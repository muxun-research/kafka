/*
 * Licensed to the Apache Software Foundation (ASF) under one or more
 * contributor license agreements. See the NOTICE file distributed with
 * this work for additional information regarding copyright ownership.
 * The ASF licenses this file to You under the Apache License, Version 2.0
 * (the "License"); you may not use this file except in compliance with
 * the License. You may obtain a copy of the License at
 *
 *    http://www.apache.org/licenses/LICENSE-2.0
 *
 * Unless required by applicable law or agreed to in writing, software
 * distributed under the License is distributed on an "AS IS" BASIS,
 * WITHOUT WARRANTIES OR CONDITIONS OF ANY KIND, either express or implied.
 * See the License for the specific language governing permissions and
 * limitations under the License.
 */
package org.apache.kafka.streams.processor.internals;

import org.apache.kafka.common.TopicPartition;
import org.apache.kafka.common.header.Headers;
import org.apache.kafka.common.header.internals.RecordHeader;
import org.apache.kafka.common.header.internals.RecordHeaders;
import org.apache.kafka.common.utils.Bytes;
import org.apache.kafka.streams.StreamsConfig;
import org.apache.kafka.streams.errors.StreamsException;
import org.apache.kafka.streams.processor.Cancellable;
import org.apache.kafka.streams.processor.PunctuationType;
import org.apache.kafka.streams.processor.Punctuator;
import org.apache.kafka.streams.processor.StateStore;
import org.apache.kafka.streams.processor.TaskId;
import org.apache.kafka.streams.processor.To;
import org.apache.kafka.streams.processor.api.FixedKeyRecord;
import org.apache.kafka.streams.processor.api.Record;
import org.apache.kafka.streams.processor.internals.Task.TaskType;
import org.apache.kafka.streams.processor.internals.metrics.StreamsMetricsImpl;
import org.apache.kafka.streams.query.Position;
import org.apache.kafka.streams.state.internals.PositionSerde;
import org.apache.kafka.streams.state.internals.ThreadCache;
import org.apache.kafka.streams.state.internals.ThreadCache.DirtyEntryFlushListener;

import java.time.Duration;
import java.util.HashMap;
import java.util.List;
import java.util.Map;

import static org.apache.kafka.streams.StreamsConfig.InternalConfig.IQ_CONSISTENCY_OFFSET_VECTOR_ENABLED;
import static org.apache.kafka.streams.internals.ApiUtils.prepareMillisCheckFailMsgPrefix;
import static org.apache.kafka.streams.internals.ApiUtils.validateMillisecondDuration;
import static org.apache.kafka.streams.processor.internals.AbstractReadOnlyDecorator.getReadOnlyStore;
import static org.apache.kafka.streams.processor.internals.AbstractReadWriteDecorator.getReadWriteStore;

<<<<<<< HEAD
public class ProcessorContextImpl extends AbstractProcessorContext implements RecordCollector.Supplier {
	// the below are null for standby tasks
	private StreamTask streamTask;
	private RecordCollector collector;

	private final ProcessorStateManager stateManager;

	final Map<String, DirtyEntryFlushListener> cacheNameToFlushListener = new HashMap<>();

	public ProcessorContextImpl(final TaskId id,
								final StreamsConfig config,
								final ProcessorStateManager stateMgr,
								final StreamsMetricsImpl metrics,
								final ThreadCache cache) {
		super(id, config, metrics, cache);
		stateManager = stateMgr;
	}

	@Override
	public void transitionToActive(final StreamTask streamTask, final RecordCollector recordCollector, final ThreadCache newCache) {
		if (stateManager.taskType() != TaskType.ACTIVE) {
			throw new IllegalStateException("Tried to transition processor context to active but the state manager's " +
					"type was " + stateManager.taskType());
		}
		this.streamTask = streamTask;
		this.collector = recordCollector;
		this.cache = newCache;
		addAllFlushListenersToNewCache();
	}

	@Override
	public void transitionToStandby(final ThreadCache newCache) {
		if (stateManager.taskType() != TaskType.STANDBY) {
			throw new IllegalStateException("Tried to transition processor context to standby but the state manager's " +
					"type was " + stateManager.taskType());
		}
		this.streamTask = null;
		this.collector = null;
		this.cache = newCache;
		addAllFlushListenersToNewCache();
	}

	@Override
	public void registerCacheFlushListener(final String namespace, final DirtyEntryFlushListener listener) {
		cacheNameToFlushListener.put(namespace, listener);
		cache.addDirtyEntryFlushListener(namespace, listener);
	}

	private void addAllFlushListenersToNewCache() {
		for (final Map.Entry<String, DirtyEntryFlushListener> cacheEntry : cacheNameToFlushListener.entrySet()) {
			cache.addDirtyEntryFlushListener(cacheEntry.getKey(), cacheEntry.getValue());
		}
	}

	@Override
	public ProcessorStateManager stateManager() {
		return stateManager;
	}

	@Override
	public RecordCollector recordCollector() {
		return collector;
	}

	@Override
	public void logChange(final String storeName,
						  final Bytes key,
						  final byte[] value,
						  final long timestamp) {
		throwUnsupportedOperationExceptionIfStandby("logChange");

		final TopicPartition changelogPartition = stateManager().registeredChangelogPartitionFor(storeName);

		// Sending null headers to changelog topics (KIP-244)
		collector.send(
				changelogPartition.topic(),
				key,
				value,
				null,
				changelogPartition.partition(),
				timestamp,
				BYTES_KEY_SERIALIZER,
				BYTEARRAY_VALUE_SERIALIZER
		);
	}

	/**
	 * @throws StreamsException              if an attempt is made to access this state store from an unknown node
	 * @throws UnsupportedOperationException if the current streamTask type is standby
	 */
	@SuppressWarnings("unchecked")
	@Override
	public <S extends StateStore> S getStateStore(final String name) {
		throwUnsupportedOperationExceptionIfStandby("getStateStore");
		if (currentNode() == null) {
			throw new StreamsException("Accessing from an unknown node");
		}

		final StateStore globalStore = stateManager.getGlobalStore(name);
		if (globalStore != null) {
			return (S) getReadOnlyStore(globalStore);
		}

		if (!currentNode().stateStores.contains(name)) {
			throw new StreamsException("Processor " + currentNode().name() + " has no access to StateStore " + name +
					" as the store is not connected to the processor. If you add stores manually via '.addStateStore()' " +
					"make sure to connect the added store to the processor by providing the processor name to " +
					"'.addStateStore()' or connect them via '.connectProcessorAndStateStores()'. " +
					"DSL users need to provide the store name to '.process()', '.transform()', or '.transformValues()' " +
					"to connect the store to the corresponding operator, or they can provide a StoreBuilder by implementing " +
					"the stores() method on the Supplier itself. If you do not add stores manually, " +
					"please file a bug report at https://issues.apache.org/jira/projects/KAFKA.");
=======
public class ProcessorContextImpl extends AbstractProcessorContext<Object, Object> implements RecordCollector.Supplier {
    // the below are null for standby tasks
    private StreamTask streamTask;
    private RecordCollector collector;

    private final ProcessorStateManager stateManager;
    private final boolean consistencyEnabled;

    final Map<String, DirtyEntryFlushListener> cacheNameToFlushListener = new HashMap<>();

    public ProcessorContextImpl(final TaskId id,
                                final StreamsConfig config,
                                final ProcessorStateManager stateMgr,
                                final StreamsMetricsImpl metrics,
                                final ThreadCache cache) {
        super(id, config, metrics, cache);
        stateManager = stateMgr;
        consistencyEnabled = StreamsConfig.InternalConfig.getBoolean(
                appConfigs(),
                IQ_CONSISTENCY_OFFSET_VECTOR_ENABLED,
                false);
    }

    @Override
    public void transitionToActive(final StreamTask streamTask, final RecordCollector recordCollector, final ThreadCache newCache) {
        if (stateManager.taskType() != TaskType.ACTIVE) {
            throw new IllegalStateException("Tried to transition processor context to active but the state manager's " +
                                                "type was " + stateManager.taskType());
        }
        this.streamTask = streamTask;
        this.collector = recordCollector;
        this.cache = newCache;
        addAllFlushListenersToNewCache();
    }

    @Override
    public void transitionToStandby(final ThreadCache newCache) {
        if (stateManager.taskType() != TaskType.STANDBY) {
            throw new IllegalStateException("Tried to transition processor context to standby but the state manager's " +
                                                "type was " + stateManager.taskType());
        }
        this.streamTask = null;
        this.collector = null;
        this.cache = newCache;
        addAllFlushListenersToNewCache();
    }

    @Override
    public void registerCacheFlushListener(final String namespace, final DirtyEntryFlushListener listener) {
        cacheNameToFlushListener.put(namespace, listener);
        cache.addDirtyEntryFlushListener(namespace, listener);
    }

    private void addAllFlushListenersToNewCache() {
        for (final Map.Entry<String, DirtyEntryFlushListener> cacheEntry : cacheNameToFlushListener.entrySet()) {
            cache.addDirtyEntryFlushListener(cacheEntry.getKey(), cacheEntry.getValue());
        }
    }

    @Override
    public ProcessorStateManager stateManager() {
        return stateManager;
    }

    @Override
    public RecordCollector recordCollector() {
        return collector;
    }

    @Override
    public void logChange(final String storeName,
                          final Bytes key,
                          final byte[] value,
                          final long timestamp,
                          final Position position) {
        throwUnsupportedOperationExceptionIfStandby("logChange");

        final TopicPartition changelogPartition = stateManager().registeredChangelogPartitionFor(storeName);

        final Headers headers;
        if (!consistencyEnabled) {
            headers = null;
        } else {
            // Add the vector clock to the header part of every record
            headers = new RecordHeaders();
            headers.add(ChangelogRecordDeserializationHelper.CHANGELOG_VERSION_HEADER_RECORD_CONSISTENCY);
            headers.add(new RecordHeader(ChangelogRecordDeserializationHelper.CHANGELOG_POSITION_HEADER_KEY,
                    PositionSerde.serialize(position).array()));
        }

        collector.send(
            changelogPartition.topic(),
            key,
            value,
            headers,
            changelogPartition.partition(),
            timestamp,
            BYTES_KEY_SERIALIZER,
            BYTEARRAY_VALUE_SERIALIZER,
            null,
            null);
    }

    /**
     * @throws StreamsException if an attempt is made to access this state store from an unknown node
     * @throws UnsupportedOperationException if the current streamTask type is standby
     */
    @SuppressWarnings("unchecked")
    @Override
    public <S extends StateStore> S  getStateStore(final String name) {
        throwUnsupportedOperationExceptionIfStandby("getStateStore");
        if (currentNode() == null) {
            throw new StreamsException("Accessing from an unknown node");
        }

        final StateStore globalStore = stateManager.getGlobalStore(name);
        if (globalStore != null) {
            return (S) getReadOnlyStore(globalStore);
        }

        if (!currentNode().stateStores.contains(name)) {
            throw new StreamsException("Processor " + currentNode().name() + " has no access to StateStore " + name +
                " as the store is not connected to the processor. If you add stores manually via '.addStateStore()' " +
                "make sure to connect the added store to the processor by providing the processor name to " +
                "'.addStateStore()' or connect them via '.connectProcessorAndStateStores()'. " +
                "DSL users need to provide the store name to '.process()', '.transform()', or '.transformValues()' " +
                "to connect the store to the corresponding operator, or they can provide a StoreBuilder by implementing " +
                "the stores() method on the Supplier itself. If you do not add stores manually, " +
                "please file a bug report at https://issues.apache.org/jira/projects/KAFKA.");
>>>>>>> 15418db6
        }

        final StateStore store = stateManager.getStore(name);
		return (S) getReadWriteStore(store);
    }

    @Override
    public <K, V> void forward(final K key,
                               final V value) {
<<<<<<< HEAD
		final Record<K, V> toForward = new Record<>(
				key,
				value,
				timestamp(),
				headers()
		);
		forward(toForward);
	}

	@Override
	public <K, V> void forward(final K key,
							   final V value,
							   final To to) {
		final ToInternal toInternal = new ToInternal(to);
		final Record<K, V> toForward = new Record<>(
				key,
				value,
				toInternal.hasTimestamp() ? toInternal.timestamp() : timestamp(),
				headers()
		);
		forward(toForward, toInternal.child());
	}

	@Override
	public <K, V> void forward(final Record<K, V> record) {
		forward(record, null);
	}

	@SuppressWarnings("unchecked")
	@Override
	public <K, V> void forward(final Record<K, V> record, final String childName) {
		throwUnsupportedOperationExceptionIfStandby("forward");

		final ProcessorNode<?, ?, ?, ?> previousNode = currentNode();
		if (previousNode == null) {
			throw new StreamsException("Current node is unknown. This can happen if 'forward()' is called " +
					"in an illegal scope. The root cause could be that a 'Processor' or 'Transformer' instance" +
					" is shared. To avoid this error, make sure that your suppliers return new instances " +
					"each time 'get()' of Supplier is called and do not return the same object reference " +
					"multiple times.");
		}

		final ProcessorRecordContext previousContext = recordContext;

		try {
			// we don't want to set the recordContext if it's null, since that means that
			// the context itself is undefined. this isn't perfect, since downstream
			// old API processors wouldn't see the timestamps or headers of upstream
			// new API processors. But then again, from the perspective of those old-API
			// processors, even consulting the timestamp or headers when the record context
			// is undefined is itself not well defined. Plus, I don't think we need to worry
			// too much about heterogeneous applications, in which the upstream processor is
			// implementing the new API and the downstream one is implementing the old API.
			// So, this seems like a fine compromise for now.
			if (recordContext != null && (record.timestamp() != timestamp() || record.headers() != headers())) {
				recordContext = new ProcessorRecordContext(
						record.timestamp(),
						recordContext.offset(),
						recordContext.partition(),
						recordContext.topic(),
						record.headers());
			}

			if (childName == null) {
				final List<? extends ProcessorNode<?, ?, ?, ?>> children = currentNode().children();
				for (final ProcessorNode<?, ?, ?, ?> child : children) {
					forwardInternal((ProcessorNode<K, V, ?, ?>) child, record);
				}
			} else {
				final ProcessorNode<?, ?, ?, ?> child = currentNode().getChild(childName);
				if (child == null) {
					throw new StreamsException("Unknown downstream node: " + childName
							+ " either does not exist or is not connected to this processor.");
				}
				forwardInternal((ProcessorNode<K, V, ?, ?>) child, record);
			}

		} finally {
			recordContext = previousContext;
			setCurrentNode(previousNode);
		}
	}

	private <K, V> void forwardInternal(final ProcessorNode<K, V, ?, ?> child,
										final Record<K, V> record) {
		setCurrentNode(child);

		child.process(record);

		if (child.isTerminalNode()) {
			streamTask.maybeRecordE2ELatency(record.timestamp(), currentSystemTimeMs(), child.name());
		}
	}

	@Override
=======
        final Record<K, V> toForward = new Record<>(
            key,
            value,
            timestamp(),
            headers()
        );
        forward(toForward);
    }

    @Override
    public <K, V> void forward(final K key,
                               final V value,
                               final To to) {
        final ToInternal toInternal = new ToInternal(to);
        final Record<K, V> toForward = new Record<>(
            key,
            value,
            toInternal.hasTimestamp() ? toInternal.timestamp() : timestamp(),
            headers()
        );
        forward(toForward, toInternal.child());
    }

    @Override
    public <K, V> void forward(final FixedKeyRecord<K, V> record) {
        forward(new Record<>(record.key(), record.value(), record.timestamp(), record.headers()));
    }

    @Override
    public <K, V> void forward(final FixedKeyRecord<K, V> record, final String childName) {
        forward(
            new Record<>(record.key(), record.value(), record.timestamp(), record.headers()),
            childName
        );
    }

    @Override
    public <K, V> void forward(final Record<K, V> record) {
        forward(record, null);
    }

    @SuppressWarnings("unchecked")
    @Override
    public <K, V> void forward(final Record<K, V> record, final String childName) {
        throwUnsupportedOperationExceptionIfStandby("forward");

        final ProcessorNode<?, ?, ?, ?> previousNode = currentNode();
        if (previousNode == null) {
            throw new StreamsException("Current node is unknown. This can happen if 'forward()' is called " +
                    "in an illegal scope. The root cause could be that a 'Processor' or 'Transformer' instance" +
                    " is shared. To avoid this error, make sure that your suppliers return new instances " +
                    "each time 'get()' of Supplier is called and do not return the same object reference " +
                    "multiple times.");
        }

        final ProcessorRecordContext previousContext = recordContext;

        try {
            // we don't want to set the recordContext if it's null, since that means that
            // the context itself is undefined. this isn't perfect, since downstream
            // old API processors wouldn't see the timestamps or headers of upstream
            // new API processors. But then again, from the perspective of those old-API
            // processors, even consulting the timestamp or headers when the record context
            // is undefined is itself not well defined. Plus, I don't think we need to worry
            // too much about heterogeneous applications, in which the upstream processor is
            // implementing the new API and the downstream one is implementing the old API.
            // So, this seems like a fine compromise for now.
            if (recordContext != null && (record.timestamp() != timestamp() || record.headers() != headers())) {
                recordContext = new ProcessorRecordContext(
                    record.timestamp(),
                    recordContext.offset(),
                    recordContext.partition(),
                    recordContext.topic(),
                    record.headers());
            }

            if (childName == null) {
                final List<? extends ProcessorNode<?, ?, ?, ?>> children = currentNode().children();
                for (final ProcessorNode<?, ?, ?, ?> child : children) {
                    forwardInternal((ProcessorNode<K, V, ?, ?>) child, record);
                }
            } else {
                final ProcessorNode<?, ?, ?, ?> child = currentNode().getChild(childName);
                if (child == null) {
                    throw new StreamsException("Unknown downstream node: " + childName
                                                   + " either does not exist or is not connected to this processor.");
                }
                forwardInternal((ProcessorNode<K, V, ?, ?>) child, record);
            }

        } finally {
            recordContext = previousContext;
            setCurrentNode(previousNode);
        }
    }

    private <K, V> void forwardInternal(final ProcessorNode<K, V, ?, ?> child,
                                        final Record<K, V> record) {
        setCurrentNode(child);

        child.process(record);

        if (child.isTerminalNode()) {
            streamTask.maybeRecordE2ELatency(record.timestamp(), currentSystemTimeMs(), child.name());
        }
    }

    @Override
>>>>>>> 15418db6
    public void commit() {
		throwUnsupportedOperationExceptionIfStandby("commit");
		streamTask.requestCommit();
    }

    @Override
<<<<<<< HEAD
    @Deprecated
    public Cancellable schedule(final long intervalMs,
								final PunctuationType type,
								final Punctuator callback) {
		throwUnsupportedOperationExceptionIfStandby("schedule");
		if (intervalMs < 1) {
			throw new IllegalArgumentException("The minimum supported scheduling interval is 1 millisecond.");
		}
		return streamTask.schedule(intervalMs, type, callback);
	}

	@SuppressWarnings("deprecation") // removing #schedule(final long intervalMs,...) will fix this
	@Override
	public Cancellable schedule(final Duration interval,
								final PunctuationType type,
								final Punctuator callback) throws IllegalArgumentException {
		throwUnsupportedOperationExceptionIfStandby("schedule");
		final String msgPrefix = prepareMillisCheckFailMsgPrefix(interval, "interval");
		return schedule(validateMillisecondDuration(interval, msgPrefix), type, callback);
	}

	@Override
	public String topic() {
		throwUnsupportedOperationExceptionIfStandby("topic");
		return super.topic();
	}

	@Override
	public int partition() {
		throwUnsupportedOperationExceptionIfStandby("partition");
		return super.partition();
	}

	@Override
	public long offset() {
		throwUnsupportedOperationExceptionIfStandby("offset");
		return super.offset();
	}

	@Override
	public long timestamp() {
		throwUnsupportedOperationExceptionIfStandby("timestamp");
		return super.timestamp();
	}

	@Override
	public long currentStreamTimeMs() {
		return streamTask.streamTime();
	}

	@Override
	public ProcessorNode<?, ?, ?, ?> currentNode() {
		throwUnsupportedOperationExceptionIfStandby("currentNode");
		return super.currentNode();
	}

	@Override
	public void setRecordContext(final ProcessorRecordContext recordContext) {
		throwUnsupportedOperationExceptionIfStandby("setRecordContext");
		super.setRecordContext(recordContext);
	}

	@Override
	public ProcessorRecordContext recordContext() {
		throwUnsupportedOperationExceptionIfStandby("recordContext");
		return super.recordContext();
	}

	private void throwUnsupportedOperationExceptionIfStandby(final String operationName) {
		if (taskType() == TaskType.STANDBY) {
			throw new UnsupportedOperationException(
					"this should not happen: " + operationName + "() is not supported in standby tasks.");
		}
=======
    public Cancellable schedule(final Duration interval,
                                final PunctuationType type,
                                final Punctuator callback) throws IllegalArgumentException {
        throwUnsupportedOperationExceptionIfStandby("schedule");
        final String msgPrefix = prepareMillisCheckFailMsgPrefix(interval, "interval");
        final long intervalMs = validateMillisecondDuration(interval, msgPrefix);
        if (intervalMs < 1) {
            throw new IllegalArgumentException("The minimum supported scheduling interval is 1 millisecond.");
        }
        return streamTask.schedule(intervalMs, type, callback);
    }

    @Override
    public String topic() {
        throwUnsupportedOperationExceptionIfStandby("topic");
        return super.topic();
    }

    @Override
    public int partition() {
        throwUnsupportedOperationExceptionIfStandby("partition");
        return super.partition();
    }

    @Override
    public long offset() {
        throwUnsupportedOperationExceptionIfStandby("offset");
        return super.offset();
    }

    @Override
    public long timestamp() {
        throwUnsupportedOperationExceptionIfStandby("timestamp");
        return super.timestamp();
    }

    @Override
    public long currentStreamTimeMs() {
        return streamTask.streamTime();
    }

    @Override
    public ProcessorNode<?, ?, ?, ?> currentNode() {
        throwUnsupportedOperationExceptionIfStandby("currentNode");
        return super.currentNode();
    }

    @Override
    public void setRecordContext(final ProcessorRecordContext recordContext) {
        throwUnsupportedOperationExceptionIfStandby("setRecordContext");
        super.setRecordContext(recordContext);
    }

    @Override
    public ProcessorRecordContext recordContext() {
        throwUnsupportedOperationExceptionIfStandby("recordContext");
        return super.recordContext();
    }

    private void throwUnsupportedOperationExceptionIfStandby(final String operationName) {
        if (taskType() == TaskType.STANDBY) {
            throw new UnsupportedOperationException(
                "this should not happen: " + operationName + "() is not supported in standby tasks.");
        }
>>>>>>> 15418db6
    }
}<|MERGE_RESOLUTION|>--- conflicted
+++ resolved
@@ -23,12 +23,7 @@
 import org.apache.kafka.common.utils.Bytes;
 import org.apache.kafka.streams.StreamsConfig;
 import org.apache.kafka.streams.errors.StreamsException;
-import org.apache.kafka.streams.processor.Cancellable;
-import org.apache.kafka.streams.processor.PunctuationType;
-import org.apache.kafka.streams.processor.Punctuator;
-import org.apache.kafka.streams.processor.StateStore;
-import org.apache.kafka.streams.processor.TaskId;
-import org.apache.kafka.streams.processor.To;
+import org.apache.kafka.streams.processor.*;
 import org.apache.kafka.streams.processor.api.FixedKeyRecord;
 import org.apache.kafka.streams.processor.api.Record;
 import org.apache.kafka.streams.processor.internals.Task.TaskType;
@@ -49,120 +44,6 @@
 import static org.apache.kafka.streams.processor.internals.AbstractReadOnlyDecorator.getReadOnlyStore;
 import static org.apache.kafka.streams.processor.internals.AbstractReadWriteDecorator.getReadWriteStore;
 
-<<<<<<< HEAD
-public class ProcessorContextImpl extends AbstractProcessorContext implements RecordCollector.Supplier {
-	// the below are null for standby tasks
-	private StreamTask streamTask;
-	private RecordCollector collector;
-
-	private final ProcessorStateManager stateManager;
-
-	final Map<String, DirtyEntryFlushListener> cacheNameToFlushListener = new HashMap<>();
-
-	public ProcessorContextImpl(final TaskId id,
-								final StreamsConfig config,
-								final ProcessorStateManager stateMgr,
-								final StreamsMetricsImpl metrics,
-								final ThreadCache cache) {
-		super(id, config, metrics, cache);
-		stateManager = stateMgr;
-	}
-
-	@Override
-	public void transitionToActive(final StreamTask streamTask, final RecordCollector recordCollector, final ThreadCache newCache) {
-		if (stateManager.taskType() != TaskType.ACTIVE) {
-			throw new IllegalStateException("Tried to transition processor context to active but the state manager's " +
-					"type was " + stateManager.taskType());
-		}
-		this.streamTask = streamTask;
-		this.collector = recordCollector;
-		this.cache = newCache;
-		addAllFlushListenersToNewCache();
-	}
-
-	@Override
-	public void transitionToStandby(final ThreadCache newCache) {
-		if (stateManager.taskType() != TaskType.STANDBY) {
-			throw new IllegalStateException("Tried to transition processor context to standby but the state manager's " +
-					"type was " + stateManager.taskType());
-		}
-		this.streamTask = null;
-		this.collector = null;
-		this.cache = newCache;
-		addAllFlushListenersToNewCache();
-	}
-
-	@Override
-	public void registerCacheFlushListener(final String namespace, final DirtyEntryFlushListener listener) {
-		cacheNameToFlushListener.put(namespace, listener);
-		cache.addDirtyEntryFlushListener(namespace, listener);
-	}
-
-	private void addAllFlushListenersToNewCache() {
-		for (final Map.Entry<String, DirtyEntryFlushListener> cacheEntry : cacheNameToFlushListener.entrySet()) {
-			cache.addDirtyEntryFlushListener(cacheEntry.getKey(), cacheEntry.getValue());
-		}
-	}
-
-	@Override
-	public ProcessorStateManager stateManager() {
-		return stateManager;
-	}
-
-	@Override
-	public RecordCollector recordCollector() {
-		return collector;
-	}
-
-	@Override
-	public void logChange(final String storeName,
-						  final Bytes key,
-						  final byte[] value,
-						  final long timestamp) {
-		throwUnsupportedOperationExceptionIfStandby("logChange");
-
-		final TopicPartition changelogPartition = stateManager().registeredChangelogPartitionFor(storeName);
-
-		// Sending null headers to changelog topics (KIP-244)
-		collector.send(
-				changelogPartition.topic(),
-				key,
-				value,
-				null,
-				changelogPartition.partition(),
-				timestamp,
-				BYTES_KEY_SERIALIZER,
-				BYTEARRAY_VALUE_SERIALIZER
-		);
-	}
-
-	/**
-	 * @throws StreamsException              if an attempt is made to access this state store from an unknown node
-	 * @throws UnsupportedOperationException if the current streamTask type is standby
-	 */
-	@SuppressWarnings("unchecked")
-	@Override
-	public <S extends StateStore> S getStateStore(final String name) {
-		throwUnsupportedOperationExceptionIfStandby("getStateStore");
-		if (currentNode() == null) {
-			throw new StreamsException("Accessing from an unknown node");
-		}
-
-		final StateStore globalStore = stateManager.getGlobalStore(name);
-		if (globalStore != null) {
-			return (S) getReadOnlyStore(globalStore);
-		}
-
-		if (!currentNode().stateStores.contains(name)) {
-			throw new StreamsException("Processor " + currentNode().name() + " has no access to StateStore " + name +
-					" as the store is not connected to the processor. If you add stores manually via '.addStateStore()' " +
-					"make sure to connect the added store to the processor by providing the processor name to " +
-					"'.addStateStore()' or connect them via '.connectProcessorAndStateStores()'. " +
-					"DSL users need to provide the store name to '.process()', '.transform()', or '.transformValues()' " +
-					"to connect the store to the corresponding operator, or they can provide a StoreBuilder by implementing " +
-					"the stores() method on the Supplier itself. If you do not add stores manually, " +
-					"please file a bug report at https://issues.apache.org/jira/projects/KAFKA.");
-=======
 public class ProcessorContextImpl extends AbstractProcessorContext<Object, Object> implements RecordCollector.Supplier {
     // the below are null for standby tasks
     private StreamTask streamTask;
@@ -173,24 +54,16 @@
 
     final Map<String, DirtyEntryFlushListener> cacheNameToFlushListener = new HashMap<>();
 
-    public ProcessorContextImpl(final TaskId id,
-                                final StreamsConfig config,
-                                final ProcessorStateManager stateMgr,
-                                final StreamsMetricsImpl metrics,
-                                final ThreadCache cache) {
+    public ProcessorContextImpl(final TaskId id, final StreamsConfig config, final ProcessorStateManager stateMgr, final StreamsMetricsImpl metrics, final ThreadCache cache) {
         super(id, config, metrics, cache);
         stateManager = stateMgr;
-        consistencyEnabled = StreamsConfig.InternalConfig.getBoolean(
-                appConfigs(),
-                IQ_CONSISTENCY_OFFSET_VECTOR_ENABLED,
-                false);
+        consistencyEnabled = StreamsConfig.InternalConfig.getBoolean(appConfigs(), IQ_CONSISTENCY_OFFSET_VECTOR_ENABLED, false);
     }
 
     @Override
     public void transitionToActive(final StreamTask streamTask, final RecordCollector recordCollector, final ThreadCache newCache) {
         if (stateManager.taskType() != TaskType.ACTIVE) {
-            throw new IllegalStateException("Tried to transition processor context to active but the state manager's " +
-                                                "type was " + stateManager.taskType());
+            throw new IllegalStateException("Tried to transition processor context to active but the state manager's " + "type was " + stateManager.taskType());
         }
         this.streamTask = streamTask;
         this.collector = recordCollector;
@@ -201,8 +74,7 @@
     @Override
     public void transitionToStandby(final ThreadCache newCache) {
         if (stateManager.taskType() != TaskType.STANDBY) {
-            throw new IllegalStateException("Tried to transition processor context to standby but the state manager's " +
-                                                "type was " + stateManager.taskType());
+            throw new IllegalStateException("Tried to transition processor context to standby but the state manager's " + "type was " + stateManager.taskType());
         }
         this.streamTask = null;
         this.collector = null;
@@ -233,11 +105,7 @@
     }
 
     @Override
-    public void logChange(final String storeName,
-                          final Bytes key,
-                          final byte[] value,
-                          final long timestamp,
-                          final Position position) {
+    public void logChange(final String storeName, final Bytes key, final byte[] value, final long timestamp, final Position position) {
         throwUnsupportedOperationExceptionIfStandby("logChange");
 
         final TopicPartition changelogPartition = stateManager().registeredChangelogPartitionFor(storeName);
@@ -249,30 +117,19 @@
             // Add the vector clock to the header part of every record
             headers = new RecordHeaders();
             headers.add(ChangelogRecordDeserializationHelper.CHANGELOG_VERSION_HEADER_RECORD_CONSISTENCY);
-            headers.add(new RecordHeader(ChangelogRecordDeserializationHelper.CHANGELOG_POSITION_HEADER_KEY,
-                    PositionSerde.serialize(position).array()));
-        }
-
-        collector.send(
-            changelogPartition.topic(),
-            key,
-            value,
-            headers,
-            changelogPartition.partition(),
-            timestamp,
-            BYTES_KEY_SERIALIZER,
-            BYTEARRAY_VALUE_SERIALIZER,
-            null,
-            null);
+            headers.add(new RecordHeader(ChangelogRecordDeserializationHelper.CHANGELOG_POSITION_HEADER_KEY, PositionSerde.serialize(position).array()));
+        }
+
+        collector.send(changelogPartition.topic(), key, value, headers, changelogPartition.partition(), timestamp, BYTES_KEY_SERIALIZER, BYTEARRAY_VALUE_SERIALIZER, null, null);
     }
 
     /**
-     * @throws StreamsException if an attempt is made to access this state store from an unknown node
+     * @throws StreamsException              if an attempt is made to access this state store from an unknown node
      * @throws UnsupportedOperationException if the current streamTask type is standby
      */
     @SuppressWarnings("unchecked")
     @Override
-    public <S extends StateStore> S  getStateStore(final String name) {
+    public <S extends StateStore> S getStateStore(final String name) {
         throwUnsupportedOperationExceptionIfStandby("getStateStore");
         if (currentNode() == null) {
             throw new StreamsException("Accessing from an unknown node");
@@ -284,141 +141,23 @@
         }
 
         if (!currentNode().stateStores.contains(name)) {
-            throw new StreamsException("Processor " + currentNode().name() + " has no access to StateStore " + name +
-                " as the store is not connected to the processor. If you add stores manually via '.addStateStore()' " +
-                "make sure to connect the added store to the processor by providing the processor name to " +
-                "'.addStateStore()' or connect them via '.connectProcessorAndStateStores()'. " +
-                "DSL users need to provide the store name to '.process()', '.transform()', or '.transformValues()' " +
-                "to connect the store to the corresponding operator, or they can provide a StoreBuilder by implementing " +
-                "the stores() method on the Supplier itself. If you do not add stores manually, " +
-                "please file a bug report at https://issues.apache.org/jira/projects/KAFKA.");
->>>>>>> 15418db6
+            throw new StreamsException("Processor " + currentNode().name() + " has no access to StateStore " + name + " as the store is not connected to the processor. If you add stores manually via '.addStateStore()' " + "make sure to connect the added store to the processor by providing the processor name to " + "'.addStateStore()' or connect them via '.connectProcessorAndStateStores()'. " + "DSL users need to provide the store name to '.process()', '.transform()', or '.transformValues()' " + "to connect the store to the corresponding operator, or they can provide a StoreBuilder by implementing " + "the stores() method on the Supplier itself. If you do not add stores manually, " + "please file a bug report at https://issues.apache.org/jira/projects/KAFKA.");
         }
 
         final StateStore store = stateManager.getStore(name);
-		return (S) getReadWriteStore(store);
-    }
-
-    @Override
-    public <K, V> void forward(final K key,
-                               final V value) {
-<<<<<<< HEAD
-		final Record<K, V> toForward = new Record<>(
-				key,
-				value,
-				timestamp(),
-				headers()
-		);
-		forward(toForward);
-	}
-
-	@Override
-	public <K, V> void forward(final K key,
-							   final V value,
-							   final To to) {
-		final ToInternal toInternal = new ToInternal(to);
-		final Record<K, V> toForward = new Record<>(
-				key,
-				value,
-				toInternal.hasTimestamp() ? toInternal.timestamp() : timestamp(),
-				headers()
-		);
-		forward(toForward, toInternal.child());
-	}
-
-	@Override
-	public <K, V> void forward(final Record<K, V> record) {
-		forward(record, null);
-	}
-
-	@SuppressWarnings("unchecked")
-	@Override
-	public <K, V> void forward(final Record<K, V> record, final String childName) {
-		throwUnsupportedOperationExceptionIfStandby("forward");
-
-		final ProcessorNode<?, ?, ?, ?> previousNode = currentNode();
-		if (previousNode == null) {
-			throw new StreamsException("Current node is unknown. This can happen if 'forward()' is called " +
-					"in an illegal scope. The root cause could be that a 'Processor' or 'Transformer' instance" +
-					" is shared. To avoid this error, make sure that your suppliers return new instances " +
-					"each time 'get()' of Supplier is called and do not return the same object reference " +
-					"multiple times.");
-		}
-
-		final ProcessorRecordContext previousContext = recordContext;
-
-		try {
-			// we don't want to set the recordContext if it's null, since that means that
-			// the context itself is undefined. this isn't perfect, since downstream
-			// old API processors wouldn't see the timestamps or headers of upstream
-			// new API processors. But then again, from the perspective of those old-API
-			// processors, even consulting the timestamp or headers when the record context
-			// is undefined is itself not well defined. Plus, I don't think we need to worry
-			// too much about heterogeneous applications, in which the upstream processor is
-			// implementing the new API and the downstream one is implementing the old API.
-			// So, this seems like a fine compromise for now.
-			if (recordContext != null && (record.timestamp() != timestamp() || record.headers() != headers())) {
-				recordContext = new ProcessorRecordContext(
-						record.timestamp(),
-						recordContext.offset(),
-						recordContext.partition(),
-						recordContext.topic(),
-						record.headers());
-			}
-
-			if (childName == null) {
-				final List<? extends ProcessorNode<?, ?, ?, ?>> children = currentNode().children();
-				for (final ProcessorNode<?, ?, ?, ?> child : children) {
-					forwardInternal((ProcessorNode<K, V, ?, ?>) child, record);
-				}
-			} else {
-				final ProcessorNode<?, ?, ?, ?> child = currentNode().getChild(childName);
-				if (child == null) {
-					throw new StreamsException("Unknown downstream node: " + childName
-							+ " either does not exist or is not connected to this processor.");
-				}
-				forwardInternal((ProcessorNode<K, V, ?, ?>) child, record);
-			}
-
-		} finally {
-			recordContext = previousContext;
-			setCurrentNode(previousNode);
-		}
-	}
-
-	private <K, V> void forwardInternal(final ProcessorNode<K, V, ?, ?> child,
-										final Record<K, V> record) {
-		setCurrentNode(child);
-
-		child.process(record);
-
-		if (child.isTerminalNode()) {
-			streamTask.maybeRecordE2ELatency(record.timestamp(), currentSystemTimeMs(), child.name());
-		}
-	}
-
-	@Override
-=======
-        final Record<K, V> toForward = new Record<>(
-            key,
-            value,
-            timestamp(),
-            headers()
-        );
+        return (S) getReadWriteStore(store);
+    }
+
+    @Override
+    public <K, V> void forward(final K key, final V value) {
+        final Record<K, V> toForward = new Record<>(key, value, timestamp(), headers());
         forward(toForward);
     }
 
     @Override
-    public <K, V> void forward(final K key,
-                               final V value,
-                               final To to) {
+    public <K, V> void forward(final K key, final V value, final To to) {
         final ToInternal toInternal = new ToInternal(to);
-        final Record<K, V> toForward = new Record<>(
-            key,
-            value,
-            toInternal.hasTimestamp() ? toInternal.timestamp() : timestamp(),
-            headers()
-        );
+        final Record<K, V> toForward = new Record<>(key, value, toInternal.hasTimestamp() ? toInternal.timestamp() : timestamp(), headers());
         forward(toForward, toInternal.child());
     }
 
@@ -429,10 +168,7 @@
 
     @Override
     public <K, V> void forward(final FixedKeyRecord<K, V> record, final String childName) {
-        forward(
-            new Record<>(record.key(), record.value(), record.timestamp(), record.headers()),
-            childName
-        );
+        forward(new Record<>(record.key(), record.value(), record.timestamp(), record.headers()), childName);
     }
 
     @Override
@@ -447,11 +183,7 @@
 
         final ProcessorNode<?, ?, ?, ?> previousNode = currentNode();
         if (previousNode == null) {
-            throw new StreamsException("Current node is unknown. This can happen if 'forward()' is called " +
-                    "in an illegal scope. The root cause could be that a 'Processor' or 'Transformer' instance" +
-                    " is shared. To avoid this error, make sure that your suppliers return new instances " +
-                    "each time 'get()' of Supplier is called and do not return the same object reference " +
-                    "multiple times.");
+            throw new StreamsException("Current node is unknown. This can happen if 'forward()' is called " + "in an illegal scope. The root cause could be that a 'Processor' or 'Transformer' instance" + " is shared. To avoid this error, make sure that your suppliers return new instances " + "each time 'get()' of Supplier is called and do not return the same object reference " + "multiple times.");
         }
 
         final ProcessorRecordContext previousContext = recordContext;
@@ -467,12 +199,7 @@
             // implementing the new API and the downstream one is implementing the old API.
             // So, this seems like a fine compromise for now.
             if (recordContext != null && (record.timestamp() != timestamp() || record.headers() != headers())) {
-                recordContext = new ProcessorRecordContext(
-                    record.timestamp(),
-                    recordContext.offset(),
-                    recordContext.partition(),
-                    recordContext.topic(),
-                    record.headers());
+                recordContext = new ProcessorRecordContext(record.timestamp(), recordContext.offset(), recordContext.partition(), recordContext.topic(), record.headers());
             }
 
             if (childName == null) {
@@ -483,8 +210,7 @@
             } else {
                 final ProcessorNode<?, ?, ?, ?> child = currentNode().getChild(childName);
                 if (child == null) {
-                    throw new StreamsException("Unknown downstream node: " + childName
-                                                   + " either does not exist or is not connected to this processor.");
+                    throw new StreamsException("Unknown downstream node: " + childName + " either does not exist or is not connected to this processor.");
                 }
                 forwardInternal((ProcessorNode<K, V, ?, ?>) child, record);
             }
@@ -495,8 +221,7 @@
         }
     }
 
-    private <K, V> void forwardInternal(final ProcessorNode<K, V, ?, ?> child,
-                                        final Record<K, V> record) {
+    private <K, V> void forwardInternal(final ProcessorNode<K, V, ?, ?> child, final Record<K, V> record) {
         setCurrentNode(child);
 
         child.process(record);
@@ -507,91 +232,13 @@
     }
 
     @Override
->>>>>>> 15418db6
     public void commit() {
-		throwUnsupportedOperationExceptionIfStandby("commit");
-		streamTask.requestCommit();
-    }
-
-    @Override
-<<<<<<< HEAD
-    @Deprecated
-    public Cancellable schedule(final long intervalMs,
-								final PunctuationType type,
-								final Punctuator callback) {
-		throwUnsupportedOperationExceptionIfStandby("schedule");
-		if (intervalMs < 1) {
-			throw new IllegalArgumentException("The minimum supported scheduling interval is 1 millisecond.");
-		}
-		return streamTask.schedule(intervalMs, type, callback);
-	}
-
-	@SuppressWarnings("deprecation") // removing #schedule(final long intervalMs,...) will fix this
-	@Override
-	public Cancellable schedule(final Duration interval,
-								final PunctuationType type,
-								final Punctuator callback) throws IllegalArgumentException {
-		throwUnsupportedOperationExceptionIfStandby("schedule");
-		final String msgPrefix = prepareMillisCheckFailMsgPrefix(interval, "interval");
-		return schedule(validateMillisecondDuration(interval, msgPrefix), type, callback);
-	}
-
-	@Override
-	public String topic() {
-		throwUnsupportedOperationExceptionIfStandby("topic");
-		return super.topic();
-	}
-
-	@Override
-	public int partition() {
-		throwUnsupportedOperationExceptionIfStandby("partition");
-		return super.partition();
-	}
-
-	@Override
-	public long offset() {
-		throwUnsupportedOperationExceptionIfStandby("offset");
-		return super.offset();
-	}
-
-	@Override
-	public long timestamp() {
-		throwUnsupportedOperationExceptionIfStandby("timestamp");
-		return super.timestamp();
-	}
-
-	@Override
-	public long currentStreamTimeMs() {
-		return streamTask.streamTime();
-	}
-
-	@Override
-	public ProcessorNode<?, ?, ?, ?> currentNode() {
-		throwUnsupportedOperationExceptionIfStandby("currentNode");
-		return super.currentNode();
-	}
-
-	@Override
-	public void setRecordContext(final ProcessorRecordContext recordContext) {
-		throwUnsupportedOperationExceptionIfStandby("setRecordContext");
-		super.setRecordContext(recordContext);
-	}
-
-	@Override
-	public ProcessorRecordContext recordContext() {
-		throwUnsupportedOperationExceptionIfStandby("recordContext");
-		return super.recordContext();
-	}
-
-	private void throwUnsupportedOperationExceptionIfStandby(final String operationName) {
-		if (taskType() == TaskType.STANDBY) {
-			throw new UnsupportedOperationException(
-					"this should not happen: " + operationName + "() is not supported in standby tasks.");
-		}
-=======
-    public Cancellable schedule(final Duration interval,
-                                final PunctuationType type,
-                                final Punctuator callback) throws IllegalArgumentException {
+        throwUnsupportedOperationExceptionIfStandby("commit");
+        streamTask.requestCommit();
+    }
+
+    @Override
+    public Cancellable schedule(final Duration interval, final PunctuationType type, final Punctuator callback) throws IllegalArgumentException {
         throwUnsupportedOperationExceptionIfStandby("schedule");
         final String msgPrefix = prepareMillisCheckFailMsgPrefix(interval, "interval");
         final long intervalMs = validateMillisecondDuration(interval, msgPrefix);
@@ -650,9 +297,7 @@
 
     private void throwUnsupportedOperationExceptionIfStandby(final String operationName) {
         if (taskType() == TaskType.STANDBY) {
-            throw new UnsupportedOperationException(
-                "this should not happen: " + operationName + "() is not supported in standby tasks.");
-        }
->>>>>>> 15418db6
+            throw new UnsupportedOperationException("this should not happen: " + operationName + "() is not supported in standby tasks.");
+        }
     }
 }