--- conflicted
+++ resolved
@@ -28,7 +28,9 @@
     private final long maxBytes;
     private final Map<String, String> logConfig;
 
-    public EagerBufferConfigImpl(final long maxRecords, final long maxBytes, final Map<String, String> logConfig) {
+    public EagerBufferConfigImpl(final long maxRecords,
+                                 final long maxBytes,
+                                 final Map<String, String> logConfig) {
         this.maxRecords = maxRecords;
         this.maxBytes = maxBytes;
         this.logConfig = logConfig;
@@ -88,13 +90,9 @@
             return false;
         }
         final EagerBufferConfigImpl that = (EagerBufferConfigImpl) o;
-<<<<<<< HEAD
-        return maxRecords == that.maxRecords && maxBytes == that.maxBytes && Objects.equals(getLogConfig(), that.getLogConfig());
-=======
         return maxRecords == that.maxRecords &&
             maxBytes == that.maxBytes &&
             Objects.equals(logConfig(), that.logConfig());
->>>>>>> 9494bebe
     }
 
     @Override
@@ -104,13 +102,9 @@
 
     @Override
     public String toString() {
-<<<<<<< HEAD
-        return "EagerBufferConfigImpl{maxRecords=" + maxRecords + ", maxBytes=" + maxBytes + ", logConfig=" + getLogConfig() + "}";
-=======
         return "EagerBufferConfigImpl{maxRecords=" + maxRecords +
                 ", maxBytes=" + maxBytes +
                 ", logConfig=" + logConfig() +
                 "}";
->>>>>>> 9494bebe
     }
 }