/*
 * Licensed to the Apache Software Foundation (ASF) under one or more
 * contributor license agreements. See the NOTICE file distributed with
 * this work for additional information regarding copyright ownership.
 * The ASF licenses this file to You under the Apache License, Version 2.0
 * (the "License"); you may not use this file except in compliance with
 * the License. You may obtain a copy of the License at
 *
 *    http://www.apache.org/licenses/LICENSE-2.0
 *
 * Unless required by applicable law or agreed to in writing, software
 * distributed under the License is distributed on an "AS IS" BASIS,
 * WITHOUT WARRANTIES OR CONDITIONS OF ANY KIND, either express or implied.
 * See the License for the specific language governing permissions and
 * limitations under the License.
 */

package org.apache.kafka.streams.kstream.internals;

import org.apache.kafka.clients.consumer.ConsumerRecord;
import org.apache.kafka.common.serialization.Serde;
import org.apache.kafka.common.utils.Time;
import org.apache.kafka.streams.errors.StreamsException;
import org.apache.kafka.streams.kstream.JoinWindows;
import org.apache.kafka.streams.kstream.KStream;
import org.apache.kafka.streams.kstream.StreamJoined;
import org.apache.kafka.streams.kstream.ValueJoinerWithKey;
import org.apache.kafka.streams.kstream.internals.graph.GraphNode;
import org.apache.kafka.streams.kstream.internals.graph.ProcessorGraphNode;
import org.apache.kafka.streams.kstream.internals.graph.ProcessorParameters;
import org.apache.kafka.streams.kstream.internals.graph.StreamStreamJoinNode;
import org.apache.kafka.streams.kstream.internals.graph.WindowedStreamProcessorNode;
import org.apache.kafka.streams.processor.TaskId;
import org.apache.kafka.streams.state.KeyValueStore;
import org.apache.kafka.streams.state.internals.TimestampedKeyAndJoinSide;
import org.apache.kafka.streams.state.StoreBuilder;
import org.apache.kafka.streams.state.Stores;
import org.apache.kafka.streams.state.internals.LeftOrRightValue;
import org.apache.kafka.streams.state.WindowBytesStoreSupplier;
import org.apache.kafka.streams.state.WindowStore;
import org.apache.kafka.streams.state.internals.TimestampedKeyAndJoinSideSerde;
import org.apache.kafka.streams.state.internals.ListValueStoreBuilder;
import org.apache.kafka.streams.state.internals.LeftOrRightValueSerde;

import java.time.Duration;
import java.util.Arrays;
import java.util.HashSet;
import java.util.Map;
import java.util.Optional;
import java.util.Set;
import java.util.concurrent.ConcurrentHashMap;

import static org.apache.kafka.streams.internals.ApiUtils.prepareMillisCheckFailMsgPrefix;
import static org.apache.kafka.streams.internals.ApiUtils.validateMillisecondDuration;

class KStreamImplJoin {

<<<<<<< HEAD
	private final InternalStreamsBuilder builder;
	private final boolean leftOuter;
	private final boolean rightOuter;


	KStreamImplJoin(final InternalStreamsBuilder builder,
					final boolean leftOuter,
					final boolean rightOuter) {
		this.builder = builder;
		this.leftOuter = leftOuter;
		this.rightOuter = rightOuter;
	}

	public <K1, R, V1, V2> KStream<K1, R> join(final KStream<K1, V1> lhs,
											   final KStream<K1, V2> other,
											   final ValueJoinerWithKey<? super K1, ? super V1, ? super V2, ? extends R> joiner,
											   final JoinWindows windows,
											   final StreamJoined<K1, V1, V2> streamJoined) {

		final StreamJoinedInternal<K1, V1, V2> streamJoinedInternal = new StreamJoinedInternal<>(streamJoined);
		final NamedInternal renamed = new NamedInternal(streamJoinedInternal.name());
		final String joinThisSuffix = rightOuter ? "-outer-this-join" : "-this-join";
		final String joinOtherSuffix = leftOuter ? "-outer-other-join" : "-other-join";

		final String thisWindowStreamProcessorName = renamed.suffixWithOrElseGet(
				"-this-windowed", builder, KStreamImpl.WINDOWED_NAME);
		final String otherWindowStreamProcessorName = renamed.suffixWithOrElseGet(
				"-other-windowed", builder, KStreamImpl.WINDOWED_NAME);

		final String joinThisGeneratedName = rightOuter ? builder.newProcessorName(KStreamImpl.OUTERTHIS_NAME) : builder.newProcessorName(KStreamImpl.JOINTHIS_NAME);
		final String joinOtherGeneratedName = leftOuter ? builder.newProcessorName(KStreamImpl.OUTEROTHER_NAME) : builder.newProcessorName(KStreamImpl.JOINOTHER_NAME);

		final String joinThisName = renamed.suffixWithOrElseGet(joinThisSuffix, joinThisGeneratedName);
		final String joinOtherName = renamed.suffixWithOrElseGet(joinOtherSuffix, joinOtherGeneratedName);

		final String joinMergeName = renamed.suffixWithOrElseGet(
				"-merge", builder, KStreamImpl.MERGE_NAME);

		final GraphNode thisGraphNode = ((AbstractStream<?, ?>) lhs).graphNode;
		final GraphNode otherGraphNode = ((AbstractStream<?, ?>) other).graphNode;

		final StoreBuilder<WindowStore<K1, V1>> thisWindowStore;
		final StoreBuilder<WindowStore<K1, V2>> otherWindowStore;
		final String userProvidedBaseStoreName = streamJoinedInternal.storeName();

		final WindowBytesStoreSupplier thisStoreSupplier = streamJoinedInternal.thisStoreSupplier();
		final WindowBytesStoreSupplier otherStoreSupplier = streamJoinedInternal.otherStoreSupplier();

		assertUniqueStoreNames(thisStoreSupplier, otherStoreSupplier);

		if (thisStoreSupplier == null) {
			final String thisJoinStoreName = userProvidedBaseStoreName == null ? joinThisGeneratedName : userProvidedBaseStoreName + joinThisSuffix;
			thisWindowStore = joinWindowStoreBuilder(thisJoinStoreName, windows, streamJoinedInternal.keySerde(), streamJoinedInternal.valueSerde(), streamJoinedInternal.loggingEnabled(), streamJoinedInternal.logConfig());
		} else {
			assertWindowSettings(thisStoreSupplier, windows);
			thisWindowStore = joinWindowStoreBuilderFromSupplier(thisStoreSupplier, streamJoinedInternal.keySerde(), streamJoinedInternal.valueSerde());
		}

		if (otherStoreSupplier == null) {
			final String otherJoinStoreName = userProvidedBaseStoreName == null ? joinOtherGeneratedName : userProvidedBaseStoreName + joinOtherSuffix;
			otherWindowStore = joinWindowStoreBuilder(otherJoinStoreName, windows, streamJoinedInternal.keySerde(), streamJoinedInternal.otherValueSerde(), streamJoinedInternal.loggingEnabled(), streamJoinedInternal.logConfig());
		} else {
			assertWindowSettings(otherStoreSupplier, windows);
			otherWindowStore = joinWindowStoreBuilderFromSupplier(otherStoreSupplier, streamJoinedInternal.keySerde(), streamJoinedInternal.otherValueSerde());
		}

		final KStreamJoinWindow<K1, V1> thisWindowedStream = new KStreamJoinWindow<>(thisWindowStore.name());

		final ProcessorParameters<K1, V1, ?, ?> thisWindowStreamProcessorParams = new ProcessorParameters<>(thisWindowedStream, thisWindowStreamProcessorName);
		final ProcessorGraphNode<K1, V1> thisWindowedStreamsNode = new ProcessorGraphNode<>(thisWindowStreamProcessorName, thisWindowStreamProcessorParams);
		builder.addGraphNode(thisGraphNode, thisWindowedStreamsNode);

		final KStreamJoinWindow<K1, V2> otherWindowedStream = new KStreamJoinWindow<>(otherWindowStore.name());

		final ProcessorParameters<K1, V2, ?, ?> otherWindowStreamProcessorParams = new ProcessorParameters<>(otherWindowedStream, otherWindowStreamProcessorName);
		final ProcessorGraphNode<K1, V2> otherWindowedStreamsNode = new ProcessorGraphNode<>(otherWindowStreamProcessorName, otherWindowStreamProcessorParams);
		builder.addGraphNode(otherGraphNode, otherWindowedStreamsNode);

		final KStreamKStreamJoin<K1, R, V1, V2> joinThis = new KStreamKStreamJoin<>(
				otherWindowStore.name(),
				windows.beforeMs,
				windows.afterMs,
				joiner,
				leftOuter
		);

		final KStreamKStreamJoin<K1, R, V2, V1> joinOther = new KStreamKStreamJoin<>(
				thisWindowStore.name(),
				windows.afterMs,
				windows.beforeMs,
				AbstractStream.reverseJoinerWithKey(joiner),
				rightOuter
		);

		final PassThrough<K1, R> joinMerge = new PassThrough<>();

		final StreamStreamJoinNode.StreamStreamJoinNodeBuilder<K1, V1, V2, R> joinBuilder = StreamStreamJoinNode.streamStreamJoinNodeBuilder();

		final ProcessorParameters<K1, V1, ?, ?> joinThisProcessorParams = new ProcessorParameters<>(joinThis, joinThisName);
		final ProcessorParameters<K1, V2, ?, ?> joinOtherProcessorParams = new ProcessorParameters<>(joinOther, joinOtherName);
		final ProcessorParameters<K1, R, ?, ?> joinMergeProcessorParams = new ProcessorParameters<>(joinMerge, joinMergeName);

		joinBuilder.withJoinMergeProcessorParameters(joinMergeProcessorParams)
				.withJoinThisProcessorParameters(joinThisProcessorParams)
				.withJoinOtherProcessorParameters(joinOtherProcessorParams)
				.withThisWindowStoreBuilder(thisWindowStore)
				.withOtherWindowStoreBuilder(otherWindowStore)
				.withThisWindowedStreamProcessorParameters(thisWindowStreamProcessorParams)
				.withOtherWindowedStreamProcessorParameters(otherWindowStreamProcessorParams)
				.withValueJoiner(joiner)
				.withNodeName(joinMergeName);

		final GraphNode joinGraphNode = joinBuilder.build();

		builder.addGraphNode(Arrays.asList(thisGraphNode, otherGraphNode), joinGraphNode);

		final Set<String> allSourceNodes = new HashSet<>(((KStreamImpl<K1, V1>) lhs).subTopologySourceNodes);
		allSourceNodes.addAll(((KStreamImpl<K1, V2>) other).subTopologySourceNodes);

		// do not have serde for joined result;
		// also for key serde we do not inherit from either since we cannot tell if these two serdes are different
		return new KStreamImpl<>(joinMergeName, streamJoinedInternal.keySerde(), null, allSourceNodes, false, joinGraphNode, builder);
	}

	private void assertWindowSettings(final WindowBytesStoreSupplier supplier, final JoinWindows joinWindows) {
		if (!supplier.retainDuplicates()) {
			throw new StreamsException("The StoreSupplier must set retainDuplicates=true, found retainDuplicates=false");
		}
		final boolean allMatch = supplier.retentionPeriod() == (joinWindows.size() + joinWindows.gracePeriodMs()) &&
				supplier.windowSize() == joinWindows.size();
		if (!allMatch) {
			throw new StreamsException(String.format("Window settings mismatch. WindowBytesStoreSupplier settings %s must match JoinWindows settings %s" +
					" for the window size and retention period", supplier, joinWindows));
		}
	}

	private void assertUniqueStoreNames(final WindowBytesStoreSupplier supplier,
										final WindowBytesStoreSupplier otherSupplier) {

		if (supplier != null
				&& otherSupplier != null
				&& supplier.name().equals(otherSupplier.name())) {
			throw new StreamsException("Both StoreSuppliers have the same name.  StoreSuppliers must provide unique names");
		}
	}

	private static <K, V> StoreBuilder<WindowStore<K, V>> joinWindowStoreBuilder(final String storeName,
																				 final JoinWindows windows,
																				 final Serde<K> keySerde,
																				 final Serde<V> valueSerde,
																				 final boolean loggingEnabled,
																				 final Map<String, String> logConfig) {
		final StoreBuilder<WindowStore<K, V>> builder = Stores.windowStoreBuilder(
				Stores.persistentWindowStore(
						storeName + "-store",
						Duration.ofMillis(windows.size() + windows.gracePeriodMs()),
						Duration.ofMillis(windows.size()),
						true
				),
				keySerde,
				valueSerde
		);
		if (loggingEnabled) {
			builder.withLoggingEnabled(logConfig);
		} else {
			builder.withLoggingDisabled();
		}

		return builder;
	}

	private static <K, V> StoreBuilder<WindowStore<K, V>> joinWindowStoreBuilderFromSupplier(final WindowBytesStoreSupplier storeSupplier,
																							 final Serde<K> keySerde,
																							 final Serde<V> valueSerde) {
		return Stores.windowStoreBuilder(
				storeSupplier,
				keySerde,
				valueSerde
		);
	}
=======
    private final InternalStreamsBuilder builder;
    private final boolean leftOuter;
    private final boolean rightOuter;

    static class TimeTrackerSupplier {
        private final Map<TaskId, TimeTracker> tracker = new ConcurrentHashMap<>();

        public TimeTracker get(final TaskId taskId) {
            return tracker.computeIfAbsent(taskId, taskId1 -> new TimeTracker());
        }

        public void remove(final TaskId taskId) {
            tracker.remove(taskId);
        }
    }

    static class TimeTracker {
        private long emitIntervalMs = 1000L;
        long streamTime = ConsumerRecord.NO_TIMESTAMP;
        long minTime = Long.MAX_VALUE;
        long nextTimeToEmit;

        public void setEmitInterval(final long emitIntervalMs) {
            this.emitIntervalMs = emitIntervalMs;
        }

        public void advanceStreamTime(final long recordTimestamp) {
            streamTime = Math.max(recordTimestamp, streamTime);
        }

        public void updatedMinTime(final long recordTimestamp) {
            minTime = Math.min(recordTimestamp, minTime);
        }

        public void advanceNextTimeToEmit() {
            nextTimeToEmit += emitIntervalMs;
        }
    }

    KStreamImplJoin(final InternalStreamsBuilder builder,
                    final boolean leftOuter,
                    final boolean rightOuter) {
        this.builder = builder;
        this.leftOuter = leftOuter;
        this.rightOuter = rightOuter;
    }

    public <K, V1, V2, VOut> KStream<K, VOut> join(final KStream<K, V1> lhs,
                                                   final KStream<K, V2> other,
                                                   final ValueJoinerWithKey<? super K, ? super V1, ? super V2, ? extends VOut> joiner,
                                                   final JoinWindows windows,
                                                   final StreamJoined<K, V1, V2> streamJoined) {

        final StreamJoinedInternal<K, V1, V2> streamJoinedInternal = new StreamJoinedInternal<>(streamJoined);
        final NamedInternal renamed = new NamedInternal(streamJoinedInternal.name());
        final String joinThisSuffix = rightOuter ? "-outer-this-join" : "-this-join";
        final String joinOtherSuffix = leftOuter ? "-outer-other-join" : "-other-join";

        final String thisWindowStreamProcessorName = renamed.suffixWithOrElseGet(
            "-this-windowed", builder, KStreamImpl.WINDOWED_NAME);
        final String otherWindowStreamProcessorName = renamed.suffixWithOrElseGet(
            "-other-windowed", builder, KStreamImpl.WINDOWED_NAME);

        final String joinThisGeneratedName = rightOuter ? builder.newProcessorName(KStreamImpl.OUTERTHIS_NAME) : builder.newProcessorName(KStreamImpl.JOINTHIS_NAME);
        final String joinOtherGeneratedName = leftOuter ? builder.newProcessorName(KStreamImpl.OUTEROTHER_NAME) : builder.newProcessorName(KStreamImpl.JOINOTHER_NAME);

        final String joinThisName = renamed.suffixWithOrElseGet(joinThisSuffix, joinThisGeneratedName);
        final String joinOtherName = renamed.suffixWithOrElseGet(joinOtherSuffix, joinOtherGeneratedName);

        final String joinMergeName = renamed.suffixWithOrElseGet(
            "-merge", builder, KStreamImpl.MERGE_NAME);

        final GraphNode thisGraphNode = ((AbstractStream<?, ?>) lhs).graphNode;
        final GraphNode otherGraphNode = ((AbstractStream<?, ?>) other).graphNode;

        final StoreBuilder<WindowStore<K, V1>> thisWindowStore;
        final StoreBuilder<WindowStore<K, V2>> otherWindowStore;
        final String userProvidedBaseStoreName = streamJoinedInternal.storeName();

        final WindowBytesStoreSupplier thisStoreSupplier = streamJoinedInternal.thisStoreSupplier();
        final WindowBytesStoreSupplier otherStoreSupplier = streamJoinedInternal.otherStoreSupplier();

        assertUniqueStoreNames(thisStoreSupplier, otherStoreSupplier);

        if (thisStoreSupplier == null) {
            final String thisJoinStoreName = userProvidedBaseStoreName == null ? joinThisGeneratedName : userProvidedBaseStoreName + joinThisSuffix;
            thisWindowStore = joinWindowStoreBuilder(thisJoinStoreName, windows, streamJoinedInternal.keySerde(), streamJoinedInternal.valueSerde(), streamJoinedInternal.loggingEnabled(), streamJoinedInternal.logConfig());
        } else {
            assertWindowSettings(thisStoreSupplier, windows);
            thisWindowStore = joinWindowStoreBuilderFromSupplier(thisStoreSupplier, streamJoinedInternal.keySerde(), streamJoinedInternal.valueSerde());
        }

        if (otherStoreSupplier == null) {
            final String otherJoinStoreName = userProvidedBaseStoreName == null ? joinOtherGeneratedName : userProvidedBaseStoreName + joinOtherSuffix;
            otherWindowStore = joinWindowStoreBuilder(otherJoinStoreName, windows, streamJoinedInternal.keySerde(), streamJoinedInternal.otherValueSerde(), streamJoinedInternal.loggingEnabled(), streamJoinedInternal.logConfig());
        } else {
            assertWindowSettings(otherStoreSupplier, windows);
            otherWindowStore = joinWindowStoreBuilderFromSupplier(otherStoreSupplier, streamJoinedInternal.keySerde(), streamJoinedInternal.otherValueSerde());
        }

        final KStreamJoinWindow<K, V1> thisWindowedStream = new KStreamJoinWindow<>(thisWindowStore.name());

        final ProcessorParameters<K, V1, ?, ?> thisWindowStreamProcessorParams = new ProcessorParameters<>(thisWindowedStream, thisWindowStreamProcessorName);
        final ProcessorGraphNode<K, V1> thisWindowedStreamsNode = new WindowedStreamProcessorNode<>(thisWindowStore.name(), thisWindowStreamProcessorParams);
        builder.addGraphNode(thisGraphNode, thisWindowedStreamsNode);

        final KStreamJoinWindow<K, V2> otherWindowedStream = new KStreamJoinWindow<>(otherWindowStore.name());

        final ProcessorParameters<K, V2, ?, ?> otherWindowStreamProcessorParams = new ProcessorParameters<>(otherWindowedStream, otherWindowStreamProcessorName);
        final ProcessorGraphNode<K, V2> otherWindowedStreamsNode = new WindowedStreamProcessorNode<>(otherWindowStore.name(), otherWindowStreamProcessorParams);
        builder.addGraphNode(otherGraphNode, otherWindowedStreamsNode);

        Optional<StoreBuilder<KeyValueStore<TimestampedKeyAndJoinSide<K>, LeftOrRightValue<V1, V2>>>> outerJoinWindowStore = Optional.empty();
        if (leftOuter) {
            outerJoinWindowStore = Optional.of(sharedOuterJoinWindowStoreBuilder(windows, streamJoinedInternal, joinThisGeneratedName));
        }

        // Time-shared between joins to keep track of the maximum stream time
        final TimeTrackerSupplier sharedTimeTrackerSupplier = new TimeTrackerSupplier();

        final JoinWindowsInternal internalWindows = new JoinWindowsInternal(windows);
        final KStreamKStreamJoin<K, V1, V2, VOut> joinThis = new KStreamKStreamJoin<>(
            true,
            otherWindowStore.name(),
            internalWindows,
            joiner,
            leftOuter,
            outerJoinWindowStore.map(StoreBuilder::name),
            sharedTimeTrackerSupplier
        );

        final KStreamKStreamJoin<K, V2, V1, VOut> joinOther = new KStreamKStreamJoin<>(
            false,
            thisWindowStore.name(),
            internalWindows,
            AbstractStream.reverseJoinerWithKey(joiner),
            rightOuter,
            outerJoinWindowStore.map(StoreBuilder::name),
            sharedTimeTrackerSupplier
        );

        final KStreamKStreamSelfJoin<K, V1, V2, VOut> selfJoin = new KStreamKStreamSelfJoin<>(
            thisWindowStore.name(),
            internalWindows,
            joiner,
            windows.size() + windows.gracePeriodMs()
        );

        final PassThrough<K, VOut> joinMerge = new PassThrough<>();

        final StreamStreamJoinNode.StreamStreamJoinNodeBuilder<K, V1, V2, VOut> joinBuilder = StreamStreamJoinNode.streamStreamJoinNodeBuilder();

        final ProcessorParameters<K, V1, ?, ?> joinThisProcessorParams = new ProcessorParameters<>(joinThis, joinThisName);
        final ProcessorParameters<K, V2, ?, ?> joinOtherProcessorParams = new ProcessorParameters<>(joinOther, joinOtherName);
        final ProcessorParameters<K, VOut, ?, ?> joinMergeProcessorParams = new ProcessorParameters<>(joinMerge, joinMergeName);
        final ProcessorParameters<K, V1, ?, ?> selfJoinProcessorParams = new ProcessorParameters<>(selfJoin, joinMergeName);

        joinBuilder.withJoinMergeProcessorParameters(joinMergeProcessorParams)
                   .withJoinThisProcessorParameters(joinThisProcessorParams)
                   .withJoinOtherProcessorParameters(joinOtherProcessorParams)
                   .withThisWindowStoreBuilder(thisWindowStore)
                   .withOtherWindowStoreBuilder(otherWindowStore)
                   .withThisWindowedStreamProcessorParameters(thisWindowStreamProcessorParams)
                   .withOtherWindowedStreamProcessorParameters(otherWindowStreamProcessorParams)
                   .withOuterJoinWindowStoreBuilder(outerJoinWindowStore)
                   .withValueJoiner(joiner)
                   .withNodeName(joinMergeName)
                   .withSelfJoinProcessorParameters(selfJoinProcessorParams);

        if (internalWindows.spuriousResultFixEnabled()) {
            joinBuilder.withSpuriousResultFixEnabled();
        }

        final GraphNode joinGraphNode = joinBuilder.build();

        builder.addGraphNode(Arrays.asList(thisGraphNode, otherGraphNode), joinGraphNode);

        final Set<String> allSourceNodes = new HashSet<>(((KStreamImpl<K, V1>) lhs).subTopologySourceNodes);
        allSourceNodes.addAll(((KStreamImpl<K, V2>) other).subTopologySourceNodes);

        // do not have serde for joined result;
        // also for key serde we do not inherit from either since we cannot tell if these two serdes are different
        return new KStreamImpl<>(joinMergeName, streamJoinedInternal.keySerde(), null, allSourceNodes, false, joinGraphNode, builder);
    }

    private void assertWindowSettings(final WindowBytesStoreSupplier supplier, final JoinWindows joinWindows) {
        if (!supplier.retainDuplicates()) {
            throw new StreamsException("The StoreSupplier must set retainDuplicates=true, found retainDuplicates=false");
        }
        final boolean allMatch = supplier.retentionPeriod() == (joinWindows.size() + joinWindows.gracePeriodMs()) &&
            supplier.windowSize() == joinWindows.size();
        if (!allMatch) {
            throw new StreamsException(String.format("Window settings mismatch. WindowBytesStoreSupplier settings %s must match JoinWindows settings %s" +
                                                         " for the window size and retention period", supplier, joinWindows));
        }
    }

    private void assertUniqueStoreNames(final WindowBytesStoreSupplier supplier,
                                        final WindowBytesStoreSupplier otherSupplier) {

        if (supplier != null
            && otherSupplier != null
            && supplier.name().equals(otherSupplier.name())) {
            throw new StreamsException("Both StoreSuppliers have the same name.  StoreSuppliers must provide unique names");
        }
    }

    private static <K, V> StoreBuilder<WindowStore<K, V>> joinWindowStoreBuilder(final String storeName,
                                                                                 final JoinWindows windows,
                                                                                 final Serde<K> keySerde,
                                                                                 final Serde<V> valueSerde,
                                                                                 final boolean loggingEnabled,
                                                                                 final Map<String, String> logConfig) {
        final StoreBuilder<WindowStore<K, V>> builder = Stores.windowStoreBuilder(
            Stores.persistentWindowStore(
                storeName + "-store",
                Duration.ofMillis(windows.size() + windows.gracePeriodMs()),
                Duration.ofMillis(windows.size()),
                true
            ),
            keySerde,
            valueSerde
        );
        if (loggingEnabled) {
            builder.withLoggingEnabled(logConfig);
        } else {
            builder.withLoggingDisabled();
        }

        return builder;
    }

    private <K, V1, V2> String buildOuterJoinWindowStoreName(final StreamJoinedInternal<K, V1, V2> streamJoinedInternal, final String joinThisGeneratedName) {
        final String outerJoinSuffix = rightOuter ? "-outer-shared-join" : "-left-shared-join";

        if (streamJoinedInternal.thisStoreSupplier() != null && !streamJoinedInternal.thisStoreSupplier().name().isEmpty()) {
            return streamJoinedInternal.thisStoreSupplier().name() + outerJoinSuffix;
        } else if (streamJoinedInternal.storeName() != null) {
            return streamJoinedInternal.storeName() + outerJoinSuffix;
        } else {
            return KStreamImpl.OUTERSHARED_NAME
                + joinThisGeneratedName.substring(
                rightOuter
                    ? KStreamImpl.OUTERTHIS_NAME.length()
                    : KStreamImpl.JOINTHIS_NAME.length());
        }
    }

    private <K, V1, V2> StoreBuilder<KeyValueStore<TimestampedKeyAndJoinSide<K>, LeftOrRightValue<V1, V2>>> sharedOuterJoinWindowStoreBuilder(final JoinWindows windows,
                                                                                                                                              final StreamJoinedInternal<K, V1, V2> streamJoinedInternal,
                                                                                                                                              final String joinThisGeneratedName) {
        final boolean persistent = streamJoinedInternal.thisStoreSupplier() == null || streamJoinedInternal.thisStoreSupplier().get().persistent();
        final String storeName = buildOuterJoinWindowStoreName(streamJoinedInternal, joinThisGeneratedName) + "-store";

        // we are using a key-value store with list-values for the shared store, and have the window retention / grace period
        // handled totally on the processor node level, and hence here we are only validating these values but not using them at all
        final Duration retentionPeriod = Duration.ofMillis(windows.size() + windows.gracePeriodMs());
        final Duration windowSize = Duration.ofMillis(windows.size());
        final String rpMsgPrefix = prepareMillisCheckFailMsgPrefix(retentionPeriod, "retentionPeriod");
        final long retentionMs = validateMillisecondDuration(retentionPeriod, rpMsgPrefix);
        final String wsMsgPrefix = prepareMillisCheckFailMsgPrefix(windowSize, "windowSize");
        final long windowSizeMs = validateMillisecondDuration(windowSize, wsMsgPrefix);

        if (retentionMs < 0L) {
            throw new IllegalArgumentException("retentionPeriod cannot be negative");
        }
        if (windowSizeMs < 0L) {
            throw new IllegalArgumentException("windowSize cannot be negative");
        }
        if (windowSizeMs > retentionMs) {
            throw new IllegalArgumentException("The retention period of the window store "
                    + storeName + " must be no smaller than its window size. Got size=["
                    + windowSizeMs + "], retention=[" + retentionMs + "]");
        }

        final TimestampedKeyAndJoinSideSerde<K> timestampedKeyAndJoinSideSerde = new TimestampedKeyAndJoinSideSerde<>(streamJoinedInternal.keySerde());
        final LeftOrRightValueSerde<V1, V2> leftOrRightValueSerde = new LeftOrRightValueSerde<>(streamJoinedInternal.valueSerde(), streamJoinedInternal.otherValueSerde());

        final StoreBuilder<KeyValueStore<TimestampedKeyAndJoinSide<K>, LeftOrRightValue<V1, V2>>> builder =
            new ListValueStoreBuilder<>(
                persistent ? Stores.persistentKeyValueStore(storeName) : Stores.inMemoryKeyValueStore(storeName),
                timestampedKeyAndJoinSideSerde,
                leftOrRightValueSerde,
                Time.SYSTEM
            );

        if (streamJoinedInternal.loggingEnabled()) {
            builder.withLoggingEnabled(streamJoinedInternal.logConfig());
        } else {
            builder.withLoggingDisabled();
        }

        return builder;
    }

    private static <K, V> StoreBuilder<WindowStore<K, V>> joinWindowStoreBuilderFromSupplier(final WindowBytesStoreSupplier storeSupplier,
                                                                                             final Serde<K> keySerde,
                                                                                             final Serde<V> valueSerde) {
        return Stores.windowStoreBuilder(
            storeSupplier,
            keySerde,
            valueSerde
        );
    }
>>>>>>> 15418db6
}<|MERGE_RESOLUTION|>--- conflicted
+++ resolved
@@ -25,29 +25,13 @@
 import org.apache.kafka.streams.kstream.KStream;
 import org.apache.kafka.streams.kstream.StreamJoined;
 import org.apache.kafka.streams.kstream.ValueJoinerWithKey;
-import org.apache.kafka.streams.kstream.internals.graph.GraphNode;
-import org.apache.kafka.streams.kstream.internals.graph.ProcessorGraphNode;
-import org.apache.kafka.streams.kstream.internals.graph.ProcessorParameters;
-import org.apache.kafka.streams.kstream.internals.graph.StreamStreamJoinNode;
-import org.apache.kafka.streams.kstream.internals.graph.WindowedStreamProcessorNode;
+import org.apache.kafka.streams.kstream.internals.graph.*;
 import org.apache.kafka.streams.processor.TaskId;
-import org.apache.kafka.streams.state.KeyValueStore;
-import org.apache.kafka.streams.state.internals.TimestampedKeyAndJoinSide;
-import org.apache.kafka.streams.state.StoreBuilder;
-import org.apache.kafka.streams.state.Stores;
-import org.apache.kafka.streams.state.internals.LeftOrRightValue;
-import org.apache.kafka.streams.state.WindowBytesStoreSupplier;
-import org.apache.kafka.streams.state.WindowStore;
-import org.apache.kafka.streams.state.internals.TimestampedKeyAndJoinSideSerde;
-import org.apache.kafka.streams.state.internals.ListValueStoreBuilder;
-import org.apache.kafka.streams.state.internals.LeftOrRightValueSerde;
+import org.apache.kafka.streams.state.*;
+import org.apache.kafka.streams.state.internals.*;
 
 import java.time.Duration;
-import java.util.Arrays;
-import java.util.HashSet;
-import java.util.Map;
-import java.util.Optional;
-import java.util.Set;
+import java.util.*;
 import java.util.concurrent.ConcurrentHashMap;
 
 import static org.apache.kafka.streams.internals.ApiUtils.prepareMillisCheckFailMsgPrefix;
@@ -55,188 +39,6 @@
 
 class KStreamImplJoin {
 
-<<<<<<< HEAD
-	private final InternalStreamsBuilder builder;
-	private final boolean leftOuter;
-	private final boolean rightOuter;
-
-
-	KStreamImplJoin(final InternalStreamsBuilder builder,
-					final boolean leftOuter,
-					final boolean rightOuter) {
-		this.builder = builder;
-		this.leftOuter = leftOuter;
-		this.rightOuter = rightOuter;
-	}
-
-	public <K1, R, V1, V2> KStream<K1, R> join(final KStream<K1, V1> lhs,
-											   final KStream<K1, V2> other,
-											   final ValueJoinerWithKey<? super K1, ? super V1, ? super V2, ? extends R> joiner,
-											   final JoinWindows windows,
-											   final StreamJoined<K1, V1, V2> streamJoined) {
-
-		final StreamJoinedInternal<K1, V1, V2> streamJoinedInternal = new StreamJoinedInternal<>(streamJoined);
-		final NamedInternal renamed = new NamedInternal(streamJoinedInternal.name());
-		final String joinThisSuffix = rightOuter ? "-outer-this-join" : "-this-join";
-		final String joinOtherSuffix = leftOuter ? "-outer-other-join" : "-other-join";
-
-		final String thisWindowStreamProcessorName = renamed.suffixWithOrElseGet(
-				"-this-windowed", builder, KStreamImpl.WINDOWED_NAME);
-		final String otherWindowStreamProcessorName = renamed.suffixWithOrElseGet(
-				"-other-windowed", builder, KStreamImpl.WINDOWED_NAME);
-
-		final String joinThisGeneratedName = rightOuter ? builder.newProcessorName(KStreamImpl.OUTERTHIS_NAME) : builder.newProcessorName(KStreamImpl.JOINTHIS_NAME);
-		final String joinOtherGeneratedName = leftOuter ? builder.newProcessorName(KStreamImpl.OUTEROTHER_NAME) : builder.newProcessorName(KStreamImpl.JOINOTHER_NAME);
-
-		final String joinThisName = renamed.suffixWithOrElseGet(joinThisSuffix, joinThisGeneratedName);
-		final String joinOtherName = renamed.suffixWithOrElseGet(joinOtherSuffix, joinOtherGeneratedName);
-
-		final String joinMergeName = renamed.suffixWithOrElseGet(
-				"-merge", builder, KStreamImpl.MERGE_NAME);
-
-		final GraphNode thisGraphNode = ((AbstractStream<?, ?>) lhs).graphNode;
-		final GraphNode otherGraphNode = ((AbstractStream<?, ?>) other).graphNode;
-
-		final StoreBuilder<WindowStore<K1, V1>> thisWindowStore;
-		final StoreBuilder<WindowStore<K1, V2>> otherWindowStore;
-		final String userProvidedBaseStoreName = streamJoinedInternal.storeName();
-
-		final WindowBytesStoreSupplier thisStoreSupplier = streamJoinedInternal.thisStoreSupplier();
-		final WindowBytesStoreSupplier otherStoreSupplier = streamJoinedInternal.otherStoreSupplier();
-
-		assertUniqueStoreNames(thisStoreSupplier, otherStoreSupplier);
-
-		if (thisStoreSupplier == null) {
-			final String thisJoinStoreName = userProvidedBaseStoreName == null ? joinThisGeneratedName : userProvidedBaseStoreName + joinThisSuffix;
-			thisWindowStore = joinWindowStoreBuilder(thisJoinStoreName, windows, streamJoinedInternal.keySerde(), streamJoinedInternal.valueSerde(), streamJoinedInternal.loggingEnabled(), streamJoinedInternal.logConfig());
-		} else {
-			assertWindowSettings(thisStoreSupplier, windows);
-			thisWindowStore = joinWindowStoreBuilderFromSupplier(thisStoreSupplier, streamJoinedInternal.keySerde(), streamJoinedInternal.valueSerde());
-		}
-
-		if (otherStoreSupplier == null) {
-			final String otherJoinStoreName = userProvidedBaseStoreName == null ? joinOtherGeneratedName : userProvidedBaseStoreName + joinOtherSuffix;
-			otherWindowStore = joinWindowStoreBuilder(otherJoinStoreName, windows, streamJoinedInternal.keySerde(), streamJoinedInternal.otherValueSerde(), streamJoinedInternal.loggingEnabled(), streamJoinedInternal.logConfig());
-		} else {
-			assertWindowSettings(otherStoreSupplier, windows);
-			otherWindowStore = joinWindowStoreBuilderFromSupplier(otherStoreSupplier, streamJoinedInternal.keySerde(), streamJoinedInternal.otherValueSerde());
-		}
-
-		final KStreamJoinWindow<K1, V1> thisWindowedStream = new KStreamJoinWindow<>(thisWindowStore.name());
-
-		final ProcessorParameters<K1, V1, ?, ?> thisWindowStreamProcessorParams = new ProcessorParameters<>(thisWindowedStream, thisWindowStreamProcessorName);
-		final ProcessorGraphNode<K1, V1> thisWindowedStreamsNode = new ProcessorGraphNode<>(thisWindowStreamProcessorName, thisWindowStreamProcessorParams);
-		builder.addGraphNode(thisGraphNode, thisWindowedStreamsNode);
-
-		final KStreamJoinWindow<K1, V2> otherWindowedStream = new KStreamJoinWindow<>(otherWindowStore.name());
-
-		final ProcessorParameters<K1, V2, ?, ?> otherWindowStreamProcessorParams = new ProcessorParameters<>(otherWindowedStream, otherWindowStreamProcessorName);
-		final ProcessorGraphNode<K1, V2> otherWindowedStreamsNode = new ProcessorGraphNode<>(otherWindowStreamProcessorName, otherWindowStreamProcessorParams);
-		builder.addGraphNode(otherGraphNode, otherWindowedStreamsNode);
-
-		final KStreamKStreamJoin<K1, R, V1, V2> joinThis = new KStreamKStreamJoin<>(
-				otherWindowStore.name(),
-				windows.beforeMs,
-				windows.afterMs,
-				joiner,
-				leftOuter
-		);
-
-		final KStreamKStreamJoin<K1, R, V2, V1> joinOther = new KStreamKStreamJoin<>(
-				thisWindowStore.name(),
-				windows.afterMs,
-				windows.beforeMs,
-				AbstractStream.reverseJoinerWithKey(joiner),
-				rightOuter
-		);
-
-		final PassThrough<K1, R> joinMerge = new PassThrough<>();
-
-		final StreamStreamJoinNode.StreamStreamJoinNodeBuilder<K1, V1, V2, R> joinBuilder = StreamStreamJoinNode.streamStreamJoinNodeBuilder();
-
-		final ProcessorParameters<K1, V1, ?, ?> joinThisProcessorParams = new ProcessorParameters<>(joinThis, joinThisName);
-		final ProcessorParameters<K1, V2, ?, ?> joinOtherProcessorParams = new ProcessorParameters<>(joinOther, joinOtherName);
-		final ProcessorParameters<K1, R, ?, ?> joinMergeProcessorParams = new ProcessorParameters<>(joinMerge, joinMergeName);
-
-		joinBuilder.withJoinMergeProcessorParameters(joinMergeProcessorParams)
-				.withJoinThisProcessorParameters(joinThisProcessorParams)
-				.withJoinOtherProcessorParameters(joinOtherProcessorParams)
-				.withThisWindowStoreBuilder(thisWindowStore)
-				.withOtherWindowStoreBuilder(otherWindowStore)
-				.withThisWindowedStreamProcessorParameters(thisWindowStreamProcessorParams)
-				.withOtherWindowedStreamProcessorParameters(otherWindowStreamProcessorParams)
-				.withValueJoiner(joiner)
-				.withNodeName(joinMergeName);
-
-		final GraphNode joinGraphNode = joinBuilder.build();
-
-		builder.addGraphNode(Arrays.asList(thisGraphNode, otherGraphNode), joinGraphNode);
-
-		final Set<String> allSourceNodes = new HashSet<>(((KStreamImpl<K1, V1>) lhs).subTopologySourceNodes);
-		allSourceNodes.addAll(((KStreamImpl<K1, V2>) other).subTopologySourceNodes);
-
-		// do not have serde for joined result;
-		// also for key serde we do not inherit from either since we cannot tell if these two serdes are different
-		return new KStreamImpl<>(joinMergeName, streamJoinedInternal.keySerde(), null, allSourceNodes, false, joinGraphNode, builder);
-	}
-
-	private void assertWindowSettings(final WindowBytesStoreSupplier supplier, final JoinWindows joinWindows) {
-		if (!supplier.retainDuplicates()) {
-			throw new StreamsException("The StoreSupplier must set retainDuplicates=true, found retainDuplicates=false");
-		}
-		final boolean allMatch = supplier.retentionPeriod() == (joinWindows.size() + joinWindows.gracePeriodMs()) &&
-				supplier.windowSize() == joinWindows.size();
-		if (!allMatch) {
-			throw new StreamsException(String.format("Window settings mismatch. WindowBytesStoreSupplier settings %s must match JoinWindows settings %s" +
-					" for the window size and retention period", supplier, joinWindows));
-		}
-	}
-
-	private void assertUniqueStoreNames(final WindowBytesStoreSupplier supplier,
-										final WindowBytesStoreSupplier otherSupplier) {
-
-		if (supplier != null
-				&& otherSupplier != null
-				&& supplier.name().equals(otherSupplier.name())) {
-			throw new StreamsException("Both StoreSuppliers have the same name.  StoreSuppliers must provide unique names");
-		}
-	}
-
-	private static <K, V> StoreBuilder<WindowStore<K, V>> joinWindowStoreBuilder(final String storeName,
-																				 final JoinWindows windows,
-																				 final Serde<K> keySerde,
-																				 final Serde<V> valueSerde,
-																				 final boolean loggingEnabled,
-																				 final Map<String, String> logConfig) {
-		final StoreBuilder<WindowStore<K, V>> builder = Stores.windowStoreBuilder(
-				Stores.persistentWindowStore(
-						storeName + "-store",
-						Duration.ofMillis(windows.size() + windows.gracePeriodMs()),
-						Duration.ofMillis(windows.size()),
-						true
-				),
-				keySerde,
-				valueSerde
-		);
-		if (loggingEnabled) {
-			builder.withLoggingEnabled(logConfig);
-		} else {
-			builder.withLoggingDisabled();
-		}
-
-		return builder;
-	}
-
-	private static <K, V> StoreBuilder<WindowStore<K, V>> joinWindowStoreBuilderFromSupplier(final WindowBytesStoreSupplier storeSupplier,
-																							 final Serde<K> keySerde,
-																							 final Serde<V> valueSerde) {
-		return Stores.windowStoreBuilder(
-				storeSupplier,
-				keySerde,
-				valueSerde
-		);
-	}
-=======
     private final InternalStreamsBuilder builder;
     private final boolean leftOuter;
     private final boolean rightOuter;
@@ -276,29 +78,21 @@
         }
     }
 
-    KStreamImplJoin(final InternalStreamsBuilder builder,
-                    final boolean leftOuter,
-                    final boolean rightOuter) {
+    KStreamImplJoin(final InternalStreamsBuilder builder, final boolean leftOuter, final boolean rightOuter) {
         this.builder = builder;
         this.leftOuter = leftOuter;
         this.rightOuter = rightOuter;
     }
 
-    public <K, V1, V2, VOut> KStream<K, VOut> join(final KStream<K, V1> lhs,
-                                                   final KStream<K, V2> other,
-                                                   final ValueJoinerWithKey<? super K, ? super V1, ? super V2, ? extends VOut> joiner,
-                                                   final JoinWindows windows,
-                                                   final StreamJoined<K, V1, V2> streamJoined) {
+    public <K, V1, V2, VOut> KStream<K, VOut> join(final KStream<K, V1> lhs, final KStream<K, V2> other, final ValueJoinerWithKey<? super K, ? super V1, ? super V2, ? extends VOut> joiner, final JoinWindows windows, final StreamJoined<K, V1, V2> streamJoined) {
 
         final StreamJoinedInternal<K, V1, V2> streamJoinedInternal = new StreamJoinedInternal<>(streamJoined);
         final NamedInternal renamed = new NamedInternal(streamJoinedInternal.name());
         final String joinThisSuffix = rightOuter ? "-outer-this-join" : "-this-join";
         final String joinOtherSuffix = leftOuter ? "-outer-other-join" : "-other-join";
 
-        final String thisWindowStreamProcessorName = renamed.suffixWithOrElseGet(
-            "-this-windowed", builder, KStreamImpl.WINDOWED_NAME);
-        final String otherWindowStreamProcessorName = renamed.suffixWithOrElseGet(
-            "-other-windowed", builder, KStreamImpl.WINDOWED_NAME);
+        final String thisWindowStreamProcessorName = renamed.suffixWithOrElseGet("-this-windowed", builder, KStreamImpl.WINDOWED_NAME);
+        final String otherWindowStreamProcessorName = renamed.suffixWithOrElseGet("-other-windowed", builder, KStreamImpl.WINDOWED_NAME);
 
         final String joinThisGeneratedName = rightOuter ? builder.newProcessorName(KStreamImpl.OUTERTHIS_NAME) : builder.newProcessorName(KStreamImpl.JOINTHIS_NAME);
         final String joinOtherGeneratedName = leftOuter ? builder.newProcessorName(KStreamImpl.OUTEROTHER_NAME) : builder.newProcessorName(KStreamImpl.JOINOTHER_NAME);
@@ -306,8 +100,7 @@
         final String joinThisName = renamed.suffixWithOrElseGet(joinThisSuffix, joinThisGeneratedName);
         final String joinOtherName = renamed.suffixWithOrElseGet(joinOtherSuffix, joinOtherGeneratedName);
 
-        final String joinMergeName = renamed.suffixWithOrElseGet(
-            "-merge", builder, KStreamImpl.MERGE_NAME);
+        final String joinMergeName = renamed.suffixWithOrElseGet("-merge", builder, KStreamImpl.MERGE_NAME);
 
         final GraphNode thisGraphNode = ((AbstractStream<?, ?>) lhs).graphNode;
         final GraphNode otherGraphNode = ((AbstractStream<?, ?>) other).graphNode;
@@ -358,32 +151,11 @@
         final TimeTrackerSupplier sharedTimeTrackerSupplier = new TimeTrackerSupplier();
 
         final JoinWindowsInternal internalWindows = new JoinWindowsInternal(windows);
-        final KStreamKStreamJoin<K, V1, V2, VOut> joinThis = new KStreamKStreamJoin<>(
-            true,
-            otherWindowStore.name(),
-            internalWindows,
-            joiner,
-            leftOuter,
-            outerJoinWindowStore.map(StoreBuilder::name),
-            sharedTimeTrackerSupplier
-        );
-
-        final KStreamKStreamJoin<K, V2, V1, VOut> joinOther = new KStreamKStreamJoin<>(
-            false,
-            thisWindowStore.name(),
-            internalWindows,
-            AbstractStream.reverseJoinerWithKey(joiner),
-            rightOuter,
-            outerJoinWindowStore.map(StoreBuilder::name),
-            sharedTimeTrackerSupplier
-        );
-
-        final KStreamKStreamSelfJoin<K, V1, V2, VOut> selfJoin = new KStreamKStreamSelfJoin<>(
-            thisWindowStore.name(),
-            internalWindows,
-            joiner,
-            windows.size() + windows.gracePeriodMs()
-        );
+        final KStreamKStreamJoin<K, V1, V2, VOut> joinThis = new KStreamKStreamJoin<>(true, otherWindowStore.name(), internalWindows, joiner, leftOuter, outerJoinWindowStore.map(StoreBuilder::name), sharedTimeTrackerSupplier);
+
+        final KStreamKStreamJoin<K, V2, V1, VOut> joinOther = new KStreamKStreamJoin<>(false, thisWindowStore.name(), internalWindows, AbstractStream.reverseJoinerWithKey(joiner), rightOuter, outerJoinWindowStore.map(StoreBuilder::name), sharedTimeTrackerSupplier);
+
+        final KStreamKStreamSelfJoin<K, V1, V2, VOut> selfJoin = new KStreamKStreamSelfJoin<>(thisWindowStore.name(), internalWindows, joiner, windows.size() + windows.gracePeriodMs());
 
         final PassThrough<K, VOut> joinMerge = new PassThrough<>();
 
@@ -394,17 +166,7 @@
         final ProcessorParameters<K, VOut, ?, ?> joinMergeProcessorParams = new ProcessorParameters<>(joinMerge, joinMergeName);
         final ProcessorParameters<K, V1, ?, ?> selfJoinProcessorParams = new ProcessorParameters<>(selfJoin, joinMergeName);
 
-        joinBuilder.withJoinMergeProcessorParameters(joinMergeProcessorParams)
-                   .withJoinThisProcessorParameters(joinThisProcessorParams)
-                   .withJoinOtherProcessorParameters(joinOtherProcessorParams)
-                   .withThisWindowStoreBuilder(thisWindowStore)
-                   .withOtherWindowStoreBuilder(otherWindowStore)
-                   .withThisWindowedStreamProcessorParameters(thisWindowStreamProcessorParams)
-                   .withOtherWindowedStreamProcessorParameters(otherWindowStreamProcessorParams)
-                   .withOuterJoinWindowStoreBuilder(outerJoinWindowStore)
-                   .withValueJoiner(joiner)
-                   .withNodeName(joinMergeName)
-                   .withSelfJoinProcessorParameters(selfJoinProcessorParams);
+        joinBuilder.withJoinMergeProcessorParameters(joinMergeProcessorParams).withJoinThisProcessorParameters(joinThisProcessorParams).withJoinOtherProcessorParameters(joinOtherProcessorParams).withThisWindowStoreBuilder(thisWindowStore).withOtherWindowStoreBuilder(otherWindowStore).withThisWindowedStreamProcessorParameters(thisWindowStreamProcessorParams).withOtherWindowedStreamProcessorParameters(otherWindowStreamProcessorParams).withOuterJoinWindowStoreBuilder(outerJoinWindowStore).withValueJoiner(joiner).withNodeName(joinMergeName).withSelfJoinProcessorParameters(selfJoinProcessorParams);
 
         if (internalWindows.spuriousResultFixEnabled()) {
             joinBuilder.withSpuriousResultFixEnabled();
@@ -426,40 +188,21 @@
         if (!supplier.retainDuplicates()) {
             throw new StreamsException("The StoreSupplier must set retainDuplicates=true, found retainDuplicates=false");
         }
-        final boolean allMatch = supplier.retentionPeriod() == (joinWindows.size() + joinWindows.gracePeriodMs()) &&
-            supplier.windowSize() == joinWindows.size();
+        final boolean allMatch = supplier.retentionPeriod() == (joinWindows.size() + joinWindows.gracePeriodMs()) && supplier.windowSize() == joinWindows.size();
         if (!allMatch) {
-            throw new StreamsException(String.format("Window settings mismatch. WindowBytesStoreSupplier settings %s must match JoinWindows settings %s" +
-                                                         " for the window size and retention period", supplier, joinWindows));
-        }
-    }
-
-    private void assertUniqueStoreNames(final WindowBytesStoreSupplier supplier,
-                                        final WindowBytesStoreSupplier otherSupplier) {
-
-        if (supplier != null
-            && otherSupplier != null
-            && supplier.name().equals(otherSupplier.name())) {
+            throw new StreamsException(String.format("Window settings mismatch. WindowBytesStoreSupplier settings %s must match JoinWindows settings %s" + " for the window size and retention period", supplier, joinWindows));
+        }
+    }
+
+    private void assertUniqueStoreNames(final WindowBytesStoreSupplier supplier, final WindowBytesStoreSupplier otherSupplier) {
+
+        if (supplier != null && otherSupplier != null && supplier.name().equals(otherSupplier.name())) {
             throw new StreamsException("Both StoreSuppliers have the same name.  StoreSuppliers must provide unique names");
         }
     }
 
-    private static <K, V> StoreBuilder<WindowStore<K, V>> joinWindowStoreBuilder(final String storeName,
-                                                                                 final JoinWindows windows,
-                                                                                 final Serde<K> keySerde,
-                                                                                 final Serde<V> valueSerde,
-                                                                                 final boolean loggingEnabled,
-                                                                                 final Map<String, String> logConfig) {
-        final StoreBuilder<WindowStore<K, V>> builder = Stores.windowStoreBuilder(
-            Stores.persistentWindowStore(
-                storeName + "-store",
-                Duration.ofMillis(windows.size() + windows.gracePeriodMs()),
-                Duration.ofMillis(windows.size()),
-                true
-            ),
-            keySerde,
-            valueSerde
-        );
+    private static <K, V> StoreBuilder<WindowStore<K, V>> joinWindowStoreBuilder(final String storeName, final JoinWindows windows, final Serde<K> keySerde, final Serde<V> valueSerde, final boolean loggingEnabled, final Map<String, String> logConfig) {
+        final StoreBuilder<WindowStore<K, V>> builder = Stores.windowStoreBuilder(Stores.persistentWindowStore(storeName + "-store", Duration.ofMillis(windows.size() + windows.gracePeriodMs()), Duration.ofMillis(windows.size()), true), keySerde, valueSerde);
         if (loggingEnabled) {
             builder.withLoggingEnabled(logConfig);
         } else {
@@ -477,17 +220,11 @@
         } else if (streamJoinedInternal.storeName() != null) {
             return streamJoinedInternal.storeName() + outerJoinSuffix;
         } else {
-            return KStreamImpl.OUTERSHARED_NAME
-                + joinThisGeneratedName.substring(
-                rightOuter
-                    ? KStreamImpl.OUTERTHIS_NAME.length()
-                    : KStreamImpl.JOINTHIS_NAME.length());
-        }
-    }
-
-    private <K, V1, V2> StoreBuilder<KeyValueStore<TimestampedKeyAndJoinSide<K>, LeftOrRightValue<V1, V2>>> sharedOuterJoinWindowStoreBuilder(final JoinWindows windows,
-                                                                                                                                              final StreamJoinedInternal<K, V1, V2> streamJoinedInternal,
-                                                                                                                                              final String joinThisGeneratedName) {
+            return KStreamImpl.OUTERSHARED_NAME + joinThisGeneratedName.substring(rightOuter ? KStreamImpl.OUTERTHIS_NAME.length() : KStreamImpl.JOINTHIS_NAME.length());
+        }
+    }
+
+    private <K, V1, V2> StoreBuilder<KeyValueStore<TimestampedKeyAndJoinSide<K>, LeftOrRightValue<V1, V2>>> sharedOuterJoinWindowStoreBuilder(final JoinWindows windows, final StreamJoinedInternal<K, V1, V2> streamJoinedInternal, final String joinThisGeneratedName) {
         final boolean persistent = streamJoinedInternal.thisStoreSupplier() == null || streamJoinedInternal.thisStoreSupplier().get().persistent();
         final String storeName = buildOuterJoinWindowStoreName(streamJoinedInternal, joinThisGeneratedName) + "-store";
 
@@ -507,21 +244,13 @@
             throw new IllegalArgumentException("windowSize cannot be negative");
         }
         if (windowSizeMs > retentionMs) {
-            throw new IllegalArgumentException("The retention period of the window store "
-                    + storeName + " must be no smaller than its window size. Got size=["
-                    + windowSizeMs + "], retention=[" + retentionMs + "]");
+            throw new IllegalArgumentException("The retention period of the window store " + storeName + " must be no smaller than its window size. Got size=[" + windowSizeMs + "], retention=[" + retentionMs + "]");
         }
 
         final TimestampedKeyAndJoinSideSerde<K> timestampedKeyAndJoinSideSerde = new TimestampedKeyAndJoinSideSerde<>(streamJoinedInternal.keySerde());
         final LeftOrRightValueSerde<V1, V2> leftOrRightValueSerde = new LeftOrRightValueSerde<>(streamJoinedInternal.valueSerde(), streamJoinedInternal.otherValueSerde());
 
-        final StoreBuilder<KeyValueStore<TimestampedKeyAndJoinSide<K>, LeftOrRightValue<V1, V2>>> builder =
-            new ListValueStoreBuilder<>(
-                persistent ? Stores.persistentKeyValueStore(storeName) : Stores.inMemoryKeyValueStore(storeName),
-                timestampedKeyAndJoinSideSerde,
-                leftOrRightValueSerde,
-                Time.SYSTEM
-            );
+        final StoreBuilder<KeyValueStore<TimestampedKeyAndJoinSide<K>, LeftOrRightValue<V1, V2>>> builder = new ListValueStoreBuilder<>(persistent ? Stores.persistentKeyValueStore(storeName) : Stores.inMemoryKeyValueStore(storeName), timestampedKeyAndJoinSideSerde, leftOrRightValueSerde, Time.SYSTEM);
 
         if (streamJoinedInternal.loggingEnabled()) {
             builder.withLoggingEnabled(streamJoinedInternal.logConfig());
@@ -532,14 +261,7 @@
         return builder;
     }
 
-    private static <K, V> StoreBuilder<WindowStore<K, V>> joinWindowStoreBuilderFromSupplier(final WindowBytesStoreSupplier storeSupplier,
-                                                                                             final Serde<K> keySerde,
-                                                                                             final Serde<V> valueSerde) {
-        return Stores.windowStoreBuilder(
-            storeSupplier,
-            keySerde,
-            valueSerde
-        );
-    }
->>>>>>> 15418db6
+    private static <K, V> StoreBuilder<WindowStore<K, V>> joinWindowStoreBuilderFromSupplier(final WindowBytesStoreSupplier storeSupplier, final Serde<K> keySerde, final Serde<V> valueSerde) {
+        return Stores.windowStoreBuilder(storeSupplier, keySerde, valueSerde);
+    }
 }