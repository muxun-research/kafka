/*
 * Licensed to the Apache Software Foundation (ASF) under one or more
 * contributor license agreements. See the NOTICE file distributed with
 * this work for additional information regarding copyright ownership.
 * The ASF licenses this file to You under the Apache License, Version 2.0
 * (the "License"); you may not use this file except in compliance with
 * the License. You may obtain a copy of the License at
 *
 *    http://www.apache.org/licenses/LICENSE-2.0
 *
 * Unless required by applicable law or agreed to in writing, software
 * distributed under the License is distributed on an "AS IS" BASIS,
 * WITHOUT WARRANTIES OR CONDITIONS OF ANY KIND, either express or implied.
 * See the License for the specific language governing permissions and
 * limitations under the License.
 */

package org.apache.kafka.streams.kstream.internals;

import org.apache.kafka.clients.consumer.ConsumerRecord;
import org.apache.kafka.common.serialization.Serde;
import org.apache.kafka.streams.errors.StreamsException;
import org.apache.kafka.streams.kstream.JoinWindows;
import org.apache.kafka.streams.kstream.KStream;
import org.apache.kafka.streams.kstream.StreamJoined;
import org.apache.kafka.streams.kstream.ValueJoinerWithKey;
import org.apache.kafka.streams.kstream.internals.graph.*;
import org.apache.kafka.streams.processor.TaskId;
<<<<<<< HEAD
import org.apache.kafka.streams.state.*;
import org.apache.kafka.streams.state.internals.*;

import java.time.Duration;
import java.util.*;
=======
import org.apache.kafka.streams.processor.internals.StoreBuilderWrapper;
import org.apache.kafka.streams.processor.internals.StoreFactory;
import org.apache.kafka.streams.state.Stores;
import org.apache.kafka.streams.state.WindowBytesStoreSupplier;

import java.util.Arrays;
import java.util.HashSet;
import java.util.Map;
import java.util.Optional;
import java.util.Set;
>>>>>>> 9494bebe
import java.util.concurrent.ConcurrentHashMap;

class KStreamImplJoin {

    private final InternalStreamsBuilder builder;
    private final boolean leftOuter;
    private final boolean rightOuter;

    static class TimeTrackerSupplier {
        private final Map<TaskId, TimeTracker> tracker = new ConcurrentHashMap<>();

        public TimeTracker get(final TaskId taskId) {
            return tracker.computeIfAbsent(taskId, taskId1 -> new TimeTracker());
        }

        public void remove(final TaskId taskId) {
            tracker.remove(taskId);
        }
    }

    static class TimeTracker {
        private long emitIntervalMs = 1000L;
        long streamTime = ConsumerRecord.NO_TIMESTAMP;
        long minTime = Long.MAX_VALUE;
        long nextTimeToEmit;

        public void setEmitInterval(final long emitIntervalMs) {
            this.emitIntervalMs = emitIntervalMs;
        }

        public void advanceStreamTime(final long recordTimestamp) {
            streamTime = Math.max(recordTimestamp, streamTime);
        }

        public void updatedMinTime(final long recordTimestamp) {
            minTime = Math.min(recordTimestamp, minTime);
        }

        public void advanceNextTimeToEmit() {
            nextTimeToEmit += emitIntervalMs;
        }
    }

    KStreamImplJoin(final InternalStreamsBuilder builder, final boolean leftOuter, final boolean rightOuter) {
        this.builder = builder;
        this.leftOuter = leftOuter;
        this.rightOuter = rightOuter;
    }

    public <K, V1, V2, VOut> KStream<K, VOut> join(final KStream<K, V1> lhs, final KStream<K, V2> other, final ValueJoinerWithKey<? super K, ? super V1, ? super V2, ? extends VOut> joiner, final JoinWindows windows, final StreamJoined<K, V1, V2> streamJoined) {

        final StreamJoinedInternal<K, V1, V2> streamJoinedInternal = new StreamJoinedInternal<>(streamJoined, builder);
        final NamedInternal renamed = new NamedInternal(streamJoinedInternal.name());
        final String joinThisSuffix = rightOuter ? "-outer-this-join" : "-this-join";
        final String joinOtherSuffix = leftOuter ? "-outer-other-join" : "-other-join";

        final String thisWindowStreamProcessorName = renamed.suffixWithOrElseGet("-this-windowed", builder, KStreamImpl.WINDOWED_NAME);
        final String otherWindowStreamProcessorName = renamed.suffixWithOrElseGet("-other-windowed", builder, KStreamImpl.WINDOWED_NAME);

        final String joinThisGeneratedName = rightOuter ? builder.newProcessorName(KStreamImpl.OUTERTHIS_NAME) : builder.newProcessorName(KStreamImpl.JOINTHIS_NAME);
        final String joinOtherGeneratedName = leftOuter ? builder.newProcessorName(KStreamImpl.OUTEROTHER_NAME) : builder.newProcessorName(KStreamImpl.JOINOTHER_NAME);

        final String joinThisName = renamed.suffixWithOrElseGet(joinThisSuffix, joinThisGeneratedName);
        final String joinOtherName = renamed.suffixWithOrElseGet(joinOtherSuffix, joinOtherGeneratedName);

        final String joinMergeName = renamed.suffixWithOrElseGet("-merge", builder, KStreamImpl.MERGE_NAME);

        final GraphNode thisGraphNode = ((AbstractStream<?, ?>) lhs).graphNode;
        final GraphNode otherGraphNode = ((AbstractStream<?, ?>) other).graphNode;

        final StoreFactory thisWindowStore;
        final StoreFactory otherWindowStore;
        final String userProvidedBaseStoreName = streamJoinedInternal.storeName();

        final WindowBytesStoreSupplier thisStoreSupplier = streamJoinedInternal.thisStoreSupplier();
        final WindowBytesStoreSupplier otherStoreSupplier = streamJoinedInternal.otherStoreSupplier();

        assertUniqueStoreNames(thisStoreSupplier, otherStoreSupplier);

        // specific store suppliers takes precedence over the "dslStoreSuppliers", which is only used
        // if no specific store supplier is specified for this store
        if (thisStoreSupplier == null) {
            final String thisJoinStoreName = userProvidedBaseStoreName == null ? joinThisGeneratedName : userProvidedBaseStoreName + joinThisSuffix;
            thisWindowStore = new StreamJoinedStoreFactory<>(thisJoinStoreName, windows, streamJoinedInternal, StreamJoinedStoreFactory.Type.THIS);
        } else {
            assertWindowSettings(thisStoreSupplier, windows);
            thisWindowStore = joinWindowStoreBuilderFromSupplier(thisStoreSupplier, streamJoinedInternal.keySerde(), streamJoinedInternal.valueSerde());
        }

        if (otherStoreSupplier == null) {
            final String otherJoinStoreName = userProvidedBaseStoreName == null ? joinOtherGeneratedName : userProvidedBaseStoreName + joinOtherSuffix;
            otherWindowStore = new StreamJoinedStoreFactory<>(otherJoinStoreName, windows, streamJoinedInternal, StreamJoinedStoreFactory.Type.OTHER);
        } else {
            assertWindowSettings(otherStoreSupplier, windows);
            otherWindowStore = joinWindowStoreBuilderFromSupplier(otherStoreSupplier, streamJoinedInternal.keySerde(), streamJoinedInternal.otherValueSerde());
        }

        final KStreamJoinWindow<K, V1> thisWindowedStream = new KStreamJoinWindow<>(thisWindowStore);

        final ProcessorParameters<K, V1, ?, ?> thisWindowStreamProcessorParams = new ProcessorParameters<>(thisWindowedStream, thisWindowStreamProcessorName);
        final ProcessorGraphNode<K, V1> thisWindowedStreamsNode = new WindowedStreamProcessorNode<>(thisWindowStore.storeName(), thisWindowStreamProcessorParams);
        builder.addGraphNode(thisGraphNode, thisWindowedStreamsNode);

        final KStreamJoinWindow<K, V2> otherWindowedStream = new KStreamJoinWindow<>(otherWindowStore);

        final ProcessorParameters<K, V2, ?, ?> otherWindowStreamProcessorParams = new ProcessorParameters<>(otherWindowedStream, otherWindowStreamProcessorName);
        final ProcessorGraphNode<K, V2> otherWindowedStreamsNode = new WindowedStreamProcessorNode<>(otherWindowStore.storeName(), otherWindowStreamProcessorParams);
        builder.addGraphNode(otherGraphNode, otherWindowedStreamsNode);

        Optional<StoreFactory> outerJoinWindowStore = Optional.empty();
        if (leftOuter) {
            outerJoinWindowStore = Optional.of(new OuterStreamJoinStoreFactory<>(
                    joinThisGeneratedName,
                    streamJoinedInternal,
                    windows,
                    rightOuter ? OuterStreamJoinStoreFactory.Type.RIGHT : OuterStreamJoinStoreFactory.Type.LEFT)
            );
        }

        // Time-shared between joins to keep track of the maximum stream time
        final TimeTrackerSupplier sharedTimeTrackerSupplier = new TimeTrackerSupplier();

        final JoinWindowsInternal internalWindows = new JoinWindowsInternal(windows);
<<<<<<< HEAD
        final KStreamKStreamJoin<K, V1, V2, VOut> joinThis = new KStreamKStreamJoin<>(true, otherWindowStore.name(), internalWindows, joiner, leftOuter, outerJoinWindowStore.map(StoreBuilder::name), sharedTimeTrackerSupplier);

        final KStreamKStreamJoin<K, V2, V1, VOut> joinOther = new KStreamKStreamJoin<>(false, thisWindowStore.name(), internalWindows, AbstractStream.reverseJoinerWithKey(joiner), rightOuter, outerJoinWindowStore.map(StoreBuilder::name), sharedTimeTrackerSupplier);

        final KStreamKStreamSelfJoin<K, V1, V2, VOut> selfJoin = new KStreamKStreamSelfJoin<>(thisWindowStore.name(), internalWindows, joiner, windows.size() + windows.gracePeriodMs());
=======
        final KStreamKStreamJoinLeftSide<K, V1, V2, VOut> joinThis = new KStreamKStreamJoinLeftSide<>(
            internalWindows,
            joiner,
            leftOuter,
            sharedTimeTrackerSupplier,
            otherWindowStore,
            outerJoinWindowStore
        );

        final KStreamKStreamJoinRightSide<K, V1, V2, VOut> joinOther = new KStreamKStreamJoinRightSide<>(
            internalWindows,
            AbstractStream.reverseJoinerWithKey(joiner),
            rightOuter,
            sharedTimeTrackerSupplier,
            thisWindowStore,
            outerJoinWindowStore
        );

        final KStreamKStreamSelfJoin<K, V1, V2, VOut> selfJoin = new KStreamKStreamSelfJoin<>(
            thisWindowStore,
            internalWindows,
            joiner,
            windows.size() + windows.gracePeriodMs()
        );
>>>>>>> 9494bebe

        final PassThrough<K, VOut> joinMerge = new PassThrough<>();

        final StreamStreamJoinNode.StreamStreamJoinNodeBuilder<K, V1, V2, VOut> joinBuilder = StreamStreamJoinNode.streamStreamJoinNodeBuilder();

        final ProcessorParameters<K, V1, ?, ?> joinThisProcessorParams = new ProcessorParameters<>(joinThis, joinThisName);
        final ProcessorParameters<K, V2, ?, ?> joinOtherProcessorParams = new ProcessorParameters<>(joinOther, joinOtherName);
        final ProcessorParameters<K, VOut, ?, ?> joinMergeProcessorParams = new ProcessorParameters<>(joinMerge, joinMergeName);
        final ProcessorParameters<K, V1, ?, ?> selfJoinProcessorParams = new ProcessorParameters<>(selfJoin, joinMergeName);

<<<<<<< HEAD
        joinBuilder.withJoinMergeProcessorParameters(joinMergeProcessorParams).withJoinThisProcessorParameters(joinThisProcessorParams).withJoinOtherProcessorParameters(joinOtherProcessorParams).withThisWindowStoreBuilder(thisWindowStore).withOtherWindowStoreBuilder(otherWindowStore).withThisWindowedStreamProcessorParameters(thisWindowStreamProcessorParams).withOtherWindowedStreamProcessorParameters(otherWindowStreamProcessorParams).withOuterJoinWindowStoreBuilder(outerJoinWindowStore).withValueJoiner(joiner).withNodeName(joinMergeName).withSelfJoinProcessorParameters(selfJoinProcessorParams);

        if (internalWindows.spuriousResultFixEnabled()) {
            joinBuilder.withSpuriousResultFixEnabled();
        }
=======
        joinBuilder.withJoinMergeProcessorParameters(joinMergeProcessorParams)
                   .withJoinThisProcessorParameters(joinThisProcessorParams)
                   .withJoinOtherProcessorParameters(joinOtherProcessorParams)
                   .withSelfJoinProcessorParameters(selfJoinProcessorParams)
                   .withThisWindowedStreamProcessorName(thisWindowStreamProcessorParams.processorName())
                   .withOtherWindowedStreamProcessorName(otherWindowStreamProcessorParams.processorName())
                   .withValueJoiner(joiner)
                   .withNodeName(joinMergeName);
>>>>>>> 9494bebe

        final GraphNode joinGraphNode = joinBuilder.build();

        if (leftOuter || rightOuter) {
            joinGraphNode.addLabel(GraphNode.Label.NULL_KEY_RELAXED_JOIN);
        }
        builder.addGraphNode(Arrays.asList(thisGraphNode, otherGraphNode), joinGraphNode);

        final Set<String> allSourceNodes = new HashSet<>(((KStreamImpl<K, V1>) lhs).subTopologySourceNodes);
        allSourceNodes.addAll(((KStreamImpl<K, V2>) other).subTopologySourceNodes);

        // do not have serde for joined result;
        // also for key serde we do not inherit from either since we cannot tell if these two serdes are different
        return new KStreamImpl<>(joinMergeName, streamJoinedInternal.keySerde(), null, allSourceNodes, false, joinGraphNode, builder);
    }

    private void assertWindowSettings(final WindowBytesStoreSupplier supplier, final JoinWindows joinWindows) {
        if (!supplier.retainDuplicates()) {
            throw new StreamsException("The StoreSupplier must set retainDuplicates=true, found retainDuplicates=false");
        }
        final boolean allMatch = supplier.retentionPeriod() == (joinWindows.size() + joinWindows.gracePeriodMs()) && supplier.windowSize() == joinWindows.size();
        if (!allMatch) {
            throw new StreamsException(String.format("Window settings mismatch. WindowBytesStoreSupplier settings %s must match JoinWindows settings %s" + " for the window size and retention period", supplier, joinWindows));
        }
    }

    private void assertUniqueStoreNames(final WindowBytesStoreSupplier supplier, final WindowBytesStoreSupplier otherSupplier) {

        if (supplier != null && otherSupplier != null && supplier.name().equals(otherSupplier.name())) {
            throw new StreamsException("Both StoreSuppliers have the same name.  StoreSuppliers must provide unique names");
        }
    }

<<<<<<< HEAD
    private static <K, V> StoreBuilder<WindowStore<K, V>> joinWindowStoreBuilder(final String storeName, final JoinWindows windows, final Serde<K> keySerde, final Serde<V> valueSerde, final boolean loggingEnabled, final Map<String, String> logConfig) {
        final StoreBuilder<WindowStore<K, V>> builder = Stores.windowStoreBuilder(Stores.persistentWindowStore(storeName + "-store", Duration.ofMillis(windows.size() + windows.gracePeriodMs()), Duration.ofMillis(windows.size()), true), keySerde, valueSerde);
        if (loggingEnabled) {
            builder.withLoggingEnabled(logConfig);
        } else {
            builder.withLoggingDisabled();
        }

        return builder;
    }

    private <K, V1, V2> String buildOuterJoinWindowStoreName(final StreamJoinedInternal<K, V1, V2> streamJoinedInternal, final String joinThisGeneratedName) {
        final String outerJoinSuffix = rightOuter ? "-outer-shared-join" : "-left-shared-join";

        if (streamJoinedInternal.thisStoreSupplier() != null && !streamJoinedInternal.thisStoreSupplier().name().isEmpty()) {
            return streamJoinedInternal.thisStoreSupplier().name() + outerJoinSuffix;
        } else if (streamJoinedInternal.storeName() != null) {
            return streamJoinedInternal.storeName() + outerJoinSuffix;
        } else {
            return KStreamImpl.OUTERSHARED_NAME + joinThisGeneratedName.substring(rightOuter ? KStreamImpl.OUTERTHIS_NAME.length() : KStreamImpl.JOINTHIS_NAME.length());
        }
    }

    private <K, V1, V2> StoreBuilder<KeyValueStore<TimestampedKeyAndJoinSide<K>, LeftOrRightValue<V1, V2>>> sharedOuterJoinWindowStoreBuilder(final JoinWindows windows, final StreamJoinedInternal<K, V1, V2> streamJoinedInternal, final String joinThisGeneratedName) {
        final boolean persistent = streamJoinedInternal.thisStoreSupplier() == null || streamJoinedInternal.thisStoreSupplier().get().persistent();
        final String storeName = buildOuterJoinWindowStoreName(streamJoinedInternal, joinThisGeneratedName) + "-store";

        // we are using a key-value store with list-values for the shared store, and have the window retention / grace period
        // handled totally on the processor node level, and hence here we are only validating these values but not using them at all
        final Duration retentionPeriod = Duration.ofMillis(windows.size() + windows.gracePeriodMs());
        final Duration windowSize = Duration.ofMillis(windows.size());
        final String rpMsgPrefix = prepareMillisCheckFailMsgPrefix(retentionPeriod, "retentionPeriod");
        final long retentionMs = validateMillisecondDuration(retentionPeriod, rpMsgPrefix);
        final String wsMsgPrefix = prepareMillisCheckFailMsgPrefix(windowSize, "windowSize");
        final long windowSizeMs = validateMillisecondDuration(windowSize, wsMsgPrefix);

        if (retentionMs < 0L) {
            throw new IllegalArgumentException("retentionPeriod cannot be negative");
        }
        if (windowSizeMs < 0L) {
            throw new IllegalArgumentException("windowSize cannot be negative");
        }
        if (windowSizeMs > retentionMs) {
            throw new IllegalArgumentException("The retention period of the window store " + storeName + " must be no smaller than its window size. Got size=[" + windowSizeMs + "], retention=[" + retentionMs + "]");
        }

        final TimestampedKeyAndJoinSideSerde<K> timestampedKeyAndJoinSideSerde = new TimestampedKeyAndJoinSideSerde<>(streamJoinedInternal.keySerde());
        final LeftOrRightValueSerde<V1, V2> leftOrRightValueSerde = new LeftOrRightValueSerde<>(streamJoinedInternal.valueSerde(), streamJoinedInternal.otherValueSerde());

        final StoreBuilder<KeyValueStore<TimestampedKeyAndJoinSide<K>, LeftOrRightValue<V1, V2>>> builder = new ListValueStoreBuilder<>(persistent ? Stores.persistentKeyValueStore(storeName) : Stores.inMemoryKeyValueStore(storeName), timestampedKeyAndJoinSideSerde, leftOrRightValueSerde, Time.SYSTEM);

        if (streamJoinedInternal.loggingEnabled()) {
            builder.withLoggingEnabled(streamJoinedInternal.logConfig());
        } else {
            builder.withLoggingDisabled();
        }

        return builder;
    }

    private static <K, V> StoreBuilder<WindowStore<K, V>> joinWindowStoreBuilderFromSupplier(final WindowBytesStoreSupplier storeSupplier, final Serde<K> keySerde, final Serde<V> valueSerde) {
        return Stores.windowStoreBuilder(storeSupplier, keySerde, valueSerde);
=======
    private static <K, V> StoreFactory joinWindowStoreBuilderFromSupplier(final WindowBytesStoreSupplier storeSupplier,
                                                                          final Serde<K> keySerde,
                                                                          final Serde<V> valueSerde) {
        return StoreBuilderWrapper.wrapStoreBuilder(Stores.windowStoreBuilder(
            storeSupplier,
            keySerde,
            valueSerde
        ));
>>>>>>> 9494bebe
    }
}<|MERGE_RESOLUTION|>--- conflicted
+++ resolved
@@ -24,15 +24,12 @@
 import org.apache.kafka.streams.kstream.KStream;
 import org.apache.kafka.streams.kstream.StreamJoined;
 import org.apache.kafka.streams.kstream.ValueJoinerWithKey;
-import org.apache.kafka.streams.kstream.internals.graph.*;
+import org.apache.kafka.streams.kstream.internals.graph.GraphNode;
+import org.apache.kafka.streams.kstream.internals.graph.ProcessorGraphNode;
+import org.apache.kafka.streams.kstream.internals.graph.ProcessorParameters;
+import org.apache.kafka.streams.kstream.internals.graph.StreamStreamJoinNode;
+import org.apache.kafka.streams.kstream.internals.graph.WindowedStreamProcessorNode;
 import org.apache.kafka.streams.processor.TaskId;
-<<<<<<< HEAD
-import org.apache.kafka.streams.state.*;
-import org.apache.kafka.streams.state.internals.*;
-
-import java.time.Duration;
-import java.util.*;
-=======
 import org.apache.kafka.streams.processor.internals.StoreBuilderWrapper;
 import org.apache.kafka.streams.processor.internals.StoreFactory;
 import org.apache.kafka.streams.state.Stores;
@@ -43,7 +40,6 @@
 import java.util.Map;
 import java.util.Optional;
 import java.util.Set;
->>>>>>> 9494bebe
 import java.util.concurrent.ConcurrentHashMap;
 
 class KStreamImplJoin {
@@ -87,21 +83,29 @@
         }
     }
 
-    KStreamImplJoin(final InternalStreamsBuilder builder, final boolean leftOuter, final boolean rightOuter) {
+    KStreamImplJoin(final InternalStreamsBuilder builder,
+                    final boolean leftOuter,
+                    final boolean rightOuter) {
         this.builder = builder;
         this.leftOuter = leftOuter;
         this.rightOuter = rightOuter;
     }
 
-    public <K, V1, V2, VOut> KStream<K, VOut> join(final KStream<K, V1> lhs, final KStream<K, V2> other, final ValueJoinerWithKey<? super K, ? super V1, ? super V2, ? extends VOut> joiner, final JoinWindows windows, final StreamJoined<K, V1, V2> streamJoined) {
+    public <K, V1, V2, VOut> KStream<K, VOut> join(final KStream<K, V1> lhs,
+                                                   final KStream<K, V2> other,
+                                                   final ValueJoinerWithKey<? super K, ? super V1, ? super V2, ? extends VOut> joiner,
+                                                   final JoinWindows windows,
+                                                   final StreamJoined<K, V1, V2> streamJoined) {
 
         final StreamJoinedInternal<K, V1, V2> streamJoinedInternal = new StreamJoinedInternal<>(streamJoined, builder);
         final NamedInternal renamed = new NamedInternal(streamJoinedInternal.name());
         final String joinThisSuffix = rightOuter ? "-outer-this-join" : "-this-join";
         final String joinOtherSuffix = leftOuter ? "-outer-other-join" : "-other-join";
 
-        final String thisWindowStreamProcessorName = renamed.suffixWithOrElseGet("-this-windowed", builder, KStreamImpl.WINDOWED_NAME);
-        final String otherWindowStreamProcessorName = renamed.suffixWithOrElseGet("-other-windowed", builder, KStreamImpl.WINDOWED_NAME);
+        final String thisWindowStreamProcessorName = renamed.suffixWithOrElseGet(
+            "-this-windowed", builder, KStreamImpl.WINDOWED_NAME);
+        final String otherWindowStreamProcessorName = renamed.suffixWithOrElseGet(
+            "-other-windowed", builder, KStreamImpl.WINDOWED_NAME);
 
         final String joinThisGeneratedName = rightOuter ? builder.newProcessorName(KStreamImpl.OUTERTHIS_NAME) : builder.newProcessorName(KStreamImpl.JOINTHIS_NAME);
         final String joinOtherGeneratedName = leftOuter ? builder.newProcessorName(KStreamImpl.OUTEROTHER_NAME) : builder.newProcessorName(KStreamImpl.JOINOTHER_NAME);
@@ -109,7 +113,8 @@
         final String joinThisName = renamed.suffixWithOrElseGet(joinThisSuffix, joinThisGeneratedName);
         final String joinOtherName = renamed.suffixWithOrElseGet(joinOtherSuffix, joinOtherGeneratedName);
 
-        final String joinMergeName = renamed.suffixWithOrElseGet("-merge", builder, KStreamImpl.MERGE_NAME);
+        final String joinMergeName = renamed.suffixWithOrElseGet(
+            "-merge", builder, KStreamImpl.MERGE_NAME);
 
         final GraphNode thisGraphNode = ((AbstractStream<?, ?>) lhs).graphNode;
         final GraphNode otherGraphNode = ((AbstractStream<?, ?>) other).graphNode;
@@ -167,13 +172,6 @@
         final TimeTrackerSupplier sharedTimeTrackerSupplier = new TimeTrackerSupplier();
 
         final JoinWindowsInternal internalWindows = new JoinWindowsInternal(windows);
-<<<<<<< HEAD
-        final KStreamKStreamJoin<K, V1, V2, VOut> joinThis = new KStreamKStreamJoin<>(true, otherWindowStore.name(), internalWindows, joiner, leftOuter, outerJoinWindowStore.map(StoreBuilder::name), sharedTimeTrackerSupplier);
-
-        final KStreamKStreamJoin<K, V2, V1, VOut> joinOther = new KStreamKStreamJoin<>(false, thisWindowStore.name(), internalWindows, AbstractStream.reverseJoinerWithKey(joiner), rightOuter, outerJoinWindowStore.map(StoreBuilder::name), sharedTimeTrackerSupplier);
-
-        final KStreamKStreamSelfJoin<K, V1, V2, VOut> selfJoin = new KStreamKStreamSelfJoin<>(thisWindowStore.name(), internalWindows, joiner, windows.size() + windows.gracePeriodMs());
-=======
         final KStreamKStreamJoinLeftSide<K, V1, V2, VOut> joinThis = new KStreamKStreamJoinLeftSide<>(
             internalWindows,
             joiner,
@@ -198,7 +196,6 @@
             joiner,
             windows.size() + windows.gracePeriodMs()
         );
->>>>>>> 9494bebe
 
         final PassThrough<K, VOut> joinMerge = new PassThrough<>();
 
@@ -209,13 +206,6 @@
         final ProcessorParameters<K, VOut, ?, ?> joinMergeProcessorParams = new ProcessorParameters<>(joinMerge, joinMergeName);
         final ProcessorParameters<K, V1, ?, ?> selfJoinProcessorParams = new ProcessorParameters<>(selfJoin, joinMergeName);
 
-<<<<<<< HEAD
-        joinBuilder.withJoinMergeProcessorParameters(joinMergeProcessorParams).withJoinThisProcessorParameters(joinThisProcessorParams).withJoinOtherProcessorParameters(joinOtherProcessorParams).withThisWindowStoreBuilder(thisWindowStore).withOtherWindowStoreBuilder(otherWindowStore).withThisWindowedStreamProcessorParameters(thisWindowStreamProcessorParams).withOtherWindowedStreamProcessorParameters(otherWindowStreamProcessorParams).withOuterJoinWindowStoreBuilder(outerJoinWindowStore).withValueJoiner(joiner).withNodeName(joinMergeName).withSelfJoinProcessorParameters(selfJoinProcessorParams);
-
-        if (internalWindows.spuriousResultFixEnabled()) {
-            joinBuilder.withSpuriousResultFixEnabled();
-        }
-=======
         joinBuilder.withJoinMergeProcessorParameters(joinMergeProcessorParams)
                    .withJoinThisProcessorParameters(joinThisProcessorParams)
                    .withJoinOtherProcessorParameters(joinOtherProcessorParams)
@@ -224,7 +214,6 @@
                    .withOtherWindowedStreamProcessorName(otherWindowStreamProcessorParams.processorName())
                    .withValueJoiner(joiner)
                    .withNodeName(joinMergeName);
->>>>>>> 9494bebe
 
         final GraphNode joinGraphNode = joinBuilder.build();
 
@@ -245,83 +234,24 @@
         if (!supplier.retainDuplicates()) {
             throw new StreamsException("The StoreSupplier must set retainDuplicates=true, found retainDuplicates=false");
         }
-        final boolean allMatch = supplier.retentionPeriod() == (joinWindows.size() + joinWindows.gracePeriodMs()) && supplier.windowSize() == joinWindows.size();
+        final boolean allMatch = supplier.retentionPeriod() == (joinWindows.size() + joinWindows.gracePeriodMs()) &&
+            supplier.windowSize() == joinWindows.size();
         if (!allMatch) {
-            throw new StreamsException(String.format("Window settings mismatch. WindowBytesStoreSupplier settings %s must match JoinWindows settings %s" + " for the window size and retention period", supplier, joinWindows));
-        }
-    }
-
-    private void assertUniqueStoreNames(final WindowBytesStoreSupplier supplier, final WindowBytesStoreSupplier otherSupplier) {
-
-        if (supplier != null && otherSupplier != null && supplier.name().equals(otherSupplier.name())) {
+            throw new StreamsException(String.format("Window settings mismatch. WindowBytesStoreSupplier settings %s must match JoinWindows settings %s" +
+                                                         " for the window size and retention period", supplier, joinWindows));
+        }
+    }
+
+    private void assertUniqueStoreNames(final WindowBytesStoreSupplier supplier,
+                                        final WindowBytesStoreSupplier otherSupplier) {
+
+        if (supplier != null
+            && otherSupplier != null
+            && supplier.name().equals(otherSupplier.name())) {
             throw new StreamsException("Both StoreSuppliers have the same name.  StoreSuppliers must provide unique names");
         }
     }
 
-<<<<<<< HEAD
-    private static <K, V> StoreBuilder<WindowStore<K, V>> joinWindowStoreBuilder(final String storeName, final JoinWindows windows, final Serde<K> keySerde, final Serde<V> valueSerde, final boolean loggingEnabled, final Map<String, String> logConfig) {
-        final StoreBuilder<WindowStore<K, V>> builder = Stores.windowStoreBuilder(Stores.persistentWindowStore(storeName + "-store", Duration.ofMillis(windows.size() + windows.gracePeriodMs()), Duration.ofMillis(windows.size()), true), keySerde, valueSerde);
-        if (loggingEnabled) {
-            builder.withLoggingEnabled(logConfig);
-        } else {
-            builder.withLoggingDisabled();
-        }
-
-        return builder;
-    }
-
-    private <K, V1, V2> String buildOuterJoinWindowStoreName(final StreamJoinedInternal<K, V1, V2> streamJoinedInternal, final String joinThisGeneratedName) {
-        final String outerJoinSuffix = rightOuter ? "-outer-shared-join" : "-left-shared-join";
-
-        if (streamJoinedInternal.thisStoreSupplier() != null && !streamJoinedInternal.thisStoreSupplier().name().isEmpty()) {
-            return streamJoinedInternal.thisStoreSupplier().name() + outerJoinSuffix;
-        } else if (streamJoinedInternal.storeName() != null) {
-            return streamJoinedInternal.storeName() + outerJoinSuffix;
-        } else {
-            return KStreamImpl.OUTERSHARED_NAME + joinThisGeneratedName.substring(rightOuter ? KStreamImpl.OUTERTHIS_NAME.length() : KStreamImpl.JOINTHIS_NAME.length());
-        }
-    }
-
-    private <K, V1, V2> StoreBuilder<KeyValueStore<TimestampedKeyAndJoinSide<K>, LeftOrRightValue<V1, V2>>> sharedOuterJoinWindowStoreBuilder(final JoinWindows windows, final StreamJoinedInternal<K, V1, V2> streamJoinedInternal, final String joinThisGeneratedName) {
-        final boolean persistent = streamJoinedInternal.thisStoreSupplier() == null || streamJoinedInternal.thisStoreSupplier().get().persistent();
-        final String storeName = buildOuterJoinWindowStoreName(streamJoinedInternal, joinThisGeneratedName) + "-store";
-
-        // we are using a key-value store with list-values for the shared store, and have the window retention / grace period
-        // handled totally on the processor node level, and hence here we are only validating these values but not using them at all
-        final Duration retentionPeriod = Duration.ofMillis(windows.size() + windows.gracePeriodMs());
-        final Duration windowSize = Duration.ofMillis(windows.size());
-        final String rpMsgPrefix = prepareMillisCheckFailMsgPrefix(retentionPeriod, "retentionPeriod");
-        final long retentionMs = validateMillisecondDuration(retentionPeriod, rpMsgPrefix);
-        final String wsMsgPrefix = prepareMillisCheckFailMsgPrefix(windowSize, "windowSize");
-        final long windowSizeMs = validateMillisecondDuration(windowSize, wsMsgPrefix);
-
-        if (retentionMs < 0L) {
-            throw new IllegalArgumentException("retentionPeriod cannot be negative");
-        }
-        if (windowSizeMs < 0L) {
-            throw new IllegalArgumentException("windowSize cannot be negative");
-        }
-        if (windowSizeMs > retentionMs) {
-            throw new IllegalArgumentException("The retention period of the window store " + storeName + " must be no smaller than its window size. Got size=[" + windowSizeMs + "], retention=[" + retentionMs + "]");
-        }
-
-        final TimestampedKeyAndJoinSideSerde<K> timestampedKeyAndJoinSideSerde = new TimestampedKeyAndJoinSideSerde<>(streamJoinedInternal.keySerde());
-        final LeftOrRightValueSerde<V1, V2> leftOrRightValueSerde = new LeftOrRightValueSerde<>(streamJoinedInternal.valueSerde(), streamJoinedInternal.otherValueSerde());
-
-        final StoreBuilder<KeyValueStore<TimestampedKeyAndJoinSide<K>, LeftOrRightValue<V1, V2>>> builder = new ListValueStoreBuilder<>(persistent ? Stores.persistentKeyValueStore(storeName) : Stores.inMemoryKeyValueStore(storeName), timestampedKeyAndJoinSideSerde, leftOrRightValueSerde, Time.SYSTEM);
-
-        if (streamJoinedInternal.loggingEnabled()) {
-            builder.withLoggingEnabled(streamJoinedInternal.logConfig());
-        } else {
-            builder.withLoggingDisabled();
-        }
-
-        return builder;
-    }
-
-    private static <K, V> StoreBuilder<WindowStore<K, V>> joinWindowStoreBuilderFromSupplier(final WindowBytesStoreSupplier storeSupplier, final Serde<K> keySerde, final Serde<V> valueSerde) {
-        return Stores.windowStoreBuilder(storeSupplier, keySerde, valueSerde);
-=======
     private static <K, V> StoreFactory joinWindowStoreBuilderFromSupplier(final WindowBytesStoreSupplier storeSupplier,
                                                                           final Serde<K> keySerde,
                                                                           final Serde<V> valueSerde) {
@@ -330,6 +260,5 @@
             keySerde,
             valueSerde
         ));
->>>>>>> 9494bebe
     }
 }