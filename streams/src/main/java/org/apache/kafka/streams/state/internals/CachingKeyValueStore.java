--- conflicted
+++ resolved
@@ -25,7 +25,12 @@
 import org.apache.kafka.streams.processor.api.Record;
 import org.apache.kafka.streams.processor.internals.InternalProcessorContext;
 import org.apache.kafka.streams.processor.internals.ProcessorRecordContext;
-import org.apache.kafka.streams.query.*;
+import org.apache.kafka.streams.query.KeyQuery;
+import org.apache.kafka.streams.query.Position;
+import org.apache.kafka.streams.query.PositionBound;
+import org.apache.kafka.streams.query.Query;
+import org.apache.kafka.streams.query.QueryConfig;
+import org.apache.kafka.streams.query.QueryResult;
 import org.apache.kafka.streams.state.KeyValueIterator;
 import org.apache.kafka.streams.state.KeyValueStore;
 
@@ -46,7 +51,9 @@
 import static org.apache.kafka.streams.state.internals.ExceptionUtils.executeAll;
 import static org.apache.kafka.streams.state.internals.ExceptionUtils.throwSuppressed;
 
-public class CachingKeyValueStore extends WrappedStateStore<KeyValueStore<Bytes, byte[]>, byte[], byte[]> implements KeyValueStore<Bytes, byte[]>, CachedStateStore<byte[], byte[]> {
+public class CachingKeyValueStore
+    extends WrappedStateStore<KeyValueStore<Bytes, byte[]>, byte[], byte[]>
+    implements KeyValueStore<Bytes, byte[]>, CachedStateStore<byte[], byte[]> {
 
     private static final Logger LOG = LoggerFactory.getLogger(CachingKeyValueStore.class);
 
@@ -61,11 +68,24 @@
 
     @FunctionalInterface
     public interface CacheQueryHandler {
-        QueryResult<?> apply(final Query<?> query, final Position mergedPosition, final PositionBound positionBound, final QueryConfig config, final StateStore store);
+        QueryResult<?> apply(
+            final Query<?> query,
+            final Position mergedPosition,
+            final PositionBound positionBound,
+            final QueryConfig config,
+            final StateStore store
+        );
     }
 
     @SuppressWarnings("rawtypes")
-    private final Map<Class, CacheQueryHandler> queryHandlers = mkMap(mkEntry(KeyQuery.class, (query, mergedPosition, positionBound, config, store) -> runKeyQuery(query, mergedPosition, positionBound, config)));
+    private final Map<Class, CacheQueryHandler> queryHandlers =
+        mkMap(
+            mkEntry(
+                KeyQuery.class,
+                (query, mergedPosition, positionBound, config, store) ->
+                    runKeyQuery(query, mergedPosition, positionBound, config)
+            )
+        );
 
 
     CachingKeyValueStore(final KeyValueStore<Bytes, byte[]> underlying, final boolean timestampedSchema) {
@@ -74,23 +94,6 @@
         this.timestampedSchema = timestampedSchema;
     }
 
-<<<<<<< HEAD
-    @SuppressWarnings("deprecation") // This can be removed when it's removed from the interface.
-    @Deprecated
-    @Override
-    public void init(final ProcessorContext context, final StateStore root) {
-        initInternal(asInternalProcessorContext(context));
-        super.init(context, root);
-        // save the stream thread as we only ever want to trigger a flush
-        // when the stream thread is the current thread.
-        streamThread = Thread.currentThread();
-    }
-
-    @Override
-    public void init(final StateStoreContext context, final StateStore root) {
-        initInternal(asInternalProcessorContext(context));
-        super.init(context, root);
-=======
     @Override
     public void init(final StateStoreContext stateStoreContext, final StateStore root) {
         internalContext = asInternalProcessorContext(stateStoreContext);
@@ -101,7 +104,6 @@
             }
         });
         super.init(stateStoreContext, root);
->>>>>>> 9494bebe
         // save the stream thread as we only ever want to trigger a flush
         // when the stream thread is the current thread.
         streamThread = Thread.currentThread();
@@ -123,7 +125,9 @@
 
     @SuppressWarnings("unchecked")
     @Override
-    public <R> QueryResult<R> query(final Query<R> query, final PositionBound positionBound, final QueryConfig config) {
+    public <R> QueryResult<R> query(final Query<R> query,
+                                    final PositionBound positionBound,
+                                    final QueryConfig config) {
 
         final long start = config.isCollectExecutionInfo() ? System.nanoTime() : -1L;
         final QueryResult<R> result;
@@ -144,20 +148,30 @@
                 if (!StoreQueryUtils.isPermitted(mergedPosition, positionBound, partition)) {
                     result = QueryResult.notUpToBound(mergedPosition, positionBound, partition);
                 } else {
-                    result = (QueryResult<R>) handler.apply(query, mergedPosition, positionBound, config, this);
+                    result = (QueryResult<R>) handler.apply(
+                        query,
+                        mergedPosition,
+                        positionBound,
+                        config,
+                        this
+                    );
                 }
             } finally {
                 lock.unlock();
             }
         }
         if (config.isCollectExecutionInfo()) {
-            result.addExecutionInfo("Handled in " + getClass() + " in " + (System.nanoTime() - start) + "ns");
+            result.addExecutionInfo(
+                "Handled in " + getClass() + " in " + (System.nanoTime() - start) + "ns");
         }
         return result;
     }
 
     @SuppressWarnings("unchecked")
-    private <R> QueryResult<R> runKeyQuery(final Query<R> query, final Position mergedPosition, final PositionBound positionBound, final QueryConfig config) {
+    private <R> QueryResult<R> runKeyQuery(final Query<R> query,
+                                           final Position mergedPosition,
+                                           final PositionBound positionBound,
+                                           final QueryConfig config) {
         QueryResult<R> result = null;
         final KeyQuery<Bytes, byte[]> keyQuery = (KeyQuery<Bytes, byte[]>) query;
 
@@ -191,22 +205,8 @@
         return result;
     }
 
-<<<<<<< HEAD
-    private void initInternal(final InternalProcessorContext<?, ?> context) {
-        this.context = context;
-        this.cacheName = ThreadCache.nameSpaceFromTaskIdAndStore(context.taskId().toString(), name());
-        this.context.registerCacheFlushListener(cacheName, entries -> {
-            for (final ThreadCache.DirtyEntry entry : entries) {
-                putAndMaybeForward(entry, context);
-            }
-        });
-    }
-
-    private void putAndMaybeForward(final ThreadCache.DirtyEntry entry, final InternalProcessorContext<?, ?> context) {
-=======
     private void putAndMaybeForward(final ThreadCache.DirtyEntry entry,
                                     final InternalProcessorContext<?, ?> context) {
->>>>>>> 9494bebe
         if (flushListener != null) {
             final byte[] rawNewValue = entry.newValue();
             final byte[] rawOldValue = rawNewValue == null || sendOldValues ? wrapped().get(entry.key()) : null;
@@ -219,7 +219,12 @@
                 try {
                     context.setRecordContext(entry.entry().context());
                     wrapped().put(entry.key(), entry.newValue());
-                    flushListener.apply(new Record<>(entry.key().get(), new Change<>(rawNewValue, sendOldValues ? rawOldValue : null), entry.entry().context().timestamp(), entry.entry().context().headers()));
+                    flushListener.apply(
+                        new Record<>(
+                            entry.key().get(),
+                            new Change<>(rawNewValue, sendOldValues ? rawOldValue : null),
+                            entry.entry().context().timestamp(),
+                            entry.entry().context().headers()));
                 } finally {
                     context.setRecordContext(current);
                 }
@@ -261,11 +266,6 @@
 
     private void putInternal(final Bytes key,
                              final byte[] value) {
-<<<<<<< HEAD
-        context.cache().put(cacheName, key, new LRUCacheEntry(value, context.headers(), true, context.offset(), context.timestamp(), context.partition(), context.topic()));
-
-        StoreQueryUtils.updatePosition(position, context);
-=======
         synchronized (position) {
             internalContext.cache().put(
                 cacheName,
@@ -283,7 +283,6 @@
 
             StoreQueryUtils.updatePosition(position, internalContext);
         }
->>>>>>> 9494bebe
     }
 
     @Override
@@ -382,7 +381,10 @@
     public KeyValueIterator<Bytes, byte[]> range(final Bytes from,
                                                  final Bytes to) {
         if (Objects.nonNull(from) && Objects.nonNull(to) && from.compareTo(to) > 0) {
-            LOG.warn("Returning empty iterator for fetch with invalid key range: from > to. " + "This may be due to range arguments set in the wrong order, " + "or serdes that don't preserve ordering when lexicographically comparing the serialized bytes. " + "Note that the built-in numerical serdes do not follow this for negative numbers");
+            LOG.warn("Returning empty iterator for fetch with invalid key range: from > to. " +
+                "This may be due to range arguments set in the wrong order, " +
+                "or serdes that don't preserve ordering when lexicographically comparing the serialized bytes. " +
+                "Note that the built-in numerical serdes do not follow this for negative numbers");
             return KeyValueIterators.emptyIterator();
         }
 
@@ -393,9 +395,13 @@
     }
 
     @Override
-    public KeyValueIterator<Bytes, byte[]> reverseRange(final Bytes from, final Bytes to) {
+    public KeyValueIterator<Bytes, byte[]> reverseRange(final Bytes from,
+                                                        final Bytes to) {
         if (Objects.nonNull(from) && Objects.nonNull(to) && from.compareTo(to) > 0) {
-            LOG.warn("Returning empty iterator for fetch with invalid key range: from > to. " + "This may be due to range arguments set in the wrong order, " + "or serdes that don't preserve ordering when lexicographically comparing the serialized bytes. " + "Note that the built-in numerical serdes do not follow this for negative numbers");
+            LOG.warn("Returning empty iterator for fetch with invalid key range: from > to. " +
+                "This may be due to range arguments set in the wrong order, " +
+                "or serdes that don't preserve ordering when lexicographically comparing the serialized bytes. " +
+                "Note that the built-in numerical serdes do not follow this for negative numbers");
             return KeyValueIterators.emptyIterator();
         }
 
@@ -408,13 +414,8 @@
     @Override
     public KeyValueIterator<Bytes, byte[]> all() {
         validateStoreOpen();
-<<<<<<< HEAD
-        final KeyValueIterator<Bytes, byte[]> storeIterator = new DelegatingPeekingKeyValueIterator<>(this.name(), wrapped().all());
-        final ThreadCache.MemoryLRUCacheBytesIterator cacheIterator = context.cache().all(cacheName);
-=======
         final KeyValueIterator<Bytes, byte[]> storeIterator = wrapped().all();
         final ThreadCache.MemoryLRUCacheBytesIterator cacheIterator = internalContext.cache().all(cacheName);
->>>>>>> 9494bebe
         return new MergedSortedCacheKeyValueBytesStoreIterator(cacheIterator, storeIterator, true);
     }
 
@@ -431,13 +432,8 @@
     @Override
     public KeyValueIterator<Bytes, byte[]> reverseAll() {
         validateStoreOpen();
-<<<<<<< HEAD
-        final KeyValueIterator<Bytes, byte[]> storeIterator = new DelegatingPeekingKeyValueIterator<>(this.name(), wrapped().reverseAll());
-        final ThreadCache.MemoryLRUCacheBytesIterator cacheIterator = context.cache().reverseAll(cacheName);
-=======
         final KeyValueIterator<Bytes, byte[]> storeIterator = wrapped().reverseAll();
         final ThreadCache.MemoryLRUCacheBytesIterator cacheIterator = internalContext.cache().reverseAll(cacheName);
->>>>>>> 9494bebe
         return new MergedSortedCacheKeyValueBytesStoreIterator(cacheIterator, storeIterator, false);
     }
 
@@ -494,17 +490,14 @@
     public void close() {
         lock.writeLock().lock();
         try {
-<<<<<<< HEAD
-            final LinkedList<RuntimeException> suppressed = executeAll(() -> context.cache().flush(cacheName), () -> context.cache().close(cacheName), wrapped()::close);
-=======
             final LinkedList<RuntimeException> suppressed = executeAll(
                 () -> internalContext.cache().flush(cacheName),
                 () -> internalContext.cache().close(cacheName),
                 wrapped()::close
             );
->>>>>>> 9494bebe
             if (!suppressed.isEmpty()) {
-                throwSuppressed("Caught an exception while closing caching key value store for store " + name(), suppressed);
+                throwSuppressed("Caught an exception while closing caching key value store for store " + name(),
+                    suppressed);
             }
         } finally {
             lock.writeLock().unlock();
