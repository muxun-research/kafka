--- conflicted
+++ resolved
@@ -29,59 +29,53 @@
     /**
      * The value of {@link StreamsConfig#APPLICATION_SERVER_CONFIG} configured for the Streams
      * client.
+     *
      * @return {@link HostInfo} corresponding to the Streams client
      */
     HostInfo hostInfo();
 
     /**
      * Names of the state stores assigned to active tasks of the Streams client.
+     *
      * @return names of the state stores assigned to active tasks
      */
     Set<String> stateStoreNames();
 
     /**
      * Source topic partitions of the active tasks of the Streams client.
+     *
      * @return source topic partitions of the active tasks
      */
     Set<TopicPartition> topicPartitions();
 
     /**
      * Changelog topic partitions for the state stores the standby tasks of the Streams client replicates.
+     *
      * @return set of changelog topic partitions of the standby tasks
      */
     Set<TopicPartition> standbyTopicPartitions();
 
     /**
      * Names of the state stores assigned to standby tasks of the Streams client.
+     *
      * @return names of the state stores assigned to standby tasks
      */
     Set<String> standbyStateStoreNames();
 
     /**
-<<<<<<< HEAD
-     * Host where the Streams client runs.
-     * <p>
-     * This method is equivalent to {@code StreamsMetadata.hostInfo().host();}
-=======
      * Host where the Streams client runs. 
      *
      * <p>This method is equivalent to {@code StreamsMetadata.hostInfo().host();}
      *
->>>>>>> 9494bebe
      * @return the host where the Streams client runs
      */
     String host();
 
     /**
      * Port on which the Streams client listens.
-<<<<<<< HEAD
-     * <p>
-     * This method is equivalent to {@code StreamsMetadata.hostInfo().port();}
-=======
      * 
      * <p>This method is equivalent to {@code StreamsMetadata.hostInfo().port();}
      *
->>>>>>> 9494bebe
      * @return the port on which Streams client listens
      */
     int port();
@@ -90,6 +84,7 @@
      * Compares the specified object with this StreamsMetadata. Returns {@code true} if and only if the specified object is
      * also a StreamsMetadata and for both {@code hostInfo()} are equal, and {@code stateStoreNames()}, {@code topicPartitions()},
      * {@code standbyStateStoreNames()}, and {@code standbyTopicPartitions()} contain the same elements.
+     *
      * @return {@code true} if this object is the same as the obj argument; {@code false} otherwise.
      */
     boolean equals(Object o);
@@ -101,6 +96,7 @@
      * Objects.hash(hostInfo(), stateStoreNames(), topicPartitions(), standbyStateStoreNames(), standbyTopicPartitions());
      * }
      * </pre>
+     *
      * @return a hash code value for this object.
      */
     int hashCode();
