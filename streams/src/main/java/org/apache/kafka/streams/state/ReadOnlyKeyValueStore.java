--- conflicted
+++ resolved
@@ -28,51 +28,22 @@
  * whether it uses some locking mechanism under the hood. For this reason, making dependencies
  * between the read and write operations on different StateStore instances can cause concurrency
  * problems like deadlock.
+ *
  * @param <K> the key type
  * @param <V> the value type
  */
 public interface ReadOnlyKeyValueStore<K, V> {
 
     /**
-	 * Get the value corresponding to this key.
-	 *
-	 * @param key The key to fetch
-	 * @return The value or null if no value is found.
-	 * @throws NullPointerException       If null is used for key.
-	 * @throws InvalidStateStoreException if the store is not initialized
-	 */
-	V get(K key);
+     * Get the value corresponding to this key.
+     * @param key The key to fetch
+     * @return The value or null if no value is found.
+     * @throws NullPointerException       If null is used for key.
+     * @throws InvalidStateStoreException if the store is not initialized
+     */
+    V get(K key);
 
     /**
-<<<<<<< HEAD
-	 * Get an iterator over a given range of keys. This iterator must be closed after use.
-	 * The returned iterator must be safe from {@link java.util.ConcurrentModificationException}s
-	 * and must not return null values.
-	 * Order is not guaranteed as bytes lexicographical ordering might not represent key order.
-	 *
-	 * @param from The first key that could be in the range, where iteration starts from.
-	 * @param to   The last key that could be in the range, where iteration ends.
-	 * @return The iterator for this range, from smallest to largest bytes.
-	 * @throws NullPointerException       If null is used for from or to.
-	 * @throws InvalidStateStoreException if the store is not initialized
-	 */
-	KeyValueIterator<K, V> range(K from, K to);
-
-	/**
-	 * Get a reverse iterator over a given range of keys. This iterator must be closed after use.
-	 * The returned iterator must be safe from {@link java.util.ConcurrentModificationException}s
-	 * and must not return null values.
-	 * Order is not guaranteed as bytes lexicographical ordering might not represent key order.
-	 * @param from The first key that could be in the range, where iteration ends.
-	 * @param to   The last key that could be in the range, where iteration starts from.
-	 * @return The reverse iterator for this range, from largest to smallest key bytes.
-	 * @throws NullPointerException       If null is used for from or to.
-	 * @throws InvalidStateStoreException if the store is not initialized
-	 */
-	default KeyValueIterator<K, V> reverseRange(K from, K to) {
-		throw new UnsupportedOperationException();
-	}
-=======
      * Get an iterator over a given range of keys. This iterator must be closed after use.
      * The returned iterator must be safe from {@link java.util.ConcurrentModificationException}s
      * and must not return null values.
@@ -92,7 +63,6 @@
      * The returned iterator must be safe from {@link java.util.ConcurrentModificationException}s
      * and must not return null values.
      * Order is not guaranteed as bytes lexicographical ordering might not represent key order.
-     *
      * @param from The first key that could be in the range, where iteration ends.
      *             A null value indicates that the range starts with the first element in the store.
      * @param to   The last key that could be in the range, where iteration starts from.
@@ -103,52 +73,29 @@
     default KeyValueIterator<K, V> reverseRange(K from, K to) {
         throw new UnsupportedOperationException();
     }
->>>>>>> 15418db6
 
-	/**
-	 * Return an iterator over all keys in this store. This iterator must be closed after use.
-	 * The returned iterator must be safe from {@link java.util.ConcurrentModificationException}s
-	 * and must not return null values.
-	 * Order is not guaranteed as bytes lexicographical ordering might not represent key order.
-	 * @return An iterator of all key/value pairs in the store, from smallest to largest bytes.
-	 * @throws InvalidStateStoreException if the store is not initialized
-	 */
-	KeyValueIterator<K, V> all();
+    /**
+     * Return an iterator over all keys in this store. This iterator must be closed after use.
+     * The returned iterator must be safe from {@link java.util.ConcurrentModificationException}s
+     * and must not return null values.
+     * Order is not guaranteed as bytes lexicographical ordering might not represent key order.
+     * @return An iterator of all key/value pairs in the store, from smallest to largest bytes.
+     * @throws InvalidStateStoreException if the store is not initialized
+     */
+    KeyValueIterator<K, V> all();
 
-	/**
-	 * Return a reverse iterator over all keys in this store. This iterator must be closed after use.
-	 * The returned iterator must be safe from {@link java.util.ConcurrentModificationException}s
-	 * and must not return null values.
-	 * Order is not guaranteed as bytes lexicographical ordering might not represent key order.
-	 * @return An reverse iterator of all key/value pairs in the store, from largest to smallest key bytes.
-	 * @throws InvalidStateStoreException if the store is not initialized
-	 */
-	default KeyValueIterator<K, V> reverseAll() {
-		throw new UnsupportedOperationException();
-	}
+    /**
+     * Return a reverse iterator over all keys in this store. This iterator must be closed after use.
+     * The returned iterator must be safe from {@link java.util.ConcurrentModificationException}s
+     * and must not return null values.
+     * Order is not guaranteed as bytes lexicographical ordering might not represent key order.
+     * @return An reverse iterator of all key/value pairs in the store, from largest to smallest key bytes.
+     * @throws InvalidStateStoreException if the store is not initialized
+     */
+    default KeyValueIterator<K, V> reverseAll() {
+        throw new UnsupportedOperationException();
+    }
 
-<<<<<<< HEAD
-	/**
-	 * Return an iterator over all keys with the specified prefix.
-	 * Since the type of the prefix can be different from that of the key, a serializer to convert the
-	 * prefix into the format in which the keys are stored in the stores needs to be passed to this method.
-	 * The returned iterator must be safe from {@link java.util.ConcurrentModificationException}s
-	 * and must not return null values.
-	 * Since {@code prefixScan()} relies on byte lexicographical ordering and not on the ordering of the key type, results for some types might be unexpected.
-	 * For example, if the key type is {@code Integer}, and the store contains keys [1, 2, 11, 13],
-	 * then running {@code store.prefixScan(1, new IntegerSerializer())} will return [1] and not [1,11,13].
-	 * In contrast, if the key type is {@code String} the keys will be sorted [1, 11, 13, 2] in the store and {@code store.prefixScan(1, new StringSerializer())} will return [1,11,13].
-	 * In both cases {@code prefixScan()} starts the scan at 1 and stops at 2.
-	 * @param prefix              The prefix.
-	 * @param prefixKeySerializer Serializer for the Prefix key type
-	 * @param <PS>                Prefix Serializer type
-	 * @param <P>                 Prefix Type.
-	 * @return The iterator for keys having the specified prefix.
-	 */
-	default <PS extends Serializer<P>, P> KeyValueIterator<K, V> prefixScan(P prefix, PS prefixKeySerializer) {
-		throw new UnsupportedOperationException();
-	}
-=======
     /**
      * Return an iterator over all keys with the specified prefix.
      * Since the type of the prefix can be different from that of the key, a serializer to convert the
@@ -157,29 +104,27 @@
      * and must not return null values.
      * Since {@code prefixScan()} relies on byte lexicographical ordering and not on the ordering of the key type, results for some types might be unexpected.
      * For example, if the key type is {@code Integer}, and the store contains keys [1, 2, 11, 13],
-     * then running {@code store.prefixScan(1, new IntegerSerializer())} will return [1] and not [1,11,13]. 
-     * In contrast, if the key type is {@code String} the keys will be sorted [1, 11, 13, 2] in the store and {@code store.prefixScan(1, new StringSerializer())} will return [1,11,13]. 
+     * then running {@code store.prefixScan(1, new IntegerSerializer())} will return [1] and not [1,11,13].
+     * In contrast, if the key type is {@code String} the keys will be sorted [1, 11, 13, 2] in the store and {@code store.prefixScan(1, new StringSerializer())} will return [1,11,13].
      * In both cases {@code prefixScan()} starts the scan at 1 and stops at 2.
-     *
-     * @param prefix The prefix.
+     * @param prefix              The prefix.
      * @param prefixKeySerializer Serializer for the Prefix key type
-     * @param <PS> Prefix Serializer type
-     * @param <P> Prefix Type.
+     * @param <PS>                Prefix Serializer type
+     * @param <P>                 Prefix Type.
      * @return The iterator for keys having the specified prefix.
      * @throws InvalidStateStoreException if the store is not initialized
      */
     default <PS extends Serializer<P>, P> KeyValueIterator<K, V> prefixScan(P prefix, PS prefixKeySerializer) {
         throw new UnsupportedOperationException();
     }
->>>>>>> 15418db6
 
-	/**
-	 * Return an approximate count of key-value mappings in this store.
-	 * <p>
-	 * The count is not guaranteed to be exact in order to accommodate stores
-	 * where an exact count is expensive to calculate.
-	 * @return an approximate count of key-value mappings in the store.
-	 * @throws InvalidStateStoreException if the store is not initialized
-	 */
-	long approximateNumEntries();
+    /**
+     * Return an approximate count of key-value mappings in this store.
+     * <p>
+     * The count is not guaranteed to be exact in order to accommodate stores
+     * where an exact count is expensive to calculate.
+     * @return an approximate count of key-value mappings in the store.
+     * @throws InvalidStateStoreException if the store is not initialized
+     */
+    long approximateNumEntries();
 }