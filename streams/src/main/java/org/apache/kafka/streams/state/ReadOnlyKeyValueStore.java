--- conflicted
+++ resolved
@@ -36,6 +36,7 @@
 
     /**
      * Get the value corresponding to this key.
+     *
      * @param key The key to fetch
      * @return The value or null if no value is found.
      * @throws NullPointerException       If null is used for key.
@@ -62,12 +63,8 @@
      * Get a reverse iterator over a given range of keys. This iterator must be closed after use.
      * The returned iterator must be safe from {@link java.util.ConcurrentModificationException}s
      * and must not return null values.
-<<<<<<< HEAD
-     * Order is not guaranteed as bytes lexicographical ordering might not represent key order.
-=======
      * Order is based on the serialized byte[] of the keys, not the 'logical' key order.
      *
->>>>>>> 9494bebe
      * @param from The first key that could be in the range, where iteration ends.
      *             A null value indicates that the range starts with the first element in the store.
      * @param to   The last key that could be in the range, where iteration starts from.
@@ -84,6 +81,7 @@
      * The returned iterator must be safe from {@link java.util.ConcurrentModificationException}s
      * and must not return null values.
      * Order is not guaranteed as bytes lexicographical ordering might not represent key order.
+     *
      * @return An iterator of all key/value pairs in the store, from smallest to largest bytes.
      * @throws InvalidStateStoreException if the store is not initialized
      */
@@ -94,12 +92,8 @@
      * The returned iterator must be safe from {@link java.util.ConcurrentModificationException}s
      * and must not return null values.
      * Order is not guaranteed as bytes lexicographical ordering might not represent key order.
-<<<<<<< HEAD
-     * @return An reverse iterator of all key/value pairs in the store, from largest to smallest key bytes.
-=======
      *
      * @return A reverse iterator of all key/value pairs in the store, from largest to smallest key bytes.
->>>>>>> 9494bebe
      * @throws InvalidStateStoreException if the store is not initialized
      */
     default KeyValueIterator<K, V> reverseAll() {
@@ -114,13 +108,14 @@
      * and must not return null values.
      * Since {@code prefixScan()} relies on byte lexicographical ordering and not on the ordering of the key type, results for some types might be unexpected.
      * For example, if the key type is {@code Integer}, and the store contains keys [1, 2, 11, 13],
-     * then running {@code store.prefixScan(1, new IntegerSerializer())} will return [1] and not [1,11,13].
-     * In contrast, if the key type is {@code String} the keys will be sorted [1, 11, 13, 2] in the store and {@code store.prefixScan(1, new StringSerializer())} will return [1,11,13].
+     * then running {@code store.prefixScan(1, new IntegerSerializer())} will return [1] and not [1,11,13]. 
+     * In contrast, if the key type is {@code String} the keys will be sorted [1, 11, 13, 2] in the store and {@code store.prefixScan(1, new StringSerializer())} will return [1,11,13]. 
      * In both cases {@code prefixScan()} starts the scan at 1 and stops at 2.
-     * @param prefix              The prefix.
+     *
+     * @param prefix The prefix.
      * @param prefixKeySerializer Serializer for the Prefix key type
-     * @param <PS>                Prefix Serializer type
-     * @param <P>                 Prefix Type.
+     * @param <PS> Prefix Serializer type
+     * @param <P> Prefix Type.
      * @return The iterator for keys having the specified prefix.
      * @throws InvalidStateStoreException if the store is not initialized
      */
@@ -133,6 +128,7 @@
      * <p>
      * The count is not guaranteed to be exact in order to accommodate stores
      * where an exact count is expensive to calculate.
+     *
      * @return an approximate count of key-value mappings in the store.
      * @throws InvalidStateStoreException if the store is not initialized
      */
