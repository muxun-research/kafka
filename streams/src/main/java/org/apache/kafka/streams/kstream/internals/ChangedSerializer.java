/*
 * Licensed to the Apache Software Foundation (ASF) under one or more
 * contributor license agreements. See the NOTICE file distributed with
 * this work for additional information regarding copyright ownership.
 * The ASF licenses this file to You under the Apache License, Version 2.0
 * (the "License"); you may not use this file except in compliance with
 * the License. You may obtain a copy of the License at
 *
 *    http://www.apache.org/licenses/LICENSE-2.0
 *
 * Unless required by applicable law or agreed to in writing, software
 * distributed under the License is distributed on an "AS IS" BASIS,
 * WITHOUT WARRANTIES OR CONDITIONS OF ANY KIND, either express or implied.
 * See the License for the specific language governing permissions and
 * limitations under the License.
 */
package org.apache.kafka.streams.kstream.internals;

import org.apache.kafka.common.header.Headers;
import org.apache.kafka.common.serialization.Serializer;
import org.apache.kafka.common.utils.ByteUtils;
import org.apache.kafka.streams.StreamsConfig;
import org.apache.kafka.streams.errors.StreamsException;
import org.apache.kafka.streams.processor.internals.SerdeGetter;

import java.nio.ByteBuffer;
import java.util.Map;

public class ChangedSerializer<T> implements Serializer<Change<T>>, WrappingNullableSerializer<Change<T>, Void, T> {

<<<<<<< HEAD
	private static final int NEWFLAG_SIZE = 1;

	private Serializer<T> inner;

	public ChangedSerializer(final Serializer<T> inner) {
		this.inner = inner;
	}

	public Serializer<T> inner() {
		return inner;
	}

	@Override
	public void setIfUnset(final Serializer<Void> defaultKeySerializer, final Serializer<T> defaultValueSerializer) {
		if (inner == null) {
			inner = Objects.requireNonNull(defaultValueSerializer);
		}
	}

	/**
	 * @throws StreamsException if both old and new values of data are null, or if
	 *                          both values are not null
	 */
	@Override
	public byte[] serialize(final String topic, final Headers headers, final Change<T> data) {
		final byte[] serializedKey;
=======
    private static final int ENCODING_FLAG_SIZE = 1;
    private static final int MAX_VARINT_LENGTH = 5;
    private Serializer<T> inner;
    private boolean isUpgrade;

    public ChangedSerializer(final Serializer<T> inner) {
        this.inner = inner;
    }

    public Serializer<T> inner() {
        return inner;
    }

    @SuppressWarnings("unchecked")
    @Override
    public void setIfUnset(final SerdeGetter getter) {
        if (inner == null) {
            inner = (Serializer<T>) getter.valueSerde().serializer();
        }
    }

    @SuppressWarnings("checkstyle:cyclomaticComplexity")
    private static boolean isUpgrade(final Map<String, ?> configs) {
        final Object upgradeFrom = configs.get(StreamsConfig.UPGRADE_FROM_CONFIG);
        if (upgradeFrom == null) {
            return false;
        }

        switch ((String) upgradeFrom) {
            case StreamsConfig.UPGRADE_FROM_0100:
            case StreamsConfig.UPGRADE_FROM_0101:
            case StreamsConfig.UPGRADE_FROM_0102:
            case StreamsConfig.UPGRADE_FROM_0110:
            case StreamsConfig.UPGRADE_FROM_10:
            case StreamsConfig.UPGRADE_FROM_11:
            case StreamsConfig.UPGRADE_FROM_20:
            case StreamsConfig.UPGRADE_FROM_21:
            case StreamsConfig.UPGRADE_FROM_22:
            case StreamsConfig.UPGRADE_FROM_23:
            case StreamsConfig.UPGRADE_FROM_24:
            case StreamsConfig.UPGRADE_FROM_25:
            case StreamsConfig.UPGRADE_FROM_26:
            case StreamsConfig.UPGRADE_FROM_27:
            case StreamsConfig.UPGRADE_FROM_28:
            case StreamsConfig.UPGRADE_FROM_30:
            case StreamsConfig.UPGRADE_FROM_31:
            case StreamsConfig.UPGRADE_FROM_32:
            case StreamsConfig.UPGRADE_FROM_33:
            case StreamsConfig.UPGRADE_FROM_34:
                return true;
            default:
                return false;
        }
    }

    @Override
    public void configure(final Map<String, ?> configs, final boolean isKey) {
        this.isUpgrade = isUpgrade(configs);
    }

    /**
     * @throws StreamsException if both old and new values of data are null, or if
     * both values are not null and is upgrading from a version less than 3.4
     */
    @Override
    public byte[] serialize(final String topic, final Headers headers, final Change<T> data) {
        final boolean oldValueIsNotNull = data.oldValue != null;
        final boolean newValueIsNotNull = data.newValue != null;

        final byte[] newData = inner.serialize(topic, headers, data.newValue);
        final byte[] oldData = inner.serialize(topic, headers, data.oldValue);
>>>>>>> 15418db6

        final int newDataLength = newValueIsNotNull ? newData.length : 0;
        final int oldDataLength = oldValueIsNotNull ? oldData.length : 0;

        // The serialization format is:
        // {BYTE_ARRAY oldValue}{BYTE encodingFlag=0}
        // {BYTE_ARRAY newValue}{BYTE encodingFlag=1}
        // {VARINT newDataLength}{BYTE_ARRAY newValue}{BYTE_ARRAY oldValue}{BYTE encodingFlag=2}
        if (newValueIsNotNull && oldValueIsNotNull) {
            if (isUpgrade) {
                throw new StreamsException("Both old and new values are not null (" + data.oldValue
                        + " : " + data.newValue + ") in ChangeSerializer, which is not allowed unless upgrading.");
            } else {
                final int capacity = MAX_VARINT_LENGTH + newDataLength + oldDataLength + ENCODING_FLAG_SIZE;
                final ByteBuffer buf = ByteBuffer.allocate(capacity);
                ByteUtils.writeVarint(newDataLength, buf);
                buf.put(newData).put(oldData).put((byte) 2);

                final byte[] serialized = new byte[buf.position()];
                buf.position(0);
                buf.get(serialized);

                return serialized;
            }
        } else if (newValueIsNotNull) {
            final int capacity = newDataLength + ENCODING_FLAG_SIZE;
            final ByteBuffer buf = ByteBuffer.allocate(capacity);
            buf.put(newData).put((byte) 1);

            return buf.array();
        } else if (oldValueIsNotNull) {
            final int capacity = oldDataLength + ENCODING_FLAG_SIZE;
            final ByteBuffer buf = ByteBuffer.allocate(capacity);
            buf.put(oldData).put((byte) 0);

            return buf.array();
        } else {
            throw new StreamsException("Both old and new values are null in ChangeSerializer, which is not allowed.");
        }
    }

    @Override
    public byte[] serialize(final String topic, final Change<T> data) {
        return serialize(topic, null, data);
    }

    @Override
    public void close() {
        inner.close();
    }
}<|MERGE_RESOLUTION|>--- conflicted
+++ resolved
@@ -28,34 +28,6 @@
 
 public class ChangedSerializer<T> implements Serializer<Change<T>>, WrappingNullableSerializer<Change<T>, Void, T> {
 
-<<<<<<< HEAD
-	private static final int NEWFLAG_SIZE = 1;
-
-	private Serializer<T> inner;
-
-	public ChangedSerializer(final Serializer<T> inner) {
-		this.inner = inner;
-	}
-
-	public Serializer<T> inner() {
-		return inner;
-	}
-
-	@Override
-	public void setIfUnset(final Serializer<Void> defaultKeySerializer, final Serializer<T> defaultValueSerializer) {
-		if (inner == null) {
-			inner = Objects.requireNonNull(defaultValueSerializer);
-		}
-	}
-
-	/**
-	 * @throws StreamsException if both old and new values of data are null, or if
-	 *                          both values are not null
-	 */
-	@Override
-	public byte[] serialize(final String topic, final Headers headers, final Change<T> data) {
-		final byte[] serializedKey;
-=======
     private static final int ENCODING_FLAG_SIZE = 1;
     private static final int MAX_VARINT_LENGTH = 5;
     private Serializer<T> inner;
@@ -118,7 +90,7 @@
 
     /**
      * @throws StreamsException if both old and new values of data are null, or if
-     * both values are not null and is upgrading from a version less than 3.4
+     *                          both values are not null and is upgrading from a version less than 3.4
      */
     @Override
     public byte[] serialize(final String topic, final Headers headers, final Change<T> data) {
@@ -127,7 +99,6 @@
 
         final byte[] newData = inner.serialize(topic, headers, data.newValue);
         final byte[] oldData = inner.serialize(topic, headers, data.oldValue);
->>>>>>> 15418db6
 
         final int newDataLength = newValueIsNotNull ? newData.length : 0;
         final int oldDataLength = oldValueIsNotNull ? oldData.length : 0;
@@ -138,8 +109,7 @@
         // {VARINT newDataLength}{BYTE_ARRAY newValue}{BYTE_ARRAY oldValue}{BYTE encodingFlag=2}
         if (newValueIsNotNull && oldValueIsNotNull) {
             if (isUpgrade) {
-                throw new StreamsException("Both old and new values are not null (" + data.oldValue
-                        + " : " + data.newValue + ") in ChangeSerializer, which is not allowed unless upgrading.");
+                throw new StreamsException("Both old and new values are not null (" + data.oldValue + " : " + data.newValue + ") in ChangeSerializer, which is not allowed unless upgrading.");
             } else {
                 final int capacity = MAX_VARINT_LENGTH + newDataLength + oldDataLength + ENCODING_FLAG_SIZE;
                 final ByteBuffer buf = ByteBuffer.allocate(capacity);
