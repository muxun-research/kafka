--- conflicted
+++ resolved
@@ -37,6 +37,7 @@
 
     /**
      * Get the value of key from a window.
+     *
      * @param key  the key to fetch
      * @param time start timestamp (inclusive) of the window
      * @return The value or {@code null} if no value is found in the window
@@ -108,7 +109,8 @@
      * <p>
      * For each key, the iterator guarantees ordering of windows, starting from the newest/latest
      * available window to the oldest/earliest window.
-     * @param key      the key to fetch
+     *
+     * @param key  the key to fetch
      * @param timeFrom time range start (inclusive), where iteration ends.
      * @param timeTo   time range end (inclusive), where iteration starts.
      * @return an iterator over key-value pairs {@code <timestamp, value>}, from end to beginning of time.
@@ -116,7 +118,7 @@
      * @throws NullPointerException       if {@code null} is used for key.
      * @throws IllegalArgumentException   if duration is negative or can't be represented as {@code long milliseconds}
      */
-    default WindowStoreIterator<V> backwardFetch(K key, Instant timeFrom, Instant timeTo) throws IllegalArgumentException {
+    default WindowStoreIterator<V> backwardFetch(K key, Instant timeFrom, Instant timeTo) throws IllegalArgumentException  {
         throw new UnsupportedOperationException();
     }
 
@@ -124,40 +126,45 @@
      * Get all the key-value pairs in the given key range and time range from all the existing windows.
      * <p>
      * This iterator must be closed after use.
-     * @param keyFrom  the first key in the range
-     *                 A null value indicates a starting position from the first element in the store.
-     * @param keyTo    the last key in the range
-     *                 A null value indicates that the range ends with the last element in the store.
+     *
+     * @param keyFrom     the first key in the range
+     *                    A null value indicates a starting position from the first element in the store.
+     * @param keyTo       the last key in the range
+     *                    A null value indicates that the range ends with the last element in the store.
      * @param timeFrom time range start (inclusive), where iteration starts.
      * @param timeTo   time range end (inclusive), where iteration ends.
      * @return an iterator over windowed key-value pairs {@code <Windowed<K>, value>}, from beginning to end of time.
      * @throws InvalidStateStoreException if the store is not initialized
      * @throws IllegalArgumentException   if duration is negative or can't be represented as {@code long milliseconds}
      */
-    KeyValueIterator<Windowed<K>, V> fetch(K keyFrom, K keyTo, Instant timeFrom, Instant timeTo) throws IllegalArgumentException;
+    KeyValueIterator<Windowed<K>, V> fetch(K keyFrom, K keyTo, Instant timeFrom, Instant timeTo)
+        throws IllegalArgumentException;
 
     /**
      * Get all the key-value pairs in the given key range and time range from all the existing windows
      * in backward order with respect to time (from end to beginning of time).
      * <p>
      * This iterator must be closed after use.
-     * @param keyFrom  the first key in the range
-     *                 A null value indicates a starting position from the first element in the store.
-     * @param keyTo    the last key in the range
-     *                 A null value indicates that the range ends with the last element in the store.
+     *
+     * @param keyFrom     the first key in the range
+     *                    A null value indicates a starting position from the first element in the store.
+     * @param keyTo       the last key in the range
+     *                    A null value indicates that the range ends with the last element in the store.
      * @param timeFrom time range start (inclusive), where iteration ends.
      * @param timeTo   time range end (inclusive), where iteration starts.
      * @return an iterator over windowed key-value pairs {@code <Windowed<K>, value>}, from end to beginning of time.
      * @throws InvalidStateStoreException if the store is not initialized
      * @throws IllegalArgumentException   if duration is negative or can't be represented as {@code long milliseconds}
      */
-    default KeyValueIterator<Windowed<K>, V> backwardFetch(K keyFrom, K keyTo, Instant timeFrom, Instant timeTo) throws IllegalArgumentException {
+    default KeyValueIterator<Windowed<K>, V> backwardFetch(K keyFrom, K keyTo, Instant timeFrom, Instant timeTo)
+        throws IllegalArgumentException  {
         throw new UnsupportedOperationException();
     }
 
 
     /**
      * Gets all the key-value pairs in the existing windows.
+     *
      * @return an iterator over windowed key-value pairs {@code <Windowed<K>, value>}, from beginning to end of time.
      * @throws InvalidStateStoreException if the store is not initialized
      */
@@ -166,12 +173,8 @@
     /**
      * Gets all the key-value pairs in the existing windows in backward order
      * with respect to time (from end to beginning of time).
-<<<<<<< HEAD
-     * @return an backward iterator over windowed key-value pairs {@code <Windowed<K>, value>}, from the end to beginning of time.
-=======
      *
      * @return a backward iterator over windowed key-value pairs {@code <Windowed<K>, value>}, from the end to beginning of time.
->>>>>>> 9494bebe
      * @throws InvalidStateStoreException if the store is not initialized
      */
     default KeyValueIterator<Windowed<K>, V> backwardAll() {
@@ -180,6 +183,7 @@
 
     /**
      * Gets all the key-value pairs that belong to the windows within in the given time range.
+     *
      * @param timeFrom the beginning of the time slot from which to search (inclusive), where iteration starts.
      * @param timeTo   the end of the time slot from which to search (inclusive), where iteration ends.
      * @return an iterator over windowed key-value pairs {@code <Windowed<K>, value>}, from beginning to end of time.
@@ -192,6 +196,7 @@
     /**
      * Gets all the key-value pairs that belong to the windows within in the given time range in backward order
      * with respect to time (from end to beginning of time).
+     *
      * @param timeFrom the beginning of the time slot from which to search (inclusive), where iteration ends.
      * @param timeTo   the end of the time slot from which to search (inclusive), where iteration starts.
      * @return a backward iterator over windowed key-value pairs {@code <Windowed<K>, value>}, from end to beginning of time.
@@ -199,7 +204,7 @@
      * @throws NullPointerException       if {@code null} is used for any key
      * @throws IllegalArgumentException   if duration is negative or can't be represented as {@code long milliseconds}
      */
-    default KeyValueIterator<Windowed<K>, V> backwardFetchAll(Instant timeFrom, Instant timeTo) throws IllegalArgumentException {
+    default KeyValueIterator<Windowed<K>, V> backwardFetchAll(Instant timeFrom, Instant timeTo) throws IllegalArgumentException  {
         throw new UnsupportedOperationException();
     }
 }