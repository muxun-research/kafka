/*
 * Licensed to the Apache Software Foundation (ASF) under one or more
 * contributor license agreements. See the NOTICE file distributed with
 * this work for additional information regarding copyright ownership.
 * The ASF licenses this file to You under the Apache License, Version 2.0
 * (the "License"); you may not use this file except in compliance with
 * the License. You may obtain a copy of the License at
 *
 *    http://www.apache.org/licenses/LICENSE-2.0
 *
 * Unless required by applicable law or agreed to in writing, software
 * distributed under the License is distributed on an "AS IS" BASIS,
 * WITHOUT WARRANTIES OR CONDITIONS OF ANY KIND, either express or implied.
 * See the License for the specific language governing permissions and
 * limitations under the License.
 */
package org.apache.kafka.streams.kstream.internals;

import org.apache.kafka.common.metrics.Sensor;
import org.apache.kafka.streams.kstream.Reducer;
<<<<<<< HEAD
import org.apache.kafka.streams.processor.api.*;
=======
import org.apache.kafka.streams.processor.api.ContextualProcessor;
import org.apache.kafka.streams.processor.api.Processor;
import org.apache.kafka.streams.processor.api.ProcessorContext;
import org.apache.kafka.streams.processor.api.Record;
import org.apache.kafka.streams.processor.api.RecordMetadata;
import org.apache.kafka.streams.processor.internals.StoreFactory;
import org.apache.kafka.streams.processor.internals.StoreFactory.FactoryWrappingStoreBuilder;
>>>>>>> 9494bebe
import org.apache.kafka.streams.processor.internals.metrics.StreamsMetricsImpl;
import org.apache.kafka.streams.state.StoreBuilder;
import org.apache.kafka.streams.state.ValueAndTimestamp;
import org.apache.kafka.streams.state.internals.KeyValueStoreWrapper;

import org.slf4j.Logger;
import org.slf4j.LoggerFactory;

import java.util.Collections;
import java.util.Set;

import static org.apache.kafka.streams.processor.internals.metrics.TaskMetrics.droppedRecordsSensor;
import static org.apache.kafka.streams.state.ValueAndTimestamp.getValueOrNull;
import static org.apache.kafka.streams.state.VersionedKeyValueStore.PUT_RETURN_CODE_NOT_PUT;
import static org.apache.kafka.streams.state.internals.KeyValueStoreWrapper.PUT_RETURN_CODE_IS_LATEST;

public class KStreamReduce<K, V> implements KStreamAggProcessorSupplier<K, V, K, V> {

    private static final Logger LOG = LoggerFactory.getLogger(KStreamReduce.class);

    private final String storeName;
    private final StoreFactory storeFactory;
    private final Reducer<V> reducer;

    private boolean sendOldValues = false;

    KStreamReduce(final StoreFactory storeFactory, final Reducer<V> reducer) {
        this.storeFactory = storeFactory;
        this.storeName = storeFactory.storeName();
        this.reducer = reducer;
    }

    @Override
    public Set<StoreBuilder<?>> stores() {
        return Collections.singleton(new FactoryWrappingStoreBuilder<>(storeFactory));
    }


    @Override
    public Processor<K, V, K, Change<V>> get() {
        return new KStreamReduceProcessor();
    }

    @Override
    public void enableSendingOldValues() {
        sendOldValues = true;
    }


    private class KStreamReduceProcessor extends ContextualProcessor<K, V, K, Change<V>> {
        private KeyValueStoreWrapper<K, V> store;
        private TimestampedTupleForwarder<K, V> tupleForwarder;
        private Sensor droppedRecordsSensor;

        @Override
        public void init(final ProcessorContext<K, Change<V>> context) {
            super.init(context);
            droppedRecordsSensor = droppedRecordsSensor(Thread.currentThread().getName(), context.taskId().toString(), (StreamsMetricsImpl) context.metrics());
            store = new KeyValueStoreWrapper<>(context, storeName);
<<<<<<< HEAD
            tupleForwarder = new TimestampedTupleForwarder<>(store.getStore(), context, new TimestampedCacheFlushListener<>(context), sendOldValues);
=======
            tupleForwarder = new TimestampedTupleForwarder<>(
                store.store(),
                context,
                new TimestampedCacheFlushListener<>(context),
                sendOldValues);
>>>>>>> 9494bebe
        }

        @Override
        public void process(final Record<K, V> record) {
            // If the key or value is null we don't need to proceed
            if (record.key() == null || record.value() == null) {
                if (context().recordMetadata().isPresent()) {
                    final RecordMetadata recordMetadata = context().recordMetadata().get();
                    LOG.warn("Skipping record due to null key or value. " + "topic=[{}] partition=[{}] offset=[{}]", recordMetadata.topic(), recordMetadata.partition(), recordMetadata.offset());
                } else {
                    LOG.warn("Skipping record due to null key. Topic, partition, and offset not known.");
                }
                droppedRecordsSensor.record();
                return;
            }

            final ValueAndTimestamp<V> oldAggAndTimestamp = store.get(record.key());
            final V oldAgg = getValueOrNull(oldAggAndTimestamp);

            final V newAgg;
            final long newTimestamp;

            if (oldAgg == null) {
                newAgg = record.value();
                newTimestamp = record.timestamp();
            } else {
                newAgg = reducer.apply(oldAgg, record.value());
                newTimestamp = Math.max(record.timestamp(), oldAggAndTimestamp.timestamp());
            }

            final long putReturnCode = store.put(record.key(), newAgg, newTimestamp);
            // if not put to store, do not forward downstream either
            if (putReturnCode != PUT_RETURN_CODE_NOT_PUT) {
                tupleForwarder.maybeForward(record.withValue(new Change<>(newAgg, sendOldValues ? oldAgg : null, putReturnCode == PUT_RETURN_CODE_IS_LATEST)).withTimestamp(newTimestamp));
            }
        }
    }

    @Override
    public KTableValueGetterSupplier<K, V> view() {
        return new KTableValueGetterSupplier<K, V>() {

            public KTableValueGetter<K, V> get() {
                return new KStreamReduceValueGetter();
            }

            @Override
            public String[] storeNames() {
                return new String[]{storeName};
            }
        };
    }


    private class KStreamReduceValueGetter implements KTableValueGetter<K, V> {
        private KeyValueStoreWrapper<K, V> store;

        @Override
        public void init(final ProcessorContext<?, ?> context) {
            store = new KeyValueStoreWrapper<>(context, storeName);
        }

        @Override
        public ValueAndTimestamp<V> get(final K key) {
            return store.get(key);
        }

        @Override
        public ValueAndTimestamp<V> get(final K key, final long asOfTimestamp) {
            return store.get(key, asOfTimestamp);
        }

        @Override
        public boolean isVersioned() {
            return store.isVersionedStore();
        }
    }
}<|MERGE_RESOLUTION|>--- conflicted
+++ resolved
@@ -18,9 +18,6 @@
 
 import org.apache.kafka.common.metrics.Sensor;
 import org.apache.kafka.streams.kstream.Reducer;
-<<<<<<< HEAD
-import org.apache.kafka.streams.processor.api.*;
-=======
 import org.apache.kafka.streams.processor.api.ContextualProcessor;
 import org.apache.kafka.streams.processor.api.Processor;
 import org.apache.kafka.streams.processor.api.ProcessorContext;
@@ -28,7 +25,6 @@
 import org.apache.kafka.streams.processor.api.RecordMetadata;
 import org.apache.kafka.streams.processor.internals.StoreFactory;
 import org.apache.kafka.streams.processor.internals.StoreFactory.FactoryWrappingStoreBuilder;
->>>>>>> 9494bebe
 import org.apache.kafka.streams.processor.internals.metrics.StreamsMetricsImpl;
 import org.apache.kafka.streams.state.StoreBuilder;
 import org.apache.kafka.streams.state.ValueAndTimestamp;
@@ -86,17 +82,17 @@
         @Override
         public void init(final ProcessorContext<K, Change<V>> context) {
             super.init(context);
-            droppedRecordsSensor = droppedRecordsSensor(Thread.currentThread().getName(), context.taskId().toString(), (StreamsMetricsImpl) context.metrics());
+            droppedRecordsSensor = droppedRecordsSensor(
+                Thread.currentThread().getName(),
+                context.taskId().toString(),
+                (StreamsMetricsImpl) context.metrics()
+            );
             store = new KeyValueStoreWrapper<>(context, storeName);
-<<<<<<< HEAD
-            tupleForwarder = new TimestampedTupleForwarder<>(store.getStore(), context, new TimestampedCacheFlushListener<>(context), sendOldValues);
-=======
             tupleForwarder = new TimestampedTupleForwarder<>(
                 store.store(),
                 context,
                 new TimestampedCacheFlushListener<>(context),
                 sendOldValues);
->>>>>>> 9494bebe
         }
 
         @Override
@@ -105,9 +101,15 @@
             if (record.key() == null || record.value() == null) {
                 if (context().recordMetadata().isPresent()) {
                     final RecordMetadata recordMetadata = context().recordMetadata().get();
-                    LOG.warn("Skipping record due to null key or value. " + "topic=[{}] partition=[{}] offset=[{}]", recordMetadata.topic(), recordMetadata.partition(), recordMetadata.offset());
+                    LOG.warn(
+                        "Skipping record due to null key or value. "
+                            + "topic=[{}] partition=[{}] offset=[{}]",
+                        recordMetadata.topic(), recordMetadata.partition(), recordMetadata.offset()
+                    );
                 } else {
-                    LOG.warn("Skipping record due to null key. Topic, partition, and offset not known.");
+                    LOG.warn(
+                        "Skipping record due to null key. Topic, partition, and offset not known."
+                    );
                 }
                 droppedRecordsSensor.record();
                 return;
@@ -130,7 +132,9 @@
             final long putReturnCode = store.put(record.key(), newAgg, newTimestamp);
             // if not put to store, do not forward downstream either
             if (putReturnCode != PUT_RETURN_CODE_NOT_PUT) {
-                tupleForwarder.maybeForward(record.withValue(new Change<>(newAgg, sendOldValues ? oldAgg : null, putReturnCode == PUT_RETURN_CODE_IS_LATEST)).withTimestamp(newTimestamp));
+                tupleForwarder.maybeForward(
+                    record.withValue(new Change<>(newAgg, sendOldValues ? oldAgg : null, putReturnCode == PUT_RETURN_CODE_IS_LATEST))
+                        .withTimestamp(newTimestamp));
             }
         }
     }
