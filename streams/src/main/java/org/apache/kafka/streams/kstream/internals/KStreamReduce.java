--- conflicted
+++ resolved
@@ -18,11 +18,7 @@
 
 import org.apache.kafka.common.metrics.Sensor;
 import org.apache.kafka.streams.kstream.Reducer;
-import org.apache.kafka.streams.processor.api.ContextualProcessor;
-import org.apache.kafka.streams.processor.api.Processor;
-import org.apache.kafka.streams.processor.api.ProcessorContext;
-import org.apache.kafka.streams.processor.api.Record;
-import org.apache.kafka.streams.processor.api.RecordMetadata;
+import org.apache.kafka.streams.processor.api.*;
 import org.apache.kafka.streams.processor.internals.metrics.StreamsMetricsImpl;
 import org.apache.kafka.streams.state.ValueAndTimestamp;
 import org.apache.kafka.streams.state.internals.KeyValueStoreWrapper;
@@ -62,61 +58,27 @@
     private class KStreamReduceProcessor extends ContextualProcessor<K, V, K, Change<V>> {
         private KeyValueStoreWrapper<K, V> store;
         private TimestampedTupleForwarder<K, V> tupleForwarder;
-<<<<<<< HEAD
-		private StreamsMetricsImpl metrics;
-		private Sensor droppedRecordsSensor;
-=======
         private Sensor droppedRecordsSensor;
->>>>>>> 15418db6
 
         @Override
         public void init(final ProcessorContext<K, Change<V>> context) {
             super.init(context);
-<<<<<<< HEAD
-			metrics = (StreamsMetricsImpl) context.metrics();
-			droppedRecordsSensor = droppedRecordsSensorOrSkippedRecordsSensor(Thread.currentThread().getName(), context.taskId().toString(), metrics);
-			store = (TimestampedKeyValueStore<K, V>) context.getStateStore(storeName);
-=======
-            droppedRecordsSensor = droppedRecordsSensor(
-                Thread.currentThread().getName(),
-                context.taskId().toString(),
-                (StreamsMetricsImpl) context.metrics()
-            );
+            droppedRecordsSensor = droppedRecordsSensor(Thread.currentThread().getName(), context.taskId().toString(), (StreamsMetricsImpl) context.metrics());
             store = new KeyValueStoreWrapper<>(context, storeName);
->>>>>>> 15418db6
-            tupleForwarder = new TimestampedTupleForwarder<>(
-                store.getStore(),
-                context,
-                new TimestampedCacheFlushListener<>(context),
-                sendOldValues);
+            tupleForwarder = new TimestampedTupleForwarder<>(store.getStore(), context, new TimestampedCacheFlushListener<>(context), sendOldValues);
         }
 
         @Override
         public void process(final Record<K, V> record) {
             // If the key or value is null we don't need to proceed
-<<<<<<< HEAD
-            if (key == null || value == null) {
-				LOG.warn(
-						"Skipping record due to null key or value. key=[{}] value=[{}] topic=[{}] partition=[{}] offset=[{}]",
-						key, value, context().topic(), context().partition(), context().offset()
-				);
-				droppedRecordsSensor.record();
-=======
             if (record.key() == null || record.value() == null) {
                 if (context().recordMetadata().isPresent()) {
                     final RecordMetadata recordMetadata = context().recordMetadata().get();
-                    LOG.warn(
-                        "Skipping record due to null key or value. "
-                            + "topic=[{}] partition=[{}] offset=[{}]",
-                        recordMetadata.topic(), recordMetadata.partition(), recordMetadata.offset()
-                    );
+                    LOG.warn("Skipping record due to null key or value. " + "topic=[{}] partition=[{}] offset=[{}]", recordMetadata.topic(), recordMetadata.partition(), recordMetadata.offset());
                 } else {
-                    LOG.warn(
-                        "Skipping record due to null key. Topic, partition, and offset not known."
-                    );
+                    LOG.warn("Skipping record due to null key. Topic, partition, and offset not known.");
                 }
                 droppedRecordsSensor.record();
->>>>>>> 15418db6
                 return;
             }
 
@@ -137,9 +99,7 @@
             final long putReturnCode = store.put(record.key(), newAgg, newTimestamp);
             // if not put to store, do not forward downstream either
             if (putReturnCode != PUT_RETURN_CODE_NOT_PUT) {
-                tupleForwarder.maybeForward(
-                    record.withValue(new Change<>(newAgg, sendOldValues ? oldAgg : null, putReturnCode == PUT_RETURN_CODE_IS_LATEST))
-                        .withTimestamp(newTimestamp));
+                tupleForwarder.maybeForward(record.withValue(new Change<>(newAgg, sendOldValues ? oldAgg : null, putReturnCode == PUT_RETURN_CODE_IS_LATEST)).withTimestamp(newTimestamp));
             }
         }
     }
