--- conflicted
+++ resolved
@@ -29,38 +29,24 @@
  * Factory for creating CombinedKey serializers / deserializers.
  */
 public class CombinedKeySchema<KO, K> {
-	private final Supplier<String> undecoratedPrimaryKeySerdeTopicSupplier;
-	private final Supplier<String> undecoratedForeignKeySerdeTopicSupplier;
-	private String primaryKeySerdeTopic;
-	private String foreignKeySerdeTopic;
-	private Serializer<K> primaryKeySerializer;
-	private Deserializer<K> primaryKeyDeserializer;
-	private Serializer<KO> foreignKeySerializer;
-	private Deserializer<KO> foreignKeyDeserializer;
+    private final Supplier<String> undecoratedPrimaryKeySerdeTopicSupplier;
+    private final Supplier<String> undecoratedForeignKeySerdeTopicSupplier;
+    private String primaryKeySerdeTopic;
+    private String foreignKeySerdeTopic;
+    private Serializer<K> primaryKeySerializer;
+    private Deserializer<K> primaryKeyDeserializer;
+    private Serializer<KO> foreignKeySerializer;
+    private Deserializer<KO> foreignKeyDeserializer;
 
-	public CombinedKeySchema(final Supplier<String> foreignKeySerdeTopicSupplier,
-							 final Serde<KO> foreignKeySerde,
-							 final Supplier<String> primaryKeySerdeTopicSupplier,
-							 final Serde<K> primaryKeySerde) {
-		undecoratedPrimaryKeySerdeTopicSupplier = primaryKeySerdeTopicSupplier;
-		undecoratedForeignKeySerdeTopicSupplier = foreignKeySerdeTopicSupplier;
-		primaryKeySerializer = primaryKeySerde == null ? null : primaryKeySerde.serializer();
-		primaryKeyDeserializer = primaryKeySerde == null ? null : primaryKeySerde.deserializer();
-		foreignKeyDeserializer = foreignKeySerde == null ? null : foreignKeySerde.deserializer();
-		foreignKeySerializer = foreignKeySerde == null ? null : foreignKeySerde.serializer();
-	}
+    public CombinedKeySchema(final Supplier<String> foreignKeySerdeTopicSupplier, final Serde<KO> foreignKeySerde, final Supplier<String> primaryKeySerdeTopicSupplier, final Serde<K> primaryKeySerde) {
+        undecoratedPrimaryKeySerdeTopicSupplier = primaryKeySerdeTopicSupplier;
+        undecoratedForeignKeySerdeTopicSupplier = foreignKeySerdeTopicSupplier;
+        primaryKeySerializer = primaryKeySerde == null ? null : primaryKeySerde.serializer();
+        primaryKeyDeserializer = primaryKeySerde == null ? null : primaryKeySerde.deserializer();
+        foreignKeyDeserializer = foreignKeySerde == null ? null : foreignKeySerde.deserializer();
+        foreignKeySerializer = foreignKeySerde == null ? null : foreignKeySerde.serializer();
+    }
 
-<<<<<<< HEAD
-	@SuppressWarnings("unchecked")
-	public void init(final ProcessorContext context) {
-		primaryKeySerdeTopic = undecoratedPrimaryKeySerdeTopicSupplier.get();
-		foreignKeySerdeTopic = undecoratedForeignKeySerdeTopicSupplier.get();
-		primaryKeySerializer = primaryKeySerializer == null ? (Serializer<K>) context.keySerde().serializer() : primaryKeySerializer;
-		primaryKeyDeserializer = primaryKeyDeserializer == null ? (Deserializer<K>) context.keySerde().deserializer() : primaryKeyDeserializer;
-		foreignKeySerializer = foreignKeySerializer == null ? (Serializer<KO>) context.keySerde().serializer() : foreignKeySerializer;
-		foreignKeyDeserializer = foreignKeyDeserializer == null ? (Deserializer<KO>) context.keySerde().deserializer() : foreignKeyDeserializer;
-	}
-=======
     @SuppressWarnings("unchecked")
     public void init(final ProcessorContext<?, ?> context) {
         primaryKeySerdeTopic = undecoratedPrimaryKeySerdeTopicSupplier.get();
@@ -70,51 +56,48 @@
         foreignKeySerializer = foreignKeySerializer == null ? (Serializer<KO>) context.keySerde().serializer() : foreignKeySerializer;
         foreignKeyDeserializer = foreignKeyDeserializer == null ? (Deserializer<KO>) context.keySerde().deserializer() : foreignKeyDeserializer;
     }
->>>>>>> 15418db6
 
-	Bytes toBytes(final KO foreignKey, final K primaryKey) {
-		//The serialization format - note that primaryKeySerialized may be null, such as when a prefixScan
-		//key is being created.
-		//{Integer.BYTES foreignKeyLength}{foreignKeySerialized}{Optional-primaryKeySerialized}
-		final byte[] foreignKeySerializedData = foreignKeySerializer.serialize(foreignKeySerdeTopic,
-				foreignKey);
+    Bytes toBytes(final KO foreignKey, final K primaryKey) {
+        //The serialization format - note that primaryKeySerialized may be null, such as when a prefixScan
+        //key is being created.
+        //{Integer.BYTES foreignKeyLength}{foreignKeySerialized}{Optional-primaryKeySerialized}
+        final byte[] foreignKeySerializedData = foreignKeySerializer.serialize(foreignKeySerdeTopic, foreignKey);
 
-		//? bytes
-		final byte[] primaryKeySerializedData = primaryKeySerializer.serialize(primaryKeySerdeTopic,
-				primaryKey);
+        //? bytes
+        final byte[] primaryKeySerializedData = primaryKeySerializer.serialize(primaryKeySerdeTopic, primaryKey);
 
-		final ByteBuffer buf = ByteBuffer.allocate(Integer.BYTES + foreignKeySerializedData.length + primaryKeySerializedData.length);
-		buf.putInt(foreignKeySerializedData.length);
-		buf.put(foreignKeySerializedData);
-		buf.put(primaryKeySerializedData);
-		return Bytes.wrap(buf.array());
-	}
+        final ByteBuffer buf = ByteBuffer.allocate(Integer.BYTES + foreignKeySerializedData.length + primaryKeySerializedData.length);
+        buf.putInt(foreignKeySerializedData.length);
+        buf.put(foreignKeySerializedData);
+        buf.put(primaryKeySerializedData);
+        return Bytes.wrap(buf.array());
+    }
 
 
-	public CombinedKey<KO, K> fromBytes(final Bytes data) {
-		//{Integer.BYTES foreignKeyLength}{foreignKeySerialized}{Optional-primaryKeySerialized}
-		final byte[] dataArray = data.get();
-		final ByteBuffer dataBuffer = ByteBuffer.wrap(dataArray);
-		final int foreignKeyLength = dataBuffer.getInt();
-		final byte[] foreignKeyRaw = new byte[foreignKeyLength];
-		dataBuffer.get(foreignKeyRaw, 0, foreignKeyLength);
-		final KO foreignKey = foreignKeyDeserializer.deserialize(foreignKeySerdeTopic, foreignKeyRaw);
+    public CombinedKey<KO, K> fromBytes(final Bytes data) {
+        //{Integer.BYTES foreignKeyLength}{foreignKeySerialized}{Optional-primaryKeySerialized}
+        final byte[] dataArray = data.get();
+        final ByteBuffer dataBuffer = ByteBuffer.wrap(dataArray);
+        final int foreignKeyLength = dataBuffer.getInt();
+        final byte[] foreignKeyRaw = new byte[foreignKeyLength];
+        dataBuffer.get(foreignKeyRaw, 0, foreignKeyLength);
+        final KO foreignKey = foreignKeyDeserializer.deserialize(foreignKeySerdeTopic, foreignKeyRaw);
 
-		final byte[] primaryKeyRaw = new byte[dataArray.length - foreignKeyLength - Integer.BYTES];
-		dataBuffer.get(primaryKeyRaw, 0, primaryKeyRaw.length);
-		final K primaryKey = primaryKeyDeserializer.deserialize(primaryKeySerdeTopic, primaryKeyRaw);
-		return new CombinedKey<>(foreignKey, primaryKey);
-	}
+        final byte[] primaryKeyRaw = new byte[dataArray.length - foreignKeyLength - Integer.BYTES];
+        dataBuffer.get(primaryKeyRaw, 0, primaryKeyRaw.length);
+        final K primaryKey = primaryKeyDeserializer.deserialize(primaryKeySerdeTopic, primaryKeyRaw);
+        return new CombinedKey<>(foreignKey, primaryKey);
+    }
 
-	Bytes prefixBytes(final KO key) {
-		//The serialization format. Note that primaryKeySerialized is not required/used in this function.
-		//{Integer.BYTES foreignKeyLength}{foreignKeySerialized}{Optional-primaryKeySerialized}
+    Bytes prefixBytes(final KO key) {
+        //The serialization format. Note that primaryKeySerialized is not required/used in this function.
+        //{Integer.BYTES foreignKeyLength}{foreignKeySerialized}{Optional-primaryKeySerialized}
 
-		final byte[] foreignKeySerializedData = foreignKeySerializer.serialize(foreignKeySerdeTopic, key);
+        final byte[] foreignKeySerializedData = foreignKeySerializer.serialize(foreignKeySerdeTopic, key);
 
-		final ByteBuffer buf = ByteBuffer.allocate(Integer.BYTES + foreignKeySerializedData.length);
-		buf.putInt(foreignKeySerializedData.length);
-		buf.put(foreignKeySerializedData);
-		return Bytes.wrap(buf.array());
-	}
+        final ByteBuffer buf = ByteBuffer.allocate(Integer.BYTES + foreignKeySerializedData.length);
+        buf.putInt(foreignKeySerializedData.length);
+        buf.put(foreignKeySerializedData);
+        return Bytes.wrap(buf.array());
+    }
 }