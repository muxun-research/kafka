--- conflicted
+++ resolved
@@ -24,26 +24,12 @@
 
 class KStreamPeek<K, V> implements FixedKeyProcessorSupplier<K, V, V> {
 
-	private final ForeachAction<K, V> action;
+    private final ForeachAction<K, V> action;
 
-	public KStreamPeek(final ForeachAction<K, V> action) {
-		this.action = action;
-	}
+    public KStreamPeek(final ForeachAction<K, V> action) {
+        this.action = action;
+    }
 
-<<<<<<< HEAD
-	@Override
-	public Processor<K, V, K, V> get() {
-		return new KStreamPeekProcessor();
-	}
-
-	private class KStreamPeekProcessor extends ContextualProcessor<K, V, K, V> {
-		@Override
-		public void process(final Record<K, V> record) {
-			action.apply(record.key(), record.value());
-			context().forward(record);
-		}
-	}
-=======
     @Override
     public FixedKeyProcessor<K, V, V> get() {
         return new KStreamPeekProcessor();
@@ -56,6 +42,5 @@
             context().forward(record);
         }
     }
->>>>>>> 15418db6
 
 }