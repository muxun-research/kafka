/*
 * Licensed to the Apache Software Foundation (ASF) under one or more
 * contributor license agreements. See the NOTICE file distributed with
 * this work for additional information regarding copyright ownership.
 * The ASF licenses this file to You under the Apache License, Version 2.0
 * (the "License"); you may not use this file except in compliance with
 * the License. You may obtain a copy of the License at
 *
 *    http://www.apache.org/licenses/LICENSE-2.0
 *
 * Unless required by applicable law or agreed to in writing, software
 * distributed under the License is distributed on an "AS IS" BASIS,
 * WITHOUT WARRANTIES OR CONDITIONS OF ANY KIND, either express or implied.
 * See the License for the specific language governing permissions and
 * limitations under the License.
 */
package org.apache.kafka.streams.kstream;

import org.apache.kafka.common.serialization.Deserializer;
import org.apache.kafka.common.serialization.Serde;
import org.apache.kafka.common.serialization.Serdes;
import org.apache.kafka.common.serialization.Serializer;

public class WindowedSerdes {

    public static class TimeWindowedSerde<T> extends Serdes.WrapperSerde<Windowed<T>> {
        // Default constructor needed for reflection object creation
        public TimeWindowedSerde() {
            super(new TimeWindowedSerializer<>(), new TimeWindowedDeserializer<>());
        }

<<<<<<< HEAD
		@Deprecated
		public TimeWindowedSerde(final Serde<T> inner) {
			super(new TimeWindowedSerializer<>(inner.serializer()), new TimeWindowedDeserializer<>(inner.deserializer()));
		}

=======
>>>>>>> 9494bebe
        // This constructor can be used for serialize/deserialize a windowed topic
        public TimeWindowedSerde(final Serde<T> inner, final long windowSize) {
            super(new TimeWindowedSerializer<>(inner.serializer()), new TimeWindowedDeserializer<>(inner.deserializer(), windowSize));
        }

        // Helper method for users to specify whether the input topic is a changelog topic for deserializing the key properly.
        public TimeWindowedSerde<T> forChangelog(final boolean isChangelogTopic) {
            final TimeWindowedDeserializer deserializer = (TimeWindowedDeserializer) this.deserializer();
            deserializer.setIsChangelogTopic(isChangelogTopic);
            return this;
        }
    }

    public static class SessionWindowedSerde<T> extends Serdes.WrapperSerde<Windowed<T>> {
        // Default constructor needed for reflection object creation
        public SessionWindowedSerde() {
            super(new SessionWindowedSerializer<>(), new SessionWindowedDeserializer<>());
        }

        public SessionWindowedSerde(final Serde<T> inner) {
            super(new SessionWindowedSerializer<>(inner.serializer()), new SessionWindowedDeserializer<>(inner.deserializer()));
        }
    }

    /**
<<<<<<< HEAD
     * Construct a {@code TimeWindowedSerde} object for the specified inner class type.
     */
	@Deprecated
	static public <T> Serde<Windowed<T>> timeWindowedSerdeFrom(final Class<T> type) {
        return new TimeWindowedSerde<>(Serdes.serdeFrom(type));
    }

    /**
=======
>>>>>>> 9494bebe
     * Construct a {@code TimeWindowedSerde} object to deserialize changelog topic
     * for the specified inner class type and window size.
     */
    public static <T> Serde<Windowed<T>> timeWindowedSerdeFrom(final Class<T> type, final long windowSize) {
        return new TimeWindowedSerde<>(Serdes.serdeFrom(type), windowSize);
    }

    /**
     * Construct a {@code SessionWindowedSerde} object for the specified inner class type.
     */
    public static <T> Serde<Windowed<T>> sessionWindowedSerdeFrom(final Class<T> type) {
        return new SessionWindowedSerde<>(Serdes.serdeFrom(type));
    }

    static void verifyInnerSerializerNotNull(final Serializer inner,
                                             final Serializer wrapper) {
        if (inner == null) {
            throw new NullPointerException("Inner serializer is `null`. " +
                "User code must use constructor `" + wrapper.getClass().getSimpleName() + "(final Serializer<T> inner)` " +
                "instead of the no-arg constructor.");
        }
    }

    static void verifyInnerDeserializerNotNull(final Deserializer inner,
                                               final Deserializer wrapper) {
        if (inner == null) {
            throw new NullPointerException("Inner deserializer is `null`. " +
                "User code must use constructor `" + wrapper.getClass().getSimpleName() + "(final Deserializer<T> inner)` " +
                "instead of the no-arg constructor.");
        }
    }
}<|MERGE_RESOLUTION|>--- conflicted
+++ resolved
@@ -29,14 +29,6 @@
             super(new TimeWindowedSerializer<>(), new TimeWindowedDeserializer<>());
         }
 
-<<<<<<< HEAD
-		@Deprecated
-		public TimeWindowedSerde(final Serde<T> inner) {
-			super(new TimeWindowedSerializer<>(inner.serializer()), new TimeWindowedDeserializer<>(inner.deserializer()));
-		}
-
-=======
->>>>>>> 9494bebe
         // This constructor can be used for serialize/deserialize a windowed topic
         public TimeWindowedSerde(final Serde<T> inner, final long windowSize) {
             super(new TimeWindowedSerializer<>(inner.serializer()), new TimeWindowedDeserializer<>(inner.deserializer(), windowSize));
@@ -62,17 +54,6 @@
     }
 
     /**
-<<<<<<< HEAD
-     * Construct a {@code TimeWindowedSerde} object for the specified inner class type.
-     */
-	@Deprecated
-	static public <T> Serde<Windowed<T>> timeWindowedSerdeFrom(final Class<T> type) {
-        return new TimeWindowedSerde<>(Serdes.serdeFrom(type));
-    }
-
-    /**
-=======
->>>>>>> 9494bebe
      * Construct a {@code TimeWindowedSerde} object to deserialize changelog topic
      * for the specified inner class type and window size.
      */
