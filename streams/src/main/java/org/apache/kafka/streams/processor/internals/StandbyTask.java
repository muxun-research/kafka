/*
 * Licensed to the Apache Software Foundation (ASF) under one or more
 * contributor license agreements. See the NOTICE file distributed with
 * this work for additional information regarding copyright ownership.
 * The ASF licenses this file to You under the Apache License, Version 2.0
 * (the "License"); you may not use this file except in compliance with
 * the License. You may obtain a copy of the License at
 *
 *    http://www.apache.org/licenses/LICENSE-2.0
 *
 * Unless required by applicable law or agreed to in writing, software
 * distributed under the License is distributed on an "AS IS" BASIS,
 * WITHOUT WARRANTIES OR CONDITIONS OF ANY KIND, either express or implied.
 * See the License for the specific language governing permissions and
 * limitations under the License.
 */
package org.apache.kafka.streams.processor.internals;

import org.apache.kafka.clients.consumer.ConsumerRecord;
import org.apache.kafka.clients.consumer.OffsetAndMetadata;
import org.apache.kafka.common.TopicPartition;
import org.apache.kafka.common.metrics.Sensor;
import org.apache.kafka.common.utils.Time;
import org.apache.kafka.streams.StreamsConfig;
import org.apache.kafka.streams.StreamsMetrics;
import org.apache.kafka.streams.TopologyConfig.TaskConfig;
import org.apache.kafka.streams.errors.StreamsException;
import org.apache.kafka.streams.errors.TaskCorruptedException;
import org.apache.kafka.streams.errors.TaskMigratedException;
import org.apache.kafka.streams.processor.TaskId;
import org.apache.kafka.streams.processor.internals.metrics.StreamsMetricsImpl;
import org.apache.kafka.streams.processor.internals.metrics.TaskMetrics;
import org.apache.kafka.streams.processor.internals.metrics.ThreadMetrics;
import org.apache.kafka.streams.state.internals.ThreadCache;

import java.util.Collections;
import java.util.Map;
import java.util.Optional;
import java.util.Set;

import static org.apache.kafka.streams.processor.internals.metrics.StreamsMetricsImpl.maybeRecordSensor;

/**
 * A StandbyTask
 */
public class StandbyTask extends AbstractTask implements Task {
    private final boolean eosEnabled;
    private final Sensor closeTaskSensor;
    private final Sensor updateSensor;
    private final StreamsMetricsImpl streamsMetrics;

    protected final InternalProcessorContext<?, ?> processorContext;

    /**
     * @param id              the ID of this task
     * @param inputPartitions input topic partitions, used for thread metadata only
     * @param topology        the instance of {@link ProcessorTopology}
     * @param config          the {@link StreamsConfig} specified by the user
     * @param streamsMetrics  the {@link StreamsMetrics} created by the thread
     * @param stateMgr        the {@link ProcessorStateManager} for this task
     * @param stateDirectory  the {@link StateDirectory} created by the thread
     */
<<<<<<< HEAD
    @SuppressWarnings("rawtypes")
    StandbyTask(final TaskId id, final Set<TopicPartition> inputPartitions, final ProcessorTopology topology, final TaskConfig config, final StreamsMetricsImpl streamsMetrics, final ProcessorStateManager stateMgr, final StateDirectory stateDirectory, final ThreadCache cache, final InternalProcessorContext processorContext) {
        super(id, topology, stateDirectory, stateMgr, inputPartitions, config, "standby-task", StandbyTask.class);
=======
    StandbyTask(final TaskId id,
                final Set<TopicPartition> inputPartitions,
                final ProcessorTopology topology,
                final TaskConfig config,
                final StreamsMetricsImpl streamsMetrics,
                final ProcessorStateManager stateMgr,
                final StateDirectory stateDirectory,
                final ThreadCache cache,
                final InternalProcessorContext<?, ?> processorContext) {
        super(
            id,
            topology,
            stateDirectory,
            stateMgr,
            inputPartitions,
            config,
            "standby-task",
            StandbyTask.class
        );
>>>>>>> 9494bebe
        this.processorContext = processorContext;
        this.streamsMetrics = streamsMetrics;
        processorContext.transitionToStandby(cache);

        closeTaskSensor = ThreadMetrics.closeTaskSensor(Thread.currentThread().getName(), streamsMetrics);
        updateSensor = TaskMetrics.updateSensor(Thread.currentThread().getName(), id.toString(), streamsMetrics);
        this.eosEnabled = config.eosEnabled;
    }

    @Override
    public boolean isActive() {
        return false;
    }

    @Override
    public void recordRestoration(final Time time, final long numRecords, final boolean initRemaining) {
        if (initRemaining) {
            throw new IllegalStateException("Standby task would not record remaining records to restore");
        }

        maybeRecordSensor(numRecords, time, updateSensor);
    }

    /**
     * @throws TaskCorruptedException if the state cannot be reused (with EOS) and needs to be reset)
     * @throws StreamsException       fatal error, should close the thread
     */
    @Override
    public void initializeIfNeeded() {
        if (state() == State.CREATED) {
            StateManagerUtil.registerStateStores(log, logPrefix, topology, stateMgr, stateDirectory, processorContext);

            // with and without EOS we would check for checkpointing at each commit during running,
            // and the file may be deleted in which case we should checkpoint immediately,
            // therefore we initialize the snapshot as empty
            offsetSnapshotSinceLastFlush = Collections.emptyMap();

            // no topology needs initialized, we can transit to RUNNING
            // right after registered the stores
            transitionTo(State.RESTORING);
            transitionTo(State.RUNNING);

            processorContext.initialize();

            log.info("Initialized");
        } else if (state() == State.RESTORING) {
            throw new IllegalStateException("Illegal state " + state() + " while initializing standby task " + id);
        }
    }

    @Override
    public void completeRestoration(final java.util.function.Consumer<Set<TopicPartition>> offsetResetter) {
        throw new IllegalStateException("Standby task " + id + " should never be completing restoration");
    }

    @Override
    public void suspend() {
        switch (state()) {
            case CREATED:
                log.info("Suspended created");
                transitionTo(State.SUSPENDED);

                break;

            case RUNNING:
                log.info("Suspended running");
                transitionTo(State.SUSPENDED);

                break;

            case SUSPENDED:
                log.info("Skip suspending since state is {}", state());

                break;

            case RESTORING:
            case CLOSED:
                throw new IllegalStateException("Illegal state " + state() + " while suspending standby task " + id);

            default:
                throw new IllegalStateException("Unknown state " + state() + " while suspending standby task " + id);
        }
    }

    @Override
    public void resume() {
        if (state() == State.RESTORING) {
            throw new IllegalStateException("Illegal state " + state() + " while resuming standby task " + id);
        }
        log.trace("No-op resume with state {}", state());
    }

    /**
     * Flush stores before a commit; the following exceptions maybe thrown from the state manager flushing call
     * @throws TaskMigratedException recoverable error sending changelog records that would cause the task to be removed
     * @throws StreamsException      fatal error when flushing the state store, for example sending changelog records failed
     *                               or flushing state store get IO errors; such error should cause the thread to die
     */
    @Override
    public Map<TopicPartition, OffsetAndMetadata> prepareCommit() {
        switch (state()) {
            case CREATED:
                log.debug("Skipped preparing created task for commit");

                break;

            case RUNNING:
            case SUSPENDED:
                // do not need to flush state store caches in pre-commit since nothing would be sent for standby tasks
                log.debug("Prepared {} task for committing", state());

                break;

            default:
                throw new IllegalStateException("Illegal state " + state() + " while preparing standby task " + id + " for committing ");
        }

        return Collections.emptyMap();
    }

    @Override
    public void postCommit(final boolean enforceCheckpoint) {
        switch (state()) {
            case CREATED:
                // We should never write a checkpoint for a CREATED task as we may overwrite an existing checkpoint
                // with empty uninitialized offsets
                log.debug("Skipped writing checkpoint for created task");

                break;

            case RUNNING:
            case SUSPENDED:
                maybeCheckpoint(enforceCheckpoint);

                log.debug("Finalized commit for {} task", state());

                break;

            default:
                throw new IllegalStateException("Illegal state " + state() + " while post committing standby task " + id);
        }
    }

    @Override
    public void closeClean() {
        streamsMetrics.removeAllTaskLevelSensors(Thread.currentThread().getName(), id.toString());
        close(true);
        log.info("Closed clean");
    }

    @Override
    public void closeDirty() {
        streamsMetrics.removeAllTaskLevelSensors(Thread.currentThread().getName(), id.toString());
        close(false);
        log.info("Closed dirty");
    }

    @Override
    public void prepareRecycle() {
        streamsMetrics.removeAllTaskLevelSensors(Thread.currentThread().getName(), id.toString());
        if (state() == State.SUSPENDED) {
            stateMgr.recycle();
        } else {
            throw new IllegalStateException("Illegal state " + state() + " while closing standby task " + id);
        }

        closeTaskSensor.record();
        transitionTo(State.CLOSED);

        log.info("Closed and recycled state");
    }

    @Override
    public void resumePollingForPartitionsWithAvailableSpace() {
        // noop
    }

    @Override
    public void updateLags() {
        // noop
    }

    private void close(final boolean clean) {
        switch (state()) {
            case SUSPENDED:
                TaskManager.executeAndMaybeSwallow(clean, () -> StateManagerUtil.closeStateManager(log, logPrefix, clean, eosEnabled, stateMgr, stateDirectory, TaskType.STANDBY), "state manager close", log);

                break;

            case CLOSED:
                log.trace("Skip closing since state is {}", state());
                return;

            case CREATED:
            case RESTORING: // a StandbyTask is never in RESTORING state
            case RUNNING:
                throw new IllegalStateException("Illegal state " + state() + " while closing standby task " + id);

            default:
                throw new IllegalStateException("Unknown state " + state() + " while closing standby task " + id);
        }

        closeTaskSensor.record();
        transitionTo(State.CLOSED);
    }

    @Override
    public boolean commitNeeded() {
        // for standby tasks committing is the same as checkpointing,
        // so we only need to commit if we want to checkpoint
        return StateManagerUtil.checkpointNeeded(false, offsetSnapshotSinceLastFlush, stateMgr.changelogOffsets());
    }

    @Override
    public Map<TopicPartition, Long> changelogOffsets() {
        return Collections.unmodifiableMap(stateMgr.changelogOffsets());
    }

    @Override
    public Map<TopicPartition, Long> committedOffsets() {
        return Collections.emptyMap();
    }

    @Override
    public Map<TopicPartition, Long> highWaterMark() {
        return Collections.emptyMap();
    }

    @Override
    public Optional<Long> timeCurrentIdlingStarted() {
        return Optional.empty();
    }

    @Override
    public void addRecords(final TopicPartition partition, final Iterable<ConsumerRecord<byte[], byte[]>> records) {
        throw new IllegalStateException("Attempted to add records to task " + id() + " for invalid input partition " + partition);
    }

    /**
     * Produces a string representation containing useful information about a Task.
     * This is useful in debugging scenarios.
     * @return A string representation of the StreamTask instance.
     */
    @Override
    public String toString() {
        return toString("");
    }

    /**
     * Produces a string representation containing useful information about a Task starting with the given indent.
     * This is useful in debugging scenarios.
     * @return A string representation of the Task instance.
     */
    public String toString(final String indent) {
        final StringBuilder sb = new StringBuilder();
        sb.append(indent);
        sb.append("TaskId: ");
        sb.append(id);
        sb.append("\n");

        // print topology
        if (topology != null) {
            sb.append(indent).append(topology.toString(indent + "\t"));
        }

        return sb.toString();
    }
}<|MERGE_RESOLUTION|>--- conflicted
+++ resolved
@@ -60,11 +60,6 @@
      * @param stateMgr        the {@link ProcessorStateManager} for this task
      * @param stateDirectory  the {@link StateDirectory} created by the thread
      */
-<<<<<<< HEAD
-    @SuppressWarnings("rawtypes")
-    StandbyTask(final TaskId id, final Set<TopicPartition> inputPartitions, final ProcessorTopology topology, final TaskConfig config, final StreamsMetricsImpl streamsMetrics, final ProcessorStateManager stateMgr, final StateDirectory stateDirectory, final ThreadCache cache, final InternalProcessorContext processorContext) {
-        super(id, topology, stateDirectory, stateMgr, inputPartitions, config, "standby-task", StandbyTask.class);
-=======
     StandbyTask(final TaskId id,
                 final Set<TopicPartition> inputPartitions,
                 final ProcessorTopology topology,
@@ -84,7 +79,6 @@
             "standby-task",
             StandbyTask.class
         );
->>>>>>> 9494bebe
         this.processorContext = processorContext;
         this.streamsMetrics = streamsMetrics;
         processorContext.transitionToStandby(cache);
@@ -110,7 +104,7 @@
 
     /**
      * @throws TaskCorruptedException if the state cannot be reused (with EOS) and needs to be reset)
-     * @throws StreamsException       fatal error, should close the thread
+     * @throws StreamsException fatal error, should close the thread
      */
     @Override
     public void initializeIfNeeded() {
@@ -179,9 +173,10 @@
 
     /**
      * Flush stores before a commit; the following exceptions maybe thrown from the state manager flushing call
+     *
      * @throws TaskMigratedException recoverable error sending changelog records that would cause the task to be removed
-     * @throws StreamsException      fatal error when flushing the state store, for example sending changelog records failed
-     *                               or flushing state store get IO errors; such error should cause the thread to die
+     * @throws StreamsException fatal error when flushing the state store, for example sending changelog records failed
+     *                          or flushing state store get IO errors; such error should cause the thread to die
      */
     @Override
     public Map<TopicPartition, OffsetAndMetadata> prepareCommit() {
@@ -270,7 +265,20 @@
     private void close(final boolean clean) {
         switch (state()) {
             case SUSPENDED:
-                TaskManager.executeAndMaybeSwallow(clean, () -> StateManagerUtil.closeStateManager(log, logPrefix, clean, eosEnabled, stateMgr, stateDirectory, TaskType.STANDBY), "state manager close", log);
+                TaskManager.executeAndMaybeSwallow(
+                    clean,
+                    () -> StateManagerUtil.closeStateManager(
+                        log,
+                        logPrefix,
+                        clean,
+                        eosEnabled,
+                        stateMgr,
+                        stateDirectory,
+                        TaskType.STANDBY
+                    ),
+                    "state manager close",
+                    log
+                );
 
                 break;
 
@@ -326,6 +334,7 @@
     /**
      * Produces a string representation containing useful information about a Task.
      * This is useful in debugging scenarios.
+     *
      * @return A string representation of the StreamTask instance.
      */
     @Override
@@ -336,6 +345,7 @@
     /**
      * Produces a string representation containing useful information about a Task starting with the given indent.
      * This is useful in debugging scenarios.
+     *
      * @return A string representation of the Task instance.
      */
     public String toString(final String indent) {
