/*
 * Licensed to the Apache Software Foundation (ASF) under one or more
 * contributor license agreements. See the NOTICE file distributed with
 * this work for additional information regarding copyright ownership.
 * The ASF licenses this file to You under the Apache License, Version 2.0
 * (the "License"); you may not use this file except in compliance with
 * the License. You may obtain a copy of the License at
 *
 *    http://www.apache.org/licenses/LICENSE-2.0
 *
 * Unless required by applicable law or agreed to in writing, software
 * distributed under the License is distributed on an "AS IS" BASIS,
 * WITHOUT WARRANTIES OR CONDITIONS OF ANY KIND, either express or implied.
 * See the License for the specific language governing permissions and
 * limitations under the License.
 */
package org.apache.kafka.streams.processor.internals;

import org.apache.kafka.clients.consumer.ConsumerRecord;
import org.apache.kafka.clients.consumer.OffsetAndMetadata;
import org.apache.kafka.common.TopicPartition;
import org.apache.kafka.common.metrics.Sensor;
import org.apache.kafka.common.utils.Time;
import org.apache.kafka.streams.StreamsConfig;
import org.apache.kafka.streams.StreamsMetrics;
import org.apache.kafka.streams.errors.StreamsException;
import org.apache.kafka.streams.errors.TaskCorruptedException;
import org.apache.kafka.streams.errors.TaskMigratedException;
import org.apache.kafka.streams.processor.TaskId;
import org.apache.kafka.streams.processor.internals.metrics.StreamsMetricsImpl;
import org.apache.kafka.streams.processor.internals.metrics.TaskMetrics;
import org.apache.kafka.streams.processor.internals.metrics.ThreadMetrics;
import org.apache.kafka.streams.TopologyConfig.TaskConfig;
import org.apache.kafka.streams.state.internals.ThreadCache;

import java.util.Collections;
import java.util.Map;
import java.util.Optional;
import java.util.Set;

import static org.apache.kafka.streams.processor.internals.metrics.StreamsMetricsImpl.maybeRecordSensor;

/**
 * A StandbyTask
 */
public class StandbyTask extends AbstractTask implements Task {
<<<<<<< HEAD
	private final Sensor closeTaskSensor;
	private final boolean eosEnabled;
	private final InternalProcessorContext processorContext;
	private final StreamsMetricsImpl streamsMetrics;

	/**
	 * @param id              the ID of this task
	 * @param inputPartitions input topic partitions, used for thread metadata only
	 * @param topology        the instance of {@link ProcessorTopology}
	 * @param config          the {@link StreamsConfig} specified by the user
	 * @param streamsMetrics  the {@link StreamsMetrics} created by the thread
	 * @param stateMgr        the {@link ProcessorStateManager} for this task
	 * @param stateDirectory  the {@link StateDirectory} created by the thread
	 */
	StandbyTask(final TaskId id,
				final Set<TopicPartition> inputPartitions,
				final ProcessorTopology topology,
				final StreamsConfig config,
				final StreamsMetricsImpl streamsMetrics,
				final ProcessorStateManager stateMgr,
				final StateDirectory stateDirectory,
				final ThreadCache cache,
				final InternalProcessorContext processorContext) {
		super(
				id,
				topology,
				stateDirectory,
				stateMgr,
				inputPartitions,
				config.getLong(StreamsConfig.TASK_TIMEOUT_MS_CONFIG),
				"standby-task",
				StandbyTask.class
		);
		this.processorContext = processorContext;
		this.streamsMetrics = streamsMetrics;
		processorContext.transitionToStandby(cache);

		closeTaskSensor = ThreadMetrics.closeTaskSensor(Thread.currentThread().getName(), streamsMetrics);
		eosEnabled = StreamThread.eosEnabled(config);
	}

	@Override
	public boolean isActive() {
		return false;
	}

	/**
	 * @throws StreamsException fatal error, should close the thread
	 */
	@Override
	public void initializeIfNeeded() {
		if (state() == State.CREATED) {
			StateManagerUtil.registerStateStores(log, logPrefix, topology, stateMgr, stateDirectory, processorContext);

			// with and without EOS we would check for checkpointing at each commit during running,
			// and the file may be deleted in which case we should checkpoint immediately,
			// therefore we initialize the snapshot as empty
			offsetSnapshotSinceLastFlush = Collections.emptyMap();

			// no topology needs initialized, we can transit to RUNNING
			// right after registered the stores
			transitionTo(State.RESTORING);
			transitionTo(State.RUNNING);

			processorContext.initialize();

			log.info("Initialized");
		} else if (state() == State.RESTORING) {
			throw new IllegalStateException("Illegal state " + state() + " while initializing standby task " + id);
		}
	}

	@Override
	public void completeRestoration(final java.util.function.Consumer<Set<TopicPartition>> offsetResetter) {
		throw new IllegalStateException("Standby task " + id + " should never be completing restoration");
	}

	@Override
	public void suspend() {
		switch (state()) {
			case CREATED:
				log.info("Suspended created");
				transitionTo(State.SUSPENDED);

				break;

			case RUNNING:
				log.info("Suspended running");
				transitionTo(State.SUSPENDED);

				break;

			case SUSPENDED:
				log.info("Skip suspending since state is {}", state());

				break;

			case RESTORING:
			case CLOSED:
				throw new IllegalStateException("Illegal state " + state() + " while suspending standby task " + id);

			default:
				throw new IllegalStateException("Unknown state " + state() + " while suspending standby task " + id);
		}
	}

    @Override
    public void resume() {
		if (state() == State.RESTORING) {
			throw new IllegalStateException("Illegal state " + state() + " while resuming standby task " + id);
		}
		log.trace("No-op resume with state {}", state());
	}

	/**
	 * Flush stores before a commit; the following exceptions maybe thrown from the state manager flushing call
	 * @throws TaskMigratedException recoverable error sending changelog records that would cause the task to be removed
	 * @throws StreamsException      fatal error when flushing the state store, for example sending changelog records failed
	 *                               or flushing state store get IO errors; such error should cause the thread to die
	 */
	@Override
	public Map<TopicPartition, OffsetAndMetadata> prepareCommit() {
		switch (state()) {
			case CREATED:
				log.debug("Skipped preparing created task for commit");

				break;

			case RUNNING:
			case SUSPENDED:
				// do not need to flush state store caches in pre-commit since nothing would be sent for standby tasks
				log.debug("Prepared {} task for committing", state());

				break;

			default:
				throw new IllegalStateException("Illegal state " + state() + " while preparing standby task " + id + " for committing ");
		}

		return Collections.emptyMap();
	}

	@Override
	public void postCommit(final boolean enforceCheckpoint) {
		switch (state()) {
			case CREATED:
				// We should never write a checkpoint for a CREATED task as we may overwrite an existing checkpoint
				// with empty uninitialized offsets
				log.debug("Skipped writing checkpoint for created task");

				break;

			case RUNNING:
			case SUSPENDED:
				maybeWriteCheckpoint(enforceCheckpoint);

				log.debug("Finalized commit for {} task", state());

				break;

			default:
				throw new IllegalStateException("Illegal state " + state() + " while post committing standby task " + id);
		}
	}

	@Override
	public void closeClean() {
		streamsMetrics.removeAllTaskLevelSensors(Thread.currentThread().getName(), id.toString());
		close(true);
		log.info("Closed clean");
	}

	@Override
	public void closeDirty() {
		streamsMetrics.removeAllTaskLevelSensors(Thread.currentThread().getName(), id.toString());
		close(false);
		log.info("Closed dirty");
	}

	@Override
	public void closeCleanAndRecycleState() {
		streamsMetrics.removeAllTaskLevelSensors(Thread.currentThread().getName(), id.toString());
		if (state() == State.SUSPENDED) {
			stateMgr.recycle();
		} else {
			throw new IllegalStateException("Illegal state " + state() + " while closing standby task " + id);
		}

		closeTaskSensor.record();
		transitionTo(State.CLOSED);

		log.info("Closed clean and recycled state");
	}

	private void close(final boolean clean) {
		switch (state()) {
			case SUSPENDED:
				TaskManager.executeAndMaybeSwallow(
						clean,
						() -> StateManagerUtil.closeStateManager(
								log,
								logPrefix,
								clean,
								eosEnabled,
								stateMgr,
								stateDirectory,
								TaskType.STANDBY
						),
						"state manager close",
						log
				);

				break;

			case CLOSED:
				log.trace("Skip closing since state is {}", state());
				return;

			case CREATED:
			case RESTORING: // a StandbyTask is never in RESTORING state
			case RUNNING:
				throw new IllegalStateException("Illegal state " + state() + " while closing standby task " + id);

			default:
				throw new IllegalStateException("Unknown state " + state() + " while closing standby task " + id);
		}

		closeTaskSensor.record();
		transitionTo(State.CLOSED);
	}

	@Override
	public boolean commitNeeded() {
		// for standby tasks committing is the same as checkpointing,
		// so we only need to commit if we want to checkpoint
		return StateManagerUtil.checkpointNeeded(false, offsetSnapshotSinceLastFlush, stateMgr.changelogOffsets());
	}

	@Override
	public Map<TopicPartition, Long> changelogOffsets() {
		return Collections.unmodifiableMap(stateMgr.changelogOffsets());
	}

	@Override
	public Map<TopicPartition, Long> committedOffsets() {
		return Collections.emptyMap();
	}

	@Override
	public Map<TopicPartition, Long> highWaterMark() {
		return Collections.emptyMap();
	}

	@Override
	public Optional<Long> timeCurrentIdlingStarted() {
		return Optional.empty();
	}

	@Override
	public void updateCommittedOffsets(final TopicPartition topicPartition, final Long offset) {

	}

	@Override
	public void addRecords(final TopicPartition partition, final Iterable<ConsumerRecord<byte[], byte[]>> records) {
		throw new IllegalStateException("Attempted to add records to task " + id() + " for invalid input partition " + partition);
	}

	InternalProcessorContext processorContext() {
		return processorContext;
	}

	/**
	 * Produces a string representation containing useful information about a Task.
	 * This is useful in debugging scenarios.
	 * @return A string representation of the StreamTask instance.
	 */
	@Override
	public String toString() {
		return toString("");
	}

	/**
	 * Produces a string representation containing useful information about a Task starting with the given indent.
	 * This is useful in debugging scenarios.
	 * @return A string representation of the Task instance.
	 */
	public String toString(final String indent) {
		final StringBuilder sb = new StringBuilder();
		sb.append(indent);
		sb.append("TaskId: ");
		sb.append(id);
		sb.append("\n");

		// print topology
		if (topology != null) {
			sb.append(indent).append(topology.toString(indent + "\t"));
		}

		return sb.toString();
	}
=======
    private final boolean eosEnabled;
    private final Sensor closeTaskSensor;
    private final Sensor updateSensor;
    private final StreamsMetricsImpl streamsMetrics;

    @SuppressWarnings("rawtypes")
    protected final InternalProcessorContext processorContext;

    /**
     * @param id              the ID of this task
     * @param inputPartitions input topic partitions, used for thread metadata only
     * @param topology        the instance of {@link ProcessorTopology}
     * @param config          the {@link StreamsConfig} specified by the user
     * @param streamsMetrics  the {@link StreamsMetrics} created by the thread
     * @param stateMgr        the {@link ProcessorStateManager} for this task
     * @param stateDirectory  the {@link StateDirectory} created by the thread
     */
    @SuppressWarnings("rawtypes")
    StandbyTask(final TaskId id,
                final Set<TopicPartition> inputPartitions,
                final ProcessorTopology topology,
                final TaskConfig config,
                final StreamsMetricsImpl streamsMetrics,
                final ProcessorStateManager stateMgr,
                final StateDirectory stateDirectory,
                final ThreadCache cache,
                final InternalProcessorContext processorContext) {
        super(
            id,
            topology,
            stateDirectory,
            stateMgr,
            inputPartitions,
            config,
            "standby-task",
            StandbyTask.class
        );
        this.processorContext = processorContext;
        this.streamsMetrics = streamsMetrics;
        processorContext.transitionToStandby(cache);

        closeTaskSensor = ThreadMetrics.closeTaskSensor(Thread.currentThread().getName(), streamsMetrics);
        updateSensor = TaskMetrics.updateSensor(Thread.currentThread().getName(), id.toString(), streamsMetrics);
        this.eosEnabled = config.eosEnabled;
    }

    @Override
    public boolean isActive() {
        return false;
    }

    @Override
    public void recordRestoration(final Time time, final long numRecords, final boolean initRemaining) {
        if (initRemaining) {
            throw new IllegalStateException("Standby task would not record remaining records to restore");
        }

        maybeRecordSensor(numRecords, time, updateSensor);
    }

    /**
     * @throws TaskCorruptedException if the state cannot be reused (with EOS) and needs to be reset)
     * @throws StreamsException fatal error, should close the thread
     */
    @Override
    public void initializeIfNeeded() {
        if (state() == State.CREATED) {
            StateManagerUtil.registerStateStores(log, logPrefix, topology, stateMgr, stateDirectory, processorContext);

            // with and without EOS we would check for checkpointing at each commit during running,
            // and the file may be deleted in which case we should checkpoint immediately,
            // therefore we initialize the snapshot as empty
            offsetSnapshotSinceLastFlush = Collections.emptyMap();

            // no topology needs initialized, we can transit to RUNNING
            // right after registered the stores
            transitionTo(State.RESTORING);
            transitionTo(State.RUNNING);

            processorContext.initialize();

            log.info("Initialized");
        } else if (state() == State.RESTORING) {
            throw new IllegalStateException("Illegal state " + state() + " while initializing standby task " + id);
        }
    }

    @Override
    public void completeRestoration(final java.util.function.Consumer<Set<TopicPartition>> offsetResetter) {
        throw new IllegalStateException("Standby task " + id + " should never be completing restoration");
    }

    @Override
    public void suspend() {
        switch (state()) {
            case CREATED:
                log.info("Suspended created");
                transitionTo(State.SUSPENDED);

                break;

            case RUNNING:
                log.info("Suspended running");
                transitionTo(State.SUSPENDED);

                break;

            case SUSPENDED:
                log.info("Skip suspending since state is {}", state());

                break;

            case RESTORING:
            case CLOSED:
                throw new IllegalStateException("Illegal state " + state() + " while suspending standby task " + id);

            default:
                throw new IllegalStateException("Unknown state " + state() + " while suspending standby task " + id);
        }
    }

    @Override
    public void resume() {
        if (state() == State.RESTORING) {
            throw new IllegalStateException("Illegal state " + state() + " while resuming standby task " + id);
        }
        log.trace("No-op resume with state {}", state());
    }

    /**
     * Flush stores before a commit; the following exceptions maybe thrown from the state manager flushing call
     *
     * @throws TaskMigratedException recoverable error sending changelog records that would cause the task to be removed
     * @throws StreamsException fatal error when flushing the state store, for example sending changelog records failed
     *                          or flushing state store get IO errors; such error should cause the thread to die
     */
    @Override
    public Map<TopicPartition, OffsetAndMetadata> prepareCommit() {
        switch (state()) {
            case CREATED:
                log.debug("Skipped preparing created task for commit");

                break;

            case RUNNING:
            case SUSPENDED:
                // do not need to flush state store caches in pre-commit since nothing would be sent for standby tasks
                log.debug("Prepared {} task for committing", state());

                break;

            default:
                throw new IllegalStateException("Illegal state " + state() + " while preparing standby task " + id + " for committing ");
        }

        return Collections.emptyMap();
    }

    @Override
    public void postCommit(final boolean enforceCheckpoint) {
        switch (state()) {
            case CREATED:
                // We should never write a checkpoint for a CREATED task as we may overwrite an existing checkpoint
                // with empty uninitialized offsets
                log.debug("Skipped writing checkpoint for created task");

                break;

            case RUNNING:
            case SUSPENDED:
                maybeCheckpoint(enforceCheckpoint);

                log.debug("Finalized commit for {} task", state());

                break;

            default:
                throw new IllegalStateException("Illegal state " + state() + " while post committing standby task " + id);
        }
    }

    @Override
    public void closeClean() {
        streamsMetrics.removeAllTaskLevelSensors(Thread.currentThread().getName(), id.toString());
        close(true);
        log.info("Closed clean");
    }

    @Override
    public void closeDirty() {
        streamsMetrics.removeAllTaskLevelSensors(Thread.currentThread().getName(), id.toString());
        close(false);
        log.info("Closed dirty");
    }

    @Override
    public void prepareRecycle() {
        streamsMetrics.removeAllTaskLevelSensors(Thread.currentThread().getName(), id.toString());
        if (state() == State.SUSPENDED) {
            stateMgr.recycle();
        } else {
            throw new IllegalStateException("Illegal state " + state() + " while closing standby task " + id);
        }

        closeTaskSensor.record();
        transitionTo(State.CLOSED);

        log.info("Closed and recycled state");
    }

    private void close(final boolean clean) {
        switch (state()) {
            case SUSPENDED:
                TaskManager.executeAndMaybeSwallow(
                    clean,
                    () -> StateManagerUtil.closeStateManager(
                        log,
                        logPrefix,
                        clean,
                        eosEnabled,
                        stateMgr,
                        stateDirectory,
                        TaskType.STANDBY
                    ),
                    "state manager close",
                    log
                );

                break;

            case CLOSED:
                log.trace("Skip closing since state is {}", state());
                return;

            case CREATED:
            case RESTORING: // a StandbyTask is never in RESTORING state
            case RUNNING:
                throw new IllegalStateException("Illegal state " + state() + " while closing standby task " + id);

            default:
                throw new IllegalStateException("Unknown state " + state() + " while closing standby task " + id);
        }

        closeTaskSensor.record();
        transitionTo(State.CLOSED);
    }

    @Override
    public boolean commitNeeded() {
        // for standby tasks committing is the same as checkpointing,
        // so we only need to commit if we want to checkpoint
        return StateManagerUtil.checkpointNeeded(false, offsetSnapshotSinceLastFlush, stateMgr.changelogOffsets());
    }

    @Override
    public Map<TopicPartition, Long> changelogOffsets() {
        return Collections.unmodifiableMap(stateMgr.changelogOffsets());
    }

    @Override
    public Map<TopicPartition, Long> committedOffsets() {
        return Collections.emptyMap();
    }

    @Override
    public Map<TopicPartition, Long> highWaterMark() {
        return Collections.emptyMap();
    }

    @Override
    public Optional<Long> timeCurrentIdlingStarted() {
        return Optional.empty();
    }

    @Override
    public void addRecords(final TopicPartition partition, final Iterable<ConsumerRecord<byte[], byte[]>> records) {
        throw new IllegalStateException("Attempted to add records to task " + id() + " for invalid input partition " + partition);
    }

    @SuppressWarnings("rawtypes")
    InternalProcessorContext processorContext() {
        return processorContext;
    }

    /**
     * Produces a string representation containing useful information about a Task.
     * This is useful in debugging scenarios.
     *
     * @return A string representation of the StreamTask instance.
     */
    @Override
    public String toString() {
        return toString("");
    }

    /**
     * Produces a string representation containing useful information about a Task starting with the given indent.
     * This is useful in debugging scenarios.
     *
     * @return A string representation of the Task instance.
     */
    public String toString(final String indent) {
        final StringBuilder sb = new StringBuilder();
        sb.append(indent);
        sb.append("TaskId: ");
        sb.append(id);
        sb.append("\n");

        // print topology
        if (topology != null) {
            sb.append(indent).append(topology.toString(indent + "\t"));
        }

        return sb.toString();
    }
>>>>>>> 15418db6
}<|MERGE_RESOLUTION|>--- conflicted
+++ resolved
@@ -23,6 +23,7 @@
 import org.apache.kafka.common.utils.Time;
 import org.apache.kafka.streams.StreamsConfig;
 import org.apache.kafka.streams.StreamsMetrics;
+import org.apache.kafka.streams.TopologyConfig.TaskConfig;
 import org.apache.kafka.streams.errors.StreamsException;
 import org.apache.kafka.streams.errors.TaskCorruptedException;
 import org.apache.kafka.streams.errors.TaskMigratedException;
@@ -30,7 +31,6 @@
 import org.apache.kafka.streams.processor.internals.metrics.StreamsMetricsImpl;
 import org.apache.kafka.streams.processor.internals.metrics.TaskMetrics;
 import org.apache.kafka.streams.processor.internals.metrics.ThreadMetrics;
-import org.apache.kafka.streams.TopologyConfig.TaskConfig;
 import org.apache.kafka.streams.state.internals.ThreadCache;
 
 import java.util.Collections;
@@ -44,309 +44,6 @@
  * A StandbyTask
  */
 public class StandbyTask extends AbstractTask implements Task {
-<<<<<<< HEAD
-	private final Sensor closeTaskSensor;
-	private final boolean eosEnabled;
-	private final InternalProcessorContext processorContext;
-	private final StreamsMetricsImpl streamsMetrics;
-
-	/**
-	 * @param id              the ID of this task
-	 * @param inputPartitions input topic partitions, used for thread metadata only
-	 * @param topology        the instance of {@link ProcessorTopology}
-	 * @param config          the {@link StreamsConfig} specified by the user
-	 * @param streamsMetrics  the {@link StreamsMetrics} created by the thread
-	 * @param stateMgr        the {@link ProcessorStateManager} for this task
-	 * @param stateDirectory  the {@link StateDirectory} created by the thread
-	 */
-	StandbyTask(final TaskId id,
-				final Set<TopicPartition> inputPartitions,
-				final ProcessorTopology topology,
-				final StreamsConfig config,
-				final StreamsMetricsImpl streamsMetrics,
-				final ProcessorStateManager stateMgr,
-				final StateDirectory stateDirectory,
-				final ThreadCache cache,
-				final InternalProcessorContext processorContext) {
-		super(
-				id,
-				topology,
-				stateDirectory,
-				stateMgr,
-				inputPartitions,
-				config.getLong(StreamsConfig.TASK_TIMEOUT_MS_CONFIG),
-				"standby-task",
-				StandbyTask.class
-		);
-		this.processorContext = processorContext;
-		this.streamsMetrics = streamsMetrics;
-		processorContext.transitionToStandby(cache);
-
-		closeTaskSensor = ThreadMetrics.closeTaskSensor(Thread.currentThread().getName(), streamsMetrics);
-		eosEnabled = StreamThread.eosEnabled(config);
-	}
-
-	@Override
-	public boolean isActive() {
-		return false;
-	}
-
-	/**
-	 * @throws StreamsException fatal error, should close the thread
-	 */
-	@Override
-	public void initializeIfNeeded() {
-		if (state() == State.CREATED) {
-			StateManagerUtil.registerStateStores(log, logPrefix, topology, stateMgr, stateDirectory, processorContext);
-
-			// with and without EOS we would check for checkpointing at each commit during running,
-			// and the file may be deleted in which case we should checkpoint immediately,
-			// therefore we initialize the snapshot as empty
-			offsetSnapshotSinceLastFlush = Collections.emptyMap();
-
-			// no topology needs initialized, we can transit to RUNNING
-			// right after registered the stores
-			transitionTo(State.RESTORING);
-			transitionTo(State.RUNNING);
-
-			processorContext.initialize();
-
-			log.info("Initialized");
-		} else if (state() == State.RESTORING) {
-			throw new IllegalStateException("Illegal state " + state() + " while initializing standby task " + id);
-		}
-	}
-
-	@Override
-	public void completeRestoration(final java.util.function.Consumer<Set<TopicPartition>> offsetResetter) {
-		throw new IllegalStateException("Standby task " + id + " should never be completing restoration");
-	}
-
-	@Override
-	public void suspend() {
-		switch (state()) {
-			case CREATED:
-				log.info("Suspended created");
-				transitionTo(State.SUSPENDED);
-
-				break;
-
-			case RUNNING:
-				log.info("Suspended running");
-				transitionTo(State.SUSPENDED);
-
-				break;
-
-			case SUSPENDED:
-				log.info("Skip suspending since state is {}", state());
-
-				break;
-
-			case RESTORING:
-			case CLOSED:
-				throw new IllegalStateException("Illegal state " + state() + " while suspending standby task " + id);
-
-			default:
-				throw new IllegalStateException("Unknown state " + state() + " while suspending standby task " + id);
-		}
-	}
-
-    @Override
-    public void resume() {
-		if (state() == State.RESTORING) {
-			throw new IllegalStateException("Illegal state " + state() + " while resuming standby task " + id);
-		}
-		log.trace("No-op resume with state {}", state());
-	}
-
-	/**
-	 * Flush stores before a commit; the following exceptions maybe thrown from the state manager flushing call
-	 * @throws TaskMigratedException recoverable error sending changelog records that would cause the task to be removed
-	 * @throws StreamsException      fatal error when flushing the state store, for example sending changelog records failed
-	 *                               or flushing state store get IO errors; such error should cause the thread to die
-	 */
-	@Override
-	public Map<TopicPartition, OffsetAndMetadata> prepareCommit() {
-		switch (state()) {
-			case CREATED:
-				log.debug("Skipped preparing created task for commit");
-
-				break;
-
-			case RUNNING:
-			case SUSPENDED:
-				// do not need to flush state store caches in pre-commit since nothing would be sent for standby tasks
-				log.debug("Prepared {} task for committing", state());
-
-				break;
-
-			default:
-				throw new IllegalStateException("Illegal state " + state() + " while preparing standby task " + id + " for committing ");
-		}
-
-		return Collections.emptyMap();
-	}
-
-	@Override
-	public void postCommit(final boolean enforceCheckpoint) {
-		switch (state()) {
-			case CREATED:
-				// We should never write a checkpoint for a CREATED task as we may overwrite an existing checkpoint
-				// with empty uninitialized offsets
-				log.debug("Skipped writing checkpoint for created task");
-
-				break;
-
-			case RUNNING:
-			case SUSPENDED:
-				maybeWriteCheckpoint(enforceCheckpoint);
-
-				log.debug("Finalized commit for {} task", state());
-
-				break;
-
-			default:
-				throw new IllegalStateException("Illegal state " + state() + " while post committing standby task " + id);
-		}
-	}
-
-	@Override
-	public void closeClean() {
-		streamsMetrics.removeAllTaskLevelSensors(Thread.currentThread().getName(), id.toString());
-		close(true);
-		log.info("Closed clean");
-	}
-
-	@Override
-	public void closeDirty() {
-		streamsMetrics.removeAllTaskLevelSensors(Thread.currentThread().getName(), id.toString());
-		close(false);
-		log.info("Closed dirty");
-	}
-
-	@Override
-	public void closeCleanAndRecycleState() {
-		streamsMetrics.removeAllTaskLevelSensors(Thread.currentThread().getName(), id.toString());
-		if (state() == State.SUSPENDED) {
-			stateMgr.recycle();
-		} else {
-			throw new IllegalStateException("Illegal state " + state() + " while closing standby task " + id);
-		}
-
-		closeTaskSensor.record();
-		transitionTo(State.CLOSED);
-
-		log.info("Closed clean and recycled state");
-	}
-
-	private void close(final boolean clean) {
-		switch (state()) {
-			case SUSPENDED:
-				TaskManager.executeAndMaybeSwallow(
-						clean,
-						() -> StateManagerUtil.closeStateManager(
-								log,
-								logPrefix,
-								clean,
-								eosEnabled,
-								stateMgr,
-								stateDirectory,
-								TaskType.STANDBY
-						),
-						"state manager close",
-						log
-				);
-
-				break;
-
-			case CLOSED:
-				log.trace("Skip closing since state is {}", state());
-				return;
-
-			case CREATED:
-			case RESTORING: // a StandbyTask is never in RESTORING state
-			case RUNNING:
-				throw new IllegalStateException("Illegal state " + state() + " while closing standby task " + id);
-
-			default:
-				throw new IllegalStateException("Unknown state " + state() + " while closing standby task " + id);
-		}
-
-		closeTaskSensor.record();
-		transitionTo(State.CLOSED);
-	}
-
-	@Override
-	public boolean commitNeeded() {
-		// for standby tasks committing is the same as checkpointing,
-		// so we only need to commit if we want to checkpoint
-		return StateManagerUtil.checkpointNeeded(false, offsetSnapshotSinceLastFlush, stateMgr.changelogOffsets());
-	}
-
-	@Override
-	public Map<TopicPartition, Long> changelogOffsets() {
-		return Collections.unmodifiableMap(stateMgr.changelogOffsets());
-	}
-
-	@Override
-	public Map<TopicPartition, Long> committedOffsets() {
-		return Collections.emptyMap();
-	}
-
-	@Override
-	public Map<TopicPartition, Long> highWaterMark() {
-		return Collections.emptyMap();
-	}
-
-	@Override
-	public Optional<Long> timeCurrentIdlingStarted() {
-		return Optional.empty();
-	}
-
-	@Override
-	public void updateCommittedOffsets(final TopicPartition topicPartition, final Long offset) {
-
-	}
-
-	@Override
-	public void addRecords(final TopicPartition partition, final Iterable<ConsumerRecord<byte[], byte[]>> records) {
-		throw new IllegalStateException("Attempted to add records to task " + id() + " for invalid input partition " + partition);
-	}
-
-	InternalProcessorContext processorContext() {
-		return processorContext;
-	}
-
-	/**
-	 * Produces a string representation containing useful information about a Task.
-	 * This is useful in debugging scenarios.
-	 * @return A string representation of the StreamTask instance.
-	 */
-	@Override
-	public String toString() {
-		return toString("");
-	}
-
-	/**
-	 * Produces a string representation containing useful information about a Task starting with the given indent.
-	 * This is useful in debugging scenarios.
-	 * @return A string representation of the Task instance.
-	 */
-	public String toString(final String indent) {
-		final StringBuilder sb = new StringBuilder();
-		sb.append(indent);
-		sb.append("TaskId: ");
-		sb.append(id);
-		sb.append("\n");
-
-		// print topology
-		if (topology != null) {
-			sb.append(indent).append(topology.toString(indent + "\t"));
-		}
-
-		return sb.toString();
-	}
-=======
     private final boolean eosEnabled;
     private final Sensor closeTaskSensor;
     private final Sensor updateSensor;
@@ -365,25 +62,8 @@
      * @param stateDirectory  the {@link StateDirectory} created by the thread
      */
     @SuppressWarnings("rawtypes")
-    StandbyTask(final TaskId id,
-                final Set<TopicPartition> inputPartitions,
-                final ProcessorTopology topology,
-                final TaskConfig config,
-                final StreamsMetricsImpl streamsMetrics,
-                final ProcessorStateManager stateMgr,
-                final StateDirectory stateDirectory,
-                final ThreadCache cache,
-                final InternalProcessorContext processorContext) {
-        super(
-            id,
-            topology,
-            stateDirectory,
-            stateMgr,
-            inputPartitions,
-            config,
-            "standby-task",
-            StandbyTask.class
-        );
+    StandbyTask(final TaskId id, final Set<TopicPartition> inputPartitions, final ProcessorTopology topology, final TaskConfig config, final StreamsMetricsImpl streamsMetrics, final ProcessorStateManager stateMgr, final StateDirectory stateDirectory, final ThreadCache cache, final InternalProcessorContext processorContext) {
+        super(id, topology, stateDirectory, stateMgr, inputPartitions, config, "standby-task", StandbyTask.class);
         this.processorContext = processorContext;
         this.streamsMetrics = streamsMetrics;
         processorContext.transitionToStandby(cache);
@@ -409,7 +89,7 @@
 
     /**
      * @throws TaskCorruptedException if the state cannot be reused (with EOS) and needs to be reset)
-     * @throws StreamsException fatal error, should close the thread
+     * @throws StreamsException       fatal error, should close the thread
      */
     @Override
     public void initializeIfNeeded() {
@@ -478,10 +158,9 @@
 
     /**
      * Flush stores before a commit; the following exceptions maybe thrown from the state manager flushing call
-     *
      * @throws TaskMigratedException recoverable error sending changelog records that would cause the task to be removed
-     * @throws StreamsException fatal error when flushing the state store, for example sending changelog records failed
-     *                          or flushing state store get IO errors; such error should cause the thread to die
+     * @throws StreamsException      fatal error when flushing the state store, for example sending changelog records failed
+     *                               or flushing state store get IO errors; such error should cause the thread to die
      */
     @Override
     public Map<TopicPartition, OffsetAndMetadata> prepareCommit() {
@@ -560,20 +239,7 @@
     private void close(final boolean clean) {
         switch (state()) {
             case SUSPENDED:
-                TaskManager.executeAndMaybeSwallow(
-                    clean,
-                    () -> StateManagerUtil.closeStateManager(
-                        log,
-                        logPrefix,
-                        clean,
-                        eosEnabled,
-                        stateMgr,
-                        stateDirectory,
-                        TaskType.STANDBY
-                    ),
-                    "state manager close",
-                    log
-                );
+                TaskManager.executeAndMaybeSwallow(clean, () -> StateManagerUtil.closeStateManager(log, logPrefix, clean, eosEnabled, stateMgr, stateDirectory, TaskType.STANDBY), "state manager close", log);
 
                 break;
 
@@ -634,7 +300,6 @@
     /**
      * Produces a string representation containing useful information about a Task.
      * This is useful in debugging scenarios.
-     *
      * @return A string representation of the StreamTask instance.
      */
     @Override
@@ -645,7 +310,6 @@
     /**
      * Produces a string representation containing useful information about a Task starting with the given indent.
      * This is useful in debugging scenarios.
-     *
      * @return A string representation of the Task instance.
      */
     public String toString(final String indent) {
@@ -662,5 +326,4 @@
 
         return sb.toString();
     }
->>>>>>> 15418db6
 }