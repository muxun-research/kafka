--- conflicted
+++ resolved
@@ -44,15 +44,11 @@
 import org.slf4j.Logger;
 import org.slf4j.LoggerFactory;
 
-<<<<<<< HEAD
-import java.util.*;
-=======
 import java.util.HashSet;
 import java.util.LinkedList;
 import java.util.List;
 import java.util.NoSuchElementException;
 import java.util.Set;
->>>>>>> 9494bebe
 import java.util.concurrent.atomic.AtomicLong;
 import java.util.function.Function;
 
@@ -60,7 +56,9 @@
 import static org.apache.kafka.streams.state.internals.ExceptionUtils.executeAll;
 import static org.apache.kafka.streams.state.internals.ExceptionUtils.throwSuppressed;
 
-class TimeOrderedCachingWindowStore extends WrappedStateStore<WindowStore<Bytes, byte[]>, byte[], byte[]> implements WindowStore<Bytes, byte[]>, CachedStateStore<byte[], byte[]> {
+class TimeOrderedCachingWindowStore
+    extends WrappedStateStore<WindowStore<Bytes, byte[]>, byte[], byte[]>
+    implements WindowStore<Bytes, byte[]>, CachedStateStore<byte[], byte[]> {
 
     private static final Logger LOG = LoggerFactory.getLogger(TimeOrderedCachingWindowStore.class);
 
@@ -79,7 +77,9 @@
 
     private final AtomicLong maxObservedTimestamp;
 
-    TimeOrderedCachingWindowStore(final WindowStore<Bytes, byte[]> underlying, final long windowSize, final long segmentInterval) {
+    TimeOrderedCachingWindowStore(final WindowStore<Bytes, byte[]> underlying,
+                                  final long windowSize,
+                                  final long segmentInterval) {
         super(underlying);
         this.windowSize = windowSize;
         this.baseKeyCacheFunction = new SegmentedCacheFunction(baseKeySchema, segmentInterval);
@@ -109,26 +109,6 @@
     }
 
     @Override
-<<<<<<< HEAD
-    public void init(final ProcessorContext context, final StateStore root) {
-        initInternal(asInternalProcessorContext(context));
-        super.init(context, root);
-    }
-
-    @Override
-    public void init(final StateStoreContext context, final StateStore root) {
-        initInternal(asInternalProcessorContext(context));
-        super.init(context, root);
-    }
-
-    private void initInternal(final InternalProcessorContext<?, ?> context) {
-        final String prefix = StreamsConfig.InternalConfig.getString(context.appConfigs(), StreamsConfig.InternalConfig.TOPIC_PREFIX_ALTERNATIVE, context.applicationId());
-        this.context = context;
-        final String topic = ProcessorStateManager.storeChangelogTopic(prefix, name(), context.taskId().topologyName());
-
-        bytesSerdes = new StateSerdes<>(topic, Serdes.Bytes(), Serdes.ByteArray());
-        cacheName = context.taskId() + "-" + name();
-=======
     public void init(final StateStoreContext stateStoreContext, final StateStore root) {
         final String prefix = StreamsConfig.InternalConfig.getString(
             stateStoreContext.appConfigs(),
@@ -143,20 +123,21 @@
             Serdes.Bytes(),
             Serdes.ByteArray());
         cacheName = stateStoreContext.taskId() + "-" + name();
->>>>>>> 9494bebe
 
         internalContext.registerCacheFlushListener(cacheName, entries -> putAndMaybeForward(entries, internalContext));
         super.init(stateStoreContext, root);
     }
 
-    private void putAndMaybeForward(final List<DirtyEntry> entries, final InternalProcessorContext<?, ?> context) {
+    private void putAndMaybeForward(final List<DirtyEntry> entries,
+                                    final InternalProcessorContext<?, ?> context) {
 
         // Track what base key or index key we already processed so don't reprocess
         final Set<Bytes> processedBasedKey = new HashSet<>();
 
         for (final ThreadCache.DirtyEntry entry : entries) {
             final byte[] binaryWindowKey = baseKeyCacheFunction.key(entry.key()).get();
-            final boolean isBaseKey = PrefixedWindowKeySchemas.isTimeFirstSchemaKey(binaryWindowKey);
+            final boolean isBaseKey = PrefixedWindowKeySchemas.isTimeFirstSchemaKey(
+                binaryWindowKey);
 
             final DirtyEntry finalEntry;
             if (!isBaseKey) {
@@ -192,9 +173,11 @@
 
             final Windowed<Bytes> windowedKeyBytes;
             if (isBaseKey) {
-                windowedKeyBytes = TimeFirstWindowKeySchema.fromStoreBytesKey(binaryWindowKey, windowSize);
+                windowedKeyBytes = TimeFirstWindowKeySchema.fromStoreBytesKey(binaryWindowKey,
+                    windowSize);
             } else {
-                windowedKeyBytes = KeyFirstWindowKeySchema.fromStoreBytesKey(binaryWindowKey, windowSize);
+                windowedKeyBytes = KeyFirstWindowKeySchema.fromStoreBytesKey(binaryWindowKey,
+                    windowSize);
             }
 
             final long windowStartTimestamp = windowedKeyBytes.window().start();
@@ -204,10 +187,14 @@
         }
     }
 
-    private void putAndMaybeForward(final InternalProcessorContext<?, ?> context, final DirtyEntry finalEntry, final Bytes binaryKey, final long windowStartTimestamp) {
+    private void putAndMaybeForward(final InternalProcessorContext<?, ?> context,
+                                    final DirtyEntry finalEntry,
+                                    final Bytes binaryKey,
+                                    final long windowStartTimestamp) {
         if (flushListener != null) {
             final byte[] rawNewValue = finalEntry.newValue();
-            final byte[] rawOldValue = rawNewValue == null || sendOldValues ? wrapped().fetch(binaryKey, windowStartTimestamp) : null;
+            final byte[] rawOldValue = rawNewValue == null || sendOldValues ?
+                wrapped().fetch(binaryKey, windowStartTimestamp) : null;
 
             // this is an optimization: if this key did not exist in underlying store and also not in the cache,
             // we can skip flushing to downstream as well as writing to underlying store
@@ -218,7 +205,14 @@
                     context.setRecordContext(finalEntry.entry().context());
                     wrapped().put(binaryKey, finalEntry.newValue(), windowStartTimestamp);
 
-                    flushListener.apply(new Record<>(WindowKeySchema.toStoreKeyBinary(binaryKey, windowStartTimestamp, 0).get(), new Change<>(rawNewValue, sendOldValues ? rawOldValue : null), finalEntry.entry().context().timestamp(), finalEntry.entry().context().headers()));
+                    flushListener.apply(
+                        new Record<>(
+                            WindowKeySchema.toStoreKeyBinary(binaryKey,
+                                    windowStartTimestamp, 0)
+                                .get(),
+                            new Change<>(rawNewValue, sendOldValues ? rawOldValue : null),
+                            finalEntry.entry().context().timestamp(),
+                            finalEntry.entry().context().headers()));
                 } finally {
                     context.setRecordContext(current);
                 }
@@ -235,7 +229,8 @@
     }
 
     @Override
-    public boolean setFlushListener(final CacheFlushListener<byte[], byte[]> flushListener, final boolean sendOldValues) {
+    public boolean setFlushListener(final CacheFlushListener<byte[], byte[]> flushListener,
+                                    final boolean sendOldValues) {
         this.flushListener = flushListener;
         this.sendOldValues = sendOldValues;
 
@@ -250,15 +245,14 @@
     }
 
     @Override
-    public synchronized void put(final Bytes key, final byte[] value, final long windowStartTimestamp) {
+    public synchronized void put(final Bytes key,
+                                 final byte[] value,
+                                 final long windowStartTimestamp) {
         // since this function may not access the underlying inner store, we need to validate
         // if store is open outside as well.
         validateStoreOpen();
 
         final Bytes baseKeyBytes = TimeFirstWindowKeySchema.toStoreKeyBinary(key, windowStartTimestamp, 0);
-<<<<<<< HEAD
-        final LRUCacheEntry entry = new LRUCacheEntry(value, context.headers(), true, context.offset(), context.timestamp(), context.partition(), context.topic());
-=======
         final LRUCacheEntry entry =
             new LRUCacheEntry(
                 value,
@@ -269,7 +263,6 @@
                 internalContext.recordContext().partition(),
                 internalContext.recordContext().topic()
             );
->>>>>>> 9494bebe
 
         // Put to index first so that base can be evicted later
         if (hasIndex) {
@@ -277,10 +270,6 @@
             // it could be evicted when we are putting base key. In that case, base key is not yet
             // in cache so we can't store key/value to store when index is evicted. Then if we fetch
             // using index, we can't find it in either store or cache
-<<<<<<< HEAD
-            context.cache().put(cacheName, baseKeyCacheFunction.cacheKey(baseKeyBytes), entry);
-            final LRUCacheEntry emptyEntry = new LRUCacheEntry(new byte[0], new RecordHeaders(), true, context.offset(), context.timestamp(), context.partition(), "");
-=======
             internalContext.cache().put(cacheName, baseKeyCacheFunction.cacheKey(baseKeyBytes), entry);
             final LRUCacheEntry emptyEntry =
                 new LRUCacheEntry(
@@ -292,7 +281,6 @@
                     internalContext.recordContext().partition(),
                     ""
                 );
->>>>>>> 9494bebe
             final Bytes indexKey = KeyFirstWindowKeySchema.toStoreKeyBinary(key, windowStartTimestamp, 0);
             internalContext.cache().put(cacheName, indexKeyCacheFunction.cacheKey(indexKey), emptyEntry);
         } else {
@@ -302,7 +290,8 @@
     }
 
     @Override
-    public byte[] fetch(final Bytes key, final long timestamp) {
+    public byte[] fetch(final Bytes key,
+                        final long timestamp) {
         validateStoreOpen();
         if (internalContext.cache() == null) {
             return wrapped().fetch(key, timestamp);
@@ -320,7 +309,9 @@
     }
 
     @Override
-    public synchronized WindowStoreIterator<byte[]> fetch(final Bytes key, final long timeFrom, final long timeTo) {
+    public synchronized WindowStoreIterator<byte[]> fetch(final Bytes key,
+                                                          final long timeFrom,
+                                                          final long timeTo) {
         // since this function may not access the underlying inner store, we need to validate
         // if store is open outside as well.
         validateStoreOpen();
@@ -334,7 +325,9 @@
     }
 
     @Override
-    public synchronized WindowStoreIterator<byte[]> backwardFetch(final Bytes key, final long timeFrom, final long timeTo) {
+    public synchronized WindowStoreIterator<byte[]> backwardFetch(final Bytes key,
+                                                                  final long timeFrom,
+                                                                  final long timeTo) {
         // since this function may not access the underlying inner store, we need to validate
         // if store is open outside as well.
         validateStoreOpen();
@@ -347,22 +340,35 @@
         return fetchInternal(underlyingIterator, key, timeFrom, timeTo, false);
     }
 
-    private WindowStoreIterator<byte[]> fetchInternal(final WindowStoreIterator<byte[]> underlyingIterator, final Bytes key, final long timeFrom, final long timeTo, final boolean forward) {
-        final PeekingKeyValueIterator<Bytes, LRUCacheEntry> cacheIterator = new CacheIteratorWrapper(key, timeFrom, timeTo, forward, hasIndex);
+    private WindowStoreIterator<byte[]> fetchInternal(final WindowStoreIterator<byte[]> underlyingIterator,
+                                                      final Bytes key,
+                                                      final long timeFrom,
+                                                      final long timeTo,
+                                                      final boolean forward) {
+        final PeekingKeyValueIterator<Bytes, LRUCacheEntry> cacheIterator = new CacheIteratorWrapper(
+            key, timeFrom, timeTo, forward, hasIndex);
         final KeySchema keySchema = hasIndex ? indexKeySchema : baseKeySchema;
         final SegmentedCacheFunction cacheFunction = hasIndex ? indexKeyCacheFunction : baseKeyCacheFunction;
         final HasNextCondition hasNextCondition = keySchema.hasNextCondition(key, key, timeFrom, timeTo, forward);
 
-        final PeekingKeyValueIterator<Bytes, LRUCacheEntry> filteredCacheIterator = new FilteredCacheIterator(cacheIterator, hasNextCondition, cacheFunction);
-
-        final Function<byte[], Long> tsExtractor = hasIndex ? KeyFirstWindowKeySchema::extractStoreTimestamp : TimeFirstWindowKeySchema::extractStoreTimestamp;
+        final PeekingKeyValueIterator<Bytes, LRUCacheEntry> filteredCacheIterator =
+            new FilteredCacheIterator(cacheIterator, hasNextCondition, cacheFunction);
+
+        final Function<byte[], Long> tsExtractor = hasIndex ? KeyFirstWindowKeySchema::extractStoreTimestamp
+            : TimeFirstWindowKeySchema::extractStoreTimestamp;
         return new MergedSortedCacheWindowStoreIterator(filteredCacheIterator, underlyingIterator, forward, tsExtractor);
     }
 
     @Override
-    public KeyValueIterator<Windowed<Bytes>, byte[]> fetch(final Bytes keyFrom, final Bytes keyTo, final long timeFrom, final long timeTo) {
+    public KeyValueIterator<Windowed<Bytes>, byte[]> fetch(final Bytes keyFrom,
+                                                           final Bytes keyTo,
+                                                           final long timeFrom,
+                                                           final long timeTo) {
         if (keyFrom != null && keyTo != null && keyFrom.compareTo(keyTo) > 0) {
-            LOG.warn("Returning empty iterator for fetch with invalid key range: from > to. " + "This may be due to range arguments set in the wrong order, " + "or serdes that don't preserve ordering when lexicographically comparing the serialized bytes. " + "Note that the built-in numerical serdes do not follow this for negative numbers");
+            LOG.warn("Returning empty iterator for fetch with invalid key range: from > to. " +
+                "This may be due to range arguments set in the wrong order, " +
+                "or serdes that don't preserve ordering when lexicographically comparing the serialized bytes. " +
+                "Note that the built-in numerical serdes do not follow this for negative numbers");
             return KeyValueIterators.emptyIterator();
         }
 
@@ -370,14 +376,9 @@
         // if store is open outside as well.
         validateStoreOpen();
 
-<<<<<<< HEAD
-        final KeyValueIterator<Windowed<Bytes>, byte[]> underlyingIterator = wrapped().fetch(keyFrom, keyTo, timeFrom, timeTo);
-        if (context.cache() == null) {
-=======
         final KeyValueIterator<Windowed<Bytes>, byte[]> underlyingIterator =
             wrapped().fetch(keyFrom, keyTo, timeFrom, timeTo);
         if (internalContext.cache() == null) {
->>>>>>> 9494bebe
             return underlyingIterator;
         }
 
@@ -385,9 +386,14 @@
     }
 
     @Override
-    public KeyValueIterator<Windowed<Bytes>, byte[]> backwardFetch(final Bytes keyFrom, final Bytes keyTo, final long timeFrom, final long timeTo) {
+    public KeyValueIterator<Windowed<Bytes>, byte[]> backwardFetch(final Bytes keyFrom,
+                                                                   final Bytes keyTo,
+                                                                   final long timeFrom,
+                                                                   final long timeTo) {
         if (keyFrom != null && keyTo != null && keyFrom.compareTo(keyTo) > 0) {
-            LOG.warn("Returning empty iterator for fetch with invalid key range: from > to. " + "This may be due to serdes that don't preserve ordering when lexicographically comparing the serialized bytes. " + "Note that the built-in numerical serdes do not follow this for negative numbers");
+            LOG.warn("Returning empty iterator for fetch with invalid key range: from > to. "
+                + "This may be due to serdes that don't preserve ordering when lexicographically comparing the serialized bytes. " +
+                "Note that the built-in numerical serdes do not follow this for negative numbers");
             return KeyValueIterators.emptyIterator();
         }
 
@@ -395,36 +401,48 @@
         // if store is open outside as well.
         validateStoreOpen();
 
-<<<<<<< HEAD
-        final KeyValueIterator<Windowed<Bytes>, byte[]> underlyingIterator = wrapped().backwardFetch(keyFrom, keyTo, timeFrom, timeTo);
-        if (context.cache() == null) {
-=======
         final KeyValueIterator<Windowed<Bytes>, byte[]> underlyingIterator =
             wrapped().backwardFetch(keyFrom, keyTo, timeFrom, timeTo);
         if (internalContext.cache() == null) {
->>>>>>> 9494bebe
             return underlyingIterator;
         }
 
         return fetchKeyRange(underlyingIterator, keyFrom, keyTo, timeFrom, timeTo, false);
     }
 
-    private KeyValueIterator<Windowed<Bytes>, byte[]> fetchKeyRange(final KeyValueIterator<Windowed<Bytes>, byte[]> underlyingIterator, final Bytes keyFrom, final Bytes keyTo, final long timeFrom, final long timeTo, final boolean forward) {
-        final PeekingKeyValueIterator<Bytes, LRUCacheEntry> cacheIterator = new CacheIteratorWrapper(keyFrom, keyTo, timeFrom, timeTo, forward, hasIndex);
+    private KeyValueIterator<Windowed<Bytes>, byte[]> fetchKeyRange(final KeyValueIterator<Windowed<Bytes>, byte[]> underlyingIterator,
+                                                                    final Bytes keyFrom,
+                                                                    final Bytes keyTo,
+                                                                    final long timeFrom,
+                                                                    final long timeTo,
+                                                                    final boolean forward) {
+        final PeekingKeyValueIterator<Bytes, LRUCacheEntry> cacheIterator = new CacheIteratorWrapper(
+            keyFrom, keyTo, timeFrom, timeTo, forward, hasIndex);
 
         final KeySchema keySchema = hasIndex ? indexKeySchema : baseKeySchema;
         final HasNextCondition hasNextCondition = keySchema.hasNextCondition(keyFrom, keyTo, timeFrom, timeTo, forward);
         final SegmentedCacheFunction cacheFunction = hasIndex ? indexKeyCacheFunction : baseKeyCacheFunction;
 
-        final PeekingKeyValueIterator<Bytes, LRUCacheEntry> filteredCacheIterator = new FilteredCacheIterator(cacheIterator, hasNextCondition, cacheFunction);
+        final PeekingKeyValueIterator<Bytes, LRUCacheEntry> filteredCacheIterator =
+            new FilteredCacheIterator(cacheIterator, hasNextCondition, cacheFunction);
         final StoreKeyToWindowKey storeKeyToWindowKey = hasIndex ? KeyFirstWindowKeySchema::fromStoreKey : TimeFirstWindowKeySchema::fromStoreKey;
         final WindowKeyToBytes windowKeyToBytes = hasIndex ? KeyFirstWindowKeySchema::toStoreKeyBinary : TimeFirstWindowKeySchema::toStoreKeyBinary;
 
-        return new MergedSortedCacheWindowStoreKeyValueIterator(filteredCacheIterator, underlyingIterator, bytesSerdes, windowSize, cacheFunction, forward, storeKeyToWindowKey, windowKeyToBytes);
-    }
-
-    @Override
-    public KeyValueIterator<Windowed<Bytes>, byte[]> fetchAll(final long timeFrom, final long timeTo) {
+        return new MergedSortedCacheWindowStoreKeyValueIterator(
+            filteredCacheIterator,
+            underlyingIterator,
+            bytesSerdes,
+            windowSize,
+            cacheFunction,
+            forward,
+            storeKeyToWindowKey,
+            windowKeyToBytes
+        );
+    }
+
+    @Override
+    public KeyValueIterator<Windowed<Bytes>, byte[]> fetchAll(final long timeFrom,
+                                                              final long timeTo) {
         validateStoreOpen();
 
         final KeyValueIterator<Windowed<Bytes>, byte[]> underlyingIterator = wrapped().fetchAll(timeFrom, timeTo);
@@ -432,22 +450,37 @@
     }
 
     @Override
-    public KeyValueIterator<Windowed<Bytes>, byte[]> backwardFetchAll(final long timeFrom, final long timeTo) {
+    public KeyValueIterator<Windowed<Bytes>, byte[]> backwardFetchAll(final long timeFrom,
+                                                                      final long timeTo) {
         validateStoreOpen();
 
         final KeyValueIterator<Windowed<Bytes>, byte[]> underlyingIterator = wrapped().backwardFetchAll(timeFrom, timeTo);
         return fetchAllInternal(underlyingIterator, timeFrom, timeTo, false);
     }
 
-    private KeyValueIterator<Windowed<Bytes>, byte[]> fetchAllInternal(final KeyValueIterator<Windowed<Bytes>, byte[]> underlyingIterator, final long timeFrom, final long timeTo, final boolean forward) {
-        final PeekingKeyValueIterator<Bytes, LRUCacheEntry> cacheIterator = new CacheIteratorWrapper(null, null, timeFrom, timeTo, forward, false);
+    private KeyValueIterator<Windowed<Bytes>, byte[]> fetchAllInternal(final KeyValueIterator<Windowed<Bytes>, byte[]> underlyingIterator,
+                                                                       final long timeFrom,
+                                                                       final long timeTo,
+                                                                       final boolean forward) {
+        final PeekingKeyValueIterator<Bytes, LRUCacheEntry> cacheIterator = new CacheIteratorWrapper(
+            null, null, timeFrom, timeTo, forward, false);
         final HasNextCondition hasNextCondition = baseKeySchema.hasNextCondition(null, null, timeFrom, timeTo, forward);
-        final PeekingKeyValueIterator<Bytes, LRUCacheEntry> filteredCacheIterator = new FilteredCacheIterator(cacheIterator, hasNextCondition, baseKeyCacheFunction);
+        final PeekingKeyValueIterator<Bytes, LRUCacheEntry> filteredCacheIterator =
+            new FilteredCacheIterator(cacheIterator, hasNextCondition, baseKeyCacheFunction);
 
         final StoreKeyToWindowKey storeKeyToWindowKey = TimeFirstWindowKeySchema::fromStoreKey;
         final WindowKeyToBytes windowKeyToBytes = TimeFirstWindowKeySchema::toStoreKeyBinary;
 
-        return new MergedSortedCacheWindowStoreKeyValueIterator(filteredCacheIterator, underlyingIterator, bytesSerdes, windowSize, baseKeyCacheFunction, forward, storeKeyToWindowKey, windowKeyToBytes);
+        return new MergedSortedCacheWindowStoreKeyValueIterator(
+            filteredCacheIterator,
+            underlyingIterator,
+            bytesSerdes,
+            windowSize,
+            baseKeyCacheFunction,
+            forward,
+            storeKeyToWindowKey,
+            windowKeyToBytes
+        );
     }
 
     @Override
@@ -484,17 +517,14 @@
 
     @Override
     public synchronized void close() {
-<<<<<<< HEAD
-        final LinkedList<RuntimeException> suppressed = executeAll(() -> context.cache().flush(cacheName), () -> context.cache().close(cacheName), wrapped()::close);
-=======
         final LinkedList<RuntimeException> suppressed = executeAll(
             () -> internalContext.cache().flush(cacheName),
             () -> internalContext.cache().close(cacheName),
             wrapped()::close
         );
->>>>>>> 9494bebe
         if (!suppressed.isEmpty()) {
-            throwSuppressed("Caught an exception while closing caching window store for store " + name(), suppressed);
+            throwSuppressed("Caught an exception while closing caching window store for store " + name(),
+                suppressed);
         }
     }
 
@@ -517,11 +547,20 @@
 
         private ThreadCache.MemoryLRUCacheBytesIterator current;
 
-        private CacheIteratorWrapper(final Bytes key, final long timeFrom, final long timeTo, final boolean forward, final boolean index) {
+        private CacheIteratorWrapper(final Bytes key,
+                                     final long timeFrom,
+                                     final long timeTo,
+                                     final boolean forward,
+                                     final boolean index) {
             this(key, key, timeFrom, timeTo, forward, index);
         }
 
-        private CacheIteratorWrapper(final Bytes keyFrom, final Bytes keyTo, final long timeFrom, final long timeTo, final boolean forward, final boolean index) {
+        private CacheIteratorWrapper(final Bytes keyFrom,
+                                     final Bytes keyTo,
+                                     final long timeFrom,
+                                     final long timeTo,
+                                     final boolean forward,
+                                     final boolean index) {
             this.keyFrom = keyFrom;
             this.keyTo = keyTo;
             this.timeTo = timeTo;
