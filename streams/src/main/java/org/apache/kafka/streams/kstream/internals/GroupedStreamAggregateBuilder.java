--- conflicted
+++ resolved
@@ -20,17 +20,10 @@
 import org.apache.kafka.streams.kstream.Aggregator;
 import org.apache.kafka.streams.kstream.Initializer;
 import org.apache.kafka.streams.kstream.KTable;
-<<<<<<< HEAD
-import org.apache.kafka.streams.kstream.internals.graph.GraphNode;
-import org.apache.kafka.streams.kstream.internals.graph.ProcessorParameters;
-import org.apache.kafka.streams.kstream.internals.graph.StatefulProcessorNode;
-import org.apache.kafka.streams.state.StoreBuilder;
-=======
 import org.apache.kafka.streams.kstream.internals.graph.GracePeriodGraphNode;
 import org.apache.kafka.streams.kstream.internals.graph.GraphNode;
 import org.apache.kafka.streams.kstream.internals.graph.ProcessorGraphNode;
 import org.apache.kafka.streams.kstream.internals.graph.ProcessorParameters;
->>>>>>> 9494bebe
 
 import java.util.Collections;
 import java.util.Set;
@@ -56,7 +49,12 @@
 
     final Initializer<V> reduceInitializer = () -> null;
 
-    GroupedStreamAggregateBuilder(final InternalStreamsBuilder builder, final GroupedInternal<K, V> groupedInternal, final boolean repartitionRequired, final Set<String> subTopologySourceNodes, final String name, final GraphNode graphNode) {
+    GroupedStreamAggregateBuilder(final InternalStreamsBuilder builder,
+                                  final GroupedInternal<K, V> groupedInternal,
+                                  final boolean repartitionRequired,
+                                  final Set<String> subTopologySourceNodes,
+                                  final String name,
+                                  final GraphNode graphNode) {
 
         this.builder = builder;
         this.keySerde = groupedInternal.keySerde();
@@ -68,10 +66,6 @@
         this.userProvidedRepartitionTopicName = groupedInternal.name();
     }
 
-<<<<<<< HEAD
-    <KR, VR> KTable<KR, VR> build(final NamedInternal functionName, final StoreBuilder<?> storeBuilder, final KStreamAggProcessorSupplier<K, V, KR, VR> aggregateSupplier, final String queryableStoreName, final Serde<KR> keySerde, final Serde<VR> valueSerde, final boolean isOutputVersioned) {
-        assert queryableStoreName == null || queryableStoreName.equals(storeBuilder.name());
-=======
     <KR, VR> KTable<KR, VR> buildNonWindowed(final NamedInternal functionName,
                                              final String storeName,
                                              final KStreamAggProcessorSupplier<K, V, KR, VR> aggregateSupplier,
@@ -91,7 +85,6 @@
 
         return build(aggFunctionName, storeName, aggregateSupplier, aggProcessorNode, queryableStoreName, keySerde, valueSerde);
     }
->>>>>>> 9494bebe
 
     <KR, VR> KTable<KR, VR> buildWindowed(final NamedInternal functionName,
                                           final String storeName,
@@ -150,10 +143,6 @@
 
         builder.addGraphNode(parentNode, aggProcessorNode);
 
-<<<<<<< HEAD
-        return new KTableImpl<>(aggFunctionName, keySerde, valueSerde, sourceName.equals(this.name) ? subTopologySourceNodes : Collections.singleton(sourceName), queryableStoreName, aggregateSupplier, statefulProcessorNode, builder);
-
-=======
         return new KTableImpl<>(aggFunctionName,
                                 keySerde,
                                 valueSerde,
@@ -162,7 +151,6 @@
                                 aggregateSupplier,
                                 aggProcessorNode,
                                 builder);
->>>>>>> 9494bebe
     }
 
     /**
@@ -171,7 +159,12 @@
     private String createRepartitionSource(final String repartitionTopicNamePrefix,
                                            final OptimizableRepartitionNodeBuilder<K, V> optimizableRepartitionNodeBuilder) {
 
-        return KStreamImpl.createRepartitionedSource(builder, keySerde, valueSerde, repartitionTopicNamePrefix, null, optimizableRepartitionNodeBuilder);
+        return KStreamImpl.createRepartitionedSource(builder,
+                                                     keySerde,
+                                                     valueSerde,
+                                                     repartitionTopicNamePrefix,
+                                                     null,
+                                                     optimizableRepartitionNodeBuilder);
 
     }
 }