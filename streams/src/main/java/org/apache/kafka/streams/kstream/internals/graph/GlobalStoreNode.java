--- conflicted
+++ resolved
@@ -27,29 +27,6 @@
 
 public class GlobalStoreNode<KIn, VIn, S extends StateStore> extends StateStoreNode<S> {
 
-<<<<<<< HEAD
-	private final String sourceName;
-	private final String topic;
-	private final ConsumedInternal<KIn, VIn> consumed;
-	private final String processorName;
-	private final ProcessorSupplier<KIn, VIn, Void, Void> stateUpdateSupplier;
-
-
-	public GlobalStoreNode(final StoreBuilder<S> storeBuilder,
-						   final String sourceName,
-						   final String topic,
-						   final ConsumedInternal<KIn, VIn> consumed,
-						   final String processorName,
-						   final ProcessorSupplier<KIn, VIn, Void, Void> stateUpdateSupplier) {
-
-		super(storeBuilder);
-		this.sourceName = sourceName;
-		this.topic = topic;
-		this.consumed = consumed;
-		this.processorName = processorName;
-		this.stateUpdateSupplier = stateUpdateSupplier;
-	}
-=======
     private final String sourceName;
     private final String topic;
     private final ConsumedInternal<KIn, VIn> consumed;
@@ -74,7 +51,6 @@
         this.stateUpdateSupplier = stateUpdateSupplier;
         this.reprocessOnRestore = reprocessOnRestore;
     }
->>>>>>> 9494bebe
 
     @Override
     public void writeToTopology(final InternalTopologyBuilder topologyBuilder) {
