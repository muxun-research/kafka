--- conflicted
+++ resolved
@@ -16,38 +16,30 @@
  */
 package org.apache.kafka.streams.kstream.internals;
 
-import static org.apache.kafka.streams.processor.internals.metrics.TaskMetrics.droppedRecordsSensor;
-import static org.apache.kafka.streams.state.VersionedKeyValueStore.PUT_RETURN_CODE_NOT_PUT;
-import static org.apache.kafka.streams.state.internals.KeyValueStoreWrapper.PUT_RETURN_CODE_IS_LATEST;
-
-import java.util.Objects;
 import org.apache.kafka.common.metrics.Sensor;
-import org.apache.kafka.streams.processor.api.Processor;
-import org.apache.kafka.streams.processor.api.ProcessorContext;
-import org.apache.kafka.streams.processor.api.ProcessorSupplier;
-import org.apache.kafka.streams.processor.api.Record;
-import org.apache.kafka.streams.processor.api.RecordMetadata;
+import org.apache.kafka.streams.processor.api.*;
 import org.apache.kafka.streams.processor.internals.metrics.StreamsMetricsImpl;
 import org.apache.kafka.streams.state.ValueAndTimestamp;
 import org.apache.kafka.streams.state.internals.KeyValueStoreWrapper;
 import org.slf4j.Logger;
 import org.slf4j.LoggerFactory;
 
+import java.util.Objects;
+
+import static org.apache.kafka.streams.processor.internals.metrics.TaskMetrics.droppedRecordsSensor;
+import static org.apache.kafka.streams.state.VersionedKeyValueStore.PUT_RETURN_CODE_NOT_PUT;
+import static org.apache.kafka.streams.state.internals.KeyValueStoreWrapper.PUT_RETURN_CODE_IS_LATEST;
+
 public class KTableSource<KIn, VIn> implements ProcessorSupplier<KIn, VIn, KIn, Change<VIn>> {
 
-<<<<<<< HEAD
-public class KTableSource<K, V> implements ProcessorSupplier<K, V> {
-	private static final Logger LOG = LoggerFactory.getLogger(KTableSource.class);
-=======
     private static final Logger LOG = LoggerFactory.getLogger(KTableSource.class);
->>>>>>> 15418db6
 
-	private final String storeName;
-	private String queryableName;
-	private boolean sendOldValues;
+    private final String storeName;
+    private String queryableName;
+    private boolean sendOldValues;
 
-	public KTableSource(final String storeName, final String queryableName) {
-		Objects.requireNonNull(storeName, "storeName can't be null");
+    public KTableSource(final String storeName, final String queryableName) {
+        Objects.requireNonNull(storeName, "storeName can't be null");
 
         this.storeName = storeName;
         this.queryableName = queryableName;
@@ -66,35 +58,20 @@
     // when source ktable requires sending old values, we just
     // need to set the queryable name as the store name to enforce materialization
     public void enableSendingOldValues() {
-		this.sendOldValues = true;
-		this.queryableName = storeName;
-	}
+        this.sendOldValues = true;
+        this.queryableName = storeName;
+    }
 
-	// when the source ktable requires materialization from downstream, we just
-	// need to set the queryable name as the store name to enforce materialization
-	public void materialize() {
-		this.queryableName = storeName;
-	}
+    // when the source ktable requires materialization from downstream, we just
+    // need to set the queryable name as the store name to enforce materialization
+    public void materialize() {
+        this.queryableName = storeName;
+    }
 
-	public boolean materialized() {
-		return queryableName != null;
-	}
+    public boolean materialized() {
+        return queryableName != null;
+    }
 
-<<<<<<< HEAD
-	private class KTableSourceProcessor extends AbstractProcessor<K, V> {
-
-		private TimestampedKeyValueStore<K, V> store;
-		private TimestampedTupleForwarder<K, V> tupleForwarder;
-		private StreamsMetricsImpl metrics;
-		private Sensor droppedRecordsSensor;
-
-		@SuppressWarnings("unchecked")
-		@Override
-        public void init(final ProcessorContext context) {
-            super.init(context);
-			metrics = (StreamsMetricsImpl) context.metrics();
-			droppedRecordsSensor = droppedRecordsSensorOrSkippedRecordsSensor(Thread.currentThread().getName(), context.taskId().toString(), metrics);
-=======
     private class KTableSourceProcessor implements Processor<KIn, VIn, KIn, Change<VIn>> {
 
         private ProcessorContext<KIn, Change<VIn>> context;
@@ -107,45 +84,24 @@
         public void init(final ProcessorContext<KIn, Change<VIn>> context) {
             this.context = context;
             final StreamsMetricsImpl metrics = (StreamsMetricsImpl) context.metrics();
-            droppedRecordsSensor = droppedRecordsSensor(Thread.currentThread().getName(),
-                context.taskId().toString(), metrics);
->>>>>>> 15418db6
+            droppedRecordsSensor = droppedRecordsSensor(Thread.currentThread().getName(), context.taskId().toString(), metrics);
             if (queryableName != null) {
                 store = new KeyValueStoreWrapper<>(context, queryableName);
-                tupleForwarder = new TimestampedTupleForwarder<>(
-                    store.getStore(),
-                    context,
-                    new TimestampedCacheFlushListener<>(context),
-                    sendOldValues);
+                tupleForwarder = new TimestampedTupleForwarder<>(store.getStore(), context, new TimestampedCacheFlushListener<>(context), sendOldValues);
             }
         }
 
         @Override
         public void process(final Record<KIn, VIn> record) {
             // if the key is null, then ignore the record
-<<<<<<< HEAD
-            if (key == null) {
-				LOG.warn(
-						"Skipping record due to null key. topic=[{}] partition=[{}] offset=[{}]",
-						context().topic(), context().partition(), context().offset()
-				);
-				droppedRecordsSensor.record();
-=======
             if (record.key() == null) {
                 if (context.recordMetadata().isPresent()) {
                     final RecordMetadata recordMetadata = context.recordMetadata().get();
-                    LOG.warn(
-                        "Skipping record due to null key. "
-                            + "topic=[{}] partition=[{}] offset=[{}]",
-                        recordMetadata.topic(), recordMetadata.partition(), recordMetadata.offset()
-                    );
+                    LOG.warn("Skipping record due to null key. " + "topic=[{}] partition=[{}] offset=[{}]", recordMetadata.topic(), recordMetadata.partition(), recordMetadata.offset());
                 } else {
-                    LOG.warn(
-                        "Skipping record due to null key. Topic, partition, and offset not known."
-                    );
+                    LOG.warn("Skipping record due to null key. Topic, partition, and offset not known.");
                 }
                 droppedRecordsSensor.record();
->>>>>>> 15418db6
                 return;
             }
 
@@ -157,22 +113,9 @@
                     if (record.timestamp() < oldValueAndTimestamp.timestamp()) {
                         if (context.recordMetadata().isPresent()) {
                             final RecordMetadata recordMetadata = context.recordMetadata().get();
-                            LOG.warn(
-                                "Detected out-of-order KTable update for {}, "
-                                    + "old timestamp=[{}] new timestamp=[{}]. "
-                                    + "topic=[{}] partition=[{}] offset=[{}].",
-                                store.name(),
-                                oldValueAndTimestamp.timestamp(), record.timestamp(),
-                                recordMetadata.topic(), recordMetadata.partition(), recordMetadata.offset() 
-                            );
+                            LOG.warn("Detected out-of-order KTable update for {}, " + "old timestamp=[{}] new timestamp=[{}]. " + "topic=[{}] partition=[{}] offset=[{}].", store.name(), oldValueAndTimestamp.timestamp(), record.timestamp(), recordMetadata.topic(), recordMetadata.partition(), recordMetadata.offset());
                         } else {
-                            LOG.warn(
-                                "Detected out-of-order KTable update for {}, "
-                                    + "old timestamp=[{}] new timestamp=[{}]. "
-                                    + "Topic, partition and offset not known.",
-                                store.name(),
-                                oldValueAndTimestamp.timestamp(), record.timestamp()
-                            );
+                            LOG.warn("Detected out-of-order KTable update for {}, " + "old timestamp=[{}] new timestamp=[{}]. " + "Topic, partition and offset not known.", store.name(), oldValueAndTimestamp.timestamp(), record.timestamp());
                         }
                     }
                 } else {
