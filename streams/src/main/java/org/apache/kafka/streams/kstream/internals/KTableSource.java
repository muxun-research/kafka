/*
 * Licensed to the Apache Software Foundation (ASF) under one or more
 * contributor license agreements. See the NOTICE file distributed with
 * this work for additional information regarding copyright ownership.
 * The ASF licenses this file to You under the Apache License, Version 2.0
 * (the "License"); you may not use this file except in compliance with
 * the License. You may obtain a copy of the License at
 *
 *    http://www.apache.org/licenses/LICENSE-2.0
 *
 * Unless required by applicable law or agreed to in writing, software
 * distributed under the License is distributed on an "AS IS" BASIS,
 * WITHOUT WARRANTIES OR CONDITIONS OF ANY KIND, either express or implied.
 * See the License for the specific language governing permissions and
 * limitations under the License.
 */
package org.apache.kafka.streams.kstream.internals;

import org.apache.kafka.common.metrics.Sensor;
<<<<<<< HEAD
import org.apache.kafka.streams.processor.api.*;
=======
import org.apache.kafka.common.utils.Bytes;
import org.apache.kafka.streams.processor.api.Processor;
import org.apache.kafka.streams.processor.api.ProcessorContext;
import org.apache.kafka.streams.processor.api.ProcessorSupplier;
import org.apache.kafka.streams.processor.api.Record;
import org.apache.kafka.streams.processor.api.RecordMetadata;
import org.apache.kafka.streams.processor.internals.StoreFactory;
>>>>>>> 9494bebe
import org.apache.kafka.streams.processor.internals.metrics.StreamsMetricsImpl;
import org.apache.kafka.streams.state.KeyValueStore;
import org.apache.kafka.streams.state.StoreBuilder;
import org.apache.kafka.streams.state.ValueAndTimestamp;
import org.apache.kafka.streams.state.internals.KeyValueStoreWrapper;

import org.slf4j.Logger;
import org.slf4j.LoggerFactory;

import java.util.Objects;
<<<<<<< HEAD
=======
import java.util.Set;
>>>>>>> 9494bebe

import static org.apache.kafka.streams.processor.internals.metrics.TaskMetrics.droppedRecordsSensor;
import static org.apache.kafka.streams.state.VersionedKeyValueStore.PUT_RETURN_CODE_NOT_PUT;
import static org.apache.kafka.streams.state.internals.KeyValueStoreWrapper.PUT_RETURN_CODE_IS_LATEST;

public class KTableSource<KIn, VIn> implements ProcessorSupplier<KIn, VIn, KIn, Change<VIn>> {

    private static final Logger LOG = LoggerFactory.getLogger(KTableSource.class);

    private final String storeName;
    private final StoreFactory storeFactory;
    private String queryableName;
    private boolean sendOldValues;

    public KTableSource(
            final MaterializedInternal<KIn, VIn, KeyValueStore<Bytes, byte[]>> materialized) {
        this.storeName = materialized.storeName();
        Objects.requireNonNull(storeName, "storeName can't be null");
        this.queryableName = materialized.queryableStoreName();
        this.sendOldValues = false;
        this.storeFactory = new KeyValueStoreMaterializer<>(materialized);
    }

    public String queryableName() {
        return queryableName;
    }

    @Override
    public Processor<KIn, VIn, KIn, Change<VIn>> get() {
        return new KTableSourceProcessor();
    }

    @Override
    public Set<StoreBuilder<?>> stores() {
        if (materialized()) {
            return Set.of(new StoreFactory.FactoryWrappingStoreBuilder<>(storeFactory));
        } else {
            return null;
        }
    }

    // when source ktable requires sending old values, we just
    // need to set the queryable name as the store name to enforce materialization
    public void enableSendingOldValues() {
        this.sendOldValues = true;
        this.queryableName = storeName;
    }

    // when the source ktable requires materialization from downstream, we just
    // need to set the queryable name as the store name to enforce materialization
    public void materialize() {
        this.queryableName = storeName;
    }

    public boolean materialized() {
        return queryableName != null;
    }

    private class KTableSourceProcessor implements Processor<KIn, VIn, KIn, Change<VIn>> {

        private ProcessorContext<KIn, Change<VIn>> context;
        private KeyValueStoreWrapper<KIn, VIn> store;
        private TimestampedTupleForwarder<KIn, VIn> tupleForwarder;
        private Sensor droppedRecordsSensor;

        @SuppressWarnings("unchecked")
        @Override
        public void init(final ProcessorContext<KIn, Change<VIn>> context) {
            this.context = context;
            final StreamsMetricsImpl metrics = (StreamsMetricsImpl) context.metrics();
            droppedRecordsSensor = droppedRecordsSensor(Thread.currentThread().getName(), context.taskId().toString(), metrics);
            if (queryableName != null) {
                store = new KeyValueStoreWrapper<>(context, queryableName);
<<<<<<< HEAD
                tupleForwarder = new TimestampedTupleForwarder<>(store.getStore(), context, new TimestampedCacheFlushListener<>(context), sendOldValues);
=======
                tupleForwarder = new TimestampedTupleForwarder<>(
                    store.store(),
                    context,
                    new TimestampedCacheFlushListener<>(context),
                    sendOldValues);
>>>>>>> 9494bebe
            }
        }

        @Override
        public void process(final Record<KIn, VIn> record) {
            // if the key is null, then ignore the record
            if (record.key() == null) {
                if (context.recordMetadata().isPresent()) {
                    final RecordMetadata recordMetadata = context.recordMetadata().get();
                    LOG.warn("Skipping record due to null key. " + "topic=[{}] partition=[{}] offset=[{}]", recordMetadata.topic(), recordMetadata.partition(), recordMetadata.offset());
                } else {
                    LOG.warn("Skipping record due to null key. Topic, partition, and offset not known.");
                }
                droppedRecordsSensor.record();
                return;
            }

            if (queryableName != null) {
                final ValueAndTimestamp<VIn> oldValueAndTimestamp = store.get(record.key());
                final VIn oldValue;
                if (oldValueAndTimestamp != null) {
                    oldValue = oldValueAndTimestamp.value();
                    if (record.timestamp() < oldValueAndTimestamp.timestamp()) {
                        if (context.recordMetadata().isPresent()) {
                            final RecordMetadata recordMetadata = context.recordMetadata().get();
                            LOG.warn("Detected out-of-order KTable update for {}, " + "old timestamp=[{}] new timestamp=[{}]. " + "topic=[{}] partition=[{}] offset=[{}].", store.name(), oldValueAndTimestamp.timestamp(), record.timestamp(), recordMetadata.topic(), recordMetadata.partition(), recordMetadata.offset());
                        } else {
                            LOG.warn("Detected out-of-order KTable update for {}, " + "old timestamp=[{}] new timestamp=[{}]. " + "Topic, partition and offset not known.", store.name(), oldValueAndTimestamp.timestamp(), record.timestamp());
                        }
                    }
                } else {
                    oldValue = null;
                }
                final long putReturnCode = store.put(record.key(), record.value(), record.timestamp());
                // if not put to store, do not forward downstream either
                if (putReturnCode != PUT_RETURN_CODE_NOT_PUT) {
                    tupleForwarder.maybeForward(record.withValue(new Change<>(record.value(), oldValue, putReturnCode == PUT_RETURN_CODE_IS_LATEST)));
                }
            } else {
                context.forward(record.withValue(new Change<>(record.value(), null, true)));
            }
        }
    }
}<|MERGE_RESOLUTION|>--- conflicted
+++ resolved
@@ -17,9 +17,6 @@
 package org.apache.kafka.streams.kstream.internals;
 
 import org.apache.kafka.common.metrics.Sensor;
-<<<<<<< HEAD
-import org.apache.kafka.streams.processor.api.*;
-=======
 import org.apache.kafka.common.utils.Bytes;
 import org.apache.kafka.streams.processor.api.Processor;
 import org.apache.kafka.streams.processor.api.ProcessorContext;
@@ -27,7 +24,6 @@
 import org.apache.kafka.streams.processor.api.Record;
 import org.apache.kafka.streams.processor.api.RecordMetadata;
 import org.apache.kafka.streams.processor.internals.StoreFactory;
->>>>>>> 9494bebe
 import org.apache.kafka.streams.processor.internals.metrics.StreamsMetricsImpl;
 import org.apache.kafka.streams.state.KeyValueStore;
 import org.apache.kafka.streams.state.StoreBuilder;
@@ -38,10 +34,7 @@
 import org.slf4j.LoggerFactory;
 
 import java.util.Objects;
-<<<<<<< HEAD
-=======
 import java.util.Set;
->>>>>>> 9494bebe
 
 import static org.apache.kafka.streams.processor.internals.metrics.TaskMetrics.droppedRecordsSensor;
 import static org.apache.kafka.streams.state.VersionedKeyValueStore.PUT_RETURN_CODE_NOT_PUT;
@@ -112,18 +105,15 @@
         public void init(final ProcessorContext<KIn, Change<VIn>> context) {
             this.context = context;
             final StreamsMetricsImpl metrics = (StreamsMetricsImpl) context.metrics();
-            droppedRecordsSensor = droppedRecordsSensor(Thread.currentThread().getName(), context.taskId().toString(), metrics);
+            droppedRecordsSensor = droppedRecordsSensor(Thread.currentThread().getName(),
+                context.taskId().toString(), metrics);
             if (queryableName != null) {
                 store = new KeyValueStoreWrapper<>(context, queryableName);
-<<<<<<< HEAD
-                tupleForwarder = new TimestampedTupleForwarder<>(store.getStore(), context, new TimestampedCacheFlushListener<>(context), sendOldValues);
-=======
                 tupleForwarder = new TimestampedTupleForwarder<>(
                     store.store(),
                     context,
                     new TimestampedCacheFlushListener<>(context),
                     sendOldValues);
->>>>>>> 9494bebe
             }
         }
 
@@ -133,9 +123,15 @@
             if (record.key() == null) {
                 if (context.recordMetadata().isPresent()) {
                     final RecordMetadata recordMetadata = context.recordMetadata().get();
-                    LOG.warn("Skipping record due to null key. " + "topic=[{}] partition=[{}] offset=[{}]", recordMetadata.topic(), recordMetadata.partition(), recordMetadata.offset());
+                    LOG.warn(
+                        "Skipping record due to null key. "
+                            + "topic=[{}] partition=[{}] offset=[{}]",
+                        recordMetadata.topic(), recordMetadata.partition(), recordMetadata.offset()
+                    );
                 } else {
-                    LOG.warn("Skipping record due to null key. Topic, partition, and offset not known.");
+                    LOG.warn(
+                        "Skipping record due to null key. Topic, partition, and offset not known."
+                    );
                 }
                 droppedRecordsSensor.record();
                 return;
@@ -149,9 +145,22 @@
                     if (record.timestamp() < oldValueAndTimestamp.timestamp()) {
                         if (context.recordMetadata().isPresent()) {
                             final RecordMetadata recordMetadata = context.recordMetadata().get();
-                            LOG.warn("Detected out-of-order KTable update for {}, " + "old timestamp=[{}] new timestamp=[{}]. " + "topic=[{}] partition=[{}] offset=[{}].", store.name(), oldValueAndTimestamp.timestamp(), record.timestamp(), recordMetadata.topic(), recordMetadata.partition(), recordMetadata.offset());
+                            LOG.warn(
+                                "Detected out-of-order KTable update for {}, "
+                                    + "old timestamp=[{}] new timestamp=[{}]. "
+                                    + "topic=[{}] partition=[{}] offset=[{}].",
+                                store.name(),
+                                oldValueAndTimestamp.timestamp(), record.timestamp(),
+                                recordMetadata.topic(), recordMetadata.partition(), recordMetadata.offset() 
+                            );
                         } else {
-                            LOG.warn("Detected out-of-order KTable update for {}, " + "old timestamp=[{}] new timestamp=[{}]. " + "Topic, partition and offset not known.", store.name(), oldValueAndTimestamp.timestamp(), record.timestamp());
+                            LOG.warn(
+                                "Detected out-of-order KTable update for {}, "
+                                    + "old timestamp=[{}] new timestamp=[{}]. "
+                                    + "Topic, partition and offset not known.",
+                                store.name(),
+                                oldValueAndTimestamp.timestamp(), record.timestamp()
+                            );
                         }
                     }
                 } else {
