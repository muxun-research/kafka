/*
 * Licensed to the Apache Software Foundation (ASF) under one or more
 * contributor license agreements. See the NOTICE file distributed with
 * this work for additional information regarding copyright ownership.
 * The ASF licenses this file to You under the Apache License, Version 2.0
 * (the "License"); you may not use this file except in compliance with
 * the License. You may obtain a copy of the License at
 *
 *    http://www.apache.org/licenses/LICENSE-2.0
 *
 * Unless required by applicable law or agreed to in writing, software
 * distributed under the License is distributed on an "AS IS" BASIS,
 * WITHOUT WARRANTIES OR CONDITIONS OF ANY KIND, either express or implied.
 * See the License for the specific language governing permissions and
 * limitations under the License.
 */

package org.apache.kafka.streams.kstream.internals.graph;

import org.apache.kafka.common.utils.Bytes;
import org.apache.kafka.streams.kstream.internals.KTableSource;
import org.apache.kafka.streams.kstream.internals.MaterializedInternal;
import org.apache.kafka.streams.kstream.internals.KeyValueStoreMaterializer;
import org.apache.kafka.streams.processor.internals.InternalTopologyBuilder;
import org.apache.kafka.streams.state.KeyValueStore;
import org.apache.kafka.streams.state.StoreBuilder;

/**
 * Represents a KTable convert From KStream
 */
public class StreamToTableNode<K, V> extends GraphNode {

	private final ProcessorParameters<K, V, ?, ?> processorParameters;
	private final MaterializedInternal<K, V, ?> materializedInternal;

	public StreamToTableNode(final String nodeName,
							 final ProcessorParameters<K, V, ?, ?> processorParameters,
							 final MaterializedInternal<K, V, ?> materializedInternal) {
		super(nodeName);
		this.processorParameters = processorParameters;
		this.materializedInternal = materializedInternal;
	}

	@Override
	public String toString() {
		return "StreamToTableNode{" +
				", processorParameters=" + processorParameters +
				", materializedInternal=" + materializedInternal +
				"} " + super.toString();
	}

<<<<<<< HEAD
	@SuppressWarnings("unchecked")
	@Override
	public void writeToTopology(final InternalTopologyBuilder topologyBuilder) {
		final StoreBuilder<TimestampedKeyValueStore<K, V>> storeBuilder =
				new TimestampedKeyValueStoreMaterializer<>((MaterializedInternal<K, V, KeyValueStore<Bytes, byte[]>>) materializedInternal).materialize();

		final String processorName = processorParameters.processorName();
		final KTableSource<K, V> ktableSource = processorParameters.kTableSourceSupplier();
		topologyBuilder.addProcessor(processorName, processorParameters.processorSupplier(), parentNodeNames());

		if (storeBuilder != null && ktableSource.materialized()) {
			topologyBuilder.addStateStore(storeBuilder, processorName);
		}
	}
=======
    @SuppressWarnings("unchecked")
    @Override
    public void writeToTopology(final InternalTopologyBuilder topologyBuilder) {
        final StoreBuilder<?> storeBuilder =
            new KeyValueStoreMaterializer<>((MaterializedInternal<K, V, KeyValueStore<Bytes, byte[]>>) materializedInternal).materialize();

        final String processorName = processorParameters.processorName();
        final KTableSource<K, V> tableSource =  processorParameters.processorSupplier() instanceof KTableSource ?
                (KTableSource<K, V>) processorParameters.processorSupplier() : null;
        topologyBuilder.addProcessor(processorName, processorParameters.processorSupplier(), parentNodeNames());

        if (storeBuilder != null && tableSource.materialized()) {
            topologyBuilder.addStateStore(storeBuilder, processorName);
        }
    }
>>>>>>> 15418db6
}<|MERGE_RESOLUTION|>--- conflicted
+++ resolved
@@ -19,8 +19,8 @@
 
 import org.apache.kafka.common.utils.Bytes;
 import org.apache.kafka.streams.kstream.internals.KTableSource;
+import org.apache.kafka.streams.kstream.internals.KeyValueStoreMaterializer;
 import org.apache.kafka.streams.kstream.internals.MaterializedInternal;
-import org.apache.kafka.streams.kstream.internals.KeyValueStoreMaterializer;
 import org.apache.kafka.streams.processor.internals.InternalTopologyBuilder;
 import org.apache.kafka.streams.state.KeyValueStore;
 import org.apache.kafka.streams.state.StoreBuilder;
@@ -30,55 +30,31 @@
  */
 public class StreamToTableNode<K, V> extends GraphNode {
 
-	private final ProcessorParameters<K, V, ?, ?> processorParameters;
-	private final MaterializedInternal<K, V, ?> materializedInternal;
+    private final ProcessorParameters<K, V, ?, ?> processorParameters;
+    private final MaterializedInternal<K, V, ?> materializedInternal;
 
-	public StreamToTableNode(final String nodeName,
-							 final ProcessorParameters<K, V, ?, ?> processorParameters,
-							 final MaterializedInternal<K, V, ?> materializedInternal) {
-		super(nodeName);
-		this.processorParameters = processorParameters;
-		this.materializedInternal = materializedInternal;
-	}
+    public StreamToTableNode(final String nodeName, final ProcessorParameters<K, V, ?, ?> processorParameters, final MaterializedInternal<K, V, ?> materializedInternal) {
+        super(nodeName);
+        this.processorParameters = processorParameters;
+        this.materializedInternal = materializedInternal;
+    }
 
-	@Override
-	public String toString() {
-		return "StreamToTableNode{" +
-				", processorParameters=" + processorParameters +
-				", materializedInternal=" + materializedInternal +
-				"} " + super.toString();
-	}
+    @Override
+    public String toString() {
+        return "StreamToTableNode{" + ", processorParameters=" + processorParameters + ", materializedInternal=" + materializedInternal + "} " + super.toString();
+    }
 
-<<<<<<< HEAD
-	@SuppressWarnings("unchecked")
-	@Override
-	public void writeToTopology(final InternalTopologyBuilder topologyBuilder) {
-		final StoreBuilder<TimestampedKeyValueStore<K, V>> storeBuilder =
-				new TimestampedKeyValueStoreMaterializer<>((MaterializedInternal<K, V, KeyValueStore<Bytes, byte[]>>) materializedInternal).materialize();
-
-		final String processorName = processorParameters.processorName();
-		final KTableSource<K, V> ktableSource = processorParameters.kTableSourceSupplier();
-		topologyBuilder.addProcessor(processorName, processorParameters.processorSupplier(), parentNodeNames());
-
-		if (storeBuilder != null && ktableSource.materialized()) {
-			topologyBuilder.addStateStore(storeBuilder, processorName);
-		}
-	}
-=======
     @SuppressWarnings("unchecked")
     @Override
     public void writeToTopology(final InternalTopologyBuilder topologyBuilder) {
-        final StoreBuilder<?> storeBuilder =
-            new KeyValueStoreMaterializer<>((MaterializedInternal<K, V, KeyValueStore<Bytes, byte[]>>) materializedInternal).materialize();
+        final StoreBuilder<?> storeBuilder = new KeyValueStoreMaterializer<>((MaterializedInternal<K, V, KeyValueStore<Bytes, byte[]>>) materializedInternal).materialize();
 
         final String processorName = processorParameters.processorName();
-        final KTableSource<K, V> tableSource =  processorParameters.processorSupplier() instanceof KTableSource ?
-                (KTableSource<K, V>) processorParameters.processorSupplier() : null;
+        final KTableSource<K, V> tableSource = processorParameters.processorSupplier() instanceof KTableSource ? (KTableSource<K, V>) processorParameters.processorSupplier() : null;
         topologyBuilder.addProcessor(processorName, processorParameters.processorSupplier(), parentNodeNames());
 
         if (storeBuilder != null && tableSource.materialized()) {
             topologyBuilder.addStateStore(storeBuilder, processorName);
         }
     }
->>>>>>> 15418db6
 }