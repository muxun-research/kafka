/*
 * Licensed to the Apache Software Foundation (ASF) under one or more
 * contributor license agreements. See the NOTICE file distributed with
 * this work for additional information regarding copyright ownership.
 * The ASF licenses this file to You under the Apache License, Version 2.0
 * (the "License"); you may not use this file except in compliance with
 * the License. You may obtain a copy of the License at
 *
 *    http://www.apache.org/licenses/LICENSE-2.0
 *
 * Unless required by applicable law or agreed to in writing, software
 * distributed under the License is distributed on an "AS IS" BASIS,
 * WITHOUT WARRANTIES OR CONDITIONS OF ANY KIND, either express or implied.
 * See the License for the specific language governing permissions and
 * limitations under the License.
 */

package org.apache.kafka.streams.kstream.internals.graph;

<<<<<<< HEAD
import org.apache.kafka.common.utils.Bytes;
import org.apache.kafka.streams.kstream.internals.KTableSource;
import org.apache.kafka.streams.kstream.internals.KeyValueStoreMaterializer;
import org.apache.kafka.streams.kstream.internals.MaterializedInternal;
=======
>>>>>>> 9494bebe
import org.apache.kafka.streams.processor.internals.InternalTopologyBuilder;

/**
 * Represents a KTable convert From KStream
 */
public class StreamToTableNode<K, V> extends GraphNode {

    private final ProcessorParameters<K, V, ?, ?> processorParameters;

<<<<<<< HEAD
    public StreamToTableNode(final String nodeName, final ProcessorParameters<K, V, ?, ?> processorParameters, final MaterializedInternal<K, V, ?> materializedInternal) {
=======
    public StreamToTableNode(final String nodeName,
                             final ProcessorParameters<K, V, ?, ?> processorParameters) {
>>>>>>> 9494bebe
        super(nodeName);
        this.processorParameters = processorParameters;
    }

    @Override
    public String toString() {
<<<<<<< HEAD
        return "StreamToTableNode{" + ", processorParameters=" + processorParameters + ", materializedInternal=" + materializedInternal + "} " + super.toString();
=======
        return "StreamToTableNode{" + super.toString() + "}";
>>>>>>> 9494bebe
    }

    @Override
    public void writeToTopology(final InternalTopologyBuilder topologyBuilder) {
<<<<<<< HEAD
        final StoreBuilder<?> storeBuilder = new KeyValueStoreMaterializer<>((MaterializedInternal<K, V, KeyValueStore<Bytes, byte[]>>) materializedInternal).materialize();

        final String processorName = processorParameters.processorName();
        final KTableSource<K, V> tableSource = processorParameters.processorSupplier() instanceof KTableSource ? (KTableSource<K, V>) processorParameters.processorSupplier() : null;
        topologyBuilder.addProcessor(processorName, processorParameters.processorSupplier(), parentNodeNames());

        if (storeBuilder != null && tableSource.materialized()) {
            topologyBuilder.addStateStore(storeBuilder, processorName);
        }
=======
        processorParameters.addProcessorTo(topologyBuilder, parentNodeNames());
>>>>>>> 9494bebe
    }
}<|MERGE_RESOLUTION|>--- conflicted
+++ resolved
@@ -17,13 +17,6 @@
 
 package org.apache.kafka.streams.kstream.internals.graph;
 
-<<<<<<< HEAD
-import org.apache.kafka.common.utils.Bytes;
-import org.apache.kafka.streams.kstream.internals.KTableSource;
-import org.apache.kafka.streams.kstream.internals.KeyValueStoreMaterializer;
-import org.apache.kafka.streams.kstream.internals.MaterializedInternal;
-=======
->>>>>>> 9494bebe
 import org.apache.kafka.streams.processor.internals.InternalTopologyBuilder;
 
 /**
@@ -33,39 +26,19 @@
 
     private final ProcessorParameters<K, V, ?, ?> processorParameters;
 
-<<<<<<< HEAD
-    public StreamToTableNode(final String nodeName, final ProcessorParameters<K, V, ?, ?> processorParameters, final MaterializedInternal<K, V, ?> materializedInternal) {
-=======
     public StreamToTableNode(final String nodeName,
                              final ProcessorParameters<K, V, ?, ?> processorParameters) {
->>>>>>> 9494bebe
         super(nodeName);
         this.processorParameters = processorParameters;
     }
 
     @Override
     public String toString() {
-<<<<<<< HEAD
-        return "StreamToTableNode{" + ", processorParameters=" + processorParameters + ", materializedInternal=" + materializedInternal + "} " + super.toString();
-=======
         return "StreamToTableNode{" + super.toString() + "}";
->>>>>>> 9494bebe
     }
 
     @Override
     public void writeToTopology(final InternalTopologyBuilder topologyBuilder) {
-<<<<<<< HEAD
-        final StoreBuilder<?> storeBuilder = new KeyValueStoreMaterializer<>((MaterializedInternal<K, V, KeyValueStore<Bytes, byte[]>>) materializedInternal).materialize();
-
-        final String processorName = processorParameters.processorName();
-        final KTableSource<K, V> tableSource = processorParameters.processorSupplier() instanceof KTableSource ? (KTableSource<K, V>) processorParameters.processorSupplier() : null;
-        topologyBuilder.addProcessor(processorName, processorParameters.processorSupplier(), parentNodeNames());
-
-        if (storeBuilder != null && tableSource.materialized()) {
-            topologyBuilder.addStateStore(storeBuilder, processorName);
-        }
-=======
         processorParameters.addProcessorTo(topologyBuilder, parentNodeNames());
->>>>>>> 9494bebe
     }
 }