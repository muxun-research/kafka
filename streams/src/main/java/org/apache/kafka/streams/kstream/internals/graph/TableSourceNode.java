/*
 * Licensed to the Apache Software Foundation (ASF) under one or more
 * contributor license agreements. See the NOTICE file distributed with
 * this work for additional information regarding copyright ownership.
 * The ASF licenses this file to You under the Apache License, Version 2.0
 * (the "License"); you may not use this file except in compliance with
 * the License. You may obtain a copy of the License at
 *
 *    http://www.apache.org/licenses/LICENSE-2.0
 *
 * Unless required by applicable law or agreed to in writing, software
 * distributed under the License is distributed on an "AS IS" BASIS,
 * WITHOUT WARRANTIES OR CONDITIONS OF ANY KIND, either express or implied.
 * See the License for the specific language governing permissions and
 * limitations under the License.
 */

package org.apache.kafka.streams.kstream.internals.graph;

import java.util.Iterator;
import org.apache.kafka.common.utils.Bytes;
import org.apache.kafka.streams.kstream.internals.ConsumedInternal;
import org.apache.kafka.streams.kstream.internals.KTableSource;
import org.apache.kafka.streams.kstream.internals.MaterializedInternal;
import org.apache.kafka.streams.kstream.internals.KeyValueStoreMaterializer;
import org.apache.kafka.streams.processor.api.ProcessorSupplier;
import org.apache.kafka.streams.processor.internals.InternalTopologyBuilder;
import org.apache.kafka.streams.state.KeyValueStore;
import org.apache.kafka.streams.state.StoreBuilder;

import java.util.Collections;

/**
 * Used to represent either a KTable source or a GlobalKTable source. A boolean flag is used to indicate if this represents a GlobalKTable a {@link
 * org.apache.kafka.streams.kstream.GlobalKTable}
 */
public class TableSourceNode<K, V> extends SourceGraphNode<K, V> {

	private final MaterializedInternal<K, V, ?> materializedInternal;
	private final ProcessorParameters<K, V, ?, ?> processorParameters;
	private final String sourceName;
	private final boolean isGlobalKTable;
	private boolean shouldReuseSourceTopicForChangelog = false;

	private TableSourceNode(final String nodeName,
							final String sourceName,
							final String topic,
							final ConsumedInternal<K, V> consumedInternal,
							final MaterializedInternal<K, V, ?> materializedInternal,
							final ProcessorParameters<K, V, ?, ?> processorParameters,
							final boolean isGlobalKTable) {

        super(nodeName,
              Collections.singletonList(topic),
              consumedInternal);

        this.sourceName = sourceName;
        this.isGlobalKTable = isGlobalKTable;
        this.processorParameters = processorParameters;
        this.materializedInternal = materializedInternal;
    }


    public void reuseSourceTopicForChangeLog(final boolean shouldReuseSourceTopicForChangelog) {
        this.shouldReuseSourceTopicForChangelog = shouldReuseSourceTopicForChangelog;
    }

    @Override
    public String toString() {
        return "TableSourceNode{" +
               "materializedInternal=" + materializedInternal +
               ", processorParameters=" + processorParameters +
               ", sourceName='" + sourceName + '\'' +
               ", isGlobalKTable=" + isGlobalKTable +
               "} " + super.toString();
    }

    public static <K, V> TableSourceNodeBuilder<K, V> tableSourceNodeBuilder() {
        return new TableSourceNodeBuilder<>();
    }

    @Override
    @SuppressWarnings("unchecked")
    public void writeToTopology(final InternalTopologyBuilder topologyBuilder) {
<<<<<<< HEAD
		final String topicName = topicNames().iterator().next();
=======
        final String topicName;
        if (topicNames().isPresent()) {
            final Iterator<String> topicNames = topicNames().get().iterator();
            topicName = topicNames.next();
            if (topicNames.hasNext()) {
                throw new IllegalStateException("A table source node must have a single topic as input");
            }
        } else {
            throw new IllegalStateException("A table source node must have a single topic as input");
        }
>>>>>>> 15418db6

        final StoreBuilder<?> storeBuilder =
            new KeyValueStoreMaterializer<>((MaterializedInternal<K, V, KeyValueStore<Bytes, byte[]>>) materializedInternal).materialize();

        if (isGlobalKTable) {
<<<<<<< HEAD
			topologyBuilder.addGlobalStore(
					storeBuilder,
					sourceName,
					consumedInternal().timestampExtractor(),
					consumedInternal().keyDeserializer(),
					consumedInternal().valueDeserializer(),
					topicName,
					processorParameters.processorName(),
					(ProcessorSupplier<K, V, Void, Void>) processorParameters.processorSupplier()
			);
		} else {
			topologyBuilder.addSource(consumedInternal().offsetResetPolicy(),
					sourceName,
					consumedInternal().timestampExtractor(),
					consumedInternal().keyDeserializer(),
					consumedInternal().valueDeserializer(),
					topicName);

			topologyBuilder.addProcessor(processorParameters.processorName(), processorParameters.processorSupplier(), sourceName);

			// only add state store if the source KTable should be materialized
			final KTableSource<K, V> ktableSource = processorParameters.kTableSourceSupplier();
			if (ktableSource.materialized()) {
				topologyBuilder.addStateStore(storeBuilder, nodeName());

				if (shouldReuseSourceTopicForChangelog) {
					storeBuilder.withLoggingDisabled();
					topologyBuilder.connectSourceStoreAndTopic(storeBuilder.name(), topicName);
				}
			}
		}
=======
            topologyBuilder.addGlobalStore(
                storeBuilder,
                sourceName,
                consumedInternal().timestampExtractor(),
                consumedInternal().keyDeserializer(),
                consumedInternal().valueDeserializer(),
                topicName,
                processorParameters.processorName(),
                (ProcessorSupplier<K, V, Void, Void>) processorParameters.processorSupplier()
            );
        } else {
            topologyBuilder.addSource(consumedInternal().offsetResetPolicy(),
                                      sourceName,
                                      consumedInternal().timestampExtractor(),
                                      consumedInternal().keyDeserializer(),
                                      consumedInternal().valueDeserializer(),
                                      topicName);

            topologyBuilder.addProcessor(processorParameters.processorName(), processorParameters.processorSupplier(), sourceName);

            // only add state store if the source KTable should be materialized
            final KTableSource<K, V> tableSource = (KTableSource<K, V>) processorParameters.processorSupplier();
            if (tableSource.materialized()) {
                topologyBuilder.addStateStore(storeBuilder, nodeName());

                if (shouldReuseSourceTopicForChangelog) {
                    storeBuilder.withLoggingDisabled();
                    topologyBuilder.connectSourceStoreAndTopic(storeBuilder.name(), topicName);
                }
            }
        }
>>>>>>> 15418db6

    }

    public static final class TableSourceNodeBuilder<K, V> {

        private String nodeName;
        private String sourceName;
        private String topic;
        private ConsumedInternal<K, V> consumedInternal;
		private MaterializedInternal<K, V, ?> materializedInternal;
		private ProcessorParameters<K, V, ?, ?> processorParameters;
		private boolean isGlobalKTable = false;

        private TableSourceNodeBuilder() {
        }

        public TableSourceNodeBuilder<K, V> withSourceName(final String sourceName) {
            this.sourceName = sourceName;
            return this;
        }

        public TableSourceNodeBuilder<K, V> withTopic(final String topic) {
            this.topic = topic;
            return this;
        }

        public TableSourceNodeBuilder<K, V> withMaterializedInternal(final MaterializedInternal<K, V, ?> materializedInternal) {
            this.materializedInternal = materializedInternal;
            return this;
        }

        public TableSourceNodeBuilder<K, V> withConsumedInternal(final ConsumedInternal<K, V> consumedInternal) {
            this.consumedInternal = consumedInternal;
            return this;
        }

		public TableSourceNodeBuilder<K, V> withProcessorParameters(final ProcessorParameters<K, V, ?, ?> processorParameters) {
			this.processorParameters = processorParameters;
			return this;
		}

        public TableSourceNodeBuilder<K, V> withNodeName(final String nodeName) {
            this.nodeName = nodeName;
            return this;
        }

        public TableSourceNodeBuilder<K, V> isGlobalKTable(final boolean isGlobalKTable) {
            this.isGlobalKTable = isGlobalKTable;
            return this;
        }

        public TableSourceNode<K, V> build() {
            return new TableSourceNode<>(nodeName,
                                         sourceName,
                                         topic,
                                         consumedInternal,
                                         materializedInternal,
                                         processorParameters,
                                         isGlobalKTable);
        }
    }
}<|MERGE_RESOLUTION|>--- conflicted
+++ resolved
@@ -17,18 +17,18 @@
 
 package org.apache.kafka.streams.kstream.internals.graph;
 
-import java.util.Iterator;
 import org.apache.kafka.common.utils.Bytes;
 import org.apache.kafka.streams.kstream.internals.ConsumedInternal;
 import org.apache.kafka.streams.kstream.internals.KTableSource;
+import org.apache.kafka.streams.kstream.internals.KeyValueStoreMaterializer;
 import org.apache.kafka.streams.kstream.internals.MaterializedInternal;
-import org.apache.kafka.streams.kstream.internals.KeyValueStoreMaterializer;
 import org.apache.kafka.streams.processor.api.ProcessorSupplier;
 import org.apache.kafka.streams.processor.internals.InternalTopologyBuilder;
 import org.apache.kafka.streams.state.KeyValueStore;
 import org.apache.kafka.streams.state.StoreBuilder;
 
 import java.util.Collections;
+import java.util.Iterator;
 
 /**
  * Used to represent either a KTable source or a GlobalKTable source. A boolean flag is used to indicate if this represents a GlobalKTable a {@link
@@ -36,23 +36,15 @@
  */
 public class TableSourceNode<K, V> extends SourceGraphNode<K, V> {
 
-	private final MaterializedInternal<K, V, ?> materializedInternal;
-	private final ProcessorParameters<K, V, ?, ?> processorParameters;
-	private final String sourceName;
-	private final boolean isGlobalKTable;
-	private boolean shouldReuseSourceTopicForChangelog = false;
+    private final MaterializedInternal<K, V, ?> materializedInternal;
+    private final ProcessorParameters<K, V, ?, ?> processorParameters;
+    private final String sourceName;
+    private final boolean isGlobalKTable;
+    private boolean shouldReuseSourceTopicForChangelog = false;
 
-	private TableSourceNode(final String nodeName,
-							final String sourceName,
-							final String topic,
-							final ConsumedInternal<K, V> consumedInternal,
-							final MaterializedInternal<K, V, ?> materializedInternal,
-							final ProcessorParameters<K, V, ?, ?> processorParameters,
-							final boolean isGlobalKTable) {
+    private TableSourceNode(final String nodeName, final String sourceName, final String topic, final ConsumedInternal<K, V> consumedInternal, final MaterializedInternal<K, V, ?> materializedInternal, final ProcessorParameters<K, V, ?, ?> processorParameters, final boolean isGlobalKTable) {
 
-        super(nodeName,
-              Collections.singletonList(topic),
-              consumedInternal);
+        super(nodeName, Collections.singletonList(topic), consumedInternal);
 
         this.sourceName = sourceName;
         this.isGlobalKTable = isGlobalKTable;
@@ -82,9 +74,6 @@
     @Override
     @SuppressWarnings("unchecked")
     public void writeToTopology(final InternalTopologyBuilder topologyBuilder) {
-<<<<<<< HEAD
-		final String topicName = topicNames().iterator().next();
-=======
         final String topicName;
         if (topicNames().isPresent()) {
             final Iterator<String> topicNames = topicNames().get().iterator();
@@ -95,62 +84,13 @@
         } else {
             throw new IllegalStateException("A table source node must have a single topic as input");
         }
->>>>>>> 15418db6
 
-        final StoreBuilder<?> storeBuilder =
-            new KeyValueStoreMaterializer<>((MaterializedInternal<K, V, KeyValueStore<Bytes, byte[]>>) materializedInternal).materialize();
+        final StoreBuilder<?> storeBuilder = new KeyValueStoreMaterializer<>((MaterializedInternal<K, V, KeyValueStore<Bytes, byte[]>>) materializedInternal).materialize();
 
         if (isGlobalKTable) {
-<<<<<<< HEAD
-			topologyBuilder.addGlobalStore(
-					storeBuilder,
-					sourceName,
-					consumedInternal().timestampExtractor(),
-					consumedInternal().keyDeserializer(),
-					consumedInternal().valueDeserializer(),
-					topicName,
-					processorParameters.processorName(),
-					(ProcessorSupplier<K, V, Void, Void>) processorParameters.processorSupplier()
-			);
-		} else {
-			topologyBuilder.addSource(consumedInternal().offsetResetPolicy(),
-					sourceName,
-					consumedInternal().timestampExtractor(),
-					consumedInternal().keyDeserializer(),
-					consumedInternal().valueDeserializer(),
-					topicName);
-
-			topologyBuilder.addProcessor(processorParameters.processorName(), processorParameters.processorSupplier(), sourceName);
-
-			// only add state store if the source KTable should be materialized
-			final KTableSource<K, V> ktableSource = processorParameters.kTableSourceSupplier();
-			if (ktableSource.materialized()) {
-				topologyBuilder.addStateStore(storeBuilder, nodeName());
-
-				if (shouldReuseSourceTopicForChangelog) {
-					storeBuilder.withLoggingDisabled();
-					topologyBuilder.connectSourceStoreAndTopic(storeBuilder.name(), topicName);
-				}
-			}
-		}
-=======
-            topologyBuilder.addGlobalStore(
-                storeBuilder,
-                sourceName,
-                consumedInternal().timestampExtractor(),
-                consumedInternal().keyDeserializer(),
-                consumedInternal().valueDeserializer(),
-                topicName,
-                processorParameters.processorName(),
-                (ProcessorSupplier<K, V, Void, Void>) processorParameters.processorSupplier()
-            );
+            topologyBuilder.addGlobalStore(storeBuilder, sourceName, consumedInternal().timestampExtractor(), consumedInternal().keyDeserializer(), consumedInternal().valueDeserializer(), topicName, processorParameters.processorName(), (ProcessorSupplier<K, V, Void, Void>) processorParameters.processorSupplier());
         } else {
-            topologyBuilder.addSource(consumedInternal().offsetResetPolicy(),
-                                      sourceName,
-                                      consumedInternal().timestampExtractor(),
-                                      consumedInternal().keyDeserializer(),
-                                      consumedInternal().valueDeserializer(),
-                                      topicName);
+            topologyBuilder.addSource(consumedInternal().offsetResetPolicy(), sourceName, consumedInternal().timestampExtractor(), consumedInternal().keyDeserializer(), consumedInternal().valueDeserializer(), topicName);
 
             topologyBuilder.addProcessor(processorParameters.processorName(), processorParameters.processorSupplier(), sourceName);
 
@@ -165,7 +105,6 @@
                 }
             }
         }
->>>>>>> 15418db6
 
     }
 
@@ -175,9 +114,9 @@
         private String sourceName;
         private String topic;
         private ConsumedInternal<K, V> consumedInternal;
-		private MaterializedInternal<K, V, ?> materializedInternal;
-		private ProcessorParameters<K, V, ?, ?> processorParameters;
-		private boolean isGlobalKTable = false;
+        private MaterializedInternal<K, V, ?> materializedInternal;
+        private ProcessorParameters<K, V, ?, ?> processorParameters;
+        private boolean isGlobalKTable = false;
 
         private TableSourceNodeBuilder() {
         }
@@ -202,10 +141,10 @@
             return this;
         }
 
-		public TableSourceNodeBuilder<K, V> withProcessorParameters(final ProcessorParameters<K, V, ?, ?> processorParameters) {
-			this.processorParameters = processorParameters;
-			return this;
-		}
+        public TableSourceNodeBuilder<K, V> withProcessorParameters(final ProcessorParameters<K, V, ?, ?> processorParameters) {
+            this.processorParameters = processorParameters;
+            return this;
+        }
 
         public TableSourceNodeBuilder<K, V> withNodeName(final String nodeName) {
             this.nodeName = nodeName;
@@ -218,12 +157,7 @@
         }
 
         public TableSourceNode<K, V> build() {
-            return new TableSourceNode<>(nodeName,
-                                         sourceName,
-                                         topic,
-                                         consumedInternal,
-                                         materializedInternal,
-                                         processorParameters,
+            return new TableSourceNode<>(nodeName, sourceName, topic, consumedInternal, materializedInternal, processorParameters,
                                          isGlobalKTable);
         }
     }
