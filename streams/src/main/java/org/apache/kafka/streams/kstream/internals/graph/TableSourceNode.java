/*
 * Licensed to the Apache Software Foundation (ASF) under one or more
 * contributor license agreements. See the NOTICE file distributed with
 * this work for additional information regarding copyright ownership.
 * The ASF licenses this file to You under the Apache License, Version 2.0
 * (the "License"); you may not use this file except in compliance with
 * the License. You may obtain a copy of the License at
 *
 *    http://www.apache.org/licenses/LICENSE-2.0
 *
 * Unless required by applicable law or agreed to in writing, software
 * distributed under the License is distributed on an "AS IS" BASIS,
 * WITHOUT WARRANTIES OR CONDITIONS OF ANY KIND, either express or implied.
 * See the License for the specific language governing permissions and
 * limitations under the License.
 */

package org.apache.kafka.streams.kstream.internals.graph;

<<<<<<< HEAD
import org.apache.kafka.common.utils.Bytes;
import org.apache.kafka.streams.kstream.internals.ConsumedInternal;
import org.apache.kafka.streams.kstream.internals.KTableSource;
import org.apache.kafka.streams.kstream.internals.KeyValueStoreMaterializer;
import org.apache.kafka.streams.kstream.internals.MaterializedInternal;
=======
import org.apache.kafka.streams.kstream.internals.ConsumedInternal;
import org.apache.kafka.streams.kstream.internals.KTableSource;
>>>>>>> 9494bebe
import org.apache.kafka.streams.processor.api.ProcessorSupplier;
import org.apache.kafka.streams.processor.internals.InternalTopologyBuilder;

import java.util.Collections;
import java.util.Iterator;

/**
 * Used to represent either a KTable source or a GlobalKTable source. A boolean flag is used to indicate if this represents a GlobalKTable a {@link
 * org.apache.kafka.streams.kstream.GlobalKTable}
 */
public class TableSourceNode<K, V> extends SourceGraphNode<K, V> {

    private final ProcessorParameters<K, V, ?, ?> processorParameters;
    private final String sourceName;
    private final boolean isGlobalKTable;
    private boolean shouldReuseSourceTopicForChangelog = false;

<<<<<<< HEAD
    private TableSourceNode(final String nodeName, final String sourceName, final String topic, final ConsumedInternal<K, V> consumedInternal, final MaterializedInternal<K, V, ?> materializedInternal, final ProcessorParameters<K, V, ?, ?> processorParameters, final boolean isGlobalKTable) {
=======
    private TableSourceNode(final String nodeName,
                            final String sourceName,
                            final String topic,
                            final ConsumedInternal<K, V> consumedInternal,
                            final ProcessorParameters<K, V, ?, ?> processorParameters,
                            final boolean isGlobalKTable) {
>>>>>>> 9494bebe

        super(nodeName, Collections.singletonList(topic), consumedInternal);

        this.sourceName = sourceName;
        this.isGlobalKTable = isGlobalKTable;
        this.processorParameters = processorParameters;
    }


    public void reuseSourceTopicForChangeLog(final boolean shouldReuseSourceTopicForChangelog) {
        this.shouldReuseSourceTopicForChangelog = shouldReuseSourceTopicForChangelog;
    }

    @Override
    public String toString() {
        return "TableSourceNode{" +
               ", processorParameters=" + processorParameters +
               ", sourceName='" + sourceName + '\'' +
               ", isGlobalKTable=" + isGlobalKTable +
               "} " + super.toString();
    }

    public static <K, V> TableSourceNodeBuilder<K, V> tableSourceNodeBuilder() {
        return new TableSourceNodeBuilder<>();
    }

    @Override
    @SuppressWarnings("unchecked")
    public void writeToTopology(final InternalTopologyBuilder topologyBuilder) {
        final String topicName;
        if (topicNames().isPresent()) {
            final Iterator<String> topicNames = topicNames().get().iterator();
            topicName = topicNames.next();
            if (topicNames.hasNext()) {
                throw new IllegalStateException("A table source node must have a single topic as input");
            }
        } else {
            throw new IllegalStateException("A table source node must have a single topic as input");
        }

<<<<<<< HEAD
        final StoreBuilder<?> storeBuilder = new KeyValueStoreMaterializer<>((MaterializedInternal<K, V, KeyValueStore<Bytes, byte[]>>) materializedInternal).materialize();

        if (isGlobalKTable) {
            topologyBuilder.addGlobalStore(storeBuilder, sourceName, consumedInternal().timestampExtractor(), consumedInternal().keyDeserializer(), consumedInternal().valueDeserializer(), topicName, processorParameters.processorName(), (ProcessorSupplier<K, V, Void, Void>) processorParameters.processorSupplier());
=======
        if (isGlobalKTable) {
            topologyBuilder.addGlobalStore(
                sourceName,
                consumedInternal().timestampExtractor(),
                consumedInternal().keyDeserializer(),
                consumedInternal().valueDeserializer(),
                topicName,
                processorParameters.processorName(),
                (ProcessorSupplier<K, V, Void, Void>) processorParameters.processorSupplier(),
                false
            );
>>>>>>> 9494bebe
        } else {
            topologyBuilder.addSource(consumedInternal().offsetResetPolicy(), sourceName, consumedInternal().timestampExtractor(), consumedInternal().keyDeserializer(), consumedInternal().valueDeserializer(), topicName);

            processorParameters.addProcessorTo(topologyBuilder, sourceName);

            // if the KTableSource should not be materialized, stores will be null or empty
            final KTableSource<K, V> tableSource = (KTableSource<K, V>) processorParameters.processorSupplier();
            if (tableSource.stores() != null) {
                if (shouldReuseSourceTopicForChangelog) {
                    // TODO: rewrite this part to use Topology.addReadOnlyStateStore() instead
                    // should allow to move off using `InternalTopologyBuilder` in favor of the public `Topology` API
                    tableSource.stores().forEach(store -> {
                        // connect the source topic as (read-only) changelog topic for fault-tolerance
                        store.withLoggingDisabled();
                        topologyBuilder.connectSourceStoreAndTopic(store.name(), topicName);
                    });
                }
            }
        }

    }

    public static final class TableSourceNodeBuilder<K, V> {

        private String nodeName;
        private String sourceName;
        private String topic;
        private ConsumedInternal<K, V> consumedInternal;
        private ProcessorParameters<K, V, ?, ?> processorParameters;
        private boolean isGlobalKTable = false;

        private TableSourceNodeBuilder() {
        }

        public TableSourceNodeBuilder<K, V> withSourceName(final String sourceName) {
            this.sourceName = sourceName;
            return this;
        }

        public TableSourceNodeBuilder<K, V> withTopic(final String topic) {
            this.topic = topic;
            return this;
        }

        public TableSourceNodeBuilder<K, V> withConsumedInternal(final ConsumedInternal<K, V> consumedInternal) {
            this.consumedInternal = consumedInternal;
            return this;
        }

        public TableSourceNodeBuilder<K, V> withProcessorParameters(final ProcessorParameters<K, V, ?, ?> processorParameters) {
            this.processorParameters = processorParameters;
            return this;
        }

        public TableSourceNodeBuilder<K, V> withNodeName(final String nodeName) {
            this.nodeName = nodeName;
            return this;
        }

        public TableSourceNodeBuilder<K, V> isGlobalKTable(final boolean isGlobalKTable) {
            this.isGlobalKTable = isGlobalKTable;
            return this;
        }

        public TableSourceNode<K, V> build() {
<<<<<<< HEAD
            return new TableSourceNode<>(nodeName, sourceName, topic, consumedInternal, materializedInternal, processorParameters,
=======
            return new TableSourceNode<>(nodeName,
                                         sourceName,
                                         topic,
                                         consumedInternal,
                                         processorParameters,
>>>>>>> 9494bebe
                                         isGlobalKTable);
        }
    }
}<|MERGE_RESOLUTION|>--- conflicted
+++ resolved
@@ -17,16 +17,8 @@
 
 package org.apache.kafka.streams.kstream.internals.graph;
 
-<<<<<<< HEAD
-import org.apache.kafka.common.utils.Bytes;
 import org.apache.kafka.streams.kstream.internals.ConsumedInternal;
 import org.apache.kafka.streams.kstream.internals.KTableSource;
-import org.apache.kafka.streams.kstream.internals.KeyValueStoreMaterializer;
-import org.apache.kafka.streams.kstream.internals.MaterializedInternal;
-=======
-import org.apache.kafka.streams.kstream.internals.ConsumedInternal;
-import org.apache.kafka.streams.kstream.internals.KTableSource;
->>>>>>> 9494bebe
 import org.apache.kafka.streams.processor.api.ProcessorSupplier;
 import org.apache.kafka.streams.processor.internals.InternalTopologyBuilder;
 
@@ -44,18 +36,16 @@
     private final boolean isGlobalKTable;
     private boolean shouldReuseSourceTopicForChangelog = false;
 
-<<<<<<< HEAD
-    private TableSourceNode(final String nodeName, final String sourceName, final String topic, final ConsumedInternal<K, V> consumedInternal, final MaterializedInternal<K, V, ?> materializedInternal, final ProcessorParameters<K, V, ?, ?> processorParameters, final boolean isGlobalKTable) {
-=======
     private TableSourceNode(final String nodeName,
                             final String sourceName,
                             final String topic,
                             final ConsumedInternal<K, V> consumedInternal,
                             final ProcessorParameters<K, V, ?, ?> processorParameters,
                             final boolean isGlobalKTable) {
->>>>>>> 9494bebe
 
-        super(nodeName, Collections.singletonList(topic), consumedInternal);
+        super(nodeName,
+              Collections.singletonList(topic),
+              consumedInternal);
 
         this.sourceName = sourceName;
         this.isGlobalKTable = isGlobalKTable;
@@ -94,12 +84,6 @@
             throw new IllegalStateException("A table source node must have a single topic as input");
         }
 
-<<<<<<< HEAD
-        final StoreBuilder<?> storeBuilder = new KeyValueStoreMaterializer<>((MaterializedInternal<K, V, KeyValueStore<Bytes, byte[]>>) materializedInternal).materialize();
-
-        if (isGlobalKTable) {
-            topologyBuilder.addGlobalStore(storeBuilder, sourceName, consumedInternal().timestampExtractor(), consumedInternal().keyDeserializer(), consumedInternal().valueDeserializer(), topicName, processorParameters.processorName(), (ProcessorSupplier<K, V, Void, Void>) processorParameters.processorSupplier());
-=======
         if (isGlobalKTable) {
             topologyBuilder.addGlobalStore(
                 sourceName,
@@ -111,9 +95,13 @@
                 (ProcessorSupplier<K, V, Void, Void>) processorParameters.processorSupplier(),
                 false
             );
->>>>>>> 9494bebe
         } else {
-            topologyBuilder.addSource(consumedInternal().offsetResetPolicy(), sourceName, consumedInternal().timestampExtractor(), consumedInternal().keyDeserializer(), consumedInternal().valueDeserializer(), topicName);
+            topologyBuilder.addSource(consumedInternal().offsetResetPolicy(),
+                                      sourceName,
+                                      consumedInternal().timestampExtractor(),
+                                      consumedInternal().keyDeserializer(),
+                                      consumedInternal().valueDeserializer(),
+                                      topicName);
 
             processorParameters.addProcessorTo(topologyBuilder, sourceName);
 
@@ -177,15 +165,11 @@
         }
 
         public TableSourceNode<K, V> build() {
-<<<<<<< HEAD
-            return new TableSourceNode<>(nodeName, sourceName, topic, consumedInternal, materializedInternal, processorParameters,
-=======
             return new TableSourceNode<>(nodeName,
                                          sourceName,
                                          topic,
                                          consumedInternal,
                                          processorParameters,
->>>>>>> 9494bebe
                                          isGlobalKTable);
         }
     }
