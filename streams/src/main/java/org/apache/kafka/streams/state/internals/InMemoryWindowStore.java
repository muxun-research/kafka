--- conflicted
+++ resolved
@@ -32,11 +32,7 @@
 import org.apache.kafka.streams.processor.internals.StoreToProcessorContextAdapter;
 import org.apache.kafka.streams.processor.internals.metrics.StreamsMetricsImpl;
 import org.apache.kafka.streams.processor.internals.metrics.TaskMetrics;
-import org.apache.kafka.streams.query.Position;
-import org.apache.kafka.streams.query.PositionBound;
-import org.apache.kafka.streams.query.Query;
-import org.apache.kafka.streams.query.QueryConfig;
-import org.apache.kafka.streams.query.QueryResult;
+import org.apache.kafka.streams.query.*;
 import org.apache.kafka.streams.state.KeyValueIterator;
 import org.apache.kafka.streams.state.WindowStore;
 import org.apache.kafka.streams.state.WindowStoreIterator;
@@ -44,11 +40,7 @@
 import org.slf4j.LoggerFactory;
 
 import java.nio.ByteBuffer;
-import java.util.Iterator;
-import java.util.Map;
-import java.util.NoSuchElementException;
-import java.util.Objects;
-import java.util.Set;
+import java.util.*;
 import java.util.concurrent.ConcurrentHashMap;
 import java.util.concurrent.ConcurrentNavigableMap;
 import java.util.concurrent.ConcurrentSkipListMap;
@@ -63,63 +55,6 @@
     private static final Logger LOG = LoggerFactory.getLogger(InMemoryWindowStore.class);
     private static final int SEQNUM_SIZE = 4;
 
-<<<<<<< HEAD
-	private final String name;
-	private final String metricScope;
-	private final long retentionPeriod;
-	private final long windowSize;
-	private final boolean retainDuplicates;
-
-	private final ConcurrentNavigableMap<Long, ConcurrentNavigableMap<Bytes, byte[]>> segmentMap = new ConcurrentSkipListMap<>();
-	private final Set<InMemoryWindowStoreIteratorWrapper> openIterators = ConcurrentHashMap.newKeySet();
-
-	private ProcessorContext context;
-	private Sensor expiredRecordSensor;
-	private int seqnum = 0;
-	private long observedStreamTime = ConsumerRecord.NO_TIMESTAMP;
-
-	private volatile boolean open = false;
-
-	public InMemoryWindowStore(final String name,
-							   final long retentionPeriod,
-							   final long windowSize,
-							   final boolean retainDuplicates,
-							   final String metricScope) {
-		this.name = name;
-		this.retentionPeriod = retentionPeriod;
-		this.windowSize = windowSize;
-		this.retainDuplicates = retainDuplicates;
-		this.metricScope = metricScope;
-	}
-
-	@Override
-	public String name() {
-		return name;
-    }
-
-	@Deprecated
-	@Override
-	public void init(final ProcessorContext context, final StateStore root) {
-		this.context = context;
-
-		final StreamsMetricsImpl metrics = ProcessorContextUtils.getMetricsImpl(context);
-		final String threadId = Thread.currentThread().getName();
-		final String taskName = context.taskId().toString();
-		expiredRecordSensor = TaskMetrics.droppedRecordsSensorOrExpiredWindowRecordDropSensor(
-				threadId,
-				taskName,
-				metricScope,
-				name,
-				metrics
-		);
-
-		if (root != null) {
-			context.register(root, (key, value) ->
-					put(Bytes.wrap(extractStoreKeyBytes(key)), value, extractStoreTimestamp(key)));
-		}
-		open = true;
-	}
-=======
     private final String name;
     private final String metricScope;
     private final long retentionPeriod;
@@ -139,11 +74,7 @@
     private final Position position;
     private StateStoreContext stateStoreContext;
 
-    public InMemoryWindowStore(final String name,
-                               final long retentionPeriod,
-                               final long windowSize,
-                               final boolean retainDuplicates,
-                               final String metricScope) {
+    public InMemoryWindowStore(final String name, final long retentionPeriod, final long windowSize, final boolean retainDuplicates, final String metricScope) {
         this.name = name;
         this.retentionPeriod = retentionPeriod;
         this.windowSize = windowSize;
@@ -165,43 +96,22 @@
         final StreamsMetricsImpl metrics = ProcessorContextUtils.getMetricsImpl(context);
         final String threadId = Thread.currentThread().getName();
         final String taskName = context.taskId().toString();
-        expiredRecordSensor = TaskMetrics.droppedRecordsSensor(
-            threadId,
-            taskName,
-            metrics
-        );
+        expiredRecordSensor = TaskMetrics.droppedRecordsSensor(threadId, taskName, metrics);
 
         if (root != null) {
-            final boolean consistencyEnabled = StreamsConfig.InternalConfig.getBoolean(
-                context.appConfigs(),
-                IQ_CONSISTENCY_OFFSET_VECTOR_ENABLED,
-                false
-            );
-            context.register(
-                root,
-                (RecordBatchingStateRestoreCallback) records -> {
-                    for (final ConsumerRecord<byte[], byte[]> record : records) {
-                        put(
-                            Bytes.wrap(extractStoreKeyBytes(record.key())),
-                            record.value(),
-                            extractStoreTimestamp(record.key())
-                        );
-                        ChangelogRecordDeserializationHelper.applyChecksAndUpdatePosition(
-                            record,
-                            consistencyEnabled,
-                            position
-                        );
-                    }
+            final boolean consistencyEnabled = StreamsConfig.InternalConfig.getBoolean(context.appConfigs(), IQ_CONSISTENCY_OFFSET_VECTOR_ENABLED, false);
+            context.register(root, (RecordBatchingStateRestoreCallback) records -> {
+                for (final ConsumerRecord<byte[], byte[]> record : records) {
+                    put(Bytes.wrap(extractStoreKeyBytes(record.key())), record.value(), extractStoreTimestamp(record.key()));
+                    ChangelogRecordDeserializationHelper.applyChecksAndUpdatePosition(record, consistencyEnabled, position);
                 }
-            );
+            });
         }
         open = true;
     }
->>>>>>> 15418db6
-
-    @Override
-    public void init(final StateStoreContext context,
-                     final StateStore root) {
+
+    @Override
+    public void init(final StateStoreContext context, final StateStore root) {
         this.stateStoreContext = context;
         init(StoreToProcessorContextAdapter.adapt(context), root);
     }
@@ -217,29 +127,24 @@
         observedStreamTime = Math.max(observedStreamTime, windowStartTimestamp);
 
         if (windowStartTimestamp <= observedStreamTime - retentionPeriod) {
-<<<<<<< HEAD
-			expiredRecordSensor.record(1.0d, ProcessorContextUtils.currentSystemTime(context));
-			LOG.warn("Skipping record for expired segment.");
-=======
             expiredRecordSensor.record(1.0d, context.currentSystemTimeMs());
             LOG.warn("Skipping record for expired segment.");
->>>>>>> 15418db6
         } else {
-			if (value != null) {
-				maybeUpdateSeqnumForDups();
-				final Bytes keyBytes = retainDuplicates ? wrapForDups(key, seqnum) : key;
-				segmentMap.computeIfAbsent(windowStartTimestamp, t -> new ConcurrentSkipListMap<>());
-				segmentMap.get(windowStartTimestamp).put(keyBytes, value);
-			} else if (!retainDuplicates) {
-				// Skip if value is null and duplicates are allowed since this delete is a no-op
-				segmentMap.computeIfPresent(windowStartTimestamp, (t, kvMap) -> {
-					kvMap.remove(key);
-					if (kvMap.isEmpty()) {
-						segmentMap.remove(windowStartTimestamp);
-					}
-					return kvMap;
-				});
-			}
+            if (value != null) {
+                maybeUpdateSeqnumForDups();
+                final Bytes keyBytes = retainDuplicates ? wrapForDups(key, seqnum) : key;
+                segmentMap.computeIfAbsent(windowStartTimestamp, t -> new ConcurrentSkipListMap<>());
+                segmentMap.get(windowStartTimestamp).put(keyBytes, value);
+            } else if (!retainDuplicates) {
+                // Skip if value is null and duplicates are allowed since this delete is a no-op
+                segmentMap.computeIfPresent(windowStartTimestamp, (t, kvMap) -> {
+                    kvMap.remove(key);
+                    if (kvMap.isEmpty()) {
+                        segmentMap.remove(windowStartTimestamp);
+                    }
+                    return kvMap;
+                });
+            }
         }
 
         StoreQueryUtils.updatePosition(position, stateStoreContext);
@@ -259,189 +164,6 @@
         if (kvMap == null) {
             return null;
         } else {
-<<<<<<< HEAD
-			return kvMap.get(key);
-		}
-	}
-
-	@Deprecated
-	@Override
-	public WindowStoreIterator<byte[]> fetch(final Bytes key, final long timeFrom, final long timeTo) {
-		return fetch(key, timeFrom, timeTo, true);
-	}
-
-	@Override
-	public WindowStoreIterator<byte[]> backwardFetch(final Bytes key, final long timeFrom, final long timeTo) {
-		return fetch(key, timeFrom, timeTo, false);
-	}
-
-	WindowStoreIterator<byte[]> fetch(final Bytes key, final long timeFrom, final long timeTo, final boolean forward) {
-		Objects.requireNonNull(key, "key cannot be null");
-
-		removeExpiredSegments();
-
-		// add one b/c records expire exactly retentionPeriod ms after created
-		final long minTime = Math.max(timeFrom, observedStreamTime - retentionPeriod + 1);
-
-		if (timeTo < minTime) {
-			return WrappedInMemoryWindowStoreIterator.emptyIterator();
-		}
-
-		if (forward) {
-			return registerNewWindowStoreIterator(
-					key,
-					segmentMap.subMap(minTime, true, timeTo, true)
-							.entrySet().iterator(),
-					true
-			);
-		} else {
-			return registerNewWindowStoreIterator(
-					key,
-					segmentMap.subMap(minTime, true, timeTo, true)
-							.descendingMap().entrySet().iterator(),
-					false
-			);
-		}
-	}
-
-	@Deprecated
-	@Override
-	public KeyValueIterator<Windowed<Bytes>, byte[]> fetch(final Bytes keyFrom,
-														   final Bytes keyTo,
-														   final long timeFrom,
-														   final long timeTo) {
-		return fetch(keyFrom, keyTo, timeFrom, timeTo, true);
-	}
-
-	@Override
-	public KeyValueIterator<Windowed<Bytes>, byte[]> backwardFetch(final Bytes keyFrom,
-																   final Bytes keyTo,
-																   final long timeFrom,
-																   final long timeTo) {
-		return fetch(keyFrom, keyTo, timeFrom, timeTo, false);
-	}
-
-	KeyValueIterator<Windowed<Bytes>, byte[]> fetch(final Bytes from,
-													final Bytes to,
-													final long timeFrom,
-													final long timeTo,
-													final boolean forward) {
-		Objects.requireNonNull(from, "from key cannot be null");
-		Objects.requireNonNull(to, "to key cannot be null");
-
-		removeExpiredSegments();
-
-		if (from.compareTo(to) > 0) {
-			LOG.warn("Returning empty iterator for fetch with invalid key range: from > to. " +
-					"This may be due to range arguments set in the wrong order, " +
-					"or serdes that don't preserve ordering when lexicographically comparing the serialized bytes. " +
-					"Note that the built-in numerical serdes do not follow this for negative numbers");
-			return KeyValueIterators.emptyIterator();
-		}
-
-		// add one b/c records expire exactly retentionPeriod ms after created
-		final long minTime = Math.max(timeFrom, observedStreamTime - retentionPeriod + 1);
-
-		if (timeTo < minTime) {
-			return KeyValueIterators.emptyIterator();
-		}
-
-		if (forward) {
-			return registerNewWindowedKeyValueIterator(
-					from,
-					to,
-					segmentMap.subMap(minTime, true, timeTo, true)
-							.entrySet().iterator(),
-					true
-			);
-		} else {
-			return registerNewWindowedKeyValueIterator(
-					from,
-					to,
-					segmentMap.subMap(minTime, true, timeTo, true)
-							.descendingMap().entrySet().iterator(),
-					false
-			);
-		}
-	}
-
-	@Deprecated
-	@Override
-	public KeyValueIterator<Windowed<Bytes>, byte[]> fetchAll(final long timeFrom, final long timeTo) {
-		return fetchAll(timeFrom, timeTo, true);
-	}
-
-	@Override
-	public KeyValueIterator<Windowed<Bytes>, byte[]> backwardFetchAll(final long timeFrom, final long timeTo) {
-		return fetchAll(timeFrom, timeTo, false);
-	}
-
-	KeyValueIterator<Windowed<Bytes>, byte[]> fetchAll(final long timeFrom, final long timeTo, final boolean forward) {
-		removeExpiredSegments();
-
-		// add one b/c records expire exactly retentionPeriod ms after created
-		final long minTime = Math.max(timeFrom, observedStreamTime - retentionPeriod + 1);
-
-		if (timeTo < minTime) {
-			return KeyValueIterators.emptyIterator();
-		}
-
-		if (forward) {
-			return registerNewWindowedKeyValueIterator(
-					null,
-					null,
-					segmentMap.subMap(minTime, true, timeTo, true)
-							.entrySet().iterator(),
-					true
-			);
-		} else {
-			return registerNewWindowedKeyValueIterator(
-					null,
-					null,
-					segmentMap.subMap(minTime, true, timeTo, true)
-							.descendingMap().entrySet().iterator(),
-					false
-			);
-		}
-	}
-
-	@Override
-	public KeyValueIterator<Windowed<Bytes>, byte[]> all() {
-		removeExpiredSegments();
-
-		final long minTime = observedStreamTime - retentionPeriod;
-
-		return registerNewWindowedKeyValueIterator(
-				null,
-				null,
-				segmentMap.tailMap(minTime, false).entrySet().iterator(),
-				true
-		);
-	}
-
-	@Override
-	public KeyValueIterator<Windowed<Bytes>, byte[]> backwardAll() {
-		removeExpiredSegments();
-
-		final long minTime = observedStreamTime - retentionPeriod;
-
-		return registerNewWindowedKeyValueIterator(
-				null,
-				null,
-				segmentMap.tailMap(minTime, false).descendingMap().entrySet().iterator(),
-				false
-		);
-	}
-
-	@Override
-	public boolean persistent() {
-		return false;
-	}
-
-	@Override
-	public boolean isOpen() {
-		return open;
-=======
             return kvMap.get(key);
         }
     }
@@ -470,51 +192,28 @@
         }
 
         if (forward) {
-            return registerNewWindowStoreIterator(
-                key,
-                segmentMap.subMap(minTime, true, timeTo, true)
-                    .entrySet().iterator(),
-                true
-            );
+            return registerNewWindowStoreIterator(key, segmentMap.subMap(minTime, true, timeTo, true).entrySet().iterator(), true);
         } else {
-            return registerNewWindowStoreIterator(
-                key,
-                segmentMap.subMap(minTime, true, timeTo, true)
-                    .descendingMap().entrySet().iterator(),
-                false
-            );
+            return registerNewWindowStoreIterator(key, segmentMap.subMap(minTime, true, timeTo, true).descendingMap().entrySet().iterator(), false);
         }
     }
 
     @Deprecated
     @Override
-    public KeyValueIterator<Windowed<Bytes>, byte[]> fetch(final Bytes keyFrom,
-                                                           final Bytes keyTo,
-                                                           final long timeFrom,
-                                                           final long timeTo) {
+    public KeyValueIterator<Windowed<Bytes>, byte[]> fetch(final Bytes keyFrom, final Bytes keyTo, final long timeFrom, final long timeTo) {
         return fetch(keyFrom, keyTo, timeFrom, timeTo, true);
     }
 
     @Override
-    public KeyValueIterator<Windowed<Bytes>, byte[]> backwardFetch(final Bytes keyFrom,
-                                                                   final Bytes keyTo,
-                                                                   final long timeFrom,
-                                                                   final long timeTo) {
+    public KeyValueIterator<Windowed<Bytes>, byte[]> backwardFetch(final Bytes keyFrom, final Bytes keyTo, final long timeFrom, final long timeTo) {
         return fetch(keyFrom, keyTo, timeFrom, timeTo, false);
     }
 
-    KeyValueIterator<Windowed<Bytes>, byte[]> fetch(final Bytes from,
-                                                    final Bytes to,
-                                                    final long timeFrom,
-                                                    final long timeTo,
-                                                    final boolean forward) {
+    KeyValueIterator<Windowed<Bytes>, byte[]> fetch(final Bytes from, final Bytes to, final long timeFrom, final long timeTo, final boolean forward) {
         removeExpiredSegments();
 
         if (from != null && to != null && from.compareTo(to) > 0) {
-            LOG.warn("Returning empty iterator for fetch with invalid key range: from > to. " +
-                "This may be due to range arguments set in the wrong order, " +
-                "or serdes that don't preserve ordering when lexicographically comparing the serialized bytes. " +
-                "Note that the built-in numerical serdes do not follow this for negative numbers");
+            LOG.warn("Returning empty iterator for fetch with invalid key range: from > to. " + "This may be due to range arguments set in the wrong order, " + "or serdes that don't preserve ordering when lexicographically comparing the serialized bytes. " + "Note that the built-in numerical serdes do not follow this for negative numbers");
             return KeyValueIterators.emptyIterator();
         }
 
@@ -526,21 +225,9 @@
         }
 
         if (forward) {
-            return registerNewWindowedKeyValueIterator(
-                from,
-                to,
-                segmentMap.subMap(minTime, true, timeTo, true)
-                    .entrySet().iterator(),
-                true
-            );
+            return registerNewWindowedKeyValueIterator(from, to, segmentMap.subMap(minTime, true, timeTo, true).entrySet().iterator(), true);
         } else {
-            return registerNewWindowedKeyValueIterator(
-                from,
-                to,
-                segmentMap.subMap(minTime, true, timeTo, true)
-                    .descendingMap().entrySet().iterator(),
-                false
-            );
+            return registerNewWindowedKeyValueIterator(from, to, segmentMap.subMap(minTime, true, timeTo, true).descendingMap().entrySet().iterator(), false);
         }
     }
 
@@ -566,21 +253,9 @@
         }
 
         if (forward) {
-            return registerNewWindowedKeyValueIterator(
-                null,
-                null,
-                segmentMap.subMap(minTime, true, timeTo, true)
-                    .entrySet().iterator(),
-                true
-            );
+            return registerNewWindowedKeyValueIterator(null, null, segmentMap.subMap(minTime, true, timeTo, true).entrySet().iterator(), true);
         } else {
-            return registerNewWindowedKeyValueIterator(
-                null,
-                null,
-                segmentMap.subMap(minTime, true, timeTo, true)
-                    .descendingMap().entrySet().iterator(),
-                false
-            );
+            return registerNewWindowedKeyValueIterator(null, null, segmentMap.subMap(minTime, true, timeTo, true).descendingMap().entrySet().iterator(), false);
         }
     }
 
@@ -590,12 +265,7 @@
 
         final long minTime = observedStreamTime - retentionPeriod;
 
-        return registerNewWindowedKeyValueIterator(
-            null,
-            null,
-            segmentMap.tailMap(minTime, false).entrySet().iterator(),
-            true
-        );
+        return registerNewWindowedKeyValueIterator(null, null, segmentMap.tailMap(minTime, false).entrySet().iterator(), true);
     }
 
     @Override
@@ -604,12 +274,7 @@
 
         final long minTime = observedStreamTime - retentionPeriod;
 
-        return registerNewWindowedKeyValueIterator(
-            null,
-            null,
-            segmentMap.tailMap(minTime, false).descendingMap().entrySet().iterator(),
-            false
-        );
+        return registerNewWindowedKeyValueIterator(null, null, segmentMap.tailMap(minTime, false).descendingMap().entrySet().iterator(), false);
     }
 
     @Override
@@ -620,22 +285,12 @@
     @Override
     public boolean isOpen() {
         return open;
->>>>>>> 15418db6
-    }
-
-    @Override
-    public <R> QueryResult<R> query(final Query<R> query,
-                                    final PositionBound positionBound,
-                                    final QueryConfig config) {
-
-        return StoreQueryUtils.handleBasicQueries(
-            query,
-            positionBound,
-            config,
-            this,
-            position,
-            stateStoreContext
-        );
+    }
+
+    @Override
+    public <R> QueryResult<R> query(final Query<R> query, final PositionBound positionBound, final QueryConfig config) {
+
+        return StoreQueryUtils.handleBasicQueries(query, positionBound, config, this, position, stateStoreContext);
     }
 
     @Override
@@ -679,71 +334,26 @@
     }
 
     private static Bytes getKey(final Bytes keyBytes) {
-		final byte[] bytes = new byte[keyBytes.get().length - SEQNUM_SIZE];
+        final byte[] bytes = new byte[keyBytes.get().length - SEQNUM_SIZE];
         System.arraycopy(keyBytes.get(), 0, bytes, 0, bytes.length);
         return Bytes.wrap(bytes);
     }
 
-<<<<<<< HEAD
-	private WrappedInMemoryWindowStoreIterator registerNewWindowStoreIterator(final Bytes key,
-																			  final Iterator<Map.Entry<Long, ConcurrentNavigableMap<Bytes, byte[]>>> segmentIterator,
-																			  final boolean forward) {
-		final Bytes keyFrom = retainDuplicates ? wrapForDups(key, 0) : key;
-		final Bytes keyTo = retainDuplicates ? wrapForDups(key, Integer.MAX_VALUE) : key;
-
-		final WrappedInMemoryWindowStoreIterator iterator =
-				new WrappedInMemoryWindowStoreIterator(keyFrom, keyTo, segmentIterator, openIterators::remove, retainDuplicates, forward);
-
-		openIterators.add(iterator);
-		return iterator;
-	}
-
-	private WrappedWindowedKeyValueIterator registerNewWindowedKeyValueIterator(final Bytes keyFrom,
-																				final Bytes keyTo,
-																				final Iterator<Map.Entry<Long, ConcurrentNavigableMap<Bytes, byte[]>>> segmentIterator,
-																				final boolean forward) {
-		final Bytes from = (retainDuplicates && keyFrom != null) ? wrapForDups(keyFrom, 0) : keyFrom;
-		final Bytes to = (retainDuplicates && keyTo != null) ? wrapForDups(keyTo, Integer.MAX_VALUE) : keyTo;
-
-		final WrappedWindowedKeyValueIterator iterator =
-				new WrappedWindowedKeyValueIterator(from,
-						to,
-						segmentIterator,
-						openIterators::remove,
-						retainDuplicates,
-						windowSize,
-						forward);
-=======
-    private WrappedInMemoryWindowStoreIterator registerNewWindowStoreIterator(final Bytes key,
-                                                                              final Iterator<Map.Entry<Long, ConcurrentNavigableMap<Bytes, byte[]>>> segmentIterator,
-                                                                              final boolean forward) {
+    private WrappedInMemoryWindowStoreIterator registerNewWindowStoreIterator(final Bytes key, final Iterator<Map.Entry<Long, ConcurrentNavigableMap<Bytes, byte[]>>> segmentIterator, final boolean forward) {
         final Bytes keyFrom = retainDuplicates ? wrapForDups(key, 0) : key;
         final Bytes keyTo = retainDuplicates ? wrapForDups(key, Integer.MAX_VALUE) : key;
 
-        final WrappedInMemoryWindowStoreIterator iterator =
-            new WrappedInMemoryWindowStoreIterator(keyFrom, keyTo, segmentIterator, openIterators::remove, retainDuplicates, forward);
+        final WrappedInMemoryWindowStoreIterator iterator = new WrappedInMemoryWindowStoreIterator(keyFrom, keyTo, segmentIterator, openIterators::remove, retainDuplicates, forward);
 
         openIterators.add(iterator);
         return iterator;
     }
 
-    private WrappedWindowedKeyValueIterator registerNewWindowedKeyValueIterator(final Bytes keyFrom,
-                                                                                final Bytes keyTo,
-                                                                                final Iterator<Map.Entry<Long, ConcurrentNavigableMap<Bytes, byte[]>>> segmentIterator,
-                                                                                final boolean forward) {
+    private WrappedWindowedKeyValueIterator registerNewWindowedKeyValueIterator(final Bytes keyFrom, final Bytes keyTo, final Iterator<Map.Entry<Long, ConcurrentNavigableMap<Bytes, byte[]>>> segmentIterator, final boolean forward) {
         final Bytes from = (retainDuplicates && keyFrom != null) ? wrapForDups(keyFrom, 0) : keyFrom;
         final Bytes to = (retainDuplicates && keyTo != null) ? wrapForDups(keyTo, Integer.MAX_VALUE) : keyTo;
 
-        final WrappedWindowedKeyValueIterator iterator =
-            new WrappedWindowedKeyValueIterator(
-                from,
-                to,
-                segmentIterator,
-                openIterators::remove,
-                retainDuplicates,
-                windowSize,
-                forward);
->>>>>>> 15418db6
+        final WrappedWindowedKeyValueIterator iterator = new WrappedWindowedKeyValueIterator(from, to, segmentIterator, openIterators::remove, retainDuplicates, windowSize, forward);
         openIterators.add(iterator);
         return iterator;
     }
@@ -755,34 +365,29 @@
 
     private static abstract class InMemoryWindowStoreIteratorWrapper {
 
-		private Iterator<Map.Entry<Bytes, byte[]>> recordIterator;
-		private KeyValue<Bytes, byte[]> next;
-		private long currentTime;
-
-		private final boolean allKeys;
-		private final Bytes keyFrom;
-		private final Bytes keyTo;
-		private final Iterator<Map.Entry<Long, ConcurrentNavigableMap<Bytes, byte[]>>> segmentIterator;
-		private final ClosingCallback callback;
-		private final boolean retainDuplicates;
-		private final boolean forward;
-
-		InMemoryWindowStoreIteratorWrapper(final Bytes keyFrom,
-										   final Bytes keyTo,
-										   final Iterator<Map.Entry<Long, ConcurrentNavigableMap<Bytes, byte[]>>> segmentIterator,
-										   final ClosingCallback callback,
-										   final boolean retainDuplicates,
-										   final boolean forward) {
-			this.keyFrom = keyFrom;
-			this.keyTo = keyTo;
-			allKeys = (keyFrom == null) && (keyTo == null);
-			this.retainDuplicates = retainDuplicates;
-			this.forward = forward;
-
-			this.segmentIterator = segmentIterator;
-			this.callback = callback;
-			recordIterator = segmentIterator == null ? null : setRecordIterator();
-		}
+        private Iterator<Map.Entry<Bytes, byte[]>> recordIterator;
+        private KeyValue<Bytes, byte[]> next;
+        private long currentTime;
+
+        private final boolean allKeys;
+        private final Bytes keyFrom;
+        private final Bytes keyTo;
+        private final Iterator<Map.Entry<Long, ConcurrentNavigableMap<Bytes, byte[]>>> segmentIterator;
+        private final ClosingCallback callback;
+        private final boolean retainDuplicates;
+        private final boolean forward;
+
+        InMemoryWindowStoreIteratorWrapper(final Bytes keyFrom, final Bytes keyTo, final Iterator<Map.Entry<Long, ConcurrentNavigableMap<Bytes, byte[]>>> segmentIterator, final ClosingCallback callback, final boolean retainDuplicates, final boolean forward) {
+            this.keyFrom = keyFrom;
+            this.keyTo = keyTo;
+            allKeys = (keyFrom == null) && (keyTo == null);
+            this.retainDuplicates = retainDuplicates;
+            this.forward = forward;
+
+            this.segmentIterator = segmentIterator;
+            this.callback = callback;
+            recordIterator = segmentIterator == null ? null : setRecordIterator();
+        }
 
         public boolean hasNext() {
             if (next != null) {
@@ -879,16 +484,11 @@
         }
     }
 
-	private static class WrappedInMemoryWindowStoreIterator extends InMemoryWindowStoreIteratorWrapper implements WindowStoreIterator<byte[]> {
-
-		WrappedInMemoryWindowStoreIterator(final Bytes keyFrom,
-										   final Bytes keyTo,
-										   final Iterator<Map.Entry<Long, ConcurrentNavigableMap<Bytes, byte[]>>> segmentIterator,
-										   final ClosingCallback callback,
-										   final boolean retainDuplicates,
-										   final boolean forward) {
-			super(keyFrom, keyTo, segmentIterator, callback, retainDuplicates, forward);
-		}
+    private static class WrappedInMemoryWindowStoreIterator extends InMemoryWindowStoreIteratorWrapper implements WindowStoreIterator<byte[]> {
+
+        WrappedInMemoryWindowStoreIterator(final Bytes keyFrom, final Bytes keyTo, final Iterator<Map.Entry<Long, ConcurrentNavigableMap<Bytes, byte[]>>> segmentIterator, final ClosingCallback callback, final boolean retainDuplicates, final boolean forward) {
+            super(keyFrom, keyTo, segmentIterator, callback, retainDuplicates, forward);
+        }
 
         @Override
         public Long peekNextKey() {
@@ -905,32 +505,24 @@
             }
 
             final KeyValue<Long, byte[]> result = new KeyValue<>(super.currentTime, super.next.value);
-			super.next = null;
-			return result;
-		}
-
-		public static WrappedInMemoryWindowStoreIterator emptyIterator() {
-			return new WrappedInMemoryWindowStoreIterator(null, null, null, it -> {
-			}, false, true);
-		}
-	}
-
-	private static class WrappedWindowedKeyValueIterator
-			extends InMemoryWindowStoreIteratorWrapper
-			implements KeyValueIterator<Windowed<Bytes>, byte[]> {
-
-		private final long windowSize;
-
-		WrappedWindowedKeyValueIterator(final Bytes keyFrom,
-										final Bytes keyTo,
-										final Iterator<Map.Entry<Long, ConcurrentNavigableMap<Bytes, byte[]>>> segmentIterator,
-										final ClosingCallback callback,
-										final boolean retainDuplicates,
-										final long windowSize,
-										final boolean forward) {
-			super(keyFrom, keyTo, segmentIterator, callback, retainDuplicates, forward);
-			this.windowSize = windowSize;
-		}
+            super.next = null;
+            return result;
+        }
+
+        public static WrappedInMemoryWindowStoreIterator emptyIterator() {
+            return new WrappedInMemoryWindowStoreIterator(null, null, null, it -> {
+            }, false, true);
+        }
+    }
+
+    private static class WrappedWindowedKeyValueIterator extends InMemoryWindowStoreIteratorWrapper implements KeyValueIterator<Windowed<Bytes>, byte[]> {
+
+        private final long windowSize;
+
+        WrappedWindowedKeyValueIterator(final Bytes keyFrom, final Bytes keyTo, final Iterator<Map.Entry<Long, ConcurrentNavigableMap<Bytes, byte[]>>> segmentIterator, final ClosingCallback callback, final boolean retainDuplicates, final long windowSize, final boolean forward) {
+            super(keyFrom, keyTo, segmentIterator, callback, retainDuplicates, forward);
+            this.windowSize = windowSize;
+        }
 
         public Windowed<Bytes> peekNextKey() {
             if (!hasNext()) {
