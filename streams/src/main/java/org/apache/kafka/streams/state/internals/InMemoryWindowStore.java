--- conflicted
+++ resolved
@@ -31,7 +31,11 @@
 import org.apache.kafka.streams.processor.internals.RecordBatchingStateRestoreCallback;
 import org.apache.kafka.streams.processor.internals.metrics.StreamsMetricsImpl;
 import org.apache.kafka.streams.processor.internals.metrics.TaskMetrics;
-import org.apache.kafka.streams.query.*;
+import org.apache.kafka.streams.query.Position;
+import org.apache.kafka.streams.query.PositionBound;
+import org.apache.kafka.streams.query.Query;
+import org.apache.kafka.streams.query.QueryConfig;
+import org.apache.kafka.streams.query.QueryResult;
 import org.apache.kafka.streams.state.KeyValueIterator;
 import org.apache.kafka.streams.state.WindowStore;
 import org.apache.kafka.streams.state.WindowStoreIterator;
@@ -40,7 +44,11 @@
 import org.slf4j.LoggerFactory;
 
 import java.nio.ByteBuffer;
-import java.util.*;
+import java.util.Iterator;
+import java.util.Map;
+import java.util.NoSuchElementException;
+import java.util.Objects;
+import java.util.Set;
 import java.util.concurrent.ConcurrentHashMap;
 import java.util.concurrent.ConcurrentNavigableMap;
 import java.util.concurrent.ConcurrentSkipListMap;
@@ -73,7 +81,11 @@
 
     private final Position position;
 
-    public InMemoryWindowStore(final String name, final long retentionPeriod, final long windowSize, final boolean retainDuplicates, final String metricScope) {
+    public InMemoryWindowStore(final String name,
+                               final long retentionPeriod,
+                               final long windowSize,
+                               final boolean retainDuplicates,
+                               final String metricScope) {
         this.name = name;
         this.retentionPeriod = retentionPeriod;
         this.windowSize = windowSize;
@@ -94,17 +106,6 @@
 
         final StreamsMetricsImpl metrics = ProcessorContextUtils.metricsImpl(stateStoreContext);
         final String threadId = Thread.currentThread().getName();
-<<<<<<< HEAD
-        final String taskName = context.taskId().toString();
-        expiredRecordSensor = TaskMetrics.droppedRecordsSensor(threadId, taskName, metrics);
-
-        if (root != null) {
-            final boolean consistencyEnabled = StreamsConfig.InternalConfig.getBoolean(context.appConfigs(), IQ_CONSISTENCY_OFFSET_VECTOR_ENABLED, false);
-            context.register(root, (RecordBatchingStateRestoreCallback) records -> {
-                for (final ConsumerRecord<byte[], byte[]> record : records) {
-                    put(Bytes.wrap(extractStoreKeyBytes(record.key())), record.value(), extractStoreTimestamp(record.key()));
-                    ChangelogRecordDeserializationHelper.applyChecksAndUpdatePosition(record, consistencyEnabled, position);
-=======
         final String taskName = stateStoreContext.taskId().toString();
         expiredRecordSensor = TaskMetrics.droppedRecordsSensor(
             threadId,
@@ -135,23 +136,13 @@
                             );
                         }
                     }
->>>>>>> 9494bebe
                 }
-            });
+            );
         }
         open = true;
     }
 
     @Override
-<<<<<<< HEAD
-    public void init(final StateStoreContext context, final StateStore root) {
-        this.stateStoreContext = context;
-        init(StoreToProcessorContextAdapter.adapt(context), root);
-    }
-
-    @Override
-=======
->>>>>>> 9494bebe
     public Position getPosition() {
         return position;
     }
@@ -229,28 +220,51 @@
         }
 
         if (forward) {
-            return registerNewWindowStoreIterator(key, segmentMap.subMap(minTime, true, timeTo, true).entrySet().iterator(), true);
+            return registerNewWindowStoreIterator(
+                key,
+                segmentMap.subMap(minTime, true, timeTo, true)
+                    .entrySet().iterator(),
+                true
+            );
         } else {
-            return registerNewWindowStoreIterator(key, segmentMap.subMap(minTime, true, timeTo, true).descendingMap().entrySet().iterator(), false);
+            return registerNewWindowStoreIterator(
+                key,
+                segmentMap.subMap(minTime, true, timeTo, true)
+                    .descendingMap().entrySet().iterator(),
+                false
+            );
         }
     }
 
     @Deprecated
     @Override
-    public KeyValueIterator<Windowed<Bytes>, byte[]> fetch(final Bytes keyFrom, final Bytes keyTo, final long timeFrom, final long timeTo) {
+    public KeyValueIterator<Windowed<Bytes>, byte[]> fetch(final Bytes keyFrom,
+                                                           final Bytes keyTo,
+                                                           final long timeFrom,
+                                                           final long timeTo) {
         return fetch(keyFrom, keyTo, timeFrom, timeTo, true);
     }
 
     @Override
-    public KeyValueIterator<Windowed<Bytes>, byte[]> backwardFetch(final Bytes keyFrom, final Bytes keyTo, final long timeFrom, final long timeTo) {
+    public KeyValueIterator<Windowed<Bytes>, byte[]> backwardFetch(final Bytes keyFrom,
+                                                                   final Bytes keyTo,
+                                                                   final long timeFrom,
+                                                                   final long timeTo) {
         return fetch(keyFrom, keyTo, timeFrom, timeTo, false);
     }
 
-    KeyValueIterator<Windowed<Bytes>, byte[]> fetch(final Bytes from, final Bytes to, final long timeFrom, final long timeTo, final boolean forward) {
+    KeyValueIterator<Windowed<Bytes>, byte[]> fetch(final Bytes from,
+                                                    final Bytes to,
+                                                    final long timeFrom,
+                                                    final long timeTo,
+                                                    final boolean forward) {
         removeExpiredSegments();
 
         if (from != null && to != null && from.compareTo(to) > 0) {
-            LOG.warn("Returning empty iterator for fetch with invalid key range: from > to. " + "This may be due to range arguments set in the wrong order, " + "or serdes that don't preserve ordering when lexicographically comparing the serialized bytes. " + "Note that the built-in numerical serdes do not follow this for negative numbers");
+            LOG.warn("Returning empty iterator for fetch with invalid key range: from > to. " +
+                "This may be due to range arguments set in the wrong order, " +
+                "or serdes that don't preserve ordering when lexicographically comparing the serialized bytes. " +
+                "Note that the built-in numerical serdes do not follow this for negative numbers");
             return KeyValueIterators.emptyIterator();
         }
 
@@ -262,9 +276,21 @@
         }
 
         if (forward) {
-            return registerNewWindowedKeyValueIterator(from, to, segmentMap.subMap(minTime, true, timeTo, true).entrySet().iterator(), true);
+            return registerNewWindowedKeyValueIterator(
+                from,
+                to,
+                segmentMap.subMap(minTime, true, timeTo, true)
+                    .entrySet().iterator(),
+                true
+            );
         } else {
-            return registerNewWindowedKeyValueIterator(from, to, segmentMap.subMap(minTime, true, timeTo, true).descendingMap().entrySet().iterator(), false);
+            return registerNewWindowedKeyValueIterator(
+                from,
+                to,
+                segmentMap.subMap(minTime, true, timeTo, true)
+                    .descendingMap().entrySet().iterator(),
+                false
+            );
         }
     }
 
@@ -290,9 +316,21 @@
         }
 
         if (forward) {
-            return registerNewWindowedKeyValueIterator(null, null, segmentMap.subMap(minTime, true, timeTo, true).entrySet().iterator(), true);
+            return registerNewWindowedKeyValueIterator(
+                null,
+                null,
+                segmentMap.subMap(minTime, true, timeTo, true)
+                    .entrySet().iterator(),
+                true
+            );
         } else {
-            return registerNewWindowedKeyValueIterator(null, null, segmentMap.subMap(minTime, true, timeTo, true).descendingMap().entrySet().iterator(), false);
+            return registerNewWindowedKeyValueIterator(
+                null,
+                null,
+                segmentMap.subMap(minTime, true, timeTo, true)
+                    .descendingMap().entrySet().iterator(),
+                false
+            );
         }
     }
 
@@ -302,7 +340,12 @@
 
         final long minTime = observedStreamTime - retentionPeriod;
 
-        return registerNewWindowedKeyValueIterator(null, null, segmentMap.tailMap(minTime, false).entrySet().iterator(), true);
+        return registerNewWindowedKeyValueIterator(
+            null,
+            null,
+            segmentMap.tailMap(minTime, false).entrySet().iterator(),
+            true
+        );
     }
 
     @Override
@@ -311,7 +354,12 @@
 
         final long minTime = observedStreamTime - retentionPeriod;
 
-        return registerNewWindowedKeyValueIterator(null, null, segmentMap.tailMap(minTime, false).descendingMap().entrySet().iterator(), false);
+        return registerNewWindowedKeyValueIterator(
+            null,
+            null,
+            segmentMap.tailMap(minTime, false).descendingMap().entrySet().iterator(),
+            false
+        );
     }
 
     @Override
@@ -325,11 +373,10 @@
     }
 
     @Override
-    public <R> QueryResult<R> query(final Query<R> query, final PositionBound positionBound, final QueryConfig config) {
-
-<<<<<<< HEAD
-        return StoreQueryUtils.handleBasicQueries(query, positionBound, config, this, position, stateStoreContext);
-=======
+    public <R> QueryResult<R> query(final Query<R> query,
+                                    final PositionBound positionBound,
+                                    final QueryConfig config) {
+
         return StoreQueryUtils.handleBasicQueries(
             query,
             positionBound,
@@ -338,7 +385,6 @@
             position,
             internalProcessorContext
         );
->>>>>>> 9494bebe
     }
 
     @Override
@@ -387,21 +433,35 @@
         return Bytes.wrap(bytes);
     }
 
-    private WrappedInMemoryWindowStoreIterator registerNewWindowStoreIterator(final Bytes key, final Iterator<Map.Entry<Long, ConcurrentNavigableMap<Bytes, byte[]>>> segmentIterator, final boolean forward) {
+    private WrappedInMemoryWindowStoreIterator registerNewWindowStoreIterator(final Bytes key,
+                                                                              final Iterator<Map.Entry<Long, ConcurrentNavigableMap<Bytes, byte[]>>> segmentIterator,
+                                                                              final boolean forward) {
         final Bytes keyFrom = retainDuplicates ? wrapForDups(key, 0) : key;
         final Bytes keyTo = retainDuplicates ? wrapForDups(key, Integer.MAX_VALUE) : key;
 
-        final WrappedInMemoryWindowStoreIterator iterator = new WrappedInMemoryWindowStoreIterator(keyFrom, keyTo, segmentIterator, openIterators::remove, retainDuplicates, forward);
+        final WrappedInMemoryWindowStoreIterator iterator =
+            new WrappedInMemoryWindowStoreIterator(keyFrom, keyTo, segmentIterator, openIterators::remove, retainDuplicates, forward);
 
         openIterators.add(iterator);
         return iterator;
     }
 
-    private WrappedWindowedKeyValueIterator registerNewWindowedKeyValueIterator(final Bytes keyFrom, final Bytes keyTo, final Iterator<Map.Entry<Long, ConcurrentNavigableMap<Bytes, byte[]>>> segmentIterator, final boolean forward) {
+    private WrappedWindowedKeyValueIterator registerNewWindowedKeyValueIterator(final Bytes keyFrom,
+                                                                                final Bytes keyTo,
+                                                                                final Iterator<Map.Entry<Long, ConcurrentNavigableMap<Bytes, byte[]>>> segmentIterator,
+                                                                                final boolean forward) {
         final Bytes from = (retainDuplicates && keyFrom != null) ? wrapForDups(keyFrom, 0) : keyFrom;
         final Bytes to = (retainDuplicates && keyTo != null) ? wrapForDups(keyTo, Integer.MAX_VALUE) : keyTo;
 
-        final WrappedWindowedKeyValueIterator iterator = new WrappedWindowedKeyValueIterator(from, to, segmentIterator, openIterators::remove, retainDuplicates, windowSize, forward);
+        final WrappedWindowedKeyValueIterator iterator =
+            new WrappedWindowedKeyValueIterator(
+                from,
+                to,
+                segmentIterator,
+                openIterators::remove,
+                retainDuplicates,
+                windowSize,
+                forward);
         openIterators.add(iterator);
         return iterator;
     }
@@ -425,7 +485,12 @@
         private final boolean retainDuplicates;
         private final boolean forward;
 
-        InMemoryWindowStoreIteratorWrapper(final Bytes keyFrom, final Bytes keyTo, final Iterator<Map.Entry<Long, ConcurrentNavigableMap<Bytes, byte[]>>> segmentIterator, final ClosingCallback callback, final boolean retainDuplicates, final boolean forward) {
+        InMemoryWindowStoreIteratorWrapper(final Bytes keyFrom,
+                                           final Bytes keyTo,
+                                           final Iterator<Map.Entry<Long, ConcurrentNavigableMap<Bytes, byte[]>>> segmentIterator,
+                                           final ClosingCallback callback,
+                                           final boolean retainDuplicates,
+                                           final boolean forward) {
             this.keyFrom = keyFrom;
             this.keyTo = keyTo;
             allKeys = (keyFrom == null) && (keyTo == null);
@@ -534,7 +599,12 @@
 
     private static class WrappedInMemoryWindowStoreIterator extends InMemoryWindowStoreIteratorWrapper implements WindowStoreIterator<byte[]> {
 
-        WrappedInMemoryWindowStoreIterator(final Bytes keyFrom, final Bytes keyTo, final Iterator<Map.Entry<Long, ConcurrentNavigableMap<Bytes, byte[]>>> segmentIterator, final ClosingCallback callback, final boolean retainDuplicates, final boolean forward) {
+        WrappedInMemoryWindowStoreIterator(final Bytes keyFrom,
+                                           final Bytes keyTo,
+                                           final Iterator<Map.Entry<Long, ConcurrentNavigableMap<Bytes, byte[]>>> segmentIterator,
+                                           final ClosingCallback callback,
+                                           final boolean retainDuplicates,
+                                           final boolean forward) {
             super(keyFrom, keyTo, segmentIterator, callback, retainDuplicates, forward);
         }
 
@@ -563,11 +633,19 @@
         }
     }
 
-    private static class WrappedWindowedKeyValueIterator extends InMemoryWindowStoreIteratorWrapper implements KeyValueIterator<Windowed<Bytes>, byte[]> {
+    private static class WrappedWindowedKeyValueIterator
+        extends InMemoryWindowStoreIteratorWrapper
+        implements KeyValueIterator<Windowed<Bytes>, byte[]> {
 
         private final long windowSize;
 
-        WrappedWindowedKeyValueIterator(final Bytes keyFrom, final Bytes keyTo, final Iterator<Map.Entry<Long, ConcurrentNavigableMap<Bytes, byte[]>>> segmentIterator, final ClosingCallback callback, final boolean retainDuplicates, final long windowSize, final boolean forward) {
+        WrappedWindowedKeyValueIterator(final Bytes keyFrom,
+                                        final Bytes keyTo,
+                                        final Iterator<Map.Entry<Long, ConcurrentNavigableMap<Bytes, byte[]>>> segmentIterator,
+                                        final ClosingCallback callback,
+                                        final boolean retainDuplicates,
+                                        final long windowSize,
+                                        final boolean forward) {
             super(keyFrom, keyTo, segmentIterator, callback, retainDuplicates, forward);
             this.windowSize = windowSize;
         }
