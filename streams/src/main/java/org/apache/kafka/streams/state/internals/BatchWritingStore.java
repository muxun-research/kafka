/*
 * Licensed to the Apache Software Foundation (ASF) under one or more
 * contributor license agreements. See the NOTICE file distributed with
 * this work for additional information regarding copyright ownership.
 * The ASF licenses this file to You under the Apache License, Version 2.0
 * (the "License"); you may not use this file except in compliance with
 * the License. You may obtain a copy of the License at
 *
 *    http://www.apache.org/licenses/LICENSE-2.0
 *
 * Unless required by applicable law or agreed to in writing, software
 * distributed under the License is distributed on an "AS IS" BASIS,
 * WITHOUT WARRANTIES OR CONDITIONS OF ANY KIND, either express or implied.
 * See the License for the specific language governing permissions and
 * limitations under the License.
 */
package org.apache.kafka.streams.state.internals;

import org.apache.kafka.streams.KeyValue;

import org.rocksdb.RocksDBException;
import org.rocksdb.WriteBatchInterface;

public interface BatchWritingStore {
<<<<<<< HEAD
	void addToBatch(final KeyValue<byte[], byte[]> record,
					final WriteBatch batch) throws RocksDBException;

	void write(final WriteBatch batch) throws RocksDBException;
=======
    void addToBatch(final KeyValue<byte[], byte[]> record,
                    final WriteBatchInterface batch) throws RocksDBException;
    void write(final WriteBatchInterface batch) throws RocksDBException;
>>>>>>> 9494bebe
}<|MERGE_RESOLUTION|>--- conflicted
+++ resolved
@@ -22,14 +22,7 @@
 import org.rocksdb.WriteBatchInterface;
 
 public interface BatchWritingStore {
-<<<<<<< HEAD
-	void addToBatch(final KeyValue<byte[], byte[]> record,
-					final WriteBatch batch) throws RocksDBException;
-
-	void write(final WriteBatch batch) throws RocksDBException;
-=======
     void addToBatch(final KeyValue<byte[], byte[]> record,
                     final WriteBatchInterface batch) throws RocksDBException;
     void write(final WriteBatchInterface batch) throws RocksDBException;
->>>>>>> 9494bebe
 }