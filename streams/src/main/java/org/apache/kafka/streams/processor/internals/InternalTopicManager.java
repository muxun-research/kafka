/*
 * Licensed to the Apache Software Foundation (ASF) under one or more
 * contributor license agreements. See the NOTICE file distributed with
 * this work for additional information regarding copyright ownership.
 * The ASF licenses this file to You under the Apache License, Version 2.0
 * (the "License"); you may not use this file except in compliance with
 * the License. You may obtain a copy of the License at
 *
 *    http://www.apache.org/licenses/LICENSE-2.0
 *
 * Unless required by applicable law or agreed to in writing, software
 * distributed under the License is distributed on an "AS IS" BASIS,
 * WITHOUT WARRANTIES OR CONDITIONS OF ANY KIND, either express or implied.
 * See the License for the specific language governing permissions and
 * limitations under the License.
 */
package org.apache.kafka.streams.processor.internals;

import java.util.Map.Entry;
import org.apache.kafka.clients.admin.Admin;
import org.apache.kafka.clients.admin.Config;
import org.apache.kafka.clients.admin.ConfigEntry;
import org.apache.kafka.clients.admin.CreateTopicsResult;
import org.apache.kafka.clients.admin.DeleteTopicsResult;
import org.apache.kafka.clients.admin.DescribeConfigsResult;
import org.apache.kafka.clients.admin.DescribeTopicsResult;
import org.apache.kafka.clients.admin.NewTopic;
import org.apache.kafka.clients.admin.TopicDescription;
import org.apache.kafka.clients.consumer.ConsumerConfig;
import org.apache.kafka.common.KafkaFuture;
import org.apache.kafka.common.TopicPartitionInfo;
import org.apache.kafka.common.config.ConfigResource;
import org.apache.kafka.common.config.ConfigResource.Type;
import org.apache.kafka.common.config.TopicConfig;
import org.apache.kafka.common.errors.InterruptException;
import org.apache.kafka.common.errors.LeaderNotAvailableException;
import org.apache.kafka.common.errors.TimeoutException;
import org.apache.kafka.common.errors.TopicExistsException;
import org.apache.kafka.common.errors.UnknownTopicOrPartitionException;
import org.apache.kafka.common.errors.UnsupportedVersionException;
import org.apache.kafka.common.serialization.ByteArrayDeserializer;
import org.apache.kafka.common.utils.LogContext;
import org.apache.kafka.common.utils.Time;
import org.apache.kafka.common.utils.Utils;
import org.apache.kafka.streams.StreamsConfig;
import org.apache.kafka.streams.errors.StreamsException;
import org.apache.kafka.streams.processor.internals.ClientUtils.QuietConsumerConfig;
import org.slf4j.Logger;

import java.util.ArrayList;
import java.util.Arrays;
import java.util.Collection;
import java.util.Collections;
import java.util.HashMap;
import java.util.HashSet;
import java.util.List;
import java.util.Map;
import java.util.Objects;
import java.util.Optional;
import java.util.Set;
import java.util.concurrent.ExecutionException;

import java.util.function.BiConsumer;
import java.util.stream.Collectors;



public class InternalTopicManager {
<<<<<<< HEAD
	private final static String BUG_ERROR_MESSAGE = "This indicates a bug. " +
			"Please report at https://issues.apache.org/jira/projects/KAFKA/issues or to the dev-mailing list (https://kafka.apache.org/contact).";
	private final static String INTERRUPTED_ERROR_MESSAGE = "Thread got interrupted. " + BUG_ERROR_MESSAGE;

	private final Logger log;

	private final Time time;
	private final Admin adminClient;

	private final short replicationFactor;
	private final long windowChangeLogAdditionalRetention;
	private final long retryBackOffMs;
	private final long retryTimeoutMs;

	private final Map<String, String> defaultTopicConfigs = new HashMap<>();

	public InternalTopicManager(final Time time,
								final Admin adminClient,
								final StreamsConfig streamsConfig) {
		this.time = time;
		this.adminClient = adminClient;

		final LogContext logContext = new LogContext(String.format("stream-thread [%s] ", Thread.currentThread().getName()));
		log = logContext.logger(getClass());

		replicationFactor = streamsConfig.getInt(StreamsConfig.REPLICATION_FACTOR_CONFIG).shortValue();
		windowChangeLogAdditionalRetention = streamsConfig.getLong(StreamsConfig.WINDOW_STORE_CHANGE_LOG_ADDITIONAL_RETENTION_MS_CONFIG);
		retryBackOffMs = streamsConfig.getLong(StreamsConfig.RETRY_BACKOFF_MS_CONFIG);
		final Map<String, Object> consumerConfig = streamsConfig.getMainConsumerConfigs("dummy", "dummy", -1);
		// need to add mandatory configs; otherwise `QuietConsumerConfig` throws
		consumerConfig.put(ConsumerConfig.KEY_DESERIALIZER_CLASS_CONFIG, ByteArrayDeserializer.class);
		consumerConfig.put(ConsumerConfig.VALUE_DESERIALIZER_CLASS_CONFIG, ByteArrayDeserializer.class);
		retryTimeoutMs = new QuietConsumerConfig(consumerConfig).getInt(ConsumerConfig.MAX_POLL_INTERVAL_MS_CONFIG) / 2L;

		log.debug("Configs:" + Utils.NL +
						"\t{} = {}" + Utils.NL +
						"\t{} = {}",
				StreamsConfig.REPLICATION_FACTOR_CONFIG, replicationFactor,
				StreamsConfig.WINDOW_STORE_CHANGE_LOG_ADDITIONAL_RETENTION_MS_CONFIG, windowChangeLogAdditionalRetention);

		for (final Map.Entry<String, Object> entry : streamsConfig.originalsWithPrefix(StreamsConfig.TOPIC_PREFIX).entrySet()) {
			if (entry.getValue() != null) {
				defaultTopicConfigs.put(entry.getKey(), entry.getValue().toString());
			}
		}
	}

	static class ValidationResult {
		private final Set<String> missingTopics = new HashSet<>();
		private final Map<String, List<String>> misconfigurationsForTopics = new HashMap<>();

		public void addMissingTopic(final String topic) {
			missingTopics.add(topic);
		}

		public Set<String> missingTopics() {
			return Collections.unmodifiableSet(missingTopics);
		}

		public void addMisconfiguration(final String topic, final String message) {
			misconfigurationsForTopics.computeIfAbsent(topic, ignored -> new ArrayList<>())
					.add(message);
		}

		public Map<String, List<String>> misconfigurationsForTopics() {
			return Collections.unmodifiableMap(misconfigurationsForTopics);
		}
	}

	/**
	 * Validates the internal topics passed.
	 * <p>
	 * The validation of the internal topics verifies if the topics:
	 * - are missing on the brokers
	 * - have the expected number of partitions
	 * - have configured a clean-up policy that avoids data loss
	 * @param topicConfigs internal topics to validate
	 * @return validation results that contains
	 * - the set of missing internal topics on the brokers
	 * - descriptions of misconfigurations per topic
	 */
	public ValidationResult validate(final Map<String, InternalTopicConfig> topicConfigs) {
		log.info("Starting to validate internal topics {}.", topicConfigs.keySet());

		final long now = time.milliseconds();
		final long deadline = now + retryTimeoutMs;

		final ValidationResult validationResult = new ValidationResult();
		final Set<String> topicDescriptionsStillToValidate = new HashSet<>(topicConfigs.keySet());
		final Set<String> topicConfigsStillToValidate = new HashSet<>(topicConfigs.keySet());
		while (!topicDescriptionsStillToValidate.isEmpty() || !topicConfigsStillToValidate.isEmpty()) {
			Map<String, KafkaFuture<TopicDescription>> descriptionsForTopic = Collections.emptyMap();
			if (!topicDescriptionsStillToValidate.isEmpty()) {
				final DescribeTopicsResult describeTopicsResult = adminClient.describeTopics(topicDescriptionsStillToValidate);
				descriptionsForTopic = describeTopicsResult.values();
			}
			Map<String, KafkaFuture<Config>> configsForTopic = Collections.emptyMap();
			if (!topicConfigsStillToValidate.isEmpty()) {
				final DescribeConfigsResult describeConfigsResult = adminClient.describeConfigs(
						topicConfigsStillToValidate.stream()
								.map(topic -> new ConfigResource(Type.TOPIC, topic))
								.collect(Collectors.toSet())
				);
				configsForTopic = describeConfigsResult.values().entrySet().stream()
						.collect(Collectors.toMap(entry -> entry.getKey().name(), Map.Entry::getValue));
			}

			while (!descriptionsForTopic.isEmpty() || !configsForTopic.isEmpty()) {
				if (!descriptionsForTopic.isEmpty()) {
					doValidateTopic(
							validationResult,
							descriptionsForTopic,
							topicConfigs,
							topicDescriptionsStillToValidate,
							(streamsSide, brokerSide) -> validatePartitionCount(validationResult, streamsSide, brokerSide)
					);
				}
				if (!configsForTopic.isEmpty()) {
					doValidateTopic(
							validationResult,
							configsForTopic,
							topicConfigs,
							topicConfigsStillToValidate,
							(streamsSide, brokerSide) -> validateCleanupPolicy(validationResult, streamsSide, brokerSide)
					);
				}

				maybeThrowTimeoutException(
						Arrays.asList(topicDescriptionsStillToValidate, topicConfigsStillToValidate),
						deadline,
						String.format("Could not validate internal topics within %d milliseconds. " +
								"This can happen if the Kafka cluster is temporarily not available.", retryTimeoutMs)
				);

				if (!descriptionsForTopic.isEmpty() || !configsForTopic.isEmpty()) {
					Utils.sleep(100);
				}
			}

			maybeSleep(
					Arrays.asList(topicDescriptionsStillToValidate, topicConfigsStillToValidate),
					deadline,
					"validated"
			);
		}

		log.info("Completed validation of internal topics {}.", topicConfigs.keySet());
		return validationResult;
	}

	private <V> void doValidateTopic(final ValidationResult validationResult,
									 final Map<String, KafkaFuture<V>> futuresForTopic,
									 final Map<String, InternalTopicConfig> topicsConfigs,
									 final Set<String> topicsStillToValidate,
									 final BiConsumer<InternalTopicConfig, V> validator) {
		for (final String topicName : new HashSet<>(topicsStillToValidate)) {
			if (!futuresForTopic.containsKey(topicName)) {
				throw new IllegalStateException("Description results do not contain topics to validate. " + BUG_ERROR_MESSAGE);
			}
			final KafkaFuture<V> future = futuresForTopic.get(topicName);
			if (future.isDone()) {
				try {
					final V brokerSideTopicConfig = future.get();
					final InternalTopicConfig streamsSideTopicConfig = topicsConfigs.get(topicName);
					validator.accept(streamsSideTopicConfig, brokerSideTopicConfig);
					topicsStillToValidate.remove(topicName);
				} catch (final ExecutionException executionException) {
					final Throwable cause = executionException.getCause();
					if (cause instanceof UnknownTopicOrPartitionException) {
						log.info("Internal topic {} is missing", topicName);
						validationResult.addMissingTopic(topicName);
						topicsStillToValidate.remove(topicName);
					} else if (cause instanceof LeaderNotAvailableException) {
						log.info("The leader of internal topic {} is not available.", topicName);
					} else if (cause instanceof TimeoutException) {
						log.info("Retrieving data for internal topic {} timed out.", topicName);
					} else {
						log.error("Unexpected error during internal topic validation: ", cause);
						throw new StreamsException(
								String.format("Could not validate internal topic %s for the following reason: ", topicName),
								cause
						);
					}
				} catch (final InterruptedException interruptedException) {
					throw new InterruptException(interruptedException);
				} finally {
					futuresForTopic.remove(topicName);
				}
			}
		}
	}

	private void validatePartitionCount(final ValidationResult validationResult,
										final InternalTopicConfig topicConfig,
										final TopicDescription topicDescription) {
		final String topicName = topicConfig.name();
		final int requiredPartitionCount = topicConfig.numberOfPartitions()
				.orElseThrow(() -> new IllegalStateException("No partition count is specified for internal topic " +
						topicName + ". " + BUG_ERROR_MESSAGE));
		final int actualPartitionCount = topicDescription.partitions().size();
		if (actualPartitionCount != requiredPartitionCount) {
			validationResult.addMisconfiguration(
					topicName,
					"Internal topic " + topicName + " requires " + requiredPartitionCount + " partitions, " +
							"but the existing topic on the broker has " + actualPartitionCount + " partitions."
			);
		}
	}

	private void validateCleanupPolicy(final ValidationResult validationResult,
									   final InternalTopicConfig topicConfig,
									   final Config brokerSideTopicConfig) {
		if (topicConfig instanceof UnwindowedChangelogTopicConfig) {
			validateCleanupPolicyForUnwindowedChangelogs(validationResult, topicConfig, brokerSideTopicConfig);
		} else if (topicConfig instanceof WindowedChangelogTopicConfig) {
			validateCleanupPolicyForWindowedChangelogs(validationResult, topicConfig, brokerSideTopicConfig);
		} else if (topicConfig instanceof RepartitionTopicConfig) {
			validateCleanupPolicyForRepartitionTopic(validationResult, topicConfig, brokerSideTopicConfig);
		} else {
			throw new IllegalStateException("Internal topic " + topicConfig.name() + " has unknown type.");
		}
	}

	private void validateCleanupPolicyForUnwindowedChangelogs(final ValidationResult validationResult,
															  final InternalTopicConfig topicConfig,
															  final Config brokerSideTopicConfig) {
		final String topicName = topicConfig.name();
		final String cleanupPolicy = getBrokerSideConfigValue(brokerSideTopicConfig, TopicConfig.CLEANUP_POLICY_CONFIG, topicName);
		if (cleanupPolicy.contains(TopicConfig.CLEANUP_POLICY_DELETE)) {
			validationResult.addMisconfiguration(
					topicName,
					"Cleanup policy (" + TopicConfig.CLEANUP_POLICY_CONFIG + ") of existing internal topic "
							+ topicName + " should not contain \""
							+ TopicConfig.CLEANUP_POLICY_DELETE + "\"."
			);
		}
	}

	private void validateCleanupPolicyForWindowedChangelogs(final ValidationResult validationResult,
															final InternalTopicConfig topicConfig,
															final Config brokerSideTopicConfig) {
		final String topicName = topicConfig.name();
		final String cleanupPolicy = getBrokerSideConfigValue(brokerSideTopicConfig, TopicConfig.CLEANUP_POLICY_CONFIG, topicName);
		if (cleanupPolicy.contains(TopicConfig.CLEANUP_POLICY_DELETE)) {
			final long brokerSideRetentionMs =
					Long.parseLong(getBrokerSideConfigValue(brokerSideTopicConfig, TopicConfig.RETENTION_MS_CONFIG, topicName));
			final Map<String, String> streamsSideConfig =
					topicConfig.getProperties(defaultTopicConfigs, windowChangeLogAdditionalRetention);
			final long streamsSideRetentionMs = Long.parseLong(streamsSideConfig.get(TopicConfig.RETENTION_MS_CONFIG));
			if (brokerSideRetentionMs < streamsSideRetentionMs) {
				validationResult.addMisconfiguration(
						topicName,
						"Retention time (" + TopicConfig.RETENTION_MS_CONFIG + ") of existing internal topic "
								+ topicName + " is " + brokerSideRetentionMs + " but should be " + streamsSideRetentionMs + " or larger."
				);
			}
			final String brokerSideRetentionBytes =
					getBrokerSideConfigValue(brokerSideTopicConfig, TopicConfig.RETENTION_BYTES_CONFIG, topicName);
			if (brokerSideRetentionBytes != null) {
				validationResult.addMisconfiguration(
						topicName,
						"Retention byte (" + TopicConfig.RETENTION_BYTES_CONFIG + ") of existing internal topic "
								+ topicName + " is set but it should be unset."
				);
			}
		}
	}

	private void validateCleanupPolicyForRepartitionTopic(final ValidationResult validationResult,
														  final InternalTopicConfig topicConfig,
														  final Config brokerSideTopicConfig) {
		final String topicName = topicConfig.name();
		final String cleanupPolicy = getBrokerSideConfigValue(brokerSideTopicConfig, TopicConfig.CLEANUP_POLICY_CONFIG, topicName);
		if (cleanupPolicy.contains(TopicConfig.CLEANUP_POLICY_COMPACT)) {
			validationResult.addMisconfiguration(
					topicName,
					"Cleanup policy (" + TopicConfig.CLEANUP_POLICY_CONFIG + ") of existing internal topic "
							+ topicName + " should not contain \"" + TopicConfig.CLEANUP_POLICY_COMPACT + "\"."
			);
		} else if (cleanupPolicy.contains(TopicConfig.CLEANUP_POLICY_DELETE)) {
			final long brokerSideRetentionMs =
					Long.parseLong(getBrokerSideConfigValue(brokerSideTopicConfig, TopicConfig.RETENTION_MS_CONFIG, topicName));
			if (brokerSideRetentionMs != -1) {
				validationResult.addMisconfiguration(
						topicName,
						"Retention time (" + TopicConfig.RETENTION_MS_CONFIG + ") of existing internal topic "
								+ topicName + " is " + brokerSideRetentionMs + " but should be -1."
				);
			}
			final String brokerSideRetentionBytes =
					getBrokerSideConfigValue(brokerSideTopicConfig, TopicConfig.RETENTION_BYTES_CONFIG, topicName);
			if (brokerSideRetentionBytes != null) {
				validationResult.addMisconfiguration(
						topicName,
						"Retention byte (" + TopicConfig.RETENTION_BYTES_CONFIG + ") of existing internal topic "
								+ topicName + " is set but it should be unset."
				);
			}
		}
	}

	private String getBrokerSideConfigValue(final Config brokerSideTopicConfig,
											final String configName,
											final String topicName) {
		final ConfigEntry brokerSideConfigEntry = brokerSideTopicConfig.get(configName);
		if (brokerSideConfigEntry == null) {
			throw new IllegalStateException("The config " + configName + " for topic " +
					topicName + " could not be " + "retrieved from the brokers. " + BUG_ERROR_MESSAGE);
		}
		return brokerSideConfigEntry.value();
	}

	/**
	 * Prepares a set of given internal topics.
	 * <p>
	 * If a topic does not exist creates a new topic.
	 * If a topic with the correct number of partitions exists ignores it.
	 * If a topic exists already but has different number of partitions we fail and throw exception requesting user to reset the app before restarting again.
	 * @return the set of topics which had to be newly created
	 */
	public Set<String> makeReady(final Map<String, InternalTopicConfig> topics) {
		// we will do the validation / topic-creation in a loop, until we have confirmed all topics
		// have existed with the expected number of partitions, or some create topic returns fatal errors.
		log.debug("Starting to validate internal topics {} in partition assignor.", topics);

		long currentWallClockMs = time.milliseconds();
		final long deadlineMs = currentWallClockMs + retryTimeoutMs;

		Set<String> topicsNotReady = new HashSet<>(topics.keySet());
		final Set<String> newlyCreatedTopics = new HashSet<>();

		while (!topicsNotReady.isEmpty()) {
			final Set<String> tempUnknownTopics = new HashSet<>();
			topicsNotReady = validateTopics(topicsNotReady, topics, tempUnknownTopics);
			newlyCreatedTopics.addAll(topicsNotReady);

			if (!topicsNotReady.isEmpty()) {
				final Set<NewTopic> newTopics = new HashSet<>();

				for (final String topicName : topicsNotReady) {
					if (tempUnknownTopics.contains(topicName)) {
						// for the tempUnknownTopics, don't create topic for them
						// we'll check again later if remaining retries > 0
						continue;
					}
					final InternalTopicConfig internalTopicConfig = Objects.requireNonNull(topics.get(topicName));
					final Map<String, String> topicConfig = internalTopicConfig.getProperties(defaultTopicConfigs, windowChangeLogAdditionalRetention);

					log.debug("Going to create topic {} with {} partitions and config {}.",
							internalTopicConfig.name(),
							internalTopicConfig.numberOfPartitions(),
							topicConfig);

					newTopics.add(
							new NewTopic(
									internalTopicConfig.name(),
									internalTopicConfig.numberOfPartitions(),
									Optional.of(replicationFactor))
									.configs(topicConfig));
				}

				final CreateTopicsResult createTopicsResult = adminClient.createTopics(newTopics);

				for (final Map.Entry<String, KafkaFuture<Void>> createTopicResult : createTopicsResult.values().entrySet()) {
					final String topicName = createTopicResult.getKey();
					try {
						createTopicResult.getValue().get();
						topicsNotReady.remove(topicName);
					} catch (final InterruptedException fatalException) {
						// this should not happen; if it ever happens it indicate a bug
						Thread.currentThread().interrupt();
						log.error(INTERRUPTED_ERROR_MESSAGE, fatalException);
						throw new IllegalStateException(INTERRUPTED_ERROR_MESSAGE, fatalException);
					} catch (final ExecutionException executionException) {
						final Throwable cause = executionException.getCause();
						if (cause instanceof TopicExistsException) {
							// This topic didn't exist earlier or its leader not known before; just retain it for next round of validation.
							log.info("Could not create topic {}. Topic is probably marked for deletion (number of partitions is unknown).\n" +
									"Will retry to create this topic in {} ms (to let broker finish async delete operation first).\n" +
									"Error message was: {}", topicName, retryBackOffMs, cause.toString());
						} else {
							log.error("Unexpected error during topic creation for {}.\n" +
									"Error message was: {}", topicName, cause.toString());
							throw new StreamsException(String.format("Could not create topic %s.", topicName), cause);
						}
					} catch (final TimeoutException retriableException) {
						log.error("Creating topic {} timed out.\n" +
								"Error message was: {}", topicName, retriableException.toString());
					}
				}
			}


			if (!topicsNotReady.isEmpty()) {
				currentWallClockMs = time.milliseconds();

				if (currentWallClockMs >= deadlineMs) {
					final String timeoutError = String.format("Could not create topics within %d milliseconds. " +
							"This can happen if the Kafka cluster is temporarily not available.", retryTimeoutMs);
					log.error(timeoutError);
					throw new TimeoutException(timeoutError);
				}
				log.info(
						"Topics {} could not be made ready. Will retry in {} milliseconds. Remaining time in milliseconds: {}",
						topicsNotReady,
						retryBackOffMs,
						deadlineMs - currentWallClockMs
				);
				Utils.sleep(retryBackOffMs);
			}
		}
		log.debug("Completed validating internal topics and created {}", newlyCreatedTopics);

		return newlyCreatedTopics;
	}

	/**
	 * Try to get the number of partitions for the given topics; return the number of partitions for topics that already exists.
	 *
	 * Topics that were not able to get its description will simply not be returned
	 */
	// visible for testing
	protected Map<String, Integer> getNumPartitions(final Set<String> topics,
													final Set<String> tempUnknownTopics) {
		log.debug("Trying to check if topics {} have been created with expected number of partitions.", topics);

		final DescribeTopicsResult describeTopicsResult = adminClient.describeTopics(topics);
		final Map<String, KafkaFuture<TopicDescription>> futures = describeTopicsResult.values();

		final Map<String, Integer> existedTopicPartition = new HashMap<>();
		for (final Map.Entry<String, KafkaFuture<TopicDescription>> topicFuture : futures.entrySet()) {
			final String topicName = topicFuture.getKey();
			try {
				final TopicDescription topicDescription = topicFuture.getValue().get();
				existedTopicPartition.put(topicName, topicDescription.partitions().size());
			} catch (final InterruptedException fatalException) {
				// this should not happen; if it ever happens it indicate a bug
				Thread.currentThread().interrupt();
				log.error(INTERRUPTED_ERROR_MESSAGE, fatalException);
				throw new IllegalStateException(INTERRUPTED_ERROR_MESSAGE, fatalException);
			} catch (final ExecutionException couldNotDescribeTopicException) {
				final Throwable cause = couldNotDescribeTopicException.getCause();
				if (cause instanceof UnknownTopicOrPartitionException) {
					// This topic didn't exist, proceed to try to create it
					log.debug("Topic {} is unknown or not found, hence not existed yet.\n" +
							"Error message was: {}", topicName, cause.toString());
				} else if (cause instanceof LeaderNotAvailableException) {
					tempUnknownTopics.add(topicName);
					log.debug("The leader of topic {} is not available.\n" +
							"Error message was: {}", topicName, cause.toString());
				} else {
					log.error("Unexpected error during topic description for {}.\n" +
							"Error message was: {}", topicName, cause.toString());
					throw new StreamsException(String.format("Could not create topic %s.", topicName), cause);
				}
			} catch (final TimeoutException retriableException) {
				tempUnknownTopics.add(topicName);
				log.debug("Describing topic {} (to get number of partitions) timed out.\n" +
						"Error message was: {}", topicName, retriableException.toString());
			}
		}

		return existedTopicPartition;
	}

	/**
	 * Check the existing topics to have correct number of partitions; and return the remaining topics that needs to be created
	 */
	private Set<String> validateTopics(final Set<String> topicsToValidate,
									   final Map<String, InternalTopicConfig> topicsMap,
									   final Set<String> tempUnknownTopics) {
		if (!topicsMap.keySet().containsAll(topicsToValidate)) {
			throw new IllegalStateException("The topics map " + topicsMap.keySet() + " does not contain all the topics " +
					topicsToValidate + " trying to validate.");
		}

		final Map<String, Integer> existedTopicPartition = getNumPartitions(topicsToValidate, tempUnknownTopics);

		final Set<String> topicsToCreate = new HashSet<>();
		for (final String topicName : topicsToValidate) {
			final Optional<Integer> numberOfPartitions = topicsMap.get(topicName).numberOfPartitions();
			if (!numberOfPartitions.isPresent()) {
				log.error("Found undefined number of partitions for topic {}", topicName);
				throw new StreamsException("Topic " + topicName + " number of partitions not defined");
			}
			if (existedTopicPartition.containsKey(topicName)) {
				if (!existedTopicPartition.get(topicName).equals(numberOfPartitions.get())) {
					final String errorMsg = String.format("Existing internal topic %s has invalid partitions: " +
									"expected: %d; actual: %d. " +
									"Use 'kafka.tools.StreamsResetter' tool to clean up invalid topics before processing.",
							topicName, numberOfPartitions.get(), existedTopicPartition.get(topicName));
					log.error(errorMsg);
					throw new StreamsException(errorMsg);
				}
			} else {
				topicsToCreate.add(topicName);
			}
		}

		return topicsToCreate;
	}

	/**
	 * Sets up internal topics.
	 * <p>
	 * Either the given topic are all created or the method fails with an exception.
	 * @param topicConfigs internal topics to setup
	 */
	public void setup(final Map<String, InternalTopicConfig> topicConfigs) {
		log.info("Starting to setup internal topics {}.", topicConfigs.keySet());

		final long now = time.milliseconds();
		final long deadline = now + retryTimeoutMs;

		final Map<String, Map<String, String>> streamsSideTopicConfigs = topicConfigs.values().stream()
				.collect(Collectors.toMap(
						InternalTopicConfig::name,
						topicConfig -> topicConfig.getProperties(defaultTopicConfigs, windowChangeLogAdditionalRetention)
				));
		final Set<String> createdTopics = new HashSet<>();
		final Set<String> topicStillToCreate = new HashSet<>(topicConfigs.keySet());
		while (!topicStillToCreate.isEmpty()) {
			final Set<NewTopic> newTopics = topicStillToCreate.stream()
					.map(topicName -> new NewTopic(
									topicName,
									topicConfigs.get(topicName).numberOfPartitions(),
									Optional.of(replicationFactor)
							).configs(streamsSideTopicConfigs.get(topicName))
					).collect(Collectors.toSet());

			log.info("Going to create internal topics: " + newTopics);
			final CreateTopicsResult createTopicsResult = adminClient.createTopics(newTopics);

			processCreateTopicResults(createTopicsResult, topicStillToCreate, createdTopics, deadline);

			maybeSleep(Collections.singletonList(topicStillToCreate), deadline, "created");
		}

		log.info("Completed setup of internal topics {}.", topicConfigs.keySet());
	}

	private void processCreateTopicResults(final CreateTopicsResult createTopicsResult,
										   final Set<String> topicStillToCreate,
										   final Set<String> createdTopics,
										   final long deadline) {
		final Map<String, Throwable> lastErrorsSeenForTopic = new HashMap<>();
		final Map<String, KafkaFuture<Void>> createResultForTopic = createTopicsResult.values();
		while (!createResultForTopic.isEmpty()) {
			for (final String topicName : new HashSet<>(topicStillToCreate)) {
				if (!createResultForTopic.containsKey(topicName)) {
					cleanUpCreatedTopics(createdTopics);
					throw new IllegalStateException("Create topic results do not contain internal topic " + topicName
							+ " to setup. " + BUG_ERROR_MESSAGE);
				}
				final KafkaFuture<Void> createResult = createResultForTopic.get(topicName);
				if (createResult.isDone()) {
					try {
						createResult.get();
						createdTopics.add(topicName);
						topicStillToCreate.remove(topicName);
					} catch (final ExecutionException executionException) {
						final Throwable cause = executionException.getCause();
						if (cause instanceof TopicExistsException) {
							lastErrorsSeenForTopic.put(topicName, cause);
							log.info("Internal topic {} already exists. Topic is probably marked for deletion. " +
											"Will retry to create this topic later (to let broker complete async delete operation first)",
									topicName);
						} else if (cause instanceof TimeoutException) {
							lastErrorsSeenForTopic.put(topicName, cause);
							log.info("Creating internal topic {} timed out.", topicName);
						} else {
							cleanUpCreatedTopics(createdTopics);
							log.error("Unexpected error during creation of internal topic: ", cause);
							throw new StreamsException(
									String.format("Could not create internal topic %s for the following reason: ", topicName),
									cause
							);
						}
					} catch (final InterruptedException interruptedException) {
						throw new InterruptException(interruptedException);
					} finally {
						createResultForTopic.remove(topicName);
					}
				}
			}

			maybeThrowTimeoutExceptionDuringSetup(
					topicStillToCreate,
					createdTopics,
					lastErrorsSeenForTopic,
					deadline
			);

			if (!createResultForTopic.isEmpty()) {
				Utils.sleep(100);
			}
		}
	}

	private void cleanUpCreatedTopics(final Set<String> topicsToCleanUp) {
		log.info("Starting to clean up internal topics {}.", topicsToCleanUp);

		final long now = time.milliseconds();
		final long deadline = now + retryTimeoutMs;

		final Set<String> topicsStillToCleanup = new HashSet<>(topicsToCleanUp);
		while (!topicsStillToCleanup.isEmpty()) {
			log.info("Going to cleanup internal topics: " + topicsStillToCleanup);
			final DeleteTopicsResult deleteTopicsResult = adminClient.deleteTopics(topicsStillToCleanup);
			final Map<String, KafkaFuture<Void>> deleteResultForTopic = deleteTopicsResult.values();
			while (!deleteResultForTopic.isEmpty()) {
				for (final String topicName : new HashSet<>(topicsStillToCleanup)) {
					if (!deleteResultForTopic.containsKey(topicName)) {
						throw new IllegalStateException("Delete topic results do not contain internal topic " + topicName
								+ " to clean up. " + BUG_ERROR_MESSAGE);
					}
					final KafkaFuture<Void> deleteResult = deleteResultForTopic.get(topicName);
					if (deleteResult.isDone()) {
						try {
							deleteResult.get();
							topicsStillToCleanup.remove(topicName);
						} catch (final ExecutionException executionException) {
							final Throwable cause = executionException.getCause();
							if (cause instanceof UnknownTopicOrPartitionException) {
								log.info("Internal topic {} to clean up is missing", topicName);
							} else if (cause instanceof LeaderNotAvailableException) {
								log.info("The leader of internal topic {} to clean up is not available.", topicName);
							} else if (cause instanceof TimeoutException) {
								log.info("Cleaning up internal topic {} timed out.", topicName);
							} else {
								log.error("Unexpected error during cleanup of internal topics: ", cause);
								throw new StreamsException(
										String.format("Could not clean up internal topics %s, because during the cleanup " +
														"of topic %s the following error occurred: ",
												topicsStillToCleanup, topicName),
										cause
								);
							}
						} catch (final InterruptedException interruptedException) {
							throw new InterruptException(interruptedException);
						} finally {
							deleteResultForTopic.remove(topicName);
						}
					}
				}

				maybeThrowTimeoutException(
						Collections.singletonList(topicsStillToCleanup),
						deadline,
						String.format("Could not cleanup internal topics within %d milliseconds. This can happen if the " +
										"Kafka cluster is temporarily not available or the broker did not complete topic creation " +
										"before the cleanup. The following internal topics could not be cleaned up: %s",
								retryTimeoutMs, topicsStillToCleanup)
				);

				if (!deleteResultForTopic.isEmpty()) {
					Utils.sleep(100);
				}
			}

			maybeSleep(
					Collections.singletonList(topicsStillToCleanup),
					deadline,
					"validated"
			);
		}

		log.info("Completed cleanup of internal topics {}.", topicsToCleanUp);
	}

	private void maybeThrowTimeoutException(final List<Set<String>> topicStillToProcess,
											final long deadline,
											final String errorMessage) {
		if (topicStillToProcess.stream().anyMatch(resultSet -> !resultSet.isEmpty())) {
			final long now = time.milliseconds();
			if (now >= deadline) {
				log.error(errorMessage);
				throw new TimeoutException(errorMessage);
			}
		}
	}

	private void maybeThrowTimeoutExceptionDuringSetup(final Set<String> topicStillToProcess,
													   final Set<String> createdTopics,
													   final Map<String, Throwable> lastErrorsSeenForTopic,
													   final long deadline) {
		if (topicStillToProcess.stream().anyMatch(resultSet -> !resultSet.isEmpty())) {
			final long now = time.milliseconds();
			if (now >= deadline) {
				cleanUpCreatedTopics(createdTopics);
				final String errorMessage = String.format("Could not create internal topics within %d milliseconds. This can happen if the " +
								"Kafka cluster is temporarily not available or a topic is marked for deletion and the broker " +
								"did not complete its deletion within the timeout. The last errors seen per topic are: %s",
						retryTimeoutMs, lastErrorsSeenForTopic);
				log.error(errorMessage);
				throw new TimeoutException(errorMessage);
			}
		}
	}

	private void maybeSleep(final List<Set<String>> resultSetsStillToValidate,
							final long deadline,
							final String action) {
		if (resultSetsStillToValidate.stream().anyMatch(resultSet -> !resultSet.isEmpty())) {
			final long now = time.milliseconds();
			log.info(
					"Internal topics {} could not be {}. Will retry in {} milliseconds. Remaining time in milliseconds: {}",
					resultSetsStillToValidate.stream().flatMap(Collection::stream).collect(Collectors.toSet()),
					action,
					retryBackOffMs,
					deadline - now
			);
			Utils.sleep(retryBackOffMs);
		}
	}
=======
    private final static String BUG_ERROR_MESSAGE = "This indicates a bug. " +
        "Please report at https://issues.apache.org/jira/projects/KAFKA/issues or to the dev-mailing list (https://kafka.apache.org/contact).";
    private final static String INTERRUPTED_ERROR_MESSAGE = "Thread got interrupted. " + BUG_ERROR_MESSAGE;

    private final Logger log;

    private final Time time;
    private final Admin adminClient;

    private final short replicationFactor;
    private final long windowChangeLogAdditionalRetention;
    private final long retryBackOffMs;
    private final long retryTimeoutMs;

    private final Map<String, String> defaultTopicConfigs = new HashMap<>();

    public InternalTopicManager(final Time time,
                                final Admin adminClient,
                                final StreamsConfig streamsConfig) {
        this.time = time;
        this.adminClient = adminClient;

        final LogContext logContext = new LogContext(String.format("stream-thread [%s] ", Thread.currentThread().getName()));
        log = logContext.logger(getClass());

        replicationFactor = streamsConfig.getInt(StreamsConfig.REPLICATION_FACTOR_CONFIG).shortValue();
        windowChangeLogAdditionalRetention = streamsConfig.getLong(StreamsConfig.WINDOW_STORE_CHANGE_LOG_ADDITIONAL_RETENTION_MS_CONFIG);
        retryBackOffMs = streamsConfig.getLong(StreamsConfig.RETRY_BACKOFF_MS_CONFIG);
        final Map<String, Object> consumerConfig = streamsConfig.getMainConsumerConfigs("dummy", "dummy", -1);
        // need to add mandatory configs; otherwise `QuietConsumerConfig` throws
        consumerConfig.put(ConsumerConfig.KEY_DESERIALIZER_CLASS_CONFIG, ByteArrayDeserializer.class);
        consumerConfig.put(ConsumerConfig.VALUE_DESERIALIZER_CLASS_CONFIG, ByteArrayDeserializer.class);
        retryTimeoutMs = new QuietConsumerConfig(consumerConfig).getInt(ConsumerConfig.MAX_POLL_INTERVAL_MS_CONFIG) / 2L;

        log.debug("Configs:" + Utils.NL +
            "\t{} = {}" + Utils.NL +
            "\t{} = {}",
            StreamsConfig.REPLICATION_FACTOR_CONFIG, replicationFactor,
            StreamsConfig.WINDOW_STORE_CHANGE_LOG_ADDITIONAL_RETENTION_MS_CONFIG, windowChangeLogAdditionalRetention);

        for (final Map.Entry<String, Object> entry : streamsConfig.originalsWithPrefix(StreamsConfig.TOPIC_PREFIX).entrySet()) {
            if (entry.getValue() != null) {
                defaultTopicConfigs.put(entry.getKey(), entry.getValue().toString());
            }
        }
    }

    static class ValidationResult {
        private final Set<String> missingTopics = new HashSet<>();
        private final Map<String, List<String>> misconfigurationsForTopics = new HashMap<>();

        public void addMissingTopic(final String topic) {
            missingTopics.add(topic);
        }

        public Set<String> missingTopics() {
            return Collections.unmodifiableSet(missingTopics);
        }

        public void addMisconfiguration(final String topic, final String message) {
            misconfigurationsForTopics.computeIfAbsent(topic, ignored -> new ArrayList<>())
                .add(message);
        }

        public Map<String, List<String>> misconfigurationsForTopics() {
            return Collections.unmodifiableMap(misconfigurationsForTopics);
        }
    }

    /**
     * Validates the internal topics passed.
     *
     * The validation of the internal topics verifies if the topics:
     * - are missing on the brokers
     * - have the expected number of partitions
     * - have configured a clean-up policy that avoids data loss
     *
     * @param topicConfigs internal topics to validate
     *
     * @return validation results that contains
     *         - the set of missing internal topics on the brokers
     *         - descriptions of misconfigurations per topic
     */
    public ValidationResult validate(final Map<String, InternalTopicConfig> topicConfigs) {
        log.info("Starting to validate internal topics {}.", topicConfigs.keySet());

        final long now = time.milliseconds();
        final long deadline = now + retryTimeoutMs;

        final ValidationResult validationResult = new ValidationResult();
        final Set<String> topicDescriptionsStillToValidate = new HashSet<>(topicConfigs.keySet());
        final Set<String> topicConfigsStillToValidate = new HashSet<>(topicConfigs.keySet());
        while (!topicDescriptionsStillToValidate.isEmpty() || !topicConfigsStillToValidate.isEmpty()) {
            Map<String, KafkaFuture<TopicDescription>> descriptionsForTopic = Collections.emptyMap();
            if (!topicDescriptionsStillToValidate.isEmpty()) {
                final DescribeTopicsResult describeTopicsResult = adminClient.describeTopics(topicDescriptionsStillToValidate);
                descriptionsForTopic = describeTopicsResult.topicNameValues();
            }
            Map<String, KafkaFuture<Config>> configsForTopic = Collections.emptyMap();
            if (!topicConfigsStillToValidate.isEmpty()) {
                final DescribeConfigsResult describeConfigsResult = adminClient.describeConfigs(
                    topicConfigsStillToValidate.stream()
                        .map(topic -> new ConfigResource(Type.TOPIC, topic))
                        .collect(Collectors.toSet())
                );
                configsForTopic = describeConfigsResult.values().entrySet().stream()
                    .collect(Collectors.toMap(entry -> entry.getKey().name(), Map.Entry::getValue));
            }

            while (!descriptionsForTopic.isEmpty() || !configsForTopic.isEmpty()) {
                if (!descriptionsForTopic.isEmpty()) {
                    doValidateTopic(
                        validationResult,
                        descriptionsForTopic,
                        topicConfigs,
                        topicDescriptionsStillToValidate,
                        (streamsSide, brokerSide) -> validatePartitionCount(validationResult, streamsSide, brokerSide)
                    );
                }
                if (!configsForTopic.isEmpty()) {
                    doValidateTopic(
                        validationResult,
                        configsForTopic,
                        topicConfigs,
                        topicConfigsStillToValidate,
                        (streamsSide, brokerSide) -> validateCleanupPolicy(validationResult, streamsSide, brokerSide)
                    );
                }

                maybeThrowTimeoutException(
                    Arrays.asList(topicDescriptionsStillToValidate, topicConfigsStillToValidate),
                    deadline,
                    String.format("Could not validate internal topics within %d milliseconds. " +
                        "This can happen if the Kafka cluster is temporarily not available.", retryTimeoutMs)
                );

                if (!descriptionsForTopic.isEmpty() || !configsForTopic.isEmpty()) {
                    Utils.sleep(100);
                }
            }

            maybeSleep(
                Arrays.asList(topicDescriptionsStillToValidate, topicConfigsStillToValidate),
                deadline,
                "validated"
            );
        }

        log.info("Completed validation of internal topics {}.", topicConfigs.keySet());
        return validationResult;
    }

    private <V> void doValidateTopic(final ValidationResult validationResult,
                                     final Map<String, KafkaFuture<V>> futuresForTopic,
                                     final Map<String, InternalTopicConfig> topicsConfigs,
                                     final Set<String> topicsStillToValidate,
                                     final BiConsumer<InternalTopicConfig, V> validator) {
        for (final String topicName : new HashSet<>(topicsStillToValidate)) {
            if (!futuresForTopic.containsKey(topicName)) {
                throw new IllegalStateException("Description results do not contain topics to validate. " + BUG_ERROR_MESSAGE);
            }
            final KafkaFuture<V> future = futuresForTopic.get(topicName);
            if (future.isDone()) {
                try {
                    final V brokerSideTopicConfig = future.get();
                    final InternalTopicConfig streamsSideTopicConfig = topicsConfigs.get(topicName);
                    validator.accept(streamsSideTopicConfig, brokerSideTopicConfig);
                    topicsStillToValidate.remove(topicName);
                } catch (final ExecutionException executionException) {
                    final Throwable cause = executionException.getCause();
                    if (cause instanceof UnknownTopicOrPartitionException) {
                        log.info("Internal topic {} is missing", topicName);
                        validationResult.addMissingTopic(topicName);
                        topicsStillToValidate.remove(topicName);
                    } else if (cause instanceof LeaderNotAvailableException) {
                        log.info("The leader of internal topic {} is not available.", topicName);
                    } else if (cause instanceof TimeoutException) {
                        log.info("Retrieving data for internal topic {} timed out.", topicName);
                    } else {
                        log.error("Unexpected error during internal topic validation: ", cause);
                        throw new StreamsException(
                            String.format("Could not validate internal topic %s for the following reason: ", topicName),
                            cause
                        );
                    }
                } catch (final InterruptedException interruptedException) {
                    throw new InterruptException(interruptedException);
                } finally {
                    futuresForTopic.remove(topicName);
                }
            }
        }
    }

    private void validatePartitionCount(final ValidationResult validationResult,
                                        final InternalTopicConfig topicConfig,
                                        final TopicDescription topicDescription) {
        final String topicName = topicConfig.name();
        final int requiredPartitionCount = topicConfig.numberOfPartitions()
            .orElseThrow(() -> new IllegalStateException("No partition count is specified for internal topic " +
                topicName + ". " + BUG_ERROR_MESSAGE));
        final int actualPartitionCount = topicDescription.partitions().size();
        if (actualPartitionCount != requiredPartitionCount) {
            validationResult.addMisconfiguration(
                topicName,
                "Internal topic " + topicName + " requires " + requiredPartitionCount + " partitions, " +
                "but the existing topic on the broker has " + actualPartitionCount + " partitions."
            );
        }
    }

    private void validateCleanupPolicy(final ValidationResult validationResult,
                                       final InternalTopicConfig topicConfig,
                                       final Config brokerSideTopicConfig) {
        if (topicConfig instanceof UnwindowedUnversionedChangelogTopicConfig) {
            validateCleanupPolicyForUnwindowedUnversionedChangelogs(validationResult, topicConfig, brokerSideTopicConfig);
        } else if (topicConfig instanceof WindowedChangelogTopicConfig) {
            validateCleanupPolicyForWindowedChangelogs(validationResult, topicConfig, brokerSideTopicConfig);
        } else if (topicConfig instanceof VersionedChangelogTopicConfig) {
            validateCleanupPolicyForVersionedChangelogs(validationResult, topicConfig, brokerSideTopicConfig);
        } else if (topicConfig instanceof RepartitionTopicConfig) {
            validateCleanupPolicyForRepartitionTopic(validationResult, topicConfig, brokerSideTopicConfig);
        } else {
            throw new IllegalStateException("Internal topic " + topicConfig.name() + " has unknown type.");
        }
    }

    private void validateCleanupPolicyForUnwindowedUnversionedChangelogs(final ValidationResult validationResult,
                                                                         final InternalTopicConfig topicConfig,
                                                                         final Config brokerSideTopicConfig) {
        final String topicName = topicConfig.name();
        final String cleanupPolicy = getBrokerSideConfigValue(brokerSideTopicConfig, TopicConfig.CLEANUP_POLICY_CONFIG, topicName);
        if (cleanupPolicy.contains(TopicConfig.CLEANUP_POLICY_DELETE)) {
            validationResult.addMisconfiguration(
                topicName,
                "Cleanup policy (" + TopicConfig.CLEANUP_POLICY_CONFIG + ") of existing internal topic "
                    + topicName + " should not contain \""
                + TopicConfig.CLEANUP_POLICY_DELETE + "\"."
            );
        }
    }

    private void validateCleanupPolicyForWindowedChangelogs(final ValidationResult validationResult,
                                                            final InternalTopicConfig topicConfig,
                                                            final Config brokerSideTopicConfig) {
        final String topicName = topicConfig.name();
        final String cleanupPolicy = getBrokerSideConfigValue(brokerSideTopicConfig, TopicConfig.CLEANUP_POLICY_CONFIG, topicName);
        if (cleanupPolicy.contains(TopicConfig.CLEANUP_POLICY_DELETE)) {
            final long brokerSideRetentionMs =
                Long.parseLong(getBrokerSideConfigValue(brokerSideTopicConfig, TopicConfig.RETENTION_MS_CONFIG, topicName));
            final Map<String, String> streamsSideConfig =
                topicConfig.getProperties(defaultTopicConfigs, windowChangeLogAdditionalRetention);
            final long streamsSideRetentionMs = Long.parseLong(streamsSideConfig.get(TopicConfig.RETENTION_MS_CONFIG));
            if (brokerSideRetentionMs < streamsSideRetentionMs) {
                validationResult.addMisconfiguration(
                    topicName,
                    "Retention time (" + TopicConfig.RETENTION_MS_CONFIG + ") of existing internal topic "
                        + topicName + " is " + brokerSideRetentionMs + " but should be " + streamsSideRetentionMs + " or larger."
                );
            }
            final String brokerSideRetentionBytes =
                getBrokerSideConfigValue(brokerSideTopicConfig, TopicConfig.RETENTION_BYTES_CONFIG, topicName);
            if (brokerSideRetentionBytes != null) {
                validationResult.addMisconfiguration(
                    topicName,
                    "Retention byte (" + TopicConfig.RETENTION_BYTES_CONFIG + ") of existing internal topic "
                        + topicName + " is set but it should be unset."
                );
            }
        }
    }

    private void validateCleanupPolicyForVersionedChangelogs(final ValidationResult validationResult,
                                                             final InternalTopicConfig topicConfig,
                                                             final Config brokerSideTopicConfig) {
        final String topicName = topicConfig.name();
        final String cleanupPolicy = getBrokerSideConfigValue(brokerSideTopicConfig, TopicConfig.CLEANUP_POLICY_CONFIG, topicName);

        if (cleanupPolicy.contains(TopicConfig.CLEANUP_POLICY_DELETE)) {
            validationResult.addMisconfiguration(
                topicName,
                "Cleanup policy (" + TopicConfig.CLEANUP_POLICY_CONFIG + ") of existing internal topic "
                    + topicName + " should not contain \""
                    + TopicConfig.CLEANUP_POLICY_DELETE + "\"."
            );
        }

        final long brokerSideCompactionLagMs =
            Long.parseLong(getBrokerSideConfigValue(brokerSideTopicConfig, TopicConfig.MIN_COMPACTION_LAG_MS_CONFIG, topicName));
        final Map<String, String> streamsSideConfig =
            topicConfig.getProperties(defaultTopicConfigs, windowChangeLogAdditionalRetention);
        final long streamsSideCompactionLagMs = Long.parseLong(streamsSideConfig.get(TopicConfig.MIN_COMPACTION_LAG_MS_CONFIG));
        if (brokerSideCompactionLagMs < streamsSideCompactionLagMs) {
            validationResult.addMisconfiguration(
                topicName,
                "Min compaction lag (" + TopicConfig.MIN_COMPACTION_LAG_MS_CONFIG + ") of existing internal topic "
                    + topicName + " is " + brokerSideCompactionLagMs + " but should be " + streamsSideCompactionLagMs + " or larger."
            );
        }
    }

    private void validateCleanupPolicyForRepartitionTopic(final ValidationResult validationResult,
                                                          final InternalTopicConfig topicConfig,
                                                          final Config brokerSideTopicConfig) {
        final String topicName = topicConfig.name();
        final String cleanupPolicy = getBrokerSideConfigValue(brokerSideTopicConfig, TopicConfig.CLEANUP_POLICY_CONFIG, topicName);
        if (cleanupPolicy.contains(TopicConfig.CLEANUP_POLICY_COMPACT)) {
            validationResult.addMisconfiguration(
                topicName,
                "Cleanup policy (" + TopicConfig.CLEANUP_POLICY_CONFIG + ") of existing internal topic "
                    + topicName + " should not contain \"" + TopicConfig.CLEANUP_POLICY_COMPACT + "\"."
            );
        } else if (cleanupPolicy.contains(TopicConfig.CLEANUP_POLICY_DELETE)) {
            final long brokerSideRetentionMs =
                Long.parseLong(getBrokerSideConfigValue(brokerSideTopicConfig, TopicConfig.RETENTION_MS_CONFIG, topicName));
            if (brokerSideRetentionMs != -1) {
                validationResult.addMisconfiguration(
                    topicName,
                    "Retention time (" + TopicConfig.RETENTION_MS_CONFIG + ") of existing internal topic "
                        + topicName + " is " + brokerSideRetentionMs + " but should be -1."
                );
            }
            final String brokerSideRetentionBytes =
                getBrokerSideConfigValue(brokerSideTopicConfig, TopicConfig.RETENTION_BYTES_CONFIG, topicName);
            if (brokerSideRetentionBytes != null) {
                validationResult.addMisconfiguration(
                    topicName,
                    "Retention byte (" + TopicConfig.RETENTION_BYTES_CONFIG + ") of existing internal topic "
                        + topicName + " is set but it should be unset."
                );
            }
        }
    }

    private String getBrokerSideConfigValue(final Config brokerSideTopicConfig,
                                            final String configName,
                                            final String topicName) {
        final ConfigEntry brokerSideConfigEntry = brokerSideTopicConfig.get(configName);
        if (brokerSideConfigEntry == null) {
            throw new IllegalStateException("The config " + configName + " for topic " +
                topicName + " could not be " + "retrieved from the brokers. " + BUG_ERROR_MESSAGE);
        }
        return brokerSideConfigEntry.value();
    }

    public Map<String, List<TopicPartitionInfo>> getTopicPartitionInfo(final Set<String> topics) {
        log.debug("Starting to describe topics {} in partition assignor.", topics);

        long currentWallClockMs = time.milliseconds();
        final long deadlineMs = currentWallClockMs + retryTimeoutMs;

        final Set<String> topicsToDescribe = new HashSet<>(topics);
        final Map<String, List<TopicPartitionInfo>> topicPartitionInfo = new HashMap<>();

        while (!topicsToDescribe.isEmpty()) {
            final Map<String, List<TopicPartitionInfo>> existed = getTopicPartitionInfo(topicsToDescribe, null);
            topicPartitionInfo.putAll(existed);
            topicsToDescribe.removeAll(topicPartitionInfo.keySet());
            if (!topicsToDescribe.isEmpty()) {
                currentWallClockMs = time.milliseconds();

                if (currentWallClockMs >= deadlineMs) {
                    final String timeoutError = String.format(
                        "Could not create topics within %d milliseconds. " +
                            "This can happen if the Kafka cluster is temporarily not available.",
                        retryTimeoutMs);
                    log.error(timeoutError);
                    throw new TimeoutException(timeoutError);
                }
                log.info(
                    "Topics {} could not be describe fully. Will retry in {} milliseconds. Remaining time in milliseconds: {}",
                    topics,
                    retryBackOffMs,
                    deadlineMs - currentWallClockMs
                );
                Utils.sleep(retryBackOffMs);
            }
        }
        log.debug("Completed describing topics");
        return topicPartitionInfo;
    }

    /**
     * Prepares a set of given internal topics.
     *
     * If a topic does not exist creates a new topic.
     * If a topic with the correct number of partitions exists ignores it.
     * If a topic exists already but has different number of partitions we fail and throw exception requesting user to reset the app before restarting again.
     * @return the set of topics which had to be newly created
     */
    public Set<String> makeReady(final Map<String, InternalTopicConfig> topics) {
        // we will do the validation / topic-creation in a loop, until we have confirmed all topics
        // have existed with the expected number of partitions, or some create topic returns fatal errors.
        log.debug("Starting to validate internal topics {} in partition assignor.", topics);

        long currentWallClockMs = time.milliseconds();
        final long deadlineMs = currentWallClockMs + retryTimeoutMs;

        Set<String> topicsNotReady = new HashSet<>(topics.keySet());
        final Set<String> newlyCreatedTopics = new HashSet<>();

        while (!topicsNotReady.isEmpty()) {
            final Set<String> tempUnknownTopics = new HashSet<>();
            topicsNotReady = validateTopics(topicsNotReady, topics, tempUnknownTopics);
            newlyCreatedTopics.addAll(topicsNotReady);

            if (!topicsNotReady.isEmpty()) {
                final Set<NewTopic> newTopics = new HashSet<>();

                for (final String topicName : topicsNotReady) {
                    if (tempUnknownTopics.contains(topicName)) {
                        // for the tempUnknownTopics, don't create topic for them
                        // we'll check again later if remaining retries > 0
                        continue;
                    }
                    final InternalTopicConfig internalTopicConfig = Objects.requireNonNull(topics.get(topicName));
                    final Map<String, String> topicConfig = internalTopicConfig.getProperties(defaultTopicConfigs, windowChangeLogAdditionalRetention);

                    log.debug("Going to create topic {} with {} partitions and config {}.",
                        internalTopicConfig.name(),
                        internalTopicConfig.numberOfPartitions(),
                        topicConfig);

                    newTopics.add(
                        new NewTopic(
                            internalTopicConfig.name(),
                            internalTopicConfig.numberOfPartitions(),
                            Optional.of(replicationFactor))
                            .configs(topicConfig));
                }

                // it's possible that although some topics are not ready yet because they
                // are temporarily not available, not that they do not exist; in this case
                // the new topics to create may be empty and hence we can skip here
                if (!newTopics.isEmpty()) {
                    final CreateTopicsResult createTopicsResult = adminClient.createTopics(newTopics);

                    for (final Map.Entry<String, KafkaFuture<Void>> createTopicResult : createTopicsResult.values().entrySet()) {
                        final String topicName = createTopicResult.getKey();
                        try {
                            createTopicResult.getValue().get();
                            topicsNotReady.remove(topicName);
                        } catch (final InterruptedException fatalException) {
                            // this should not happen; if it ever happens it indicate a bug
                            Thread.currentThread().interrupt();
                            log.error(INTERRUPTED_ERROR_MESSAGE, fatalException);
                            throw new IllegalStateException(INTERRUPTED_ERROR_MESSAGE, fatalException);
                        } catch (final ExecutionException executionException) {
                            final Throwable cause = executionException.getCause();
                            if (cause instanceof TopicExistsException) {
                                // This topic didn't exist earlier or its leader not known before; just retain it for next round of validation.
                                log.info(
                                        "Could not create topic {}. Topic is probably marked for deletion (number of partitions is unknown).\n"
                                                +
                                                "Will retry to create this topic in {} ms (to let broker finish async delete operation first).\n"
                                                +
                                                "Error message was: {}", topicName, retryBackOffMs,
                                        cause.toString());
                            } else {
                                log.error("Unexpected error during topic creation for {}.\n" +
                                        "Error message was: {}", topicName, cause.toString());

                                if (cause instanceof UnsupportedVersionException) {
                                    final String errorMessage = cause.getMessage();
                                    if (errorMessage != null &&
                                            errorMessage.startsWith("Creating topics with default partitions/replication factor are only supported in CreateTopicRequest version 4+")) {

                                        throw new StreamsException(String.format(
                                                "Could not create topic %s, because brokers don't support configuration replication.factor=-1."
                                                        + " You can change the replication.factor config or upgrade your brokers to version 2.4 or newer to avoid this error.",
                                                topicName)
                                        );
                                    }
                                } else if (cause instanceof TimeoutException) {
                                    log.error("Creating topic {} timed out.\n" +
                                            "Error message was: {}", topicName, cause.toString());
                                } else {
                                    throw new StreamsException(
                                            String.format("Could not create topic %s.", topicName),
                                            cause
                                    );
                                }
                            }
                        }
                    }
                }
            }

            if (!topicsNotReady.isEmpty()) {
                currentWallClockMs = time.milliseconds();

                if (currentWallClockMs >= deadlineMs) {
                    final String timeoutError = String.format("Could not create topics within %d milliseconds. " +
                        "This can happen if the Kafka cluster is temporarily not available.", retryTimeoutMs);
                    log.error(timeoutError);
                    throw new TimeoutException(timeoutError);
                }
                log.info(
                    "Topics {} could not be made ready. Will retry in {} milliseconds. Remaining time in milliseconds: {}",
                    topicsNotReady,
                    retryBackOffMs,
                    deadlineMs - currentWallClockMs
                );
                Utils.sleep(retryBackOffMs);
            }
        }
        log.debug("Completed validating internal topics and created {}", newlyCreatedTopics);

        return newlyCreatedTopics;
    }

    /**
     * Try to get the partition information for the given topics; return the partition info for topics that already exists.
     *
     * Topics that were not able to get its description will simply not be returned
     */
    // visible for testing
    protected Map<String, List<TopicPartitionInfo>> getTopicPartitionInfo(final Set<String> topics,
                                                                final Set<String> tempUnknownTopics) {
        final DescribeTopicsResult describeTopicsResult = adminClient.describeTopics(topics);
        final Map<String, KafkaFuture<TopicDescription>> futures = describeTopicsResult.topicNameValues();

        final Map<String, List<TopicPartitionInfo>> topicPartitionInfo = new HashMap<>();
        for (final Map.Entry<String, KafkaFuture<TopicDescription>> topicFuture : futures.entrySet()) {
            final String topicName = topicFuture.getKey();
            try {
                final TopicDescription topicDescription = topicFuture.getValue().get();
                topicPartitionInfo.put(topicName, topicDescription.partitions());
            } catch (final InterruptedException fatalException) {
                // this should not happen; if it ever happens it indicate a bug
                Thread.currentThread().interrupt();
                log.error(INTERRUPTED_ERROR_MESSAGE, fatalException);
                throw new IllegalStateException(INTERRUPTED_ERROR_MESSAGE, fatalException);
            } catch (final ExecutionException couldNotDescribeTopicException) {
                final Throwable cause = couldNotDescribeTopicException.getCause();
                if (cause instanceof UnknownTopicOrPartitionException) {
                    // This topic didn't exist
                    log.debug("Topic {} is unknown or not found, hence not existed yet.\n" +
                        "Error message was: {}", topicName, cause.toString());
                } else if (cause instanceof LeaderNotAvailableException) {
                    if (tempUnknownTopics != null) {
                        tempUnknownTopics.add(topicName);
                    }
                    log.debug("The leader of topic {} is not available.\n" +
                        "Error message was: {}", topicName, cause.toString());
                } else if (cause instanceof TimeoutException) {
                    if (tempUnknownTopics != null) {
                        tempUnknownTopics.add(topicName);
                    }
                    log.debug("Describing topic {} (to get number of partitions) timed out.\n" +
                            "Error message was: {}", topicName, cause.toString());
                } else {
                    log.error("Unexpected error during topic description for {}.\n" +
                        "Error message was: {}", topicName, cause.toString());
                    throw new StreamsException(String.format("Could not create topic %s.", topicName), cause);
                }
            }
        }

        return topicPartitionInfo;
    }

    /**
     * Try to get the number of partitions for the given topics; return the number of partitions for topics that already exists.
     *
     * Topics that were not able to get its description will simply not be returned
     */
    // visible for testing
    protected Map<String, Integer> getNumPartitions(final Set<String> topics,
                                                    final Set<String> tempUnknownTopics) {
        log.debug("Trying to check if topics {} have been created with expected number of partitions.", topics);

        final Map<String, List<TopicPartitionInfo>> topicPartitionInfo = getTopicPartitionInfo(topics, tempUnknownTopics);
        return topicPartitionInfo.entrySet().stream().collect(Collectors.toMap(
            Entry::getKey, e -> e.getValue().size()));
    }

    /**
     * Check the existing topics to have correct number of partitions; and return the remaining topics that needs to be created
     */
    private Set<String> validateTopics(final Set<String> topicsToValidate,
                                       final Map<String, InternalTopicConfig> topicsMap,
                                       final Set<String> tempUnknownTopics) {
        if (!topicsMap.keySet().containsAll(topicsToValidate)) {
            throw new IllegalStateException("The topics map " + topicsMap.keySet() + " does not contain all the topics " +
                topicsToValidate + " trying to validate.");
        }

        final Map<String, Integer> existedTopicPartition = getNumPartitions(topicsToValidate, tempUnknownTopics);

        final Set<String> topicsToCreate = new HashSet<>();
        for (final String topicName : topicsToValidate) {
            final Optional<Integer> numberOfPartitions = topicsMap.get(topicName).numberOfPartitions();
            if (!numberOfPartitions.isPresent()) {
                log.error("Found undefined number of partitions for topic {}", topicName);
                throw new StreamsException("Topic " + topicName + " number of partitions not defined");
            }
            if (existedTopicPartition.containsKey(topicName)) {
                if (!existedTopicPartition.get(topicName).equals(numberOfPartitions.get())) {
                    final String errorMsg = String.format("Existing internal topic %s has invalid partitions: " +
                            "expected: %d; actual: %d. " +
                            "Use 'org.apache.kafka.tools.StreamsResetter' tool to clean up invalid topics before processing.",
                        topicName, numberOfPartitions.get(), existedTopicPartition.get(topicName));
                    log.error(errorMsg);
                    throw new StreamsException(errorMsg);
                }
            } else {
                topicsToCreate.add(topicName);
            }
        }

        return topicsToCreate;
    }

    /**
     * Sets up internal topics.
     *
     * Either the given topic are all created or the method fails with an exception.
     *
     * @param topicConfigs internal topics to setup
     */
    public void setup(final Map<String, InternalTopicConfig> topicConfigs) {
        log.info("Starting to setup internal topics {}.", topicConfigs.keySet());

        final long now = time.milliseconds();
        final long deadline = now + retryTimeoutMs;

        final Map<String, Map<String, String>> streamsSideTopicConfigs = topicConfigs.values().stream()
            .collect(Collectors.toMap(
                InternalTopicConfig::name,
                topicConfig -> topicConfig.getProperties(defaultTopicConfigs, windowChangeLogAdditionalRetention)
            ));
        final Set<String> createdTopics = new HashSet<>();
        final Set<String> topicStillToCreate = new HashSet<>(topicConfigs.keySet());
        while (!topicStillToCreate.isEmpty()) {
            final Set<NewTopic> newTopics = topicStillToCreate.stream()
                .map(topicName -> new NewTopic(
                        topicName,
                        topicConfigs.get(topicName).numberOfPartitions(),
                        Optional.of(replicationFactor)
                    ).configs(streamsSideTopicConfigs.get(topicName))
                ).collect(Collectors.toSet());

            log.info("Going to create internal topics: " + newTopics);
            final CreateTopicsResult createTopicsResult = adminClient.createTopics(newTopics);

            processCreateTopicResults(createTopicsResult, topicStillToCreate, createdTopics, deadline);

            maybeSleep(Collections.singletonList(topicStillToCreate), deadline, "created");
        }

        log.info("Completed setup of internal topics {}.", topicConfigs.keySet());
    }

    private void processCreateTopicResults(final CreateTopicsResult createTopicsResult,
                                           final Set<String> topicStillToCreate,
                                           final Set<String> createdTopics,
                                           final long deadline) {
        final Map<String, Throwable> lastErrorsSeenForTopic = new HashMap<>();
        final Map<String, KafkaFuture<Void>> createResultForTopic = createTopicsResult.values();
        while (!createResultForTopic.isEmpty()) {
            for (final String topicName : new HashSet<>(topicStillToCreate)) {
                if (!createResultForTopic.containsKey(topicName)) {
                    cleanUpCreatedTopics(createdTopics);
                    throw new IllegalStateException("Create topic results do not contain internal topic " + topicName
                        + " to setup. " + BUG_ERROR_MESSAGE);
                }
                final KafkaFuture<Void> createResult = createResultForTopic.get(topicName);
                if (createResult.isDone()) {
                    try {
                        createResult.get();
                        createdTopics.add(topicName);
                        topicStillToCreate.remove(topicName);
                    } catch (final ExecutionException executionException) {
                        final Throwable cause = executionException.getCause();
                        if (cause instanceof TopicExistsException) {
                            lastErrorsSeenForTopic.put(topicName, cause);
                            log.info("Internal topic {} already exists. Topic is probably marked for deletion. " +
                                "Will retry to create this topic later (to let broker complete async delete operation first)",
                                topicName);
                        } else if (cause instanceof TimeoutException) {
                            lastErrorsSeenForTopic.put(topicName, cause);
                            log.info("Creating internal topic {} timed out.", topicName);
                        } else {
                            cleanUpCreatedTopics(createdTopics);
                            log.error("Unexpected error during creation of internal topic: ", cause);
                            throw new StreamsException(
                                String.format("Could not create internal topic %s for the following reason: ", topicName),
                                cause
                            );
                        }
                    } catch (final InterruptedException interruptedException) {
                        throw new InterruptException(interruptedException);
                    } finally {
                        createResultForTopic.remove(topicName);
                    }
                }
            }

            maybeThrowTimeoutExceptionDuringSetup(
                topicStillToCreate,
                createdTopics,
                lastErrorsSeenForTopic,
                deadline
            );

            if (!createResultForTopic.isEmpty()) {
                Utils.sleep(100);
            }
        }
    }

    private void cleanUpCreatedTopics(final Set<String> topicsToCleanUp) {
        log.info("Starting to clean up internal topics {}.", topicsToCleanUp);

        final long now = time.milliseconds();
        final long deadline = now + retryTimeoutMs;

        final Set<String> topicsStillToCleanup = new HashSet<>(topicsToCleanUp);
        while (!topicsStillToCleanup.isEmpty()) {
            log.info("Going to cleanup internal topics: " + topicsStillToCleanup);
            final DeleteTopicsResult deleteTopicsResult = adminClient.deleteTopics(topicsStillToCleanup);
            final Map<String, KafkaFuture<Void>> deleteResultForTopic = deleteTopicsResult.topicNameValues();
            while (!deleteResultForTopic.isEmpty()) {
                for (final String topicName : new HashSet<>(topicsStillToCleanup)) {
                    if (!deleteResultForTopic.containsKey(topicName)) {
                        throw new IllegalStateException("Delete topic results do not contain internal topic " + topicName
                            + " to clean up. " + BUG_ERROR_MESSAGE);
                    }
                    final KafkaFuture<Void> deleteResult = deleteResultForTopic.get(topicName);
                    if (deleteResult.isDone()) {
                        try {
                            deleteResult.get();
                            topicsStillToCleanup.remove(topicName);
                        } catch (final ExecutionException executionException) {
                            final Throwable cause = executionException.getCause();
                            if (cause instanceof UnknownTopicOrPartitionException) {
                                log.info("Internal topic {} to clean up is missing", topicName);
                            } else if (cause instanceof LeaderNotAvailableException) {
                                log.info("The leader of internal topic {} to clean up is not available.", topicName);
                            } else if (cause instanceof TimeoutException) {
                                log.info("Cleaning up internal topic {} timed out.", topicName);
                            } else {
                                log.error("Unexpected error during cleanup of internal topics: ", cause);
                                throw new StreamsException(
                                    String.format("Could not clean up internal topics %s, because during the cleanup " +
                                            "of topic %s the following error occurred: ",
                                        topicsStillToCleanup, topicName),
                                    cause
                                );
                            }
                        } catch (final InterruptedException interruptedException) {
                            throw new InterruptException(interruptedException);
                        } finally {
                            deleteResultForTopic.remove(topicName);
                        }
                    }
                }

                maybeThrowTimeoutException(
                    Collections.singletonList(topicsStillToCleanup),
                    deadline,
                    String.format("Could not cleanup internal topics within %d milliseconds. This can happen if the " +
                            "Kafka cluster is temporarily not available or the broker did not complete topic creation " +
                            "before the cleanup. The following internal topics could not be cleaned up: %s",
                        retryTimeoutMs, topicsStillToCleanup)
                );

                if (!deleteResultForTopic.isEmpty()) {
                    Utils.sleep(100);
                }
            }

            maybeSleep(
                Collections.singletonList(topicsStillToCleanup),
                deadline,
                "validated"
            );
        }

        log.info("Completed cleanup of internal topics {}.", topicsToCleanUp);
    }

    private void maybeThrowTimeoutException(final List<Set<String>> topicStillToProcess,
                                            final long deadline,
                                            final String errorMessage) {
        if (topicStillToProcess.stream().anyMatch(resultSet -> !resultSet.isEmpty())) {
            final long now = time.milliseconds();
            if (now >= deadline) {
                log.error(errorMessage);
                throw new TimeoutException(errorMessage);
            }
        }
    }

    private void maybeThrowTimeoutExceptionDuringSetup(final Set<String> topicStillToProcess,
                                                       final Set<String> createdTopics,
                                                       final Map<String, Throwable> lastErrorsSeenForTopic,
                                                       final long deadline) {
        if (topicStillToProcess.stream().anyMatch(resultSet -> !resultSet.isEmpty())) {
            final long now = time.milliseconds();
            if (now >= deadline) {
                cleanUpCreatedTopics(createdTopics);
                final String errorMessage = String.format("Could not create internal topics within %d milliseconds. This can happen if the " +
                    "Kafka cluster is temporarily not available or a topic is marked for deletion and the broker " +
                    "did not complete its deletion within the timeout. The last errors seen per topic are: %s",
                    retryTimeoutMs, lastErrorsSeenForTopic);
                log.error(errorMessage);
                throw new TimeoutException(errorMessage);
            }
        }
    }

    private void maybeSleep(final List<Set<String>> resultSetsStillToValidate,
                            final long deadline,
                            final String action) {
        if (resultSetsStillToValidate.stream().anyMatch(resultSet -> !resultSet.isEmpty())) {
            final long now = time.milliseconds();
            log.info(
                "Internal topics {} could not be {}. Will retry in {} milliseconds. Remaining time in milliseconds: {}",
                resultSetsStillToValidate.stream().flatMap(Collection::stream).collect(Collectors.toSet()),
                action,
                retryBackOffMs,
                deadline - now
            );
            Utils.sleep(retryBackOffMs);
        }
    }
>>>>>>> 15418db6
}<|MERGE_RESOLUTION|>--- conflicted
+++ resolved
@@ -16,28 +16,14 @@
  */
 package org.apache.kafka.streams.processor.internals;
 
-import java.util.Map.Entry;
-import org.apache.kafka.clients.admin.Admin;
-import org.apache.kafka.clients.admin.Config;
-import org.apache.kafka.clients.admin.ConfigEntry;
-import org.apache.kafka.clients.admin.CreateTopicsResult;
-import org.apache.kafka.clients.admin.DeleteTopicsResult;
-import org.apache.kafka.clients.admin.DescribeConfigsResult;
-import org.apache.kafka.clients.admin.DescribeTopicsResult;
-import org.apache.kafka.clients.admin.NewTopic;
-import org.apache.kafka.clients.admin.TopicDescription;
+import org.apache.kafka.clients.admin.*;
 import org.apache.kafka.clients.consumer.ConsumerConfig;
 import org.apache.kafka.common.KafkaFuture;
 import org.apache.kafka.common.TopicPartitionInfo;
 import org.apache.kafka.common.config.ConfigResource;
 import org.apache.kafka.common.config.ConfigResource.Type;
 import org.apache.kafka.common.config.TopicConfig;
-import org.apache.kafka.common.errors.InterruptException;
-import org.apache.kafka.common.errors.LeaderNotAvailableException;
-import org.apache.kafka.common.errors.TimeoutException;
-import org.apache.kafka.common.errors.TopicExistsException;
-import org.apache.kafka.common.errors.UnknownTopicOrPartitionException;
-import org.apache.kafka.common.errors.UnsupportedVersionException;
+import org.apache.kafka.common.errors.*;
 import org.apache.kafka.common.serialization.ByteArrayDeserializer;
 import org.apache.kafka.common.utils.LogContext;
 import org.apache.kafka.common.utils.Time;
@@ -47,744 +33,15 @@
 import org.apache.kafka.streams.processor.internals.ClientUtils.QuietConsumerConfig;
 import org.slf4j.Logger;
 
-import java.util.ArrayList;
-import java.util.Arrays;
-import java.util.Collection;
-import java.util.Collections;
-import java.util.HashMap;
-import java.util.HashSet;
-import java.util.List;
-import java.util.Map;
-import java.util.Objects;
-import java.util.Optional;
-import java.util.Set;
+import java.util.*;
+import java.util.Map.Entry;
 import java.util.concurrent.ExecutionException;
-
 import java.util.function.BiConsumer;
 import java.util.stream.Collectors;
 
 
-
 public class InternalTopicManager {
-<<<<<<< HEAD
-	private final static String BUG_ERROR_MESSAGE = "This indicates a bug. " +
-			"Please report at https://issues.apache.org/jira/projects/KAFKA/issues or to the dev-mailing list (https://kafka.apache.org/contact).";
-	private final static String INTERRUPTED_ERROR_MESSAGE = "Thread got interrupted. " + BUG_ERROR_MESSAGE;
-
-	private final Logger log;
-
-	private final Time time;
-	private final Admin adminClient;
-
-	private final short replicationFactor;
-	private final long windowChangeLogAdditionalRetention;
-	private final long retryBackOffMs;
-	private final long retryTimeoutMs;
-
-	private final Map<String, String> defaultTopicConfigs = new HashMap<>();
-
-	public InternalTopicManager(final Time time,
-								final Admin adminClient,
-								final StreamsConfig streamsConfig) {
-		this.time = time;
-		this.adminClient = adminClient;
-
-		final LogContext logContext = new LogContext(String.format("stream-thread [%s] ", Thread.currentThread().getName()));
-		log = logContext.logger(getClass());
-
-		replicationFactor = streamsConfig.getInt(StreamsConfig.REPLICATION_FACTOR_CONFIG).shortValue();
-		windowChangeLogAdditionalRetention = streamsConfig.getLong(StreamsConfig.WINDOW_STORE_CHANGE_LOG_ADDITIONAL_RETENTION_MS_CONFIG);
-		retryBackOffMs = streamsConfig.getLong(StreamsConfig.RETRY_BACKOFF_MS_CONFIG);
-		final Map<String, Object> consumerConfig = streamsConfig.getMainConsumerConfigs("dummy", "dummy", -1);
-		// need to add mandatory configs; otherwise `QuietConsumerConfig` throws
-		consumerConfig.put(ConsumerConfig.KEY_DESERIALIZER_CLASS_CONFIG, ByteArrayDeserializer.class);
-		consumerConfig.put(ConsumerConfig.VALUE_DESERIALIZER_CLASS_CONFIG, ByteArrayDeserializer.class);
-		retryTimeoutMs = new QuietConsumerConfig(consumerConfig).getInt(ConsumerConfig.MAX_POLL_INTERVAL_MS_CONFIG) / 2L;
-
-		log.debug("Configs:" + Utils.NL +
-						"\t{} = {}" + Utils.NL +
-						"\t{} = {}",
-				StreamsConfig.REPLICATION_FACTOR_CONFIG, replicationFactor,
-				StreamsConfig.WINDOW_STORE_CHANGE_LOG_ADDITIONAL_RETENTION_MS_CONFIG, windowChangeLogAdditionalRetention);
-
-		for (final Map.Entry<String, Object> entry : streamsConfig.originalsWithPrefix(StreamsConfig.TOPIC_PREFIX).entrySet()) {
-			if (entry.getValue() != null) {
-				defaultTopicConfigs.put(entry.getKey(), entry.getValue().toString());
-			}
-		}
-	}
-
-	static class ValidationResult {
-		private final Set<String> missingTopics = new HashSet<>();
-		private final Map<String, List<String>> misconfigurationsForTopics = new HashMap<>();
-
-		public void addMissingTopic(final String topic) {
-			missingTopics.add(topic);
-		}
-
-		public Set<String> missingTopics() {
-			return Collections.unmodifiableSet(missingTopics);
-		}
-
-		public void addMisconfiguration(final String topic, final String message) {
-			misconfigurationsForTopics.computeIfAbsent(topic, ignored -> new ArrayList<>())
-					.add(message);
-		}
-
-		public Map<String, List<String>> misconfigurationsForTopics() {
-			return Collections.unmodifiableMap(misconfigurationsForTopics);
-		}
-	}
-
-	/**
-	 * Validates the internal topics passed.
-	 * <p>
-	 * The validation of the internal topics verifies if the topics:
-	 * - are missing on the brokers
-	 * - have the expected number of partitions
-	 * - have configured a clean-up policy that avoids data loss
-	 * @param topicConfigs internal topics to validate
-	 * @return validation results that contains
-	 * - the set of missing internal topics on the brokers
-	 * - descriptions of misconfigurations per topic
-	 */
-	public ValidationResult validate(final Map<String, InternalTopicConfig> topicConfigs) {
-		log.info("Starting to validate internal topics {}.", topicConfigs.keySet());
-
-		final long now = time.milliseconds();
-		final long deadline = now + retryTimeoutMs;
-
-		final ValidationResult validationResult = new ValidationResult();
-		final Set<String> topicDescriptionsStillToValidate = new HashSet<>(topicConfigs.keySet());
-		final Set<String> topicConfigsStillToValidate = new HashSet<>(topicConfigs.keySet());
-		while (!topicDescriptionsStillToValidate.isEmpty() || !topicConfigsStillToValidate.isEmpty()) {
-			Map<String, KafkaFuture<TopicDescription>> descriptionsForTopic = Collections.emptyMap();
-			if (!topicDescriptionsStillToValidate.isEmpty()) {
-				final DescribeTopicsResult describeTopicsResult = adminClient.describeTopics(topicDescriptionsStillToValidate);
-				descriptionsForTopic = describeTopicsResult.values();
-			}
-			Map<String, KafkaFuture<Config>> configsForTopic = Collections.emptyMap();
-			if (!topicConfigsStillToValidate.isEmpty()) {
-				final DescribeConfigsResult describeConfigsResult = adminClient.describeConfigs(
-						topicConfigsStillToValidate.stream()
-								.map(topic -> new ConfigResource(Type.TOPIC, topic))
-								.collect(Collectors.toSet())
-				);
-				configsForTopic = describeConfigsResult.values().entrySet().stream()
-						.collect(Collectors.toMap(entry -> entry.getKey().name(), Map.Entry::getValue));
-			}
-
-			while (!descriptionsForTopic.isEmpty() || !configsForTopic.isEmpty()) {
-				if (!descriptionsForTopic.isEmpty()) {
-					doValidateTopic(
-							validationResult,
-							descriptionsForTopic,
-							topicConfigs,
-							topicDescriptionsStillToValidate,
-							(streamsSide, brokerSide) -> validatePartitionCount(validationResult, streamsSide, brokerSide)
-					);
-				}
-				if (!configsForTopic.isEmpty()) {
-					doValidateTopic(
-							validationResult,
-							configsForTopic,
-							topicConfigs,
-							topicConfigsStillToValidate,
-							(streamsSide, brokerSide) -> validateCleanupPolicy(validationResult, streamsSide, brokerSide)
-					);
-				}
-
-				maybeThrowTimeoutException(
-						Arrays.asList(topicDescriptionsStillToValidate, topicConfigsStillToValidate),
-						deadline,
-						String.format("Could not validate internal topics within %d milliseconds. " +
-								"This can happen if the Kafka cluster is temporarily not available.", retryTimeoutMs)
-				);
-
-				if (!descriptionsForTopic.isEmpty() || !configsForTopic.isEmpty()) {
-					Utils.sleep(100);
-				}
-			}
-
-			maybeSleep(
-					Arrays.asList(topicDescriptionsStillToValidate, topicConfigsStillToValidate),
-					deadline,
-					"validated"
-			);
-		}
-
-		log.info("Completed validation of internal topics {}.", topicConfigs.keySet());
-		return validationResult;
-	}
-
-	private <V> void doValidateTopic(final ValidationResult validationResult,
-									 final Map<String, KafkaFuture<V>> futuresForTopic,
-									 final Map<String, InternalTopicConfig> topicsConfigs,
-									 final Set<String> topicsStillToValidate,
-									 final BiConsumer<InternalTopicConfig, V> validator) {
-		for (final String topicName : new HashSet<>(topicsStillToValidate)) {
-			if (!futuresForTopic.containsKey(topicName)) {
-				throw new IllegalStateException("Description results do not contain topics to validate. " + BUG_ERROR_MESSAGE);
-			}
-			final KafkaFuture<V> future = futuresForTopic.get(topicName);
-			if (future.isDone()) {
-				try {
-					final V brokerSideTopicConfig = future.get();
-					final InternalTopicConfig streamsSideTopicConfig = topicsConfigs.get(topicName);
-					validator.accept(streamsSideTopicConfig, brokerSideTopicConfig);
-					topicsStillToValidate.remove(topicName);
-				} catch (final ExecutionException executionException) {
-					final Throwable cause = executionException.getCause();
-					if (cause instanceof UnknownTopicOrPartitionException) {
-						log.info("Internal topic {} is missing", topicName);
-						validationResult.addMissingTopic(topicName);
-						topicsStillToValidate.remove(topicName);
-					} else if (cause instanceof LeaderNotAvailableException) {
-						log.info("The leader of internal topic {} is not available.", topicName);
-					} else if (cause instanceof TimeoutException) {
-						log.info("Retrieving data for internal topic {} timed out.", topicName);
-					} else {
-						log.error("Unexpected error during internal topic validation: ", cause);
-						throw new StreamsException(
-								String.format("Could not validate internal topic %s for the following reason: ", topicName),
-								cause
-						);
-					}
-				} catch (final InterruptedException interruptedException) {
-					throw new InterruptException(interruptedException);
-				} finally {
-					futuresForTopic.remove(topicName);
-				}
-			}
-		}
-	}
-
-	private void validatePartitionCount(final ValidationResult validationResult,
-										final InternalTopicConfig topicConfig,
-										final TopicDescription topicDescription) {
-		final String topicName = topicConfig.name();
-		final int requiredPartitionCount = topicConfig.numberOfPartitions()
-				.orElseThrow(() -> new IllegalStateException("No partition count is specified for internal topic " +
-						topicName + ". " + BUG_ERROR_MESSAGE));
-		final int actualPartitionCount = topicDescription.partitions().size();
-		if (actualPartitionCount != requiredPartitionCount) {
-			validationResult.addMisconfiguration(
-					topicName,
-					"Internal topic " + topicName + " requires " + requiredPartitionCount + " partitions, " +
-							"but the existing topic on the broker has " + actualPartitionCount + " partitions."
-			);
-		}
-	}
-
-	private void validateCleanupPolicy(final ValidationResult validationResult,
-									   final InternalTopicConfig topicConfig,
-									   final Config brokerSideTopicConfig) {
-		if (topicConfig instanceof UnwindowedChangelogTopicConfig) {
-			validateCleanupPolicyForUnwindowedChangelogs(validationResult, topicConfig, brokerSideTopicConfig);
-		} else if (topicConfig instanceof WindowedChangelogTopicConfig) {
-			validateCleanupPolicyForWindowedChangelogs(validationResult, topicConfig, brokerSideTopicConfig);
-		} else if (topicConfig instanceof RepartitionTopicConfig) {
-			validateCleanupPolicyForRepartitionTopic(validationResult, topicConfig, brokerSideTopicConfig);
-		} else {
-			throw new IllegalStateException("Internal topic " + topicConfig.name() + " has unknown type.");
-		}
-	}
-
-	private void validateCleanupPolicyForUnwindowedChangelogs(final ValidationResult validationResult,
-															  final InternalTopicConfig topicConfig,
-															  final Config brokerSideTopicConfig) {
-		final String topicName = topicConfig.name();
-		final String cleanupPolicy = getBrokerSideConfigValue(brokerSideTopicConfig, TopicConfig.CLEANUP_POLICY_CONFIG, topicName);
-		if (cleanupPolicy.contains(TopicConfig.CLEANUP_POLICY_DELETE)) {
-			validationResult.addMisconfiguration(
-					topicName,
-					"Cleanup policy (" + TopicConfig.CLEANUP_POLICY_CONFIG + ") of existing internal topic "
-							+ topicName + " should not contain \""
-							+ TopicConfig.CLEANUP_POLICY_DELETE + "\"."
-			);
-		}
-	}
-
-	private void validateCleanupPolicyForWindowedChangelogs(final ValidationResult validationResult,
-															final InternalTopicConfig topicConfig,
-															final Config brokerSideTopicConfig) {
-		final String topicName = topicConfig.name();
-		final String cleanupPolicy = getBrokerSideConfigValue(brokerSideTopicConfig, TopicConfig.CLEANUP_POLICY_CONFIG, topicName);
-		if (cleanupPolicy.contains(TopicConfig.CLEANUP_POLICY_DELETE)) {
-			final long brokerSideRetentionMs =
-					Long.parseLong(getBrokerSideConfigValue(brokerSideTopicConfig, TopicConfig.RETENTION_MS_CONFIG, topicName));
-			final Map<String, String> streamsSideConfig =
-					topicConfig.getProperties(defaultTopicConfigs, windowChangeLogAdditionalRetention);
-			final long streamsSideRetentionMs = Long.parseLong(streamsSideConfig.get(TopicConfig.RETENTION_MS_CONFIG));
-			if (brokerSideRetentionMs < streamsSideRetentionMs) {
-				validationResult.addMisconfiguration(
-						topicName,
-						"Retention time (" + TopicConfig.RETENTION_MS_CONFIG + ") of existing internal topic "
-								+ topicName + " is " + brokerSideRetentionMs + " but should be " + streamsSideRetentionMs + " or larger."
-				);
-			}
-			final String brokerSideRetentionBytes =
-					getBrokerSideConfigValue(brokerSideTopicConfig, TopicConfig.RETENTION_BYTES_CONFIG, topicName);
-			if (brokerSideRetentionBytes != null) {
-				validationResult.addMisconfiguration(
-						topicName,
-						"Retention byte (" + TopicConfig.RETENTION_BYTES_CONFIG + ") of existing internal topic "
-								+ topicName + " is set but it should be unset."
-				);
-			}
-		}
-	}
-
-	private void validateCleanupPolicyForRepartitionTopic(final ValidationResult validationResult,
-														  final InternalTopicConfig topicConfig,
-														  final Config brokerSideTopicConfig) {
-		final String topicName = topicConfig.name();
-		final String cleanupPolicy = getBrokerSideConfigValue(brokerSideTopicConfig, TopicConfig.CLEANUP_POLICY_CONFIG, topicName);
-		if (cleanupPolicy.contains(TopicConfig.CLEANUP_POLICY_COMPACT)) {
-			validationResult.addMisconfiguration(
-					topicName,
-					"Cleanup policy (" + TopicConfig.CLEANUP_POLICY_CONFIG + ") of existing internal topic "
-							+ topicName + " should not contain \"" + TopicConfig.CLEANUP_POLICY_COMPACT + "\"."
-			);
-		} else if (cleanupPolicy.contains(TopicConfig.CLEANUP_POLICY_DELETE)) {
-			final long brokerSideRetentionMs =
-					Long.parseLong(getBrokerSideConfigValue(brokerSideTopicConfig, TopicConfig.RETENTION_MS_CONFIG, topicName));
-			if (brokerSideRetentionMs != -1) {
-				validationResult.addMisconfiguration(
-						topicName,
-						"Retention time (" + TopicConfig.RETENTION_MS_CONFIG + ") of existing internal topic "
-								+ topicName + " is " + brokerSideRetentionMs + " but should be -1."
-				);
-			}
-			final String brokerSideRetentionBytes =
-					getBrokerSideConfigValue(brokerSideTopicConfig, TopicConfig.RETENTION_BYTES_CONFIG, topicName);
-			if (brokerSideRetentionBytes != null) {
-				validationResult.addMisconfiguration(
-						topicName,
-						"Retention byte (" + TopicConfig.RETENTION_BYTES_CONFIG + ") of existing internal topic "
-								+ topicName + " is set but it should be unset."
-				);
-			}
-		}
-	}
-
-	private String getBrokerSideConfigValue(final Config brokerSideTopicConfig,
-											final String configName,
-											final String topicName) {
-		final ConfigEntry brokerSideConfigEntry = brokerSideTopicConfig.get(configName);
-		if (brokerSideConfigEntry == null) {
-			throw new IllegalStateException("The config " + configName + " for topic " +
-					topicName + " could not be " + "retrieved from the brokers. " + BUG_ERROR_MESSAGE);
-		}
-		return brokerSideConfigEntry.value();
-	}
-
-	/**
-	 * Prepares a set of given internal topics.
-	 * <p>
-	 * If a topic does not exist creates a new topic.
-	 * If a topic with the correct number of partitions exists ignores it.
-	 * If a topic exists already but has different number of partitions we fail and throw exception requesting user to reset the app before restarting again.
-	 * @return the set of topics which had to be newly created
-	 */
-	public Set<String> makeReady(final Map<String, InternalTopicConfig> topics) {
-		// we will do the validation / topic-creation in a loop, until we have confirmed all topics
-		// have existed with the expected number of partitions, or some create topic returns fatal errors.
-		log.debug("Starting to validate internal topics {} in partition assignor.", topics);
-
-		long currentWallClockMs = time.milliseconds();
-		final long deadlineMs = currentWallClockMs + retryTimeoutMs;
-
-		Set<String> topicsNotReady = new HashSet<>(topics.keySet());
-		final Set<String> newlyCreatedTopics = new HashSet<>();
-
-		while (!topicsNotReady.isEmpty()) {
-			final Set<String> tempUnknownTopics = new HashSet<>();
-			topicsNotReady = validateTopics(topicsNotReady, topics, tempUnknownTopics);
-			newlyCreatedTopics.addAll(topicsNotReady);
-
-			if (!topicsNotReady.isEmpty()) {
-				final Set<NewTopic> newTopics = new HashSet<>();
-
-				for (final String topicName : topicsNotReady) {
-					if (tempUnknownTopics.contains(topicName)) {
-						// for the tempUnknownTopics, don't create topic for them
-						// we'll check again later if remaining retries > 0
-						continue;
-					}
-					final InternalTopicConfig internalTopicConfig = Objects.requireNonNull(topics.get(topicName));
-					final Map<String, String> topicConfig = internalTopicConfig.getProperties(defaultTopicConfigs, windowChangeLogAdditionalRetention);
-
-					log.debug("Going to create topic {} with {} partitions and config {}.",
-							internalTopicConfig.name(),
-							internalTopicConfig.numberOfPartitions(),
-							topicConfig);
-
-					newTopics.add(
-							new NewTopic(
-									internalTopicConfig.name(),
-									internalTopicConfig.numberOfPartitions(),
-									Optional.of(replicationFactor))
-									.configs(topicConfig));
-				}
-
-				final CreateTopicsResult createTopicsResult = adminClient.createTopics(newTopics);
-
-				for (final Map.Entry<String, KafkaFuture<Void>> createTopicResult : createTopicsResult.values().entrySet()) {
-					final String topicName = createTopicResult.getKey();
-					try {
-						createTopicResult.getValue().get();
-						topicsNotReady.remove(topicName);
-					} catch (final InterruptedException fatalException) {
-						// this should not happen; if it ever happens it indicate a bug
-						Thread.currentThread().interrupt();
-						log.error(INTERRUPTED_ERROR_MESSAGE, fatalException);
-						throw new IllegalStateException(INTERRUPTED_ERROR_MESSAGE, fatalException);
-					} catch (final ExecutionException executionException) {
-						final Throwable cause = executionException.getCause();
-						if (cause instanceof TopicExistsException) {
-							// This topic didn't exist earlier or its leader not known before; just retain it for next round of validation.
-							log.info("Could not create topic {}. Topic is probably marked for deletion (number of partitions is unknown).\n" +
-									"Will retry to create this topic in {} ms (to let broker finish async delete operation first).\n" +
-									"Error message was: {}", topicName, retryBackOffMs, cause.toString());
-						} else {
-							log.error("Unexpected error during topic creation for {}.\n" +
-									"Error message was: {}", topicName, cause.toString());
-							throw new StreamsException(String.format("Could not create topic %s.", topicName), cause);
-						}
-					} catch (final TimeoutException retriableException) {
-						log.error("Creating topic {} timed out.\n" +
-								"Error message was: {}", topicName, retriableException.toString());
-					}
-				}
-			}
-
-
-			if (!topicsNotReady.isEmpty()) {
-				currentWallClockMs = time.milliseconds();
-
-				if (currentWallClockMs >= deadlineMs) {
-					final String timeoutError = String.format("Could not create topics within %d milliseconds. " +
-							"This can happen if the Kafka cluster is temporarily not available.", retryTimeoutMs);
-					log.error(timeoutError);
-					throw new TimeoutException(timeoutError);
-				}
-				log.info(
-						"Topics {} could not be made ready. Will retry in {} milliseconds. Remaining time in milliseconds: {}",
-						topicsNotReady,
-						retryBackOffMs,
-						deadlineMs - currentWallClockMs
-				);
-				Utils.sleep(retryBackOffMs);
-			}
-		}
-		log.debug("Completed validating internal topics and created {}", newlyCreatedTopics);
-
-		return newlyCreatedTopics;
-	}
-
-	/**
-	 * Try to get the number of partitions for the given topics; return the number of partitions for topics that already exists.
-	 *
-	 * Topics that were not able to get its description will simply not be returned
-	 */
-	// visible for testing
-	protected Map<String, Integer> getNumPartitions(final Set<String> topics,
-													final Set<String> tempUnknownTopics) {
-		log.debug("Trying to check if topics {} have been created with expected number of partitions.", topics);
-
-		final DescribeTopicsResult describeTopicsResult = adminClient.describeTopics(topics);
-		final Map<String, KafkaFuture<TopicDescription>> futures = describeTopicsResult.values();
-
-		final Map<String, Integer> existedTopicPartition = new HashMap<>();
-		for (final Map.Entry<String, KafkaFuture<TopicDescription>> topicFuture : futures.entrySet()) {
-			final String topicName = topicFuture.getKey();
-			try {
-				final TopicDescription topicDescription = topicFuture.getValue().get();
-				existedTopicPartition.put(topicName, topicDescription.partitions().size());
-			} catch (final InterruptedException fatalException) {
-				// this should not happen; if it ever happens it indicate a bug
-				Thread.currentThread().interrupt();
-				log.error(INTERRUPTED_ERROR_MESSAGE, fatalException);
-				throw new IllegalStateException(INTERRUPTED_ERROR_MESSAGE, fatalException);
-			} catch (final ExecutionException couldNotDescribeTopicException) {
-				final Throwable cause = couldNotDescribeTopicException.getCause();
-				if (cause instanceof UnknownTopicOrPartitionException) {
-					// This topic didn't exist, proceed to try to create it
-					log.debug("Topic {} is unknown or not found, hence not existed yet.\n" +
-							"Error message was: {}", topicName, cause.toString());
-				} else if (cause instanceof LeaderNotAvailableException) {
-					tempUnknownTopics.add(topicName);
-					log.debug("The leader of topic {} is not available.\n" +
-							"Error message was: {}", topicName, cause.toString());
-				} else {
-					log.error("Unexpected error during topic description for {}.\n" +
-							"Error message was: {}", topicName, cause.toString());
-					throw new StreamsException(String.format("Could not create topic %s.", topicName), cause);
-				}
-			} catch (final TimeoutException retriableException) {
-				tempUnknownTopics.add(topicName);
-				log.debug("Describing topic {} (to get number of partitions) timed out.\n" +
-						"Error message was: {}", topicName, retriableException.toString());
-			}
-		}
-
-		return existedTopicPartition;
-	}
-
-	/**
-	 * Check the existing topics to have correct number of partitions; and return the remaining topics that needs to be created
-	 */
-	private Set<String> validateTopics(final Set<String> topicsToValidate,
-									   final Map<String, InternalTopicConfig> topicsMap,
-									   final Set<String> tempUnknownTopics) {
-		if (!topicsMap.keySet().containsAll(topicsToValidate)) {
-			throw new IllegalStateException("The topics map " + topicsMap.keySet() + " does not contain all the topics " +
-					topicsToValidate + " trying to validate.");
-		}
-
-		final Map<String, Integer> existedTopicPartition = getNumPartitions(topicsToValidate, tempUnknownTopics);
-
-		final Set<String> topicsToCreate = new HashSet<>();
-		for (final String topicName : topicsToValidate) {
-			final Optional<Integer> numberOfPartitions = topicsMap.get(topicName).numberOfPartitions();
-			if (!numberOfPartitions.isPresent()) {
-				log.error("Found undefined number of partitions for topic {}", topicName);
-				throw new StreamsException("Topic " + topicName + " number of partitions not defined");
-			}
-			if (existedTopicPartition.containsKey(topicName)) {
-				if (!existedTopicPartition.get(topicName).equals(numberOfPartitions.get())) {
-					final String errorMsg = String.format("Existing internal topic %s has invalid partitions: " +
-									"expected: %d; actual: %d. " +
-									"Use 'kafka.tools.StreamsResetter' tool to clean up invalid topics before processing.",
-							topicName, numberOfPartitions.get(), existedTopicPartition.get(topicName));
-					log.error(errorMsg);
-					throw new StreamsException(errorMsg);
-				}
-			} else {
-				topicsToCreate.add(topicName);
-			}
-		}
-
-		return topicsToCreate;
-	}
-
-	/**
-	 * Sets up internal topics.
-	 * <p>
-	 * Either the given topic are all created or the method fails with an exception.
-	 * @param topicConfigs internal topics to setup
-	 */
-	public void setup(final Map<String, InternalTopicConfig> topicConfigs) {
-		log.info("Starting to setup internal topics {}.", topicConfigs.keySet());
-
-		final long now = time.milliseconds();
-		final long deadline = now + retryTimeoutMs;
-
-		final Map<String, Map<String, String>> streamsSideTopicConfigs = topicConfigs.values().stream()
-				.collect(Collectors.toMap(
-						InternalTopicConfig::name,
-						topicConfig -> topicConfig.getProperties(defaultTopicConfigs, windowChangeLogAdditionalRetention)
-				));
-		final Set<String> createdTopics = new HashSet<>();
-		final Set<String> topicStillToCreate = new HashSet<>(topicConfigs.keySet());
-		while (!topicStillToCreate.isEmpty()) {
-			final Set<NewTopic> newTopics = topicStillToCreate.stream()
-					.map(topicName -> new NewTopic(
-									topicName,
-									topicConfigs.get(topicName).numberOfPartitions(),
-									Optional.of(replicationFactor)
-							).configs(streamsSideTopicConfigs.get(topicName))
-					).collect(Collectors.toSet());
-
-			log.info("Going to create internal topics: " + newTopics);
-			final CreateTopicsResult createTopicsResult = adminClient.createTopics(newTopics);
-
-			processCreateTopicResults(createTopicsResult, topicStillToCreate, createdTopics, deadline);
-
-			maybeSleep(Collections.singletonList(topicStillToCreate), deadline, "created");
-		}
-
-		log.info("Completed setup of internal topics {}.", topicConfigs.keySet());
-	}
-
-	private void processCreateTopicResults(final CreateTopicsResult createTopicsResult,
-										   final Set<String> topicStillToCreate,
-										   final Set<String> createdTopics,
-										   final long deadline) {
-		final Map<String, Throwable> lastErrorsSeenForTopic = new HashMap<>();
-		final Map<String, KafkaFuture<Void>> createResultForTopic = createTopicsResult.values();
-		while (!createResultForTopic.isEmpty()) {
-			for (final String topicName : new HashSet<>(topicStillToCreate)) {
-				if (!createResultForTopic.containsKey(topicName)) {
-					cleanUpCreatedTopics(createdTopics);
-					throw new IllegalStateException("Create topic results do not contain internal topic " + topicName
-							+ " to setup. " + BUG_ERROR_MESSAGE);
-				}
-				final KafkaFuture<Void> createResult = createResultForTopic.get(topicName);
-				if (createResult.isDone()) {
-					try {
-						createResult.get();
-						createdTopics.add(topicName);
-						topicStillToCreate.remove(topicName);
-					} catch (final ExecutionException executionException) {
-						final Throwable cause = executionException.getCause();
-						if (cause instanceof TopicExistsException) {
-							lastErrorsSeenForTopic.put(topicName, cause);
-							log.info("Internal topic {} already exists. Topic is probably marked for deletion. " +
-											"Will retry to create this topic later (to let broker complete async delete operation first)",
-									topicName);
-						} else if (cause instanceof TimeoutException) {
-							lastErrorsSeenForTopic.put(topicName, cause);
-							log.info("Creating internal topic {} timed out.", topicName);
-						} else {
-							cleanUpCreatedTopics(createdTopics);
-							log.error("Unexpected error during creation of internal topic: ", cause);
-							throw new StreamsException(
-									String.format("Could not create internal topic %s for the following reason: ", topicName),
-									cause
-							);
-						}
-					} catch (final InterruptedException interruptedException) {
-						throw new InterruptException(interruptedException);
-					} finally {
-						createResultForTopic.remove(topicName);
-					}
-				}
-			}
-
-			maybeThrowTimeoutExceptionDuringSetup(
-					topicStillToCreate,
-					createdTopics,
-					lastErrorsSeenForTopic,
-					deadline
-			);
-
-			if (!createResultForTopic.isEmpty()) {
-				Utils.sleep(100);
-			}
-		}
-	}
-
-	private void cleanUpCreatedTopics(final Set<String> topicsToCleanUp) {
-		log.info("Starting to clean up internal topics {}.", topicsToCleanUp);
-
-		final long now = time.milliseconds();
-		final long deadline = now + retryTimeoutMs;
-
-		final Set<String> topicsStillToCleanup = new HashSet<>(topicsToCleanUp);
-		while (!topicsStillToCleanup.isEmpty()) {
-			log.info("Going to cleanup internal topics: " + topicsStillToCleanup);
-			final DeleteTopicsResult deleteTopicsResult = adminClient.deleteTopics(topicsStillToCleanup);
-			final Map<String, KafkaFuture<Void>> deleteResultForTopic = deleteTopicsResult.values();
-			while (!deleteResultForTopic.isEmpty()) {
-				for (final String topicName : new HashSet<>(topicsStillToCleanup)) {
-					if (!deleteResultForTopic.containsKey(topicName)) {
-						throw new IllegalStateException("Delete topic results do not contain internal topic " + topicName
-								+ " to clean up. " + BUG_ERROR_MESSAGE);
-					}
-					final KafkaFuture<Void> deleteResult = deleteResultForTopic.get(topicName);
-					if (deleteResult.isDone()) {
-						try {
-							deleteResult.get();
-							topicsStillToCleanup.remove(topicName);
-						} catch (final ExecutionException executionException) {
-							final Throwable cause = executionException.getCause();
-							if (cause instanceof UnknownTopicOrPartitionException) {
-								log.info("Internal topic {} to clean up is missing", topicName);
-							} else if (cause instanceof LeaderNotAvailableException) {
-								log.info("The leader of internal topic {} to clean up is not available.", topicName);
-							} else if (cause instanceof TimeoutException) {
-								log.info("Cleaning up internal topic {} timed out.", topicName);
-							} else {
-								log.error("Unexpected error during cleanup of internal topics: ", cause);
-								throw new StreamsException(
-										String.format("Could not clean up internal topics %s, because during the cleanup " +
-														"of topic %s the following error occurred: ",
-												topicsStillToCleanup, topicName),
-										cause
-								);
-							}
-						} catch (final InterruptedException interruptedException) {
-							throw new InterruptException(interruptedException);
-						} finally {
-							deleteResultForTopic.remove(topicName);
-						}
-					}
-				}
-
-				maybeThrowTimeoutException(
-						Collections.singletonList(topicsStillToCleanup),
-						deadline,
-						String.format("Could not cleanup internal topics within %d milliseconds. This can happen if the " +
-										"Kafka cluster is temporarily not available or the broker did not complete topic creation " +
-										"before the cleanup. The following internal topics could not be cleaned up: %s",
-								retryTimeoutMs, topicsStillToCleanup)
-				);
-
-				if (!deleteResultForTopic.isEmpty()) {
-					Utils.sleep(100);
-				}
-			}
-
-			maybeSleep(
-					Collections.singletonList(topicsStillToCleanup),
-					deadline,
-					"validated"
-			);
-		}
-
-		log.info("Completed cleanup of internal topics {}.", topicsToCleanUp);
-	}
-
-	private void maybeThrowTimeoutException(final List<Set<String>> topicStillToProcess,
-											final long deadline,
-											final String errorMessage) {
-		if (topicStillToProcess.stream().anyMatch(resultSet -> !resultSet.isEmpty())) {
-			final long now = time.milliseconds();
-			if (now >= deadline) {
-				log.error(errorMessage);
-				throw new TimeoutException(errorMessage);
-			}
-		}
-	}
-
-	private void maybeThrowTimeoutExceptionDuringSetup(final Set<String> topicStillToProcess,
-													   final Set<String> createdTopics,
-													   final Map<String, Throwable> lastErrorsSeenForTopic,
-													   final long deadline) {
-		if (topicStillToProcess.stream().anyMatch(resultSet -> !resultSet.isEmpty())) {
-			final long now = time.milliseconds();
-			if (now >= deadline) {
-				cleanUpCreatedTopics(createdTopics);
-				final String errorMessage = String.format("Could not create internal topics within %d milliseconds. This can happen if the " +
-								"Kafka cluster is temporarily not available or a topic is marked for deletion and the broker " +
-								"did not complete its deletion within the timeout. The last errors seen per topic are: %s",
-						retryTimeoutMs, lastErrorsSeenForTopic);
-				log.error(errorMessage);
-				throw new TimeoutException(errorMessage);
-			}
-		}
-	}
-
-	private void maybeSleep(final List<Set<String>> resultSetsStillToValidate,
-							final long deadline,
-							final String action) {
-		if (resultSetsStillToValidate.stream().anyMatch(resultSet -> !resultSet.isEmpty())) {
-			final long now = time.milliseconds();
-			log.info(
-					"Internal topics {} could not be {}. Will retry in {} milliseconds. Remaining time in milliseconds: {}",
-					resultSetsStillToValidate.stream().flatMap(Collection::stream).collect(Collectors.toSet()),
-					action,
-					retryBackOffMs,
-					deadline - now
-			);
-			Utils.sleep(retryBackOffMs);
-		}
-	}
-=======
-    private final static String BUG_ERROR_MESSAGE = "This indicates a bug. " +
-        "Please report at https://issues.apache.org/jira/projects/KAFKA/issues or to the dev-mailing list (https://kafka.apache.org/contact).";
+    private final static String BUG_ERROR_MESSAGE = "This indicates a bug. " + "Please report at https://issues.apache.org/jira/projects/KAFKA/issues or to the dev-mailing list (https://kafka.apache.org/contact).";
     private final static String INTERRUPTED_ERROR_MESSAGE = "Thread got interrupted. " + BUG_ERROR_MESSAGE;
 
     private final Logger log;
@@ -799,9 +56,7 @@
 
     private final Map<String, String> defaultTopicConfigs = new HashMap<>();
 
-    public InternalTopicManager(final Time time,
-                                final Admin adminClient,
-                                final StreamsConfig streamsConfig) {
+    public InternalTopicManager(final Time time, final Admin adminClient, final StreamsConfig streamsConfig) {
         this.time = time;
         this.adminClient = adminClient;
 
@@ -817,11 +72,7 @@
         consumerConfig.put(ConsumerConfig.VALUE_DESERIALIZER_CLASS_CONFIG, ByteArrayDeserializer.class);
         retryTimeoutMs = new QuietConsumerConfig(consumerConfig).getInt(ConsumerConfig.MAX_POLL_INTERVAL_MS_CONFIG) / 2L;
 
-        log.debug("Configs:" + Utils.NL +
-            "\t{} = {}" + Utils.NL +
-            "\t{} = {}",
-            StreamsConfig.REPLICATION_FACTOR_CONFIG, replicationFactor,
-            StreamsConfig.WINDOW_STORE_CHANGE_LOG_ADDITIONAL_RETENTION_MS_CONFIG, windowChangeLogAdditionalRetention);
+        log.debug("Configs:" + Utils.NL + "\t{} = {}" + Utils.NL + "\t{} = {}", StreamsConfig.REPLICATION_FACTOR_CONFIG, replicationFactor, StreamsConfig.WINDOW_STORE_CHANGE_LOG_ADDITIONAL_RETENTION_MS_CONFIG, windowChangeLogAdditionalRetention);
 
         for (final Map.Entry<String, Object> entry : streamsConfig.originalsWithPrefix(StreamsConfig.TOPIC_PREFIX).entrySet()) {
             if (entry.getValue() != null) {
@@ -843,8 +94,7 @@
         }
 
         public void addMisconfiguration(final String topic, final String message) {
-            misconfigurationsForTopics.computeIfAbsent(topic, ignored -> new ArrayList<>())
-                .add(message);
+            misconfigurationsForTopics.computeIfAbsent(topic, ignored -> new ArrayList<>()).add(message);
         }
 
         public Map<String, List<String>> misconfigurationsForTopics() {
@@ -854,17 +104,15 @@
 
     /**
      * Validates the internal topics passed.
-     *
+     * <p>
      * The validation of the internal topics verifies if the topics:
      * - are missing on the brokers
      * - have the expected number of partitions
      * - have configured a clean-up policy that avoids data loss
-     *
      * @param topicConfigs internal topics to validate
-     *
      * @return validation results that contains
-     *         - the set of missing internal topics on the brokers
-     *         - descriptions of misconfigurations per topic
+     * - the set of missing internal topics on the brokers
+     * - descriptions of misconfigurations per topic
      */
     public ValidationResult validate(final Map<String, InternalTopicConfig> topicConfigs) {
         log.info("Starting to validate internal topics {}.", topicConfigs.keySet());
@@ -883,63 +131,33 @@
             }
             Map<String, KafkaFuture<Config>> configsForTopic = Collections.emptyMap();
             if (!topicConfigsStillToValidate.isEmpty()) {
-                final DescribeConfigsResult describeConfigsResult = adminClient.describeConfigs(
-                    topicConfigsStillToValidate.stream()
-                        .map(topic -> new ConfigResource(Type.TOPIC, topic))
-                        .collect(Collectors.toSet())
-                );
-                configsForTopic = describeConfigsResult.values().entrySet().stream()
-                    .collect(Collectors.toMap(entry -> entry.getKey().name(), Map.Entry::getValue));
+                final DescribeConfigsResult describeConfigsResult = adminClient.describeConfigs(topicConfigsStillToValidate.stream().map(topic -> new ConfigResource(Type.TOPIC, topic)).collect(Collectors.toSet()));
+                configsForTopic = describeConfigsResult.values().entrySet().stream().collect(Collectors.toMap(entry -> entry.getKey().name(), Map.Entry::getValue));
             }
 
             while (!descriptionsForTopic.isEmpty() || !configsForTopic.isEmpty()) {
                 if (!descriptionsForTopic.isEmpty()) {
-                    doValidateTopic(
-                        validationResult,
-                        descriptionsForTopic,
-                        topicConfigs,
-                        topicDescriptionsStillToValidate,
-                        (streamsSide, brokerSide) -> validatePartitionCount(validationResult, streamsSide, brokerSide)
-                    );
+                    doValidateTopic(validationResult, descriptionsForTopic, topicConfigs, topicDescriptionsStillToValidate, (streamsSide, brokerSide) -> validatePartitionCount(validationResult, streamsSide, brokerSide));
                 }
                 if (!configsForTopic.isEmpty()) {
-                    doValidateTopic(
-                        validationResult,
-                        configsForTopic,
-                        topicConfigs,
-                        topicConfigsStillToValidate,
-                        (streamsSide, brokerSide) -> validateCleanupPolicy(validationResult, streamsSide, brokerSide)
-                    );
-                }
-
-                maybeThrowTimeoutException(
-                    Arrays.asList(topicDescriptionsStillToValidate, topicConfigsStillToValidate),
-                    deadline,
-                    String.format("Could not validate internal topics within %d milliseconds. " +
-                        "This can happen if the Kafka cluster is temporarily not available.", retryTimeoutMs)
-                );
+                    doValidateTopic(validationResult, configsForTopic, topicConfigs, topicConfigsStillToValidate, (streamsSide, brokerSide) -> validateCleanupPolicy(validationResult, streamsSide, brokerSide));
+                }
+
+                maybeThrowTimeoutException(Arrays.asList(topicDescriptionsStillToValidate, topicConfigsStillToValidate), deadline, String.format("Could not validate internal topics within %d milliseconds. " + "This can happen if the Kafka cluster is temporarily not available.", retryTimeoutMs));
 
                 if (!descriptionsForTopic.isEmpty() || !configsForTopic.isEmpty()) {
                     Utils.sleep(100);
                 }
             }
 
-            maybeSleep(
-                Arrays.asList(topicDescriptionsStillToValidate, topicConfigsStillToValidate),
-                deadline,
-                "validated"
-            );
+            maybeSleep(Arrays.asList(topicDescriptionsStillToValidate, topicConfigsStillToValidate), deadline, "validated");
         }
 
         log.info("Completed validation of internal topics {}.", topicConfigs.keySet());
         return validationResult;
     }
 
-    private <V> void doValidateTopic(final ValidationResult validationResult,
-                                     final Map<String, KafkaFuture<V>> futuresForTopic,
-                                     final Map<String, InternalTopicConfig> topicsConfigs,
-                                     final Set<String> topicsStillToValidate,
-                                     final BiConsumer<InternalTopicConfig, V> validator) {
+    private <V> void doValidateTopic(final ValidationResult validationResult, final Map<String, KafkaFuture<V>> futuresForTopic, final Map<String, InternalTopicConfig> topicsConfigs, final Set<String> topicsStillToValidate, final BiConsumer<InternalTopicConfig, V> validator) {
         for (final String topicName : new HashSet<>(topicsStillToValidate)) {
             if (!futuresForTopic.containsKey(topicName)) {
                 throw new IllegalStateException("Description results do not contain topics to validate. " + BUG_ERROR_MESSAGE);
@@ -963,10 +181,7 @@
                         log.info("Retrieving data for internal topic {} timed out.", topicName);
                     } else {
                         log.error("Unexpected error during internal topic validation: ", cause);
-                        throw new StreamsException(
-                            String.format("Could not validate internal topic %s for the following reason: ", topicName),
-                            cause
-                        );
+                        throw new StreamsException(String.format("Could not validate internal topic %s for the following reason: ", topicName), cause);
                     }
                 } catch (final InterruptedException interruptedException) {
                     throw new InterruptException(interruptedException);
@@ -977,26 +192,16 @@
         }
     }
 
-    private void validatePartitionCount(final ValidationResult validationResult,
-                                        final InternalTopicConfig topicConfig,
-                                        final TopicDescription topicDescription) {
+    private void validatePartitionCount(final ValidationResult validationResult, final InternalTopicConfig topicConfig, final TopicDescription topicDescription) {
         final String topicName = topicConfig.name();
-        final int requiredPartitionCount = topicConfig.numberOfPartitions()
-            .orElseThrow(() -> new IllegalStateException("No partition count is specified for internal topic " +
-                topicName + ". " + BUG_ERROR_MESSAGE));
+        final int requiredPartitionCount = topicConfig.numberOfPartitions().orElseThrow(() -> new IllegalStateException("No partition count is specified for internal topic " + topicName + ". " + BUG_ERROR_MESSAGE));
         final int actualPartitionCount = topicDescription.partitions().size();
         if (actualPartitionCount != requiredPartitionCount) {
-            validationResult.addMisconfiguration(
-                topicName,
-                "Internal topic " + topicName + " requires " + requiredPartitionCount + " partitions, " +
-                "but the existing topic on the broker has " + actualPartitionCount + " partitions."
-            );
-        }
-    }
-
-    private void validateCleanupPolicy(final ValidationResult validationResult,
-                                       final InternalTopicConfig topicConfig,
-                                       final Config brokerSideTopicConfig) {
+            validationResult.addMisconfiguration(topicName, "Internal topic " + topicName + " requires " + requiredPartitionCount + " partitions, " + "but the existing topic on the broker has " + actualPartitionCount + " partitions.");
+        }
+    }
+
+    private void validateCleanupPolicy(final ValidationResult validationResult, final InternalTopicConfig topicConfig, final Config brokerSideTopicConfig) {
         if (topicConfig instanceof UnwindowedUnversionedChangelogTopicConfig) {
             validateCleanupPolicyForUnwindowedUnversionedChangelogs(validationResult, topicConfig, brokerSideTopicConfig);
         } else if (topicConfig instanceof WindowedChangelogTopicConfig) {
@@ -1010,120 +215,68 @@
         }
     }
 
-    private void validateCleanupPolicyForUnwindowedUnversionedChangelogs(final ValidationResult validationResult,
-                                                                         final InternalTopicConfig topicConfig,
-                                                                         final Config brokerSideTopicConfig) {
+    private void validateCleanupPolicyForUnwindowedUnversionedChangelogs(final ValidationResult validationResult, final InternalTopicConfig topicConfig, final Config brokerSideTopicConfig) {
         final String topicName = topicConfig.name();
         final String cleanupPolicy = getBrokerSideConfigValue(brokerSideTopicConfig, TopicConfig.CLEANUP_POLICY_CONFIG, topicName);
         if (cleanupPolicy.contains(TopicConfig.CLEANUP_POLICY_DELETE)) {
-            validationResult.addMisconfiguration(
-                topicName,
-                "Cleanup policy (" + TopicConfig.CLEANUP_POLICY_CONFIG + ") of existing internal topic "
-                    + topicName + " should not contain \""
-                + TopicConfig.CLEANUP_POLICY_DELETE + "\"."
-            );
-        }
-    }
-
-    private void validateCleanupPolicyForWindowedChangelogs(final ValidationResult validationResult,
-                                                            final InternalTopicConfig topicConfig,
-                                                            final Config brokerSideTopicConfig) {
+            validationResult.addMisconfiguration(topicName, "Cleanup policy (" + TopicConfig.CLEANUP_POLICY_CONFIG + ") of existing internal topic " + topicName + " should not contain \"" + TopicConfig.CLEANUP_POLICY_DELETE + "\".");
+        }
+    }
+
+    private void validateCleanupPolicyForWindowedChangelogs(final ValidationResult validationResult, final InternalTopicConfig topicConfig, final Config brokerSideTopicConfig) {
         final String topicName = topicConfig.name();
         final String cleanupPolicy = getBrokerSideConfigValue(brokerSideTopicConfig, TopicConfig.CLEANUP_POLICY_CONFIG, topicName);
         if (cleanupPolicy.contains(TopicConfig.CLEANUP_POLICY_DELETE)) {
-            final long brokerSideRetentionMs =
-                Long.parseLong(getBrokerSideConfigValue(brokerSideTopicConfig, TopicConfig.RETENTION_MS_CONFIG, topicName));
-            final Map<String, String> streamsSideConfig =
-                topicConfig.getProperties(defaultTopicConfigs, windowChangeLogAdditionalRetention);
+            final long brokerSideRetentionMs = Long.parseLong(getBrokerSideConfigValue(brokerSideTopicConfig, TopicConfig.RETENTION_MS_CONFIG, topicName));
+            final Map<String, String> streamsSideConfig = topicConfig.getProperties(defaultTopicConfigs, windowChangeLogAdditionalRetention);
             final long streamsSideRetentionMs = Long.parseLong(streamsSideConfig.get(TopicConfig.RETENTION_MS_CONFIG));
             if (brokerSideRetentionMs < streamsSideRetentionMs) {
-                validationResult.addMisconfiguration(
-                    topicName,
-                    "Retention time (" + TopicConfig.RETENTION_MS_CONFIG + ") of existing internal topic "
-                        + topicName + " is " + brokerSideRetentionMs + " but should be " + streamsSideRetentionMs + " or larger."
-                );
-            }
-            final String brokerSideRetentionBytes =
-                getBrokerSideConfigValue(brokerSideTopicConfig, TopicConfig.RETENTION_BYTES_CONFIG, topicName);
+                validationResult.addMisconfiguration(topicName, "Retention time (" + TopicConfig.RETENTION_MS_CONFIG + ") of existing internal topic " + topicName + " is " + brokerSideRetentionMs + " but should be " + streamsSideRetentionMs + " or larger.");
+            }
+            final String brokerSideRetentionBytes = getBrokerSideConfigValue(brokerSideTopicConfig, TopicConfig.RETENTION_BYTES_CONFIG, topicName);
             if (brokerSideRetentionBytes != null) {
-                validationResult.addMisconfiguration(
-                    topicName,
-                    "Retention byte (" + TopicConfig.RETENTION_BYTES_CONFIG + ") of existing internal topic "
-                        + topicName + " is set but it should be unset."
-                );
-            }
-        }
-    }
-
-    private void validateCleanupPolicyForVersionedChangelogs(final ValidationResult validationResult,
-                                                             final InternalTopicConfig topicConfig,
-                                                             final Config brokerSideTopicConfig) {
+                validationResult.addMisconfiguration(topicName, "Retention byte (" + TopicConfig.RETENTION_BYTES_CONFIG + ") of existing internal topic " + topicName + " is set but it should be unset.");
+            }
+        }
+    }
+
+    private void validateCleanupPolicyForVersionedChangelogs(final ValidationResult validationResult, final InternalTopicConfig topicConfig, final Config brokerSideTopicConfig) {
         final String topicName = topicConfig.name();
         final String cleanupPolicy = getBrokerSideConfigValue(brokerSideTopicConfig, TopicConfig.CLEANUP_POLICY_CONFIG, topicName);
 
         if (cleanupPolicy.contains(TopicConfig.CLEANUP_POLICY_DELETE)) {
-            validationResult.addMisconfiguration(
-                topicName,
-                "Cleanup policy (" + TopicConfig.CLEANUP_POLICY_CONFIG + ") of existing internal topic "
-                    + topicName + " should not contain \""
-                    + TopicConfig.CLEANUP_POLICY_DELETE + "\"."
-            );
-        }
-
-        final long brokerSideCompactionLagMs =
-            Long.parseLong(getBrokerSideConfigValue(brokerSideTopicConfig, TopicConfig.MIN_COMPACTION_LAG_MS_CONFIG, topicName));
-        final Map<String, String> streamsSideConfig =
-            topicConfig.getProperties(defaultTopicConfigs, windowChangeLogAdditionalRetention);
+            validationResult.addMisconfiguration(topicName, "Cleanup policy (" + TopicConfig.CLEANUP_POLICY_CONFIG + ") of existing internal topic " + topicName + " should not contain \"" + TopicConfig.CLEANUP_POLICY_DELETE + "\".");
+        }
+
+        final long brokerSideCompactionLagMs = Long.parseLong(getBrokerSideConfigValue(brokerSideTopicConfig, TopicConfig.MIN_COMPACTION_LAG_MS_CONFIG, topicName));
+        final Map<String, String> streamsSideConfig = topicConfig.getProperties(defaultTopicConfigs, windowChangeLogAdditionalRetention);
         final long streamsSideCompactionLagMs = Long.parseLong(streamsSideConfig.get(TopicConfig.MIN_COMPACTION_LAG_MS_CONFIG));
         if (brokerSideCompactionLagMs < streamsSideCompactionLagMs) {
-            validationResult.addMisconfiguration(
-                topicName,
-                "Min compaction lag (" + TopicConfig.MIN_COMPACTION_LAG_MS_CONFIG + ") of existing internal topic "
-                    + topicName + " is " + brokerSideCompactionLagMs + " but should be " + streamsSideCompactionLagMs + " or larger."
-            );
-        }
-    }
-
-    private void validateCleanupPolicyForRepartitionTopic(final ValidationResult validationResult,
-                                                          final InternalTopicConfig topicConfig,
-                                                          final Config brokerSideTopicConfig) {
+            validationResult.addMisconfiguration(topicName, "Min compaction lag (" + TopicConfig.MIN_COMPACTION_LAG_MS_CONFIG + ") of existing internal topic " + topicName + " is " + brokerSideCompactionLagMs + " but should be " + streamsSideCompactionLagMs + " or larger.");
+        }
+    }
+
+    private void validateCleanupPolicyForRepartitionTopic(final ValidationResult validationResult, final InternalTopicConfig topicConfig, final Config brokerSideTopicConfig) {
         final String topicName = topicConfig.name();
         final String cleanupPolicy = getBrokerSideConfigValue(brokerSideTopicConfig, TopicConfig.CLEANUP_POLICY_CONFIG, topicName);
         if (cleanupPolicy.contains(TopicConfig.CLEANUP_POLICY_COMPACT)) {
-            validationResult.addMisconfiguration(
-                topicName,
-                "Cleanup policy (" + TopicConfig.CLEANUP_POLICY_CONFIG + ") of existing internal topic "
-                    + topicName + " should not contain \"" + TopicConfig.CLEANUP_POLICY_COMPACT + "\"."
-            );
+            validationResult.addMisconfiguration(topicName, "Cleanup policy (" + TopicConfig.CLEANUP_POLICY_CONFIG + ") of existing internal topic " + topicName + " should not contain \"" + TopicConfig.CLEANUP_POLICY_COMPACT + "\".");
         } else if (cleanupPolicy.contains(TopicConfig.CLEANUP_POLICY_DELETE)) {
-            final long brokerSideRetentionMs =
-                Long.parseLong(getBrokerSideConfigValue(brokerSideTopicConfig, TopicConfig.RETENTION_MS_CONFIG, topicName));
+            final long brokerSideRetentionMs = Long.parseLong(getBrokerSideConfigValue(brokerSideTopicConfig, TopicConfig.RETENTION_MS_CONFIG, topicName));
             if (brokerSideRetentionMs != -1) {
-                validationResult.addMisconfiguration(
-                    topicName,
-                    "Retention time (" + TopicConfig.RETENTION_MS_CONFIG + ") of existing internal topic "
-                        + topicName + " is " + brokerSideRetentionMs + " but should be -1."
-                );
-            }
-            final String brokerSideRetentionBytes =
-                getBrokerSideConfigValue(brokerSideTopicConfig, TopicConfig.RETENTION_BYTES_CONFIG, topicName);
+                validationResult.addMisconfiguration(topicName, "Retention time (" + TopicConfig.RETENTION_MS_CONFIG + ") of existing internal topic " + topicName + " is " + brokerSideRetentionMs + " but should be -1.");
+            }
+            final String brokerSideRetentionBytes = getBrokerSideConfigValue(brokerSideTopicConfig, TopicConfig.RETENTION_BYTES_CONFIG, topicName);
             if (brokerSideRetentionBytes != null) {
-                validationResult.addMisconfiguration(
-                    topicName,
-                    "Retention byte (" + TopicConfig.RETENTION_BYTES_CONFIG + ") of existing internal topic "
-                        + topicName + " is set but it should be unset."
-                );
-            }
-        }
-    }
-
-    private String getBrokerSideConfigValue(final Config brokerSideTopicConfig,
-                                            final String configName,
-                                            final String topicName) {
+                validationResult.addMisconfiguration(topicName, "Retention byte (" + TopicConfig.RETENTION_BYTES_CONFIG + ") of existing internal topic " + topicName + " is set but it should be unset.");
+            }
+        }
+    }
+
+    private String getBrokerSideConfigValue(final Config brokerSideTopicConfig, final String configName, final String topicName) {
         final ConfigEntry brokerSideConfigEntry = brokerSideTopicConfig.get(configName);
         if (brokerSideConfigEntry == null) {
-            throw new IllegalStateException("The config " + configName + " for topic " +
-                topicName + " could not be " + "retrieved from the brokers. " + BUG_ERROR_MESSAGE);
+            throw new IllegalStateException("The config " + configName + " for topic " + topicName + " could not be " + "retrieved from the brokers. " + BUG_ERROR_MESSAGE);
         }
         return brokerSideConfigEntry.value();
     }
@@ -1145,19 +298,11 @@
                 currentWallClockMs = time.milliseconds();
 
                 if (currentWallClockMs >= deadlineMs) {
-                    final String timeoutError = String.format(
-                        "Could not create topics within %d milliseconds. " +
-                            "This can happen if the Kafka cluster is temporarily not available.",
-                        retryTimeoutMs);
+                    final String timeoutError = String.format("Could not create topics within %d milliseconds. " + "This can happen if the Kafka cluster is temporarily not available.", retryTimeoutMs);
                     log.error(timeoutError);
                     throw new TimeoutException(timeoutError);
                 }
-                log.info(
-                    "Topics {} could not be describe fully. Will retry in {} milliseconds. Remaining time in milliseconds: {}",
-                    topics,
-                    retryBackOffMs,
-                    deadlineMs - currentWallClockMs
-                );
+                log.info("Topics {} could not be describe fully. Will retry in {} milliseconds. Remaining time in milliseconds: {}", topics, retryBackOffMs, deadlineMs - currentWallClockMs);
                 Utils.sleep(retryBackOffMs);
             }
         }
@@ -1167,7 +312,7 @@
 
     /**
      * Prepares a set of given internal topics.
-     *
+     * <p>
      * If a topic does not exist creates a new topic.
      * If a topic with the correct number of partitions exists ignores it.
      * If a topic exists already but has different number of partitions we fail and throw exception requesting user to reset the app before restarting again.
@@ -1201,17 +346,9 @@
                     final InternalTopicConfig internalTopicConfig = Objects.requireNonNull(topics.get(topicName));
                     final Map<String, String> topicConfig = internalTopicConfig.getProperties(defaultTopicConfigs, windowChangeLogAdditionalRetention);
 
-                    log.debug("Going to create topic {} with {} partitions and config {}.",
-                        internalTopicConfig.name(),
-                        internalTopicConfig.numberOfPartitions(),
-                        topicConfig);
-
-                    newTopics.add(
-                        new NewTopic(
-                            internalTopicConfig.name(),
-                            internalTopicConfig.numberOfPartitions(),
-                            Optional.of(replicationFactor))
-                            .configs(topicConfig));
+                    log.debug("Going to create topic {} with {} partitions and config {}.", internalTopicConfig.name(), internalTopicConfig.numberOfPartitions(), topicConfig);
+
+                    newTopics.add(new NewTopic(internalTopicConfig.name(), internalTopicConfig.numberOfPartitions(), Optional.of(replicationFactor)).configs(topicConfig));
                 }
 
                 // it's possible that although some topics are not ready yet because they
@@ -1234,36 +371,20 @@
                             final Throwable cause = executionException.getCause();
                             if (cause instanceof TopicExistsException) {
                                 // This topic didn't exist earlier or its leader not known before; just retain it for next round of validation.
-                                log.info(
-                                        "Could not create topic {}. Topic is probably marked for deletion (number of partitions is unknown).\n"
-                                                +
-                                                "Will retry to create this topic in {} ms (to let broker finish async delete operation first).\n"
-                                                +
-                                                "Error message was: {}", topicName, retryBackOffMs,
-                                        cause.toString());
+                                log.info("Could not create topic {}. Topic is probably marked for deletion (number of partitions is unknown).\n" + "Will retry to create this topic in {} ms (to let broker finish async delete operation first).\n" + "Error message was: {}", topicName, retryBackOffMs, cause.toString());
                             } else {
-                                log.error("Unexpected error during topic creation for {}.\n" +
-                                        "Error message was: {}", topicName, cause.toString());
+                                log.error("Unexpected error during topic creation for {}.\n" + "Error message was: {}", topicName, cause.toString());
 
                                 if (cause instanceof UnsupportedVersionException) {
                                     final String errorMessage = cause.getMessage();
-                                    if (errorMessage != null &&
-                                            errorMessage.startsWith("Creating topics with default partitions/replication factor are only supported in CreateTopicRequest version 4+")) {
-
-                                        throw new StreamsException(String.format(
-                                                "Could not create topic %s, because brokers don't support configuration replication.factor=-1."
-                                                        + " You can change the replication.factor config or upgrade your brokers to version 2.4 or newer to avoid this error.",
-                                                topicName)
-                                        );
+                                    if (errorMessage != null && errorMessage.startsWith("Creating topics with default partitions/replication factor are only supported in CreateTopicRequest version 4+")) {
+
+                                        throw new StreamsException(String.format("Could not create topic %s, because brokers don't support configuration replication.factor=-1." + " You can change the replication.factor config or upgrade your brokers to version 2.4 or newer to avoid this error.", topicName));
                                     }
                                 } else if (cause instanceof TimeoutException) {
-                                    log.error("Creating topic {} timed out.\n" +
-                                            "Error message was: {}", topicName, cause.toString());
+                                    log.error("Creating topic {} timed out.\n" + "Error message was: {}", topicName, cause.toString());
                                 } else {
-                                    throw new StreamsException(
-                                            String.format("Could not create topic %s.", topicName),
-                                            cause
-                                    );
+                                    throw new StreamsException(String.format("Could not create topic %s.", topicName), cause);
                                 }
                             }
                         }
@@ -1275,17 +396,11 @@
                 currentWallClockMs = time.milliseconds();
 
                 if (currentWallClockMs >= deadlineMs) {
-                    final String timeoutError = String.format("Could not create topics within %d milliseconds. " +
-                        "This can happen if the Kafka cluster is temporarily not available.", retryTimeoutMs);
+                    final String timeoutError = String.format("Could not create topics within %d milliseconds. " + "This can happen if the Kafka cluster is temporarily not available.", retryTimeoutMs);
                     log.error(timeoutError);
                     throw new TimeoutException(timeoutError);
                 }
-                log.info(
-                    "Topics {} could not be made ready. Will retry in {} milliseconds. Remaining time in milliseconds: {}",
-                    topicsNotReady,
-                    retryBackOffMs,
-                    deadlineMs - currentWallClockMs
-                );
+                log.info("Topics {} could not be made ready. Will retry in {} milliseconds. Remaining time in milliseconds: {}", topicsNotReady, retryBackOffMs, deadlineMs - currentWallClockMs);
                 Utils.sleep(retryBackOffMs);
             }
         }
@@ -1296,12 +411,11 @@
 
     /**
      * Try to get the partition information for the given topics; return the partition info for topics that already exists.
-     *
+     * <p>
      * Topics that were not able to get its description will simply not be returned
      */
     // visible for testing
-    protected Map<String, List<TopicPartitionInfo>> getTopicPartitionInfo(final Set<String> topics,
-                                                                final Set<String> tempUnknownTopics) {
+    protected Map<String, List<TopicPartitionInfo>> getTopicPartitionInfo(final Set<String> topics, final Set<String> tempUnknownTopics) {
         final DescribeTopicsResult describeTopicsResult = adminClient.describeTopics(topics);
         final Map<String, KafkaFuture<TopicDescription>> futures = describeTopicsResult.topicNameValues();
 
@@ -1320,23 +434,19 @@
                 final Throwable cause = couldNotDescribeTopicException.getCause();
                 if (cause instanceof UnknownTopicOrPartitionException) {
                     // This topic didn't exist
-                    log.debug("Topic {} is unknown or not found, hence not existed yet.\n" +
-                        "Error message was: {}", topicName, cause.toString());
+                    log.debug("Topic {} is unknown or not found, hence not existed yet.\n" + "Error message was: {}", topicName, cause.toString());
                 } else if (cause instanceof LeaderNotAvailableException) {
                     if (tempUnknownTopics != null) {
                         tempUnknownTopics.add(topicName);
                     }
-                    log.debug("The leader of topic {} is not available.\n" +
-                        "Error message was: {}", topicName, cause.toString());
+                    log.debug("The leader of topic {} is not available.\n" + "Error message was: {}", topicName, cause.toString());
                 } else if (cause instanceof TimeoutException) {
                     if (tempUnknownTopics != null) {
                         tempUnknownTopics.add(topicName);
                     }
-                    log.debug("Describing topic {} (to get number of partitions) timed out.\n" +
-                            "Error message was: {}", topicName, cause.toString());
+                    log.debug("Describing topic {} (to get number of partitions) timed out.\n" + "Error message was: {}", topicName, cause.toString());
                 } else {
-                    log.error("Unexpected error during topic description for {}.\n" +
-                        "Error message was: {}", topicName, cause.toString());
+                    log.error("Unexpected error during topic description for {}.\n" + "Error message was: {}", topicName, cause.toString());
                     throw new StreamsException(String.format("Could not create topic %s.", topicName), cause);
                 }
             }
@@ -1347,28 +457,23 @@
 
     /**
      * Try to get the number of partitions for the given topics; return the number of partitions for topics that already exists.
-     *
+     * <p>
      * Topics that were not able to get its description will simply not be returned
      */
     // visible for testing
-    protected Map<String, Integer> getNumPartitions(final Set<String> topics,
-                                                    final Set<String> tempUnknownTopics) {
+    protected Map<String, Integer> getNumPartitions(final Set<String> topics, final Set<String> tempUnknownTopics) {
         log.debug("Trying to check if topics {} have been created with expected number of partitions.", topics);
 
         final Map<String, List<TopicPartitionInfo>> topicPartitionInfo = getTopicPartitionInfo(topics, tempUnknownTopics);
-        return topicPartitionInfo.entrySet().stream().collect(Collectors.toMap(
-            Entry::getKey, e -> e.getValue().size()));
+        return topicPartitionInfo.entrySet().stream().collect(Collectors.toMap(Entry::getKey, e -> e.getValue().size()));
     }
 
     /**
      * Check the existing topics to have correct number of partitions; and return the remaining topics that needs to be created
      */
-    private Set<String> validateTopics(final Set<String> topicsToValidate,
-                                       final Map<String, InternalTopicConfig> topicsMap,
-                                       final Set<String> tempUnknownTopics) {
+    private Set<String> validateTopics(final Set<String> topicsToValidate, final Map<String, InternalTopicConfig> topicsMap, final Set<String> tempUnknownTopics) {
         if (!topicsMap.keySet().containsAll(topicsToValidate)) {
-            throw new IllegalStateException("The topics map " + topicsMap.keySet() + " does not contain all the topics " +
-                topicsToValidate + " trying to validate.");
+            throw new IllegalStateException("The topics map " + topicsMap.keySet() + " does not contain all the topics " + topicsToValidate + " trying to validate.");
         }
 
         final Map<String, Integer> existedTopicPartition = getNumPartitions(topicsToValidate, tempUnknownTopics);
@@ -1382,10 +487,7 @@
             }
             if (existedTopicPartition.containsKey(topicName)) {
                 if (!existedTopicPartition.get(topicName).equals(numberOfPartitions.get())) {
-                    final String errorMsg = String.format("Existing internal topic %s has invalid partitions: " +
-                            "expected: %d; actual: %d. " +
-                            "Use 'org.apache.kafka.tools.StreamsResetter' tool to clean up invalid topics before processing.",
-                        topicName, numberOfPartitions.get(), existedTopicPartition.get(topicName));
+                    final String errorMsg = String.format("Existing internal topic %s has invalid partitions: " + "expected: %d; actual: %d. " + "Use 'org.apache.kafka.tools.StreamsResetter' tool to clean up invalid topics before processing.", topicName, numberOfPartitions.get(), existedTopicPartition.get(topicName));
                     log.error(errorMsg);
                     throw new StreamsException(errorMsg);
                 }
@@ -1399,9 +501,8 @@
 
     /**
      * Sets up internal topics.
-     *
+     * <p>
      * Either the given topic are all created or the method fails with an exception.
-     *
      * @param topicConfigs internal topics to setup
      */
     public void setup(final Map<String, InternalTopicConfig> topicConfigs) {
@@ -1410,21 +511,11 @@
         final long now = time.milliseconds();
         final long deadline = now + retryTimeoutMs;
 
-        final Map<String, Map<String, String>> streamsSideTopicConfigs = topicConfigs.values().stream()
-            .collect(Collectors.toMap(
-                InternalTopicConfig::name,
-                topicConfig -> topicConfig.getProperties(defaultTopicConfigs, windowChangeLogAdditionalRetention)
-            ));
+        final Map<String, Map<String, String>> streamsSideTopicConfigs = topicConfigs.values().stream().collect(Collectors.toMap(InternalTopicConfig::name, topicConfig -> topicConfig.getProperties(defaultTopicConfigs, windowChangeLogAdditionalRetention)));
         final Set<String> createdTopics = new HashSet<>();
         final Set<String> topicStillToCreate = new HashSet<>(topicConfigs.keySet());
         while (!topicStillToCreate.isEmpty()) {
-            final Set<NewTopic> newTopics = topicStillToCreate.stream()
-                .map(topicName -> new NewTopic(
-                        topicName,
-                        topicConfigs.get(topicName).numberOfPartitions(),
-                        Optional.of(replicationFactor)
-                    ).configs(streamsSideTopicConfigs.get(topicName))
-                ).collect(Collectors.toSet());
+            final Set<NewTopic> newTopics = topicStillToCreate.stream().map(topicName -> new NewTopic(topicName, topicConfigs.get(topicName).numberOfPartitions(), Optional.of(replicationFactor)).configs(streamsSideTopicConfigs.get(topicName))).collect(Collectors.toSet());
 
             log.info("Going to create internal topics: " + newTopics);
             final CreateTopicsResult createTopicsResult = adminClient.createTopics(newTopics);
@@ -1437,18 +528,14 @@
         log.info("Completed setup of internal topics {}.", topicConfigs.keySet());
     }
 
-    private void processCreateTopicResults(final CreateTopicsResult createTopicsResult,
-                                           final Set<String> topicStillToCreate,
-                                           final Set<String> createdTopics,
-                                           final long deadline) {
+    private void processCreateTopicResults(final CreateTopicsResult createTopicsResult, final Set<String> topicStillToCreate, final Set<String> createdTopics, final long deadline) {
         final Map<String, Throwable> lastErrorsSeenForTopic = new HashMap<>();
         final Map<String, KafkaFuture<Void>> createResultForTopic = createTopicsResult.values();
         while (!createResultForTopic.isEmpty()) {
             for (final String topicName : new HashSet<>(topicStillToCreate)) {
                 if (!createResultForTopic.containsKey(topicName)) {
                     cleanUpCreatedTopics(createdTopics);
-                    throw new IllegalStateException("Create topic results do not contain internal topic " + topicName
-                        + " to setup. " + BUG_ERROR_MESSAGE);
+                    throw new IllegalStateException("Create topic results do not contain internal topic " + topicName + " to setup. " + BUG_ERROR_MESSAGE);
                 }
                 final KafkaFuture<Void> createResult = createResultForTopic.get(topicName);
                 if (createResult.isDone()) {
@@ -1460,19 +547,14 @@
                         final Throwable cause = executionException.getCause();
                         if (cause instanceof TopicExistsException) {
                             lastErrorsSeenForTopic.put(topicName, cause);
-                            log.info("Internal topic {} already exists. Topic is probably marked for deletion. " +
-                                "Will retry to create this topic later (to let broker complete async delete operation first)",
-                                topicName);
+                            log.info("Internal topic {} already exists. Topic is probably marked for deletion. " + "Will retry to create this topic later (to let broker complete async delete operation first)", topicName);
                         } else if (cause instanceof TimeoutException) {
                             lastErrorsSeenForTopic.put(topicName, cause);
                             log.info("Creating internal topic {} timed out.", topicName);
                         } else {
                             cleanUpCreatedTopics(createdTopics);
                             log.error("Unexpected error during creation of internal topic: ", cause);
-                            throw new StreamsException(
-                                String.format("Could not create internal topic %s for the following reason: ", topicName),
-                                cause
-                            );
+                            throw new StreamsException(String.format("Could not create internal topic %s for the following reason: ", topicName), cause);
                         }
                     } catch (final InterruptedException interruptedException) {
                         throw new InterruptException(interruptedException);
@@ -1482,12 +564,7 @@
                 }
             }
 
-            maybeThrowTimeoutExceptionDuringSetup(
-                topicStillToCreate,
-                createdTopics,
-                lastErrorsSeenForTopic,
-                deadline
-            );
+            maybeThrowTimeoutExceptionDuringSetup(topicStillToCreate, createdTopics, lastErrorsSeenForTopic, deadline);
 
             if (!createResultForTopic.isEmpty()) {
                 Utils.sleep(100);
@@ -1509,8 +586,7 @@
             while (!deleteResultForTopic.isEmpty()) {
                 for (final String topicName : new HashSet<>(topicsStillToCleanup)) {
                     if (!deleteResultForTopic.containsKey(topicName)) {
-                        throw new IllegalStateException("Delete topic results do not contain internal topic " + topicName
-                            + " to clean up. " + BUG_ERROR_MESSAGE);
+                        throw new IllegalStateException("Delete topic results do not contain internal topic " + topicName + " to clean up. " + BUG_ERROR_MESSAGE);
                     }
                     final KafkaFuture<Void> deleteResult = deleteResultForTopic.get(topicName);
                     if (deleteResult.isDone()) {
@@ -1527,12 +603,7 @@
                                 log.info("Cleaning up internal topic {} timed out.", topicName);
                             } else {
                                 log.error("Unexpected error during cleanup of internal topics: ", cause);
-                                throw new StreamsException(
-                                    String.format("Could not clean up internal topics %s, because during the cleanup " +
-                                            "of topic %s the following error occurred: ",
-                                        topicsStillToCleanup, topicName),
-                                    cause
-                                );
+                                throw new StreamsException(String.format("Could not clean up internal topics %s, because during the cleanup " + "of topic %s the following error occurred: ", topicsStillToCleanup, topicName), cause);
                             }
                         } catch (final InterruptedException interruptedException) {
                             throw new InterruptException(interruptedException);
@@ -1542,33 +613,20 @@
                     }
                 }
 
-                maybeThrowTimeoutException(
-                    Collections.singletonList(topicsStillToCleanup),
-                    deadline,
-                    String.format("Could not cleanup internal topics within %d milliseconds. This can happen if the " +
-                            "Kafka cluster is temporarily not available or the broker did not complete topic creation " +
-                            "before the cleanup. The following internal topics could not be cleaned up: %s",
-                        retryTimeoutMs, topicsStillToCleanup)
-                );
+                maybeThrowTimeoutException(Collections.singletonList(topicsStillToCleanup), deadline, String.format("Could not cleanup internal topics within %d milliseconds. This can happen if the " + "Kafka cluster is temporarily not available or the broker did not complete topic creation " + "before the cleanup. The following internal topics could not be cleaned up: %s", retryTimeoutMs, topicsStillToCleanup));
 
                 if (!deleteResultForTopic.isEmpty()) {
                     Utils.sleep(100);
                 }
             }
 
-            maybeSleep(
-                Collections.singletonList(topicsStillToCleanup),
-                deadline,
-                "validated"
-            );
+            maybeSleep(Collections.singletonList(topicsStillToCleanup), deadline, "validated");
         }
 
         log.info("Completed cleanup of internal topics {}.", topicsToCleanUp);
     }
 
-    private void maybeThrowTimeoutException(final List<Set<String>> topicStillToProcess,
-                                            final long deadline,
-                                            final String errorMessage) {
+    private void maybeThrowTimeoutException(final List<Set<String>> topicStillToProcess, final long deadline, final String errorMessage) {
         if (topicStillToProcess.stream().anyMatch(resultSet -> !resultSet.isEmpty())) {
             final long now = time.milliseconds();
             if (now >= deadline) {
@@ -1578,38 +636,23 @@
         }
     }
 
-    private void maybeThrowTimeoutExceptionDuringSetup(final Set<String> topicStillToProcess,
-                                                       final Set<String> createdTopics,
-                                                       final Map<String, Throwable> lastErrorsSeenForTopic,
-                                                       final long deadline) {
+    private void maybeThrowTimeoutExceptionDuringSetup(final Set<String> topicStillToProcess, final Set<String> createdTopics, final Map<String, Throwable> lastErrorsSeenForTopic, final long deadline) {
         if (topicStillToProcess.stream().anyMatch(resultSet -> !resultSet.isEmpty())) {
             final long now = time.milliseconds();
             if (now >= deadline) {
                 cleanUpCreatedTopics(createdTopics);
-                final String errorMessage = String.format("Could not create internal topics within %d milliseconds. This can happen if the " +
-                    "Kafka cluster is temporarily not available or a topic is marked for deletion and the broker " +
-                    "did not complete its deletion within the timeout. The last errors seen per topic are: %s",
-                    retryTimeoutMs, lastErrorsSeenForTopic);
+                final String errorMessage = String.format("Could not create internal topics within %d milliseconds. This can happen if the " + "Kafka cluster is temporarily not available or a topic is marked for deletion and the broker " + "did not complete its deletion within the timeout. The last errors seen per topic are: %s", retryTimeoutMs, lastErrorsSeenForTopic);
                 log.error(errorMessage);
                 throw new TimeoutException(errorMessage);
             }
         }
     }
 
-    private void maybeSleep(final List<Set<String>> resultSetsStillToValidate,
-                            final long deadline,
-                            final String action) {
+    private void maybeSleep(final List<Set<String>> resultSetsStillToValidate, final long deadline, final String action) {
         if (resultSetsStillToValidate.stream().anyMatch(resultSet -> !resultSet.isEmpty())) {
             final long now = time.milliseconds();
-            log.info(
-                "Internal topics {} could not be {}. Will retry in {} milliseconds. Remaining time in milliseconds: {}",
-                resultSetsStillToValidate.stream().flatMap(Collection::stream).collect(Collectors.toSet()),
-                action,
-                retryBackOffMs,
-                deadline - now
-            );
+            log.info("Internal topics {} could not be {}. Will retry in {} milliseconds. Remaining time in milliseconds: {}", resultSetsStillToValidate.stream().flatMap(Collection::stream).collect(Collectors.toSet()), action, retryBackOffMs, deadline - now);
             Utils.sleep(retryBackOffMs);
         }
     }
->>>>>>> 15418db6
 }