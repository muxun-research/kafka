/*
 * Licensed to the Apache Software Foundation (ASF) under one or more
 * contributor license agreements. See the NOTICE file distributed with
 * this work for additional information regarding copyright ownership.
 * The ASF licenses this file to You under the Apache License, Version 2.0
 * (the "License"); you may not use this file except in compliance with
 * the License. You may obtain a copy of the License at
 *
 *    http://www.apache.org/licenses/LICENSE-2.0
 *
 * Unless required by applicable law or agreed to in writing, software
 * distributed under the License is distributed on an "AS IS" BASIS,
 * WITHOUT WARRANTIES OR CONDITIONS OF ANY KIND, either express or implied.
 * See the License for the specific language governing permissions and
 * limitations under the License.
 */
package org.apache.kafka.streams.state.internals.metrics;

import org.apache.kafka.common.metrics.Sensor;
import org.apache.kafka.common.metrics.Sensor.RecordingLevel;
import org.apache.kafka.streams.processor.internals.metrics.StreamsMetricsImpl;

import java.util.Map;

import static org.apache.kafka.streams.processor.internals.metrics.StreamsMetricsImpl.LATENCY_SUFFIX;
import static org.apache.kafka.streams.processor.internals.metrics.StreamsMetricsImpl.RECORD_E2E_LATENCY;
import static org.apache.kafka.streams.processor.internals.metrics.StreamsMetricsImpl.RECORD_E2E_LATENCY_AVG_DESCRIPTION;
import static org.apache.kafka.streams.processor.internals.metrics.StreamsMetricsImpl.RECORD_E2E_LATENCY_MAX_DESCRIPTION;
import static org.apache.kafka.streams.processor.internals.metrics.StreamsMetricsImpl.RECORD_E2E_LATENCY_MIN_DESCRIPTION;
import static org.apache.kafka.streams.processor.internals.metrics.StreamsMetricsImpl.STATE_STORE_LEVEL_GROUP;
import static org.apache.kafka.streams.processor.internals.metrics.StreamsMetricsImpl.addAvgAndMaxToSensor;
import static org.apache.kafka.streams.processor.internals.metrics.StreamsMetricsImpl.addAvgAndMinAndMaxToSensor;
import static org.apache.kafka.streams.processor.internals.metrics.StreamsMetricsImpl.addInvocationRateToSensor;

public class StateStoreMetrics {
<<<<<<< HEAD
	private StateStoreMetrics() {
	}

	private static final String AVG_DESCRIPTION_PREFIX = "The average ";
	private static final String MAX_DESCRIPTION_PREFIX = "The maximum ";
	private static final String CURRENT_DESCRIPTION_PREFIX = "The current ";
	private static final String LATENCY_DESCRIPTION = "latency of ";
	private static final String AVG_LATENCY_DESCRIPTION_PREFIX = AVG_DESCRIPTION_PREFIX + LATENCY_DESCRIPTION;
	private static final String MAX_LATENCY_DESCRIPTION_PREFIX = MAX_DESCRIPTION_PREFIX + LATENCY_DESCRIPTION;
	private static final String RATE_DESCRIPTION_PREFIX = "The average number of ";
	private static final String RATE_DESCRIPTION_SUFFIX = " per second";
	private static final String CURRENT_SUFFIX = "-current";
	private static final String BUFFERED_RECORDS = "buffered records";

	private static final String PUT = "put";
	private static final String PUT_DESCRIPTION = "calls to put";
	private static final String PUT_TOTAL_DESCRIPTION = TOTAL_DESCRIPTION + PUT_DESCRIPTION;
	private static final String PUT_RATE_DESCRIPTION =
			RATE_DESCRIPTION_PREFIX + PUT_DESCRIPTION + RATE_DESCRIPTION_SUFFIX;
	private static final String PUT_AVG_LATENCY_DESCRIPTION = AVG_LATENCY_DESCRIPTION_PREFIX + PUT_DESCRIPTION;
	private static final String PUT_MAX_LATENCY_DESCRIPTION = MAX_LATENCY_DESCRIPTION_PREFIX + PUT_DESCRIPTION;

	private static final String PUT_IF_ABSENT = "put-if-absent";
	private static final String PUT_IF_ABSENT_DESCRIPTION = "calls to put-if-absent";
	private static final String PUT_IF_ABSENT_TOTAL_DESCRIPTION = TOTAL_DESCRIPTION + PUT_IF_ABSENT_DESCRIPTION;
	private static final String PUT_IF_ABSENT_RATE_DESCRIPTION =
			RATE_DESCRIPTION_PREFIX + PUT_IF_ABSENT_DESCRIPTION + RATE_DESCRIPTION_SUFFIX;
	private static final String PUT_IF_ABSENT_AVG_LATENCY_DESCRIPTION =
			AVG_LATENCY_DESCRIPTION_PREFIX + PUT_IF_ABSENT_DESCRIPTION;
	private static final String PUT_IF_ABSENT_MAX_LATENCY_DESCRIPTION =
			MAX_LATENCY_DESCRIPTION_PREFIX + PUT_IF_ABSENT_DESCRIPTION;

	private static final String PUT_ALL = "put-all";
	private static final String PUT_ALL_DESCRIPTION = "calls to put-all";
	private static final String PUT_ALL_TOTAL_DESCRIPTION = TOTAL_DESCRIPTION + PUT_ALL_DESCRIPTION;
	private static final String PUT_ALL_RATE_DESCRIPTION =
			RATE_DESCRIPTION_PREFIX + PUT_ALL_DESCRIPTION + RATE_DESCRIPTION_SUFFIX;
	private static final String PUT_ALL_AVG_LATENCY_DESCRIPTION = AVG_LATENCY_DESCRIPTION_PREFIX + PUT_ALL_DESCRIPTION;
	private static final String PUT_ALL_MAX_LATENCY_DESCRIPTION = MAX_LATENCY_DESCRIPTION_PREFIX + PUT_ALL_DESCRIPTION;

	private static final String GET = "get";
	private static final String GET_DESCRIPTION = "calls to get";
	private static final String GET_TOTAL_DESCRIPTION = TOTAL_DESCRIPTION + GET_DESCRIPTION;
	private static final String GET_RATE_DESCRIPTION =
			RATE_DESCRIPTION_PREFIX + GET_DESCRIPTION + RATE_DESCRIPTION_SUFFIX;
	private static final String GET_AVG_LATENCY_DESCRIPTION = AVG_LATENCY_DESCRIPTION_PREFIX + GET_DESCRIPTION;
	private static final String GET_MAX_LATENCY_DESCRIPTION = MAX_LATENCY_DESCRIPTION_PREFIX + GET_DESCRIPTION;

	private static final String FETCH = "fetch";
	private static final String FETCH_DESCRIPTION = "calls to fetch";
	private static final String FETCH_TOTAL_DESCRIPTION = TOTAL_DESCRIPTION + FETCH_DESCRIPTION;
	private static final String FETCH_RATE_DESCRIPTION =
			RATE_DESCRIPTION_PREFIX + FETCH_DESCRIPTION + RATE_DESCRIPTION_SUFFIX;
	private static final String FETCH_AVG_LATENCY_DESCRIPTION = AVG_LATENCY_DESCRIPTION_PREFIX + FETCH_DESCRIPTION;
	private static final String FETCH_MAX_LATENCY_DESCRIPTION = MAX_LATENCY_DESCRIPTION_PREFIX + FETCH_DESCRIPTION;

	private static final String ALL = "all";
	private static final String ALL_DESCRIPTION = "calls to all";
	private static final String ALL_TOTAL_DESCRIPTION = TOTAL_DESCRIPTION + ALL_DESCRIPTION;
	private static final String ALL_RATE_DESCRIPTION =
			RATE_DESCRIPTION_PREFIX + ALL_DESCRIPTION + RATE_DESCRIPTION_SUFFIX;
	private static final String ALL_AVG_LATENCY_DESCRIPTION = AVG_LATENCY_DESCRIPTION_PREFIX + ALL_DESCRIPTION;
	private static final String ALL_MAX_LATENCY_DESCRIPTION = MAX_LATENCY_DESCRIPTION_PREFIX + ALL_DESCRIPTION;

	private static final String RANGE = "range";
	private static final String RANGE_DESCRIPTION = "calls to range";
	private static final String RANGE_TOTAL_DESCRIPTION = TOTAL_DESCRIPTION + RANGE_DESCRIPTION;
	private static final String RANGE_RATE_DESCRIPTION =
			RATE_DESCRIPTION_PREFIX + RANGE_DESCRIPTION + RATE_DESCRIPTION_SUFFIX;
	private static final String RANGE_AVG_LATENCY_DESCRIPTION = AVG_LATENCY_DESCRIPTION_PREFIX + RANGE_DESCRIPTION;
	private static final String RANGE_MAX_LATENCY_DESCRIPTION = MAX_LATENCY_DESCRIPTION_PREFIX + RANGE_DESCRIPTION;

	private static final String PREFIX_SCAN = "prefix-scan";
	private static final String PREFIX_SCAN_DESCRIPTION = "calls to prefix-scan";
	private static final String PREFIX_SCAN_RATE_DESCRIPTION =
			RATE_DESCRIPTION_PREFIX + PREFIX_SCAN_DESCRIPTION + RATE_DESCRIPTION_SUFFIX;
	private static final String PREFIX_SCAN_AVG_LATENCY_DESCRIPTION = AVG_LATENCY_DESCRIPTION_PREFIX + PREFIX_SCAN_DESCRIPTION;
	private static final String PREFIX_SCAN_MAX_LATENCY_DESCRIPTION = MAX_LATENCY_DESCRIPTION_PREFIX + PREFIX_SCAN_DESCRIPTION;

	private static final String FLUSH = "flush";
	private static final String FLUSH_DESCRIPTION = "calls to flush";
	private static final String FLUSH_TOTAL_DESCRIPTION = TOTAL_DESCRIPTION + FLUSH_DESCRIPTION;
	private static final String FLUSH_RATE_DESCRIPTION =
			RATE_DESCRIPTION_PREFIX + FLUSH_DESCRIPTION + RATE_DESCRIPTION_SUFFIX;
	private static final String FLUSH_AVG_LATENCY_DESCRIPTION = AVG_LATENCY_DESCRIPTION_PREFIX + FLUSH_DESCRIPTION;
	private static final String FLUSH_MAX_LATENCY_DESCRIPTION = MAX_LATENCY_DESCRIPTION_PREFIX + FLUSH_DESCRIPTION;

	private static final String DELETE = "delete";
	private static final String DELETE_DESCRIPTION = "calls to delete";
	private static final String DELETE_TOTAL_DESCRIPTION = TOTAL_DESCRIPTION + DELETE_DESCRIPTION;
	private static final String DELETE_RATE_DESCRIPTION =
			RATE_DESCRIPTION_PREFIX + DELETE_DESCRIPTION + RATE_DESCRIPTION_SUFFIX;
	private static final String DELETE_AVG_LATENCY_DESCRIPTION = AVG_LATENCY_DESCRIPTION_PREFIX + DELETE_DESCRIPTION;
	private static final String DELETE_MAX_LATENCY_DESCRIPTION = MAX_LATENCY_DESCRIPTION_PREFIX + DELETE_DESCRIPTION;

	private static final String REMOVE = "remove";
	private static final String REMOVE_DESCRIPTION = "calls to remove";
	private static final String REMOVE_TOTAL_DESCRIPTION = TOTAL_DESCRIPTION + REMOVE_DESCRIPTION;
	private static final String REMOVE_RATE_DESCRIPTION =
			RATE_DESCRIPTION_PREFIX + REMOVE_DESCRIPTION + RATE_DESCRIPTION_SUFFIX;
	private static final String REMOVE_AVG_LATENCY_DESCRIPTION = AVG_LATENCY_DESCRIPTION_PREFIX + REMOVE_DESCRIPTION;
	private static final String REMOVE_MAX_LATENCY_DESCRIPTION = MAX_LATENCY_DESCRIPTION_PREFIX + REMOVE_DESCRIPTION;

	private static final String RESTORE = "restore";
	private static final String RESTORE_DESCRIPTION = "restorations";
	private static final String RESTORE_TOTAL_DESCRIPTION = TOTAL_DESCRIPTION + RESTORE_DESCRIPTION;
	private static final String RESTORE_RATE_DESCRIPTION =
			RATE_DESCRIPTION_PREFIX + RESTORE_DESCRIPTION + RATE_DESCRIPTION_SUFFIX;
	private static final String RESTORE_AVG_LATENCY_DESCRIPTION = AVG_LATENCY_DESCRIPTION_PREFIX + RESTORE_DESCRIPTION;
	private static final String RESTORE_MAX_LATENCY_DESCRIPTION = MAX_LATENCY_DESCRIPTION_PREFIX + RESTORE_DESCRIPTION;

	private static final String SUPPRESSION_BUFFER_COUNT = "suppression-buffer-count";
	private static final String SUPPRESSION_BUFFER_COUNT_DESCRIPTION = "count of " + BUFFERED_RECORDS;
	private static final String SUPPRESSION_BUFFER_COUNT_CURRENT_DESCRIPTION =
			CURRENT_DESCRIPTION_PREFIX + SUPPRESSION_BUFFER_COUNT_DESCRIPTION;
	private static final String SUPPRESSION_BUFFER_COUNT_AVG_DESCRIPTION =
			AVG_DESCRIPTION_PREFIX + SUPPRESSION_BUFFER_COUNT_DESCRIPTION;
	private static final String SUPPRESSION_BUFFER_COUNT_MAX_DESCRIPTION =
			MAX_DESCRIPTION_PREFIX + SUPPRESSION_BUFFER_COUNT_DESCRIPTION;

	private static final String SUPPRESSION_BUFFER_SIZE = "suppression-buffer-size";
	private static final String SUPPRESSION_BUFFER_SIZE_DESCRIPTION = "size of " + BUFFERED_RECORDS;
	private static final String SUPPRESSION_BUFFER_SIZE_CURRENT_DESCRIPTION =
			CURRENT_DESCRIPTION_PREFIX + SUPPRESSION_BUFFER_SIZE_DESCRIPTION;
	private static final String SUPPRESSION_BUFFER_SIZE_AVG_DESCRIPTION =
			AVG_DESCRIPTION_PREFIX + SUPPRESSION_BUFFER_SIZE_DESCRIPTION;
	private static final String SUPPRESSION_BUFFER_SIZE_MAX_DESCRIPTION =
			MAX_DESCRIPTION_PREFIX + SUPPRESSION_BUFFER_SIZE_DESCRIPTION;

	private static final String EXPIRED_WINDOW_RECORD_DROP = "expired-window-record-drop";
	private static final String EXPIRED_WINDOW_RECORD_DROP_DESCRIPTION = "dropped records due to an expired window";
	private static final String EXPIRED_WINDOW_RECORD_DROP_TOTAL_DESCRIPTION =
			TOTAL_DESCRIPTION + EXPIRED_WINDOW_RECORD_DROP_DESCRIPTION;
	private static final String EXPIRED_WINDOW_RECORD_DROP_RATE_DESCRIPTION =
			RATE_DESCRIPTION_PREFIX + EXPIRED_WINDOW_RECORD_DROP_DESCRIPTION + RATE_DESCRIPTION_SUFFIX;

	public static Sensor putSensor(final String threadId,
								   final String taskId,
								   final String storeType,
								   final String storeName,
								   final StreamsMetricsImpl streamsMetrics) {
		return throughputAndLatencySensor(
				threadId,
				taskId,
				storeType,
				storeName,
				PUT,
				PUT_RATE_DESCRIPTION,
				PUT_TOTAL_DESCRIPTION,
				PUT_AVG_LATENCY_DESCRIPTION,
				PUT_MAX_LATENCY_DESCRIPTION,
				RecordingLevel.DEBUG,
				streamsMetrics
		);
	}

	public static Sensor putIfAbsentSensor(final String threadId,
										   final String taskId,
										   final String storeType,
										   final String storeName,
										   final StreamsMetricsImpl streamsMetrics) {
		return throughputAndLatencySensor(
				threadId,
				taskId,
				storeType,
				storeName,
				PUT_IF_ABSENT,
				PUT_IF_ABSENT_RATE_DESCRIPTION,
				PUT_IF_ABSENT_TOTAL_DESCRIPTION,
				PUT_IF_ABSENT_AVG_LATENCY_DESCRIPTION,
				PUT_IF_ABSENT_MAX_LATENCY_DESCRIPTION,
				RecordingLevel.DEBUG,
				streamsMetrics
		);
	}

	public static Sensor putAllSensor(final String threadId,
									  final String taskId,
									  final String storeType,
									  final String storeName,
									  final StreamsMetricsImpl streamsMetrics) {
		return throughputAndLatencySensor(
				threadId,
				taskId,
				storeType,
				storeName,
				PUT_ALL,
				PUT_ALL_RATE_DESCRIPTION,
				PUT_ALL_TOTAL_DESCRIPTION,
				PUT_ALL_AVG_LATENCY_DESCRIPTION,
				PUT_ALL_MAX_LATENCY_DESCRIPTION,
				RecordingLevel.DEBUG,
				streamsMetrics
		);
	}

	public static Sensor getSensor(final String threadId,
								   final String taskId,
								   final String storeType,
								   final String storeName,
								   final StreamsMetricsImpl streamsMetrics) {
		return throughputAndLatencySensor(
				threadId,
				taskId,
				storeType,
				storeName,
				GET,
				GET_RATE_DESCRIPTION,
				GET_TOTAL_DESCRIPTION,
				GET_AVG_LATENCY_DESCRIPTION,
				GET_MAX_LATENCY_DESCRIPTION,
				RecordingLevel.DEBUG,
				streamsMetrics
		);
	}

	public static Sensor fetchSensor(final String threadId,
									 final String taskId,
									 final String storeType,
									 final String storeName,
									 final StreamsMetricsImpl streamsMetrics) {
		return throughputAndLatencySensor(
				threadId,
				taskId,
				storeType,
				storeName,
				FETCH,
				FETCH_RATE_DESCRIPTION,
				FETCH_TOTAL_DESCRIPTION,
				FETCH_AVG_LATENCY_DESCRIPTION,
				FETCH_MAX_LATENCY_DESCRIPTION,
				RecordingLevel.DEBUG,
				streamsMetrics
		);
	}

	public static Sensor allSensor(final String threadId,
								   final String taskId,
								   final String storeType,
								   final String storeName,
								   final StreamsMetricsImpl streamsMetrics) {
		return throughputAndLatencySensor(
				threadId,
				taskId,
				storeType,
				storeName,
				ALL,
				ALL_RATE_DESCRIPTION,
				ALL_TOTAL_DESCRIPTION,
				ALL_AVG_LATENCY_DESCRIPTION,
				ALL_MAX_LATENCY_DESCRIPTION,
				RecordingLevel.DEBUG,
				streamsMetrics
		);
	}

	public static Sensor rangeSensor(final String threadId,
									 final String taskId,
									 final String storeType,
									 final String storeName,
									 final StreamsMetricsImpl streamsMetrics) {
		return throughputAndLatencySensor(
				threadId,
				taskId,
				storeType,
				storeName,
				RANGE,
				RANGE_RATE_DESCRIPTION,
				RANGE_TOTAL_DESCRIPTION,
				RANGE_AVG_LATENCY_DESCRIPTION,
				RANGE_MAX_LATENCY_DESCRIPTION,
				RecordingLevel.DEBUG,
				streamsMetrics
		);
	}

	public static Sensor prefixScanSensor(final String taskId,
										  final String storeType,
										  final String storeName,
										  final StreamsMetricsImpl streamsMetrics) {

		final String latencyMetricName = PREFIX_SCAN + LATENCY_SUFFIX;
		final Map<String, String> tagMap = streamsMetrics.storeLevelTagMap(taskId, storeType, storeName);

		final Sensor sensor = streamsMetrics.storeLevelSensor(taskId, storeName, PREFIX_SCAN, RecordingLevel.DEBUG);
		addInvocationRateToSensor(
				sensor,
				STATE_STORE_LEVEL_GROUP,
				tagMap,
				PREFIX_SCAN,
				PREFIX_SCAN_RATE_DESCRIPTION
		);
		addAvgAndMaxToSensor(
				sensor,
				STATE_STORE_LEVEL_GROUP,
				tagMap,
				latencyMetricName,
				PREFIX_SCAN_AVG_LATENCY_DESCRIPTION,
				PREFIX_SCAN_MAX_LATENCY_DESCRIPTION
		);
		return sensor;
	}

	public static Sensor flushSensor(final String threadId,
									 final String taskId,
									 final String storeType,
									 final String storeName,
									 final StreamsMetricsImpl streamsMetrics) {
		return throughputAndLatencySensor(
				threadId,
				taskId,
				storeType,
				storeName,
				FLUSH,
				FLUSH_RATE_DESCRIPTION,
				FLUSH_TOTAL_DESCRIPTION,
				FLUSH_AVG_LATENCY_DESCRIPTION,
				FLUSH_MAX_LATENCY_DESCRIPTION,
				RecordingLevel.DEBUG,
				streamsMetrics
		);
	}

	public static Sensor deleteSensor(final String threadId,
									  final String taskId,
									  final String storeType,
									  final String storeName,
									  final StreamsMetricsImpl streamsMetrics) {
		return throughputAndLatencySensor(
				threadId,
				taskId,
				storeType,
				storeName,
				DELETE,
				DELETE_RATE_DESCRIPTION,
				DELETE_TOTAL_DESCRIPTION,
				DELETE_AVG_LATENCY_DESCRIPTION,
				DELETE_MAX_LATENCY_DESCRIPTION,
				RecordingLevel.DEBUG,
				streamsMetrics
		);
	}

	public static Sensor removeSensor(final String threadId,
									  final String taskId,
									  final String storeType,
									  final String storeName,
									  final StreamsMetricsImpl streamsMetrics) {
		return throughputAndLatencySensor(
				threadId,
				taskId,
				storeType,
				storeName,
				REMOVE,
				REMOVE_RATE_DESCRIPTION,
				REMOVE_TOTAL_DESCRIPTION,
				REMOVE_AVG_LATENCY_DESCRIPTION,
				REMOVE_MAX_LATENCY_DESCRIPTION,
				RecordingLevel.DEBUG,
				streamsMetrics
		);
	}

	public static Sensor restoreSensor(final String threadId,
									   final String taskId,
									   final String storeType,
									   final String storeName,
									   final StreamsMetricsImpl streamsMetrics) {
		return throughputAndLatencySensor(
				threadId,
				taskId, storeType,
				storeName,
				RESTORE,
				RESTORE_RATE_DESCRIPTION,
				RESTORE_TOTAL_DESCRIPTION,
				RESTORE_AVG_LATENCY_DESCRIPTION,
				RESTORE_MAX_LATENCY_DESCRIPTION,
				RecordingLevel.DEBUG,
				streamsMetrics
		);
	}

	public static Sensor expiredWindowRecordDropSensor(final String taskId,
													   final String storeType,
													   final String storeName,
													   final StreamsMetricsImpl streamsMetrics) {
		final Sensor sensor = streamsMetrics.storeLevelSensor(
				taskId,
				storeName,
				EXPIRED_WINDOW_RECORD_DROP,
				RecordingLevel.INFO
		);
		addInvocationRateAndCountToSensor(
				sensor,
				"stream-" + storeType + "-metrics",
				streamsMetrics.storeLevelTagMap(taskId, storeType, storeName),
				EXPIRED_WINDOW_RECORD_DROP,
				EXPIRED_WINDOW_RECORD_DROP_RATE_DESCRIPTION,
				EXPIRED_WINDOW_RECORD_DROP_TOTAL_DESCRIPTION
		);
		return sensor;
	}

	public static Sensor suppressionBufferCountSensor(final String threadId,
													  final String taskId,
													  final String storeType,
													  final String storeName,
													  final StreamsMetricsImpl streamsMetrics) {
		return sizeOrCountSensor(
				threadId,
				taskId,
				storeType,
				storeName,
				SUPPRESSION_BUFFER_COUNT,
				SUPPRESSION_BUFFER_COUNT_CURRENT_DESCRIPTION,
				SUPPRESSION_BUFFER_COUNT_AVG_DESCRIPTION,
				SUPPRESSION_BUFFER_COUNT_MAX_DESCRIPTION,
				RecordingLevel.DEBUG,
				streamsMetrics
		);
	}

	public static Sensor suppressionBufferSizeSensor(final String threadId,
													 final String taskId,
													 final String storeType,
													 final String storeName,
													 final StreamsMetricsImpl streamsMetrics) {
		return sizeOrCountSensor(
				threadId,
				taskId,
				storeType,
				storeName,
				SUPPRESSION_BUFFER_SIZE,
				SUPPRESSION_BUFFER_SIZE_CURRENT_DESCRIPTION,
				SUPPRESSION_BUFFER_SIZE_AVG_DESCRIPTION,
				SUPPRESSION_BUFFER_SIZE_MAX_DESCRIPTION,
				RecordingLevel.DEBUG,
				streamsMetrics
		);
	}

	public static Sensor e2ELatencySensor(final String taskId,
										  final String storeType,
										  final String storeName,
										  final StreamsMetricsImpl streamsMetrics) {
		final Sensor sensor = streamsMetrics.storeLevelSensor(taskId, storeName, RECORD_E2E_LATENCY, RecordingLevel.TRACE);
		final Map<String, String> tagMap = streamsMetrics.storeLevelTagMap(taskId, storeType, storeName);
		addAvgAndMinAndMaxToSensor(
				sensor,
				STATE_STORE_LEVEL_GROUP,
				tagMap,
				RECORD_E2E_LATENCY,
				RECORD_E2E_LATENCY_AVG_DESCRIPTION,
				RECORD_E2E_LATENCY_MIN_DESCRIPTION,
				RECORD_E2E_LATENCY_MAX_DESCRIPTION
		);
		return sensor;
	}

	private static Sensor sizeOrCountSensor(final String threadId,
											final String taskId,
											final String storeType,
											final String storeName,
											final String metricName,
											final String descriptionOfCurrentValue,
											final String descriptionOfAvg,
											final String descriptionOfMax,
											final RecordingLevel recordingLevel,
											final StreamsMetricsImpl streamsMetrics) {
		final Version version = streamsMetrics.version();
		final Sensor sensor = streamsMetrics.storeLevelSensor(taskId, storeName, metricName, recordingLevel);
		final String group;
		final Map<String, String> tagMap;
		if (version == Version.FROM_0100_TO_24) {
			group = BUFFER_LEVEL_GROUP_0100_TO_24;
			tagMap = streamsMetrics.bufferLevelTagMap(threadId, taskId, storeName);
			addValueMetricToSensor(sensor, group, tagMap, metricName + CURRENT_SUFFIX, descriptionOfCurrentValue);

		} else {
			group = STATE_STORE_LEVEL_GROUP;
			tagMap = streamsMetrics.storeLevelTagMap(taskId, storeType, storeName);
		}
		addAvgAndMaxToSensor(sensor, group, tagMap, metricName, descriptionOfAvg, descriptionOfMax);
		return sensor;
	}

	private static Sensor throughputAndLatencySensor(final String threadId,
													 final String taskId,
													 final String storeType,
													 final String storeName,
													 final String metricName,
													 final String descriptionOfRate,
													 final String descriptionOfCount,
													 final String descriptionOfAvg,
													 final String descriptionOfMax,
													 final RecordingLevel recordingLevel,
													 final StreamsMetricsImpl streamsMetrics) {
		final Sensor sensor;
		final String latencyMetricName = metricName + LATENCY_SUFFIX;
		final Version version = streamsMetrics.version();
		final Map<String, String> tagMap = streamsMetrics.storeLevelTagMap(taskId, storeType, storeName);
		final String stateStoreLevelGroup = stateStoreLevelGroup(storeType, version);
		if (version == Version.FROM_0100_TO_24) {
			final Sensor parentSensor = parentSensor(
					stateStoreLevelGroup,
					threadId,
					taskId,
					storeType,
					metricName,
					latencyMetricName,
					descriptionOfRate,
					descriptionOfCount,
					descriptionOfAvg,
					descriptionOfMax,
					recordingLevel,
					streamsMetrics
			);
			sensor = streamsMetrics.storeLevelSensor(taskId, storeName, metricName, recordingLevel, parentSensor);
			addInvocationRateAndCountToSensor(
					sensor,
					stateStoreLevelGroup,
					tagMap,
					metricName,
					descriptionOfRate,
					descriptionOfCount
			);
		} else {
			sensor = streamsMetrics.storeLevelSensor(taskId, storeName, metricName, recordingLevel);
			addInvocationRateToSensor(sensor, stateStoreLevelGroup, tagMap, metricName, descriptionOfRate);
		}
		addAvgAndMaxToSensor(
				sensor,
				stateStoreLevelGroup,
				tagMap,
				latencyMetricName,
				descriptionOfAvg,
				descriptionOfMax
		);
		return sensor;
	}

	private static Sensor parentSensor(final String stateStoreLevelGroup,
									   final String threadId,
									   final String taskId,
									   final String storeType,
									   final String metricName,
									   final String latencyMetricName,
									   final String descriptionOfRate,
									   final String descriptionOfCount,
									   final String descriptionOfAvg,
									   final String descriptionOfMax,
									   final RecordingLevel recordingLevel,
									   final StreamsMetricsImpl streamsMetrics) {
		final Sensor sensor = streamsMetrics.taskLevelSensor(threadId, taskId, metricName, recordingLevel);
		final Map<String, String> allTagMap = streamsMetrics.storeLevelTagMap(taskId, storeType, ROLLUP_VALUE);
		addAvgAndMaxToSensor(
				sensor,
				stateStoreLevelGroup,
				allTagMap,
				latencyMetricName,
				descriptionOfAvg,
				descriptionOfMax
		);
		addInvocationRateAndCountToSensor(
				sensor,
				stateStoreLevelGroup,
				allTagMap,
				metricName,
				descriptionOfRate,
				descriptionOfCount
		);
		return sensor;
	}

	private static String stateStoreLevelGroup(final String metricsScope, final Version builtInMetricsVersion) {
		if (builtInMetricsVersion == Version.FROM_0100_TO_24) {
			return "stream-" + metricsScope + "-state-metrics";
		}
		return STATE_STORE_LEVEL_GROUP;
	}

=======
    private StateStoreMetrics() {}

    private static final String AVG_DESCRIPTION_PREFIX = "The average ";
    private static final String MAX_DESCRIPTION_PREFIX = "The maximum ";
    private static final String LATENCY_DESCRIPTION = "latency of ";
    private static final String AVG_LATENCY_DESCRIPTION_PREFIX = AVG_DESCRIPTION_PREFIX + LATENCY_DESCRIPTION;
    private static final String MAX_LATENCY_DESCRIPTION_PREFIX = MAX_DESCRIPTION_PREFIX + LATENCY_DESCRIPTION;
    private static final String RATE_DESCRIPTION_PREFIX = "The average number of ";
    private static final String RATE_DESCRIPTION_SUFFIX = " per second";
    private static final String BUFFERED_RECORDS = "buffered records";

    private static final String PUT = "put";
    private static final String PUT_DESCRIPTION = "calls to put";
    private static final String PUT_RATE_DESCRIPTION =
        RATE_DESCRIPTION_PREFIX + PUT_DESCRIPTION + RATE_DESCRIPTION_SUFFIX;
    private static final String PUT_AVG_LATENCY_DESCRIPTION = AVG_LATENCY_DESCRIPTION_PREFIX + PUT_DESCRIPTION;
    private static final String PUT_MAX_LATENCY_DESCRIPTION = MAX_LATENCY_DESCRIPTION_PREFIX + PUT_DESCRIPTION;

    private static final String PUT_IF_ABSENT = "put-if-absent";
    private static final String PUT_IF_ABSENT_DESCRIPTION = "calls to put-if-absent";
    private static final String PUT_IF_ABSENT_RATE_DESCRIPTION =
        RATE_DESCRIPTION_PREFIX + PUT_IF_ABSENT_DESCRIPTION + RATE_DESCRIPTION_SUFFIX;
    private static final String PUT_IF_ABSENT_AVG_LATENCY_DESCRIPTION =
        AVG_LATENCY_DESCRIPTION_PREFIX + PUT_IF_ABSENT_DESCRIPTION;
    private static final String PUT_IF_ABSENT_MAX_LATENCY_DESCRIPTION =
        MAX_LATENCY_DESCRIPTION_PREFIX + PUT_IF_ABSENT_DESCRIPTION;

    private static final String PUT_ALL = "put-all";
    private static final String PUT_ALL_DESCRIPTION = "calls to put-all";
    private static final String PUT_ALL_RATE_DESCRIPTION =
        RATE_DESCRIPTION_PREFIX + PUT_ALL_DESCRIPTION + RATE_DESCRIPTION_SUFFIX;
    private static final String PUT_ALL_AVG_LATENCY_DESCRIPTION = AVG_LATENCY_DESCRIPTION_PREFIX + PUT_ALL_DESCRIPTION;
    private static final String PUT_ALL_MAX_LATENCY_DESCRIPTION = MAX_LATENCY_DESCRIPTION_PREFIX + PUT_ALL_DESCRIPTION;

    private static final String GET = "get";
    private static final String GET_DESCRIPTION = "calls to get";
    private static final String GET_RATE_DESCRIPTION =
        RATE_DESCRIPTION_PREFIX + GET_DESCRIPTION + RATE_DESCRIPTION_SUFFIX;
    private static final String GET_AVG_LATENCY_DESCRIPTION = AVG_LATENCY_DESCRIPTION_PREFIX + GET_DESCRIPTION;
    private static final String GET_MAX_LATENCY_DESCRIPTION = MAX_LATENCY_DESCRIPTION_PREFIX + GET_DESCRIPTION;

    private static final String FETCH = "fetch";
    private static final String FETCH_DESCRIPTION = "calls to fetch";
    private static final String FETCH_RATE_DESCRIPTION =
        RATE_DESCRIPTION_PREFIX + FETCH_DESCRIPTION + RATE_DESCRIPTION_SUFFIX;
    private static final String FETCH_AVG_LATENCY_DESCRIPTION = AVG_LATENCY_DESCRIPTION_PREFIX + FETCH_DESCRIPTION;
    private static final String FETCH_MAX_LATENCY_DESCRIPTION = MAX_LATENCY_DESCRIPTION_PREFIX + FETCH_DESCRIPTION;

    private static final String ALL = "all";
    private static final String ALL_DESCRIPTION = "calls to all";
    private static final String ALL_RATE_DESCRIPTION =
        RATE_DESCRIPTION_PREFIX + ALL_DESCRIPTION + RATE_DESCRIPTION_SUFFIX;
    private static final String ALL_AVG_LATENCY_DESCRIPTION = AVG_LATENCY_DESCRIPTION_PREFIX + ALL_DESCRIPTION;
    private static final String ALL_MAX_LATENCY_DESCRIPTION = MAX_LATENCY_DESCRIPTION_PREFIX + ALL_DESCRIPTION;

    private static final String RANGE = "range";
    private static final String RANGE_DESCRIPTION = "calls to range";
    private static final String RANGE_RATE_DESCRIPTION =
        RATE_DESCRIPTION_PREFIX + RANGE_DESCRIPTION + RATE_DESCRIPTION_SUFFIX;
    private static final String RANGE_AVG_LATENCY_DESCRIPTION = AVG_LATENCY_DESCRIPTION_PREFIX + RANGE_DESCRIPTION;
    private static final String RANGE_MAX_LATENCY_DESCRIPTION = MAX_LATENCY_DESCRIPTION_PREFIX + RANGE_DESCRIPTION;

    private static final String PREFIX_SCAN = "prefix-scan";
    private static final String PREFIX_SCAN_DESCRIPTION = "calls to prefix-scan";
    private static final String PREFIX_SCAN_RATE_DESCRIPTION =
            RATE_DESCRIPTION_PREFIX + PREFIX_SCAN_DESCRIPTION + RATE_DESCRIPTION_SUFFIX;
    private static final String PREFIX_SCAN_AVG_LATENCY_DESCRIPTION = AVG_LATENCY_DESCRIPTION_PREFIX + PREFIX_SCAN_DESCRIPTION;
    private static final String PREFIX_SCAN_MAX_LATENCY_DESCRIPTION = MAX_LATENCY_DESCRIPTION_PREFIX + PREFIX_SCAN_DESCRIPTION;

    private static final String FLUSH = "flush";
    private static final String FLUSH_DESCRIPTION = "calls to flush";
    private static final String FLUSH_RATE_DESCRIPTION =
        RATE_DESCRIPTION_PREFIX + FLUSH_DESCRIPTION + RATE_DESCRIPTION_SUFFIX;
    private static final String FLUSH_AVG_LATENCY_DESCRIPTION = AVG_LATENCY_DESCRIPTION_PREFIX + FLUSH_DESCRIPTION;
    private static final String FLUSH_MAX_LATENCY_DESCRIPTION = MAX_LATENCY_DESCRIPTION_PREFIX + FLUSH_DESCRIPTION;

    private static final String DELETE = "delete";
    private static final String DELETE_DESCRIPTION = "calls to delete";
    private static final String DELETE_RATE_DESCRIPTION =
        RATE_DESCRIPTION_PREFIX + DELETE_DESCRIPTION + RATE_DESCRIPTION_SUFFIX;
    private static final String DELETE_AVG_LATENCY_DESCRIPTION = AVG_LATENCY_DESCRIPTION_PREFIX + DELETE_DESCRIPTION;
    private static final String DELETE_MAX_LATENCY_DESCRIPTION = MAX_LATENCY_DESCRIPTION_PREFIX + DELETE_DESCRIPTION;

    private static final String REMOVE = "remove";
    private static final String REMOVE_DESCRIPTION = "calls to remove";
    private static final String REMOVE_RATE_DESCRIPTION =
        RATE_DESCRIPTION_PREFIX + REMOVE_DESCRIPTION + RATE_DESCRIPTION_SUFFIX;
    private static final String REMOVE_AVG_LATENCY_DESCRIPTION = AVG_LATENCY_DESCRIPTION_PREFIX + REMOVE_DESCRIPTION;
    private static final String REMOVE_MAX_LATENCY_DESCRIPTION = MAX_LATENCY_DESCRIPTION_PREFIX + REMOVE_DESCRIPTION;

    private static final String RESTORE = "restore";
    private static final String RESTORE_DESCRIPTION = "restorations";
    private static final String RESTORE_RATE_DESCRIPTION =
        RATE_DESCRIPTION_PREFIX + RESTORE_DESCRIPTION + RATE_DESCRIPTION_SUFFIX;
    private static final String RESTORE_AVG_LATENCY_DESCRIPTION = AVG_LATENCY_DESCRIPTION_PREFIX + RESTORE_DESCRIPTION;
    private static final String RESTORE_MAX_LATENCY_DESCRIPTION = MAX_LATENCY_DESCRIPTION_PREFIX + RESTORE_DESCRIPTION;

    private static final String SUPPRESSION_BUFFER_COUNT = "suppression-buffer-count";
    private static final String SUPPRESSION_BUFFER_COUNT_DESCRIPTION = "count of " + BUFFERED_RECORDS;
    private static final String SUPPRESSION_BUFFER_COUNT_AVG_DESCRIPTION =
        AVG_DESCRIPTION_PREFIX + SUPPRESSION_BUFFER_COUNT_DESCRIPTION;
    private static final String SUPPRESSION_BUFFER_COUNT_MAX_DESCRIPTION =
        MAX_DESCRIPTION_PREFIX + SUPPRESSION_BUFFER_COUNT_DESCRIPTION;

    private static final String SUPPRESSION_BUFFER_SIZE = "suppression-buffer-size";
    private static final String SUPPRESSION_BUFFER_SIZE_DESCRIPTION = "size of " + BUFFERED_RECORDS;
    private static final String SUPPRESSION_BUFFER_SIZE_AVG_DESCRIPTION =
        AVG_DESCRIPTION_PREFIX + SUPPRESSION_BUFFER_SIZE_DESCRIPTION;
    private static final String SUPPRESSION_BUFFER_SIZE_MAX_DESCRIPTION =
        MAX_DESCRIPTION_PREFIX + SUPPRESSION_BUFFER_SIZE_DESCRIPTION;

    public static Sensor putSensor(final String taskId,
                                   final String storeType,
                                   final String storeName,
                                   final StreamsMetricsImpl streamsMetrics) {
        return throughputAndLatencySensor(
            taskId,
            storeType,
            storeName,
            PUT,
            PUT_RATE_DESCRIPTION,
            PUT_AVG_LATENCY_DESCRIPTION,
            PUT_MAX_LATENCY_DESCRIPTION,
            RecordingLevel.DEBUG,
            streamsMetrics
        );
    }

    public static Sensor putIfAbsentSensor(final String taskId,
                                           final String storeType,
                                           final String storeName,
                                           final StreamsMetricsImpl streamsMetrics) {
        return throughputAndLatencySensor(
            taskId,
            storeType,
            storeName,
            PUT_IF_ABSENT,
            PUT_IF_ABSENT_RATE_DESCRIPTION,
            PUT_IF_ABSENT_AVG_LATENCY_DESCRIPTION,
            PUT_IF_ABSENT_MAX_LATENCY_DESCRIPTION,
            RecordingLevel.DEBUG,
            streamsMetrics
        );
    }

    public static Sensor putAllSensor(final String taskId,
                                      final String storeType,
                                      final String storeName,
                                      final StreamsMetricsImpl streamsMetrics) {
        return throughputAndLatencySensor(
            taskId,
            storeType,
            storeName,
            PUT_ALL,
            PUT_ALL_RATE_DESCRIPTION,
            PUT_ALL_AVG_LATENCY_DESCRIPTION,
            PUT_ALL_MAX_LATENCY_DESCRIPTION,
            RecordingLevel.DEBUG,
            streamsMetrics
        );
    }

    public static Sensor getSensor(final String taskId,
                                   final String storeType,
                                   final String storeName,
                                   final StreamsMetricsImpl streamsMetrics) {
        return throughputAndLatencySensor(
            taskId,
            storeType,
            storeName,
            GET,
            GET_RATE_DESCRIPTION,
            GET_AVG_LATENCY_DESCRIPTION,
            GET_MAX_LATENCY_DESCRIPTION,
            RecordingLevel.DEBUG,
            streamsMetrics
        );
    }

    public static Sensor fetchSensor(final String taskId,
                                     final String storeType,
                                     final String storeName,
                                     final StreamsMetricsImpl streamsMetrics) {
        return throughputAndLatencySensor(
            taskId,
            storeType,
            storeName,
            FETCH,
            FETCH_RATE_DESCRIPTION,
            FETCH_AVG_LATENCY_DESCRIPTION,
            FETCH_MAX_LATENCY_DESCRIPTION,
            RecordingLevel.DEBUG,
            streamsMetrics
        );
    }

    public static Sensor allSensor(final String taskId,
                                   final String storeType,
                                   final String storeName,
                                   final StreamsMetricsImpl streamsMetrics) {
        return throughputAndLatencySensor(
            taskId,
            storeType,
            storeName,
            ALL,
            ALL_RATE_DESCRIPTION,
            ALL_AVG_LATENCY_DESCRIPTION,
            ALL_MAX_LATENCY_DESCRIPTION,
            RecordingLevel.DEBUG,
            streamsMetrics
        );
    }

    public static Sensor rangeSensor(final String taskId,
                                     final String storeType,
                                     final String storeName,
                                     final StreamsMetricsImpl streamsMetrics) {
        return throughputAndLatencySensor(
            taskId,
            storeType,
            storeName,
            RANGE,
            RANGE_RATE_DESCRIPTION,
            RANGE_AVG_LATENCY_DESCRIPTION,
            RANGE_MAX_LATENCY_DESCRIPTION,
            RecordingLevel.DEBUG,
            streamsMetrics
        );
    }

    public static Sensor prefixScanSensor(final String taskId,
                                          final String storeType,
                                          final String storeName,
                                          final StreamsMetricsImpl streamsMetrics) {
        final Map<String, String> tagMap = streamsMetrics.storeLevelTagMap(taskId, storeType, storeName);
        final Sensor sensor = streamsMetrics.storeLevelSensor(taskId, storeName, PREFIX_SCAN, RecordingLevel.DEBUG);
        addInvocationRateToSensor(
            sensor,
            STATE_STORE_LEVEL_GROUP,
            tagMap,
            PREFIX_SCAN,
            PREFIX_SCAN_RATE_DESCRIPTION
        );
        addAvgAndMaxToSensor(
            sensor,
            STATE_STORE_LEVEL_GROUP,
            tagMap,
            PREFIX_SCAN + LATENCY_SUFFIX,
            PREFIX_SCAN_AVG_LATENCY_DESCRIPTION,
            PREFIX_SCAN_MAX_LATENCY_DESCRIPTION
        );
        return sensor;
    }

    public static Sensor flushSensor(final String taskId,
                                     final String storeType,
                                     final String storeName,
                                     final StreamsMetricsImpl streamsMetrics) {
        return throughputAndLatencySensor(
            taskId,
            storeType,
            storeName,
            FLUSH,
            FLUSH_RATE_DESCRIPTION,
            FLUSH_AVG_LATENCY_DESCRIPTION,
            FLUSH_MAX_LATENCY_DESCRIPTION,
            RecordingLevel.DEBUG,
            streamsMetrics
        );
    }

    public static Sensor deleteSensor(final String taskId,
                                      final String storeType,
                                      final String storeName,
                                      final StreamsMetricsImpl streamsMetrics) {
        return throughputAndLatencySensor(
            taskId,
            storeType,
            storeName,
            DELETE,
            DELETE_RATE_DESCRIPTION,
            DELETE_AVG_LATENCY_DESCRIPTION,
            DELETE_MAX_LATENCY_DESCRIPTION,
            RecordingLevel.DEBUG,
            streamsMetrics
        );
    }

    public static Sensor removeSensor(final String taskId,
                                      final String storeType,
                                      final String storeName,
                                      final StreamsMetricsImpl streamsMetrics) {
        return throughputAndLatencySensor(
            taskId,
            storeType,
            storeName,
            REMOVE,
            REMOVE_RATE_DESCRIPTION,
            REMOVE_AVG_LATENCY_DESCRIPTION,
            REMOVE_MAX_LATENCY_DESCRIPTION,
            RecordingLevel.DEBUG,
            streamsMetrics
        );
    }

    public static Sensor restoreSensor(final String taskId,
                                       final String storeType,
                                       final String storeName,
                                       final StreamsMetricsImpl streamsMetrics) {
        return throughputAndLatencySensor(
            taskId, storeType,
            storeName,
            RESTORE,
            RESTORE_RATE_DESCRIPTION,
            RESTORE_AVG_LATENCY_DESCRIPTION,
            RESTORE_MAX_LATENCY_DESCRIPTION,
            RecordingLevel.DEBUG,
            streamsMetrics
        );
    }

    public static Sensor suppressionBufferCountSensor(final String taskId,
                                                      final String storeType,
                                                      final String storeName,
                                                      final StreamsMetricsImpl streamsMetrics) {
        return sizeOrCountSensor(
            taskId,
            storeType,
            storeName,
            SUPPRESSION_BUFFER_COUNT,
            SUPPRESSION_BUFFER_COUNT_AVG_DESCRIPTION,
            SUPPRESSION_BUFFER_COUNT_MAX_DESCRIPTION,
            RecordingLevel.DEBUG,
            streamsMetrics
        );
    }

    public static Sensor suppressionBufferSizeSensor(final String taskId,
                                                     final String storeType,
                                                     final String storeName,
                                                     final StreamsMetricsImpl streamsMetrics) {
        return sizeOrCountSensor(
            taskId,
            storeType,
            storeName,
            SUPPRESSION_BUFFER_SIZE,
            SUPPRESSION_BUFFER_SIZE_AVG_DESCRIPTION,
            SUPPRESSION_BUFFER_SIZE_MAX_DESCRIPTION,
            RecordingLevel.DEBUG,
            streamsMetrics
        );
    }

    public static Sensor e2ELatencySensor(final String taskId,
                                          final String storeType,
                                          final String storeName,
                                          final StreamsMetricsImpl streamsMetrics) {
        final Sensor sensor = streamsMetrics.storeLevelSensor(taskId, storeName, RECORD_E2E_LATENCY, RecordingLevel.TRACE);
        final Map<String, String> tagMap = streamsMetrics.storeLevelTagMap(taskId, storeType, storeName);
        addAvgAndMinAndMaxToSensor(
            sensor,
            STATE_STORE_LEVEL_GROUP,
            tagMap,
            RECORD_E2E_LATENCY,
            RECORD_E2E_LATENCY_AVG_DESCRIPTION,
            RECORD_E2E_LATENCY_MIN_DESCRIPTION,
            RECORD_E2E_LATENCY_MAX_DESCRIPTION
        );
        return sensor;
    }

    private static Sensor sizeOrCountSensor(final String taskId,
                                            final String storeType,
                                            final String storeName,
                                            final String gaugeName,
                                            final String descriptionOfAvg,
                                            final String descriptionOfMax,
                                            final RecordingLevel recordingLevel,
                                            final StreamsMetricsImpl streamsMetrics) {
        // use the gauge name (either size or count) as the sensor suffix, and metric name prefix
        final Sensor sensor = streamsMetrics.storeLevelSensor(taskId, storeName, gaugeName, recordingLevel);
        final String group;
        final Map<String, String> tagMap;
        group = STATE_STORE_LEVEL_GROUP;
        tagMap = streamsMetrics.storeLevelTagMap(taskId, storeType, storeName);
        addAvgAndMaxToSensor(sensor, group, tagMap, gaugeName, descriptionOfAvg, descriptionOfMax);
        return sensor;
    }

    private static Sensor throughputAndLatencySensor(final String taskId,
                                                     final String storeType,
                                                     final String storeName,
                                                     final String operation,
                                                     final String descriptionOfRate,
                                                     final String descriptionOfAvg,
                                                     final String descriptionOfMax,
                                                     final RecordingLevel recordingLevel,
                                                     final StreamsMetricsImpl streamsMetrics) {
        // use operation as the sensor suffix and metric name prefix
        final Sensor sensor;
        final String latencyMetricName = operation + LATENCY_SUFFIX;
        final Map<String, String> tagMap = streamsMetrics.storeLevelTagMap(taskId, storeType, storeName);
        sensor = streamsMetrics.storeLevelSensor(taskId, storeName, operation, recordingLevel);
        addInvocationRateToSensor(sensor, STATE_STORE_LEVEL_GROUP, tagMap, operation, descriptionOfRate);
        addAvgAndMaxToSensor(
            sensor,
            STATE_STORE_LEVEL_GROUP,
            tagMap,
            latencyMetricName,
            descriptionOfAvg,
            descriptionOfMax
        );
        return sensor;
    }
>>>>>>> 15418db6
}<|MERGE_RESOLUTION|>--- conflicted
+++ resolved
@@ -22,601 +22,11 @@
 
 import java.util.Map;
 
-import static org.apache.kafka.streams.processor.internals.metrics.StreamsMetricsImpl.LATENCY_SUFFIX;
-import static org.apache.kafka.streams.processor.internals.metrics.StreamsMetricsImpl.RECORD_E2E_LATENCY;
-import static org.apache.kafka.streams.processor.internals.metrics.StreamsMetricsImpl.RECORD_E2E_LATENCY_AVG_DESCRIPTION;
-import static org.apache.kafka.streams.processor.internals.metrics.StreamsMetricsImpl.RECORD_E2E_LATENCY_MAX_DESCRIPTION;
-import static org.apache.kafka.streams.processor.internals.metrics.StreamsMetricsImpl.RECORD_E2E_LATENCY_MIN_DESCRIPTION;
-import static org.apache.kafka.streams.processor.internals.metrics.StreamsMetricsImpl.STATE_STORE_LEVEL_GROUP;
-import static org.apache.kafka.streams.processor.internals.metrics.StreamsMetricsImpl.addAvgAndMaxToSensor;
-import static org.apache.kafka.streams.processor.internals.metrics.StreamsMetricsImpl.addAvgAndMinAndMaxToSensor;
-import static org.apache.kafka.streams.processor.internals.metrics.StreamsMetricsImpl.addInvocationRateToSensor;
+import static org.apache.kafka.streams.processor.internals.metrics.StreamsMetricsImpl.*;
 
 public class StateStoreMetrics {
-<<<<<<< HEAD
-	private StateStoreMetrics() {
-	}
-
-	private static final String AVG_DESCRIPTION_PREFIX = "The average ";
-	private static final String MAX_DESCRIPTION_PREFIX = "The maximum ";
-	private static final String CURRENT_DESCRIPTION_PREFIX = "The current ";
-	private static final String LATENCY_DESCRIPTION = "latency of ";
-	private static final String AVG_LATENCY_DESCRIPTION_PREFIX = AVG_DESCRIPTION_PREFIX + LATENCY_DESCRIPTION;
-	private static final String MAX_LATENCY_DESCRIPTION_PREFIX = MAX_DESCRIPTION_PREFIX + LATENCY_DESCRIPTION;
-	private static final String RATE_DESCRIPTION_PREFIX = "The average number of ";
-	private static final String RATE_DESCRIPTION_SUFFIX = " per second";
-	private static final String CURRENT_SUFFIX = "-current";
-	private static final String BUFFERED_RECORDS = "buffered records";
-
-	private static final String PUT = "put";
-	private static final String PUT_DESCRIPTION = "calls to put";
-	private static final String PUT_TOTAL_DESCRIPTION = TOTAL_DESCRIPTION + PUT_DESCRIPTION;
-	private static final String PUT_RATE_DESCRIPTION =
-			RATE_DESCRIPTION_PREFIX + PUT_DESCRIPTION + RATE_DESCRIPTION_SUFFIX;
-	private static final String PUT_AVG_LATENCY_DESCRIPTION = AVG_LATENCY_DESCRIPTION_PREFIX + PUT_DESCRIPTION;
-	private static final String PUT_MAX_LATENCY_DESCRIPTION = MAX_LATENCY_DESCRIPTION_PREFIX + PUT_DESCRIPTION;
-
-	private static final String PUT_IF_ABSENT = "put-if-absent";
-	private static final String PUT_IF_ABSENT_DESCRIPTION = "calls to put-if-absent";
-	private static final String PUT_IF_ABSENT_TOTAL_DESCRIPTION = TOTAL_DESCRIPTION + PUT_IF_ABSENT_DESCRIPTION;
-	private static final String PUT_IF_ABSENT_RATE_DESCRIPTION =
-			RATE_DESCRIPTION_PREFIX + PUT_IF_ABSENT_DESCRIPTION + RATE_DESCRIPTION_SUFFIX;
-	private static final String PUT_IF_ABSENT_AVG_LATENCY_DESCRIPTION =
-			AVG_LATENCY_DESCRIPTION_PREFIX + PUT_IF_ABSENT_DESCRIPTION;
-	private static final String PUT_IF_ABSENT_MAX_LATENCY_DESCRIPTION =
-			MAX_LATENCY_DESCRIPTION_PREFIX + PUT_IF_ABSENT_DESCRIPTION;
-
-	private static final String PUT_ALL = "put-all";
-	private static final String PUT_ALL_DESCRIPTION = "calls to put-all";
-	private static final String PUT_ALL_TOTAL_DESCRIPTION = TOTAL_DESCRIPTION + PUT_ALL_DESCRIPTION;
-	private static final String PUT_ALL_RATE_DESCRIPTION =
-			RATE_DESCRIPTION_PREFIX + PUT_ALL_DESCRIPTION + RATE_DESCRIPTION_SUFFIX;
-	private static final String PUT_ALL_AVG_LATENCY_DESCRIPTION = AVG_LATENCY_DESCRIPTION_PREFIX + PUT_ALL_DESCRIPTION;
-	private static final String PUT_ALL_MAX_LATENCY_DESCRIPTION = MAX_LATENCY_DESCRIPTION_PREFIX + PUT_ALL_DESCRIPTION;
-
-	private static final String GET = "get";
-	private static final String GET_DESCRIPTION = "calls to get";
-	private static final String GET_TOTAL_DESCRIPTION = TOTAL_DESCRIPTION + GET_DESCRIPTION;
-	private static final String GET_RATE_DESCRIPTION =
-			RATE_DESCRIPTION_PREFIX + GET_DESCRIPTION + RATE_DESCRIPTION_SUFFIX;
-	private static final String GET_AVG_LATENCY_DESCRIPTION = AVG_LATENCY_DESCRIPTION_PREFIX + GET_DESCRIPTION;
-	private static final String GET_MAX_LATENCY_DESCRIPTION = MAX_LATENCY_DESCRIPTION_PREFIX + GET_DESCRIPTION;
-
-	private static final String FETCH = "fetch";
-	private static final String FETCH_DESCRIPTION = "calls to fetch";
-	private static final String FETCH_TOTAL_DESCRIPTION = TOTAL_DESCRIPTION + FETCH_DESCRIPTION;
-	private static final String FETCH_RATE_DESCRIPTION =
-			RATE_DESCRIPTION_PREFIX + FETCH_DESCRIPTION + RATE_DESCRIPTION_SUFFIX;
-	private static final String FETCH_AVG_LATENCY_DESCRIPTION = AVG_LATENCY_DESCRIPTION_PREFIX + FETCH_DESCRIPTION;
-	private static final String FETCH_MAX_LATENCY_DESCRIPTION = MAX_LATENCY_DESCRIPTION_PREFIX + FETCH_DESCRIPTION;
-
-	private static final String ALL = "all";
-	private static final String ALL_DESCRIPTION = "calls to all";
-	private static final String ALL_TOTAL_DESCRIPTION = TOTAL_DESCRIPTION + ALL_DESCRIPTION;
-	private static final String ALL_RATE_DESCRIPTION =
-			RATE_DESCRIPTION_PREFIX + ALL_DESCRIPTION + RATE_DESCRIPTION_SUFFIX;
-	private static final String ALL_AVG_LATENCY_DESCRIPTION = AVG_LATENCY_DESCRIPTION_PREFIX + ALL_DESCRIPTION;
-	private static final String ALL_MAX_LATENCY_DESCRIPTION = MAX_LATENCY_DESCRIPTION_PREFIX + ALL_DESCRIPTION;
-
-	private static final String RANGE = "range";
-	private static final String RANGE_DESCRIPTION = "calls to range";
-	private static final String RANGE_TOTAL_DESCRIPTION = TOTAL_DESCRIPTION + RANGE_DESCRIPTION;
-	private static final String RANGE_RATE_DESCRIPTION =
-			RATE_DESCRIPTION_PREFIX + RANGE_DESCRIPTION + RATE_DESCRIPTION_SUFFIX;
-	private static final String RANGE_AVG_LATENCY_DESCRIPTION = AVG_LATENCY_DESCRIPTION_PREFIX + RANGE_DESCRIPTION;
-	private static final String RANGE_MAX_LATENCY_DESCRIPTION = MAX_LATENCY_DESCRIPTION_PREFIX + RANGE_DESCRIPTION;
-
-	private static final String PREFIX_SCAN = "prefix-scan";
-	private static final String PREFIX_SCAN_DESCRIPTION = "calls to prefix-scan";
-	private static final String PREFIX_SCAN_RATE_DESCRIPTION =
-			RATE_DESCRIPTION_PREFIX + PREFIX_SCAN_DESCRIPTION + RATE_DESCRIPTION_SUFFIX;
-	private static final String PREFIX_SCAN_AVG_LATENCY_DESCRIPTION = AVG_LATENCY_DESCRIPTION_PREFIX + PREFIX_SCAN_DESCRIPTION;
-	private static final String PREFIX_SCAN_MAX_LATENCY_DESCRIPTION = MAX_LATENCY_DESCRIPTION_PREFIX + PREFIX_SCAN_DESCRIPTION;
-
-	private static final String FLUSH = "flush";
-	private static final String FLUSH_DESCRIPTION = "calls to flush";
-	private static final String FLUSH_TOTAL_DESCRIPTION = TOTAL_DESCRIPTION + FLUSH_DESCRIPTION;
-	private static final String FLUSH_RATE_DESCRIPTION =
-			RATE_DESCRIPTION_PREFIX + FLUSH_DESCRIPTION + RATE_DESCRIPTION_SUFFIX;
-	private static final String FLUSH_AVG_LATENCY_DESCRIPTION = AVG_LATENCY_DESCRIPTION_PREFIX + FLUSH_DESCRIPTION;
-	private static final String FLUSH_MAX_LATENCY_DESCRIPTION = MAX_LATENCY_DESCRIPTION_PREFIX + FLUSH_DESCRIPTION;
-
-	private static final String DELETE = "delete";
-	private static final String DELETE_DESCRIPTION = "calls to delete";
-	private static final String DELETE_TOTAL_DESCRIPTION = TOTAL_DESCRIPTION + DELETE_DESCRIPTION;
-	private static final String DELETE_RATE_DESCRIPTION =
-			RATE_DESCRIPTION_PREFIX + DELETE_DESCRIPTION + RATE_DESCRIPTION_SUFFIX;
-	private static final String DELETE_AVG_LATENCY_DESCRIPTION = AVG_LATENCY_DESCRIPTION_PREFIX + DELETE_DESCRIPTION;
-	private static final String DELETE_MAX_LATENCY_DESCRIPTION = MAX_LATENCY_DESCRIPTION_PREFIX + DELETE_DESCRIPTION;
-
-	private static final String REMOVE = "remove";
-	private static final String REMOVE_DESCRIPTION = "calls to remove";
-	private static final String REMOVE_TOTAL_DESCRIPTION = TOTAL_DESCRIPTION + REMOVE_DESCRIPTION;
-	private static final String REMOVE_RATE_DESCRIPTION =
-			RATE_DESCRIPTION_PREFIX + REMOVE_DESCRIPTION + RATE_DESCRIPTION_SUFFIX;
-	private static final String REMOVE_AVG_LATENCY_DESCRIPTION = AVG_LATENCY_DESCRIPTION_PREFIX + REMOVE_DESCRIPTION;
-	private static final String REMOVE_MAX_LATENCY_DESCRIPTION = MAX_LATENCY_DESCRIPTION_PREFIX + REMOVE_DESCRIPTION;
-
-	private static final String RESTORE = "restore";
-	private static final String RESTORE_DESCRIPTION = "restorations";
-	private static final String RESTORE_TOTAL_DESCRIPTION = TOTAL_DESCRIPTION + RESTORE_DESCRIPTION;
-	private static final String RESTORE_RATE_DESCRIPTION =
-			RATE_DESCRIPTION_PREFIX + RESTORE_DESCRIPTION + RATE_DESCRIPTION_SUFFIX;
-	private static final String RESTORE_AVG_LATENCY_DESCRIPTION = AVG_LATENCY_DESCRIPTION_PREFIX + RESTORE_DESCRIPTION;
-	private static final String RESTORE_MAX_LATENCY_DESCRIPTION = MAX_LATENCY_DESCRIPTION_PREFIX + RESTORE_DESCRIPTION;
-
-	private static final String SUPPRESSION_BUFFER_COUNT = "suppression-buffer-count";
-	private static final String SUPPRESSION_BUFFER_COUNT_DESCRIPTION = "count of " + BUFFERED_RECORDS;
-	private static final String SUPPRESSION_BUFFER_COUNT_CURRENT_DESCRIPTION =
-			CURRENT_DESCRIPTION_PREFIX + SUPPRESSION_BUFFER_COUNT_DESCRIPTION;
-	private static final String SUPPRESSION_BUFFER_COUNT_AVG_DESCRIPTION =
-			AVG_DESCRIPTION_PREFIX + SUPPRESSION_BUFFER_COUNT_DESCRIPTION;
-	private static final String SUPPRESSION_BUFFER_COUNT_MAX_DESCRIPTION =
-			MAX_DESCRIPTION_PREFIX + SUPPRESSION_BUFFER_COUNT_DESCRIPTION;
-
-	private static final String SUPPRESSION_BUFFER_SIZE = "suppression-buffer-size";
-	private static final String SUPPRESSION_BUFFER_SIZE_DESCRIPTION = "size of " + BUFFERED_RECORDS;
-	private static final String SUPPRESSION_BUFFER_SIZE_CURRENT_DESCRIPTION =
-			CURRENT_DESCRIPTION_PREFIX + SUPPRESSION_BUFFER_SIZE_DESCRIPTION;
-	private static final String SUPPRESSION_BUFFER_SIZE_AVG_DESCRIPTION =
-			AVG_DESCRIPTION_PREFIX + SUPPRESSION_BUFFER_SIZE_DESCRIPTION;
-	private static final String SUPPRESSION_BUFFER_SIZE_MAX_DESCRIPTION =
-			MAX_DESCRIPTION_PREFIX + SUPPRESSION_BUFFER_SIZE_DESCRIPTION;
-
-	private static final String EXPIRED_WINDOW_RECORD_DROP = "expired-window-record-drop";
-	private static final String EXPIRED_WINDOW_RECORD_DROP_DESCRIPTION = "dropped records due to an expired window";
-	private static final String EXPIRED_WINDOW_RECORD_DROP_TOTAL_DESCRIPTION =
-			TOTAL_DESCRIPTION + EXPIRED_WINDOW_RECORD_DROP_DESCRIPTION;
-	private static final String EXPIRED_WINDOW_RECORD_DROP_RATE_DESCRIPTION =
-			RATE_DESCRIPTION_PREFIX + EXPIRED_WINDOW_RECORD_DROP_DESCRIPTION + RATE_DESCRIPTION_SUFFIX;
-
-	public static Sensor putSensor(final String threadId,
-								   final String taskId,
-								   final String storeType,
-								   final String storeName,
-								   final StreamsMetricsImpl streamsMetrics) {
-		return throughputAndLatencySensor(
-				threadId,
-				taskId,
-				storeType,
-				storeName,
-				PUT,
-				PUT_RATE_DESCRIPTION,
-				PUT_TOTAL_DESCRIPTION,
-				PUT_AVG_LATENCY_DESCRIPTION,
-				PUT_MAX_LATENCY_DESCRIPTION,
-				RecordingLevel.DEBUG,
-				streamsMetrics
-		);
-	}
-
-	public static Sensor putIfAbsentSensor(final String threadId,
-										   final String taskId,
-										   final String storeType,
-										   final String storeName,
-										   final StreamsMetricsImpl streamsMetrics) {
-		return throughputAndLatencySensor(
-				threadId,
-				taskId,
-				storeType,
-				storeName,
-				PUT_IF_ABSENT,
-				PUT_IF_ABSENT_RATE_DESCRIPTION,
-				PUT_IF_ABSENT_TOTAL_DESCRIPTION,
-				PUT_IF_ABSENT_AVG_LATENCY_DESCRIPTION,
-				PUT_IF_ABSENT_MAX_LATENCY_DESCRIPTION,
-				RecordingLevel.DEBUG,
-				streamsMetrics
-		);
-	}
-
-	public static Sensor putAllSensor(final String threadId,
-									  final String taskId,
-									  final String storeType,
-									  final String storeName,
-									  final StreamsMetricsImpl streamsMetrics) {
-		return throughputAndLatencySensor(
-				threadId,
-				taskId,
-				storeType,
-				storeName,
-				PUT_ALL,
-				PUT_ALL_RATE_DESCRIPTION,
-				PUT_ALL_TOTAL_DESCRIPTION,
-				PUT_ALL_AVG_LATENCY_DESCRIPTION,
-				PUT_ALL_MAX_LATENCY_DESCRIPTION,
-				RecordingLevel.DEBUG,
-				streamsMetrics
-		);
-	}
-
-	public static Sensor getSensor(final String threadId,
-								   final String taskId,
-								   final String storeType,
-								   final String storeName,
-								   final StreamsMetricsImpl streamsMetrics) {
-		return throughputAndLatencySensor(
-				threadId,
-				taskId,
-				storeType,
-				storeName,
-				GET,
-				GET_RATE_DESCRIPTION,
-				GET_TOTAL_DESCRIPTION,
-				GET_AVG_LATENCY_DESCRIPTION,
-				GET_MAX_LATENCY_DESCRIPTION,
-				RecordingLevel.DEBUG,
-				streamsMetrics
-		);
-	}
-
-	public static Sensor fetchSensor(final String threadId,
-									 final String taskId,
-									 final String storeType,
-									 final String storeName,
-									 final StreamsMetricsImpl streamsMetrics) {
-		return throughputAndLatencySensor(
-				threadId,
-				taskId,
-				storeType,
-				storeName,
-				FETCH,
-				FETCH_RATE_DESCRIPTION,
-				FETCH_TOTAL_DESCRIPTION,
-				FETCH_AVG_LATENCY_DESCRIPTION,
-				FETCH_MAX_LATENCY_DESCRIPTION,
-				RecordingLevel.DEBUG,
-				streamsMetrics
-		);
-	}
-
-	public static Sensor allSensor(final String threadId,
-								   final String taskId,
-								   final String storeType,
-								   final String storeName,
-								   final StreamsMetricsImpl streamsMetrics) {
-		return throughputAndLatencySensor(
-				threadId,
-				taskId,
-				storeType,
-				storeName,
-				ALL,
-				ALL_RATE_DESCRIPTION,
-				ALL_TOTAL_DESCRIPTION,
-				ALL_AVG_LATENCY_DESCRIPTION,
-				ALL_MAX_LATENCY_DESCRIPTION,
-				RecordingLevel.DEBUG,
-				streamsMetrics
-		);
-	}
-
-	public static Sensor rangeSensor(final String threadId,
-									 final String taskId,
-									 final String storeType,
-									 final String storeName,
-									 final StreamsMetricsImpl streamsMetrics) {
-		return throughputAndLatencySensor(
-				threadId,
-				taskId,
-				storeType,
-				storeName,
-				RANGE,
-				RANGE_RATE_DESCRIPTION,
-				RANGE_TOTAL_DESCRIPTION,
-				RANGE_AVG_LATENCY_DESCRIPTION,
-				RANGE_MAX_LATENCY_DESCRIPTION,
-				RecordingLevel.DEBUG,
-				streamsMetrics
-		);
-	}
-
-	public static Sensor prefixScanSensor(final String taskId,
-										  final String storeType,
-										  final String storeName,
-										  final StreamsMetricsImpl streamsMetrics) {
-
-		final String latencyMetricName = PREFIX_SCAN + LATENCY_SUFFIX;
-		final Map<String, String> tagMap = streamsMetrics.storeLevelTagMap(taskId, storeType, storeName);
-
-		final Sensor sensor = streamsMetrics.storeLevelSensor(taskId, storeName, PREFIX_SCAN, RecordingLevel.DEBUG);
-		addInvocationRateToSensor(
-				sensor,
-				STATE_STORE_LEVEL_GROUP,
-				tagMap,
-				PREFIX_SCAN,
-				PREFIX_SCAN_RATE_DESCRIPTION
-		);
-		addAvgAndMaxToSensor(
-				sensor,
-				STATE_STORE_LEVEL_GROUP,
-				tagMap,
-				latencyMetricName,
-				PREFIX_SCAN_AVG_LATENCY_DESCRIPTION,
-				PREFIX_SCAN_MAX_LATENCY_DESCRIPTION
-		);
-		return sensor;
-	}
-
-	public static Sensor flushSensor(final String threadId,
-									 final String taskId,
-									 final String storeType,
-									 final String storeName,
-									 final StreamsMetricsImpl streamsMetrics) {
-		return throughputAndLatencySensor(
-				threadId,
-				taskId,
-				storeType,
-				storeName,
-				FLUSH,
-				FLUSH_RATE_DESCRIPTION,
-				FLUSH_TOTAL_DESCRIPTION,
-				FLUSH_AVG_LATENCY_DESCRIPTION,
-				FLUSH_MAX_LATENCY_DESCRIPTION,
-				RecordingLevel.DEBUG,
-				streamsMetrics
-		);
-	}
-
-	public static Sensor deleteSensor(final String threadId,
-									  final String taskId,
-									  final String storeType,
-									  final String storeName,
-									  final StreamsMetricsImpl streamsMetrics) {
-		return throughputAndLatencySensor(
-				threadId,
-				taskId,
-				storeType,
-				storeName,
-				DELETE,
-				DELETE_RATE_DESCRIPTION,
-				DELETE_TOTAL_DESCRIPTION,
-				DELETE_AVG_LATENCY_DESCRIPTION,
-				DELETE_MAX_LATENCY_DESCRIPTION,
-				RecordingLevel.DEBUG,
-				streamsMetrics
-		);
-	}
-
-	public static Sensor removeSensor(final String threadId,
-									  final String taskId,
-									  final String storeType,
-									  final String storeName,
-									  final StreamsMetricsImpl streamsMetrics) {
-		return throughputAndLatencySensor(
-				threadId,
-				taskId,
-				storeType,
-				storeName,
-				REMOVE,
-				REMOVE_RATE_DESCRIPTION,
-				REMOVE_TOTAL_DESCRIPTION,
-				REMOVE_AVG_LATENCY_DESCRIPTION,
-				REMOVE_MAX_LATENCY_DESCRIPTION,
-				RecordingLevel.DEBUG,
-				streamsMetrics
-		);
-	}
-
-	public static Sensor restoreSensor(final String threadId,
-									   final String taskId,
-									   final String storeType,
-									   final String storeName,
-									   final StreamsMetricsImpl streamsMetrics) {
-		return throughputAndLatencySensor(
-				threadId,
-				taskId, storeType,
-				storeName,
-				RESTORE,
-				RESTORE_RATE_DESCRIPTION,
-				RESTORE_TOTAL_DESCRIPTION,
-				RESTORE_AVG_LATENCY_DESCRIPTION,
-				RESTORE_MAX_LATENCY_DESCRIPTION,
-				RecordingLevel.DEBUG,
-				streamsMetrics
-		);
-	}
-
-	public static Sensor expiredWindowRecordDropSensor(final String taskId,
-													   final String storeType,
-													   final String storeName,
-													   final StreamsMetricsImpl streamsMetrics) {
-		final Sensor sensor = streamsMetrics.storeLevelSensor(
-				taskId,
-				storeName,
-				EXPIRED_WINDOW_RECORD_DROP,
-				RecordingLevel.INFO
-		);
-		addInvocationRateAndCountToSensor(
-				sensor,
-				"stream-" + storeType + "-metrics",
-				streamsMetrics.storeLevelTagMap(taskId, storeType, storeName),
-				EXPIRED_WINDOW_RECORD_DROP,
-				EXPIRED_WINDOW_RECORD_DROP_RATE_DESCRIPTION,
-				EXPIRED_WINDOW_RECORD_DROP_TOTAL_DESCRIPTION
-		);
-		return sensor;
-	}
-
-	public static Sensor suppressionBufferCountSensor(final String threadId,
-													  final String taskId,
-													  final String storeType,
-													  final String storeName,
-													  final StreamsMetricsImpl streamsMetrics) {
-		return sizeOrCountSensor(
-				threadId,
-				taskId,
-				storeType,
-				storeName,
-				SUPPRESSION_BUFFER_COUNT,
-				SUPPRESSION_BUFFER_COUNT_CURRENT_DESCRIPTION,
-				SUPPRESSION_BUFFER_COUNT_AVG_DESCRIPTION,
-				SUPPRESSION_BUFFER_COUNT_MAX_DESCRIPTION,
-				RecordingLevel.DEBUG,
-				streamsMetrics
-		);
-	}
-
-	public static Sensor suppressionBufferSizeSensor(final String threadId,
-													 final String taskId,
-													 final String storeType,
-													 final String storeName,
-													 final StreamsMetricsImpl streamsMetrics) {
-		return sizeOrCountSensor(
-				threadId,
-				taskId,
-				storeType,
-				storeName,
-				SUPPRESSION_BUFFER_SIZE,
-				SUPPRESSION_BUFFER_SIZE_CURRENT_DESCRIPTION,
-				SUPPRESSION_BUFFER_SIZE_AVG_DESCRIPTION,
-				SUPPRESSION_BUFFER_SIZE_MAX_DESCRIPTION,
-				RecordingLevel.DEBUG,
-				streamsMetrics
-		);
-	}
-
-	public static Sensor e2ELatencySensor(final String taskId,
-										  final String storeType,
-										  final String storeName,
-										  final StreamsMetricsImpl streamsMetrics) {
-		final Sensor sensor = streamsMetrics.storeLevelSensor(taskId, storeName, RECORD_E2E_LATENCY, RecordingLevel.TRACE);
-		final Map<String, String> tagMap = streamsMetrics.storeLevelTagMap(taskId, storeType, storeName);
-		addAvgAndMinAndMaxToSensor(
-				sensor,
-				STATE_STORE_LEVEL_GROUP,
-				tagMap,
-				RECORD_E2E_LATENCY,
-				RECORD_E2E_LATENCY_AVG_DESCRIPTION,
-				RECORD_E2E_LATENCY_MIN_DESCRIPTION,
-				RECORD_E2E_LATENCY_MAX_DESCRIPTION
-		);
-		return sensor;
-	}
-
-	private static Sensor sizeOrCountSensor(final String threadId,
-											final String taskId,
-											final String storeType,
-											final String storeName,
-											final String metricName,
-											final String descriptionOfCurrentValue,
-											final String descriptionOfAvg,
-											final String descriptionOfMax,
-											final RecordingLevel recordingLevel,
-											final StreamsMetricsImpl streamsMetrics) {
-		final Version version = streamsMetrics.version();
-		final Sensor sensor = streamsMetrics.storeLevelSensor(taskId, storeName, metricName, recordingLevel);
-		final String group;
-		final Map<String, String> tagMap;
-		if (version == Version.FROM_0100_TO_24) {
-			group = BUFFER_LEVEL_GROUP_0100_TO_24;
-			tagMap = streamsMetrics.bufferLevelTagMap(threadId, taskId, storeName);
-			addValueMetricToSensor(sensor, group, tagMap, metricName + CURRENT_SUFFIX, descriptionOfCurrentValue);
-
-		} else {
-			group = STATE_STORE_LEVEL_GROUP;
-			tagMap = streamsMetrics.storeLevelTagMap(taskId, storeType, storeName);
-		}
-		addAvgAndMaxToSensor(sensor, group, tagMap, metricName, descriptionOfAvg, descriptionOfMax);
-		return sensor;
-	}
-
-	private static Sensor throughputAndLatencySensor(final String threadId,
-													 final String taskId,
-													 final String storeType,
-													 final String storeName,
-													 final String metricName,
-													 final String descriptionOfRate,
-													 final String descriptionOfCount,
-													 final String descriptionOfAvg,
-													 final String descriptionOfMax,
-													 final RecordingLevel recordingLevel,
-													 final StreamsMetricsImpl streamsMetrics) {
-		final Sensor sensor;
-		final String latencyMetricName = metricName + LATENCY_SUFFIX;
-		final Version version = streamsMetrics.version();
-		final Map<String, String> tagMap = streamsMetrics.storeLevelTagMap(taskId, storeType, storeName);
-		final String stateStoreLevelGroup = stateStoreLevelGroup(storeType, version);
-		if (version == Version.FROM_0100_TO_24) {
-			final Sensor parentSensor = parentSensor(
-					stateStoreLevelGroup,
-					threadId,
-					taskId,
-					storeType,
-					metricName,
-					latencyMetricName,
-					descriptionOfRate,
-					descriptionOfCount,
-					descriptionOfAvg,
-					descriptionOfMax,
-					recordingLevel,
-					streamsMetrics
-			);
-			sensor = streamsMetrics.storeLevelSensor(taskId, storeName, metricName, recordingLevel, parentSensor);
-			addInvocationRateAndCountToSensor(
-					sensor,
-					stateStoreLevelGroup,
-					tagMap,
-					metricName,
-					descriptionOfRate,
-					descriptionOfCount
-			);
-		} else {
-			sensor = streamsMetrics.storeLevelSensor(taskId, storeName, metricName, recordingLevel);
-			addInvocationRateToSensor(sensor, stateStoreLevelGroup, tagMap, metricName, descriptionOfRate);
-		}
-		addAvgAndMaxToSensor(
-				sensor,
-				stateStoreLevelGroup,
-				tagMap,
-				latencyMetricName,
-				descriptionOfAvg,
-				descriptionOfMax
-		);
-		return sensor;
-	}
-
-	private static Sensor parentSensor(final String stateStoreLevelGroup,
-									   final String threadId,
-									   final String taskId,
-									   final String storeType,
-									   final String metricName,
-									   final String latencyMetricName,
-									   final String descriptionOfRate,
-									   final String descriptionOfCount,
-									   final String descriptionOfAvg,
-									   final String descriptionOfMax,
-									   final RecordingLevel recordingLevel,
-									   final StreamsMetricsImpl streamsMetrics) {
-		final Sensor sensor = streamsMetrics.taskLevelSensor(threadId, taskId, metricName, recordingLevel);
-		final Map<String, String> allTagMap = streamsMetrics.storeLevelTagMap(taskId, storeType, ROLLUP_VALUE);
-		addAvgAndMaxToSensor(
-				sensor,
-				stateStoreLevelGroup,
-				allTagMap,
-				latencyMetricName,
-				descriptionOfAvg,
-				descriptionOfMax
-		);
-		addInvocationRateAndCountToSensor(
-				sensor,
-				stateStoreLevelGroup,
-				allTagMap,
-				metricName,
-				descriptionOfRate,
-				descriptionOfCount
-		);
-		return sensor;
-	}
-
-	private static String stateStoreLevelGroup(final String metricsScope, final Version builtInMetricsVersion) {
-		if (builtInMetricsVersion == Version.FROM_0100_TO_24) {
-			return "stream-" + metricsScope + "-state-metrics";
-		}
-		return STATE_STORE_LEVEL_GROUP;
-	}
-
-=======
-    private StateStoreMetrics() {}
+    private StateStoreMetrics() {
+    }
 
     private static final String AVG_DESCRIPTION_PREFIX = "The average ";
     private static final String MAX_DESCRIPTION_PREFIX = "The maximum ";
@@ -629,372 +39,154 @@
 
     private static final String PUT = "put";
     private static final String PUT_DESCRIPTION = "calls to put";
-    private static final String PUT_RATE_DESCRIPTION =
-        RATE_DESCRIPTION_PREFIX + PUT_DESCRIPTION + RATE_DESCRIPTION_SUFFIX;
+    private static final String PUT_RATE_DESCRIPTION = RATE_DESCRIPTION_PREFIX + PUT_DESCRIPTION + RATE_DESCRIPTION_SUFFIX;
     private static final String PUT_AVG_LATENCY_DESCRIPTION = AVG_LATENCY_DESCRIPTION_PREFIX + PUT_DESCRIPTION;
     private static final String PUT_MAX_LATENCY_DESCRIPTION = MAX_LATENCY_DESCRIPTION_PREFIX + PUT_DESCRIPTION;
 
     private static final String PUT_IF_ABSENT = "put-if-absent";
     private static final String PUT_IF_ABSENT_DESCRIPTION = "calls to put-if-absent";
-    private static final String PUT_IF_ABSENT_RATE_DESCRIPTION =
-        RATE_DESCRIPTION_PREFIX + PUT_IF_ABSENT_DESCRIPTION + RATE_DESCRIPTION_SUFFIX;
-    private static final String PUT_IF_ABSENT_AVG_LATENCY_DESCRIPTION =
-        AVG_LATENCY_DESCRIPTION_PREFIX + PUT_IF_ABSENT_DESCRIPTION;
-    private static final String PUT_IF_ABSENT_MAX_LATENCY_DESCRIPTION =
-        MAX_LATENCY_DESCRIPTION_PREFIX + PUT_IF_ABSENT_DESCRIPTION;
+    private static final String PUT_IF_ABSENT_RATE_DESCRIPTION = RATE_DESCRIPTION_PREFIX + PUT_IF_ABSENT_DESCRIPTION + RATE_DESCRIPTION_SUFFIX;
+    private static final String PUT_IF_ABSENT_AVG_LATENCY_DESCRIPTION = AVG_LATENCY_DESCRIPTION_PREFIX + PUT_IF_ABSENT_DESCRIPTION;
+    private static final String PUT_IF_ABSENT_MAX_LATENCY_DESCRIPTION = MAX_LATENCY_DESCRIPTION_PREFIX + PUT_IF_ABSENT_DESCRIPTION;
 
     private static final String PUT_ALL = "put-all";
     private static final String PUT_ALL_DESCRIPTION = "calls to put-all";
-    private static final String PUT_ALL_RATE_DESCRIPTION =
-        RATE_DESCRIPTION_PREFIX + PUT_ALL_DESCRIPTION + RATE_DESCRIPTION_SUFFIX;
+    private static final String PUT_ALL_RATE_DESCRIPTION = RATE_DESCRIPTION_PREFIX + PUT_ALL_DESCRIPTION + RATE_DESCRIPTION_SUFFIX;
     private static final String PUT_ALL_AVG_LATENCY_DESCRIPTION = AVG_LATENCY_DESCRIPTION_PREFIX + PUT_ALL_DESCRIPTION;
     private static final String PUT_ALL_MAX_LATENCY_DESCRIPTION = MAX_LATENCY_DESCRIPTION_PREFIX + PUT_ALL_DESCRIPTION;
 
     private static final String GET = "get";
     private static final String GET_DESCRIPTION = "calls to get";
-    private static final String GET_RATE_DESCRIPTION =
-        RATE_DESCRIPTION_PREFIX + GET_DESCRIPTION + RATE_DESCRIPTION_SUFFIX;
+    private static final String GET_RATE_DESCRIPTION = RATE_DESCRIPTION_PREFIX + GET_DESCRIPTION + RATE_DESCRIPTION_SUFFIX;
     private static final String GET_AVG_LATENCY_DESCRIPTION = AVG_LATENCY_DESCRIPTION_PREFIX + GET_DESCRIPTION;
     private static final String GET_MAX_LATENCY_DESCRIPTION = MAX_LATENCY_DESCRIPTION_PREFIX + GET_DESCRIPTION;
 
     private static final String FETCH = "fetch";
     private static final String FETCH_DESCRIPTION = "calls to fetch";
-    private static final String FETCH_RATE_DESCRIPTION =
-        RATE_DESCRIPTION_PREFIX + FETCH_DESCRIPTION + RATE_DESCRIPTION_SUFFIX;
+    private static final String FETCH_RATE_DESCRIPTION = RATE_DESCRIPTION_PREFIX + FETCH_DESCRIPTION + RATE_DESCRIPTION_SUFFIX;
     private static final String FETCH_AVG_LATENCY_DESCRIPTION = AVG_LATENCY_DESCRIPTION_PREFIX + FETCH_DESCRIPTION;
     private static final String FETCH_MAX_LATENCY_DESCRIPTION = MAX_LATENCY_DESCRIPTION_PREFIX + FETCH_DESCRIPTION;
 
     private static final String ALL = "all";
     private static final String ALL_DESCRIPTION = "calls to all";
-    private static final String ALL_RATE_DESCRIPTION =
-        RATE_DESCRIPTION_PREFIX + ALL_DESCRIPTION + RATE_DESCRIPTION_SUFFIX;
+    private static final String ALL_RATE_DESCRIPTION = RATE_DESCRIPTION_PREFIX + ALL_DESCRIPTION + RATE_DESCRIPTION_SUFFIX;
     private static final String ALL_AVG_LATENCY_DESCRIPTION = AVG_LATENCY_DESCRIPTION_PREFIX + ALL_DESCRIPTION;
     private static final String ALL_MAX_LATENCY_DESCRIPTION = MAX_LATENCY_DESCRIPTION_PREFIX + ALL_DESCRIPTION;
 
     private static final String RANGE = "range";
     private static final String RANGE_DESCRIPTION = "calls to range";
-    private static final String RANGE_RATE_DESCRIPTION =
-        RATE_DESCRIPTION_PREFIX + RANGE_DESCRIPTION + RATE_DESCRIPTION_SUFFIX;
+    private static final String RANGE_RATE_DESCRIPTION = RATE_DESCRIPTION_PREFIX + RANGE_DESCRIPTION + RATE_DESCRIPTION_SUFFIX;
     private static final String RANGE_AVG_LATENCY_DESCRIPTION = AVG_LATENCY_DESCRIPTION_PREFIX + RANGE_DESCRIPTION;
     private static final String RANGE_MAX_LATENCY_DESCRIPTION = MAX_LATENCY_DESCRIPTION_PREFIX + RANGE_DESCRIPTION;
 
     private static final String PREFIX_SCAN = "prefix-scan";
     private static final String PREFIX_SCAN_DESCRIPTION = "calls to prefix-scan";
-    private static final String PREFIX_SCAN_RATE_DESCRIPTION =
-            RATE_DESCRIPTION_PREFIX + PREFIX_SCAN_DESCRIPTION + RATE_DESCRIPTION_SUFFIX;
+    private static final String PREFIX_SCAN_RATE_DESCRIPTION = RATE_DESCRIPTION_PREFIX + PREFIX_SCAN_DESCRIPTION + RATE_DESCRIPTION_SUFFIX;
     private static final String PREFIX_SCAN_AVG_LATENCY_DESCRIPTION = AVG_LATENCY_DESCRIPTION_PREFIX + PREFIX_SCAN_DESCRIPTION;
     private static final String PREFIX_SCAN_MAX_LATENCY_DESCRIPTION = MAX_LATENCY_DESCRIPTION_PREFIX + PREFIX_SCAN_DESCRIPTION;
 
     private static final String FLUSH = "flush";
     private static final String FLUSH_DESCRIPTION = "calls to flush";
-    private static final String FLUSH_RATE_DESCRIPTION =
-        RATE_DESCRIPTION_PREFIX + FLUSH_DESCRIPTION + RATE_DESCRIPTION_SUFFIX;
+    private static final String FLUSH_RATE_DESCRIPTION = RATE_DESCRIPTION_PREFIX + FLUSH_DESCRIPTION + RATE_DESCRIPTION_SUFFIX;
     private static final String FLUSH_AVG_LATENCY_DESCRIPTION = AVG_LATENCY_DESCRIPTION_PREFIX + FLUSH_DESCRIPTION;
     private static final String FLUSH_MAX_LATENCY_DESCRIPTION = MAX_LATENCY_DESCRIPTION_PREFIX + FLUSH_DESCRIPTION;
 
     private static final String DELETE = "delete";
     private static final String DELETE_DESCRIPTION = "calls to delete";
-    private static final String DELETE_RATE_DESCRIPTION =
-        RATE_DESCRIPTION_PREFIX + DELETE_DESCRIPTION + RATE_DESCRIPTION_SUFFIX;
+    private static final String DELETE_RATE_DESCRIPTION = RATE_DESCRIPTION_PREFIX + DELETE_DESCRIPTION + RATE_DESCRIPTION_SUFFIX;
     private static final String DELETE_AVG_LATENCY_DESCRIPTION = AVG_LATENCY_DESCRIPTION_PREFIX + DELETE_DESCRIPTION;
     private static final String DELETE_MAX_LATENCY_DESCRIPTION = MAX_LATENCY_DESCRIPTION_PREFIX + DELETE_DESCRIPTION;
 
     private static final String REMOVE = "remove";
     private static final String REMOVE_DESCRIPTION = "calls to remove";
-    private static final String REMOVE_RATE_DESCRIPTION =
-        RATE_DESCRIPTION_PREFIX + REMOVE_DESCRIPTION + RATE_DESCRIPTION_SUFFIX;
+    private static final String REMOVE_RATE_DESCRIPTION = RATE_DESCRIPTION_PREFIX + REMOVE_DESCRIPTION + RATE_DESCRIPTION_SUFFIX;
     private static final String REMOVE_AVG_LATENCY_DESCRIPTION = AVG_LATENCY_DESCRIPTION_PREFIX + REMOVE_DESCRIPTION;
     private static final String REMOVE_MAX_LATENCY_DESCRIPTION = MAX_LATENCY_DESCRIPTION_PREFIX + REMOVE_DESCRIPTION;
 
     private static final String RESTORE = "restore";
     private static final String RESTORE_DESCRIPTION = "restorations";
-    private static final String RESTORE_RATE_DESCRIPTION =
-        RATE_DESCRIPTION_PREFIX + RESTORE_DESCRIPTION + RATE_DESCRIPTION_SUFFIX;
+    private static final String RESTORE_RATE_DESCRIPTION = RATE_DESCRIPTION_PREFIX + RESTORE_DESCRIPTION + RATE_DESCRIPTION_SUFFIX;
     private static final String RESTORE_AVG_LATENCY_DESCRIPTION = AVG_LATENCY_DESCRIPTION_PREFIX + RESTORE_DESCRIPTION;
     private static final String RESTORE_MAX_LATENCY_DESCRIPTION = MAX_LATENCY_DESCRIPTION_PREFIX + RESTORE_DESCRIPTION;
 
     private static final String SUPPRESSION_BUFFER_COUNT = "suppression-buffer-count";
     private static final String SUPPRESSION_BUFFER_COUNT_DESCRIPTION = "count of " + BUFFERED_RECORDS;
-    private static final String SUPPRESSION_BUFFER_COUNT_AVG_DESCRIPTION =
-        AVG_DESCRIPTION_PREFIX + SUPPRESSION_BUFFER_COUNT_DESCRIPTION;
-    private static final String SUPPRESSION_BUFFER_COUNT_MAX_DESCRIPTION =
-        MAX_DESCRIPTION_PREFIX + SUPPRESSION_BUFFER_COUNT_DESCRIPTION;
+    private static final String SUPPRESSION_BUFFER_COUNT_AVG_DESCRIPTION = AVG_DESCRIPTION_PREFIX + SUPPRESSION_BUFFER_COUNT_DESCRIPTION;
+    private static final String SUPPRESSION_BUFFER_COUNT_MAX_DESCRIPTION = MAX_DESCRIPTION_PREFIX + SUPPRESSION_BUFFER_COUNT_DESCRIPTION;
 
     private static final String SUPPRESSION_BUFFER_SIZE = "suppression-buffer-size";
     private static final String SUPPRESSION_BUFFER_SIZE_DESCRIPTION = "size of " + BUFFERED_RECORDS;
-    private static final String SUPPRESSION_BUFFER_SIZE_AVG_DESCRIPTION =
-        AVG_DESCRIPTION_PREFIX + SUPPRESSION_BUFFER_SIZE_DESCRIPTION;
-    private static final String SUPPRESSION_BUFFER_SIZE_MAX_DESCRIPTION =
-        MAX_DESCRIPTION_PREFIX + SUPPRESSION_BUFFER_SIZE_DESCRIPTION;
-
-    public static Sensor putSensor(final String taskId,
-                                   final String storeType,
-                                   final String storeName,
-                                   final StreamsMetricsImpl streamsMetrics) {
-        return throughputAndLatencySensor(
-            taskId,
-            storeType,
-            storeName,
-            PUT,
-            PUT_RATE_DESCRIPTION,
-            PUT_AVG_LATENCY_DESCRIPTION,
-            PUT_MAX_LATENCY_DESCRIPTION,
-            RecordingLevel.DEBUG,
-            streamsMetrics
-        );
-    }
-
-    public static Sensor putIfAbsentSensor(final String taskId,
-                                           final String storeType,
-                                           final String storeName,
-                                           final StreamsMetricsImpl streamsMetrics) {
-        return throughputAndLatencySensor(
-            taskId,
-            storeType,
-            storeName,
-            PUT_IF_ABSENT,
-            PUT_IF_ABSENT_RATE_DESCRIPTION,
-            PUT_IF_ABSENT_AVG_LATENCY_DESCRIPTION,
-            PUT_IF_ABSENT_MAX_LATENCY_DESCRIPTION,
-            RecordingLevel.DEBUG,
-            streamsMetrics
-        );
-    }
-
-    public static Sensor putAllSensor(final String taskId,
-                                      final String storeType,
-                                      final String storeName,
-                                      final StreamsMetricsImpl streamsMetrics) {
-        return throughputAndLatencySensor(
-            taskId,
-            storeType,
-            storeName,
-            PUT_ALL,
-            PUT_ALL_RATE_DESCRIPTION,
-            PUT_ALL_AVG_LATENCY_DESCRIPTION,
-            PUT_ALL_MAX_LATENCY_DESCRIPTION,
-            RecordingLevel.DEBUG,
-            streamsMetrics
-        );
-    }
-
-    public static Sensor getSensor(final String taskId,
-                                   final String storeType,
-                                   final String storeName,
-                                   final StreamsMetricsImpl streamsMetrics) {
-        return throughputAndLatencySensor(
-            taskId,
-            storeType,
-            storeName,
-            GET,
-            GET_RATE_DESCRIPTION,
-            GET_AVG_LATENCY_DESCRIPTION,
-            GET_MAX_LATENCY_DESCRIPTION,
-            RecordingLevel.DEBUG,
-            streamsMetrics
-        );
-    }
-
-    public static Sensor fetchSensor(final String taskId,
-                                     final String storeType,
-                                     final String storeName,
-                                     final StreamsMetricsImpl streamsMetrics) {
-        return throughputAndLatencySensor(
-            taskId,
-            storeType,
-            storeName,
-            FETCH,
-            FETCH_RATE_DESCRIPTION,
-            FETCH_AVG_LATENCY_DESCRIPTION,
-            FETCH_MAX_LATENCY_DESCRIPTION,
-            RecordingLevel.DEBUG,
-            streamsMetrics
-        );
-    }
-
-    public static Sensor allSensor(final String taskId,
-                                   final String storeType,
-                                   final String storeName,
-                                   final StreamsMetricsImpl streamsMetrics) {
-        return throughputAndLatencySensor(
-            taskId,
-            storeType,
-            storeName,
-            ALL,
-            ALL_RATE_DESCRIPTION,
-            ALL_AVG_LATENCY_DESCRIPTION,
-            ALL_MAX_LATENCY_DESCRIPTION,
-            RecordingLevel.DEBUG,
-            streamsMetrics
-        );
-    }
-
-    public static Sensor rangeSensor(final String taskId,
-                                     final String storeType,
-                                     final String storeName,
-                                     final StreamsMetricsImpl streamsMetrics) {
-        return throughputAndLatencySensor(
-            taskId,
-            storeType,
-            storeName,
-            RANGE,
-            RANGE_RATE_DESCRIPTION,
-            RANGE_AVG_LATENCY_DESCRIPTION,
-            RANGE_MAX_LATENCY_DESCRIPTION,
-            RecordingLevel.DEBUG,
-            streamsMetrics
-        );
-    }
-
-    public static Sensor prefixScanSensor(final String taskId,
-                                          final String storeType,
-                                          final String storeName,
-                                          final StreamsMetricsImpl streamsMetrics) {
+    private static final String SUPPRESSION_BUFFER_SIZE_AVG_DESCRIPTION = AVG_DESCRIPTION_PREFIX + SUPPRESSION_BUFFER_SIZE_DESCRIPTION;
+    private static final String SUPPRESSION_BUFFER_SIZE_MAX_DESCRIPTION = MAX_DESCRIPTION_PREFIX + SUPPRESSION_BUFFER_SIZE_DESCRIPTION;
+
+    public static Sensor putSensor(final String taskId, final String storeType, final String storeName, final StreamsMetricsImpl streamsMetrics) {
+        return throughputAndLatencySensor(taskId, storeType, storeName, PUT, PUT_RATE_DESCRIPTION, PUT_AVG_LATENCY_DESCRIPTION, PUT_MAX_LATENCY_DESCRIPTION, RecordingLevel.DEBUG, streamsMetrics);
+    }
+
+    public static Sensor putIfAbsentSensor(final String taskId, final String storeType, final String storeName, final StreamsMetricsImpl streamsMetrics) {
+        return throughputAndLatencySensor(taskId, storeType, storeName, PUT_IF_ABSENT, PUT_IF_ABSENT_RATE_DESCRIPTION, PUT_IF_ABSENT_AVG_LATENCY_DESCRIPTION, PUT_IF_ABSENT_MAX_LATENCY_DESCRIPTION, RecordingLevel.DEBUG, streamsMetrics);
+    }
+
+    public static Sensor putAllSensor(final String taskId, final String storeType, final String storeName, final StreamsMetricsImpl streamsMetrics) {
+        return throughputAndLatencySensor(taskId, storeType, storeName, PUT_ALL, PUT_ALL_RATE_DESCRIPTION, PUT_ALL_AVG_LATENCY_DESCRIPTION, PUT_ALL_MAX_LATENCY_DESCRIPTION, RecordingLevel.DEBUG, streamsMetrics);
+    }
+
+    public static Sensor getSensor(final String taskId, final String storeType, final String storeName, final StreamsMetricsImpl streamsMetrics) {
+        return throughputAndLatencySensor(taskId, storeType, storeName, GET, GET_RATE_DESCRIPTION, GET_AVG_LATENCY_DESCRIPTION, GET_MAX_LATENCY_DESCRIPTION, RecordingLevel.DEBUG, streamsMetrics);
+    }
+
+    public static Sensor fetchSensor(final String taskId, final String storeType, final String storeName, final StreamsMetricsImpl streamsMetrics) {
+        return throughputAndLatencySensor(taskId, storeType, storeName, FETCH, FETCH_RATE_DESCRIPTION, FETCH_AVG_LATENCY_DESCRIPTION, FETCH_MAX_LATENCY_DESCRIPTION, RecordingLevel.DEBUG, streamsMetrics);
+    }
+
+    public static Sensor allSensor(final String taskId, final String storeType, final String storeName, final StreamsMetricsImpl streamsMetrics) {
+        return throughputAndLatencySensor(taskId, storeType, storeName, ALL, ALL_RATE_DESCRIPTION, ALL_AVG_LATENCY_DESCRIPTION, ALL_MAX_LATENCY_DESCRIPTION, RecordingLevel.DEBUG, streamsMetrics);
+    }
+
+    public static Sensor rangeSensor(final String taskId, final String storeType, final String storeName, final StreamsMetricsImpl streamsMetrics) {
+        return throughputAndLatencySensor(taskId, storeType, storeName, RANGE, RANGE_RATE_DESCRIPTION, RANGE_AVG_LATENCY_DESCRIPTION, RANGE_MAX_LATENCY_DESCRIPTION, RecordingLevel.DEBUG, streamsMetrics);
+    }
+
+    public static Sensor prefixScanSensor(final String taskId, final String storeType, final String storeName, final StreamsMetricsImpl streamsMetrics) {
         final Map<String, String> tagMap = streamsMetrics.storeLevelTagMap(taskId, storeType, storeName);
         final Sensor sensor = streamsMetrics.storeLevelSensor(taskId, storeName, PREFIX_SCAN, RecordingLevel.DEBUG);
-        addInvocationRateToSensor(
-            sensor,
-            STATE_STORE_LEVEL_GROUP,
-            tagMap,
-            PREFIX_SCAN,
-            PREFIX_SCAN_RATE_DESCRIPTION
-        );
-        addAvgAndMaxToSensor(
-            sensor,
-            STATE_STORE_LEVEL_GROUP,
-            tagMap,
-            PREFIX_SCAN + LATENCY_SUFFIX,
-            PREFIX_SCAN_AVG_LATENCY_DESCRIPTION,
-            PREFIX_SCAN_MAX_LATENCY_DESCRIPTION
-        );
-        return sensor;
-    }
-
-    public static Sensor flushSensor(final String taskId,
-                                     final String storeType,
-                                     final String storeName,
-                                     final StreamsMetricsImpl streamsMetrics) {
-        return throughputAndLatencySensor(
-            taskId,
-            storeType,
-            storeName,
-            FLUSH,
-            FLUSH_RATE_DESCRIPTION,
-            FLUSH_AVG_LATENCY_DESCRIPTION,
-            FLUSH_MAX_LATENCY_DESCRIPTION,
-            RecordingLevel.DEBUG,
-            streamsMetrics
-        );
-    }
-
-    public static Sensor deleteSensor(final String taskId,
-                                      final String storeType,
-                                      final String storeName,
-                                      final StreamsMetricsImpl streamsMetrics) {
-        return throughputAndLatencySensor(
-            taskId,
-            storeType,
-            storeName,
-            DELETE,
-            DELETE_RATE_DESCRIPTION,
-            DELETE_AVG_LATENCY_DESCRIPTION,
-            DELETE_MAX_LATENCY_DESCRIPTION,
-            RecordingLevel.DEBUG,
-            streamsMetrics
-        );
-    }
-
-    public static Sensor removeSensor(final String taskId,
-                                      final String storeType,
-                                      final String storeName,
-                                      final StreamsMetricsImpl streamsMetrics) {
-        return throughputAndLatencySensor(
-            taskId,
-            storeType,
-            storeName,
-            REMOVE,
-            REMOVE_RATE_DESCRIPTION,
-            REMOVE_AVG_LATENCY_DESCRIPTION,
-            REMOVE_MAX_LATENCY_DESCRIPTION,
-            RecordingLevel.DEBUG,
-            streamsMetrics
-        );
-    }
-
-    public static Sensor restoreSensor(final String taskId,
-                                       final String storeType,
-                                       final String storeName,
-                                       final StreamsMetricsImpl streamsMetrics) {
-        return throughputAndLatencySensor(
-            taskId, storeType,
-            storeName,
-            RESTORE,
-            RESTORE_RATE_DESCRIPTION,
-            RESTORE_AVG_LATENCY_DESCRIPTION,
-            RESTORE_MAX_LATENCY_DESCRIPTION,
-            RecordingLevel.DEBUG,
-            streamsMetrics
-        );
-    }
-
-    public static Sensor suppressionBufferCountSensor(final String taskId,
-                                                      final String storeType,
-                                                      final String storeName,
-                                                      final StreamsMetricsImpl streamsMetrics) {
-        return sizeOrCountSensor(
-            taskId,
-            storeType,
-            storeName,
-            SUPPRESSION_BUFFER_COUNT,
-            SUPPRESSION_BUFFER_COUNT_AVG_DESCRIPTION,
-            SUPPRESSION_BUFFER_COUNT_MAX_DESCRIPTION,
-            RecordingLevel.DEBUG,
-            streamsMetrics
-        );
-    }
-
-    public static Sensor suppressionBufferSizeSensor(final String taskId,
-                                                     final String storeType,
-                                                     final String storeName,
-                                                     final StreamsMetricsImpl streamsMetrics) {
-        return sizeOrCountSensor(
-            taskId,
-            storeType,
-            storeName,
-            SUPPRESSION_BUFFER_SIZE,
-            SUPPRESSION_BUFFER_SIZE_AVG_DESCRIPTION,
-            SUPPRESSION_BUFFER_SIZE_MAX_DESCRIPTION,
-            RecordingLevel.DEBUG,
-            streamsMetrics
-        );
-    }
-
-    public static Sensor e2ELatencySensor(final String taskId,
-                                          final String storeType,
-                                          final String storeName,
-                                          final StreamsMetricsImpl streamsMetrics) {
+        addInvocationRateToSensor(sensor, STATE_STORE_LEVEL_GROUP, tagMap, PREFIX_SCAN, PREFIX_SCAN_RATE_DESCRIPTION);
+        addAvgAndMaxToSensor(sensor, STATE_STORE_LEVEL_GROUP, tagMap, PREFIX_SCAN + LATENCY_SUFFIX, PREFIX_SCAN_AVG_LATENCY_DESCRIPTION, PREFIX_SCAN_MAX_LATENCY_DESCRIPTION);
+        return sensor;
+    }
+
+    public static Sensor flushSensor(final String taskId, final String storeType, final String storeName, final StreamsMetricsImpl streamsMetrics) {
+        return throughputAndLatencySensor(taskId, storeType, storeName, FLUSH, FLUSH_RATE_DESCRIPTION, FLUSH_AVG_LATENCY_DESCRIPTION, FLUSH_MAX_LATENCY_DESCRIPTION, RecordingLevel.DEBUG, streamsMetrics);
+    }
+
+    public static Sensor deleteSensor(final String taskId, final String storeType, final String storeName, final StreamsMetricsImpl streamsMetrics) {
+        return throughputAndLatencySensor(taskId, storeType, storeName, DELETE, DELETE_RATE_DESCRIPTION, DELETE_AVG_LATENCY_DESCRIPTION, DELETE_MAX_LATENCY_DESCRIPTION, RecordingLevel.DEBUG, streamsMetrics);
+    }
+
+    public static Sensor removeSensor(final String taskId, final String storeType, final String storeName, final StreamsMetricsImpl streamsMetrics) {
+        return throughputAndLatencySensor(taskId, storeType, storeName, REMOVE, REMOVE_RATE_DESCRIPTION, REMOVE_AVG_LATENCY_DESCRIPTION, REMOVE_MAX_LATENCY_DESCRIPTION, RecordingLevel.DEBUG, streamsMetrics);
+    }
+
+    public static Sensor restoreSensor(final String taskId, final String storeType, final String storeName, final StreamsMetricsImpl streamsMetrics) {
+        return throughputAndLatencySensor(taskId, storeType, storeName, RESTORE, RESTORE_RATE_DESCRIPTION, RESTORE_AVG_LATENCY_DESCRIPTION, RESTORE_MAX_LATENCY_DESCRIPTION, RecordingLevel.DEBUG, streamsMetrics);
+    }
+
+    public static Sensor suppressionBufferCountSensor(final String taskId, final String storeType, final String storeName, final StreamsMetricsImpl streamsMetrics) {
+        return sizeOrCountSensor(taskId, storeType, storeName, SUPPRESSION_BUFFER_COUNT, SUPPRESSION_BUFFER_COUNT_AVG_DESCRIPTION, SUPPRESSION_BUFFER_COUNT_MAX_DESCRIPTION, RecordingLevel.DEBUG, streamsMetrics);
+    }
+
+    public static Sensor suppressionBufferSizeSensor(final String taskId, final String storeType, final String storeName, final StreamsMetricsImpl streamsMetrics) {
+        return sizeOrCountSensor(taskId, storeType, storeName, SUPPRESSION_BUFFER_SIZE, SUPPRESSION_BUFFER_SIZE_AVG_DESCRIPTION, SUPPRESSION_BUFFER_SIZE_MAX_DESCRIPTION, RecordingLevel.DEBUG, streamsMetrics);
+    }
+
+    public static Sensor e2ELatencySensor(final String taskId, final String storeType, final String storeName, final StreamsMetricsImpl streamsMetrics) {
         final Sensor sensor = streamsMetrics.storeLevelSensor(taskId, storeName, RECORD_E2E_LATENCY, RecordingLevel.TRACE);
         final Map<String, String> tagMap = streamsMetrics.storeLevelTagMap(taskId, storeType, storeName);
-        addAvgAndMinAndMaxToSensor(
-            sensor,
-            STATE_STORE_LEVEL_GROUP,
-            tagMap,
-            RECORD_E2E_LATENCY,
-            RECORD_E2E_LATENCY_AVG_DESCRIPTION,
-            RECORD_E2E_LATENCY_MIN_DESCRIPTION,
-            RECORD_E2E_LATENCY_MAX_DESCRIPTION
-        );
-        return sensor;
-    }
-
-    private static Sensor sizeOrCountSensor(final String taskId,
-                                            final String storeType,
-                                            final String storeName,
-                                            final String gaugeName,
-                                            final String descriptionOfAvg,
-                                            final String descriptionOfMax,
-                                            final RecordingLevel recordingLevel,
-                                            final StreamsMetricsImpl streamsMetrics) {
+        addAvgAndMinAndMaxToSensor(sensor, STATE_STORE_LEVEL_GROUP, tagMap, RECORD_E2E_LATENCY, RECORD_E2E_LATENCY_AVG_DESCRIPTION, RECORD_E2E_LATENCY_MIN_DESCRIPTION, RECORD_E2E_LATENCY_MAX_DESCRIPTION);
+        return sensor;
+    }
+
+    private static Sensor sizeOrCountSensor(final String taskId, final String storeType, final String storeName, final String gaugeName, final String descriptionOfAvg, final String descriptionOfMax, final RecordingLevel recordingLevel, final StreamsMetricsImpl streamsMetrics) {
         // use the gauge name (either size or count) as the sensor suffix, and metric name prefix
         final Sensor sensor = streamsMetrics.storeLevelSensor(taskId, storeName, gaugeName, recordingLevel);
         final String group;
@@ -1005,30 +197,14 @@
         return sensor;
     }
 
-    private static Sensor throughputAndLatencySensor(final String taskId,
-                                                     final String storeType,
-                                                     final String storeName,
-                                                     final String operation,
-                                                     final String descriptionOfRate,
-                                                     final String descriptionOfAvg,
-                                                     final String descriptionOfMax,
-                                                     final RecordingLevel recordingLevel,
-                                                     final StreamsMetricsImpl streamsMetrics) {
+    private static Sensor throughputAndLatencySensor(final String taskId, final String storeType, final String storeName, final String operation, final String descriptionOfRate, final String descriptionOfAvg, final String descriptionOfMax, final RecordingLevel recordingLevel, final StreamsMetricsImpl streamsMetrics) {
         // use operation as the sensor suffix and metric name prefix
         final Sensor sensor;
         final String latencyMetricName = operation + LATENCY_SUFFIX;
         final Map<String, String> tagMap = streamsMetrics.storeLevelTagMap(taskId, storeType, storeName);
         sensor = streamsMetrics.storeLevelSensor(taskId, storeName, operation, recordingLevel);
         addInvocationRateToSensor(sensor, STATE_STORE_LEVEL_GROUP, tagMap, operation, descriptionOfRate);
-        addAvgAndMaxToSensor(
-            sensor,
-            STATE_STORE_LEVEL_GROUP,
-            tagMap,
-            latencyMetricName,
-            descriptionOfAvg,
-            descriptionOfMax
-        );
-        return sensor;
-    }
->>>>>>> 15418db6
+        addAvgAndMaxToSensor(sensor, STATE_STORE_LEVEL_GROUP, tagMap, latencyMetricName, descriptionOfAvg, descriptionOfMax);
+        return sensor;
+    }
 }