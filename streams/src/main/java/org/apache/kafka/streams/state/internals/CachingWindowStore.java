/*
 * Licensed to the Apache Software Foundation (ASF) under one or more
 * contributor license agreements. See the NOTICE file distributed with
 * this work for additional information regarding copyright ownership.
 * The ASF licenses this file to You under the Apache License, Version 2.0
 * (the "License"); you may not use this file except in compliance with
 * the License. You may obtain a copy of the License at
 *
 *    http://www.apache.org/licenses/LICENSE-2.0
 *
 * Unless required by applicable law or agreed to in writing, software
 * distributed under the License is distributed on an "AS IS" BASIS,
 * WITHOUT WARRANTIES OR CONDITIONS OF ANY KIND, either express or implied.
 * See the License for the specific language governing permissions and
 * limitations under the License.
 */
package org.apache.kafka.streams.state.internals;

import org.apache.kafka.common.serialization.Serdes;
import org.apache.kafka.common.utils.Bytes;
import org.apache.kafka.streams.KeyValue;
import org.apache.kafka.streams.kstream.Windowed;
import org.apache.kafka.streams.kstream.internals.Change;
import org.apache.kafka.streams.processor.ProcessorContext;
import org.apache.kafka.streams.processor.StateStore;
import org.apache.kafka.streams.processor.StateStoreContext;
import org.apache.kafka.streams.processor.api.Record;
import org.apache.kafka.streams.processor.internals.InternalProcessorContext;
import org.apache.kafka.streams.processor.internals.ProcessorContextUtils;
import org.apache.kafka.streams.processor.internals.ProcessorRecordContext;
import org.apache.kafka.streams.processor.internals.RecordQueue;
import org.apache.kafka.streams.state.KeyValueIterator;
import org.apache.kafka.streams.state.StateSerdes;
import org.apache.kafka.streams.state.WindowStore;
import org.apache.kafka.streams.state.WindowStoreIterator;
import org.slf4j.Logger;
import org.slf4j.LoggerFactory;

import java.util.LinkedList;
import java.util.NoSuchElementException;
import java.util.concurrent.atomic.AtomicLong;

import static org.apache.kafka.streams.processor.internals.ProcessorContextUtils.asInternalProcessorContext;
import static org.apache.kafka.streams.state.internals.ExceptionUtils.executeAll;
import static org.apache.kafka.streams.state.internals.ExceptionUtils.throwSuppressed;

class CachingWindowStore
		extends WrappedStateStore<WindowStore<Bytes, byte[]>, byte[], byte[]>
		implements WindowStore<Bytes, byte[]>, CachedStateStore<byte[], byte[]> {

	private static final Logger LOG = LoggerFactory.getLogger(CachingWindowStore.class);

	private final long windowSize;
	private final SegmentedCacheFunction cacheFunction;
	private final SegmentedBytesStore.KeySchema keySchema = new WindowKeySchema();

<<<<<<< HEAD
	private String cacheName;
	private boolean sendOldValues;
    private InternalProcessorContext context;
    private StateSerdes<Bytes, byte[]> bytesSerdes;
    private CacheFlushListener<byte[], byte[]> flushListener;

	private AtomicLong maxObservedTimestamp;

    CachingWindowStore(final WindowStore<Bytes, byte[]> underlying,
					   final long windowSize,
					   final long segmentInterval) {
		super(underlying);
		this.windowSize = windowSize;
		this.cacheFunction = new SegmentedCacheFunction(keySchema, segmentInterval);
		this.maxObservedTimestamp = new AtomicLong(RecordQueue.UNKNOWN);
	}

	@Deprecated
	@Override
	public void init(final ProcessorContext context, final StateStore root) {
		initInternal(asInternalProcessorContext(context));
		super.init(context, root);
	}

	@Override
	public void init(final StateStoreContext context, final StateStore root) {
		initInternal(asInternalProcessorContext(context));
		super.init(context, root);
	}

	private void initInternal(final InternalProcessorContext context) {
		this.context = context;
		final String topic = ProcessorStateManager.storeChangelogTopic(context.applicationId(), name());

		bytesSerdes = new StateSerdes<>(
				topic,
				Serdes.Bytes(),
				Serdes.ByteArray());
		cacheName = context.taskId() + "-" + name();

		context.registerCacheFlushListener(cacheName, entries -> {
			for (final ThreadCache.DirtyEntry entry : entries) {
				putAndMaybeForward(entry, context);
			}
		});
=======
    private String cacheName;
    private boolean sendOldValues;
    private InternalProcessorContext<?, ?> context;
    private StateSerdes<Bytes, byte[]> bytesSerdes;
    private CacheFlushListener<byte[], byte[]> flushListener;

    private final AtomicLong maxObservedTimestamp;

    CachingWindowStore(final WindowStore<Bytes, byte[]> underlying,
                       final long windowSize,
                       final long segmentInterval) {
        super(underlying);
        this.windowSize = windowSize;
        this.cacheFunction = new SegmentedCacheFunction(keySchema, segmentInterval);
        this.maxObservedTimestamp = new AtomicLong(RecordQueue.UNKNOWN);
    }

    @Deprecated
    @Override
    public void init(final ProcessorContext context, final StateStore root) {
        final String changelogTopic = ProcessorContextUtils.changelogFor(context, name(), Boolean.TRUE);
        initInternal(asInternalProcessorContext(context), changelogTopic);
        super.init(context, root);
    }

    @Override
    public void init(final StateStoreContext context, final StateStore root) {
        final String changelogTopic = ProcessorContextUtils.changelogFor(context, name(), Boolean.TRUE);
        initInternal(asInternalProcessorContext(context), changelogTopic);
        super.init(context, root);
    }

    private void initInternal(final InternalProcessorContext<?, ?> context, final String changelogTopic) {
        this.context = context;
        bytesSerdes = new StateSerdes<>(
            changelogTopic,
            Serdes.Bytes(),
            Serdes.ByteArray());
        cacheName = context.taskId() + "-" + name();

        context.registerCacheFlushListener(cacheName, entries -> {
            for (final ThreadCache.DirtyEntry entry : entries) {
                putAndMaybeForward(entry, context);
            }
        });
>>>>>>> 15418db6
    }

    private void putAndMaybeForward(final ThreadCache.DirtyEntry entry,
                                    final InternalProcessorContext<?, ?> context) {
        final byte[] binaryWindowKey = cacheFunction.key(entry.key()).get();
        final Windowed<Bytes> windowedKeyBytes = WindowKeySchema.fromStoreBytesKey(binaryWindowKey, windowSize);
        final long windowStartTimestamp = windowedKeyBytes.window().start();
        final Bytes binaryKey = windowedKeyBytes.key();
        if (flushListener != null) {
            final byte[] rawNewValue = entry.newValue();
            final byte[] rawOldValue = rawNewValue == null || sendOldValues ?
                wrapped().fetch(binaryKey, windowStartTimestamp) : null;

            // this is an optimization: if this key did not exist in underlying store and also not in the cache,
            // we can skip flushing to downstream as well as writing to underlying store
            if (rawNewValue != null || rawOldValue != null) {
                // we need to get the old values if needed, and then put to store, and then flush

                final ProcessorRecordContext current = context.recordContext();
                try {
                    context.setRecordContext(entry.entry().context());
                    wrapped().put(binaryKey, entry.newValue(), windowStartTimestamp);
                    flushListener.apply(
                        new Record<>(
                            binaryWindowKey,
                            new Change<>(rawNewValue, sendOldValues ? rawOldValue : null),
                            entry.entry().context().timestamp(),
                            entry.entry().context().headers()));
                } finally {
                    context.setRecordContext(current);
                }
            }
        } else {
            final ProcessorRecordContext current = context.recordContext();
            try {
                context.setRecordContext(entry.entry().context());
                wrapped().put(binaryKey, entry.newValue(), windowStartTimestamp);
            } finally {
                context.setRecordContext(current);
            }
        }
    }

    @Override
    public boolean setFlushListener(final CacheFlushListener<byte[], byte[]> flushListener,
                                    final boolean sendOldValues) {
        this.flushListener = flushListener;
        this.sendOldValues = sendOldValues;

        return true;
    }


    @Override
    public synchronized void put(final Bytes key,
                                 final byte[] value,
                                 final long windowStartTimestamp) {
        // since this function may not access the underlying inner store, we need to validate
        // if store is open outside as well.
        validateStoreOpen();

        final Bytes keyBytes = WindowKeySchema.toStoreKeyBinary(key, windowStartTimestamp, 0);
        final LRUCacheEntry entry =
            new LRUCacheEntry(
                value,
                context.headers(),
                true,
                context.offset(),
                context.timestamp(),
                context.partition(),
                context.topic());
		context.cache().put(cacheName, cacheFunction.cacheKey(keyBytes), entry);

		maxObservedTimestamp.set(Math.max(keySchema.segmentTimestamp(keyBytes), maxObservedTimestamp.get()));
    }

    @Override
    public byte[] fetch(final Bytes key,
                        final long timestamp) {
        validateStoreOpen();
        final Bytes bytesKey = WindowKeySchema.toStoreKeyBinary(key, timestamp, 0);
        final Bytes cacheKey = cacheFunction.cacheKey(bytesKey);
		if (context.cache() == null) {
			return wrapped().fetch(key, timestamp);
		}
		final LRUCacheEntry entry = context.cache().get(cacheName, cacheKey);
        if (entry == null) {
            return wrapped().fetch(key, timestamp);
        } else {
            return entry.value();
        }
    }

    @Override
    public synchronized WindowStoreIterator<byte[]> fetch(final Bytes key,
                                                          final long timeFrom,
                                                          final long timeTo) {
        // since this function may not access the underlying inner store, we need to validate
        // if store is open outside as well.
        validateStoreOpen();

        final WindowStoreIterator<byte[]> underlyingIterator = wrapped().fetch(key, timeFrom, timeTo);
<<<<<<< HEAD
		if (context.cache() == null) {
			return underlyingIterator;
		}

		final PeekingKeyValueIterator<Bytes, LRUCacheEntry> cacheIterator = wrapped().persistent() ?
				new CacheIteratorWrapper(key, timeFrom, timeTo, true) :
				context.cache().range(
						cacheName,
						cacheFunction.cacheKey(keySchema.lowerRangeFixedSize(key, timeFrom)),
						cacheFunction.cacheKey(keySchema.upperRangeFixedSize(key, timeTo))
				);

		final HasNextCondition hasNextCondition = keySchema.hasNextCondition(key, key, timeFrom, timeTo);
		final PeekingKeyValueIterator<Bytes, LRUCacheEntry> filteredCacheIterator =
				new FilteredCacheIterator(cacheIterator, hasNextCondition, cacheFunction);

		return new MergedSortedCacheWindowStoreIterator(filteredCacheIterator, underlyingIterator, true);
	}

	@Override
	public synchronized WindowStoreIterator<byte[]> backwardFetch(final Bytes key,
																  final long timeFrom,
																  final long timeTo) {
		// since this function may not access the underlying inner store, we need to validate
		// if store is open outside as well.
		validateStoreOpen();

		final WindowStoreIterator<byte[]> underlyingIterator = wrapped().backwardFetch(key, timeFrom, timeTo);
		if (context.cache() == null) {
			return underlyingIterator;
		}

		final PeekingKeyValueIterator<Bytes, LRUCacheEntry> cacheIterator = wrapped().persistent() ?
				new CacheIteratorWrapper(key, timeFrom, timeTo, false) :
				context.cache().reverseRange(
						cacheName,
						cacheFunction.cacheKey(keySchema.lowerRangeFixedSize(key, timeFrom)),
						cacheFunction.cacheKey(keySchema.upperRangeFixedSize(key, timeTo))
				);

		final HasNextCondition hasNextCondition = keySchema.hasNextCondition(key, key, timeFrom, timeTo);
		final PeekingKeyValueIterator<Bytes, LRUCacheEntry> filteredCacheIterator =
				new FilteredCacheIterator(cacheIterator, hasNextCondition, cacheFunction);

		return new MergedSortedCacheWindowStoreIterator(filteredCacheIterator, underlyingIterator, false);
	}

	@SuppressWarnings("deprecation") // note, this method must be kept if super#fetch(...) is removed
	@Override
	public KeyValueIterator<Windowed<Bytes>, byte[]> fetch(final Bytes keyFrom,
														   final Bytes keyTo,
														   final long timeFrom,
														   final long timeTo) {
		if (keyFrom.compareTo(keyTo) > 0) {
			LOG.warn("Returning empty iterator for fetch with invalid key range: from > to. " +
					"This may be due to range arguments set in the wrong order, " +
					"or serdes that don't preserve ordering when lexicographically comparing the serialized bytes. " +
					"Note that the built-in numerical serdes do not follow this for negative numbers");
			return KeyValueIterators.emptyIterator();
		}

		// since this function may not access the underlying inner store, we need to validate
		// if store is open outside as well.
		validateStoreOpen();

		final KeyValueIterator<Windowed<Bytes>, byte[]> underlyingIterator =
				wrapped().fetch(keyFrom, keyTo, timeFrom, timeTo);
		if (context.cache() == null) {
			return underlyingIterator;
		}

		final PeekingKeyValueIterator<Bytes, LRUCacheEntry> cacheIterator = wrapped().persistent() ?
				new CacheIteratorWrapper(keyFrom, keyTo, timeFrom, timeTo, true) :
				context.cache().range(
						cacheName,
						cacheFunction.cacheKey(keySchema.lowerRange(keyFrom, timeFrom)),
						cacheFunction.cacheKey(keySchema.upperRange(keyTo, timeTo))
				);

		final HasNextCondition hasNextCondition = keySchema.hasNextCondition(keyFrom, keyTo, timeFrom, timeTo);
		final PeekingKeyValueIterator<Bytes, LRUCacheEntry> filteredCacheIterator =
				new FilteredCacheIterator(cacheIterator, hasNextCondition, cacheFunction);

		return new MergedSortedCacheWindowStoreKeyValueIterator(
				filteredCacheIterator,
				underlyingIterator,
				bytesSerdes,
				windowSize,
				cacheFunction,
				true
		);
	}

	@Override
	public KeyValueIterator<Windowed<Bytes>, byte[]> backwardFetch(final Bytes keyFrom,
																   final Bytes keyTo,
																   final long timeFrom,
																   final long timeTo) {
		if (keyFrom.compareTo(keyTo) > 0) {
			LOG.warn("Returning empty iterator for fetch with invalid key range: from > to. "
					+ "This may be due to serdes that don't preserve ordering when lexicographically comparing the serialized bytes. " +
					"Note that the built-in numerical serdes do not follow this for negative numbers");
			return KeyValueIterators.emptyIterator();
		}

		// since this function may not access the underlying inner store, we need to validate
		// if store is open outside as well.
		validateStoreOpen();

		final KeyValueIterator<Windowed<Bytes>, byte[]> underlyingIterator =
				wrapped().backwardFetch(keyFrom, keyTo, timeFrom, timeTo);
		if (context.cache() == null) {
			return underlyingIterator;
		}

		final PeekingKeyValueIterator<Bytes, LRUCacheEntry> cacheIterator = wrapped().persistent() ?
				new CacheIteratorWrapper(keyFrom, keyTo, timeFrom, timeTo, false) :
				context.cache().reverseRange(
						cacheName,
						cacheFunction.cacheKey(keySchema.lowerRange(keyFrom, timeFrom)),
						cacheFunction.cacheKey(keySchema.upperRange(keyTo, timeTo))
				);

		final HasNextCondition hasNextCondition = keySchema.hasNextCondition(keyFrom, keyTo, timeFrom, timeTo);
		final PeekingKeyValueIterator<Bytes, LRUCacheEntry> filteredCacheIterator =
				new FilteredCacheIterator(cacheIterator, hasNextCondition, cacheFunction);

		return new MergedSortedCacheWindowStoreKeyValueIterator(
				filteredCacheIterator,
				underlyingIterator,
				bytesSerdes,
				windowSize,
				cacheFunction,
				false
		);
	}

	@SuppressWarnings("deprecation") // note, this method must be kept if super#fetchAll(...) is removed
	@Override
	public KeyValueIterator<Windowed<Bytes>, byte[]> fetchAll(final long timeFrom,
															  final long timeTo) {
		validateStoreOpen();

		final KeyValueIterator<Windowed<Bytes>, byte[]> underlyingIterator = wrapped().fetchAll(timeFrom, timeTo);
		final ThreadCache.MemoryLRUCacheBytesIterator cacheIterator = context.cache().all(cacheName);

		final HasNextCondition hasNextCondition = keySchema.hasNextCondition(null, null, timeFrom, timeTo);
		final PeekingKeyValueIterator<Bytes, LRUCacheEntry> filteredCacheIterator =
				new FilteredCacheIterator(cacheIterator, hasNextCondition, cacheFunction);
		return new MergedSortedCacheWindowStoreKeyValueIterator(
				filteredCacheIterator,
				underlyingIterator,
				bytesSerdes,
				windowSize,
				cacheFunction,
				true
		);
	}

	@Override
	public KeyValueIterator<Windowed<Bytes>, byte[]> backwardFetchAll(final long timeFrom,
																	  final long timeTo) {
		validateStoreOpen();

		final KeyValueIterator<Windowed<Bytes>, byte[]> underlyingIterator = wrapped().backwardFetchAll(timeFrom, timeTo);
		final ThreadCache.MemoryLRUCacheBytesIterator cacheIterator = context.cache().reverseAll(cacheName);

		final HasNextCondition hasNextCondition = keySchema.hasNextCondition(null, null, timeFrom, timeTo);
		final PeekingKeyValueIterator<Bytes, LRUCacheEntry> filteredCacheIterator =
				new FilteredCacheIterator(cacheIterator, hasNextCondition, cacheFunction);

		return new MergedSortedCacheWindowStoreKeyValueIterator(
				filteredCacheIterator,
				underlyingIterator,
				bytesSerdes,
				windowSize,
				cacheFunction,
				false
		);
=======
        if (context.cache() == null) {
            return underlyingIterator;
        }

        final PeekingKeyValueIterator<Bytes, LRUCacheEntry> cacheIterator = wrapped().persistent() ?
            new CacheIteratorWrapper(key, timeFrom, timeTo, true) :
            context.cache().range(
                cacheName,
                cacheFunction.cacheKey(keySchema.lowerRangeFixedSize(key, timeFrom)),
                cacheFunction.cacheKey(keySchema.upperRangeFixedSize(key, timeTo))
            );

        final HasNextCondition hasNextCondition = keySchema.hasNextCondition(key, key, timeFrom, timeTo, true);
        final PeekingKeyValueIterator<Bytes, LRUCacheEntry> filteredCacheIterator =
            new FilteredCacheIterator(cacheIterator, hasNextCondition, cacheFunction);

        return new MergedSortedCacheWindowStoreIterator(filteredCacheIterator, underlyingIterator, true);
    }

    @Override
    public synchronized WindowStoreIterator<byte[]> backwardFetch(final Bytes key,
                                                                  final long timeFrom,
                                                                  final long timeTo) {
        // since this function may not access the underlying inner store, we need to validate
        // if store is open outside as well.
        validateStoreOpen();

        final WindowStoreIterator<byte[]> underlyingIterator = wrapped().backwardFetch(key, timeFrom, timeTo);
        if (context.cache() == null) {
            return underlyingIterator;
        }

        final PeekingKeyValueIterator<Bytes, LRUCacheEntry> cacheIterator = wrapped().persistent() ?
            new CacheIteratorWrapper(key, timeFrom, timeTo, false) :
            context.cache().reverseRange(
                cacheName,
                cacheFunction.cacheKey(keySchema.lowerRangeFixedSize(key, timeFrom)),
                cacheFunction.cacheKey(keySchema.upperRangeFixedSize(key, timeTo))
            );

        final HasNextCondition hasNextCondition = keySchema.hasNextCondition(key, key, timeFrom, timeTo, false);
        final PeekingKeyValueIterator<Bytes, LRUCacheEntry> filteredCacheIterator =
            new FilteredCacheIterator(cacheIterator, hasNextCondition, cacheFunction);

        return new MergedSortedCacheWindowStoreIterator(filteredCacheIterator, underlyingIterator, false);
    }

    @Override
    public KeyValueIterator<Windowed<Bytes>, byte[]> fetch(final Bytes keyFrom,
                                                           final Bytes keyTo,
                                                           final long timeFrom,
                                                           final long timeTo) {
        if (keyFrom != null && keyTo != null && keyFrom.compareTo(keyTo) > 0) {
            LOG.warn("Returning empty iterator for fetch with invalid key range: from > to. " +
                "This may be due to range arguments set in the wrong order, " +
                "or serdes that don't preserve ordering when lexicographically comparing the serialized bytes. " +
                "Note that the built-in numerical serdes do not follow this for negative numbers");
            return KeyValueIterators.emptyIterator();
        }

        // since this function may not access the underlying inner store, we need to validate
        // if store is open outside as well.
        validateStoreOpen();

        final KeyValueIterator<Windowed<Bytes>, byte[]> underlyingIterator =
            wrapped().fetch(keyFrom, keyTo, timeFrom, timeTo);
        if (context.cache() == null) {
            return underlyingIterator;
        }

        final PeekingKeyValueIterator<Bytes, LRUCacheEntry> cacheIterator = wrapped().persistent() ?
            new CacheIteratorWrapper(keyFrom, keyTo, timeFrom, timeTo, true) :
            context.cache().range(
                cacheName,
                keyFrom == null ? null : cacheFunction.cacheKey(keySchema.lowerRange(keyFrom, timeFrom)),
                keyTo == null ? null : cacheFunction.cacheKey(keySchema.upperRange(keyTo, timeTo))
            );

        final HasNextCondition hasNextCondition = keySchema.hasNextCondition(keyFrom, keyTo, timeFrom, timeTo, true);
        final PeekingKeyValueIterator<Bytes, LRUCacheEntry> filteredCacheIterator =
            new FilteredCacheIterator(cacheIterator, hasNextCondition, cacheFunction);

        return new MergedSortedCacheWindowStoreKeyValueIterator(
            filteredCacheIterator,
            underlyingIterator,
            bytesSerdes,
            windowSize,
            cacheFunction,
            true
        );
    }

    @Override
    public KeyValueIterator<Windowed<Bytes>, byte[]> backwardFetch(final Bytes keyFrom,
                                                                   final Bytes keyTo,
                                                                   final long timeFrom,
                                                                   final long timeTo) {
        if (keyFrom != null && keyTo != null && keyFrom.compareTo(keyTo) > 0) {
            LOG.warn("Returning empty iterator for fetch with invalid key range: from > to. "
                + "This may be due to serdes that don't preserve ordering when lexicographically comparing the serialized bytes. " +
                "Note that the built-in numerical serdes do not follow this for negative numbers");
            return KeyValueIterators.emptyIterator();
        }

        // since this function may not access the underlying inner store, we need to validate
        // if store is open outside as well.
        validateStoreOpen();

        final KeyValueIterator<Windowed<Bytes>, byte[]> underlyingIterator =
            wrapped().backwardFetch(keyFrom, keyTo, timeFrom, timeTo);
        if (context.cache() == null) {
            return underlyingIterator;
        }

        final PeekingKeyValueIterator<Bytes, LRUCacheEntry> cacheIterator = wrapped().persistent() ?
            new CacheIteratorWrapper(keyFrom, keyTo, timeFrom, timeTo, false) :
            context.cache().reverseRange(
                cacheName,
                keyFrom == null ? null : cacheFunction.cacheKey(keySchema.lowerRange(keyFrom, timeFrom)),
                keyTo == null ? null : cacheFunction.cacheKey(keySchema.upperRange(keyTo, timeTo))
            );

        final HasNextCondition hasNextCondition = keySchema.hasNextCondition(keyFrom, keyTo, timeFrom, timeTo, false);
        final PeekingKeyValueIterator<Bytes, LRUCacheEntry> filteredCacheIterator =
            new FilteredCacheIterator(cacheIterator, hasNextCondition, cacheFunction);

        return new MergedSortedCacheWindowStoreKeyValueIterator(
            filteredCacheIterator,
            underlyingIterator,
            bytesSerdes,
            windowSize,
            cacheFunction,
            false
        );
    }

    @Override
    public KeyValueIterator<Windowed<Bytes>, byte[]> fetchAll(final long timeFrom,
                                                              final long timeTo) {
        validateStoreOpen();

        final KeyValueIterator<Windowed<Bytes>, byte[]> underlyingIterator = wrapped().fetchAll(timeFrom, timeTo);
        final ThreadCache.MemoryLRUCacheBytesIterator cacheIterator = context.cache().all(cacheName);

        final HasNextCondition hasNextCondition = keySchema.hasNextCondition(null, null, timeFrom, timeTo, true);
        final PeekingKeyValueIterator<Bytes, LRUCacheEntry> filteredCacheIterator =
            new FilteredCacheIterator(cacheIterator, hasNextCondition, cacheFunction);
        return new MergedSortedCacheWindowStoreKeyValueIterator(
            filteredCacheIterator,
            underlyingIterator,
            bytesSerdes,
            windowSize,
            cacheFunction,
            true
        );
    }

    @Override
    public KeyValueIterator<Windowed<Bytes>, byte[]> backwardFetchAll(final long timeFrom,
                                                                      final long timeTo) {
        validateStoreOpen();

        final KeyValueIterator<Windowed<Bytes>, byte[]> underlyingIterator = wrapped().backwardFetchAll(timeFrom, timeTo);
        final ThreadCache.MemoryLRUCacheBytesIterator cacheIterator = context.cache().reverseAll(cacheName);

        final HasNextCondition hasNextCondition = keySchema.hasNextCondition(null, null, timeFrom, timeTo, false);
        final PeekingKeyValueIterator<Bytes, LRUCacheEntry> filteredCacheIterator =
            new FilteredCacheIterator(cacheIterator, hasNextCondition, cacheFunction);

        return new MergedSortedCacheWindowStoreKeyValueIterator(
            filteredCacheIterator,
            underlyingIterator,
            bytesSerdes,
            windowSize,
            cacheFunction,
            false
        );
>>>>>>> 15418db6
    }

    @Override
    public KeyValueIterator<Windowed<Bytes>, byte[]> all() {
<<<<<<< HEAD
		validateStoreOpen();

		final KeyValueIterator<Windowed<Bytes>, byte[]> underlyingIterator = wrapped().all();
		final ThreadCache.MemoryLRUCacheBytesIterator cacheIterator = context.cache().all(cacheName);

		return new MergedSortedCacheWindowStoreKeyValueIterator(
				cacheIterator,
				underlyingIterator,
				bytesSerdes,
				windowSize,
				cacheFunction,
				true
		);
	}

	@Override
	public KeyValueIterator<Windowed<Bytes>, byte[]> backwardAll() {
		validateStoreOpen();

		final KeyValueIterator<Windowed<Bytes>, byte[]> underlyingIterator = wrapped().backwardAll();
		final ThreadCache.MemoryLRUCacheBytesIterator cacheIterator = context.cache().reverseAll(cacheName);

		return new MergedSortedCacheWindowStoreKeyValueIterator(
				cacheIterator,
				underlyingIterator,
				bytesSerdes,
				windowSize,
				cacheFunction,
				false
		);
	}

	@Override
	public synchronized void flush() {
		context.cache().flush(cacheName);
		wrapped().flush();
	}

	@Override
	public void flushCache() {
		context.cache().flush(cacheName);
	}

	@Override
	public synchronized void close() {
		final LinkedList<RuntimeException> suppressed = executeAll(
				() -> context.cache().flush(cacheName),
				() -> context.cache().close(cacheName),
				wrapped()::close
		);
		if (!suppressed.isEmpty()) {
			throwSuppressed("Caught an exception while closing caching window store for store " + name(),
					suppressed);
		}
	}


	private class CacheIteratorWrapper implements PeekingKeyValueIterator<Bytes, LRUCacheEntry> {

		private final long segmentInterval;
		private final Bytes keyFrom;
		private final Bytes keyTo;
		private final long timeTo;
		private final boolean forward;

		private long lastSegmentId;
		private long currentSegmentId;
		private Bytes cacheKeyFrom;
		private Bytes cacheKeyTo;

		private ThreadCache.MemoryLRUCacheBytesIterator current;

		private CacheIteratorWrapper(final Bytes key,
									 final long timeFrom,
									 final long timeTo,
									 final boolean forward) {
			this(key, key, timeFrom, timeTo, forward);
		}

		private CacheIteratorWrapper(final Bytes keyFrom,
									 final Bytes keyTo,
									 final long timeFrom,
									 final long timeTo,
									 final boolean forward) {
			this.keyFrom = keyFrom;
			this.keyTo = keyTo;
			this.timeTo = timeTo;
			this.forward = forward;

			this.segmentInterval = cacheFunction.getSegmentInterval();

			if (forward) {
				this.lastSegmentId = cacheFunction.segmentId(Math.min(timeTo, maxObservedTimestamp.get()));
				this.currentSegmentId = cacheFunction.segmentId(timeFrom);

				setCacheKeyRange(timeFrom, currentSegmentLastTime());
				this.current = context.cache().range(cacheName, cacheKeyFrom, cacheKeyTo);
			} else {
				this.currentSegmentId = cacheFunction.segmentId(Math.min(timeTo, maxObservedTimestamp.get()));
				this.lastSegmentId = cacheFunction.segmentId(timeFrom);

				setCacheKeyRange(currentSegmentBeginTime(), Math.min(timeTo, maxObservedTimestamp.get()));
				this.current = context.cache().reverseRange(cacheName, cacheKeyFrom, cacheKeyTo);
			}
=======
        validateStoreOpen();

        final KeyValueIterator<Windowed<Bytes>, byte[]> underlyingIterator = wrapped().all();
        final ThreadCache.MemoryLRUCacheBytesIterator cacheIterator = context.cache().all(cacheName);

        return new MergedSortedCacheWindowStoreKeyValueIterator(
            cacheIterator,
            underlyingIterator,
            bytesSerdes,
            windowSize,
            cacheFunction,
            true
        );
    }

    @Override
    public KeyValueIterator<Windowed<Bytes>, byte[]> backwardAll() {
        validateStoreOpen();

        final KeyValueIterator<Windowed<Bytes>, byte[]> underlyingIterator = wrapped().backwardAll();
        final ThreadCache.MemoryLRUCacheBytesIterator cacheIterator = context.cache().reverseAll(cacheName);

        return new MergedSortedCacheWindowStoreKeyValueIterator(
            cacheIterator,
            underlyingIterator,
            bytesSerdes,
            windowSize,
            cacheFunction,
            false
        );
    }

    @Override
    public synchronized void flush() {
        context.cache().flush(cacheName);
        wrapped().flush();
    }

    @Override
    public void flushCache() {
        context.cache().flush(cacheName);
    }

    @Override
    public void clearCache() {
        context.cache().clear(cacheName);
    }

    @Override
    public synchronized void close() {
        final LinkedList<RuntimeException> suppressed = executeAll(
            () -> context.cache().flush(cacheName),
            () -> context.cache().close(cacheName),
            wrapped()::close
        );
        if (!suppressed.isEmpty()) {
            throwSuppressed("Caught an exception while closing caching window store for store " + name(),
                suppressed);
        }
    }


    private class CacheIteratorWrapper implements PeekingKeyValueIterator<Bytes, LRUCacheEntry> {

        private final long segmentInterval;
        private final Bytes keyFrom;
        private final Bytes keyTo;
        private final long timeTo;
        private final boolean forward;

        private long lastSegmentId;
        private long currentSegmentId;
        private Bytes cacheKeyFrom;
        private Bytes cacheKeyTo;

        private ThreadCache.MemoryLRUCacheBytesIterator current;

        private CacheIteratorWrapper(final Bytes key,
                                     final long timeFrom,
                                     final long timeTo,
                                     final boolean forward) {
            this(key, key, timeFrom, timeTo, forward);
        }

        private CacheIteratorWrapper(final Bytes keyFrom,
                                     final Bytes keyTo,
                                     final long timeFrom,
                                     final long timeTo,
                                     final boolean forward) {
            this.keyFrom = keyFrom;
            this.keyTo = keyTo;
            this.timeTo = timeTo;
            this.forward = forward;

            this.segmentInterval = cacheFunction.getSegmentInterval();

            if (forward) {
                this.lastSegmentId = cacheFunction.segmentId(Math.min(timeTo, maxObservedTimestamp.get()));
                this.currentSegmentId = cacheFunction.segmentId(timeFrom);

                setCacheKeyRange(timeFrom, currentSegmentLastTime());
                this.current = context.cache().range(cacheName, cacheKeyFrom, cacheKeyTo);
            } else {
                this.currentSegmentId = cacheFunction.segmentId(Math.min(timeTo, maxObservedTimestamp.get()));
                this.lastSegmentId = cacheFunction.segmentId(timeFrom);

                setCacheKeyRange(currentSegmentBeginTime(), Math.min(timeTo, maxObservedTimestamp.get()));
                this.current = context.cache().reverseRange(cacheName, cacheKeyFrom, cacheKeyTo);
            }
>>>>>>> 15418db6
        }

        @Override
        public boolean hasNext() {
            if (current == null) {
                return false;
            }

            if (current.hasNext()) {
                return true;
            }

            while (!current.hasNext()) {
                getNextSegmentIterator();
                if (current == null) {
                    return false;
                }
            }
            return true;
        }

        @Override
        public Bytes peekNextKey() {
            if (!hasNext()) {
                throw new NoSuchElementException();
            }
            return current.peekNextKey();
        }

        @Override
        public KeyValue<Bytes, LRUCacheEntry> peekNext() {
            if (!hasNext()) {
                throw new NoSuchElementException();
            }
            return current.peekNext();
        }

        @Override
        public KeyValue<Bytes, LRUCacheEntry> next() {
            if (!hasNext()) {
                throw new NoSuchElementException();
            }
            return current.next();
        }

        @Override
        public void close() {
            current.close();
        }

        private long currentSegmentBeginTime() {
            return currentSegmentId * segmentInterval;
        }

        private long currentSegmentLastTime() {
            return Math.min(timeTo, currentSegmentBeginTime() + segmentInterval - 1);
        }

        private void getNextSegmentIterator() {
			if (forward) {
				++currentSegmentId;
				// updating as maxObservedTimestamp can change while iterating
				lastSegmentId = cacheFunction.segmentId(Math.min(timeTo, maxObservedTimestamp.get()));

				if (currentSegmentId > lastSegmentId) {
					current = null;
					return;
				}

				setCacheKeyRange(currentSegmentBeginTime(), currentSegmentLastTime());

				current.close();

				current = context.cache().range(cacheName, cacheKeyFrom, cacheKeyTo);
			} else {
				--currentSegmentId;

				// last segment id is stable when iterating backward, therefore no need to update
				if (currentSegmentId < lastSegmentId) {
					current = null;
					return;
				}

				setCacheKeyRange(currentSegmentBeginTime(), currentSegmentLastTime());

				current.close();

				current = context.cache().reverseRange(cacheName, cacheKeyFrom, cacheKeyTo);
			}
        }

        private void setCacheKeyRange(final long lowerRangeEndTime, final long upperRangeEndTime) {
            if (cacheFunction.segmentId(lowerRangeEndTime) != cacheFunction.segmentId(upperRangeEndTime)) {
                throw new IllegalStateException("Error iterating over segments: segment interval has changed");
            }

<<<<<<< HEAD
			if (keyFrom.equals(keyTo)) {
				cacheKeyFrom = cacheFunction.cacheKey(segmentLowerRangeFixedSize(keyFrom, lowerRangeEndTime));
				cacheKeyTo = cacheFunction.cacheKey(segmentUpperRangeFixedSize(keyTo, upperRangeEndTime));
			} else {
				cacheKeyFrom = cacheFunction.cacheKey(keySchema.lowerRange(keyFrom, lowerRangeEndTime), currentSegmentId);
				cacheKeyTo = cacheFunction.cacheKey(keySchema.upperRange(keyTo, timeTo), currentSegmentId);
			}
=======
            if (keyFrom != null && keyTo != null && keyFrom.equals(keyTo)) {
                cacheKeyFrom = cacheFunction.cacheKey(segmentLowerRangeFixedSize(keyFrom, lowerRangeEndTime));
                cacheKeyTo = cacheFunction.cacheKey(segmentUpperRangeFixedSize(keyTo, upperRangeEndTime));
            } else {
                cacheKeyFrom = keyFrom == null ? null :
                    cacheFunction.cacheKey(keySchema.lowerRange(keyFrom, lowerRangeEndTime), currentSegmentId);
                cacheKeyTo = keyTo == null ? null :
                    cacheFunction.cacheKey(keySchema.upperRange(keyTo, timeTo), currentSegmentId);
            }
>>>>>>> 15418db6
        }

        private Bytes segmentLowerRangeFixedSize(final Bytes key, final long segmentBeginTime) {
            return WindowKeySchema.toStoreKeyBinary(key, Math.max(0, segmentBeginTime), 0);
        }

        private Bytes segmentUpperRangeFixedSize(final Bytes key, final long segmentEndTime) {
            return WindowKeySchema.toStoreKeyBinary(key, segmentEndTime, Integer.MAX_VALUE);
        }
    }
}<|MERGE_RESOLUTION|>--- conflicted
+++ resolved
@@ -44,63 +44,14 @@
 import static org.apache.kafka.streams.state.internals.ExceptionUtils.executeAll;
 import static org.apache.kafka.streams.state.internals.ExceptionUtils.throwSuppressed;
 
-class CachingWindowStore
-		extends WrappedStateStore<WindowStore<Bytes, byte[]>, byte[], byte[]>
-		implements WindowStore<Bytes, byte[]>, CachedStateStore<byte[], byte[]> {
-
-	private static final Logger LOG = LoggerFactory.getLogger(CachingWindowStore.class);
-
-	private final long windowSize;
-	private final SegmentedCacheFunction cacheFunction;
-	private final SegmentedBytesStore.KeySchema keySchema = new WindowKeySchema();
-
-<<<<<<< HEAD
-	private String cacheName;
-	private boolean sendOldValues;
-    private InternalProcessorContext context;
-    private StateSerdes<Bytes, byte[]> bytesSerdes;
-    private CacheFlushListener<byte[], byte[]> flushListener;
-
-	private AtomicLong maxObservedTimestamp;
-
-    CachingWindowStore(final WindowStore<Bytes, byte[]> underlying,
-					   final long windowSize,
-					   final long segmentInterval) {
-		super(underlying);
-		this.windowSize = windowSize;
-		this.cacheFunction = new SegmentedCacheFunction(keySchema, segmentInterval);
-		this.maxObservedTimestamp = new AtomicLong(RecordQueue.UNKNOWN);
-	}
-
-	@Deprecated
-	@Override
-	public void init(final ProcessorContext context, final StateStore root) {
-		initInternal(asInternalProcessorContext(context));
-		super.init(context, root);
-	}
-
-	@Override
-	public void init(final StateStoreContext context, final StateStore root) {
-		initInternal(asInternalProcessorContext(context));
-		super.init(context, root);
-	}
-
-	private void initInternal(final InternalProcessorContext context) {
-		this.context = context;
-		final String topic = ProcessorStateManager.storeChangelogTopic(context.applicationId(), name());
-
-		bytesSerdes = new StateSerdes<>(
-				topic,
-				Serdes.Bytes(),
-				Serdes.ByteArray());
-		cacheName = context.taskId() + "-" + name();
-
-		context.registerCacheFlushListener(cacheName, entries -> {
-			for (final ThreadCache.DirtyEntry entry : entries) {
-				putAndMaybeForward(entry, context);
-			}
-		});
-=======
+class CachingWindowStore extends WrappedStateStore<WindowStore<Bytes, byte[]>, byte[], byte[]> implements WindowStore<Bytes, byte[]>, CachedStateStore<byte[], byte[]> {
+
+    private static final Logger LOG = LoggerFactory.getLogger(CachingWindowStore.class);
+
+    private final long windowSize;
+    private final SegmentedCacheFunction cacheFunction;
+    private final SegmentedBytesStore.KeySchema keySchema = new WindowKeySchema();
+
     private String cacheName;
     private boolean sendOldValues;
     private InternalProcessorContext<?, ?> context;
@@ -109,9 +60,7 @@
 
     private final AtomicLong maxObservedTimestamp;
 
-    CachingWindowStore(final WindowStore<Bytes, byte[]> underlying,
-                       final long windowSize,
-                       final long segmentInterval) {
+    CachingWindowStore(final WindowStore<Bytes, byte[]> underlying, final long windowSize, final long segmentInterval) {
         super(underlying);
         this.windowSize = windowSize;
         this.cacheFunction = new SegmentedCacheFunction(keySchema, segmentInterval);
@@ -135,10 +84,7 @@
 
     private void initInternal(final InternalProcessorContext<?, ?> context, final String changelogTopic) {
         this.context = context;
-        bytesSerdes = new StateSerdes<>(
-            changelogTopic,
-            Serdes.Bytes(),
-            Serdes.ByteArray());
+        bytesSerdes = new StateSerdes<>(changelogTopic, Serdes.Bytes(), Serdes.ByteArray());
         cacheName = context.taskId() + "-" + name();
 
         context.registerCacheFlushListener(cacheName, entries -> {
@@ -146,19 +92,16 @@
                 putAndMaybeForward(entry, context);
             }
         });
->>>>>>> 15418db6
-    }
-
-    private void putAndMaybeForward(final ThreadCache.DirtyEntry entry,
-                                    final InternalProcessorContext<?, ?> context) {
+    }
+
+    private void putAndMaybeForward(final ThreadCache.DirtyEntry entry, final InternalProcessorContext<?, ?> context) {
         final byte[] binaryWindowKey = cacheFunction.key(entry.key()).get();
         final Windowed<Bytes> windowedKeyBytes = WindowKeySchema.fromStoreBytesKey(binaryWindowKey, windowSize);
         final long windowStartTimestamp = windowedKeyBytes.window().start();
         final Bytes binaryKey = windowedKeyBytes.key();
         if (flushListener != null) {
             final byte[] rawNewValue = entry.newValue();
-            final byte[] rawOldValue = rawNewValue == null || sendOldValues ?
-                wrapped().fetch(binaryKey, windowStartTimestamp) : null;
+            final byte[] rawOldValue = rawNewValue == null || sendOldValues ? wrapped().fetch(binaryKey, windowStartTimestamp) : null;
 
             // this is an optimization: if this key did not exist in underlying store and also not in the cache,
             // we can skip flushing to downstream as well as writing to underlying store
@@ -169,12 +112,7 @@
                 try {
                     context.setRecordContext(entry.entry().context());
                     wrapped().put(binaryKey, entry.newValue(), windowStartTimestamp);
-                    flushListener.apply(
-                        new Record<>(
-                            binaryWindowKey,
-                            new Change<>(rawNewValue, sendOldValues ? rawOldValue : null),
-                            entry.entry().context().timestamp(),
-                            entry.entry().context().headers()));
+                    flushListener.apply(new Record<>(binaryWindowKey, new Change<>(rawNewValue, sendOldValues ? rawOldValue : null), entry.entry().context().timestamp(), entry.entry().context().headers()));
                 } finally {
                     context.setRecordContext(current);
                 }
@@ -218,9 +156,9 @@
                 context.timestamp(),
                 context.partition(),
                 context.topic());
-		context.cache().put(cacheName, cacheFunction.cacheKey(keyBytes), entry);
-
-		maxObservedTimestamp.set(Math.max(keySchema.segmentTimestamp(keyBytes), maxObservedTimestamp.get()));
+        context.cache().put(cacheName, cacheFunction.cacheKey(keyBytes), entry);
+
+        maxObservedTimestamp.set(Math.max(keySchema.segmentTimestamp(keyBytes), maxObservedTimestamp.get()));
     }
 
     @Override
@@ -229,10 +167,10 @@
         validateStoreOpen();
         final Bytes bytesKey = WindowKeySchema.toStoreKeyBinary(key, timestamp, 0);
         final Bytes cacheKey = cacheFunction.cacheKey(bytesKey);
-		if (context.cache() == null) {
-			return wrapped().fetch(key, timestamp);
-		}
-		final LRUCacheEntry entry = context.cache().get(cacheName, cacheKey);
+        if (context.cache() == null) {
+            return wrapped().fetch(key, timestamp);
+        }
+        final LRUCacheEntry entry = context.cache().get(cacheName, cacheKey);
         if (entry == null) {
             return wrapped().fetch(key, timestamp);
         } else {
@@ -249,210 +187,20 @@
         validateStoreOpen();
 
         final WindowStoreIterator<byte[]> underlyingIterator = wrapped().fetch(key, timeFrom, timeTo);
-<<<<<<< HEAD
-		if (context.cache() == null) {
-			return underlyingIterator;
-		}
-
-		final PeekingKeyValueIterator<Bytes, LRUCacheEntry> cacheIterator = wrapped().persistent() ?
-				new CacheIteratorWrapper(key, timeFrom, timeTo, true) :
-				context.cache().range(
-						cacheName,
-						cacheFunction.cacheKey(keySchema.lowerRangeFixedSize(key, timeFrom)),
-						cacheFunction.cacheKey(keySchema.upperRangeFixedSize(key, timeTo))
-				);
-
-		final HasNextCondition hasNextCondition = keySchema.hasNextCondition(key, key, timeFrom, timeTo);
-		final PeekingKeyValueIterator<Bytes, LRUCacheEntry> filteredCacheIterator =
-				new FilteredCacheIterator(cacheIterator, hasNextCondition, cacheFunction);
-
-		return new MergedSortedCacheWindowStoreIterator(filteredCacheIterator, underlyingIterator, true);
-	}
-
-	@Override
-	public synchronized WindowStoreIterator<byte[]> backwardFetch(final Bytes key,
-																  final long timeFrom,
-																  final long timeTo) {
-		// since this function may not access the underlying inner store, we need to validate
-		// if store is open outside as well.
-		validateStoreOpen();
-
-		final WindowStoreIterator<byte[]> underlyingIterator = wrapped().backwardFetch(key, timeFrom, timeTo);
-		if (context.cache() == null) {
-			return underlyingIterator;
-		}
-
-		final PeekingKeyValueIterator<Bytes, LRUCacheEntry> cacheIterator = wrapped().persistent() ?
-				new CacheIteratorWrapper(key, timeFrom, timeTo, false) :
-				context.cache().reverseRange(
-						cacheName,
-						cacheFunction.cacheKey(keySchema.lowerRangeFixedSize(key, timeFrom)),
-						cacheFunction.cacheKey(keySchema.upperRangeFixedSize(key, timeTo))
-				);
-
-		final HasNextCondition hasNextCondition = keySchema.hasNextCondition(key, key, timeFrom, timeTo);
-		final PeekingKeyValueIterator<Bytes, LRUCacheEntry> filteredCacheIterator =
-				new FilteredCacheIterator(cacheIterator, hasNextCondition, cacheFunction);
-
-		return new MergedSortedCacheWindowStoreIterator(filteredCacheIterator, underlyingIterator, false);
-	}
-
-	@SuppressWarnings("deprecation") // note, this method must be kept if super#fetch(...) is removed
-	@Override
-	public KeyValueIterator<Windowed<Bytes>, byte[]> fetch(final Bytes keyFrom,
-														   final Bytes keyTo,
-														   final long timeFrom,
-														   final long timeTo) {
-		if (keyFrom.compareTo(keyTo) > 0) {
-			LOG.warn("Returning empty iterator for fetch with invalid key range: from > to. " +
-					"This may be due to range arguments set in the wrong order, " +
-					"or serdes that don't preserve ordering when lexicographically comparing the serialized bytes. " +
-					"Note that the built-in numerical serdes do not follow this for negative numbers");
-			return KeyValueIterators.emptyIterator();
-		}
-
-		// since this function may not access the underlying inner store, we need to validate
-		// if store is open outside as well.
-		validateStoreOpen();
-
-		final KeyValueIterator<Windowed<Bytes>, byte[]> underlyingIterator =
-				wrapped().fetch(keyFrom, keyTo, timeFrom, timeTo);
-		if (context.cache() == null) {
-			return underlyingIterator;
-		}
-
-		final PeekingKeyValueIterator<Bytes, LRUCacheEntry> cacheIterator = wrapped().persistent() ?
-				new CacheIteratorWrapper(keyFrom, keyTo, timeFrom, timeTo, true) :
-				context.cache().range(
-						cacheName,
-						cacheFunction.cacheKey(keySchema.lowerRange(keyFrom, timeFrom)),
-						cacheFunction.cacheKey(keySchema.upperRange(keyTo, timeTo))
-				);
-
-		final HasNextCondition hasNextCondition = keySchema.hasNextCondition(keyFrom, keyTo, timeFrom, timeTo);
-		final PeekingKeyValueIterator<Bytes, LRUCacheEntry> filteredCacheIterator =
-				new FilteredCacheIterator(cacheIterator, hasNextCondition, cacheFunction);
-
-		return new MergedSortedCacheWindowStoreKeyValueIterator(
-				filteredCacheIterator,
-				underlyingIterator,
-				bytesSerdes,
-				windowSize,
-				cacheFunction,
-				true
-		);
-	}
-
-	@Override
-	public KeyValueIterator<Windowed<Bytes>, byte[]> backwardFetch(final Bytes keyFrom,
-																   final Bytes keyTo,
-																   final long timeFrom,
-																   final long timeTo) {
-		if (keyFrom.compareTo(keyTo) > 0) {
-			LOG.warn("Returning empty iterator for fetch with invalid key range: from > to. "
-					+ "This may be due to serdes that don't preserve ordering when lexicographically comparing the serialized bytes. " +
-					"Note that the built-in numerical serdes do not follow this for negative numbers");
-			return KeyValueIterators.emptyIterator();
-		}
-
-		// since this function may not access the underlying inner store, we need to validate
-		// if store is open outside as well.
-		validateStoreOpen();
-
-		final KeyValueIterator<Windowed<Bytes>, byte[]> underlyingIterator =
-				wrapped().backwardFetch(keyFrom, keyTo, timeFrom, timeTo);
-		if (context.cache() == null) {
-			return underlyingIterator;
-		}
-
-		final PeekingKeyValueIterator<Bytes, LRUCacheEntry> cacheIterator = wrapped().persistent() ?
-				new CacheIteratorWrapper(keyFrom, keyTo, timeFrom, timeTo, false) :
-				context.cache().reverseRange(
-						cacheName,
-						cacheFunction.cacheKey(keySchema.lowerRange(keyFrom, timeFrom)),
-						cacheFunction.cacheKey(keySchema.upperRange(keyTo, timeTo))
-				);
-
-		final HasNextCondition hasNextCondition = keySchema.hasNextCondition(keyFrom, keyTo, timeFrom, timeTo);
-		final PeekingKeyValueIterator<Bytes, LRUCacheEntry> filteredCacheIterator =
-				new FilteredCacheIterator(cacheIterator, hasNextCondition, cacheFunction);
-
-		return new MergedSortedCacheWindowStoreKeyValueIterator(
-				filteredCacheIterator,
-				underlyingIterator,
-				bytesSerdes,
-				windowSize,
-				cacheFunction,
-				false
-		);
-	}
-
-	@SuppressWarnings("deprecation") // note, this method must be kept if super#fetchAll(...) is removed
-	@Override
-	public KeyValueIterator<Windowed<Bytes>, byte[]> fetchAll(final long timeFrom,
-															  final long timeTo) {
-		validateStoreOpen();
-
-		final KeyValueIterator<Windowed<Bytes>, byte[]> underlyingIterator = wrapped().fetchAll(timeFrom, timeTo);
-		final ThreadCache.MemoryLRUCacheBytesIterator cacheIterator = context.cache().all(cacheName);
-
-		final HasNextCondition hasNextCondition = keySchema.hasNextCondition(null, null, timeFrom, timeTo);
-		final PeekingKeyValueIterator<Bytes, LRUCacheEntry> filteredCacheIterator =
-				new FilteredCacheIterator(cacheIterator, hasNextCondition, cacheFunction);
-		return new MergedSortedCacheWindowStoreKeyValueIterator(
-				filteredCacheIterator,
-				underlyingIterator,
-				bytesSerdes,
-				windowSize,
-				cacheFunction,
-				true
-		);
-	}
-
-	@Override
-	public KeyValueIterator<Windowed<Bytes>, byte[]> backwardFetchAll(final long timeFrom,
-																	  final long timeTo) {
-		validateStoreOpen();
-
-		final KeyValueIterator<Windowed<Bytes>, byte[]> underlyingIterator = wrapped().backwardFetchAll(timeFrom, timeTo);
-		final ThreadCache.MemoryLRUCacheBytesIterator cacheIterator = context.cache().reverseAll(cacheName);
-
-		final HasNextCondition hasNextCondition = keySchema.hasNextCondition(null, null, timeFrom, timeTo);
-		final PeekingKeyValueIterator<Bytes, LRUCacheEntry> filteredCacheIterator =
-				new FilteredCacheIterator(cacheIterator, hasNextCondition, cacheFunction);
-
-		return new MergedSortedCacheWindowStoreKeyValueIterator(
-				filteredCacheIterator,
-				underlyingIterator,
-				bytesSerdes,
-				windowSize,
-				cacheFunction,
-				false
-		);
-=======
         if (context.cache() == null) {
             return underlyingIterator;
         }
 
-        final PeekingKeyValueIterator<Bytes, LRUCacheEntry> cacheIterator = wrapped().persistent() ?
-            new CacheIteratorWrapper(key, timeFrom, timeTo, true) :
-            context.cache().range(
-                cacheName,
-                cacheFunction.cacheKey(keySchema.lowerRangeFixedSize(key, timeFrom)),
-                cacheFunction.cacheKey(keySchema.upperRangeFixedSize(key, timeTo))
-            );
+        final PeekingKeyValueIterator<Bytes, LRUCacheEntry> cacheIterator = wrapped().persistent() ? new CacheIteratorWrapper(key, timeFrom, timeTo, true) : context.cache().range(cacheName, cacheFunction.cacheKey(keySchema.lowerRangeFixedSize(key, timeFrom)), cacheFunction.cacheKey(keySchema.upperRangeFixedSize(key, timeTo)));
 
         final HasNextCondition hasNextCondition = keySchema.hasNextCondition(key, key, timeFrom, timeTo, true);
-        final PeekingKeyValueIterator<Bytes, LRUCacheEntry> filteredCacheIterator =
-            new FilteredCacheIterator(cacheIterator, hasNextCondition, cacheFunction);
+        final PeekingKeyValueIterator<Bytes, LRUCacheEntry> filteredCacheIterator = new FilteredCacheIterator(cacheIterator, hasNextCondition, cacheFunction);
 
         return new MergedSortedCacheWindowStoreIterator(filteredCacheIterator, underlyingIterator, true);
     }
 
     @Override
-    public synchronized WindowStoreIterator<byte[]> backwardFetch(final Bytes key,
-                                                                  final long timeFrom,
-                                                                  final long timeTo) {
+    public synchronized WindowStoreIterator<byte[]> backwardFetch(final Bytes key, final long timeFrom, final long timeTo) {
         // since this function may not access the underlying inner store, we need to validate
         // if store is open outside as well.
         validateStoreOpen();
@@ -462,31 +210,18 @@
             return underlyingIterator;
         }
 
-        final PeekingKeyValueIterator<Bytes, LRUCacheEntry> cacheIterator = wrapped().persistent() ?
-            new CacheIteratorWrapper(key, timeFrom, timeTo, false) :
-            context.cache().reverseRange(
-                cacheName,
-                cacheFunction.cacheKey(keySchema.lowerRangeFixedSize(key, timeFrom)),
-                cacheFunction.cacheKey(keySchema.upperRangeFixedSize(key, timeTo))
-            );
+        final PeekingKeyValueIterator<Bytes, LRUCacheEntry> cacheIterator = wrapped().persistent() ? new CacheIteratorWrapper(key, timeFrom, timeTo, false) : context.cache().reverseRange(cacheName, cacheFunction.cacheKey(keySchema.lowerRangeFixedSize(key, timeFrom)), cacheFunction.cacheKey(keySchema.upperRangeFixedSize(key, timeTo)));
 
         final HasNextCondition hasNextCondition = keySchema.hasNextCondition(key, key, timeFrom, timeTo, false);
-        final PeekingKeyValueIterator<Bytes, LRUCacheEntry> filteredCacheIterator =
-            new FilteredCacheIterator(cacheIterator, hasNextCondition, cacheFunction);
+        final PeekingKeyValueIterator<Bytes, LRUCacheEntry> filteredCacheIterator = new FilteredCacheIterator(cacheIterator, hasNextCondition, cacheFunction);
 
         return new MergedSortedCacheWindowStoreIterator(filteredCacheIterator, underlyingIterator, false);
     }
 
     @Override
-    public KeyValueIterator<Windowed<Bytes>, byte[]> fetch(final Bytes keyFrom,
-                                                           final Bytes keyTo,
-                                                           final long timeFrom,
-                                                           final long timeTo) {
+    public KeyValueIterator<Windowed<Bytes>, byte[]> fetch(final Bytes keyFrom, final Bytes keyTo, final long timeFrom, final long timeTo) {
         if (keyFrom != null && keyTo != null && keyFrom.compareTo(keyTo) > 0) {
-            LOG.warn("Returning empty iterator for fetch with invalid key range: from > to. " +
-                "This may be due to range arguments set in the wrong order, " +
-                "or serdes that don't preserve ordering when lexicographically comparing the serialized bytes. " +
-                "Note that the built-in numerical serdes do not follow this for negative numbers");
+            LOG.warn("Returning empty iterator for fetch with invalid key range: from > to. " + "This may be due to range arguments set in the wrong order, " + "or serdes that don't preserve ordering when lexicographically comparing the serialized bytes. " + "Note that the built-in numerical serdes do not follow this for negative numbers");
             return KeyValueIterators.emptyIterator();
         }
 
@@ -494,43 +229,23 @@
         // if store is open outside as well.
         validateStoreOpen();
 
-        final KeyValueIterator<Windowed<Bytes>, byte[]> underlyingIterator =
-            wrapped().fetch(keyFrom, keyTo, timeFrom, timeTo);
+        final KeyValueIterator<Windowed<Bytes>, byte[]> underlyingIterator = wrapped().fetch(keyFrom, keyTo, timeFrom, timeTo);
         if (context.cache() == null) {
             return underlyingIterator;
         }
 
-        final PeekingKeyValueIterator<Bytes, LRUCacheEntry> cacheIterator = wrapped().persistent() ?
-            new CacheIteratorWrapper(keyFrom, keyTo, timeFrom, timeTo, true) :
-            context.cache().range(
-                cacheName,
-                keyFrom == null ? null : cacheFunction.cacheKey(keySchema.lowerRange(keyFrom, timeFrom)),
-                keyTo == null ? null : cacheFunction.cacheKey(keySchema.upperRange(keyTo, timeTo))
-            );
+        final PeekingKeyValueIterator<Bytes, LRUCacheEntry> cacheIterator = wrapped().persistent() ? new CacheIteratorWrapper(keyFrom, keyTo, timeFrom, timeTo, true) : context.cache().range(cacheName, keyFrom == null ? null : cacheFunction.cacheKey(keySchema.lowerRange(keyFrom, timeFrom)), keyTo == null ? null : cacheFunction.cacheKey(keySchema.upperRange(keyTo, timeTo)));
 
         final HasNextCondition hasNextCondition = keySchema.hasNextCondition(keyFrom, keyTo, timeFrom, timeTo, true);
-        final PeekingKeyValueIterator<Bytes, LRUCacheEntry> filteredCacheIterator =
-            new FilteredCacheIterator(cacheIterator, hasNextCondition, cacheFunction);
-
-        return new MergedSortedCacheWindowStoreKeyValueIterator(
-            filteredCacheIterator,
-            underlyingIterator,
-            bytesSerdes,
-            windowSize,
-            cacheFunction,
-            true
-        );
-    }
-
-    @Override
-    public KeyValueIterator<Windowed<Bytes>, byte[]> backwardFetch(final Bytes keyFrom,
-                                                                   final Bytes keyTo,
-                                                                   final long timeFrom,
-                                                                   final long timeTo) {
+        final PeekingKeyValueIterator<Bytes, LRUCacheEntry> filteredCacheIterator = new FilteredCacheIterator(cacheIterator, hasNextCondition, cacheFunction);
+
+        return new MergedSortedCacheWindowStoreKeyValueIterator(filteredCacheIterator, underlyingIterator, bytesSerdes, windowSize, cacheFunction, true);
+    }
+
+    @Override
+    public KeyValueIterator<Windowed<Bytes>, byte[]> backwardFetch(final Bytes keyFrom, final Bytes keyTo, final long timeFrom, final long timeTo) {
         if (keyFrom != null && keyTo != null && keyFrom.compareTo(keyTo) > 0) {
-            LOG.warn("Returning empty iterator for fetch with invalid key range: from > to. "
-                + "This may be due to serdes that don't preserve ordering when lexicographically comparing the serialized bytes. " +
-                "Note that the built-in numerical serdes do not follow this for negative numbers");
+            LOG.warn("Returning empty iterator for fetch with invalid key range: from > to. " + "This may be due to serdes that don't preserve ordering when lexicographically comparing the serialized bytes. " + "Note that the built-in numerical serdes do not follow this for negative numbers");
             return KeyValueIterators.emptyIterator();
         }
 
@@ -538,199 +253,52 @@
         // if store is open outside as well.
         validateStoreOpen();
 
-        final KeyValueIterator<Windowed<Bytes>, byte[]> underlyingIterator =
-            wrapped().backwardFetch(keyFrom, keyTo, timeFrom, timeTo);
+        final KeyValueIterator<Windowed<Bytes>, byte[]> underlyingIterator = wrapped().backwardFetch(keyFrom, keyTo, timeFrom, timeTo);
         if (context.cache() == null) {
             return underlyingIterator;
         }
 
-        final PeekingKeyValueIterator<Bytes, LRUCacheEntry> cacheIterator = wrapped().persistent() ?
-            new CacheIteratorWrapper(keyFrom, keyTo, timeFrom, timeTo, false) :
-            context.cache().reverseRange(
-                cacheName,
-                keyFrom == null ? null : cacheFunction.cacheKey(keySchema.lowerRange(keyFrom, timeFrom)),
-                keyTo == null ? null : cacheFunction.cacheKey(keySchema.upperRange(keyTo, timeTo))
-            );
+        final PeekingKeyValueIterator<Bytes, LRUCacheEntry> cacheIterator = wrapped().persistent() ? new CacheIteratorWrapper(keyFrom, keyTo, timeFrom, timeTo, false) : context.cache().reverseRange(cacheName, keyFrom == null ? null : cacheFunction.cacheKey(keySchema.lowerRange(keyFrom, timeFrom)), keyTo == null ? null : cacheFunction.cacheKey(keySchema.upperRange(keyTo, timeTo)));
 
         final HasNextCondition hasNextCondition = keySchema.hasNextCondition(keyFrom, keyTo, timeFrom, timeTo, false);
-        final PeekingKeyValueIterator<Bytes, LRUCacheEntry> filteredCacheIterator =
-            new FilteredCacheIterator(cacheIterator, hasNextCondition, cacheFunction);
-
-        return new MergedSortedCacheWindowStoreKeyValueIterator(
-            filteredCacheIterator,
-            underlyingIterator,
-            bytesSerdes,
-            windowSize,
-            cacheFunction,
-            false
-        );
-    }
-
-    @Override
-    public KeyValueIterator<Windowed<Bytes>, byte[]> fetchAll(final long timeFrom,
-                                                              final long timeTo) {
+        final PeekingKeyValueIterator<Bytes, LRUCacheEntry> filteredCacheIterator = new FilteredCacheIterator(cacheIterator, hasNextCondition, cacheFunction);
+
+        return new MergedSortedCacheWindowStoreKeyValueIterator(filteredCacheIterator, underlyingIterator, bytesSerdes, windowSize, cacheFunction, false);
+    }
+
+    @Override
+    public KeyValueIterator<Windowed<Bytes>, byte[]> fetchAll(final long timeFrom, final long timeTo) {
         validateStoreOpen();
 
         final KeyValueIterator<Windowed<Bytes>, byte[]> underlyingIterator = wrapped().fetchAll(timeFrom, timeTo);
         final ThreadCache.MemoryLRUCacheBytesIterator cacheIterator = context.cache().all(cacheName);
 
         final HasNextCondition hasNextCondition = keySchema.hasNextCondition(null, null, timeFrom, timeTo, true);
-        final PeekingKeyValueIterator<Bytes, LRUCacheEntry> filteredCacheIterator =
-            new FilteredCacheIterator(cacheIterator, hasNextCondition, cacheFunction);
-        return new MergedSortedCacheWindowStoreKeyValueIterator(
-            filteredCacheIterator,
-            underlyingIterator,
-            bytesSerdes,
-            windowSize,
-            cacheFunction,
-            true
-        );
-    }
-
-    @Override
-    public KeyValueIterator<Windowed<Bytes>, byte[]> backwardFetchAll(final long timeFrom,
-                                                                      final long timeTo) {
+        final PeekingKeyValueIterator<Bytes, LRUCacheEntry> filteredCacheIterator = new FilteredCacheIterator(cacheIterator, hasNextCondition, cacheFunction);
+        return new MergedSortedCacheWindowStoreKeyValueIterator(filteredCacheIterator, underlyingIterator, bytesSerdes, windowSize, cacheFunction, true);
+    }
+
+    @Override
+    public KeyValueIterator<Windowed<Bytes>, byte[]> backwardFetchAll(final long timeFrom, final long timeTo) {
         validateStoreOpen();
 
         final KeyValueIterator<Windowed<Bytes>, byte[]> underlyingIterator = wrapped().backwardFetchAll(timeFrom, timeTo);
         final ThreadCache.MemoryLRUCacheBytesIterator cacheIterator = context.cache().reverseAll(cacheName);
 
         final HasNextCondition hasNextCondition = keySchema.hasNextCondition(null, null, timeFrom, timeTo, false);
-        final PeekingKeyValueIterator<Bytes, LRUCacheEntry> filteredCacheIterator =
-            new FilteredCacheIterator(cacheIterator, hasNextCondition, cacheFunction);
-
-        return new MergedSortedCacheWindowStoreKeyValueIterator(
-            filteredCacheIterator,
-            underlyingIterator,
-            bytesSerdes,
-            windowSize,
-            cacheFunction,
-            false
-        );
->>>>>>> 15418db6
+        final PeekingKeyValueIterator<Bytes, LRUCacheEntry> filteredCacheIterator = new FilteredCacheIterator(cacheIterator, hasNextCondition, cacheFunction);
+
+        return new MergedSortedCacheWindowStoreKeyValueIterator(filteredCacheIterator, underlyingIterator, bytesSerdes, windowSize, cacheFunction, false);
     }
 
     @Override
     public KeyValueIterator<Windowed<Bytes>, byte[]> all() {
-<<<<<<< HEAD
-		validateStoreOpen();
-
-		final KeyValueIterator<Windowed<Bytes>, byte[]> underlyingIterator = wrapped().all();
-		final ThreadCache.MemoryLRUCacheBytesIterator cacheIterator = context.cache().all(cacheName);
-
-		return new MergedSortedCacheWindowStoreKeyValueIterator(
-				cacheIterator,
-				underlyingIterator,
-				bytesSerdes,
-				windowSize,
-				cacheFunction,
-				true
-		);
-	}
-
-	@Override
-	public KeyValueIterator<Windowed<Bytes>, byte[]> backwardAll() {
-		validateStoreOpen();
-
-		final KeyValueIterator<Windowed<Bytes>, byte[]> underlyingIterator = wrapped().backwardAll();
-		final ThreadCache.MemoryLRUCacheBytesIterator cacheIterator = context.cache().reverseAll(cacheName);
-
-		return new MergedSortedCacheWindowStoreKeyValueIterator(
-				cacheIterator,
-				underlyingIterator,
-				bytesSerdes,
-				windowSize,
-				cacheFunction,
-				false
-		);
-	}
-
-	@Override
-	public synchronized void flush() {
-		context.cache().flush(cacheName);
-		wrapped().flush();
-	}
-
-	@Override
-	public void flushCache() {
-		context.cache().flush(cacheName);
-	}
-
-	@Override
-	public synchronized void close() {
-		final LinkedList<RuntimeException> suppressed = executeAll(
-				() -> context.cache().flush(cacheName),
-				() -> context.cache().close(cacheName),
-				wrapped()::close
-		);
-		if (!suppressed.isEmpty()) {
-			throwSuppressed("Caught an exception while closing caching window store for store " + name(),
-					suppressed);
-		}
-	}
-
-
-	private class CacheIteratorWrapper implements PeekingKeyValueIterator<Bytes, LRUCacheEntry> {
-
-		private final long segmentInterval;
-		private final Bytes keyFrom;
-		private final Bytes keyTo;
-		private final long timeTo;
-		private final boolean forward;
-
-		private long lastSegmentId;
-		private long currentSegmentId;
-		private Bytes cacheKeyFrom;
-		private Bytes cacheKeyTo;
-
-		private ThreadCache.MemoryLRUCacheBytesIterator current;
-
-		private CacheIteratorWrapper(final Bytes key,
-									 final long timeFrom,
-									 final long timeTo,
-									 final boolean forward) {
-			this(key, key, timeFrom, timeTo, forward);
-		}
-
-		private CacheIteratorWrapper(final Bytes keyFrom,
-									 final Bytes keyTo,
-									 final long timeFrom,
-									 final long timeTo,
-									 final boolean forward) {
-			this.keyFrom = keyFrom;
-			this.keyTo = keyTo;
-			this.timeTo = timeTo;
-			this.forward = forward;
-
-			this.segmentInterval = cacheFunction.getSegmentInterval();
-
-			if (forward) {
-				this.lastSegmentId = cacheFunction.segmentId(Math.min(timeTo, maxObservedTimestamp.get()));
-				this.currentSegmentId = cacheFunction.segmentId(timeFrom);
-
-				setCacheKeyRange(timeFrom, currentSegmentLastTime());
-				this.current = context.cache().range(cacheName, cacheKeyFrom, cacheKeyTo);
-			} else {
-				this.currentSegmentId = cacheFunction.segmentId(Math.min(timeTo, maxObservedTimestamp.get()));
-				this.lastSegmentId = cacheFunction.segmentId(timeFrom);
-
-				setCacheKeyRange(currentSegmentBeginTime(), Math.min(timeTo, maxObservedTimestamp.get()));
-				this.current = context.cache().reverseRange(cacheName, cacheKeyFrom, cacheKeyTo);
-			}
-=======
         validateStoreOpen();
 
         final KeyValueIterator<Windowed<Bytes>, byte[]> underlyingIterator = wrapped().all();
         final ThreadCache.MemoryLRUCacheBytesIterator cacheIterator = context.cache().all(cacheName);
 
-        return new MergedSortedCacheWindowStoreKeyValueIterator(
-            cacheIterator,
-            underlyingIterator,
-            bytesSerdes,
-            windowSize,
-            cacheFunction,
-            true
-        );
+        return new MergedSortedCacheWindowStoreKeyValueIterator(cacheIterator, underlyingIterator, bytesSerdes, windowSize, cacheFunction, true);
     }
 
     @Override
@@ -740,14 +308,7 @@
         final KeyValueIterator<Windowed<Bytes>, byte[]> underlyingIterator = wrapped().backwardAll();
         final ThreadCache.MemoryLRUCacheBytesIterator cacheIterator = context.cache().reverseAll(cacheName);
 
-        return new MergedSortedCacheWindowStoreKeyValueIterator(
-            cacheIterator,
-            underlyingIterator,
-            bytesSerdes,
-            windowSize,
-            cacheFunction,
-            false
-        );
+        return new MergedSortedCacheWindowStoreKeyValueIterator(cacheIterator, underlyingIterator, bytesSerdes, windowSize, cacheFunction, false);
     }
 
     @Override
@@ -768,14 +329,9 @@
 
     @Override
     public synchronized void close() {
-        final LinkedList<RuntimeException> suppressed = executeAll(
-            () -> context.cache().flush(cacheName),
-            () -> context.cache().close(cacheName),
-            wrapped()::close
-        );
+        final LinkedList<RuntimeException> suppressed = executeAll(() -> context.cache().flush(cacheName), () -> context.cache().close(cacheName), wrapped()::close);
         if (!suppressed.isEmpty()) {
-            throwSuppressed("Caught an exception while closing caching window store for store " + name(),
-                suppressed);
+            throwSuppressed("Caught an exception while closing caching window store for store " + name(), suppressed);
         }
     }
 
@@ -795,18 +351,11 @@
 
         private ThreadCache.MemoryLRUCacheBytesIterator current;
 
-        private CacheIteratorWrapper(final Bytes key,
-                                     final long timeFrom,
-                                     final long timeTo,
-                                     final boolean forward) {
+        private CacheIteratorWrapper(final Bytes key, final long timeFrom, final long timeTo, final boolean forward) {
             this(key, key, timeFrom, timeTo, forward);
         }
 
-        private CacheIteratorWrapper(final Bytes keyFrom,
-                                     final Bytes keyTo,
-                                     final long timeFrom,
-                                     final long timeTo,
-                                     final boolean forward) {
+        private CacheIteratorWrapper(final Bytes keyFrom, final Bytes keyTo, final long timeFrom, final long timeTo, final boolean forward) {
             this.keyFrom = keyFrom;
             this.keyTo = keyTo;
             this.timeTo = timeTo;
@@ -827,7 +376,6 @@
                 setCacheKeyRange(currentSegmentBeginTime(), Math.min(timeTo, maxObservedTimestamp.get()));
                 this.current = context.cache().reverseRange(cacheName, cacheKeyFrom, cacheKeyTo);
             }
->>>>>>> 15418db6
         }
 
         @Override
@@ -887,36 +435,36 @@
         }
 
         private void getNextSegmentIterator() {
-			if (forward) {
-				++currentSegmentId;
-				// updating as maxObservedTimestamp can change while iterating
-				lastSegmentId = cacheFunction.segmentId(Math.min(timeTo, maxObservedTimestamp.get()));
-
-				if (currentSegmentId > lastSegmentId) {
-					current = null;
-					return;
-				}
-
-				setCacheKeyRange(currentSegmentBeginTime(), currentSegmentLastTime());
-
-				current.close();
-
-				current = context.cache().range(cacheName, cacheKeyFrom, cacheKeyTo);
-			} else {
-				--currentSegmentId;
-
-				// last segment id is stable when iterating backward, therefore no need to update
-				if (currentSegmentId < lastSegmentId) {
-					current = null;
-					return;
-				}
-
-				setCacheKeyRange(currentSegmentBeginTime(), currentSegmentLastTime());
-
-				current.close();
-
-				current = context.cache().reverseRange(cacheName, cacheKeyFrom, cacheKeyTo);
-			}
+            if (forward) {
+                ++currentSegmentId;
+                // updating as maxObservedTimestamp can change while iterating
+                lastSegmentId = cacheFunction.segmentId(Math.min(timeTo, maxObservedTimestamp.get()));
+
+                if (currentSegmentId > lastSegmentId) {
+                    current = null;
+                    return;
+                }
+
+                setCacheKeyRange(currentSegmentBeginTime(), currentSegmentLastTime());
+
+                current.close();
+
+                current = context.cache().range(cacheName, cacheKeyFrom, cacheKeyTo);
+            } else {
+                --currentSegmentId;
+
+                // last segment id is stable when iterating backward, therefore no need to update
+                if (currentSegmentId < lastSegmentId) {
+                    current = null;
+                    return;
+                }
+
+                setCacheKeyRange(currentSegmentBeginTime(), currentSegmentLastTime());
+
+                current.close();
+
+                current = context.cache().reverseRange(cacheName, cacheKeyFrom, cacheKeyTo);
+            }
         }
 
         private void setCacheKeyRange(final long lowerRangeEndTime, final long upperRangeEndTime) {
@@ -924,25 +472,13 @@
                 throw new IllegalStateException("Error iterating over segments: segment interval has changed");
             }
 
-<<<<<<< HEAD
-			if (keyFrom.equals(keyTo)) {
-				cacheKeyFrom = cacheFunction.cacheKey(segmentLowerRangeFixedSize(keyFrom, lowerRangeEndTime));
-				cacheKeyTo = cacheFunction.cacheKey(segmentUpperRangeFixedSize(keyTo, upperRangeEndTime));
-			} else {
-				cacheKeyFrom = cacheFunction.cacheKey(keySchema.lowerRange(keyFrom, lowerRangeEndTime), currentSegmentId);
-				cacheKeyTo = cacheFunction.cacheKey(keySchema.upperRange(keyTo, timeTo), currentSegmentId);
-			}
-=======
             if (keyFrom != null && keyTo != null && keyFrom.equals(keyTo)) {
                 cacheKeyFrom = cacheFunction.cacheKey(segmentLowerRangeFixedSize(keyFrom, lowerRangeEndTime));
                 cacheKeyTo = cacheFunction.cacheKey(segmentUpperRangeFixedSize(keyTo, upperRangeEndTime));
             } else {
-                cacheKeyFrom = keyFrom == null ? null :
-                    cacheFunction.cacheKey(keySchema.lowerRange(keyFrom, lowerRangeEndTime), currentSegmentId);
-                cacheKeyTo = keyTo == null ? null :
-                    cacheFunction.cacheKey(keySchema.upperRange(keyTo, timeTo), currentSegmentId);
-            }
->>>>>>> 15418db6
+                cacheKeyFrom = keyFrom == null ? null : cacheFunction.cacheKey(keySchema.lowerRange(keyFrom, lowerRangeEndTime), currentSegmentId);
+                cacheKeyTo = keyTo == null ? null : cacheFunction.cacheKey(keySchema.upperRange(keyTo, timeTo), currentSegmentId);
+            }
         }
 
         private Bytes segmentLowerRangeFixedSize(final Bytes key, final long segmentBeginTime) {
