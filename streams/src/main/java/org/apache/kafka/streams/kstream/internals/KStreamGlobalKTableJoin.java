--- conflicted
+++ resolved
@@ -20,31 +20,17 @@
 import org.apache.kafka.streams.kstream.ValueJoinerWithKey;
 import org.apache.kafka.streams.processor.api.Processor;
 import org.apache.kafka.streams.processor.api.ProcessorSupplier;
+
 import java.util.Optional;
 
 class KStreamGlobalKTableJoin<K1, V1, K2, V2, VOut> implements ProcessorSupplier<K1, V1, K1, VOut> {
 
-<<<<<<< HEAD
-	private final KTableValueGetterSupplier<K2, V2> valueGetterSupplier;
-	private final ValueJoinerWithKey<? super K1, ? super V1, ? super V2, ? extends R> joiner;
-	private final KeyValueMapper<? super K1, ? super V1, ? extends K2> mapper;
-    private final boolean leftJoin;
-
-    KStreamGlobalKTableJoin(final KTableValueGetterSupplier<K2, V2> valueGetterSupplier,
-							final ValueJoinerWithKey<? super K1, ? super V1, ? super V2, ? extends R> joiner,
-							final KeyValueMapper<? super K1, ? super V1, ? extends K2> mapper,
-							final boolean leftJoin) {
-=======
     private final KTableValueGetterSupplier<K2, V2> valueGetterSupplier;
     private final ValueJoinerWithKey<? super K1, ? super V1, ? super V2, ? extends VOut> joiner;
     private final KeyValueMapper<? super K1, ? super V1, ? extends K2> mapper;
     private final boolean leftJoin;
 
-    KStreamGlobalKTableJoin(final KTableValueGetterSupplier<K2, V2> valueGetterSupplier,
-                            final ValueJoinerWithKey<? super K1, ? super V1, ? super V2, ? extends VOut> joiner,
-                            final KeyValueMapper<? super K1, ? super V1, ? extends K2> mapper,
-                            final boolean leftJoin) {
->>>>>>> 15418db6
+    KStreamGlobalKTableJoin(final KTableValueGetterSupplier<K2, V2> valueGetterSupplier, final ValueJoinerWithKey<? super K1, ? super V1, ? super V2, ? extends VOut> joiner, final KeyValueMapper<? super K1, ? super V1, ? extends K2> mapper, final boolean leftJoin) {
         this.valueGetterSupplier = valueGetterSupplier;
         this.joiner = joiner;
         this.mapper = mapper;
