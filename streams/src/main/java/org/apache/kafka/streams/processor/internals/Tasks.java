--- conflicted
+++ resolved
@@ -19,302 +19,18 @@
 import org.apache.kafka.common.TopicPartition;
 import org.apache.kafka.common.utils.LogContext;
 import org.apache.kafka.streams.processor.TaskId;
-<<<<<<< HEAD
-import org.apache.kafka.streams.processor.internals.metrics.StreamsMetricsImpl;
-
-import java.util.HashSet;
-
-=======
 import org.apache.kafka.streams.processor.internals.PendingUpdateAction.Action;
->>>>>>> 15418db6
 import org.slf4j.Logger;
 
-import java.util.Collection;
-import java.util.Collections;
-import java.util.HashMap;
-import java.util.HashSet;
-import java.util.Map;
-import java.util.Set;
-import java.util.TreeMap;
+import java.util.*;
 import java.util.stream.Collectors;
 
-<<<<<<< HEAD
-class Tasks {
-	private final Logger log;
-	private final InternalTopologyBuilder builder;
-	private final StreamsMetricsImpl streamsMetrics;
-
-	private final Map<TaskId, Task> allTasksPerId = new TreeMap<>();
-	private final Map<TaskId, Task> readOnlyTasksPerId = Collections.unmodifiableMap(allTasksPerId);
-	private final Collection<Task> readOnlyTasks = Collections.unmodifiableCollection(allTasksPerId.values());
-
-	// TODO: change type to `StreamTask`
-	private final Map<TaskId, Task> activeTasksPerId = new TreeMap<>();
-	// TODO: change type to `StreamTask`
-	private final Map<TopicPartition, Task> activeTasksPerPartition = new HashMap<>();
-	// TODO: change type to `StreamTask`
-	private final Map<TaskId, Task> readOnlyActiveTasksPerId = Collections.unmodifiableMap(activeTasksPerId);
-	private final Set<TaskId> readOnlyActiveTaskIds = Collections.unmodifiableSet(activeTasksPerId.keySet());
-	// TODO: change type to `StreamTask`
-	private final Collection<Task> readOnlyActiveTasks = Collections.unmodifiableCollection(activeTasksPerId.values());
-
-	// TODO: change type to `StandbyTask`
-	private final Map<TaskId, Task> standbyTasksPerId = new TreeMap<>();
-	// TODO: change type to `StandbyTask`
-	private final Map<TaskId, Task> readOnlyStandbyTasksPerId = Collections.unmodifiableMap(standbyTasksPerId);
-	private final Set<TaskId> readOnlyStandbyTaskIds = Collections.unmodifiableSet(standbyTasksPerId.keySet());
-
-	private final ActiveTaskCreator activeTaskCreator;
-	private final StandbyTaskCreator standbyTaskCreator;
-
-	private Consumer<byte[], byte[]> mainConsumer;
-
-	Tasks(final String logPrefix,
-		  final InternalTopologyBuilder builder,
-		  final StreamsMetricsImpl streamsMetrics,
-		  final ActiveTaskCreator activeTaskCreator,
-		  final StandbyTaskCreator standbyTaskCreator) {
-
-		final LogContext logContext = new LogContext(logPrefix);
-		log = logContext.logger(getClass());
-
-		this.builder = builder;
-		this.streamsMetrics = streamsMetrics;
-		this.activeTaskCreator = activeTaskCreator;
-		this.standbyTaskCreator = standbyTaskCreator;
-	}
-
-	void setMainConsumer(final Consumer<byte[], byte[]> mainConsumer) {
-		this.mainConsumer = mainConsumer;
-	}
-
-	void createTasks(final Map<TaskId, Set<TopicPartition>> activeTasksToCreate,
-					 final Map<TaskId, Set<TopicPartition>> standbyTasksToCreate) {
-		for (final Map.Entry<TaskId, Set<TopicPartition>> taskToBeCreated : activeTasksToCreate.entrySet()) {
-			final TaskId taskId = taskToBeCreated.getKey();
-
-			if (activeTasksPerId.containsKey(taskId)) {
-				throw new IllegalStateException("Attempted to create an active task that we already own: " + taskId);
-			}
-		}
-
-		for (final Map.Entry<TaskId, Set<TopicPartition>> taskToBeCreated : standbyTasksToCreate.entrySet()) {
-			final TaskId taskId = taskToBeCreated.getKey();
-
-			if (standbyTasksPerId.containsKey(taskId)) {
-				throw new IllegalStateException("Attempted to create a standby task that we already own: " + taskId);
-			}
-		}
-
-		// keep this check to simplify testing (ie, no need to mock `activeTaskCreator`)
-		if (!activeTasksToCreate.isEmpty()) {
-			// TODO: change type to `StreamTask`
-			for (final Task activeTask : activeTaskCreator.createTasks(mainConsumer, activeTasksToCreate)) {
-				activeTasksPerId.put(activeTask.id(), activeTask);
-				allTasksPerId.put(activeTask.id(), activeTask);
-				for (final TopicPartition topicPartition : activeTask.inputPartitions()) {
-					activeTasksPerPartition.put(topicPartition, activeTask);
-				}
-			}
-		}
-
-		// keep this check to simplify testing (ie, no need to mock `standbyTaskCreator`)
-		if (!standbyTasksToCreate.isEmpty()) {
-			// TODO: change type to `StandbyTask`
-			for (final Task standbyTask : standbyTaskCreator.createTasks(standbyTasksToCreate)) {
-				standbyTasksPerId.put(standbyTask.id(), standbyTask);
-				allTasksPerId.put(standbyTask.id(), standbyTask);
-			}
-		}
-	}
-
-	void convertActiveToStandby(final StreamTask activeTask,
-								final Set<TopicPartition> partitions,
-								final Map<TaskId, RuntimeException> taskCloseExceptions) {
-		if (activeTasksPerId.remove(activeTask.id()) == null) {
-			throw new IllegalStateException("Attempted to convert unknown active task to standby task: " + activeTask.id());
-		}
-		final Set<TopicPartition> toBeRemoved = activeTasksPerPartition.entrySet().stream()
-				.filter(e -> e.getValue().id().equals(activeTask.id()))
-				.map(Map.Entry::getKey)
-				.collect(Collectors.toSet());
-		toBeRemoved.forEach(activeTasksPerPartition::remove);
-
-		cleanUpTaskProducerAndRemoveTask(activeTask.id(), taskCloseExceptions);
-
-		final StandbyTask standbyTask = standbyTaskCreator.createStandbyTaskFromActive(activeTask, partitions);
-		standbyTasksPerId.put(standbyTask.id(), standbyTask);
-		allTasksPerId.put(standbyTask.id(), standbyTask);
-	}
-
-	void convertStandbyToActive(final StandbyTask standbyTask, final Set<TopicPartition> partitions) {
-		if (standbyTasksPerId.remove(standbyTask.id()) == null) {
-			throw new IllegalStateException("Attempted to convert unknown standby task to stream task: " + standbyTask.id());
-		}
-
-		final StreamTask activeTask = activeTaskCreator.createActiveTaskFromStandby(standbyTask, partitions, mainConsumer);
-		activeTasksPerId.put(activeTask.id(), activeTask);
-		for (final TopicPartition topicPartition : activeTask.inputPartitions()) {
-			activeTasksPerPartition.put(topicPartition, activeTask);
-		}
-		allTasksPerId.put(activeTask.id(), activeTask);
-	}
-
-	void updateInputPartitionsAndResume(final Task task, final Set<TopicPartition> topicPartitions) {
-		final boolean requiresUpdate = !task.inputPartitions().equals(topicPartitions);
-		if (requiresUpdate) {
-			log.debug("Update task {} inputPartitions: current {}, new {}", task, task.inputPartitions(), topicPartitions);
-			for (final TopicPartition inputPartition : task.inputPartitions()) {
-				activeTasksPerPartition.remove(inputPartition);
-			}
-			if (task.isActive()) {
-				for (final TopicPartition topicPartition : topicPartitions) {
-					activeTasksPerPartition.put(topicPartition, task);
-				}
-			}
-			task.updateInputPartitions(topicPartitions, builder.nodeToSourceTopics());
-		}
-		task.resume();
-	}
-
-	void cleanUpTaskProducerAndRemoveTask(final TaskId taskId,
-										  final Map<TaskId, RuntimeException> taskCloseExceptions) {
-		try {
-			activeTaskCreator.closeAndRemoveTaskProducerIfNeeded(taskId);
-		} catch (final RuntimeException e) {
-			final String uncleanMessage = String.format("Failed to close task %s cleanly. Attempting to close remaining tasks before re-throwing:", taskId);
-			log.error(uncleanMessage, e);
-			taskCloseExceptions.putIfAbsent(taskId, e);
-		}
-		removeTaskBeforeClosing(taskId);
-	}
-
-	void reInitializeThreadProducer() {
-		activeTaskCreator.reInitializeThreadProducer();
-	}
-
-	void closeThreadProducerIfNeeded() {
-		activeTaskCreator.closeThreadProducerIfNeeded();
-	}
-
-	// TODO: change type to `StreamTask`
-	void closeAndRemoveTaskProducerIfNeeded(final Task activeTask) {
-		activeTaskCreator.closeAndRemoveTaskProducerIfNeeded(activeTask.id());
-	}
-
-	void removeTaskBeforeClosing(final TaskId taskId) {
-		activeTasksPerId.remove(taskId);
-		final Set<TopicPartition> toBeRemoved = activeTasksPerPartition.entrySet().stream()
-				.filter(e -> e.getValue().id().equals(taskId))
-				.map(Map.Entry::getKey)
-				.collect(Collectors.toSet());
-		toBeRemoved.forEach(activeTasksPerPartition::remove);
-		standbyTasksPerId.remove(taskId);
-		allTasksPerId.remove(taskId);
-	}
-
-	void clear() {
-		activeTasksPerId.clear();
-		activeTasksPerPartition.clear();
-		standbyTasksPerId.clear();
-		allTasksPerId.clear();
-	}
-
-	// TODO: change return type to `StreamTask`
-	Task activeTasksForInputPartition(final TopicPartition partition) {
-		return activeTasksPerPartition.get(partition);
-	}
-
-	// TODO: change return type to `StandbyTask`
-	Task standbyTask(final TaskId taskId) {
-		if (!standbyTasksPerId.containsKey(taskId)) {
-			throw new IllegalStateException("Standby task unknown: " + taskId);
-		}
-		return standbyTasksPerId.get(taskId);
-	}
-
-	Task task(final TaskId taskId) {
-		if (!allTasksPerId.containsKey(taskId)) {
-			throw new IllegalStateException("Task unknown: " + taskId);
-		}
-		return allTasksPerId.get(taskId);
-	}
-
-	Collection<Task> tasks(final Collection<TaskId> taskIds) {
-		final Set<Task> tasks = new HashSet<>();
-		for (final TaskId taskId : taskIds) {
-			tasks.add(task(taskId));
-		}
-		return tasks;
-	}
-
-	// TODO: change return type to `StreamTask`
-	Collection<Task> activeTasks() {
-		return readOnlyActiveTasks;
-	}
-
-	Collection<Task> allTasks() {
-		return readOnlyTasks;
-	}
-
-	Set<TaskId> activeTaskIds() {
-		return readOnlyActiveTaskIds;
-	}
-
-	Set<TaskId> standbyTaskIds() {
-		return readOnlyStandbyTaskIds;
-	}
-
-	// TODO: change return type to `StreamTask`
-	Map<TaskId, Task> activeTaskMap() {
-		return readOnlyActiveTasksPerId;
-	}
-
-	// TODO: change return type to `StandbyTask`
-	Map<TaskId, Task> standbyTaskMap() {
-		return readOnlyStandbyTasksPerId;
-	}
-
-	Map<TaskId, Task> tasksPerId() {
-		return readOnlyTasksPerId;
-	}
-
-	boolean owned(final TaskId taskId) {
-		return allTasksPerId.containsKey(taskId);
-	}
-
-	StreamsProducer streamsProducerForTask(final TaskId taskId) {
-		return activeTaskCreator.streamsProducerForTask(taskId);
-	}
-
-	StreamsProducer threadProducer() {
-		return activeTaskCreator.threadProducer();
-	}
-
-	Map<MetricName, Metric> producerMetrics() {
-		return activeTaskCreator.producerMetrics();
-	}
-
-	Set<String> producerClientIds() {
-		return activeTaskCreator.producerClientIds();
-	}
-
-	// for testing only
-	void addTask(final Task task) {
-		if (task.isActive()) {
-			activeTasksPerId.put(task.id(), task);
-		} else {
-			standbyTasksPerId.put(task.id(), task);
-		}
-		allTasksPerId.put(task.id(), task);
-	}
-=======
 import static org.apache.kafka.common.utils.Utils.filterMap;
 import static org.apache.kafka.common.utils.Utils.union;
 
 /**
  * All tasks contained by the Streams instance.
- *
+ * <p>
  * Note that these tasks are shared between the TaskManager (stream thread) and the StateUpdater (restore thread),
  * i.e. all running active tasks are processed by the former and all restoring active tasks and standby tasks are
  * processed by the latter.
@@ -351,8 +67,7 @@
 
     @Override
     public Map<TaskId, Set<TopicPartition>> drainPendingActiveTasksForTopologies(final Set<String> currentTopologies) {
-        final Map<TaskId, Set<TopicPartition>> pendingActiveTasksForTopologies =
-            filterMap(pendingActiveTasksToCreate, t -> currentTopologies.contains(t.getKey().topologyName()));
+        final Map<TaskId, Set<TopicPartition>> pendingActiveTasksForTopologies = filterMap(pendingActiveTasksToCreate, t -> currentTopologies.contains(t.getKey().topologyName()));
 
         pendingActiveTasksToCreate.keySet().removeAll(pendingActiveTasksForTopologies.keySet());
 
@@ -361,8 +76,7 @@
 
     @Override
     public Map<TaskId, Set<TopicPartition>> drainPendingStandbyTasksForTopologies(final Set<String> currentTopologies) {
-        final Map<TaskId, Set<TopicPartition>> pendingActiveTasksForTopologies =
-            filterMap(pendingStandbyTasksToCreate, t -> currentTopologies.contains(t.getKey().topologyName()));
+        final Map<TaskId, Set<TopicPartition>> pendingActiveTasksForTopologies = filterMap(pendingStandbyTasksToCreate, t -> currentTopologies.contains(t.getKey().topologyName()));
 
         pendingStandbyTasksToCreate.keySet().removeAll(pendingActiveTasksForTopologies.keySet());
 
@@ -567,10 +281,7 @@
     }
 
     private void removePartitionsForActiveTask(final TaskId taskId) {
-        final Set<TopicPartition> toBeRemoved = activeTasksPerPartition.entrySet().stream()
-            .filter(e -> e.getValue().id().equals(taskId))
-            .map(Map.Entry::getKey)
-            .collect(Collectors.toSet());
+        final Set<TopicPartition> toBeRemoved = activeTasksPerPartition.entrySet().stream().filter(e -> e.getValue().id().equals(taskId)).map(Map.Entry::getKey).collect(Collectors.toSet());
         toBeRemoved.forEach(activeTasksPerPartition::remove);
     }
 
@@ -647,5 +358,4 @@
     public boolean contains(final TaskId taskId) {
         return getTask(taskId) != null;
     }
->>>>>>> 15418db6
 }