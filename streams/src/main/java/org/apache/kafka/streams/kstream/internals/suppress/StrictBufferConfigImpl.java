/*
 * Licensed to the Apache Software Foundation (ASF) under one or more
 * contributor license agreements. See the NOTICE file distributed with
 * this work for additional information regarding copyright ownership.
 * The ASF licenses this file to You under the Apache License, Version 2.0
 * (the "License"); you may not use this file except in compliance with
 * the License. You may obtain a copy of the License at
 *
 *    http://www.apache.org/licenses/LICENSE-2.0
 *
 * Unless required by applicable law or agreed to in writing, software
 * distributed under the License is distributed on an "AS IS" BASIS,
 * WITHOUT WARRANTIES OR CONDITIONS OF ANY KIND, either express or implied.
 * See the License for the specific language governing permissions and
 * limitations under the License.
 */
package org.apache.kafka.streams.kstream.internals.suppress;

import org.apache.kafka.streams.kstream.Suppressed;

import java.util.Collections;
import java.util.Map;
import java.util.Objects;

import static org.apache.kafka.streams.kstream.internals.suppress.BufferFullStrategy.SHUT_DOWN;

public class StrictBufferConfigImpl extends BufferConfigInternal<Suppressed.StrictBufferConfig> implements Suppressed.StrictBufferConfig {

<<<<<<< HEAD
	private final long maxRecords;
	private final long maxBytes;
	private final BufferFullStrategy bufferFullStrategy;
	private final Map<String, String> logConfig;

	public StrictBufferConfigImpl(final long maxRecords,
								  final long maxBytes,
								  final BufferFullStrategy bufferFullStrategy,
								  final Map<String, String> logConfig) {
		this.maxRecords = maxRecords;
		this.maxBytes = maxBytes;
		this.bufferFullStrategy = bufferFullStrategy;
		this.logConfig = logConfig;
	}

	public StrictBufferConfigImpl(final long maxRecords,
								  final long maxBytes,
								  final BufferFullStrategy bufferFullStrategy) {
		this.maxRecords = maxRecords;
		this.maxBytes = maxBytes;
		this.bufferFullStrategy = bufferFullStrategy;
		this.logConfig = Collections.emptyMap();
	}
=======
    private final long maxRecords;
    private final long maxBytes;
    private final BufferFullStrategy bufferFullStrategy;
    private final Map<String, String> logConfig;

    public StrictBufferConfigImpl(final long maxRecords,
                                  final long maxBytes,
                                  final BufferFullStrategy bufferFullStrategy,
                                  final Map<String, String> logConfig) {
        this.maxRecords = maxRecords;
        this.maxBytes = maxBytes;
        this.bufferFullStrategy = bufferFullStrategy;
        this.logConfig = logConfig;
    }

>>>>>>> 15418db6

    public StrictBufferConfigImpl() {
        this.maxRecords = Long.MAX_VALUE;
        this.maxBytes = Long.MAX_VALUE;
		this.bufferFullStrategy = SHUT_DOWN;
		this.logConfig = Collections.emptyMap();
    }

    @Override
    public Suppressed.StrictBufferConfig withMaxRecords(final long recordLimit) {
        return new StrictBufferConfigImpl(recordLimit, maxBytes, bufferFullStrategy, getLogConfig());
    }

    @Override
    public Suppressed.StrictBufferConfig withMaxBytes(final long byteLimit) {
        return new StrictBufferConfigImpl(maxRecords, byteLimit, bufferFullStrategy, getLogConfig());
    }

    @Override
    public long maxRecords() {
        return maxRecords;
    }

	@Override
	public long maxBytes() {
		return maxBytes;
	}

	@Override
	public BufferFullStrategy bufferFullStrategy() {
		return bufferFullStrategy;
	}

	@Override
	public Suppressed.StrictBufferConfig withLoggingDisabled() {
		return new StrictBufferConfigImpl(maxRecords, maxBytes, bufferFullStrategy, null);
	}

	@Override
	public Suppressed.StrictBufferConfig withLoggingEnabled(final Map<String, String> config) {
		return new StrictBufferConfigImpl(maxRecords, maxBytes, bufferFullStrategy, config);
	}

	@Override
	public boolean isLoggingEnabled() {
		return logConfig != null;
	}

	@Override
	public Map<String, String> getLogConfig() {
		return isLoggingEnabled() ? logConfig : Collections.emptyMap();
	}

	@Override
	public boolean equals(final Object o) {
		if (this == o) {
			return true;
		}
		if (o == null || getClass() != o.getClass()) {
			return false;
		}
		final StrictBufferConfigImpl that = (StrictBufferConfigImpl) o;
        return maxRecords == that.maxRecords &&
            maxBytes == that.maxBytes &&
            bufferFullStrategy == that.bufferFullStrategy &&
            Objects.equals(getLogConfig(), ((StrictBufferConfigImpl) o).getLogConfig());
    }

    @Override
    public int hashCode() {
        return Objects.hash(maxRecords, maxBytes, bufferFullStrategy, getLogConfig());
    }

    @Override
    public String toString() {
        return "StrictBufferConfigImpl{maxKeys=" + maxRecords +
            ", maxBytes=" + maxBytes +
            ", bufferFullStrategy=" + bufferFullStrategy +
            ", logConfig=" + getLogConfig().toString() +
             '}';
    }
}<|MERGE_RESOLUTION|>--- conflicted
+++ resolved
@@ -26,53 +26,24 @@
 
 public class StrictBufferConfigImpl extends BufferConfigInternal<Suppressed.StrictBufferConfig> implements Suppressed.StrictBufferConfig {
 
-<<<<<<< HEAD
-	private final long maxRecords;
-	private final long maxBytes;
-	private final BufferFullStrategy bufferFullStrategy;
-	private final Map<String, String> logConfig;
-
-	public StrictBufferConfigImpl(final long maxRecords,
-								  final long maxBytes,
-								  final BufferFullStrategy bufferFullStrategy,
-								  final Map<String, String> logConfig) {
-		this.maxRecords = maxRecords;
-		this.maxBytes = maxBytes;
-		this.bufferFullStrategy = bufferFullStrategy;
-		this.logConfig = logConfig;
-	}
-
-	public StrictBufferConfigImpl(final long maxRecords,
-								  final long maxBytes,
-								  final BufferFullStrategy bufferFullStrategy) {
-		this.maxRecords = maxRecords;
-		this.maxBytes = maxBytes;
-		this.bufferFullStrategy = bufferFullStrategy;
-		this.logConfig = Collections.emptyMap();
-	}
-=======
     private final long maxRecords;
     private final long maxBytes;
     private final BufferFullStrategy bufferFullStrategy;
     private final Map<String, String> logConfig;
 
-    public StrictBufferConfigImpl(final long maxRecords,
-                                  final long maxBytes,
-                                  final BufferFullStrategy bufferFullStrategy,
-                                  final Map<String, String> logConfig) {
+    public StrictBufferConfigImpl(final long maxRecords, final long maxBytes, final BufferFullStrategy bufferFullStrategy, final Map<String, String> logConfig) {
         this.maxRecords = maxRecords;
         this.maxBytes = maxBytes;
         this.bufferFullStrategy = bufferFullStrategy;
         this.logConfig = logConfig;
     }
 
->>>>>>> 15418db6
 
     public StrictBufferConfigImpl() {
         this.maxRecords = Long.MAX_VALUE;
         this.maxBytes = Long.MAX_VALUE;
-		this.bufferFullStrategy = SHUT_DOWN;
-		this.logConfig = Collections.emptyMap();
+        this.bufferFullStrategy = SHUT_DOWN;
+        this.logConfig = Collections.emptyMap();
     }
 
     @Override
@@ -90,49 +61,46 @@
         return maxRecords;
     }
 
-	@Override
-	public long maxBytes() {
-		return maxBytes;
-	}
+    @Override
+    public long maxBytes() {
+        return maxBytes;
+    }
 
-	@Override
-	public BufferFullStrategy bufferFullStrategy() {
-		return bufferFullStrategy;
-	}
+    @Override
+    public BufferFullStrategy bufferFullStrategy() {
+        return bufferFullStrategy;
+    }
 
-	@Override
-	public Suppressed.StrictBufferConfig withLoggingDisabled() {
-		return new StrictBufferConfigImpl(maxRecords, maxBytes, bufferFullStrategy, null);
-	}
+    @Override
+    public Suppressed.StrictBufferConfig withLoggingDisabled() {
+        return new StrictBufferConfigImpl(maxRecords, maxBytes, bufferFullStrategy, null);
+    }
 
-	@Override
-	public Suppressed.StrictBufferConfig withLoggingEnabled(final Map<String, String> config) {
-		return new StrictBufferConfigImpl(maxRecords, maxBytes, bufferFullStrategy, config);
-	}
+    @Override
+    public Suppressed.StrictBufferConfig withLoggingEnabled(final Map<String, String> config) {
+        return new StrictBufferConfigImpl(maxRecords, maxBytes, bufferFullStrategy, config);
+    }
 
-	@Override
-	public boolean isLoggingEnabled() {
-		return logConfig != null;
-	}
+    @Override
+    public boolean isLoggingEnabled() {
+        return logConfig != null;
+    }
 
-	@Override
-	public Map<String, String> getLogConfig() {
-		return isLoggingEnabled() ? logConfig : Collections.emptyMap();
-	}
+    @Override
+    public Map<String, String> getLogConfig() {
+        return isLoggingEnabled() ? logConfig : Collections.emptyMap();
+    }
 
-	@Override
-	public boolean equals(final Object o) {
-		if (this == o) {
-			return true;
-		}
-		if (o == null || getClass() != o.getClass()) {
-			return false;
-		}
-		final StrictBufferConfigImpl that = (StrictBufferConfigImpl) o;
-        return maxRecords == that.maxRecords &&
-            maxBytes == that.maxBytes &&
-            bufferFullStrategy == that.bufferFullStrategy &&
-            Objects.equals(getLogConfig(), ((StrictBufferConfigImpl) o).getLogConfig());
+    @Override
+    public boolean equals(final Object o) {
+        if (this == o) {
+            return true;
+        }
+        if (o == null || getClass() != o.getClass()) {
+            return false;
+        }
+        final StrictBufferConfigImpl that = (StrictBufferConfigImpl) o;
+        return maxRecords == that.maxRecords && maxBytes == that.maxBytes && bufferFullStrategy == that.bufferFullStrategy && Objects.equals(getLogConfig(), ((StrictBufferConfigImpl) o).getLogConfig());
     }
 
     @Override
@@ -142,10 +110,6 @@
 
     @Override
     public String toString() {
-        return "StrictBufferConfigImpl{maxKeys=" + maxRecords +
-            ", maxBytes=" + maxBytes +
-            ", bufferFullStrategy=" + bufferFullStrategy +
-            ", logConfig=" + getLogConfig().toString() +
-             '}';
+        return "StrictBufferConfigImpl{maxKeys=" + maxRecords + ", maxBytes=" + maxBytes + ", bufferFullStrategy=" + bufferFullStrategy + ", logConfig=" + getLogConfig().toString() + '}';
     }
 }