--- conflicted
+++ resolved
@@ -31,7 +31,10 @@
     private final BufferFullStrategy bufferFullStrategy;
     private final Map<String, String> logConfig;
 
-    public StrictBufferConfigImpl(final long maxRecords, final long maxBytes, final BufferFullStrategy bufferFullStrategy, final Map<String, String> logConfig) {
+    public StrictBufferConfigImpl(final long maxRecords,
+                                  final long maxBytes,
+                                  final BufferFullStrategy bufferFullStrategy,
+                                  final Map<String, String> logConfig) {
         this.maxRecords = maxRecords;
         this.maxBytes = maxBytes;
         this.bufferFullStrategy = bufferFullStrategy;
@@ -100,14 +103,10 @@
             return false;
         }
         final StrictBufferConfigImpl that = (StrictBufferConfigImpl) o;
-<<<<<<< HEAD
-        return maxRecords == that.maxRecords && maxBytes == that.maxBytes && bufferFullStrategy == that.bufferFullStrategy && Objects.equals(getLogConfig(), ((StrictBufferConfigImpl) o).getLogConfig());
-=======
         return maxRecords == that.maxRecords &&
             maxBytes == that.maxBytes &&
             bufferFullStrategy == that.bufferFullStrategy &&
             Objects.equals(logConfig(), ((StrictBufferConfigImpl) o).logConfig());
->>>>>>> 9494bebe
     }
 
     @Override
@@ -117,14 +116,10 @@
 
     @Override
     public String toString() {
-<<<<<<< HEAD
-        return "StrictBufferConfigImpl{maxKeys=" + maxRecords + ", maxBytes=" + maxBytes + ", bufferFullStrategy=" + bufferFullStrategy + ", logConfig=" + getLogConfig().toString() + '}';
-=======
         return "StrictBufferConfigImpl{maxKeys=" + maxRecords +
             ", maxBytes=" + maxBytes +
             ", bufferFullStrategy=" + bufferFullStrategy +
             ", logConfig=" + logConfig().toString() +
              '}';
->>>>>>> 9494bebe
     }
 }