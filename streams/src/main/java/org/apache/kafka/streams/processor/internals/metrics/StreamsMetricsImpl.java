/*
 * Licensed to the Apache Software Foundation (ASF) under one or more
 * contributor license agreements. See the NOTICE file distributed with
 * this work for additional information regarding copyright ownership.
 * The ASF licenses this file to You under the Apache License, Version 2.0
 * (the "License"); you may not use this file except in compliance with
 * the License. You may obtain a copy of the License at
 *
 *    http://www.apache.org/licenses/LICENSE-2.0
 *
 * Unless required by applicable law or agreed to in writing, software
 * distributed under the License is distributed on an "AS IS" BASIS,
 * WITHOUT WARRANTIES OR CONDITIONS OF ANY KIND, either express or implied.
 * See the License for the specific language governing permissions and
 * limitations under the License.
 */
package org.apache.kafka.streams.processor.internals.metrics;

import org.apache.kafka.common.Metric;
import org.apache.kafka.common.MetricName;
import org.apache.kafka.common.metrics.Gauge;
import org.apache.kafka.common.metrics.MetricConfig;
import org.apache.kafka.common.metrics.Metrics;
import org.apache.kafka.common.metrics.Sensor;
import org.apache.kafka.common.metrics.Sensor.RecordingLevel;
import org.apache.kafka.common.metrics.stats.Avg;
import org.apache.kafka.common.metrics.stats.CumulativeCount;
import org.apache.kafka.common.metrics.stats.CumulativeSum;
import org.apache.kafka.common.metrics.stats.Max;
import org.apache.kafka.common.metrics.stats.Min;
import org.apache.kafka.common.metrics.stats.Rate;
import org.apache.kafka.common.metrics.stats.Value;
import org.apache.kafka.common.metrics.stats.WindowedCount;
import org.apache.kafka.common.metrics.stats.WindowedSum;
import org.apache.kafka.common.utils.Time;
import org.apache.kafka.streams.StreamsMetrics;
import org.apache.kafka.streams.state.internals.metrics.RocksDBMetricsRecordingTrigger;

import java.util.Collections;
import java.util.Deque;
import java.util.HashMap;
import java.util.LinkedHashMap;
import java.util.LinkedList;
import java.util.Map;
import java.util.Objects;
import java.util.concurrent.ConcurrentHashMap;
import java.util.concurrent.ConcurrentMap;
import java.util.concurrent.TimeUnit;
import java.util.function.Supplier;

public class StreamsMetricsImpl implements StreamsMetrics {

<<<<<<< HEAD
	public enum Version {
		LATEST,
		FROM_0100_TO_24
	}

	static class ImmutableMetricValue<T> implements Gauge<T> {
		private final T value;

		public ImmutableMetricValue(final T value) {
			this.value = value;
		}

		@Override
		public T value(final MetricConfig config, final long now) {
			return value;
		}

		@Override
		public boolean equals(final Object o) {
			if (this == o) {
				return true;
			}
			if (o == null || getClass() != o.getClass()) {
				return false;
			}
			final ImmutableMetricValue<?> that = (ImmutableMetricValue<?>) o;
			return Objects.equals(value, that.value);
		}

		@Override
		public int hashCode() {
			return Objects.hash(value);
		}
	}

	private final Metrics metrics;
	private final Map<Sensor, Sensor> parentSensors;
	private final String clientId;

	private final Version version;
	private final Deque<MetricName> clientLevelMetrics = new LinkedList<>();
	private final Deque<String> clientLevelSensors = new LinkedList<>();
	private final Map<String, Deque<String>> threadLevelSensors = new HashMap<>();
	private final Map<String, Deque<String>> taskLevelSensors = new HashMap<>();
	private final Map<String, Deque<String>> nodeLevelSensors = new HashMap<>();
	private final Map<String, Deque<String>> cacheLevelSensors = new HashMap<>();
	private final ConcurrentMap<String, Deque<String>> storeLevelSensors = new ConcurrentHashMap<>();
	private final ConcurrentMap<String, Deque<MetricName>> storeLevelMetrics = new ConcurrentHashMap<>();

	private final RocksDBMetricsRecordingTrigger rocksDBMetricsRecordingTrigger;

	private static final String SENSOR_PREFIX_DELIMITER = ".";
	private static final String SENSOR_NAME_DELIMITER = ".s.";
	private static final String SENSOR_TASK_LABEL = "task";
	private static final String SENSOR_NODE_LABEL = "node";
	private static final String SENSOR_CACHE_LABEL = "cache";
	private static final String SENSOR_STORE_LABEL = "store";
	private static final String SENSOR_ENTITY_LABEL = "entity";
	private static final String SENSOR_EXTERNAL_LABEL = "external";
	private static final String SENSOR_INTERNAL_LABEL = "internal";

	public static final String CLIENT_ID_TAG = "client-id";
	public static final String THREAD_ID_TAG = "thread-id";
	public static final String THREAD_ID_TAG_0100_TO_24 = "client-id";
	public static final String TASK_ID_TAG = "task-id";
	public static final String PROCESSOR_NODE_ID_TAG = "processor-node-id";
	public static final String STORE_ID_TAG = "state-id";
	public static final String BUFFER_ID_TAG = "buffer-id";
	public static final String RECORD_CACHE_ID_TAG = "record-cache-id";

	public static final String ROLLUP_VALUE = "all";

	public static final String LATENCY_SUFFIX = "-latency";
	public static final String RECORDS_SUFFIX = "-records";
	public static final String AVG_SUFFIX = "-avg";
	public static final String MAX_SUFFIX = "-max";
	public static final String MIN_SUFFIX = "-min";
	public static final String RATE_SUFFIX = "-rate";
	public static final String TOTAL_SUFFIX = "-total";
	public static final String RATIO_SUFFIX = "-ratio";

	public static final String GROUP_PREFIX_WO_DELIMITER = "stream";
	public static final String GROUP_PREFIX = GROUP_PREFIX_WO_DELIMITER + "-";
	public static final String GROUP_SUFFIX = "-metrics";
	public static final String CLIENT_LEVEL_GROUP = GROUP_PREFIX_WO_DELIMITER + GROUP_SUFFIX;
	public static final String THREAD_LEVEL_GROUP = GROUP_PREFIX + "thread" + GROUP_SUFFIX;
	public static final String THREAD_LEVEL_GROUP_0100_TO_24 = GROUP_PREFIX_WO_DELIMITER + GROUP_SUFFIX;
	public static final String TASK_LEVEL_GROUP = GROUP_PREFIX + "task" + GROUP_SUFFIX;
	public static final String PROCESSOR_NODE_LEVEL_GROUP = GROUP_PREFIX + "processor-node" + GROUP_SUFFIX;
	public static final String STATE_STORE_LEVEL_GROUP = GROUP_PREFIX + "state" + GROUP_SUFFIX;
	public static final String BUFFER_LEVEL_GROUP_0100_TO_24 = GROUP_PREFIX + "buffer" + GROUP_SUFFIX;
	public static final String CACHE_LEVEL_GROUP = GROUP_PREFIX + "record-cache" + GROUP_SUFFIX;

	public static final String OPERATIONS = " operations";
	public static final String TOTAL_DESCRIPTION = "The total number of ";
	public static final String RATE_DESCRIPTION = "The average per-second number of ";
	public static final String AVG_LATENCY_DESCRIPTION = "The average latency of ";
	public static final String MAX_LATENCY_DESCRIPTION = "The maximum latency of ";
	public static final String RATE_DESCRIPTION_PREFIX = "The average number of ";
	public static final String RATE_DESCRIPTION_SUFFIX = " per second";

	public static final String RECORD_E2E_LATENCY = "record-e2e-latency";
	public static final String RECORD_E2E_LATENCY_DESCRIPTION_SUFFIX =
			"end-to-end latency of a record, measuring by comparing the record timestamp with the "
					+ "system time when it has been fully processed by the node";
	public static final String RECORD_E2E_LATENCY_AVG_DESCRIPTION = "The average " + RECORD_E2E_LATENCY_DESCRIPTION_SUFFIX;
	public static final String RECORD_E2E_LATENCY_MIN_DESCRIPTION = "The minimum " + RECORD_E2E_LATENCY_DESCRIPTION_SUFFIX;
	public static final String RECORD_E2E_LATENCY_MAX_DESCRIPTION = "The maximum " + RECORD_E2E_LATENCY_DESCRIPTION_SUFFIX;

	public StreamsMetricsImpl(final Metrics metrics,
							  final String clientId,
							  final String builtInMetricsVersion,
							  final Time time) {
		Objects.requireNonNull(metrics, "Metrics cannot be null");
		Objects.requireNonNull(builtInMetricsVersion, "Built-in metrics version cannot be null");
		this.metrics = metrics;
		this.clientId = clientId;
		version = parseBuiltInMetricsVersion(builtInMetricsVersion);
		rocksDBMetricsRecordingTrigger = new RocksDBMetricsRecordingTrigger(time);

		this.parentSensors = new HashMap<>();
	}

	private static Version parseBuiltInMetricsVersion(final String builtInMetricsVersion) {
		if (builtInMetricsVersion.equals(StreamsConfig.METRICS_LATEST)) {
			return Version.LATEST;
		} else {
			return Version.FROM_0100_TO_24;
		}
	}

	public Version version() {
		return version;
	}

	public RocksDBMetricsRecordingTrigger rocksDBMetricsRecordingTrigger() {
		return rocksDBMetricsRecordingTrigger;
	}

	public <T> void addClientLevelImmutableMetric(final String name,
												  final String description,
												  final RecordingLevel recordingLevel,
												  final T value) {
		final MetricName metricName = metrics.metricName(name, CLIENT_LEVEL_GROUP, description, clientLevelTagMap());
		final MetricConfig metricConfig = new MetricConfig().recordLevel(recordingLevel);
		synchronized (clientLevelMetrics) {
			metrics.addMetric(metricName, metricConfig, new ImmutableMetricValue<>(value));
			clientLevelMetrics.push(metricName);
		}
	}

	public <T> void addClientLevelMutableMetric(final String name,
												final String description,
												final RecordingLevel recordingLevel,
												final Gauge<T> valueProvider) {
		final MetricName metricName = metrics.metricName(name, CLIENT_LEVEL_GROUP, description, clientLevelTagMap());
		final MetricConfig metricConfig = new MetricConfig().recordLevel(recordingLevel);
		synchronized (clientLevelMetrics) {
			metrics.addMetric(metricName, metricConfig, valueProvider);
			clientLevelMetrics.push(metricName);
		}
	}

	public final Sensor clientLevelSensor(final String sensorName,
										  final RecordingLevel recordingLevel,
										  final Sensor... parents) {
		synchronized (clientLevelSensors) {
			final String fullSensorName = CLIENT_LEVEL_GROUP + SENSOR_NAME_DELIMITER + sensorName;
			final Sensor sensor = metrics.getSensor(fullSensorName);
			if (sensor == null) {
				clientLevelSensors.push(fullSensorName);
				return metrics.sensor(fullSensorName, recordingLevel, parents);
			}
			return sensor;
		}
	}

	public final Sensor threadLevelSensor(final String threadId,
										  final String sensorName,
										  final RecordingLevel recordingLevel,
										  final Sensor... parents) {
		final String key = threadSensorPrefix(threadId);
		synchronized (threadLevelSensors) {
			return getSensors(threadLevelSensors, sensorName, key, recordingLevel, parents);
		}
	}

	private String threadSensorPrefix(final String threadId) {
		return SENSOR_INTERNAL_LABEL + SENSOR_PREFIX_DELIMITER + threadId;
	}

	public Map<String, String> clientLevelTagMap() {
		final Map<String, String> tagMap = new LinkedHashMap<>();
		tagMap.put(CLIENT_ID_TAG, clientId);
		return tagMap;
	}

	public Map<String, String> threadLevelTagMap(final String threadId) {
		final Map<String, String> tagMap = new LinkedHashMap<>();
		tagMap.put(version == Version.LATEST ? THREAD_ID_TAG : THREAD_ID_TAG_0100_TO_24, threadId);
		return tagMap;
	}

	public final void removeAllClientLevelSensorsAndMetrics() {
		removeAllClientLevelSensors();
		removeAllClientLevelMetrics();
	}

	private final void removeAllClientLevelMetrics() {
		synchronized (clientLevelMetrics) {
			while (!clientLevelMetrics.isEmpty()) {
				metrics.removeMetric(clientLevelMetrics.pop());
			}
		}
	}

	private final void removeAllClientLevelSensors() {
		synchronized (clientLevelSensors) {
			while (!clientLevelSensors.isEmpty()) {
				metrics.removeSensor(clientLevelSensors.pop());
			}
		}
	}

	public final void removeAllThreadLevelSensors(final String threadId) {
		final String key = threadSensorPrefix(threadId);
		synchronized (threadLevelSensors) {
			final Deque<String> sensors = threadLevelSensors.remove(key);
			while (sensors != null && !sensors.isEmpty()) {
				metrics.removeSensor(sensors.pop());
			}
		}
	}

	public Map<String, String> taskLevelTagMap(final String threadId, final String taskId) {
		final Map<String, String> tagMap = threadLevelTagMap(threadId);
		tagMap.put(TASK_ID_TAG, taskId);
		return tagMap;
	}

	public Map<String, String> nodeLevelTagMap(final String threadId,
											   final String taskName,
											   final String processorNodeName) {
		final Map<String, String> tagMap = taskLevelTagMap(threadId, taskName);
		tagMap.put(PROCESSOR_NODE_ID_TAG, processorNodeName);
		return tagMap;
	}

	public Map<String, String> storeLevelTagMap(final String taskName,
												final String storeType,
												final String storeName) {
		final Map<String, String> tagMap = taskLevelTagMap(Thread.currentThread().getName(), taskName);
		tagMap.put(storeType + "-" + STORE_ID_TAG, storeName);
		return tagMap;
	}

	public Map<String, String> bufferLevelTagMap(final String threadId,
												 final String taskName,
												 final String bufferName) {
		final Map<String, String> tagMap = taskLevelTagMap(threadId, taskName);
		tagMap.put(BUFFER_ID_TAG, bufferName);
		return tagMap;
	}

	public final Sensor taskLevelSensor(final String threadId,
										final String taskId,
										final String sensorName,
										final RecordingLevel recordingLevel,
										final Sensor... parents) {
		final String key = taskSensorPrefix(threadId, taskId);
		synchronized (taskLevelSensors) {
			return getSensors(taskLevelSensors, sensorName, key, recordingLevel, parents);
		}
	}

	public final void removeAllTaskLevelSensors(final String threadId, final String taskId) {
		final String key = taskSensorPrefix(threadId, taskId);
		synchronized (taskLevelSensors) {
			final Deque<String> sensors = taskLevelSensors.remove(key);
			while (sensors != null && !sensors.isEmpty()) {
				metrics.removeSensor(sensors.pop());
			}
		}
	}

	private String taskSensorPrefix(final String threadId, final String taskId) {
		return threadSensorPrefix(threadId) + SENSOR_PREFIX_DELIMITER + SENSOR_TASK_LABEL + SENSOR_PREFIX_DELIMITER +
				taskId;
	}

	public Sensor nodeLevelSensor(final String threadId,
								  final String taskId,
								  final String processorNodeName,
								  final String sensorName,
								  final Sensor.RecordingLevel recordingLevel,
								  final Sensor... parents) {
		final String key = nodeSensorPrefix(threadId, taskId, processorNodeName);
		synchronized (nodeLevelSensors) {
			return getSensors(nodeLevelSensors, sensorName, key, recordingLevel, parents);
		}
	}

	public final void removeAllNodeLevelSensors(final String threadId,
												final String taskId,
												final String processorNodeName) {
		final String key = nodeSensorPrefix(threadId, taskId, processorNodeName);
		synchronized (nodeLevelSensors) {
			final Deque<String> sensors = nodeLevelSensors.remove(key);
			while (sensors != null && !sensors.isEmpty()) {
				metrics.removeSensor(sensors.pop());
			}
		}
	}

	private String nodeSensorPrefix(final String threadId, final String taskId, final String processorNodeName) {
		return taskSensorPrefix(threadId, taskId)
				+ SENSOR_PREFIX_DELIMITER + SENSOR_NODE_LABEL + SENSOR_PREFIX_DELIMITER + processorNodeName;
	}

	public Sensor cacheLevelSensor(final String threadId,
								   final String taskName,
								   final String storeName,
								   final String sensorName,
								   final Sensor.RecordingLevel recordingLevel,
								   final Sensor... parents) {
		final String key = cacheSensorPrefix(threadId, taskName, storeName);
		synchronized (cacheLevelSensors) {
			return getSensors(cacheLevelSensors, sensorName, key, recordingLevel, parents);
		}
	}

	public Map<String, String> cacheLevelTagMap(final String threadId,
												final String taskId,
												final String storeName) {
		final Map<String, String> tagMap = new LinkedHashMap<>();
		if (version == Version.FROM_0100_TO_24) {
			tagMap.put(THREAD_ID_TAG_0100_TO_24, threadId);
		} else {
			tagMap.put(THREAD_ID_TAG, threadId);
		}
		tagMap.put(TASK_ID_TAG, taskId);
		tagMap.put(RECORD_CACHE_ID_TAG, storeName);
		return tagMap;
	}

	public final void removeAllCacheLevelSensors(final String threadId, final String taskId, final String cacheName) {
		final String key = cacheSensorPrefix(threadId, taskId, cacheName);
		synchronized (cacheLevelSensors) {
			final Deque<String> strings = cacheLevelSensors.remove(key);
			while (strings != null && !strings.isEmpty()) {
				metrics.removeSensor(strings.pop());
			}
		}
	}

	private String cacheSensorPrefix(final String threadId, final String taskId, final String cacheName) {
		return taskSensorPrefix(threadId, taskId)
				+ SENSOR_PREFIX_DELIMITER + SENSOR_CACHE_LABEL + SENSOR_PREFIX_DELIMITER + cacheName;
	}

	public final Sensor storeLevelSensor(final String taskId,
										 final String storeName,
										 final String sensorName,
										 final RecordingLevel recordingLevel,
										 final Sensor... parents) {
		final String key = storeSensorPrefix(Thread.currentThread().getName(), taskId, storeName);
		// since the keys in the map storeLevelSensors contain the name of the current thread and threads only
		// access keys in which their name is contained, the value in the maps do not need to be thread safe
		// and we can use a LinkedList here.
		// TODO: In future, we could use thread local maps since each thread will exclusively access the set of keys
		//  that contain its name. Similar is true for the other metric levels. Thread-level metrics need some
		//  special attention, since they are created before the thread is constructed. The creation of those
		//  metrics could be moved into the run() method of the thread.
		return getSensors(storeLevelSensors, sensorName, key, recordingLevel, parents);
	}

	public <T> void addStoreLevelMutableMetric(final String taskId,
											   final String metricsScope,
											   final String storeName,
											   final String name,
											   final String description,
											   final RecordingLevel recordingLevel,
											   final Gauge<T> valueProvider) {
		final MetricName metricName = metrics.metricName(
				name,
				STATE_STORE_LEVEL_GROUP,
				description,
				storeLevelTagMap(taskId, metricsScope, storeName)
		);
		if (metrics.metric(metricName) == null) {
			final MetricConfig metricConfig = new MetricConfig().recordLevel(recordingLevel);
			final String key = storeSensorPrefix(Thread.currentThread().getName(), taskId, storeName);
			metrics.addMetric(metricName, metricConfig, valueProvider);
			storeLevelMetrics.computeIfAbsent(key, ignored -> new LinkedList<>()).push(metricName);
		}
	}

	public final void removeAllStoreLevelSensorsAndMetrics(final String taskId,
														   final String storeName) {
		final String threadId = Thread.currentThread().getName();
		removeAllStoreLevelSensors(threadId, taskId, storeName);
		removeAllStoreLevelMetrics(threadId, taskId, storeName);
	}

	private void removeAllStoreLevelSensors(final String threadId,
											final String taskId,
											final String storeName) {
		final String key = storeSensorPrefix(threadId, taskId, storeName);
		final Deque<String> sensors = storeLevelSensors.remove(key);
		while (sensors != null && !sensors.isEmpty()) {
			metrics.removeSensor(sensors.pop());
		}
	}

	private void removeAllStoreLevelMetrics(final String threadId,
											final String taskId,
											final String storeName) {
		final String key = storeSensorPrefix(threadId, taskId, storeName);
		final Deque<MetricName> metricNames = storeLevelMetrics.remove(key);
		while (metricNames != null && !metricNames.isEmpty()) {
			metrics.removeMetric(metricNames.pop());
		}
	}

	private String storeSensorPrefix(final String threadId,
									 final String taskId,
									 final String storeName) {
		return taskSensorPrefix(threadId, taskId)
				+ SENSOR_PREFIX_DELIMITER + SENSOR_STORE_LABEL + SENSOR_PREFIX_DELIMITER + storeName;
	}

	@Override
	public Sensor addSensor(final String name, final Sensor.RecordingLevel recordingLevel) {
		return metrics.sensor(name, recordingLevel);
	}

	@Override
	public Sensor addSensor(final String name, final Sensor.RecordingLevel recordingLevel, final Sensor... parents) {
		return metrics.sensor(name, recordingLevel, parents);
=======
    public enum Version {
        LATEST
    }

    static class ImmutableMetricValue<T> implements Gauge<T> {
        private final T value;

        public ImmutableMetricValue(final T value) {
            this.value = value;
        }

        @Override
        public T value(final MetricConfig config, final long now) {
            return value;
        }

        @Override
        public boolean equals(final Object o) {
            if (this == o) {
                return true;
            }
            if (o == null || getClass() != o.getClass()) {
                return false;
            }
            final ImmutableMetricValue<?> that = (ImmutableMetricValue<?>) o;
            return Objects.equals(value, that.value);
        }

        @Override
        public int hashCode() {
            return Objects.hash(value);
        }
    }

    private final Metrics metrics;
    private final Map<Sensor, Sensor> parentSensors;
    private final String clientId;

    private final Version version;
    private final Deque<MetricName> clientLevelMetrics = new LinkedList<>();
    private final Deque<String> clientLevelSensors = new LinkedList<>();
    private final Map<String, Deque<MetricName>> threadLevelMetrics = new HashMap<>();
    private final Map<String, Deque<String>> threadLevelSensors = new HashMap<>();
    private final Map<String, Deque<String>> taskLevelSensors = new HashMap<>();
    private final Map<String, Deque<String>> nodeLevelSensors = new HashMap<>();
    private final Map<String, Deque<String>> topicLevelSensors = new HashMap<>();
    private final Map<String, Deque<String>> cacheLevelSensors = new HashMap<>();
    private final ConcurrentMap<String, Deque<String>> storeLevelSensors = new ConcurrentHashMap<>();
    private final ConcurrentMap<String, Deque<MetricName>> storeLevelMetrics = new ConcurrentHashMap<>();

    private final RocksDBMetricsRecordingTrigger rocksDBMetricsRecordingTrigger;

    private static final String SENSOR_PREFIX_DELIMITER = ".";
    private static final String SENSOR_NAME_DELIMITER = ".s.";
    private static final String SENSOR_TASK_LABEL = "task";
    private static final String SENSOR_NODE_LABEL = "node";
    private static final String SENSOR_TOPIC_LABEL = "topic";
    private static final String SENSOR_CACHE_LABEL = "cache";
    private static final String SENSOR_STORE_LABEL = "store";
    private static final String SENSOR_ENTITY_LABEL = "entity";
    private static final String SENSOR_EXTERNAL_LABEL = "external";
    private static final String SENSOR_INTERNAL_LABEL = "internal";

    public static final String CLIENT_ID_TAG = "client-id";
    public static final String THREAD_ID_TAG = "thread-id";
    public static final String TASK_ID_TAG = "task-id";
    public static final String PROCESSOR_NODE_ID_TAG = "processor-node-id";
    public static final String TOPIC_NAME_TAG = "topic";
    public static final String STORE_ID_TAG = "state-id";
    public static final String RECORD_CACHE_ID_TAG = "record-cache-id";

    public static final String ROLLUP_VALUE = "all";

    public static final String LATENCY_SUFFIX = "-latency";
    public static final String RECORDS_SUFFIX = "-records";
    public static final String AVG_SUFFIX = "-avg";
    public static final String MAX_SUFFIX = "-max";
    public static final String MIN_SUFFIX = "-min";
    public static final String RATE_SUFFIX = "-rate";
    public static final String TOTAL_SUFFIX = "-total";
    public static final String RATIO_SUFFIX = "-ratio";

    public static final String GROUP_PREFIX_WO_DELIMITER = "stream";
    public static final String GROUP_PREFIX = GROUP_PREFIX_WO_DELIMITER + "-";
    public static final String GROUP_SUFFIX = "-metrics";
    public static final String CLIENT_LEVEL_GROUP = GROUP_PREFIX_WO_DELIMITER + GROUP_SUFFIX;
    public static final String THREAD_LEVEL_GROUP = GROUP_PREFIX + "thread" + GROUP_SUFFIX;
    public static final String TASK_LEVEL_GROUP = GROUP_PREFIX + "task" + GROUP_SUFFIX;
    public static final String PROCESSOR_NODE_LEVEL_GROUP = GROUP_PREFIX + "processor-node" + GROUP_SUFFIX;
    public static final String TOPIC_LEVEL_GROUP = GROUP_PREFIX + "topic" + GROUP_SUFFIX;
    public static final String STATE_STORE_LEVEL_GROUP = GROUP_PREFIX + "state" + GROUP_SUFFIX;
    public static final String CACHE_LEVEL_GROUP = GROUP_PREFIX + "record-cache" + GROUP_SUFFIX;

    public static final String OPERATIONS = " operations";
    public static final String TOTAL_DESCRIPTION = "The total number of ";
    public static final String RATE_DESCRIPTION = "The average per-second number of ";
    public static final String RATIO_DESCRIPTION = "The fraction of time the thread spent on ";
    public static final String AVG_LATENCY_DESCRIPTION = "The average latency of ";
    public static final String MAX_LATENCY_DESCRIPTION = "The maximum latency of ";
    public static final String RATE_DESCRIPTION_PREFIX = "The average number of ";
    public static final String RATE_DESCRIPTION_SUFFIX = " per second";

    public static final String RECORD_E2E_LATENCY = "record-e2e-latency";
    public static final String RECORD_E2E_LATENCY_DESCRIPTION_SUFFIX =
        "end-to-end latency of a record, measuring by comparing the record timestamp with the "
            + "system time when it has been fully processed by the node";
    public static final String RECORD_E2E_LATENCY_AVG_DESCRIPTION = "The average " + RECORD_E2E_LATENCY_DESCRIPTION_SUFFIX;
    public static final String RECORD_E2E_LATENCY_MIN_DESCRIPTION = "The minimum " + RECORD_E2E_LATENCY_DESCRIPTION_SUFFIX;
    public static final String RECORD_E2E_LATENCY_MAX_DESCRIPTION = "The maximum " + RECORD_E2E_LATENCY_DESCRIPTION_SUFFIX;

    public StreamsMetricsImpl(final Metrics metrics,
                              final String clientId,
                              final String builtInMetricsVersion,
                              final Time time) {
        Objects.requireNonNull(metrics, "Metrics cannot be null");
        Objects.requireNonNull(builtInMetricsVersion, "Built-in metrics version cannot be null");
        this.metrics = metrics;
        this.clientId = clientId;
        version = Version.LATEST;
        rocksDBMetricsRecordingTrigger = new RocksDBMetricsRecordingTrigger(time);

        this.parentSensors = new HashMap<>();
    }

    public Version version() {
        return version;
    }

    public Metrics metricsRegistry() {
        return metrics;
    }

    public RocksDBMetricsRecordingTrigger rocksDBMetricsRecordingTrigger() {
        return rocksDBMetricsRecordingTrigger;
    }

    public <T> void addClientLevelImmutableMetric(final String name,
                                                  final String description,
                                                  final RecordingLevel recordingLevel,
                                                  final T value) {
        final MetricName metricName = metrics.metricName(name, CLIENT_LEVEL_GROUP, description, clientLevelTagMap());
        final MetricConfig metricConfig = new MetricConfig().recordLevel(recordingLevel);
        synchronized (clientLevelMetrics) {
            metrics.addMetric(metricName, metricConfig, new ImmutableMetricValue<>(value));
            clientLevelMetrics.push(metricName);
        }
    }

    public <T> void addClientLevelMutableMetric(final String name,
                                                final String description,
                                                final RecordingLevel recordingLevel,
                                                final Gauge<T> valueProvider) {
        final MetricName metricName = metrics.metricName(name, CLIENT_LEVEL_GROUP, description, clientLevelTagMap());
        final MetricConfig metricConfig = new MetricConfig().recordLevel(recordingLevel);
        synchronized (clientLevelMetrics) {
            metrics.addMetric(metricName, metricConfig, valueProvider);
            clientLevelMetrics.push(metricName);
        }
    }

    public <T> void addThreadLevelImmutableMetric(final String name,
        final String description,
        final String threadId,
        final T value) {
        final MetricName metricName = metrics.metricName(
            name, THREAD_LEVEL_GROUP, description, threadLevelTagMap(threadId));
        synchronized (threadLevelMetrics) {
            threadLevelMetrics.computeIfAbsent(
                threadSensorPrefix(threadId),
                tid -> new LinkedList<>()
            ).add(metricName);
            metrics.addMetric(metricName, new ImmutableMetricValue<>(value));
        }
    }

    public <T> void addThreadLevelMutableMetric(final String name,
                                                final String description,
                                                final String threadId,
                                                final Gauge<T> valueProvider) {
        final MetricName metricName = metrics.metricName(
            name, THREAD_LEVEL_GROUP, description, threadLevelTagMap(threadId));
        synchronized (threadLevelMetrics) {
            threadLevelMetrics.computeIfAbsent(
                threadSensorPrefix(threadId),
                tid -> new LinkedList<>()
            ).add(metricName);
            metrics.addMetric(metricName, valueProvider);
        }
    }

    public final Sensor clientLevelSensor(final String sensorName,
                                          final RecordingLevel recordingLevel,
                                          final Sensor... parents) {
        synchronized (clientLevelSensors) {
            final String fullSensorName = CLIENT_LEVEL_GROUP + SENSOR_NAME_DELIMITER + sensorName;
            final Sensor sensor = metrics.getSensor(fullSensorName);
            if (sensor == null) {
                clientLevelSensors.push(fullSensorName);
                return metrics.sensor(fullSensorName, recordingLevel, parents);
            }
            return sensor;
        }
    }

    public final Sensor threadLevelSensor(final String threadId,
                                          final String sensorSuffix,
                                          final RecordingLevel recordingLevel,
                                          final Sensor... parents) {
        final String sensorPrefix = threadSensorPrefix(threadId);
        synchronized (threadLevelSensors) {
            return getSensors(threadLevelSensors, sensorSuffix, sensorPrefix, recordingLevel, parents);
        }
    }

    private String threadSensorPrefix(final String threadId) {
        return SENSOR_INTERNAL_LABEL + SENSOR_PREFIX_DELIMITER + threadId;
    }

    public Map<String, String> clientLevelTagMap() {
        final Map<String, String> tagMap = new LinkedHashMap<>();
        tagMap.put(CLIENT_ID_TAG, clientId);
        return tagMap;
    }

    public Map<String, String> threadLevelTagMap(final String threadId) {
        final Map<String, String> tagMap = new LinkedHashMap<>();
        tagMap.put(THREAD_ID_TAG, threadId);
        return tagMap;
    }

    public final void removeAllClientLevelSensorsAndMetrics() {
        removeAllClientLevelSensors();
        removeAllClientLevelMetrics();
    }

    private void removeAllClientLevelMetrics() {
        synchronized (clientLevelMetrics) {
            while (!clientLevelMetrics.isEmpty()) {
                metrics.removeMetric(clientLevelMetrics.pop());
            }
        }
    }

    private void removeAllClientLevelSensors() {
        synchronized (clientLevelSensors) {
            while (!clientLevelSensors.isEmpty()) {
                metrics.removeSensor(clientLevelSensors.pop());
            }
        }
    }

    public final void removeAllThreadLevelSensors(final String threadId) {
        final String key = threadSensorPrefix(threadId);
        synchronized (threadLevelSensors) {
            final Deque<String> sensors = threadLevelSensors.remove(key);
            while (sensors != null && !sensors.isEmpty()) {
                metrics.removeSensor(sensors.pop());
            }
        }
    }

    public final void removeAllThreadLevelMetrics(final String threadId) {
        synchronized (threadLevelMetrics) {
            final Deque<MetricName> names = threadLevelMetrics.remove(threadSensorPrefix(threadId));
            while (names != null && !names.isEmpty()) {
                metrics.removeMetric(names.pop());
            }
        }
    }

    public Map<String, String> taskLevelTagMap(final String threadId, final String taskId) {
        final Map<String, String> tagMap = threadLevelTagMap(threadId);
        tagMap.put(TASK_ID_TAG, taskId);
        return tagMap;
    }

    public Map<String, String> nodeLevelTagMap(final String threadId,
                                               final String taskName,
                                               final String processorNodeName) {
        final Map<String, String> tagMap = taskLevelTagMap(threadId, taskName);
        tagMap.put(PROCESSOR_NODE_ID_TAG, processorNodeName);
        return tagMap;
    }

    public Map<String, String> topicLevelTagMap(final String threadId,
                                                final String taskName,
                                                final String processorNodeName,
                                                final String topicName) {
        final Map<String, String> tagMap = nodeLevelTagMap(threadId, taskName, processorNodeName);
        tagMap.put(TOPIC_NAME_TAG, topicName);
        return tagMap;
    }

    public Map<String, String> storeLevelTagMap(final String taskName,
                                                final String storeType,
                                                final String storeName) {
        final Map<String, String> tagMap = taskLevelTagMap(Thread.currentThread().getName(), taskName);
        tagMap.put(storeType + "-" + STORE_ID_TAG, storeName);
        return tagMap;
    }

    public final Sensor taskLevelSensor(final String threadId,
                                        final String taskId,
                                        final String sensorSuffix,
                                        final RecordingLevel recordingLevel,
                                        final Sensor... parents) {
        final String sensorPrefix = taskSensorPrefix(threadId, taskId);
        synchronized (taskLevelSensors) {
            return getSensors(taskLevelSensors, sensorSuffix, sensorPrefix, recordingLevel, parents);
        }
    }

    public final void removeAllTaskLevelSensors(final String threadId, final String taskId) {
        final String key = taskSensorPrefix(threadId, taskId);
        synchronized (taskLevelSensors) {
            final Deque<String> sensors = taskLevelSensors.remove(key);
            while (sensors != null && !sensors.isEmpty()) {
                metrics.removeSensor(sensors.pop());
            }
        }
    }

    private String taskSensorPrefix(final String threadId, final String taskId) {
        return threadSensorPrefix(threadId) + SENSOR_PREFIX_DELIMITER + SENSOR_TASK_LABEL + SENSOR_PREFIX_DELIMITER +
            taskId;
    }

    public Sensor nodeLevelSensor(final String threadId,
                                  final String taskId,
                                  final String processorNodeName,
                                  final String sensorSuffix,
                                  final Sensor.RecordingLevel recordingLevel,
                                  final Sensor... parents) {
        final String sensorPrefix = nodeSensorPrefix(threadId, taskId, processorNodeName);
        synchronized (nodeLevelSensors) {
            return getSensors(nodeLevelSensors, sensorSuffix, sensorPrefix, recordingLevel, parents);
        }
    }

    public final void removeAllNodeLevelSensors(final String threadId,
                                                final String taskId,
                                                final String processorNodeName) {
        final String key = nodeSensorPrefix(threadId, taskId, processorNodeName);
        synchronized (nodeLevelSensors) {
            final Deque<String> sensors = nodeLevelSensors.remove(key);
            while (sensors != null && !sensors.isEmpty()) {
                metrics.removeSensor(sensors.pop());
            }
        }
    }

    private String nodeSensorPrefix(final String threadId, final String taskId, final String processorNodeName) {
        return taskSensorPrefix(threadId, taskId)
            + SENSOR_PREFIX_DELIMITER + SENSOR_NODE_LABEL + SENSOR_PREFIX_DELIMITER + processorNodeName;
    }

    public Sensor topicLevelSensor(final String threadId,
                                   final String taskId,
                                   final String processorNodeName,
                                   final String topicName,
                                   final String sensorSuffix,
                                   final Sensor.RecordingLevel recordingLevel,
                                   final Sensor... parents) {
        final String sensorPrefix = topicSensorPrefix(threadId, taskId, processorNodeName, topicName);
        synchronized (topicLevelSensors) {
            return getSensors(topicLevelSensors, sensorSuffix, sensorPrefix, recordingLevel, parents);
        }
    }

    public final void removeAllTopicLevelSensors(final String threadId,
                                                 final String taskId,
                                                 final String processorNodeName,
                                                 final String topicName) {
        final String key = topicSensorPrefix(threadId, taskId, processorNodeName, topicName);
        synchronized (topicLevelSensors) {
            final Deque<String> sensors = topicLevelSensors.remove(key);
            while (sensors != null && !sensors.isEmpty()) {
                metrics.removeSensor(sensors.pop());
            }
        }
    }

    private String topicSensorPrefix(final String threadId,
                                     final String taskId,
                                     final String processorNodeName,
                                     final String topicName) {
        return nodeSensorPrefix(threadId, taskId, processorNodeName)
            + SENSOR_PREFIX_DELIMITER + SENSOR_TOPIC_LABEL + SENSOR_PREFIX_DELIMITER + topicName;
    }

    public Sensor cacheLevelSensor(final String threadId,
                                   final String taskName,
                                   final String storeName,
                                   final String ratioName,
                                   final Sensor.RecordingLevel recordingLevel,
                                   final Sensor... parents) {
        // use ratio name as sensor suffix
        final String sensorPrefix = cacheSensorPrefix(threadId, taskName, storeName);
        synchronized (cacheLevelSensors) {
            return getSensors(cacheLevelSensors, ratioName, sensorPrefix, recordingLevel, parents);
        }
    }

    public Map<String, String> cacheLevelTagMap(final String threadId,
                                                final String taskId,
                                                final String storeName) {
        final Map<String, String> tagMap = new LinkedHashMap<>();
        tagMap.put(THREAD_ID_TAG, threadId);
        tagMap.put(TASK_ID_TAG, taskId);
        tagMap.put(RECORD_CACHE_ID_TAG, storeName);
        return tagMap;
    }

    public final void removeAllCacheLevelSensors(final String threadId, final String taskId, final String cacheName) {
        final String key = cacheSensorPrefix(threadId, taskId, cacheName);
        synchronized (cacheLevelSensors) {
            final Deque<String> strings = cacheLevelSensors.remove(key);
            while (strings != null && !strings.isEmpty()) {
                metrics.removeSensor(strings.pop());
            }
        }
    }

    private String cacheSensorPrefix(final String threadId, final String taskId, final String cacheName) {
        return taskSensorPrefix(threadId, taskId)
            + SENSOR_PREFIX_DELIMITER + SENSOR_CACHE_LABEL + SENSOR_PREFIX_DELIMITER + cacheName;
    }

    public final Sensor storeLevelSensor(final String taskId,
                                         final String storeName,
                                         final String sensorSuffix,
                                         final RecordingLevel recordingLevel,
                                         final Sensor... parents) {
        final String sensorPrefix = storeSensorPrefix(Thread.currentThread().getName(), taskId, storeName);
            // since the keys in the map storeLevelSensors contain the name of the current thread and threads only
            // access keys in which their name is contained, the value in the maps do not need to be thread safe
            // and we can use a LinkedList here.
            // TODO: In future, we could use thread local maps since each thread will exclusively access the set of keys
            //  that contain its name. Similar is true for the other metric levels. Thread-level metrics need some
            //  special attention, since they are created before the thread is constructed. The creation of those
            //  metrics could be moved into the run() method of the thread.
        return getSensors(storeLevelSensors, sensorSuffix, sensorPrefix, recordingLevel, parents);
    }

    public <T> void addStoreLevelMutableMetric(final String taskId,
                                               final String metricsScope,
                                               final String storeName,
                                               final String name,
                                               final String description,
                                               final RecordingLevel recordingLevel,
                                               final Gauge<T> valueProvider) {
        final MetricName metricName = metrics.metricName(
            name,
            STATE_STORE_LEVEL_GROUP,
            description,
            storeLevelTagMap(taskId, metricsScope, storeName)
        );
        if (metrics.metric(metricName) == null) {
            metrics.addMetricIfAbsent(metricName, new MetricConfig().recordLevel(recordingLevel), valueProvider);
            final String key = storeSensorPrefix(Thread.currentThread().getName(), taskId, storeName);
            storeLevelMetrics.computeIfAbsent(key, ignored -> new LinkedList<>()).push(metricName);
        }
    }

    public final void removeAllStoreLevelSensorsAndMetrics(final String taskId,
                                                           final String storeName) {
        final String threadId = Thread.currentThread().getName();
        removeAllStoreLevelSensors(threadId, taskId, storeName);
        removeAllStoreLevelMetrics(threadId, taskId, storeName);
    }

    private void removeAllStoreLevelSensors(final String threadId,
                                            final String taskId,
                                            final String storeName) {
        final String key = storeSensorPrefix(threadId, taskId, storeName);
        final Deque<String> sensors = storeLevelSensors.remove(key);
        while (sensors != null && !sensors.isEmpty()) {
            metrics.removeSensor(sensors.pop());
        }
    }

    private void removeAllStoreLevelMetrics(final String threadId,
                                            final String taskId,
                                            final String storeName) {
        final String key = storeSensorPrefix(threadId, taskId, storeName);
        final Deque<MetricName> metricNames = storeLevelMetrics.remove(key);
        while (metricNames != null && !metricNames.isEmpty()) {
            metrics.removeMetric(metricNames.pop());
        }
    }

    private String storeSensorPrefix(final String threadId,
                                     final String taskId,
                                     final String storeName) {
        return taskSensorPrefix(threadId, taskId)
            + SENSOR_PREFIX_DELIMITER + SENSOR_STORE_LABEL + SENSOR_PREFIX_DELIMITER + storeName;
    }

    @Override
    public Sensor addSensor(final String name, final Sensor.RecordingLevel recordingLevel) {
        return metrics.sensor(name, recordingLevel);
    }

    @Override
    public Sensor addSensor(final String name, final Sensor.RecordingLevel recordingLevel, final Sensor... parents) {
        return metrics.sensor(name, recordingLevel, parents);
>>>>>>> 15418db6
    }

    @Override
    public Map<MetricName, ? extends Metric> metrics() {
        return Collections.unmodifiableMap(this.metrics.metrics());
    }

<<<<<<< HEAD
	@Override
	@Deprecated
	public void recordLatency(final Sensor sensor, final long startNs, final long endNs) {
		sensor.record(endNs - startNs);
	}

	@Override
	@Deprecated
	public void recordThroughput(final Sensor sensor, final long value) {
		sensor.record(value);
	}

	private Map<String, String> customizedTags(final String threadId,
											   final String scopeName,
											   final String entityName,
											   final String... tags) {
		final Map<String, String> tagMap = threadLevelTagMap(threadId);
		tagMap.put(scopeName + "-id", entityName);
		if (tags != null) {
			if ((tags.length % 2) != 0) {
				throw new IllegalArgumentException("Tags needs to be specified in key-value pairs");
			}
			for (int i = 0; i < tags.length; i += 2) {
				tagMap.put(tags[i], tags[i + 1]);
			}
		}
		return tagMap;
	}

	private Sensor customInvocationRateAndCountSensor(final String threadId,
													  final String groupName,
													  final String entityName,
													  final String operationName,
													  final Map<String, String> tags,
													  final Sensor.RecordingLevel recordingLevel) {
		final Sensor sensor = metrics.sensor(externalChildSensorName(threadId, operationName, entityName), recordingLevel);
		addInvocationRateAndCountToSensor(
				sensor,
				groupName,
				tags,
				operationName,
				RATE_DESCRIPTION_PREFIX + operationName + OPERATIONS + RATE_DESCRIPTION_SUFFIX,
				TOTAL_DESCRIPTION + operationName + OPERATIONS
		);
		return sensor;
	}

	@Override
	public Sensor addLatencyRateTotalSensor(final String scopeName,
											final String entityName,
											final String operationName,
											final Sensor.RecordingLevel recordingLevel,
											final String... tags) {
		final String threadId = Thread.currentThread().getName();
		final String group = groupNameFromScope(scopeName);
		final Map<String, String> tagMap = customizedTags(threadId, scopeName, entityName, tags);
		final Sensor sensor =
				customInvocationRateAndCountSensor(threadId, group, entityName, operationName, tagMap, recordingLevel);
		addAvgAndMaxToSensor(
				sensor,
				group,
				tagMap,
				operationName + LATENCY_SUFFIX,
				AVG_LATENCY_DESCRIPTION + operationName,
				MAX_LATENCY_DESCRIPTION + operationName
		);

		return sensor;
	}

	@Override
	public Sensor addRateTotalSensor(final String scopeName,
									 final String entityName,
									 final String operationName,
									 final Sensor.RecordingLevel recordingLevel,
									 final String... tags) {
		final String threadId = Thread.currentThread().getName();
		final Map<String, String> tagMap = customizedTags(threadId, scopeName, entityName, tags);
		return customInvocationRateAndCountSensor(
				threadId,
				groupNameFromScope(scopeName),
				entityName,
				operationName,
				tagMap,
				recordingLevel
		);
	}

	/**
	 * @throws IllegalArgumentException if tags is not constructed in key-value pairs
	 */
	@Deprecated
	@Override
	public Sensor addLatencyAndThroughputSensor(final String scopeName,
												final String entityName,
												final String operationName,
												final Sensor.RecordingLevel recordingLevel,
												final String... tags) {
		final String group = groupNameFromScope(scopeName);

		final String threadId = Thread.currentThread().getName();
		final Map<String, String> tagMap = customizedTags(threadId, scopeName, entityName, tags);
		final Map<String, String> allTagMap = customizedTags(threadId, scopeName, "all", tags);

		// first add the global operation metrics if not yet, with the global tags only
		final Sensor parent = metrics.sensor(externalParentSensorName(threadId, operationName), recordingLevel);
		addAvgAndMaxLatencyToSensor(parent, group, allTagMap, operationName);
		addInvocationRateAndCountToSensor(parent, group, allTagMap, operationName);

		// add the operation metrics with additional tags
		final Sensor sensor = metrics.sensor(
				externalChildSensorName(threadId, operationName, entityName),
				recordingLevel,
				parent
		);
		addAvgAndMaxLatencyToSensor(sensor, group, tagMap, operationName);
		addInvocationRateAndCountToSensor(sensor, group, tagMap, operationName);

		parentSensors.put(sensor, parent);

		return sensor;

	}

    /**
     * @throws IllegalArgumentException if tags is not constructed in key-value pairs
     */
	@Deprecated
	@Override
	public Sensor addThroughputSensor(final String scopeName,
									  final String entityName,
									  final String operationName,
									  final Sensor.RecordingLevel recordingLevel,
									  final String... tags) {
		final String group = groupNameFromScope(scopeName);

		final String threadId = Thread.currentThread().getName();
		final Map<String, String> tagMap = customizedTags(threadId, scopeName, entityName, tags);
		final Map<String, String> allTagMap = customizedTags(threadId, scopeName, "all", tags);

		// first add the global operation metrics if not yet, with the global tags only
		final Sensor parent = metrics.sensor(
				externalParentSensorName(threadId, operationName),
				recordingLevel
		);
		addInvocationRateAndCountToSensor(parent, group, allTagMap, operationName);

		// add the operation metrics with additional tags
		final Sensor sensor = metrics.sensor(
				externalChildSensorName(threadId, operationName, entityName),
				recordingLevel,
				parent
		);
		addInvocationRateAndCountToSensor(sensor, group, tagMap, operationName);

		parentSensors.put(sensor, parent);

		return sensor;

	}

	private String externalChildSensorName(final String threadId, final String operationName, final String entityName) {
		return SENSOR_EXTERNAL_LABEL + SENSOR_PREFIX_DELIMITER + threadId
				+ SENSOR_PREFIX_DELIMITER + SENSOR_ENTITY_LABEL + SENSOR_PREFIX_DELIMITER + entityName
				+ SENSOR_NAME_DELIMITER + operationName;
	}

	private String externalParentSensorName(final String threadId, final String operationName) {
		return SENSOR_EXTERNAL_LABEL + SENSOR_PREFIX_DELIMITER + threadId + SENSOR_NAME_DELIMITER + operationName;
	}

	public static void addAvgAndMaxToSensor(final Sensor sensor,
											final String group,
											final Map<String, String> tags,
											final String operation,
											final String descriptionOfAvg,
											final String descriptionOfMax) {
		sensor.add(
				new MetricName(
						operation + AVG_SUFFIX,
						group,
						descriptionOfAvg,
						tags),
				new Avg()
		);
		sensor.add(
				new MetricName(
						operation + MAX_SUFFIX,
						group,
						descriptionOfMax,
						tags),
				new Max()
		);
	}

	public static void addMinAndMaxToSensor(final Sensor sensor,
											final String group,
											final Map<String, String> tags,
											final String operation,
											final String descriptionOfMin,
											final String descriptionOfMax) {
		sensor.add(
				new MetricName(
						operation + MIN_SUFFIX,
						group,
						descriptionOfMin,
						tags),
				new Min()
		);

		sensor.add(
				new MetricName(
						operation + MAX_SUFFIX,
						group,
						descriptionOfMax,
						tags),
				new Max()
		);
	}

	public static void addAvgAndMaxLatencyToSensor(final Sensor sensor,
												   final String group,
												   final Map<String, String> tags,
												   final String operation) {
		sensor.add(
=======
    private Map<String, String> customizedTags(final String threadId,
                                               final String scopeName,
                                               final String entityName,
                                               final String... tags) {
        final Map<String, String> tagMap = threadLevelTagMap(threadId);
        tagMap.put(scopeName + "-id", entityName);
        if (tags != null) {
            if ((tags.length % 2) != 0) {
                throw new IllegalArgumentException("Tags needs to be specified in key-value pairs");
            }
            for (int i = 0; i < tags.length; i += 2) {
                tagMap.put(tags[i], tags[i + 1]);
            }
        }
        return tagMap;
    }

    private Sensor customInvocationRateAndCountSensor(final String threadId,
                                                      final String groupName,
                                                      final String entityName,
                                                      final String operationName,
                                                      final Map<String, String> tags,
                                                      final Sensor.RecordingLevel recordingLevel) {
        final Sensor sensor = metrics.sensor(externalChildSensorName(threadId, operationName, entityName), recordingLevel);
        addInvocationRateAndCountToSensor(
            sensor,
            groupName,
            tags,
            operationName,
            RATE_DESCRIPTION_PREFIX + operationName + OPERATIONS + RATE_DESCRIPTION_SUFFIX,
            TOTAL_DESCRIPTION + operationName + OPERATIONS
        );
        return sensor;
    }

    @Override
    public Sensor addLatencyRateTotalSensor(final String scopeName,
                                            final String entityName,
                                            final String operationName,
                                            final Sensor.RecordingLevel recordingLevel,
                                            final String... tags) {
        final String threadId = Thread.currentThread().getName();
        final String group = groupNameFromScope(scopeName);
        final Map<String, String> tagMap = customizedTags(threadId, scopeName, entityName, tags);
        final Sensor sensor =
            customInvocationRateAndCountSensor(threadId, group, entityName, operationName, tagMap, recordingLevel);
        addAvgAndMaxToSensor(
            sensor,
            group,
            tagMap,
            operationName + LATENCY_SUFFIX,
            AVG_LATENCY_DESCRIPTION + operationName,
            MAX_LATENCY_DESCRIPTION + operationName
        );

        return sensor;
    }

    @Override
    public Sensor addRateTotalSensor(final String scopeName,
                                     final String entityName,
                                     final String operationName,
                                     final Sensor.RecordingLevel recordingLevel,
                                     final String... tags) {
        final String threadId = Thread.currentThread().getName();
        final Map<String, String> tagMap = customizedTags(threadId, scopeName, entityName, tags);
        return customInvocationRateAndCountSensor(
            threadId,
            groupNameFromScope(scopeName),
            entityName,
            operationName,
            tagMap,
            recordingLevel
        );
    }

    private String externalChildSensorName(final String threadId, final String operationName, final String entityName) {
        return SENSOR_EXTERNAL_LABEL + SENSOR_PREFIX_DELIMITER + threadId
            + SENSOR_PREFIX_DELIMITER + SENSOR_ENTITY_LABEL + SENSOR_PREFIX_DELIMITER + entityName
            + SENSOR_NAME_DELIMITER + operationName;
    }

    public static void addAvgAndMaxToSensor(final Sensor sensor,
                                            final String group,
                                            final Map<String, String> tags,
                                            final String gaugeName,
                                            final String descriptionOfAvg,
                                            final String descriptionOfMax) {
        sensor.add(
            new MetricName(
                gaugeName + AVG_SUFFIX,
                group,
                descriptionOfAvg,
                tags),
            new Avg()
        );
        sensor.add(
            new MetricName(
                gaugeName + MAX_SUFFIX,
                group,
                descriptionOfMax,
                tags),
            new Max()
        );
    }

    public static void addMinAndMaxToSensor(final Sensor sensor,
                                            final String group,
                                            final Map<String, String> tags,
                                            final String operation,
                                            final String descriptionOfMin,
                                            final String descriptionOfMax) {
        sensor.add(
            new MetricName(
                operation + MIN_SUFFIX,
                group,
                descriptionOfMin,
                tags),
            new Min()
        );

        sensor.add(
>>>>>>> 15418db6
            new MetricName(
					operation + "-latency-avg",
					group,
					AVG_LATENCY_DESCRIPTION + operation + " operation.",
					tags),
            new Avg()
        );
<<<<<<< HEAD
		sensor.add(
				new MetricName(
						operation + "-latency-max",
						group,
						MAX_LATENCY_DESCRIPTION + operation + " operation.",
						tags),
				new Max()
		);
	}

	public static void addAvgAndMinAndMaxToSensor(final Sensor sensor,
												  final String group,
												  final Map<String, String> tags,
												  final String operation,
												  final String descriptionOfAvg,
												  final String descriptionOfMin,
												  final String descriptionOfMax) {
		addAvgAndMaxToSensor(sensor, group, tags, operation, descriptionOfAvg, descriptionOfMax);
		sensor.add(
				new MetricName(
						operation + MIN_SUFFIX,
						group,
						descriptionOfMin,
						tags),
				new Min()
		);
	}

	public static void addInvocationRateAndCountToSensor(final Sensor sensor,
														 final String group,
														 final Map<String, String> tags,
														 final String operation,
														 final String descriptionOfRate,
														 final String descriptionOfCount) {
		addInvocationRateToSensor(sensor, group, tags, operation, descriptionOfRate);
		sensor.add(
				new MetricName(
						operation + TOTAL_SUFFIX,
						group,
						descriptionOfCount,
						tags
				),
				new CumulativeCount()
		);
	}

	public static void addInvocationRateToSensor(final Sensor sensor,
												 final String group,
												 final Map<String, String> tags,
												 final String operation,
												 final String descriptionOfRate) {
		sensor.add(
				new MetricName(
						operation + RATE_SUFFIX,
						group,
						descriptionOfRate,
						tags
				),
				new Rate(TimeUnit.SECONDS, new WindowedCount())
		);
	}

    public static void addInvocationRateAndCountToSensor(final Sensor sensor,
                                                         final String group,
                                                         final Map<String, String> tags,
                                                         final String operation) {
        addInvocationRateAndCountToSensor(
				sensor,
				group,
				tags,
				operation,
				RATE_DESCRIPTION + operation,
				TOTAL_DESCRIPTION + operation
		);
    }

=======
        sensor.add(
            new MetricName(
                operation + "-latency-max",
                group,
                MAX_LATENCY_DESCRIPTION + operation + " operation.",
                tags),
            new Max()
        );
    }

    public static void addAvgAndMinAndMaxToSensor(final Sensor sensor,
                                                  final String group,
                                                  final Map<String, String> tags,
                                                  final String gaugeName,
                                                  final String descriptionOfAvg,
                                                  final String descriptionOfMin,
                                                  final String descriptionOfMax) {
        addAvgAndMaxToSensor(sensor, group, tags, gaugeName, descriptionOfAvg, descriptionOfMax);
        sensor.add(
            new MetricName(
                gaugeName + MIN_SUFFIX,
                group,
                descriptionOfMin,
                tags),
            new Min()
        );
    }

    public static void addInvocationRateAndCountToSensor(final Sensor sensor,
                                                         final String group,
                                                         final Map<String, String> tags,
                                                         final String operation,
                                                         final String descriptionOfRate,
                                                         final String descriptionOfCount) {
        addInvocationRateToSensor(sensor, group, tags, operation, descriptionOfRate);
        sensor.add(
            new MetricName(
                operation + TOTAL_SUFFIX,
                group,
                descriptionOfCount,
                tags
            ),
            new CumulativeCount()
        );
    }

    public static void addInvocationRateToSensor(final Sensor sensor,
                                                 final String group,
                                                 final Map<String, String> tags,
                                                 final String operation,
                                                 final String descriptionOfRate) {
        sensor.add(
            new MetricName(
                operation + RATE_SUFFIX,
                group,
                descriptionOfRate,
                tags
            ),
            new Rate(TimeUnit.SECONDS, new WindowedCount())
        );
    }

>>>>>>> 15418db6
    public static void addRateOfSumAndSumMetricsToSensor(final Sensor sensor,
                                                         final String group,
                                                         final Map<String, String> tags,
                                                         final String operation,
                                                         final String descriptionOfRate,
                                                         final String descriptionOfTotal) {
        addRateOfSumMetricToSensor(sensor, group, tags, operation, descriptionOfRate);
        addSumMetricToSensor(sensor, group, tags, operation, descriptionOfTotal);
    }

    public static void addRateOfSumMetricToSensor(final Sensor sensor,
												  final String group,
												  final Map<String, String> tags,
												  final String operation,
												  final String description) {
		sensor.add(new MetricName(operation + RATE_SUFFIX, group, description, tags),
				new Rate(TimeUnit.SECONDS, new WindowedSum()));
	}

	public static void addSumMetricToSensor(final Sensor sensor,
											final String group,
											final Map<String, String> tags,
											final String operation,
											final String description) {
		addSumMetricToSensor(sensor, group, tags, operation, true, description);
	}

	public static void addSumMetricToSensor(final Sensor sensor,
											final String group,
											final Map<String, String> tags,
											final String operation,
											final boolean withSuffix,
											final String description) {
		sensor.add(
				new MetricName(
						withSuffix ? operation + TOTAL_SUFFIX : operation,
						group,
						description,
						tags
				),
				new CumulativeSum()
		);
	}

	public static void addValueMetricToSensor(final Sensor sensor,
											  final String group,
											  final Map<String, String> tags,
											  final String name,
											  final String description) {
		sensor.add(new MetricName(name, group, description, tags), new Value());
	}

    public static void addAvgAndSumMetricsToSensor(final Sensor sensor,
<<<<<<< HEAD
												   final String group,
												   final Map<String, String> tags,
												   final String metricNamePrefix,
												   final String descriptionOfAvg,
												   final String descriptionOfTotal) {
		sensor.add(new MetricName(metricNamePrefix + AVG_SUFFIX, group, descriptionOfAvg, tags), new Avg());
		sensor.add(
				new MetricName(metricNamePrefix + TOTAL_SUFFIX, group, descriptionOfTotal, tags),
				new CumulativeSum()
		);
	}

	public static void maybeMeasureLatency(final Runnable actionToMeasure,
										   final Time time,
										   final Sensor sensor) {
		if (sensor.shouldRecord() && sensor.hasMetrics()) {
			final long startNs = time.nanoseconds();
			try {
				actionToMeasure.run();
			} finally {
				sensor.record(time.nanoseconds() - startNs);
			}
		} else {
			actionToMeasure.run();
		}
	}

	public static <T> T maybeMeasureLatency(final Supplier<T> actionToMeasure,
											final Time time,
											final Sensor sensor) {
		if (sensor.shouldRecord() && sensor.hasMetrics()) {
			final long startNs = time.nanoseconds();
			try {
				return actionToMeasure.get();
			} finally {
				sensor.record(time.nanoseconds() - startNs);
			}
		} else {
			return actionToMeasure.get();
		}
	}

	private Sensor getSensors(final Map<String, Deque<String>> sensors,
							  final String sensorName,
							  final String key,
							  final RecordingLevel recordingLevel,
							  final Sensor... parents) {
		final String fullSensorName = key + SENSOR_NAME_DELIMITER + sensorName;
		final Sensor sensor = metrics.getSensor(fullSensorName);
		if (sensor == null) {
			sensors.computeIfAbsent(key, ignored -> new LinkedList<>()).push(fullSensorName);
			return metrics.sensor(fullSensorName, recordingLevel, parents);
		}
		return sensor;
	}

	/**
	 * Deletes a sensor and its parents, if any
	 */
	@Override
	public void removeSensor(final Sensor sensor) {
		Objects.requireNonNull(sensor, "Sensor is null");
		metrics.removeSensor(sensor.name());

		final Sensor parent = parentSensors.remove(sensor);
=======
                                                   final String group,
                                                   final Map<String, String> tags,
                                                   final String metricNamePrefix,
                                                   final String descriptionOfAvg,
                                                   final String descriptionOfTotal) {
        sensor.add(new MetricName(metricNamePrefix + AVG_SUFFIX, group, descriptionOfAvg, tags), new Avg());
        sensor.add(
            new MetricName(metricNamePrefix + TOTAL_SUFFIX, group, descriptionOfTotal, tags),
            new CumulativeSum()
        );
    }

    public static void addTotalCountAndSumMetricsToSensor(final Sensor sensor,
                                                          final String group,
                                                          final Map<String, String> tags,
                                                          final String countMetricNamePrefix,
                                                          final String sumMetricNamePrefix,
                                                          final String descriptionOfCount,
                                                          final String descriptionOfTotal) {
        sensor.add(
            new MetricName(countMetricNamePrefix + TOTAL_SUFFIX, group, descriptionOfCount, tags),
            new CumulativeCount()
        );
        sensor.add(
            new MetricName(sumMetricNamePrefix + TOTAL_SUFFIX, group, descriptionOfTotal, tags),
            new CumulativeSum()
        );
    }

    public static void maybeRecordSensor(final double value,
                                         final Time time,
                                         final Sensor sensor) {
        if (sensor.shouldRecord() && sensor.hasMetrics()) {
            sensor.record(value, time.milliseconds());
        }
    }

    public static void maybeMeasureLatency(final Runnable actionToMeasure,
                                           final Time time,
                                           final Sensor sensor) {
        if (sensor.shouldRecord() && sensor.hasMetrics()) {
            final long startNs = time.nanoseconds();
            try {
                actionToMeasure.run();
            } finally {
                sensor.record(time.nanoseconds() - startNs);
            }
        } else {
            actionToMeasure.run();
        }
    }

    public static <T> T maybeMeasureLatency(final Supplier<T> actionToMeasure,
                                            final Time time,
                                            final Sensor sensor) {
        if (sensor.shouldRecord() && sensor.hasMetrics()) {
            final long startNs = time.nanoseconds();
            try {
                return actionToMeasure.get();
            } finally {
                sensor.record(time.nanoseconds() - startNs);
            }
        } else {
            return actionToMeasure.get();
        }
    }

    private Sensor getSensors(final Map<String, Deque<String>> sensors,
                              final String sensorSuffix,
                              final String sensorPrefix,
                              final RecordingLevel recordingLevel,
                              final Sensor... parents) {
        final String fullSensorName = sensorPrefix + SENSOR_NAME_DELIMITER + sensorSuffix;
        final Sensor sensor = metrics.getSensor(fullSensorName);
        if (sensor == null) {
            sensors.computeIfAbsent(sensorPrefix, ignored -> new LinkedList<>()).push(fullSensorName);
            return metrics.sensor(fullSensorName, recordingLevel, parents);
        }
        return sensor;
    }

    /**
     * Deletes a sensor and its parents, if any
     */
    @Override
    public void removeSensor(final Sensor sensor) {
        Objects.requireNonNull(sensor, "Sensor is null");
        metrics.removeSensor(sensor.name());

        final Sensor parent = parentSensors.remove(sensor);
>>>>>>> 15418db6
        if (parent != null) {
            metrics.removeSensor(parent.name());
        }
    }

    /**
     * Visible for testing
     */
    Map<Sensor, Sensor> parentSensors() {
        return Collections.unmodifiableMap(parentSensors);
    }

    private static String groupNameFromScope(final String scopeName) {
        return "stream-" + scopeName + "-metrics";
    }
}<|MERGE_RESOLUTION|>--- conflicted
+++ resolved
@@ -23,26 +23,12 @@
 import org.apache.kafka.common.metrics.Metrics;
 import org.apache.kafka.common.metrics.Sensor;
 import org.apache.kafka.common.metrics.Sensor.RecordingLevel;
-import org.apache.kafka.common.metrics.stats.Avg;
-import org.apache.kafka.common.metrics.stats.CumulativeCount;
-import org.apache.kafka.common.metrics.stats.CumulativeSum;
-import org.apache.kafka.common.metrics.stats.Max;
-import org.apache.kafka.common.metrics.stats.Min;
-import org.apache.kafka.common.metrics.stats.Rate;
-import org.apache.kafka.common.metrics.stats.Value;
-import org.apache.kafka.common.metrics.stats.WindowedCount;
-import org.apache.kafka.common.metrics.stats.WindowedSum;
+import org.apache.kafka.common.metrics.stats.*;
 import org.apache.kafka.common.utils.Time;
 import org.apache.kafka.streams.StreamsMetrics;
 import org.apache.kafka.streams.state.internals.metrics.RocksDBMetricsRecordingTrigger;
 
-import java.util.Collections;
-import java.util.Deque;
-import java.util.HashMap;
-import java.util.LinkedHashMap;
-import java.util.LinkedList;
-import java.util.Map;
-import java.util.Objects;
+import java.util.*;
 import java.util.concurrent.ConcurrentHashMap;
 import java.util.concurrent.ConcurrentMap;
 import java.util.concurrent.TimeUnit;
@@ -50,447 +36,6 @@
 
 public class StreamsMetricsImpl implements StreamsMetrics {
 
-<<<<<<< HEAD
-	public enum Version {
-		LATEST,
-		FROM_0100_TO_24
-	}
-
-	static class ImmutableMetricValue<T> implements Gauge<T> {
-		private final T value;
-
-		public ImmutableMetricValue(final T value) {
-			this.value = value;
-		}
-
-		@Override
-		public T value(final MetricConfig config, final long now) {
-			return value;
-		}
-
-		@Override
-		public boolean equals(final Object o) {
-			if (this == o) {
-				return true;
-			}
-			if (o == null || getClass() != o.getClass()) {
-				return false;
-			}
-			final ImmutableMetricValue<?> that = (ImmutableMetricValue<?>) o;
-			return Objects.equals(value, that.value);
-		}
-
-		@Override
-		public int hashCode() {
-			return Objects.hash(value);
-		}
-	}
-
-	private final Metrics metrics;
-	private final Map<Sensor, Sensor> parentSensors;
-	private final String clientId;
-
-	private final Version version;
-	private final Deque<MetricName> clientLevelMetrics = new LinkedList<>();
-	private final Deque<String> clientLevelSensors = new LinkedList<>();
-	private final Map<String, Deque<String>> threadLevelSensors = new HashMap<>();
-	private final Map<String, Deque<String>> taskLevelSensors = new HashMap<>();
-	private final Map<String, Deque<String>> nodeLevelSensors = new HashMap<>();
-	private final Map<String, Deque<String>> cacheLevelSensors = new HashMap<>();
-	private final ConcurrentMap<String, Deque<String>> storeLevelSensors = new ConcurrentHashMap<>();
-	private final ConcurrentMap<String, Deque<MetricName>> storeLevelMetrics = new ConcurrentHashMap<>();
-
-	private final RocksDBMetricsRecordingTrigger rocksDBMetricsRecordingTrigger;
-
-	private static final String SENSOR_PREFIX_DELIMITER = ".";
-	private static final String SENSOR_NAME_DELIMITER = ".s.";
-	private static final String SENSOR_TASK_LABEL = "task";
-	private static final String SENSOR_NODE_LABEL = "node";
-	private static final String SENSOR_CACHE_LABEL = "cache";
-	private static final String SENSOR_STORE_LABEL = "store";
-	private static final String SENSOR_ENTITY_LABEL = "entity";
-	private static final String SENSOR_EXTERNAL_LABEL = "external";
-	private static final String SENSOR_INTERNAL_LABEL = "internal";
-
-	public static final String CLIENT_ID_TAG = "client-id";
-	public static final String THREAD_ID_TAG = "thread-id";
-	public static final String THREAD_ID_TAG_0100_TO_24 = "client-id";
-	public static final String TASK_ID_TAG = "task-id";
-	public static final String PROCESSOR_NODE_ID_TAG = "processor-node-id";
-	public static final String STORE_ID_TAG = "state-id";
-	public static final String BUFFER_ID_TAG = "buffer-id";
-	public static final String RECORD_CACHE_ID_TAG = "record-cache-id";
-
-	public static final String ROLLUP_VALUE = "all";
-
-	public static final String LATENCY_SUFFIX = "-latency";
-	public static final String RECORDS_SUFFIX = "-records";
-	public static final String AVG_SUFFIX = "-avg";
-	public static final String MAX_SUFFIX = "-max";
-	public static final String MIN_SUFFIX = "-min";
-	public static final String RATE_SUFFIX = "-rate";
-	public static final String TOTAL_SUFFIX = "-total";
-	public static final String RATIO_SUFFIX = "-ratio";
-
-	public static final String GROUP_PREFIX_WO_DELIMITER = "stream";
-	public static final String GROUP_PREFIX = GROUP_PREFIX_WO_DELIMITER + "-";
-	public static final String GROUP_SUFFIX = "-metrics";
-	public static final String CLIENT_LEVEL_GROUP = GROUP_PREFIX_WO_DELIMITER + GROUP_SUFFIX;
-	public static final String THREAD_LEVEL_GROUP = GROUP_PREFIX + "thread" + GROUP_SUFFIX;
-	public static final String THREAD_LEVEL_GROUP_0100_TO_24 = GROUP_PREFIX_WO_DELIMITER + GROUP_SUFFIX;
-	public static final String TASK_LEVEL_GROUP = GROUP_PREFIX + "task" + GROUP_SUFFIX;
-	public static final String PROCESSOR_NODE_LEVEL_GROUP = GROUP_PREFIX + "processor-node" + GROUP_SUFFIX;
-	public static final String STATE_STORE_LEVEL_GROUP = GROUP_PREFIX + "state" + GROUP_SUFFIX;
-	public static final String BUFFER_LEVEL_GROUP_0100_TO_24 = GROUP_PREFIX + "buffer" + GROUP_SUFFIX;
-	public static final String CACHE_LEVEL_GROUP = GROUP_PREFIX + "record-cache" + GROUP_SUFFIX;
-
-	public static final String OPERATIONS = " operations";
-	public static final String TOTAL_DESCRIPTION = "The total number of ";
-	public static final String RATE_DESCRIPTION = "The average per-second number of ";
-	public static final String AVG_LATENCY_DESCRIPTION = "The average latency of ";
-	public static final String MAX_LATENCY_DESCRIPTION = "The maximum latency of ";
-	public static final String RATE_DESCRIPTION_PREFIX = "The average number of ";
-	public static final String RATE_DESCRIPTION_SUFFIX = " per second";
-
-	public static final String RECORD_E2E_LATENCY = "record-e2e-latency";
-	public static final String RECORD_E2E_LATENCY_DESCRIPTION_SUFFIX =
-			"end-to-end latency of a record, measuring by comparing the record timestamp with the "
-					+ "system time when it has been fully processed by the node";
-	public static final String RECORD_E2E_LATENCY_AVG_DESCRIPTION = "The average " + RECORD_E2E_LATENCY_DESCRIPTION_SUFFIX;
-	public static final String RECORD_E2E_LATENCY_MIN_DESCRIPTION = "The minimum " + RECORD_E2E_LATENCY_DESCRIPTION_SUFFIX;
-	public static final String RECORD_E2E_LATENCY_MAX_DESCRIPTION = "The maximum " + RECORD_E2E_LATENCY_DESCRIPTION_SUFFIX;
-
-	public StreamsMetricsImpl(final Metrics metrics,
-							  final String clientId,
-							  final String builtInMetricsVersion,
-							  final Time time) {
-		Objects.requireNonNull(metrics, "Metrics cannot be null");
-		Objects.requireNonNull(builtInMetricsVersion, "Built-in metrics version cannot be null");
-		this.metrics = metrics;
-		this.clientId = clientId;
-		version = parseBuiltInMetricsVersion(builtInMetricsVersion);
-		rocksDBMetricsRecordingTrigger = new RocksDBMetricsRecordingTrigger(time);
-
-		this.parentSensors = new HashMap<>();
-	}
-
-	private static Version parseBuiltInMetricsVersion(final String builtInMetricsVersion) {
-		if (builtInMetricsVersion.equals(StreamsConfig.METRICS_LATEST)) {
-			return Version.LATEST;
-		} else {
-			return Version.FROM_0100_TO_24;
-		}
-	}
-
-	public Version version() {
-		return version;
-	}
-
-	public RocksDBMetricsRecordingTrigger rocksDBMetricsRecordingTrigger() {
-		return rocksDBMetricsRecordingTrigger;
-	}
-
-	public <T> void addClientLevelImmutableMetric(final String name,
-												  final String description,
-												  final RecordingLevel recordingLevel,
-												  final T value) {
-		final MetricName metricName = metrics.metricName(name, CLIENT_LEVEL_GROUP, description, clientLevelTagMap());
-		final MetricConfig metricConfig = new MetricConfig().recordLevel(recordingLevel);
-		synchronized (clientLevelMetrics) {
-			metrics.addMetric(metricName, metricConfig, new ImmutableMetricValue<>(value));
-			clientLevelMetrics.push(metricName);
-		}
-	}
-
-	public <T> void addClientLevelMutableMetric(final String name,
-												final String description,
-												final RecordingLevel recordingLevel,
-												final Gauge<T> valueProvider) {
-		final MetricName metricName = metrics.metricName(name, CLIENT_LEVEL_GROUP, description, clientLevelTagMap());
-		final MetricConfig metricConfig = new MetricConfig().recordLevel(recordingLevel);
-		synchronized (clientLevelMetrics) {
-			metrics.addMetric(metricName, metricConfig, valueProvider);
-			clientLevelMetrics.push(metricName);
-		}
-	}
-
-	public final Sensor clientLevelSensor(final String sensorName,
-										  final RecordingLevel recordingLevel,
-										  final Sensor... parents) {
-		synchronized (clientLevelSensors) {
-			final String fullSensorName = CLIENT_LEVEL_GROUP + SENSOR_NAME_DELIMITER + sensorName;
-			final Sensor sensor = metrics.getSensor(fullSensorName);
-			if (sensor == null) {
-				clientLevelSensors.push(fullSensorName);
-				return metrics.sensor(fullSensorName, recordingLevel, parents);
-			}
-			return sensor;
-		}
-	}
-
-	public final Sensor threadLevelSensor(final String threadId,
-										  final String sensorName,
-										  final RecordingLevel recordingLevel,
-										  final Sensor... parents) {
-		final String key = threadSensorPrefix(threadId);
-		synchronized (threadLevelSensors) {
-			return getSensors(threadLevelSensors, sensorName, key, recordingLevel, parents);
-		}
-	}
-
-	private String threadSensorPrefix(final String threadId) {
-		return SENSOR_INTERNAL_LABEL + SENSOR_PREFIX_DELIMITER + threadId;
-	}
-
-	public Map<String, String> clientLevelTagMap() {
-		final Map<String, String> tagMap = new LinkedHashMap<>();
-		tagMap.put(CLIENT_ID_TAG, clientId);
-		return tagMap;
-	}
-
-	public Map<String, String> threadLevelTagMap(final String threadId) {
-		final Map<String, String> tagMap = new LinkedHashMap<>();
-		tagMap.put(version == Version.LATEST ? THREAD_ID_TAG : THREAD_ID_TAG_0100_TO_24, threadId);
-		return tagMap;
-	}
-
-	public final void removeAllClientLevelSensorsAndMetrics() {
-		removeAllClientLevelSensors();
-		removeAllClientLevelMetrics();
-	}
-
-	private final void removeAllClientLevelMetrics() {
-		synchronized (clientLevelMetrics) {
-			while (!clientLevelMetrics.isEmpty()) {
-				metrics.removeMetric(clientLevelMetrics.pop());
-			}
-		}
-	}
-
-	private final void removeAllClientLevelSensors() {
-		synchronized (clientLevelSensors) {
-			while (!clientLevelSensors.isEmpty()) {
-				metrics.removeSensor(clientLevelSensors.pop());
-			}
-		}
-	}
-
-	public final void removeAllThreadLevelSensors(final String threadId) {
-		final String key = threadSensorPrefix(threadId);
-		synchronized (threadLevelSensors) {
-			final Deque<String> sensors = threadLevelSensors.remove(key);
-			while (sensors != null && !sensors.isEmpty()) {
-				metrics.removeSensor(sensors.pop());
-			}
-		}
-	}
-
-	public Map<String, String> taskLevelTagMap(final String threadId, final String taskId) {
-		final Map<String, String> tagMap = threadLevelTagMap(threadId);
-		tagMap.put(TASK_ID_TAG, taskId);
-		return tagMap;
-	}
-
-	public Map<String, String> nodeLevelTagMap(final String threadId,
-											   final String taskName,
-											   final String processorNodeName) {
-		final Map<String, String> tagMap = taskLevelTagMap(threadId, taskName);
-		tagMap.put(PROCESSOR_NODE_ID_TAG, processorNodeName);
-		return tagMap;
-	}
-
-	public Map<String, String> storeLevelTagMap(final String taskName,
-												final String storeType,
-												final String storeName) {
-		final Map<String, String> tagMap = taskLevelTagMap(Thread.currentThread().getName(), taskName);
-		tagMap.put(storeType + "-" + STORE_ID_TAG, storeName);
-		return tagMap;
-	}
-
-	public Map<String, String> bufferLevelTagMap(final String threadId,
-												 final String taskName,
-												 final String bufferName) {
-		final Map<String, String> tagMap = taskLevelTagMap(threadId, taskName);
-		tagMap.put(BUFFER_ID_TAG, bufferName);
-		return tagMap;
-	}
-
-	public final Sensor taskLevelSensor(final String threadId,
-										final String taskId,
-										final String sensorName,
-										final RecordingLevel recordingLevel,
-										final Sensor... parents) {
-		final String key = taskSensorPrefix(threadId, taskId);
-		synchronized (taskLevelSensors) {
-			return getSensors(taskLevelSensors, sensorName, key, recordingLevel, parents);
-		}
-	}
-
-	public final void removeAllTaskLevelSensors(final String threadId, final String taskId) {
-		final String key = taskSensorPrefix(threadId, taskId);
-		synchronized (taskLevelSensors) {
-			final Deque<String> sensors = taskLevelSensors.remove(key);
-			while (sensors != null && !sensors.isEmpty()) {
-				metrics.removeSensor(sensors.pop());
-			}
-		}
-	}
-
-	private String taskSensorPrefix(final String threadId, final String taskId) {
-		return threadSensorPrefix(threadId) + SENSOR_PREFIX_DELIMITER + SENSOR_TASK_LABEL + SENSOR_PREFIX_DELIMITER +
-				taskId;
-	}
-
-	public Sensor nodeLevelSensor(final String threadId,
-								  final String taskId,
-								  final String processorNodeName,
-								  final String sensorName,
-								  final Sensor.RecordingLevel recordingLevel,
-								  final Sensor... parents) {
-		final String key = nodeSensorPrefix(threadId, taskId, processorNodeName);
-		synchronized (nodeLevelSensors) {
-			return getSensors(nodeLevelSensors, sensorName, key, recordingLevel, parents);
-		}
-	}
-
-	public final void removeAllNodeLevelSensors(final String threadId,
-												final String taskId,
-												final String processorNodeName) {
-		final String key = nodeSensorPrefix(threadId, taskId, processorNodeName);
-		synchronized (nodeLevelSensors) {
-			final Deque<String> sensors = nodeLevelSensors.remove(key);
-			while (sensors != null && !sensors.isEmpty()) {
-				metrics.removeSensor(sensors.pop());
-			}
-		}
-	}
-
-	private String nodeSensorPrefix(final String threadId, final String taskId, final String processorNodeName) {
-		return taskSensorPrefix(threadId, taskId)
-				+ SENSOR_PREFIX_DELIMITER + SENSOR_NODE_LABEL + SENSOR_PREFIX_DELIMITER + processorNodeName;
-	}
-
-	public Sensor cacheLevelSensor(final String threadId,
-								   final String taskName,
-								   final String storeName,
-								   final String sensorName,
-								   final Sensor.RecordingLevel recordingLevel,
-								   final Sensor... parents) {
-		final String key = cacheSensorPrefix(threadId, taskName, storeName);
-		synchronized (cacheLevelSensors) {
-			return getSensors(cacheLevelSensors, sensorName, key, recordingLevel, parents);
-		}
-	}
-
-	public Map<String, String> cacheLevelTagMap(final String threadId,
-												final String taskId,
-												final String storeName) {
-		final Map<String, String> tagMap = new LinkedHashMap<>();
-		if (version == Version.FROM_0100_TO_24) {
-			tagMap.put(THREAD_ID_TAG_0100_TO_24, threadId);
-		} else {
-			tagMap.put(THREAD_ID_TAG, threadId);
-		}
-		tagMap.put(TASK_ID_TAG, taskId);
-		tagMap.put(RECORD_CACHE_ID_TAG, storeName);
-		return tagMap;
-	}
-
-	public final void removeAllCacheLevelSensors(final String threadId, final String taskId, final String cacheName) {
-		final String key = cacheSensorPrefix(threadId, taskId, cacheName);
-		synchronized (cacheLevelSensors) {
-			final Deque<String> strings = cacheLevelSensors.remove(key);
-			while (strings != null && !strings.isEmpty()) {
-				metrics.removeSensor(strings.pop());
-			}
-		}
-	}
-
-	private String cacheSensorPrefix(final String threadId, final String taskId, final String cacheName) {
-		return taskSensorPrefix(threadId, taskId)
-				+ SENSOR_PREFIX_DELIMITER + SENSOR_CACHE_LABEL + SENSOR_PREFIX_DELIMITER + cacheName;
-	}
-
-	public final Sensor storeLevelSensor(final String taskId,
-										 final String storeName,
-										 final String sensorName,
-										 final RecordingLevel recordingLevel,
-										 final Sensor... parents) {
-		final String key = storeSensorPrefix(Thread.currentThread().getName(), taskId, storeName);
-		// since the keys in the map storeLevelSensors contain the name of the current thread and threads only
-		// access keys in which their name is contained, the value in the maps do not need to be thread safe
-		// and we can use a LinkedList here.
-		// TODO: In future, we could use thread local maps since each thread will exclusively access the set of keys
-		//  that contain its name. Similar is true for the other metric levels. Thread-level metrics need some
-		//  special attention, since they are created before the thread is constructed. The creation of those
-		//  metrics could be moved into the run() method of the thread.
-		return getSensors(storeLevelSensors, sensorName, key, recordingLevel, parents);
-	}
-
-	public <T> void addStoreLevelMutableMetric(final String taskId,
-											   final String metricsScope,
-											   final String storeName,
-											   final String name,
-											   final String description,
-											   final RecordingLevel recordingLevel,
-											   final Gauge<T> valueProvider) {
-		final MetricName metricName = metrics.metricName(
-				name,
-				STATE_STORE_LEVEL_GROUP,
-				description,
-				storeLevelTagMap(taskId, metricsScope, storeName)
-		);
-		if (metrics.metric(metricName) == null) {
-			final MetricConfig metricConfig = new MetricConfig().recordLevel(recordingLevel);
-			final String key = storeSensorPrefix(Thread.currentThread().getName(), taskId, storeName);
-			metrics.addMetric(metricName, metricConfig, valueProvider);
-			storeLevelMetrics.computeIfAbsent(key, ignored -> new LinkedList<>()).push(metricName);
-		}
-	}
-
-	public final void removeAllStoreLevelSensorsAndMetrics(final String taskId,
-														   final String storeName) {
-		final String threadId = Thread.currentThread().getName();
-		removeAllStoreLevelSensors(threadId, taskId, storeName);
-		removeAllStoreLevelMetrics(threadId, taskId, storeName);
-	}
-
-	private void removeAllStoreLevelSensors(final String threadId,
-											final String taskId,
-											final String storeName) {
-		final String key = storeSensorPrefix(threadId, taskId, storeName);
-		final Deque<String> sensors = storeLevelSensors.remove(key);
-		while (sensors != null && !sensors.isEmpty()) {
-			metrics.removeSensor(sensors.pop());
-		}
-	}
-
-	private void removeAllStoreLevelMetrics(final String threadId,
-											final String taskId,
-											final String storeName) {
-		final String key = storeSensorPrefix(threadId, taskId, storeName);
-		final Deque<MetricName> metricNames = storeLevelMetrics.remove(key);
-		while (metricNames != null && !metricNames.isEmpty()) {
-			metrics.removeMetric(metricNames.pop());
-		}
-	}
-
-	private String storeSensorPrefix(final String threadId,
-									 final String taskId,
-									 final String storeName) {
-		return taskSensorPrefix(threadId, taskId)
-				+ SENSOR_PREFIX_DELIMITER + SENSOR_STORE_LABEL + SENSOR_PREFIX_DELIMITER + storeName;
-	}
-
-	@Override
-	public Sensor addSensor(final String name, final Sensor.RecordingLevel recordingLevel) {
-		return metrics.sensor(name, recordingLevel);
-	}
-
-	@Override
-	public Sensor addSensor(final String name, final Sensor.RecordingLevel recordingLevel, final Sensor... parents) {
-		return metrics.sensor(name, recordingLevel, parents);
-=======
     public enum Version {
         LATEST
     }
@@ -594,17 +139,12 @@
     public static final String RATE_DESCRIPTION_SUFFIX = " per second";
 
     public static final String RECORD_E2E_LATENCY = "record-e2e-latency";
-    public static final String RECORD_E2E_LATENCY_DESCRIPTION_SUFFIX =
-        "end-to-end latency of a record, measuring by comparing the record timestamp with the "
-            + "system time when it has been fully processed by the node";
+    public static final String RECORD_E2E_LATENCY_DESCRIPTION_SUFFIX = "end-to-end latency of a record, measuring by comparing the record timestamp with the " + "system time when it has been fully processed by the node";
     public static final String RECORD_E2E_LATENCY_AVG_DESCRIPTION = "The average " + RECORD_E2E_LATENCY_DESCRIPTION_SUFFIX;
     public static final String RECORD_E2E_LATENCY_MIN_DESCRIPTION = "The minimum " + RECORD_E2E_LATENCY_DESCRIPTION_SUFFIX;
     public static final String RECORD_E2E_LATENCY_MAX_DESCRIPTION = "The maximum " + RECORD_E2E_LATENCY_DESCRIPTION_SUFFIX;
 
-    public StreamsMetricsImpl(final Metrics metrics,
-                              final String clientId,
-                              final String builtInMetricsVersion,
-                              final Time time) {
+    public StreamsMetricsImpl(final Metrics metrics, final String clientId, final String builtInMetricsVersion, final Time time) {
         Objects.requireNonNull(metrics, "Metrics cannot be null");
         Objects.requireNonNull(builtInMetricsVersion, "Built-in metrics version cannot be null");
         this.metrics = metrics;
@@ -627,10 +167,7 @@
         return rocksDBMetricsRecordingTrigger;
     }
 
-    public <T> void addClientLevelImmutableMetric(final String name,
-                                                  final String description,
-                                                  final RecordingLevel recordingLevel,
-                                                  final T value) {
+    public <T> void addClientLevelImmutableMetric(final String name, final String description, final RecordingLevel recordingLevel, final T value) {
         final MetricName metricName = metrics.metricName(name, CLIENT_LEVEL_GROUP, description, clientLevelTagMap());
         final MetricConfig metricConfig = new MetricConfig().recordLevel(recordingLevel);
         synchronized (clientLevelMetrics) {
@@ -639,10 +176,7 @@
         }
     }
 
-    public <T> void addClientLevelMutableMetric(final String name,
-                                                final String description,
-                                                final RecordingLevel recordingLevel,
-                                                final Gauge<T> valueProvider) {
+    public <T> void addClientLevelMutableMetric(final String name, final String description, final RecordingLevel recordingLevel, final Gauge<T> valueProvider) {
         final MetricName metricName = metrics.metricName(name, CLIENT_LEVEL_GROUP, description, clientLevelTagMap());
         final MetricConfig metricConfig = new MetricConfig().recordLevel(recordingLevel);
         synchronized (clientLevelMetrics) {
@@ -651,39 +185,23 @@
         }
     }
 
-    public <T> void addThreadLevelImmutableMetric(final String name,
-        final String description,
-        final String threadId,
-        final T value) {
-        final MetricName metricName = metrics.metricName(
-            name, THREAD_LEVEL_GROUP, description, threadLevelTagMap(threadId));
+    public <T> void addThreadLevelImmutableMetric(final String name, final String description, final String threadId, final T value) {
+        final MetricName metricName = metrics.metricName(name, THREAD_LEVEL_GROUP, description, threadLevelTagMap(threadId));
         synchronized (threadLevelMetrics) {
-            threadLevelMetrics.computeIfAbsent(
-                threadSensorPrefix(threadId),
-                tid -> new LinkedList<>()
-            ).add(metricName);
+            threadLevelMetrics.computeIfAbsent(threadSensorPrefix(threadId), tid -> new LinkedList<>()).add(metricName);
             metrics.addMetric(metricName, new ImmutableMetricValue<>(value));
         }
     }
 
-    public <T> void addThreadLevelMutableMetric(final String name,
-                                                final String description,
-                                                final String threadId,
-                                                final Gauge<T> valueProvider) {
-        final MetricName metricName = metrics.metricName(
-            name, THREAD_LEVEL_GROUP, description, threadLevelTagMap(threadId));
+    public <T> void addThreadLevelMutableMetric(final String name, final String description, final String threadId, final Gauge<T> valueProvider) {
+        final MetricName metricName = metrics.metricName(name, THREAD_LEVEL_GROUP, description, threadLevelTagMap(threadId));
         synchronized (threadLevelMetrics) {
-            threadLevelMetrics.computeIfAbsent(
-                threadSensorPrefix(threadId),
-                tid -> new LinkedList<>()
-            ).add(metricName);
+            threadLevelMetrics.computeIfAbsent(threadSensorPrefix(threadId), tid -> new LinkedList<>()).add(metricName);
             metrics.addMetric(metricName, valueProvider);
         }
     }
 
-    public final Sensor clientLevelSensor(final String sensorName,
-                                          final RecordingLevel recordingLevel,
-                                          final Sensor... parents) {
+    public final Sensor clientLevelSensor(final String sensorName, final RecordingLevel recordingLevel, final Sensor... parents) {
         synchronized (clientLevelSensors) {
             final String fullSensorName = CLIENT_LEVEL_GROUP + SENSOR_NAME_DELIMITER + sensorName;
             final Sensor sensor = metrics.getSensor(fullSensorName);
@@ -695,10 +213,7 @@
         }
     }
 
-    public final Sensor threadLevelSensor(final String threadId,
-                                          final String sensorSuffix,
-                                          final RecordingLevel recordingLevel,
-                                          final Sensor... parents) {
+    public final Sensor threadLevelSensor(final String threadId, final String sensorSuffix, final RecordingLevel recordingLevel, final Sensor... parents) {
         final String sensorPrefix = threadSensorPrefix(threadId);
         synchronized (threadLevelSensors) {
             return getSensors(threadLevelSensors, sensorSuffix, sensorPrefix, recordingLevel, parents);
@@ -767,36 +282,25 @@
         return tagMap;
     }
 
-    public Map<String, String> nodeLevelTagMap(final String threadId,
-                                               final String taskName,
-                                               final String processorNodeName) {
+    public Map<String, String> nodeLevelTagMap(final String threadId, final String taskName, final String processorNodeName) {
         final Map<String, String> tagMap = taskLevelTagMap(threadId, taskName);
         tagMap.put(PROCESSOR_NODE_ID_TAG, processorNodeName);
         return tagMap;
     }
 
-    public Map<String, String> topicLevelTagMap(final String threadId,
-                                                final String taskName,
-                                                final String processorNodeName,
-                                                final String topicName) {
+    public Map<String, String> topicLevelTagMap(final String threadId, final String taskName, final String processorNodeName, final String topicName) {
         final Map<String, String> tagMap = nodeLevelTagMap(threadId, taskName, processorNodeName);
         tagMap.put(TOPIC_NAME_TAG, topicName);
         return tagMap;
     }
 
-    public Map<String, String> storeLevelTagMap(final String taskName,
-                                                final String storeType,
-                                                final String storeName) {
+    public Map<String, String> storeLevelTagMap(final String taskName, final String storeType, final String storeName) {
         final Map<String, String> tagMap = taskLevelTagMap(Thread.currentThread().getName(), taskName);
         tagMap.put(storeType + "-" + STORE_ID_TAG, storeName);
         return tagMap;
     }
 
-    public final Sensor taskLevelSensor(final String threadId,
-                                        final String taskId,
-                                        final String sensorSuffix,
-                                        final RecordingLevel recordingLevel,
-                                        final Sensor... parents) {
+    public final Sensor taskLevelSensor(final String threadId, final String taskId, final String sensorSuffix, final RecordingLevel recordingLevel, final Sensor... parents) {
         final String sensorPrefix = taskSensorPrefix(threadId, taskId);
         synchronized (taskLevelSensors) {
             return getSensors(taskLevelSensors, sensorSuffix, sensorPrefix, recordingLevel, parents);
@@ -814,25 +318,17 @@
     }
 
     private String taskSensorPrefix(final String threadId, final String taskId) {
-        return threadSensorPrefix(threadId) + SENSOR_PREFIX_DELIMITER + SENSOR_TASK_LABEL + SENSOR_PREFIX_DELIMITER +
-            taskId;
-    }
-
-    public Sensor nodeLevelSensor(final String threadId,
-                                  final String taskId,
-                                  final String processorNodeName,
-                                  final String sensorSuffix,
-                                  final Sensor.RecordingLevel recordingLevel,
-                                  final Sensor... parents) {
+        return threadSensorPrefix(threadId) + SENSOR_PREFIX_DELIMITER + SENSOR_TASK_LABEL + SENSOR_PREFIX_DELIMITER + taskId;
+    }
+
+    public Sensor nodeLevelSensor(final String threadId, final String taskId, final String processorNodeName, final String sensorSuffix, final Sensor.RecordingLevel recordingLevel, final Sensor... parents) {
         final String sensorPrefix = nodeSensorPrefix(threadId, taskId, processorNodeName);
         synchronized (nodeLevelSensors) {
             return getSensors(nodeLevelSensors, sensorSuffix, sensorPrefix, recordingLevel, parents);
         }
     }
 
-    public final void removeAllNodeLevelSensors(final String threadId,
-                                                final String taskId,
-                                                final String processorNodeName) {
+    public final void removeAllNodeLevelSensors(final String threadId, final String taskId, final String processorNodeName) {
         final String key = nodeSensorPrefix(threadId, taskId, processorNodeName);
         synchronized (nodeLevelSensors) {
             final Deque<String> sensors = nodeLevelSensors.remove(key);
@@ -843,27 +339,17 @@
     }
 
     private String nodeSensorPrefix(final String threadId, final String taskId, final String processorNodeName) {
-        return taskSensorPrefix(threadId, taskId)
-            + SENSOR_PREFIX_DELIMITER + SENSOR_NODE_LABEL + SENSOR_PREFIX_DELIMITER + processorNodeName;
-    }
-
-    public Sensor topicLevelSensor(final String threadId,
-                                   final String taskId,
-                                   final String processorNodeName,
-                                   final String topicName,
-                                   final String sensorSuffix,
-                                   final Sensor.RecordingLevel recordingLevel,
-                                   final Sensor... parents) {
+        return taskSensorPrefix(threadId, taskId) + SENSOR_PREFIX_DELIMITER + SENSOR_NODE_LABEL + SENSOR_PREFIX_DELIMITER + processorNodeName;
+    }
+
+    public Sensor topicLevelSensor(final String threadId, final String taskId, final String processorNodeName, final String topicName, final String sensorSuffix, final Sensor.RecordingLevel recordingLevel, final Sensor... parents) {
         final String sensorPrefix = topicSensorPrefix(threadId, taskId, processorNodeName, topicName);
         synchronized (topicLevelSensors) {
             return getSensors(topicLevelSensors, sensorSuffix, sensorPrefix, recordingLevel, parents);
         }
     }
 
-    public final void removeAllTopicLevelSensors(final String threadId,
-                                                 final String taskId,
-                                                 final String processorNodeName,
-                                                 final String topicName) {
+    public final void removeAllTopicLevelSensors(final String threadId, final String taskId, final String processorNodeName, final String topicName) {
         final String key = topicSensorPrefix(threadId, taskId, processorNodeName, topicName);
         synchronized (topicLevelSensors) {
             final Deque<String> sensors = topicLevelSensors.remove(key);
@@ -873,20 +359,11 @@
         }
     }
 
-    private String topicSensorPrefix(final String threadId,
-                                     final String taskId,
-                                     final String processorNodeName,
-                                     final String topicName) {
-        return nodeSensorPrefix(threadId, taskId, processorNodeName)
-            + SENSOR_PREFIX_DELIMITER + SENSOR_TOPIC_LABEL + SENSOR_PREFIX_DELIMITER + topicName;
-    }
-
-    public Sensor cacheLevelSensor(final String threadId,
-                                   final String taskName,
-                                   final String storeName,
-                                   final String ratioName,
-                                   final Sensor.RecordingLevel recordingLevel,
-                                   final Sensor... parents) {
+    private String topicSensorPrefix(final String threadId, final String taskId, final String processorNodeName, final String topicName) {
+        return nodeSensorPrefix(threadId, taskId, processorNodeName) + SENSOR_PREFIX_DELIMITER + SENSOR_TOPIC_LABEL + SENSOR_PREFIX_DELIMITER + topicName;
+    }
+
+    public Sensor cacheLevelSensor(final String threadId, final String taskName, final String storeName, final String ratioName, final Sensor.RecordingLevel recordingLevel, final Sensor... parents) {
         // use ratio name as sensor suffix
         final String sensorPrefix = cacheSensorPrefix(threadId, taskName, storeName);
         synchronized (cacheLevelSensors) {
@@ -894,9 +371,7 @@
         }
     }
 
-    public Map<String, String> cacheLevelTagMap(final String threadId,
-                                                final String taskId,
-                                                final String storeName) {
+    public Map<String, String> cacheLevelTagMap(final String threadId, final String taskId, final String storeName) {
         final Map<String, String> tagMap = new LinkedHashMap<>();
         tagMap.put(THREAD_ID_TAG, threadId);
         tagMap.put(TASK_ID_TAG, taskId);
@@ -915,39 +390,23 @@
     }
 
     private String cacheSensorPrefix(final String threadId, final String taskId, final String cacheName) {
-        return taskSensorPrefix(threadId, taskId)
-            + SENSOR_PREFIX_DELIMITER + SENSOR_CACHE_LABEL + SENSOR_PREFIX_DELIMITER + cacheName;
-    }
-
-    public final Sensor storeLevelSensor(final String taskId,
-                                         final String storeName,
-                                         final String sensorSuffix,
-                                         final RecordingLevel recordingLevel,
-                                         final Sensor... parents) {
+        return taskSensorPrefix(threadId, taskId) + SENSOR_PREFIX_DELIMITER + SENSOR_CACHE_LABEL + SENSOR_PREFIX_DELIMITER + cacheName;
+    }
+
+    public final Sensor storeLevelSensor(final String taskId, final String storeName, final String sensorSuffix, final RecordingLevel recordingLevel, final Sensor... parents) {
         final String sensorPrefix = storeSensorPrefix(Thread.currentThread().getName(), taskId, storeName);
-            // since the keys in the map storeLevelSensors contain the name of the current thread and threads only
-            // access keys in which their name is contained, the value in the maps do not need to be thread safe
-            // and we can use a LinkedList here.
-            // TODO: In future, we could use thread local maps since each thread will exclusively access the set of keys
-            //  that contain its name. Similar is true for the other metric levels. Thread-level metrics need some
-            //  special attention, since they are created before the thread is constructed. The creation of those
-            //  metrics could be moved into the run() method of the thread.
+        // since the keys in the map storeLevelSensors contain the name of the current thread and threads only
+        // access keys in which their name is contained, the value in the maps do not need to be thread safe
+        // and we can use a LinkedList here.
+        // TODO: In future, we could use thread local maps since each thread will exclusively access the set of keys
+        //  that contain its name. Similar is true for the other metric levels. Thread-level metrics need some
+        //  special attention, since they are created before the thread is constructed. The creation of those
+        //  metrics could be moved into the run() method of the thread.
         return getSensors(storeLevelSensors, sensorSuffix, sensorPrefix, recordingLevel, parents);
     }
 
-    public <T> void addStoreLevelMutableMetric(final String taskId,
-                                               final String metricsScope,
-                                               final String storeName,
-                                               final String name,
-                                               final String description,
-                                               final RecordingLevel recordingLevel,
-                                               final Gauge<T> valueProvider) {
-        final MetricName metricName = metrics.metricName(
-            name,
-            STATE_STORE_LEVEL_GROUP,
-            description,
-            storeLevelTagMap(taskId, metricsScope, storeName)
-        );
+    public <T> void addStoreLevelMutableMetric(final String taskId, final String metricsScope, final String storeName, final String name, final String description, final RecordingLevel recordingLevel, final Gauge<T> valueProvider) {
+        final MetricName metricName = metrics.metricName(name, STATE_STORE_LEVEL_GROUP, description, storeLevelTagMap(taskId, metricsScope, storeName));
         if (metrics.metric(metricName) == null) {
             metrics.addMetricIfAbsent(metricName, new MetricConfig().recordLevel(recordingLevel), valueProvider);
             final String key = storeSensorPrefix(Thread.currentThread().getName(), taskId, storeName);
@@ -955,16 +414,13 @@
         }
     }
 
-    public final void removeAllStoreLevelSensorsAndMetrics(final String taskId,
-                                                           final String storeName) {
+    public final void removeAllStoreLevelSensorsAndMetrics(final String taskId, final String storeName) {
         final String threadId = Thread.currentThread().getName();
         removeAllStoreLevelSensors(threadId, taskId, storeName);
         removeAllStoreLevelMetrics(threadId, taskId, storeName);
     }
 
-    private void removeAllStoreLevelSensors(final String threadId,
-                                            final String taskId,
-                                            final String storeName) {
+    private void removeAllStoreLevelSensors(final String threadId, final String taskId, final String storeName) {
         final String key = storeSensorPrefix(threadId, taskId, storeName);
         final Deque<String> sensors = storeLevelSensors.remove(key);
         while (sensors != null && !sensors.isEmpty()) {
@@ -972,9 +428,7 @@
         }
     }
 
-    private void removeAllStoreLevelMetrics(final String threadId,
-                                            final String taskId,
-                                            final String storeName) {
+    private void removeAllStoreLevelMetrics(final String threadId, final String taskId, final String storeName) {
         final String key = storeSensorPrefix(threadId, taskId, storeName);
         final Deque<MetricName> metricNames = storeLevelMetrics.remove(key);
         while (metricNames != null && !metricNames.isEmpty()) {
@@ -982,11 +436,8 @@
         }
     }
 
-    private String storeSensorPrefix(final String threadId,
-                                     final String taskId,
-                                     final String storeName) {
-        return taskSensorPrefix(threadId, taskId)
-            + SENSOR_PREFIX_DELIMITER + SENSOR_STORE_LABEL + SENSOR_PREFIX_DELIMITER + storeName;
+    private String storeSensorPrefix(final String threadId, final String taskId, final String storeName) {
+        return taskSensorPrefix(threadId, taskId) + SENSOR_PREFIX_DELIMITER + SENSOR_STORE_LABEL + SENSOR_PREFIX_DELIMITER + storeName;
     }
 
     @Override
@@ -997,7 +448,6 @@
     @Override
     public Sensor addSensor(final String name, final Sensor.RecordingLevel recordingLevel, final Sensor... parents) {
         return metrics.sensor(name, recordingLevel, parents);
->>>>>>> 15418db6
     }
 
     @Override
@@ -1005,237 +455,7 @@
         return Collections.unmodifiableMap(this.metrics.metrics());
     }
 
-<<<<<<< HEAD
-	@Override
-	@Deprecated
-	public void recordLatency(final Sensor sensor, final long startNs, final long endNs) {
-		sensor.record(endNs - startNs);
-	}
-
-	@Override
-	@Deprecated
-	public void recordThroughput(final Sensor sensor, final long value) {
-		sensor.record(value);
-	}
-
-	private Map<String, String> customizedTags(final String threadId,
-											   final String scopeName,
-											   final String entityName,
-											   final String... tags) {
-		final Map<String, String> tagMap = threadLevelTagMap(threadId);
-		tagMap.put(scopeName + "-id", entityName);
-		if (tags != null) {
-			if ((tags.length % 2) != 0) {
-				throw new IllegalArgumentException("Tags needs to be specified in key-value pairs");
-			}
-			for (int i = 0; i < tags.length; i += 2) {
-				tagMap.put(tags[i], tags[i + 1]);
-			}
-		}
-		return tagMap;
-	}
-
-	private Sensor customInvocationRateAndCountSensor(final String threadId,
-													  final String groupName,
-													  final String entityName,
-													  final String operationName,
-													  final Map<String, String> tags,
-													  final Sensor.RecordingLevel recordingLevel) {
-		final Sensor sensor = metrics.sensor(externalChildSensorName(threadId, operationName, entityName), recordingLevel);
-		addInvocationRateAndCountToSensor(
-				sensor,
-				groupName,
-				tags,
-				operationName,
-				RATE_DESCRIPTION_PREFIX + operationName + OPERATIONS + RATE_DESCRIPTION_SUFFIX,
-				TOTAL_DESCRIPTION + operationName + OPERATIONS
-		);
-		return sensor;
-	}
-
-	@Override
-	public Sensor addLatencyRateTotalSensor(final String scopeName,
-											final String entityName,
-											final String operationName,
-											final Sensor.RecordingLevel recordingLevel,
-											final String... tags) {
-		final String threadId = Thread.currentThread().getName();
-		final String group = groupNameFromScope(scopeName);
-		final Map<String, String> tagMap = customizedTags(threadId, scopeName, entityName, tags);
-		final Sensor sensor =
-				customInvocationRateAndCountSensor(threadId, group, entityName, operationName, tagMap, recordingLevel);
-		addAvgAndMaxToSensor(
-				sensor,
-				group,
-				tagMap,
-				operationName + LATENCY_SUFFIX,
-				AVG_LATENCY_DESCRIPTION + operationName,
-				MAX_LATENCY_DESCRIPTION + operationName
-		);
-
-		return sensor;
-	}
-
-	@Override
-	public Sensor addRateTotalSensor(final String scopeName,
-									 final String entityName,
-									 final String operationName,
-									 final Sensor.RecordingLevel recordingLevel,
-									 final String... tags) {
-		final String threadId = Thread.currentThread().getName();
-		final Map<String, String> tagMap = customizedTags(threadId, scopeName, entityName, tags);
-		return customInvocationRateAndCountSensor(
-				threadId,
-				groupNameFromScope(scopeName),
-				entityName,
-				operationName,
-				tagMap,
-				recordingLevel
-		);
-	}
-
-	/**
-	 * @throws IllegalArgumentException if tags is not constructed in key-value pairs
-	 */
-	@Deprecated
-	@Override
-	public Sensor addLatencyAndThroughputSensor(final String scopeName,
-												final String entityName,
-												final String operationName,
-												final Sensor.RecordingLevel recordingLevel,
-												final String... tags) {
-		final String group = groupNameFromScope(scopeName);
-
-		final String threadId = Thread.currentThread().getName();
-		final Map<String, String> tagMap = customizedTags(threadId, scopeName, entityName, tags);
-		final Map<String, String> allTagMap = customizedTags(threadId, scopeName, "all", tags);
-
-		// first add the global operation metrics if not yet, with the global tags only
-		final Sensor parent = metrics.sensor(externalParentSensorName(threadId, operationName), recordingLevel);
-		addAvgAndMaxLatencyToSensor(parent, group, allTagMap, operationName);
-		addInvocationRateAndCountToSensor(parent, group, allTagMap, operationName);
-
-		// add the operation metrics with additional tags
-		final Sensor sensor = metrics.sensor(
-				externalChildSensorName(threadId, operationName, entityName),
-				recordingLevel,
-				parent
-		);
-		addAvgAndMaxLatencyToSensor(sensor, group, tagMap, operationName);
-		addInvocationRateAndCountToSensor(sensor, group, tagMap, operationName);
-
-		parentSensors.put(sensor, parent);
-
-		return sensor;
-
-	}
-
-    /**
-     * @throws IllegalArgumentException if tags is not constructed in key-value pairs
-     */
-	@Deprecated
-	@Override
-	public Sensor addThroughputSensor(final String scopeName,
-									  final String entityName,
-									  final String operationName,
-									  final Sensor.RecordingLevel recordingLevel,
-									  final String... tags) {
-		final String group = groupNameFromScope(scopeName);
-
-		final String threadId = Thread.currentThread().getName();
-		final Map<String, String> tagMap = customizedTags(threadId, scopeName, entityName, tags);
-		final Map<String, String> allTagMap = customizedTags(threadId, scopeName, "all", tags);
-
-		// first add the global operation metrics if not yet, with the global tags only
-		final Sensor parent = metrics.sensor(
-				externalParentSensorName(threadId, operationName),
-				recordingLevel
-		);
-		addInvocationRateAndCountToSensor(parent, group, allTagMap, operationName);
-
-		// add the operation metrics with additional tags
-		final Sensor sensor = metrics.sensor(
-				externalChildSensorName(threadId, operationName, entityName),
-				recordingLevel,
-				parent
-		);
-		addInvocationRateAndCountToSensor(sensor, group, tagMap, operationName);
-
-		parentSensors.put(sensor, parent);
-
-		return sensor;
-
-	}
-
-	private String externalChildSensorName(final String threadId, final String operationName, final String entityName) {
-		return SENSOR_EXTERNAL_LABEL + SENSOR_PREFIX_DELIMITER + threadId
-				+ SENSOR_PREFIX_DELIMITER + SENSOR_ENTITY_LABEL + SENSOR_PREFIX_DELIMITER + entityName
-				+ SENSOR_NAME_DELIMITER + operationName;
-	}
-
-	private String externalParentSensorName(final String threadId, final String operationName) {
-		return SENSOR_EXTERNAL_LABEL + SENSOR_PREFIX_DELIMITER + threadId + SENSOR_NAME_DELIMITER + operationName;
-	}
-
-	public static void addAvgAndMaxToSensor(final Sensor sensor,
-											final String group,
-											final Map<String, String> tags,
-											final String operation,
-											final String descriptionOfAvg,
-											final String descriptionOfMax) {
-		sensor.add(
-				new MetricName(
-						operation + AVG_SUFFIX,
-						group,
-						descriptionOfAvg,
-						tags),
-				new Avg()
-		);
-		sensor.add(
-				new MetricName(
-						operation + MAX_SUFFIX,
-						group,
-						descriptionOfMax,
-						tags),
-				new Max()
-		);
-	}
-
-	public static void addMinAndMaxToSensor(final Sensor sensor,
-											final String group,
-											final Map<String, String> tags,
-											final String operation,
-											final String descriptionOfMin,
-											final String descriptionOfMax) {
-		sensor.add(
-				new MetricName(
-						operation + MIN_SUFFIX,
-						group,
-						descriptionOfMin,
-						tags),
-				new Min()
-		);
-
-		sensor.add(
-				new MetricName(
-						operation + MAX_SUFFIX,
-						group,
-						descriptionOfMax,
-						tags),
-				new Max()
-		);
-	}
-
-	public static void addAvgAndMaxLatencyToSensor(final Sensor sensor,
-												   final String group,
-												   final Map<String, String> tags,
-												   final String operation) {
-		sensor.add(
-=======
-    private Map<String, String> customizedTags(final String threadId,
-                                               final String scopeName,
-                                               final String entityName,
-                                               final String... tags) {
+    private Map<String, String> customizedTags(final String threadId, final String scopeName, final String entityName, final String... tags) {
         final Map<String, String> tagMap = threadLevelTagMap(threadId);
         tagMap.put(scopeName + "-id", entityName);
         if (tags != null) {
@@ -1249,420 +469,102 @@
         return tagMap;
     }
 
-    private Sensor customInvocationRateAndCountSensor(final String threadId,
-                                                      final String groupName,
-                                                      final String entityName,
-                                                      final String operationName,
-                                                      final Map<String, String> tags,
-                                                      final Sensor.RecordingLevel recordingLevel) {
+    private Sensor customInvocationRateAndCountSensor(final String threadId, final String groupName, final String entityName, final String operationName, final Map<String, String> tags, final Sensor.RecordingLevel recordingLevel) {
         final Sensor sensor = metrics.sensor(externalChildSensorName(threadId, operationName, entityName), recordingLevel);
-        addInvocationRateAndCountToSensor(
-            sensor,
-            groupName,
-            tags,
-            operationName,
-            RATE_DESCRIPTION_PREFIX + operationName + OPERATIONS + RATE_DESCRIPTION_SUFFIX,
-            TOTAL_DESCRIPTION + operationName + OPERATIONS
-        );
+        addInvocationRateAndCountToSensor(sensor, groupName, tags, operationName, RATE_DESCRIPTION_PREFIX + operationName + OPERATIONS + RATE_DESCRIPTION_SUFFIX, TOTAL_DESCRIPTION + operationName + OPERATIONS);
         return sensor;
     }
 
     @Override
-    public Sensor addLatencyRateTotalSensor(final String scopeName,
-                                            final String entityName,
-                                            final String operationName,
-                                            final Sensor.RecordingLevel recordingLevel,
-                                            final String... tags) {
+    public Sensor addLatencyRateTotalSensor(final String scopeName, final String entityName, final String operationName, final Sensor.RecordingLevel recordingLevel, final String... tags) {
         final String threadId = Thread.currentThread().getName();
         final String group = groupNameFromScope(scopeName);
         final Map<String, String> tagMap = customizedTags(threadId, scopeName, entityName, tags);
-        final Sensor sensor =
-            customInvocationRateAndCountSensor(threadId, group, entityName, operationName, tagMap, recordingLevel);
-        addAvgAndMaxToSensor(
-            sensor,
-            group,
-            tagMap,
-            operationName + LATENCY_SUFFIX,
-            AVG_LATENCY_DESCRIPTION + operationName,
-            MAX_LATENCY_DESCRIPTION + operationName
-        );
+        final Sensor sensor = customInvocationRateAndCountSensor(threadId, group, entityName, operationName, tagMap, recordingLevel);
+        addAvgAndMaxToSensor(sensor, group, tagMap, operationName + LATENCY_SUFFIX, AVG_LATENCY_DESCRIPTION + operationName, MAX_LATENCY_DESCRIPTION + operationName);
 
         return sensor;
     }
 
     @Override
-    public Sensor addRateTotalSensor(final String scopeName,
-                                     final String entityName,
-                                     final String operationName,
-                                     final Sensor.RecordingLevel recordingLevel,
-                                     final String... tags) {
+    public Sensor addRateTotalSensor(final String scopeName, final String entityName, final String operationName, final Sensor.RecordingLevel recordingLevel, final String... tags) {
         final String threadId = Thread.currentThread().getName();
         final Map<String, String> tagMap = customizedTags(threadId, scopeName, entityName, tags);
-        return customInvocationRateAndCountSensor(
-            threadId,
-            groupNameFromScope(scopeName),
-            entityName,
-            operationName,
-            tagMap,
-            recordingLevel
-        );
+        return customInvocationRateAndCountSensor(threadId, groupNameFromScope(scopeName), entityName, operationName, tagMap, recordingLevel);
     }
 
     private String externalChildSensorName(final String threadId, final String operationName, final String entityName) {
-        return SENSOR_EXTERNAL_LABEL + SENSOR_PREFIX_DELIMITER + threadId
-            + SENSOR_PREFIX_DELIMITER + SENSOR_ENTITY_LABEL + SENSOR_PREFIX_DELIMITER + entityName
-            + SENSOR_NAME_DELIMITER + operationName;
-    }
-
-    public static void addAvgAndMaxToSensor(final Sensor sensor,
-                                            final String group,
-                                            final Map<String, String> tags,
-                                            final String gaugeName,
-                                            final String descriptionOfAvg,
-                                            final String descriptionOfMax) {
-        sensor.add(
-            new MetricName(
-                gaugeName + AVG_SUFFIX,
-                group,
-                descriptionOfAvg,
-                tags),
-            new Avg()
-        );
-        sensor.add(
-            new MetricName(
-                gaugeName + MAX_SUFFIX,
-                group,
-                descriptionOfMax,
-                tags),
-            new Max()
-        );
-    }
-
-    public static void addMinAndMaxToSensor(final Sensor sensor,
-                                            final String group,
-                                            final Map<String, String> tags,
-                                            final String operation,
-                                            final String descriptionOfMin,
-                                            final String descriptionOfMax) {
-        sensor.add(
-            new MetricName(
-                operation + MIN_SUFFIX,
-                group,
-                descriptionOfMin,
-                tags),
-            new Min()
-        );
-
-        sensor.add(
->>>>>>> 15418db6
-            new MetricName(
-					operation + "-latency-avg",
-					group,
-					AVG_LATENCY_DESCRIPTION + operation + " operation.",
-					tags),
-            new Avg()
-        );
-<<<<<<< HEAD
-		sensor.add(
-				new MetricName(
-						operation + "-latency-max",
-						group,
-						MAX_LATENCY_DESCRIPTION + operation + " operation.",
-						tags),
-				new Max()
-		);
-	}
-
-	public static void addAvgAndMinAndMaxToSensor(final Sensor sensor,
-												  final String group,
-												  final Map<String, String> tags,
-												  final String operation,
-												  final String descriptionOfAvg,
-												  final String descriptionOfMin,
-												  final String descriptionOfMax) {
-		addAvgAndMaxToSensor(sensor, group, tags, operation, descriptionOfAvg, descriptionOfMax);
-		sensor.add(
-				new MetricName(
-						operation + MIN_SUFFIX,
-						group,
-						descriptionOfMin,
-						tags),
-				new Min()
-		);
-	}
-
-	public static void addInvocationRateAndCountToSensor(final Sensor sensor,
-														 final String group,
-														 final Map<String, String> tags,
-														 final String operation,
-														 final String descriptionOfRate,
-														 final String descriptionOfCount) {
-		addInvocationRateToSensor(sensor, group, tags, operation, descriptionOfRate);
-		sensor.add(
-				new MetricName(
-						operation + TOTAL_SUFFIX,
-						group,
-						descriptionOfCount,
-						tags
-				),
-				new CumulativeCount()
-		);
-	}
-
-	public static void addInvocationRateToSensor(final Sensor sensor,
-												 final String group,
-												 final Map<String, String> tags,
-												 final String operation,
-												 final String descriptionOfRate) {
-		sensor.add(
-				new MetricName(
-						operation + RATE_SUFFIX,
-						group,
-						descriptionOfRate,
-						tags
-				),
-				new Rate(TimeUnit.SECONDS, new WindowedCount())
-		);
-	}
-
-    public static void addInvocationRateAndCountToSensor(final Sensor sensor,
-                                                         final String group,
-                                                         final Map<String, String> tags,
-                                                         final String operation) {
-        addInvocationRateAndCountToSensor(
-				sensor,
-				group,
-				tags,
-				operation,
-				RATE_DESCRIPTION + operation,
-				TOTAL_DESCRIPTION + operation
-		);
-    }
-
-=======
-        sensor.add(
-            new MetricName(
-                operation + "-latency-max",
-                group,
-                MAX_LATENCY_DESCRIPTION + operation + " operation.",
-                tags),
-            new Max()
-        );
-    }
-
-    public static void addAvgAndMinAndMaxToSensor(final Sensor sensor,
-                                                  final String group,
-                                                  final Map<String, String> tags,
-                                                  final String gaugeName,
-                                                  final String descriptionOfAvg,
-                                                  final String descriptionOfMin,
-                                                  final String descriptionOfMax) {
+        return SENSOR_EXTERNAL_LABEL + SENSOR_PREFIX_DELIMITER + threadId + SENSOR_PREFIX_DELIMITER + SENSOR_ENTITY_LABEL + SENSOR_PREFIX_DELIMITER + entityName + SENSOR_NAME_DELIMITER + operationName;
+    }
+
+    public static void addAvgAndMaxToSensor(final Sensor sensor, final String group, final Map<String, String> tags, final String gaugeName, final String descriptionOfAvg, final String descriptionOfMax) {
+        sensor.add(new MetricName(gaugeName + AVG_SUFFIX, group, descriptionOfAvg, tags), new Avg());
+        sensor.add(new MetricName(gaugeName + MAX_SUFFIX, group, descriptionOfMax, tags), new Max());
+    }
+
+    public static void addMinAndMaxToSensor(final Sensor sensor, final String group, final Map<String, String> tags, final String operation, final String descriptionOfMin, final String descriptionOfMax) {
+        sensor.add(new MetricName(operation + MIN_SUFFIX, group, descriptionOfMin, tags), new Min());
+
+        sensor.add(new MetricName(operation + MAX_SUFFIX, group, descriptionOfMax, tags), new Max());
+    }
+
+    public static void addAvgAndMaxLatencyToSensor(final Sensor sensor, final String group, final Map<String, String> tags, final String operation) {
+        sensor.add(new MetricName(operation + "-latency-avg", group, AVG_LATENCY_DESCRIPTION + operation + " operation.", tags), new Avg());
+        sensor.add(new MetricName(operation + "-latency-max", group, MAX_LATENCY_DESCRIPTION + operation + " operation.", tags), new Max());
+    }
+
+    public static void addAvgAndMinAndMaxToSensor(final Sensor sensor, final String group, final Map<String, String> tags, final String gaugeName, final String descriptionOfAvg, final String descriptionOfMin, final String descriptionOfMax) {
         addAvgAndMaxToSensor(sensor, group, tags, gaugeName, descriptionOfAvg, descriptionOfMax);
-        sensor.add(
-            new MetricName(
-                gaugeName + MIN_SUFFIX,
-                group,
-                descriptionOfMin,
-                tags),
-            new Min()
-        );
-    }
-
-    public static void addInvocationRateAndCountToSensor(final Sensor sensor,
-                                                         final String group,
-                                                         final Map<String, String> tags,
-                                                         final String operation,
-                                                         final String descriptionOfRate,
-                                                         final String descriptionOfCount) {
+        sensor.add(new MetricName(gaugeName + MIN_SUFFIX, group, descriptionOfMin, tags), new Min());
+    }
+
+    public static void addInvocationRateAndCountToSensor(final Sensor sensor, final String group, final Map<String, String> tags, final String operation, final String descriptionOfRate, final String descriptionOfCount) {
         addInvocationRateToSensor(sensor, group, tags, operation, descriptionOfRate);
-        sensor.add(
-            new MetricName(
-                operation + TOTAL_SUFFIX,
-                group,
-                descriptionOfCount,
-                tags
-            ),
-            new CumulativeCount()
-        );
-    }
-
-    public static void addInvocationRateToSensor(final Sensor sensor,
-                                                 final String group,
-                                                 final Map<String, String> tags,
-                                                 final String operation,
-                                                 final String descriptionOfRate) {
-        sensor.add(
-            new MetricName(
-                operation + RATE_SUFFIX,
-                group,
-                descriptionOfRate,
-                tags
-            ),
-            new Rate(TimeUnit.SECONDS, new WindowedCount())
-        );
-    }
-
->>>>>>> 15418db6
-    public static void addRateOfSumAndSumMetricsToSensor(final Sensor sensor,
-                                                         final String group,
-                                                         final Map<String, String> tags,
-                                                         final String operation,
-                                                         final String descriptionOfRate,
-                                                         final String descriptionOfTotal) {
+        sensor.add(new MetricName(operation + TOTAL_SUFFIX, group, descriptionOfCount, tags), new CumulativeCount());
+    }
+
+    public static void addInvocationRateToSensor(final Sensor sensor, final String group, final Map<String, String> tags, final String operation, final String descriptionOfRate) {
+        sensor.add(new MetricName(operation + RATE_SUFFIX, group, descriptionOfRate, tags), new Rate(TimeUnit.SECONDS, new WindowedCount()));
+    }
+
+    public static void addRateOfSumAndSumMetricsToSensor(final Sensor sensor, final String group, final Map<String, String> tags, final String operation, final String descriptionOfRate, final String descriptionOfTotal) {
         addRateOfSumMetricToSensor(sensor, group, tags, operation, descriptionOfRate);
         addSumMetricToSensor(sensor, group, tags, operation, descriptionOfTotal);
     }
 
-    public static void addRateOfSumMetricToSensor(final Sensor sensor,
-												  final String group,
-												  final Map<String, String> tags,
-												  final String operation,
-												  final String description) {
-		sensor.add(new MetricName(operation + RATE_SUFFIX, group, description, tags),
-				new Rate(TimeUnit.SECONDS, new WindowedSum()));
-	}
-
-	public static void addSumMetricToSensor(final Sensor sensor,
-											final String group,
-											final Map<String, String> tags,
-											final String operation,
-											final String description) {
-		addSumMetricToSensor(sensor, group, tags, operation, true, description);
-	}
-
-	public static void addSumMetricToSensor(final Sensor sensor,
-											final String group,
-											final Map<String, String> tags,
-											final String operation,
-											final boolean withSuffix,
-											final String description) {
-		sensor.add(
-				new MetricName(
-						withSuffix ? operation + TOTAL_SUFFIX : operation,
-						group,
-						description,
-						tags
-				),
-				new CumulativeSum()
-		);
-	}
-
-	public static void addValueMetricToSensor(final Sensor sensor,
-											  final String group,
-											  final Map<String, String> tags,
-											  final String name,
-											  final String description) {
-		sensor.add(new MetricName(name, group, description, tags), new Value());
-	}
-
-    public static void addAvgAndSumMetricsToSensor(final Sensor sensor,
-<<<<<<< HEAD
-												   final String group,
-												   final Map<String, String> tags,
-												   final String metricNamePrefix,
-												   final String descriptionOfAvg,
-												   final String descriptionOfTotal) {
-		sensor.add(new MetricName(metricNamePrefix + AVG_SUFFIX, group, descriptionOfAvg, tags), new Avg());
-		sensor.add(
-				new MetricName(metricNamePrefix + TOTAL_SUFFIX, group, descriptionOfTotal, tags),
-				new CumulativeSum()
-		);
-	}
-
-	public static void maybeMeasureLatency(final Runnable actionToMeasure,
-										   final Time time,
-										   final Sensor sensor) {
-		if (sensor.shouldRecord() && sensor.hasMetrics()) {
-			final long startNs = time.nanoseconds();
-			try {
-				actionToMeasure.run();
-			} finally {
-				sensor.record(time.nanoseconds() - startNs);
-			}
-		} else {
-			actionToMeasure.run();
-		}
-	}
-
-	public static <T> T maybeMeasureLatency(final Supplier<T> actionToMeasure,
-											final Time time,
-											final Sensor sensor) {
-		if (sensor.shouldRecord() && sensor.hasMetrics()) {
-			final long startNs = time.nanoseconds();
-			try {
-				return actionToMeasure.get();
-			} finally {
-				sensor.record(time.nanoseconds() - startNs);
-			}
-		} else {
-			return actionToMeasure.get();
-		}
-	}
-
-	private Sensor getSensors(final Map<String, Deque<String>> sensors,
-							  final String sensorName,
-							  final String key,
-							  final RecordingLevel recordingLevel,
-							  final Sensor... parents) {
-		final String fullSensorName = key + SENSOR_NAME_DELIMITER + sensorName;
-		final Sensor sensor = metrics.getSensor(fullSensorName);
-		if (sensor == null) {
-			sensors.computeIfAbsent(key, ignored -> new LinkedList<>()).push(fullSensorName);
-			return metrics.sensor(fullSensorName, recordingLevel, parents);
-		}
-		return sensor;
-	}
-
-	/**
-	 * Deletes a sensor and its parents, if any
-	 */
-	@Override
-	public void removeSensor(final Sensor sensor) {
-		Objects.requireNonNull(sensor, "Sensor is null");
-		metrics.removeSensor(sensor.name());
-
-		final Sensor parent = parentSensors.remove(sensor);
-=======
-                                                   final String group,
-                                                   final Map<String, String> tags,
-                                                   final String metricNamePrefix,
-                                                   final String descriptionOfAvg,
-                                                   final String descriptionOfTotal) {
+    public static void addRateOfSumMetricToSensor(final Sensor sensor, final String group, final Map<String, String> tags, final String operation, final String description) {
+        sensor.add(new MetricName(operation + RATE_SUFFIX, group, description, tags), new Rate(TimeUnit.SECONDS, new WindowedSum()));
+    }
+
+    public static void addSumMetricToSensor(final Sensor sensor, final String group, final Map<String, String> tags, final String operation, final String description) {
+        addSumMetricToSensor(sensor, group, tags, operation, true, description);
+    }
+
+    public static void addSumMetricToSensor(final Sensor sensor, final String group, final Map<String, String> tags, final String operation, final boolean withSuffix, final String description) {
+        sensor.add(new MetricName(withSuffix ? operation + TOTAL_SUFFIX : operation, group, description, tags), new CumulativeSum());
+    }
+
+    public static void addValueMetricToSensor(final Sensor sensor, final String group, final Map<String, String> tags, final String name, final String description) {
+        sensor.add(new MetricName(name, group, description, tags), new Value());
+    }
+
+    public static void addAvgAndSumMetricsToSensor(final Sensor sensor, final String group, final Map<String, String> tags, final String metricNamePrefix, final String descriptionOfAvg, final String descriptionOfTotal) {
         sensor.add(new MetricName(metricNamePrefix + AVG_SUFFIX, group, descriptionOfAvg, tags), new Avg());
-        sensor.add(
-            new MetricName(metricNamePrefix + TOTAL_SUFFIX, group, descriptionOfTotal, tags),
-            new CumulativeSum()
-        );
-    }
-
-    public static void addTotalCountAndSumMetricsToSensor(final Sensor sensor,
-                                                          final String group,
-                                                          final Map<String, String> tags,
-                                                          final String countMetricNamePrefix,
-                                                          final String sumMetricNamePrefix,
-                                                          final String descriptionOfCount,
-                                                          final String descriptionOfTotal) {
-        sensor.add(
-            new MetricName(countMetricNamePrefix + TOTAL_SUFFIX, group, descriptionOfCount, tags),
-            new CumulativeCount()
-        );
-        sensor.add(
-            new MetricName(sumMetricNamePrefix + TOTAL_SUFFIX, group, descriptionOfTotal, tags),
-            new CumulativeSum()
-        );
-    }
-
-    public static void maybeRecordSensor(final double value,
-                                         final Time time,
-                                         final Sensor sensor) {
+        sensor.add(new MetricName(metricNamePrefix + TOTAL_SUFFIX, group, descriptionOfTotal, tags), new CumulativeSum());
+    }
+
+    public static void addTotalCountAndSumMetricsToSensor(final Sensor sensor, final String group, final Map<String, String> tags, final String countMetricNamePrefix, final String sumMetricNamePrefix, final String descriptionOfCount, final String descriptionOfTotal) {
+        sensor.add(new MetricName(countMetricNamePrefix + TOTAL_SUFFIX, group, descriptionOfCount, tags), new CumulativeCount());
+        sensor.add(new MetricName(sumMetricNamePrefix + TOTAL_SUFFIX, group, descriptionOfTotal, tags), new CumulativeSum());
+    }
+
+    public static void maybeRecordSensor(final double value, final Time time, final Sensor sensor) {
         if (sensor.shouldRecord() && sensor.hasMetrics()) {
             sensor.record(value, time.milliseconds());
         }
     }
 
-    public static void maybeMeasureLatency(final Runnable actionToMeasure,
-                                           final Time time,
-                                           final Sensor sensor) {
+    public static void maybeMeasureLatency(final Runnable actionToMeasure, final Time time, final Sensor sensor) {
         if (sensor.shouldRecord() && sensor.hasMetrics()) {
             final long startNs = time.nanoseconds();
             try {
@@ -1675,9 +577,7 @@
         }
     }
 
-    public static <T> T maybeMeasureLatency(final Supplier<T> actionToMeasure,
-                                            final Time time,
-                                            final Sensor sensor) {
+    public static <T> T maybeMeasureLatency(final Supplier<T> actionToMeasure, final Time time, final Sensor sensor) {
         if (sensor.shouldRecord() && sensor.hasMetrics()) {
             final long startNs = time.nanoseconds();
             try {
@@ -1690,11 +590,7 @@
         }
     }
 
-    private Sensor getSensors(final Map<String, Deque<String>> sensors,
-                              final String sensorSuffix,
-                              final String sensorPrefix,
-                              final RecordingLevel recordingLevel,
-                              final Sensor... parents) {
+    private Sensor getSensors(final Map<String, Deque<String>> sensors, final String sensorSuffix, final String sensorPrefix, final RecordingLevel recordingLevel, final Sensor... parents) {
         final String fullSensorName = sensorPrefix + SENSOR_NAME_DELIMITER + sensorSuffix;
         final Sensor sensor = metrics.getSensor(fullSensorName);
         if (sensor == null) {
@@ -1713,7 +609,6 @@
         metrics.removeSensor(sensor.name());
 
         final Sensor parent = parentSensors.remove(sensor);
->>>>>>> 15418db6
         if (parent != null) {
             metrics.removeSensor(parent.name());
         }
