--- conflicted
+++ resolved
@@ -18,16 +18,11 @@
 
 public class RocksDBTimestampedSegmentedBytesStore extends AbstractRocksDBSegmentedBytesStore<TimestampedSegment> {
 
-<<<<<<< HEAD
-    RocksDBTimestampedSegmentedBytesStore(final String name, final String metricsScope, final long retention, final long segmentInterval, final KeySchema keySchema) {
-        super(name, metricsScope, retention, keySchema, new TimestampedSegments(name, metricsScope, retention, segmentInterval));
-=======
     RocksDBTimestampedSegmentedBytesStore(final String name,
                                           final String metricsScope,
                                           final long retention,
                                           final long segmentInterval,
                                           final KeySchema keySchema) {
         super(name, retention, keySchema, new TimestampedSegments(name, metricsScope, retention, segmentInterval));
->>>>>>> 9494bebe
     }
 }