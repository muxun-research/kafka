--- conflicted
+++ resolved
@@ -130,15 +130,9 @@
           "name": "namedTopology",
           "versions": "10+",
           "nullableVersions": "10+",
-<<<<<<< HEAD
-          "ignorable": "false",
-          // namedTopology is not ignorable because if you do, a TaskId may not be unique
-          "type": "string"
-=======
           "ignorable":  "false",  // namedTopology is not ignorable because if you do, a TaskId may not be unique
           "type": "string",
           "about": "The named topology of the task."
->>>>>>> 9494bebe
         },
         {
           "name": "partitionToOffsetSum",
@@ -148,6 +142,7 @@
         }
       ]
     },
+
     {
       "name": "PartitionToOffsetSum",
       "versions": "7-9",
