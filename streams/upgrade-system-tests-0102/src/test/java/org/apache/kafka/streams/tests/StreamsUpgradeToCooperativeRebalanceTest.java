--- conflicted
+++ resolved
@@ -29,60 +29,6 @@
 public class StreamsUpgradeToCooperativeRebalanceTest {
 
 
-<<<<<<< HEAD
-	@SuppressWarnings("unchecked")
-	public static void main(final String[] args) throws Exception {
-		if (args.length < 1) {
-			System.err.println("StreamsUpgradeToCooperativeRebalanceTest requires one argument (properties-file) but none provided");
-		}
-		final String propFileName = args[0];
-
-		final Properties streamsProperties = Utils.loadProps(propFileName);
-		final Properties config = new Properties();
-
-		System.out.println("StreamsTest instance started (StreamsUpgradeToCooperativeRebalanceTest v0.10.2)");
-		System.out.println("props=" + config);
-
-		config.put(StreamsConfig.APPLICATION_ID_CONFIG, "cooperative-rebalance-upgrade");
-		config.put(StreamsConfig.KEY_SERDE_CLASS_CONFIG, Serdes.String().getClass());
-		config.put(StreamsConfig.VALUE_SERDE_CLASS_CONFIG, Serdes.String().getClass());
-		config.put(StreamsConfig.COMMIT_INTERVAL_MS_CONFIG, 1000);
-		config.putAll(streamsProperties);
-
-		final String sourceTopic = config.getProperty("source.topic", "source");
-		final String sinkTopic = config.getProperty("sink.topic", "sink");
-		final int reportInterval = Integer.parseInt(config.getProperty("report.interval", "100"));
-		final String upgradePhase = config.getProperty("upgrade.phase", "");
-
-		final KStreamBuilder builder = new KStreamBuilder();
-
-		final KStream<String, String> upgradeStream = builder.stream(sourceTopic);
-		upgradeStream.foreach(new ForeachAction<String, String>() {
-								  int recordCounter = 0;
-
-								  @Override
-								  public void apply(final String key, final String value) {
-									  if (recordCounter++ % reportInterval == 0) {
-										  System.out.println(String.format("%sProcessed %d records so far", upgradePhase, recordCounter));
-										  System.out.flush();
-									  }
-								  }
-							  }
-		);
-		upgradeStream.to(sinkTopic);
-
-		final KafkaStreams streams = new KafkaStreams(builder, config);
-
-
-		streams.start();
-
-		Runtime.getRuntime().addShutdownHook(new Thread(() -> {
-			streams.close();
-			System.out.println(String.format("%sCOOPERATIVE-REBALANCE-TEST-CLIENT-CLOSED", upgradePhase));
-			System.out.flush();
-		}));
-	}
-=======
     @SuppressWarnings("unchecked")
     public static void main(final String[] args) throws Exception {
         if (args.length < 1) {
@@ -105,7 +51,7 @@
         final String sourceTopic = config.getProperty("source.topic", "source");
         final String sinkTopic = config.getProperty("sink.topic", "sink");
         final int reportInterval = Integer.parseInt(config.getProperty("report.interval", "100"));
-        final String upgradePhase = config.getProperty("upgrade.phase",  "");
+        final String upgradePhase = config.getProperty("upgrade.phase", "");
 
         final KStreamBuilder builder = new KStreamBuilder();
 
@@ -120,8 +66,7 @@
                     System.out.flush();
                 }
             }
-        }
-        );
+        });
         upgradeStream.to(sinkTopic);
 
         final KafkaStreams streams = new KafkaStreams(builder, config);
@@ -135,5 +80,4 @@
             System.out.flush();
         }));
     }
->>>>>>> 15418db6
 }