--- conflicted
+++ resolved
@@ -61,16 +61,6 @@
 
         final StreamsBuilder builder = new StreamsBuilder();
 
-<<<<<<< HEAD
-        builder.<String, String>stream(sourceTopic).peek(new ForeachAction<String, String>() {
-            int recordCounter = 0;
-
-            @Override
-            public void apply(final String key, final String value) {
-                if (recordCounter++ % reportInterval == 0) {
-                    System.out.println(String.format("Processed %d records so far", recordCounter));
-                    System.out.flush();
-=======
         builder.<String, String>stream(sourceTopic)
             .peek(new ForeachAction<String, String>() {
                 int recordCounter = 0;
@@ -81,10 +71,9 @@
                         System.out.printf("Processed %d records so far%n", recordCounter);
                         System.out.flush();
                     }
->>>>>>> 9494bebe
                 }
             }
-        }).to(sinkTopic);
+            ).to(sinkTopic);
 
         final KafkaStreams streams = new KafkaStreams(builder.build(), config);
 
@@ -120,7 +109,9 @@
         }));
     }
 
-    private static void buildTaskAssignmentReport(final StringBuilder taskReportBuilder, final Set<TaskMetadata> taskMetadata, final String taskType) {
+    private static void buildTaskAssignmentReport(final StringBuilder taskReportBuilder,
+                                                  final Set<TaskMetadata> taskMetadata,
+                                                  final String taskType) {
         taskReportBuilder.append(taskType);
         for (final TaskMetadata task : taskMetadata) {
             final Set<TopicPartition> topicPartitions = task.topicPartitions();
