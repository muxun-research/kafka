--- conflicted
+++ resolved
@@ -32,107 +32,6 @@
 
 public class SmokeTestUtil {
 
-<<<<<<< HEAD
-	final static int END = Integer.MAX_VALUE;
-
-	static ProcessorSupplier<Object, Object> printProcessorSupplier(final String topic) {
-		return printProcessorSupplier(topic, "");
-	}
-
-	static ProcessorSupplier<Object, Object> printProcessorSupplier(final String topic, final String name) {
-		return new ProcessorSupplier<Object, Object>() {
-			@Override
-			public Processor<Object, Object> get() {
-				return new AbstractProcessor<Object, Object>() {
-					private int numRecordsProcessed = 0;
-					private long smallestOffset = Long.MAX_VALUE;
-					private long largestOffset = Long.MIN_VALUE;
-
-					@Override
-					public void init(final ProcessorContext context) {
-						super.init(context);
-						System.out.println("[DEV] initializing processor: topic=" + topic + " taskId=" + context.taskId());
-						System.out.flush();
-						numRecordsProcessed = 0;
-						smallestOffset = Long.MAX_VALUE;
-						largestOffset = Long.MIN_VALUE;
-					}
-
-					@Override
-					public void process(final Object key, final Object value) {
-						numRecordsProcessed++;
-						if (numRecordsProcessed % 100 == 0) {
-							System.out.printf("%s: %s%n", name, Instant.now());
-							System.out.println("processed " + numRecordsProcessed + " records from topic=" + topic);
-						}
-
-						if (smallestOffset > context().offset()) {
-							smallestOffset = context().offset();
-						}
-						if (largestOffset < context().offset()) {
-							largestOffset = context().offset();
-						}
-					}
-
-					@Override
-					public void close() {
-						System.out.printf("Close processor for task %s%n", context().taskId());
-						System.out.println("processed " + numRecordsProcessed + " records");
-						final long processed;
-						if (largestOffset >= smallestOffset) {
-							processed = 1L + largestOffset - smallestOffset;
-						} else {
-							processed = 0L;
-						}
-						System.out.println("offset " + smallestOffset + " to " + largestOffset + " -> processed " + processed);
-						System.out.flush();
-					}
-				};
-			}
-		};
-	}
-
-	public static final class Unwindow<K, V> implements KeyValueMapper<Windowed<K>, V, K> {
-		@Override
-		public K apply(final Windowed<K> winKey, final V value) {
-			return winKey.key();
-		}
-	}
-
-	public static class Agg {
-
-		KeyValueMapper<String, Long, KeyValue<String, Long>> selector() {
-			return (key, value) -> new KeyValue<>(value == null ? null : Long.toString(value), 1L);
-		}
-
-		public Initializer<Long> init() {
-			return () -> 0L;
-		}
-
-		Aggregator<String, Long, Long> adder() {
-			return (aggKey, value, aggregate) -> aggregate + value;
-		}
-
-		Aggregator<String, Long, Long> remover() {
-			return (aggKey, value, aggregate) -> aggregate - value;
-		}
-	}
-
-	public static Serde<String> stringSerde = Serdes.String();
-
-	public static Serde<Integer> intSerde = Serdes.Integer();
-
-	static Serde<Long> longSerde = Serdes.Long();
-
-	static Serde<Double> doubleSerde = Serdes.Double();
-
-	public static void sleep(final long duration) {
-		try {
-			Thread.sleep(duration);
-		} catch (final Exception ignore) {
-		}
-	}
-=======
     static final int END = Integer.MAX_VALUE;
 
     static ProcessorSupplier<Object, Object> printProcessorSupplier(final String topic) {
@@ -231,6 +130,5 @@
             Thread.sleep(duration);
         } catch (final Exception ignore) { }
     }
->>>>>>> 9494bebe
 
 }