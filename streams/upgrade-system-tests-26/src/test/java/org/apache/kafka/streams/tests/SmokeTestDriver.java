/*
 * Licensed to the Apache Software Foundation (ASF) under one or more
 * contributor license agreements. See the NOTICE file distributed with
 * this work for additional information regarding copyright ownership.
 * The ASF licenses this file to You under the Apache License, Version 2.0
 * (the "License"); you may not use this file except in compliance with
 * the License. You may obtain a copy of the License at
 *
 *    http://www.apache.org/licenses/LICENSE-2.0
 *
 * Unless required by applicable law or agreed to in writing, software
 * distributed under the License is distributed on an "AS IS" BASIS,
 * WITHOUT WARRANTIES OR CONDITIONS OF ANY KIND, either express or implied.
 * See the License for the specific language governing permissions and
 * limitations under the License.
 */
package org.apache.kafka.streams.tests;

import org.apache.kafka.clients.consumer.ConsumerConfig;
import org.apache.kafka.clients.consumer.ConsumerRecord;
import org.apache.kafka.clients.consumer.ConsumerRecords;
import org.apache.kafka.clients.consumer.KafkaConsumer;
import org.apache.kafka.clients.producer.Callback;
import org.apache.kafka.clients.producer.KafkaProducer;
import org.apache.kafka.clients.producer.ProducerConfig;
import org.apache.kafka.clients.producer.ProducerRecord;
import org.apache.kafka.clients.producer.RecordMetadata;
import org.apache.kafka.common.PartitionInfo;
import org.apache.kafka.common.TopicPartition;
import org.apache.kafka.common.errors.TimeoutException;
import org.apache.kafka.common.serialization.ByteArraySerializer;
import org.apache.kafka.common.serialization.Deserializer;
import org.apache.kafka.common.serialization.Serde;
import org.apache.kafka.common.serialization.StringDeserializer;
import org.apache.kafka.common.utils.Exit;
import org.apache.kafka.common.utils.Utils;

import java.io.ByteArrayOutputStream;
import java.io.PrintStream;
import java.nio.charset.StandardCharsets;
import java.time.Duration;
import java.time.Instant;
import java.util.ArrayList;
import java.util.Arrays;
import java.util.Collections;
import java.util.HashMap;
import java.util.HashSet;
import java.util.LinkedList;
import java.util.List;
import java.util.Map;
import java.util.Properties;
import java.util.Random;
import java.util.Set;
import java.util.concurrent.TimeUnit;
import java.util.concurrent.atomic.AtomicInteger;
import java.util.function.Function;
import java.util.stream.Collectors;
import java.util.stream.Stream;

import static java.util.Collections.emptyMap;
import static org.apache.kafka.common.utils.Utils.mkEntry;

public class SmokeTestDriver extends SmokeTestUtil {
<<<<<<< HEAD
	private static final String[] TOPICS = {
			"data",
			"echo",
			"max",
			"min", "min-suppressed", "min-raw",
			"dif",
			"sum",
			"sws-raw", "sws-suppressed",
			"cnt",
			"avg",
			"tagg"
	};

	private static final int MAX_RECORD_EMPTY_RETRIES = 30;

	private static class ValueList {
		public final String key;
		private final int[] values;
		private int index;

		ValueList(final int min, final int max) {
			key = min + "-" + max;

			values = new int[max - min + 1];
			for (int i = 0; i < values.length; i++) {
				values[i] = min + i;
			}
			// We want to randomize the order of data to test not completely predictable processing order
			// However, values are also use as a timestamp of the record. (TODO: separate data and timestamp)
			// We keep some correlation of time and order. Thus, the shuffling is done with a sliding window
			shuffle(values, 10);

			index = 0;
		}

		int next() {
			return (index < values.length) ? values[index++] : -1;
		}
	}

	public static String[] topics() {
		return Arrays.copyOf(TOPICS, TOPICS.length);
	}

	static void generatePerpetually(final String kafka,
									final int numKeys,
									final int maxRecordsPerKey) {
		final Properties producerProps = generatorProperties(kafka);

		int numRecordsProduced = 0;

		final ValueList[] data = new ValueList[numKeys];
		for (int i = 0; i < numKeys; i++) {
			data[i] = new ValueList(i, i + maxRecordsPerKey - 1);
		}

		final Random rand = new Random();

		try (final KafkaProducer<byte[], byte[]> producer = new KafkaProducer<>(producerProps)) {
			while (true) {
				final int index = rand.nextInt(numKeys);
				final String key = data[index].key;
				final int value = data[index].next();

				final ProducerRecord<byte[], byte[]> record =
						new ProducerRecord<>(
								"data",
								stringSerde.serializer().serialize("", key),
								intSerde.serializer().serialize("", value)
						);

				producer.send(record);

				numRecordsProduced++;
				if (numRecordsProduced % 100 == 0) {
					System.out.println(Instant.now() + " " + numRecordsProduced + " records produced");
				}
				Utils.sleep(2);
			}
		}
	}

	public static Map<String, Set<Integer>> generate(final String kafka,
													 final int numKeys,
													 final int maxRecordsPerKey,
													 final Duration timeToSpend) {
		final Properties producerProps = generatorProperties(kafka);


		int numRecordsProduced = 0;

		final Map<String, Set<Integer>> allData = new HashMap<>();
		final ValueList[] data = new ValueList[numKeys];
		for (int i = 0; i < numKeys; i++) {
			data[i] = new ValueList(i, i + maxRecordsPerKey - 1);
			allData.put(data[i].key, new HashSet<>());
		}
		final Random rand = new Random();

		int remaining = data.length;

		final long recordPauseTime = timeToSpend.toMillis() / numKeys / maxRecordsPerKey;

		List<ProducerRecord<byte[], byte[]>> needRetry = new ArrayList<>();

		try (final KafkaProducer<byte[], byte[]> producer = new KafkaProducer<>(producerProps)) {
			while (remaining > 0) {
				final int index = rand.nextInt(remaining);
				final String key = data[index].key;
				final int value = data[index].next();

				if (value < 0) {
					remaining--;
					data[index] = data[remaining];
				} else {

					final ProducerRecord<byte[], byte[]> record =
							new ProducerRecord<>(
									"data",
									stringSerde.serializer().serialize("", key),
									intSerde.serializer().serialize("", value)
							);

					producer.send(record, new TestCallback(record, needRetry));

					numRecordsProduced++;
					allData.get(key).add(value);
					if (numRecordsProduced % 100 == 0) {
						System.out.println(Instant.now() + " " + numRecordsProduced + " records produced");
					}
					Utils.sleep(Math.max(recordPauseTime, 2));
				}
			}
			producer.flush();

			int remainingRetries = 5;
			while (!needRetry.isEmpty()) {
				final List<ProducerRecord<byte[], byte[]>> needRetry2 = new ArrayList<>();
				for (final ProducerRecord<byte[], byte[]> record : needRetry) {
					System.out.println("retry producing " + stringSerde.deserializer().deserialize("", record.key()));
					producer.send(record, new TestCallback(record, needRetry2));
				}
				producer.flush();
				needRetry = needRetry2;

				if (--remainingRetries == 0 && !needRetry.isEmpty()) {
					System.err.println("Failed to produce all records after multiple retries");
					Exit.exit(1);
				}
			}

			// now that we've sent everything, we'll send some final records with a timestamp high enough to flush out
			// all suppressed records.
			final List<PartitionInfo> partitions = producer.partitionsFor("data");
			for (final PartitionInfo partition : partitions) {
				producer.send(new ProducerRecord<>(
						partition.topic(),
						partition.partition(),
						System.currentTimeMillis() + Duration.ofDays(2).toMillis(),
						stringSerde.serializer().serialize("", "flush"),
						intSerde.serializer().serialize("", 0)
				));
			}
		}
		return Collections.unmodifiableMap(allData);
	}

	private static Properties generatorProperties(final String kafka) {
		final Properties producerProps = new Properties();
		producerProps.put(ProducerConfig.CLIENT_ID_CONFIG, "SmokeTest");
		producerProps.put(ProducerConfig.BOOTSTRAP_SERVERS_CONFIG, kafka);
		producerProps.put(ProducerConfig.KEY_SERIALIZER_CLASS_CONFIG, ByteArraySerializer.class);
		producerProps.put(ProducerConfig.VALUE_SERIALIZER_CLASS_CONFIG, ByteArraySerializer.class);
		producerProps.put(ProducerConfig.ACKS_CONFIG, "all");
		return producerProps;
	}

	private static class TestCallback implements Callback {
		private final ProducerRecord<byte[], byte[]> originalRecord;
		private final List<ProducerRecord<byte[], byte[]>> needRetry;

		TestCallback(final ProducerRecord<byte[], byte[]> originalRecord,
					 final List<ProducerRecord<byte[], byte[]>> needRetry) {
			this.originalRecord = originalRecord;
			this.needRetry = needRetry;
		}

		@Override
		public void onCompletion(final RecordMetadata metadata, final Exception exception) {
			if (exception != null) {
				if (exception instanceof TimeoutException) {
					needRetry.add(originalRecord);
				} else {
					exception.printStackTrace();
					Exit.exit(1);
				}
			}
		}
	}

	private static void shuffle(final int[] data, @SuppressWarnings("SameParameterValue") final int windowSize) {
		final Random rand = new Random();
		for (int i = 0; i < data.length; i++) {
			// we shuffle data within windowSize
			final int j = rand.nextInt(Math.min(data.length - i, windowSize)) + i;

			// swap
			final int tmp = data[i];
			data[i] = data[j];
			data[j] = tmp;
		}
	}

	public static class NumberDeserializer implements Deserializer<Number> {
		@Override
		public Number deserialize(final String topic, final byte[] data) {
			final Number value;
			switch (topic) {
				case "data":
				case "echo":
				case "min":
				case "min-raw":
				case "min-suppressed":
				case "sws-raw":
				case "sws-suppressed":
				case "max":
				case "dif":
					value = intSerde.deserializer().deserialize(topic, data);
					break;
				case "sum":
				case "cnt":
				case "tagg":
					value = longSerde.deserializer().deserialize(topic, data);
					break;
				case "avg":
					value = doubleSerde.deserializer().deserialize(topic, data);
					break;
				default:
					throw new RuntimeException("unknown topic: " + topic);
			}
			return value;
		}
	}

	public static VerificationResult verify(final String kafka,
											final Map<String, Set<Integer>> inputs,
											final int maxRecordsPerKey) {
		final Properties props = new Properties();
		props.put(ConsumerConfig.CLIENT_ID_CONFIG, "verifier");
		props.put(ConsumerConfig.BOOTSTRAP_SERVERS_CONFIG, kafka);
		props.put(ConsumerConfig.KEY_DESERIALIZER_CLASS_CONFIG, StringDeserializer.class);
		props.put(ConsumerConfig.VALUE_DESERIALIZER_CLASS_CONFIG, NumberDeserializer.class);
		props.put(ConsumerConfig.ISOLATION_LEVEL_CONFIG, "read_committed");

		final KafkaConsumer<String, Number> consumer = new KafkaConsumer<>(props);
		final List<TopicPartition> partitions = getAllPartitions(consumer, TOPICS);
		consumer.assign(partitions);
		consumer.seekToBeginning(partitions);

		final int recordsGenerated = inputs.size() * maxRecordsPerKey;
		int recordsProcessed = 0;
		final Map<String, AtomicInteger> processed =
				Stream.of(TOPICS)
						.collect(Collectors.toMap(t -> t, t -> new AtomicInteger(0)));

		final Map<String, Map<String, LinkedList<ConsumerRecord<String, Number>>>> events = new HashMap<>();

		VerificationResult verificationResult = new VerificationResult(false, "no results yet");
		int retry = 0;
		final long start = System.currentTimeMillis();
		while (System.currentTimeMillis() - start < TimeUnit.MINUTES.toMillis(6)) {
			final ConsumerRecords<String, Number> records = consumer.poll(Duration.ofSeconds(5));
			if (records.isEmpty() && recordsProcessed >= recordsGenerated) {
				verificationResult = verifyAll(inputs, events, false);
				if (verificationResult.passed()) {
					break;
				} else if (retry++ > MAX_RECORD_EMPTY_RETRIES) {
					System.out.println(Instant.now() + " Didn't get any more results, verification hasn't passed, and out of retries.");
					break;
				} else {
					System.out.println(Instant.now() + " Didn't get any more results, but verification hasn't passed (yet). Retrying..." + retry);
				}
			} else {
				System.out.println(Instant.now() + " Get some more results from " + records.partitions() + ", resetting retry.");

				retry = 0;
				for (final ConsumerRecord<String, Number> record : records) {
					final String key = record.key();

					final String topic = record.topic();
					processed.get(topic).incrementAndGet();

					if (topic.equals("echo")) {
						recordsProcessed++;
						if (recordsProcessed % 100 == 0) {
							System.out.println("Echo records processed = " + recordsProcessed);
						}
					}

					events.computeIfAbsent(topic, t -> new HashMap<>())
							.computeIfAbsent(key, k -> new LinkedList<>())
							.add(record);
				}

				System.out.println(processed);
			}
		}
		consumer.close();
		final long finished = System.currentTimeMillis() - start;
		System.out.println("Verification time=" + finished);
		System.out.println("-------------------");
		System.out.println("Result Verification");
		System.out.println("-------------------");
		System.out.println("recordGenerated=" + recordsGenerated);
		System.out.println("recordProcessed=" + recordsProcessed);

		if (recordsProcessed > recordsGenerated) {
			System.out.println("PROCESSED-MORE-THAN-GENERATED");
		} else if (recordsProcessed < recordsGenerated) {
			System.out.println("PROCESSED-LESS-THAN-GENERATED");
		}

		boolean success;

		final Map<String, Set<Number>> received =
				events.get("echo")
						.entrySet()
						.stream()
						.map(entry -> mkEntry(
								entry.getKey(),
								entry.getValue().stream().map(ConsumerRecord::value).collect(Collectors.toSet()))
						)
						.collect(Collectors.toMap(Map.Entry::getKey, Map.Entry::getValue));

		success = inputs.equals(received);

		if (success) {
			System.out.println("ALL-RECORDS-DELIVERED");
		} else {
			int missedCount = 0;
			for (final Map.Entry<String, Set<Integer>> entry : inputs.entrySet()) {
				missedCount += received.get(entry.getKey()).size();
			}
			System.out.println("missedRecords=" + missedCount);
		}

		// give it one more try if it's not already passing.
		if (!verificationResult.passed()) {
			verificationResult = verifyAll(inputs, events, true);
		}
		success &= verificationResult.passed();

		System.out.println(verificationResult.result());

		System.out.println(success ? "SUCCESS" : "FAILURE");
		return verificationResult;
	}

	public static class VerificationResult {
		private final boolean passed;
		private final String result;

		VerificationResult(final boolean passed, final String result) {
			this.passed = passed;
			this.result = result;
		}

		public boolean passed() {
			return passed;
		}

		public String result() {
			return result;
		}
	}

	private static VerificationResult verifyAll(final Map<String, Set<Integer>> inputs,
												final Map<String, Map<String, LinkedList<ConsumerRecord<String, Number>>>> events,
												final boolean printResults) {
		final ByteArrayOutputStream byteArrayOutputStream = new ByteArrayOutputStream();
		boolean pass;
		try (final PrintStream resultStream = new PrintStream(byteArrayOutputStream)) {
			pass = verifyTAgg(resultStream, inputs, events.get("tagg"), printResults);
			pass &= verifySuppressed(resultStream, "min-suppressed", events, printResults);
			pass &= verify(resultStream, "min-suppressed", inputs, events, windowedKey -> {
				final String unwindowedKey = windowedKey.substring(1, windowedKey.length() - 1).replaceAll("@.*", "");
				return getMin(unwindowedKey);
			}, printResults);
			pass &= verifySuppressed(resultStream, "sws-suppressed", events, printResults);
			pass &= verify(resultStream, "min", inputs, events, SmokeTestDriver::getMin, printResults);
			pass &= verify(resultStream, "max", inputs, events, SmokeTestDriver::getMax, printResults);
			pass &= verify(resultStream, "dif", inputs, events, key -> getMax(key).intValue() - getMin(key).intValue(), printResults);
			pass &= verify(resultStream, "sum", inputs, events, SmokeTestDriver::getSum, printResults);
			pass &= verify(resultStream, "cnt", inputs, events, key1 -> getMax(key1).intValue() - getMin(key1).intValue() + 1L, printResults);
			pass &= verify(resultStream, "avg", inputs, events, SmokeTestDriver::getAvg, printResults);
		}
		return new VerificationResult(pass, new String(byteArrayOutputStream.toByteArray(), StandardCharsets.UTF_8));
	}

	private static boolean verify(final PrintStream resultStream,
								  final String topic,
								  final Map<String, Set<Integer>> inputData,
								  final Map<String, Map<String, LinkedList<ConsumerRecord<String, Number>>>> events,
								  final Function<String, Number> keyToExpectation,
								  final boolean printResults) {
		final Map<String, LinkedList<ConsumerRecord<String, Number>>> observedInputEvents = events.get("data");
		final Map<String, LinkedList<ConsumerRecord<String, Number>>> outputEvents = events.getOrDefault(topic, emptyMap());
		if (outputEvents.isEmpty()) {
			resultStream.println(topic + " is empty");
			return false;
		} else {
			resultStream.printf("verifying %s with %d keys%n", topic, outputEvents.size());

			if (outputEvents.size() != inputData.size()) {
				resultStream.printf("fail: resultCount=%d expectedCount=%s%n\tresult=%s%n\texpected=%s%n",
						outputEvents.size(), inputData.size(), outputEvents.keySet(), inputData.keySet());
				return false;
			}
			for (final Map.Entry<String, LinkedList<ConsumerRecord<String, Number>>> entry : outputEvents.entrySet()) {
				final String key = entry.getKey();
				final Number expected = keyToExpectation.apply(key);
				final Number actual = entry.getValue().getLast().value();
				if (!expected.equals(actual)) {
					resultStream.printf("%s fail: key=%s actual=%s expected=%s%n", topic, key, actual, expected);

					if (printResults) {
						resultStream.printf("\t inputEvents=%n%s%n\t" +
										"echoEvents=%n%s%n\tmaxEvents=%n%s%n\tminEvents=%n%s%n\tdifEvents=%n%s%n\tcntEvents=%n%s%n\ttaggEvents=%n%s%n",
								indent("\t\t", observedInputEvents.get(key)),
								indent("\t\t", events.getOrDefault("echo", emptyMap()).getOrDefault(key, new LinkedList<>())),
								indent("\t\t", events.getOrDefault("max", emptyMap()).getOrDefault(key, new LinkedList<>())),
								indent("\t\t", events.getOrDefault("min", emptyMap()).getOrDefault(key, new LinkedList<>())),
								indent("\t\t", events.getOrDefault("dif", emptyMap()).getOrDefault(key, new LinkedList<>())),
								indent("\t\t", events.getOrDefault("cnt", emptyMap()).getOrDefault(key, new LinkedList<>())),
								indent("\t\t", events.getOrDefault("tagg", emptyMap()).getOrDefault(key, new LinkedList<>())));

						if (!Utils.mkSet("echo", "max", "min", "dif", "cnt", "tagg").contains(topic))
							resultStream.printf("%sEvents=%n%s%n", topic, indent("\t\t", entry.getValue()));
					}

					return false;
				}
			}
			return true;
		}
	}


	private static boolean verifySuppressed(final PrintStream resultStream,
											@SuppressWarnings("SameParameterValue") final String topic,
											final Map<String, Map<String, LinkedList<ConsumerRecord<String, Number>>>> events,
											final boolean printResults) {
		resultStream.println("verifying suppressed " + topic);
		final Map<String, LinkedList<ConsumerRecord<String, Number>>> topicEvents = events.getOrDefault(topic, emptyMap());
		for (final Map.Entry<String, LinkedList<ConsumerRecord<String, Number>>> entry : topicEvents.entrySet()) {
			if (entry.getValue().size() != 1) {
				final String unsuppressedTopic = topic.replace("-suppressed", "-raw");
				final String key = entry.getKey();
				final String unwindowedKey = key.substring(1, key.length() - 1).replaceAll("@.*", "");
				resultStream.printf("fail: key=%s%n\tnon-unique result:%n%s%n",
						key,
						indent("\t\t", entry.getValue()));

				if (printResults)
					resultStream.printf("\tresultEvents:%n%s%n\tinputEvents:%n%s%n",
							indent("\t\t", events.get(unsuppressedTopic).get(key)),
							indent("\t\t", events.get("data").get(unwindowedKey)));

				return false;
			}
		}
		return true;
	}

	private static String indent(@SuppressWarnings("SameParameterValue") final String prefix,
								 final Iterable<ConsumerRecord<String, Number>> list) {
		final StringBuilder stringBuilder = new StringBuilder();
		for (final ConsumerRecord<String, Number> record : list) {
			stringBuilder.append(prefix).append(record).append('\n');
		}
		return stringBuilder.toString();
	}

	private static Long getSum(final String key) {
		final int min = getMin(key).intValue();
		final int max = getMax(key).intValue();
		return ((long) min + max) * (max - min + 1L) / 2L;
	}

	private static Double getAvg(final String key) {
		final int min = getMin(key).intValue();
		final int max = getMax(key).intValue();
		return ((long) min + max) / 2.0;
	}


	private static boolean verifyTAgg(final PrintStream resultStream,
									  final Map<String, Set<Integer>> allData,
									  final Map<String, LinkedList<ConsumerRecord<String, Number>>> taggEvents,
									  final boolean printResults) {
		if (taggEvents == null) {
			resultStream.println("tagg is missing");
			return false;
		} else if (taggEvents.isEmpty()) {
			resultStream.println("tagg is empty");
			return false;
		} else {
			resultStream.println("verifying tagg");

			// generate expected answer
			final Map<String, Long> expected = new HashMap<>();
			for (final String key : allData.keySet()) {
				final int min = getMin(key).intValue();
				final int max = getMax(key).intValue();
				final String cnt = Long.toString(max - min + 1L);

				expected.put(cnt, expected.getOrDefault(cnt, 0L) + 1);
			}

			// check the result
			for (final Map.Entry<String, LinkedList<ConsumerRecord<String, Number>>> entry : taggEvents.entrySet()) {
				final String key = entry.getKey();
				Long expectedCount = expected.remove(key);
				if (expectedCount == null) {
					expectedCount = 0L;
				}

				if (entry.getValue().getLast().value().longValue() != expectedCount) {
					resultStream.println("fail: key=" + key + " tagg=" + entry.getValue() + " expected=" + expectedCount);

					if (printResults)
						resultStream.println("\t taggEvents: " + entry.getValue());
					return false;
				}
			}

		}
		return true;
	}

	private static Number getMin(final String key) {
		return Integer.parseInt(key.split("-")[0]);
	}

	private static Number getMax(final String key) {
		return Integer.parseInt(key.split("-")[1]);
	}

	private static List<TopicPartition> getAllPartitions(final KafkaConsumer<?, ?> consumer, final String... topics) {
		final List<TopicPartition> partitions = new ArrayList<>();

		for (final String topic : topics) {
			for (final PartitionInfo info : consumer.partitionsFor(topic)) {
				partitions.add(new TopicPartition(info.topic(), info.partition()));
			}
		}
		return partitions;
	}
=======
    private static final String[] NUMERIC_VALUE_TOPICS = {
        "data",
        "echo",
        "max",
        "min", "min-suppressed", "min-raw",
        "dif",
        "sum",
        "sws-raw", "sws-suppressed",
        "cnt",
        "avg",
        "tagg"
    };
    private static final String[] STRING_VALUE_TOPICS = {
        "fk"
    };
    private static final String[] TOPICS = new String[NUMERIC_VALUE_TOPICS.length + STRING_VALUE_TOPICS.length];
    static {
        System.arraycopy(NUMERIC_VALUE_TOPICS, 0, TOPICS, 0, NUMERIC_VALUE_TOPICS.length);
        System.arraycopy(STRING_VALUE_TOPICS, 0, TOPICS, NUMERIC_VALUE_TOPICS.length, STRING_VALUE_TOPICS.length);
    }

    private static final int MAX_RECORD_EMPTY_RETRIES = 30;

    private static class ValueList {
        public final String key;
        private final int[] values;
        private int index;

        ValueList(final int min, final int max) {
            key = min + "-" + max;

            values = new int[max - min + 1];
            for (int i = 0; i < values.length; i++) {
                values[i] = min + i;
            }
            // We want to randomize the order of data to test not completely predictable processing order
            // However, values are also use as a timestamp of the record. (TODO: separate data and timestamp)
            // We keep some correlation of time and order. Thus, the shuffling is done with a sliding window
            shuffle(values, 10);

            index = 0;
        }

        int next() {
            return (index < values.length) ? values[index++] : -1;
        }
    }

    public static String[] topics() {
        return Arrays.copyOf(TOPICS, TOPICS.length);
    }

    static void generatePerpetually(final String kafka,
                                    final int numKeys,
                                    final int maxRecordsPerKey) {
        final Properties producerProps = generatorProperties(kafka);

        int numRecordsProduced = 0;

        final ValueList[] data = new ValueList[numKeys];
        for (int i = 0; i < numKeys; i++) {
            data[i] = new ValueList(i, i + maxRecordsPerKey - 1);
        }

        final Random rand = new Random();

        try (final KafkaProducer<byte[], byte[]> producer = new KafkaProducer<>(producerProps)) {
            while (true) {
                final int index = rand.nextInt(numKeys);
                final String key = data[index].key;
                final int value = data[index].next();

                final ProducerRecord<byte[], byte[]> record =
                    new ProducerRecord<>(
                        "data",
                        stringSerde.serializer().serialize("", key),
                        intSerde.serializer().serialize("", value)
                    );
                producer.send(record);

                final ProducerRecord<byte[], byte[]> fkRecord =
                    new ProducerRecord<>(
                        "fk",
                        intSerde.serializer().serialize("", value),
                        stringSerde.serializer().serialize("", key)
                    );
                producer.send(fkRecord);

                numRecordsProduced++;
                if (numRecordsProduced % 100 == 0) {
                    System.out.println(Instant.now() + " " + numRecordsProduced + " records produced");
                }
                Utils.sleep(2);
            }
        }
    }

    public static Map<String, Set<Integer>> generate(final String kafka,
                                                     final int numKeys,
                                                     final int maxRecordsPerKey,
                                                     final Duration timeToSpend) {
        final Properties producerProps = generatorProperties(kafka);


        int numRecordsProduced = 0;

        final Map<String, Set<Integer>> allData = new HashMap<>();
        final ValueList[] data = new ValueList[numKeys];
        for (int i = 0; i < numKeys; i++) {
            data[i] = new ValueList(i, i + maxRecordsPerKey - 1);
            allData.put(data[i].key, new HashSet<>());
        }
        final Random rand = new Random();

        int remaining = data.length;

        final long recordPauseTime = timeToSpend.toMillis() / numKeys / maxRecordsPerKey;

        final List<ProducerRecord<byte[], byte[]>> dataNeedRetry = new ArrayList<>();
        final List<ProducerRecord<byte[], byte[]>> fkNeedRetry = new ArrayList<>();

        try (final KafkaProducer<byte[], byte[]> producer = new KafkaProducer<>(producerProps)) {
            while (remaining > 0) {
                final int index = rand.nextInt(remaining);
                final String key = data[index].key;
                final int value = data[index].next();

                if (value < 0) {
                    remaining--;
                    data[index] = data[remaining];
                } else {
                    final ProducerRecord<byte[], byte[]> record =
                        new ProducerRecord<>(
                            "data",
                            stringSerde.serializer().serialize("", key),
                            intSerde.serializer().serialize("", value)
                        );

                    producer.send(record, new TestCallback(record, dataNeedRetry));

                    final ProducerRecord<byte[], byte[]> fkRecord =
                        new ProducerRecord<>(
                            "fk",
                            intSerde.serializer().serialize("", value),
                            stringSerde.serializer().serialize("", key)
                        );

                    producer.send(fkRecord, new TestCallback(fkRecord, fkNeedRetry));

                    numRecordsProduced++;
                    allData.get(key).add(value);
                    if (numRecordsProduced % 100 == 0) {
                        System.out.println(Instant.now() + " " + numRecordsProduced + " records produced");
                    }
                    Utils.sleep(Math.max(recordPauseTime, 2));
                }
            }
            producer.flush();

            retry(producer, dataNeedRetry, stringSerde);
            retry(producer, fkNeedRetry, intSerde);

            flush(producer,
                "data",
                stringSerde.serializer().serialize("", "flush"),
                intSerde.serializer().serialize("", 0)
            );
            flush(producer,
                "fk",
                intSerde.serializer().serialize("", 0),
                stringSerde.serializer().serialize("", "flush")
            );
        }
        return Collections.unmodifiableMap(allData);
    }

    private static void retry(final KafkaProducer<byte[], byte[]> producer,
        List<ProducerRecord<byte[], byte[]>> needRetry,
        final Serde<?> keySerde) {
        int remainingRetries = 5;
        while (!needRetry.isEmpty()) {
            final List<ProducerRecord<byte[], byte[]>> needRetry2 = new ArrayList<>();
            for (final ProducerRecord<byte[], byte[]> record : needRetry) {
                System.out.println(
                    "retry producing " + keySerde.deserializer().deserialize("", record.key()));
                producer.send(record, new TestCallback(record, needRetry2));
            }
            producer.flush();
            needRetry = needRetry2;
            if (--remainingRetries == 0 && !needRetry.isEmpty()) {
                System.err.println("Failed to produce all records after multiple retries");
                Exit.exit(1);
            }
        }
    }

    private static void flush(final KafkaProducer<byte[], byte[]> producer,
        final String topic,
        final byte[] keyBytes,
        final byte[] valBytes) {
        // now that we've sent everything, we'll send some final records with a timestamp high enough to flush out
        // all suppressed records.
        final List<PartitionInfo> partitions = producer.partitionsFor(topic);
        for (final PartitionInfo partition : partitions) {
            producer.send(new ProducerRecord<>(
                partition.topic(),
                partition.partition(),
                System.currentTimeMillis() + Duration.ofDays(2).toMillis(),
                keyBytes,
                valBytes
            ));
        }
    }

    private static Properties generatorProperties(final String kafka) {
        final Properties producerProps = new Properties();
        producerProps.put(ProducerConfig.CLIENT_ID_CONFIG, "SmokeTest");
        producerProps.put(ProducerConfig.BOOTSTRAP_SERVERS_CONFIG, kafka);
        producerProps.put(ProducerConfig.KEY_SERIALIZER_CLASS_CONFIG, ByteArraySerializer.class);
        producerProps.put(ProducerConfig.VALUE_SERIALIZER_CLASS_CONFIG, ByteArraySerializer.class);
        producerProps.put(ProducerConfig.ACKS_CONFIG, "all");
        return producerProps;
    }

    private static class TestCallback implements Callback {
        private final ProducerRecord<byte[], byte[]> originalRecord;
        private final List<ProducerRecord<byte[], byte[]>> needRetry;

        TestCallback(final ProducerRecord<byte[], byte[]> originalRecord,
                     final List<ProducerRecord<byte[], byte[]>> needRetry) {
            this.originalRecord = originalRecord;
            this.needRetry = needRetry;
        }

        @Override
        public void onCompletion(final RecordMetadata metadata, final Exception exception) {
            if (exception != null) {
                if (exception instanceof TimeoutException) {
                    needRetry.add(originalRecord);
                } else {
                    exception.printStackTrace();
                    Exit.exit(1);
                }
            }
        }
    }

    private static void shuffle(final int[] data, @SuppressWarnings("SameParameterValue") final int windowSize) {
        final Random rand = new Random();
        for (int i = 0; i < data.length; i++) {
            // we shuffle data within windowSize
            final int j = rand.nextInt(Math.min(data.length - i, windowSize)) + i;

            // swap
            final int tmp = data[i];
            data[i] = data[j];
            data[j] = tmp;
        }
    }

    public static class NumberDeserializer implements Deserializer<Number> {
        @Override
        public Number deserialize(final String topic, final byte[] data) {
            final Number value;
            switch (topic) {
                case "data":
                case "echo":
                case "min":
                case "min-raw":
                case "min-suppressed":
                case "sws-raw":
                case "sws-suppressed":
                case "max":
                case "dif":
                    value = intSerde.deserializer().deserialize(topic, data);
                    break;
                case "sum":
                case "cnt":
                case "tagg":
                    value = longSerde.deserializer().deserialize(topic, data);
                    break;
                case "avg":
                    value = doubleSerde.deserializer().deserialize(topic, data);
                    break;
                default:
                    throw new RuntimeException("unknown topic: " + topic);
            }
            return value;
        }
    }

    public static VerificationResult verify(final String kafka,
                                            final Map<String, Set<Integer>> inputs,
                                            final int maxRecordsPerKey) {
        final Properties props = new Properties();
        props.put(ConsumerConfig.CLIENT_ID_CONFIG, "verifier");
        props.put(ConsumerConfig.BOOTSTRAP_SERVERS_CONFIG, kafka);
        props.put(ConsumerConfig.KEY_DESERIALIZER_CLASS_CONFIG, StringDeserializer.class);
        props.put(ConsumerConfig.VALUE_DESERIALIZER_CLASS_CONFIG, NumberDeserializer.class);
        props.put(ConsumerConfig.ISOLATION_LEVEL_CONFIG, "read_committed");

        final KafkaConsumer<String, Number> consumer = new KafkaConsumer<>(props);
        final List<TopicPartition> partitions = getAllPartitions(consumer, NUMERIC_VALUE_TOPICS);
        consumer.assign(partitions);
        consumer.seekToBeginning(partitions);

        final int recordsGenerated = inputs.size() * maxRecordsPerKey;
        int recordsProcessed = 0;
        final Map<String, AtomicInteger> processed =
            Stream.of(NUMERIC_VALUE_TOPICS)
                  .collect(Collectors.toMap(t -> t, t -> new AtomicInteger(0)));

        final Map<String, Map<String, LinkedList<ConsumerRecord<String, Number>>>> events = new HashMap<>();

        VerificationResult verificationResult = new VerificationResult(false, "no results yet");
        int retry = 0;
        final long start = System.currentTimeMillis();
        while (System.currentTimeMillis() - start < TimeUnit.MINUTES.toMillis(6)) {
            final ConsumerRecords<String, Number> records = consumer.poll(Duration.ofSeconds(5));
            if (records.isEmpty() && recordsProcessed >= recordsGenerated) {
                verificationResult = verifyAll(inputs, events, false);
                if (verificationResult.passed()) {
                    break;
                } else if (retry++ > MAX_RECORD_EMPTY_RETRIES) {
                    System.out.println(Instant.now() + " Didn't get any more results, verification hasn't passed, and out of retries.");
                    break;
                } else {
                    System.out.println(Instant.now() + " Didn't get any more results, but verification hasn't passed (yet). Retrying..." + retry);
                }
            } else {
                System.out.println(Instant.now() + " Get some more results from " + records.partitions() + ", resetting retry.");

                retry = 0;
                for (final ConsumerRecord<String, Number> record : records) {
                    final String key = record.key();

                    final String topic = record.topic();
                    processed.get(topic).incrementAndGet();

                    if (topic.equals("echo")) {
                        recordsProcessed++;
                        if (recordsProcessed % 100 == 0) {
                            System.out.println("Echo records processed = " + recordsProcessed);
                        }
                    }

                    events.computeIfAbsent(topic, t -> new HashMap<>())
                          .computeIfAbsent(key, k -> new LinkedList<>())
                          .add(record);
                }

                System.out.println(processed);
            }
        }
        consumer.close();
        final long finished = System.currentTimeMillis() - start;
        System.out.println("Verification time=" + finished);
        System.out.println("-------------------");
        System.out.println("Result Verification");
        System.out.println("-------------------");
        System.out.println("recordGenerated=" + recordsGenerated);
        System.out.println("recordProcessed=" + recordsProcessed);

        if (recordsProcessed > recordsGenerated) {
            System.out.println("PROCESSED-MORE-THAN-GENERATED");
        } else if (recordsProcessed < recordsGenerated) {
            System.out.println("PROCESSED-LESS-THAN-GENERATED");
        }

        boolean success;

        final Map<String, Set<Number>> received =
            events.get("echo")
                  .entrySet()
                  .stream()
                  .map(entry -> mkEntry(
                      entry.getKey(),
                      entry.getValue().stream().map(ConsumerRecord::value).collect(Collectors.toSet()))
                  )
                  .collect(Collectors.toMap(Map.Entry::getKey, Map.Entry::getValue));

        success = inputs.equals(received);

        if (success) {
            System.out.println("ALL-RECORDS-DELIVERED");
        } else {
            int missedCount = 0;
            for (final Map.Entry<String, Set<Integer>> entry : inputs.entrySet()) {
                missedCount += received.get(entry.getKey()).size();
            }
            System.out.println("missedRecords=" + missedCount);
        }

        // give it one more try if it's not already passing.
        if (!verificationResult.passed()) {
            verificationResult = verifyAll(inputs, events, true);
        }
        success &= verificationResult.passed();

        System.out.println(verificationResult.result());

        System.out.println(success ? "SUCCESS" : "FAILURE");
        return verificationResult;
    }

    public static class VerificationResult {
        private final boolean passed;
        private final String result;

        VerificationResult(final boolean passed, final String result) {
            this.passed = passed;
            this.result = result;
        }

        public boolean passed() {
            return passed;
        }

        public String result() {
            return result;
        }
    }

    private static VerificationResult verifyAll(final Map<String, Set<Integer>> inputs,
                                                final Map<String, Map<String, LinkedList<ConsumerRecord<String, Number>>>> events,
                                                final boolean printResults) {
        final ByteArrayOutputStream byteArrayOutputStream = new ByteArrayOutputStream();
        boolean pass;
        try (final PrintStream resultStream = new PrintStream(byteArrayOutputStream)) {
            pass = verifyTAgg(resultStream, inputs, events.get("tagg"), printResults);
            pass &= verifySuppressed(resultStream, "min-suppressed", events, printResults);
            pass &= verify(resultStream, "min-suppressed", inputs, events, windowedKey -> {
                final String unwindowedKey = windowedKey.substring(1, windowedKey.length() - 1).replaceAll("@.*", "");
                return getMin(unwindowedKey);
            }, printResults);
            pass &= verifySuppressed(resultStream, "sws-suppressed", events, printResults);
            pass &= verify(resultStream, "min", inputs, events, SmokeTestDriver::getMin, printResults);
            pass &= verify(resultStream, "max", inputs, events, SmokeTestDriver::getMax, printResults);
            pass &= verify(resultStream, "dif", inputs, events, key -> getMax(key).intValue() - getMin(key).intValue(), printResults);
            pass &= verify(resultStream, "sum", inputs, events, SmokeTestDriver::getSum, printResults);
            pass &= verify(resultStream, "cnt", inputs, events, key1 -> getMax(key1).intValue() - getMin(key1).intValue() + 1L, printResults);
            pass &= verify(resultStream, "avg", inputs, events, SmokeTestDriver::getAvg, printResults);
        }
        return new VerificationResult(pass, new String(byteArrayOutputStream.toByteArray(), StandardCharsets.UTF_8));
    }

    private static boolean verify(final PrintStream resultStream,
                                  final String topic,
                                  final Map<String, Set<Integer>> inputData,
                                  final Map<String, Map<String, LinkedList<ConsumerRecord<String, Number>>>> events,
                                  final Function<String, Number> keyToExpectation,
                                  final boolean printResults) {
        final Map<String, LinkedList<ConsumerRecord<String, Number>>> observedInputEvents = events.get("data");
        final Map<String, LinkedList<ConsumerRecord<String, Number>>> outputEvents = events.getOrDefault(topic, emptyMap());
        if (outputEvents.isEmpty()) {
            resultStream.println(topic + " is empty");
            return false;
        } else {
            resultStream.printf("verifying %s with %d keys%n", topic, outputEvents.size());

            if (outputEvents.size() != inputData.size()) {
                resultStream.printf("fail: resultCount=%d expectedCount=%s%n\tresult=%s%n\texpected=%s%n",
                                    outputEvents.size(), inputData.size(), outputEvents.keySet(), inputData.keySet());
                return false;
            }
            for (final Map.Entry<String, LinkedList<ConsumerRecord<String, Number>>> entry : outputEvents.entrySet()) {
                final String key = entry.getKey();
                final Number expected = keyToExpectation.apply(key);
                final Number actual = entry.getValue().getLast().value();
                if (!expected.equals(actual)) {
                    resultStream.printf("%s fail: key=%s actual=%s expected=%s%n", topic, key, actual, expected);

                    if (printResults) {
                        resultStream.printf("\t inputEvents=%n%s%n\t" +
                                "echoEvents=%n%s%n\tmaxEvents=%n%s%n\tminEvents=%n%s%n\tdifEvents=%n%s%n\tcntEvents=%n%s%n\ttaggEvents=%n%s%n",
                            indent("\t\t", observedInputEvents.get(key)),
                            indent("\t\t", events.getOrDefault("echo", emptyMap()).getOrDefault(key, new LinkedList<>())),
                            indent("\t\t", events.getOrDefault("max", emptyMap()).getOrDefault(key, new LinkedList<>())),
                            indent("\t\t", events.getOrDefault("min", emptyMap()).getOrDefault(key, new LinkedList<>())),
                            indent("\t\t", events.getOrDefault("dif", emptyMap()).getOrDefault(key, new LinkedList<>())),
                            indent("\t\t", events.getOrDefault("cnt", emptyMap()).getOrDefault(key, new LinkedList<>())),
                            indent("\t\t", events.getOrDefault("tagg", emptyMap()).getOrDefault(key, new LinkedList<>())));

                        if (!Utils.mkSet("echo", "max", "min", "dif", "cnt", "tagg").contains(topic))
                            resultStream.printf("%sEvents=%n%s%n", topic, indent("\t\t", entry.getValue()));
                    }

                    return false;
                }
            }
            return true;
        }
    }


    private static boolean verifySuppressed(final PrintStream resultStream,
                                            @SuppressWarnings("SameParameterValue") final String topic,
                                            final Map<String, Map<String, LinkedList<ConsumerRecord<String, Number>>>> events,
                                            final boolean printResults) {
        resultStream.println("verifying suppressed " + topic);
        final Map<String, LinkedList<ConsumerRecord<String, Number>>> topicEvents = events.getOrDefault(topic, emptyMap());
        for (final Map.Entry<String, LinkedList<ConsumerRecord<String, Number>>> entry : topicEvents.entrySet()) {
            if (entry.getValue().size() != 1) {
                final String unsuppressedTopic = topic.replace("-suppressed", "-raw");
                final String key = entry.getKey();
                final String unwindowedKey = key.substring(1, key.length() - 1).replaceAll("@.*", "");
                resultStream.printf("fail: key=%s%n\tnon-unique result:%n%s%n",
                                    key,
                                    indent("\t\t", entry.getValue()));

                if (printResults)
                    resultStream.printf("\tresultEvents:%n%s%n\tinputEvents:%n%s%n",
                        indent("\t\t", events.get(unsuppressedTopic).get(key)),
                        indent("\t\t", events.get("data").get(unwindowedKey)));

                return false;
            }
        }
        return true;
    }

    private static String indent(@SuppressWarnings("SameParameterValue") final String prefix,
                                 final Iterable<ConsumerRecord<String, Number>> list) {
        final StringBuilder stringBuilder = new StringBuilder();
        for (final ConsumerRecord<String, Number> record : list) {
            stringBuilder.append(prefix).append(record).append('\n');
        }
        return stringBuilder.toString();
    }

    private static Long getSum(final String key) {
        final int min = getMin(key).intValue();
        final int max = getMax(key).intValue();
        return ((long) min + max) * (max - min + 1L) / 2L;
    }

    private static Double getAvg(final String key) {
        final int min = getMin(key).intValue();
        final int max = getMax(key).intValue();
        return ((long) min + max) / 2.0;
    }


    private static boolean verifyTAgg(final PrintStream resultStream,
                                      final Map<String, Set<Integer>> allData,
                                      final Map<String, LinkedList<ConsumerRecord<String, Number>>> taggEvents,
                                      final boolean printResults) {
        if (taggEvents == null) {
            resultStream.println("tagg is missing");
            return false;
        } else if (taggEvents.isEmpty()) {
            resultStream.println("tagg is empty");
            return false;
        } else {
            resultStream.println("verifying tagg");

            // generate expected answer
            final Map<String, Long> expected = new HashMap<>();
            for (final String key : allData.keySet()) {
                final int min = getMin(key).intValue();
                final int max = getMax(key).intValue();
                final String cnt = Long.toString(max - min + 1L);

                expected.put(cnt, expected.getOrDefault(cnt, 0L) + 1);
            }

            // check the result
            for (final Map.Entry<String, LinkedList<ConsumerRecord<String, Number>>> entry : taggEvents.entrySet()) {
                final String key = entry.getKey();
                Long expectedCount = expected.remove(key);
                if (expectedCount == null) {
                    expectedCount = 0L;
                }

                if (entry.getValue().getLast().value().longValue() != expectedCount) {
                    resultStream.println("fail: key=" + key + " tagg=" + entry.getValue() + " expected=" + expectedCount);

                    if (printResults)
                        resultStream.println("\t taggEvents: " + entry.getValue());
                    return false;
                }
            }

        }
        return true;
    }

    private static Number getMin(final String key) {
        return Integer.parseInt(key.split("-")[0]);
    }

    private static Number getMax(final String key) {
        return Integer.parseInt(key.split("-")[1]);
    }

    private static List<TopicPartition> getAllPartitions(final KafkaConsumer<?, ?> consumer, final String... topics) {
        final List<TopicPartition> partitions = new ArrayList<>();

        for (final String topic : topics) {
            for (final PartitionInfo info : consumer.partitionsFor(topic)) {
                partitions.add(new TopicPartition(info.topic(), info.partition()));
            }
        }
        return partitions;
    }
>>>>>>> 15418db6

}<|MERGE_RESOLUTION|>--- conflicted
+++ resolved
@@ -20,11 +20,7 @@
 import org.apache.kafka.clients.consumer.ConsumerRecord;
 import org.apache.kafka.clients.consumer.ConsumerRecords;
 import org.apache.kafka.clients.consumer.KafkaConsumer;
-import org.apache.kafka.clients.producer.Callback;
-import org.apache.kafka.clients.producer.KafkaProducer;
-import org.apache.kafka.clients.producer.ProducerConfig;
-import org.apache.kafka.clients.producer.ProducerRecord;
-import org.apache.kafka.clients.producer.RecordMetadata;
+import org.apache.kafka.clients.producer.*;
 import org.apache.kafka.common.PartitionInfo;
 import org.apache.kafka.common.TopicPartition;
 import org.apache.kafka.common.errors.TimeoutException;
@@ -40,17 +36,7 @@
 import java.nio.charset.StandardCharsets;
 import java.time.Duration;
 import java.time.Instant;
-import java.util.ArrayList;
-import java.util.Arrays;
-import java.util.Collections;
-import java.util.HashMap;
-import java.util.HashSet;
-import java.util.LinkedList;
-import java.util.List;
-import java.util.Map;
-import java.util.Properties;
-import java.util.Random;
-import java.util.Set;
+import java.util.*;
 import java.util.concurrent.TimeUnit;
 import java.util.concurrent.atomic.AtomicInteger;
 import java.util.function.Function;
@@ -61,582 +47,10 @@
 import static org.apache.kafka.common.utils.Utils.mkEntry;
 
 public class SmokeTestDriver extends SmokeTestUtil {
-<<<<<<< HEAD
-	private static final String[] TOPICS = {
-			"data",
-			"echo",
-			"max",
-			"min", "min-suppressed", "min-raw",
-			"dif",
-			"sum",
-			"sws-raw", "sws-suppressed",
-			"cnt",
-			"avg",
-			"tagg"
-	};
-
-	private static final int MAX_RECORD_EMPTY_RETRIES = 30;
-
-	private static class ValueList {
-		public final String key;
-		private final int[] values;
-		private int index;
-
-		ValueList(final int min, final int max) {
-			key = min + "-" + max;
-
-			values = new int[max - min + 1];
-			for (int i = 0; i < values.length; i++) {
-				values[i] = min + i;
-			}
-			// We want to randomize the order of data to test not completely predictable processing order
-			// However, values are also use as a timestamp of the record. (TODO: separate data and timestamp)
-			// We keep some correlation of time and order. Thus, the shuffling is done with a sliding window
-			shuffle(values, 10);
-
-			index = 0;
-		}
-
-		int next() {
-			return (index < values.length) ? values[index++] : -1;
-		}
-	}
-
-	public static String[] topics() {
-		return Arrays.copyOf(TOPICS, TOPICS.length);
-	}
-
-	static void generatePerpetually(final String kafka,
-									final int numKeys,
-									final int maxRecordsPerKey) {
-		final Properties producerProps = generatorProperties(kafka);
-
-		int numRecordsProduced = 0;
-
-		final ValueList[] data = new ValueList[numKeys];
-		for (int i = 0; i < numKeys; i++) {
-			data[i] = new ValueList(i, i + maxRecordsPerKey - 1);
-		}
-
-		final Random rand = new Random();
-
-		try (final KafkaProducer<byte[], byte[]> producer = new KafkaProducer<>(producerProps)) {
-			while (true) {
-				final int index = rand.nextInt(numKeys);
-				final String key = data[index].key;
-				final int value = data[index].next();
-
-				final ProducerRecord<byte[], byte[]> record =
-						new ProducerRecord<>(
-								"data",
-								stringSerde.serializer().serialize("", key),
-								intSerde.serializer().serialize("", value)
-						);
-
-				producer.send(record);
-
-				numRecordsProduced++;
-				if (numRecordsProduced % 100 == 0) {
-					System.out.println(Instant.now() + " " + numRecordsProduced + " records produced");
-				}
-				Utils.sleep(2);
-			}
-		}
-	}
-
-	public static Map<String, Set<Integer>> generate(final String kafka,
-													 final int numKeys,
-													 final int maxRecordsPerKey,
-													 final Duration timeToSpend) {
-		final Properties producerProps = generatorProperties(kafka);
-
-
-		int numRecordsProduced = 0;
-
-		final Map<String, Set<Integer>> allData = new HashMap<>();
-		final ValueList[] data = new ValueList[numKeys];
-		for (int i = 0; i < numKeys; i++) {
-			data[i] = new ValueList(i, i + maxRecordsPerKey - 1);
-			allData.put(data[i].key, new HashSet<>());
-		}
-		final Random rand = new Random();
-
-		int remaining = data.length;
-
-		final long recordPauseTime = timeToSpend.toMillis() / numKeys / maxRecordsPerKey;
-
-		List<ProducerRecord<byte[], byte[]>> needRetry = new ArrayList<>();
-
-		try (final KafkaProducer<byte[], byte[]> producer = new KafkaProducer<>(producerProps)) {
-			while (remaining > 0) {
-				final int index = rand.nextInt(remaining);
-				final String key = data[index].key;
-				final int value = data[index].next();
-
-				if (value < 0) {
-					remaining--;
-					data[index] = data[remaining];
-				} else {
-
-					final ProducerRecord<byte[], byte[]> record =
-							new ProducerRecord<>(
-									"data",
-									stringSerde.serializer().serialize("", key),
-									intSerde.serializer().serialize("", value)
-							);
-
-					producer.send(record, new TestCallback(record, needRetry));
-
-					numRecordsProduced++;
-					allData.get(key).add(value);
-					if (numRecordsProduced % 100 == 0) {
-						System.out.println(Instant.now() + " " + numRecordsProduced + " records produced");
-					}
-					Utils.sleep(Math.max(recordPauseTime, 2));
-				}
-			}
-			producer.flush();
-
-			int remainingRetries = 5;
-			while (!needRetry.isEmpty()) {
-				final List<ProducerRecord<byte[], byte[]>> needRetry2 = new ArrayList<>();
-				for (final ProducerRecord<byte[], byte[]> record : needRetry) {
-					System.out.println("retry producing " + stringSerde.deserializer().deserialize("", record.key()));
-					producer.send(record, new TestCallback(record, needRetry2));
-				}
-				producer.flush();
-				needRetry = needRetry2;
-
-				if (--remainingRetries == 0 && !needRetry.isEmpty()) {
-					System.err.println("Failed to produce all records after multiple retries");
-					Exit.exit(1);
-				}
-			}
-
-			// now that we've sent everything, we'll send some final records with a timestamp high enough to flush out
-			// all suppressed records.
-			final List<PartitionInfo> partitions = producer.partitionsFor("data");
-			for (final PartitionInfo partition : partitions) {
-				producer.send(new ProducerRecord<>(
-						partition.topic(),
-						partition.partition(),
-						System.currentTimeMillis() + Duration.ofDays(2).toMillis(),
-						stringSerde.serializer().serialize("", "flush"),
-						intSerde.serializer().serialize("", 0)
-				));
-			}
-		}
-		return Collections.unmodifiableMap(allData);
-	}
-
-	private static Properties generatorProperties(final String kafka) {
-		final Properties producerProps = new Properties();
-		producerProps.put(ProducerConfig.CLIENT_ID_CONFIG, "SmokeTest");
-		producerProps.put(ProducerConfig.BOOTSTRAP_SERVERS_CONFIG, kafka);
-		producerProps.put(ProducerConfig.KEY_SERIALIZER_CLASS_CONFIG, ByteArraySerializer.class);
-		producerProps.put(ProducerConfig.VALUE_SERIALIZER_CLASS_CONFIG, ByteArraySerializer.class);
-		producerProps.put(ProducerConfig.ACKS_CONFIG, "all");
-		return producerProps;
-	}
-
-	private static class TestCallback implements Callback {
-		private final ProducerRecord<byte[], byte[]> originalRecord;
-		private final List<ProducerRecord<byte[], byte[]>> needRetry;
-
-		TestCallback(final ProducerRecord<byte[], byte[]> originalRecord,
-					 final List<ProducerRecord<byte[], byte[]>> needRetry) {
-			this.originalRecord = originalRecord;
-			this.needRetry = needRetry;
-		}
-
-		@Override
-		public void onCompletion(final RecordMetadata metadata, final Exception exception) {
-			if (exception != null) {
-				if (exception instanceof TimeoutException) {
-					needRetry.add(originalRecord);
-				} else {
-					exception.printStackTrace();
-					Exit.exit(1);
-				}
-			}
-		}
-	}
-
-	private static void shuffle(final int[] data, @SuppressWarnings("SameParameterValue") final int windowSize) {
-		final Random rand = new Random();
-		for (int i = 0; i < data.length; i++) {
-			// we shuffle data within windowSize
-			final int j = rand.nextInt(Math.min(data.length - i, windowSize)) + i;
-
-			// swap
-			final int tmp = data[i];
-			data[i] = data[j];
-			data[j] = tmp;
-		}
-	}
-
-	public static class NumberDeserializer implements Deserializer<Number> {
-		@Override
-		public Number deserialize(final String topic, final byte[] data) {
-			final Number value;
-			switch (topic) {
-				case "data":
-				case "echo":
-				case "min":
-				case "min-raw":
-				case "min-suppressed":
-				case "sws-raw":
-				case "sws-suppressed":
-				case "max":
-				case "dif":
-					value = intSerde.deserializer().deserialize(topic, data);
-					break;
-				case "sum":
-				case "cnt":
-				case "tagg":
-					value = longSerde.deserializer().deserialize(topic, data);
-					break;
-				case "avg":
-					value = doubleSerde.deserializer().deserialize(topic, data);
-					break;
-				default:
-					throw new RuntimeException("unknown topic: " + topic);
-			}
-			return value;
-		}
-	}
-
-	public static VerificationResult verify(final String kafka,
-											final Map<String, Set<Integer>> inputs,
-											final int maxRecordsPerKey) {
-		final Properties props = new Properties();
-		props.put(ConsumerConfig.CLIENT_ID_CONFIG, "verifier");
-		props.put(ConsumerConfig.BOOTSTRAP_SERVERS_CONFIG, kafka);
-		props.put(ConsumerConfig.KEY_DESERIALIZER_CLASS_CONFIG, StringDeserializer.class);
-		props.put(ConsumerConfig.VALUE_DESERIALIZER_CLASS_CONFIG, NumberDeserializer.class);
-		props.put(ConsumerConfig.ISOLATION_LEVEL_CONFIG, "read_committed");
-
-		final KafkaConsumer<String, Number> consumer = new KafkaConsumer<>(props);
-		final List<TopicPartition> partitions = getAllPartitions(consumer, TOPICS);
-		consumer.assign(partitions);
-		consumer.seekToBeginning(partitions);
-
-		final int recordsGenerated = inputs.size() * maxRecordsPerKey;
-		int recordsProcessed = 0;
-		final Map<String, AtomicInteger> processed =
-				Stream.of(TOPICS)
-						.collect(Collectors.toMap(t -> t, t -> new AtomicInteger(0)));
-
-		final Map<String, Map<String, LinkedList<ConsumerRecord<String, Number>>>> events = new HashMap<>();
-
-		VerificationResult verificationResult = new VerificationResult(false, "no results yet");
-		int retry = 0;
-		final long start = System.currentTimeMillis();
-		while (System.currentTimeMillis() - start < TimeUnit.MINUTES.toMillis(6)) {
-			final ConsumerRecords<String, Number> records = consumer.poll(Duration.ofSeconds(5));
-			if (records.isEmpty() && recordsProcessed >= recordsGenerated) {
-				verificationResult = verifyAll(inputs, events, false);
-				if (verificationResult.passed()) {
-					break;
-				} else if (retry++ > MAX_RECORD_EMPTY_RETRIES) {
-					System.out.println(Instant.now() + " Didn't get any more results, verification hasn't passed, and out of retries.");
-					break;
-				} else {
-					System.out.println(Instant.now() + " Didn't get any more results, but verification hasn't passed (yet). Retrying..." + retry);
-				}
-			} else {
-				System.out.println(Instant.now() + " Get some more results from " + records.partitions() + ", resetting retry.");
-
-				retry = 0;
-				for (final ConsumerRecord<String, Number> record : records) {
-					final String key = record.key();
-
-					final String topic = record.topic();
-					processed.get(topic).incrementAndGet();
-
-					if (topic.equals("echo")) {
-						recordsProcessed++;
-						if (recordsProcessed % 100 == 0) {
-							System.out.println("Echo records processed = " + recordsProcessed);
-						}
-					}
-
-					events.computeIfAbsent(topic, t -> new HashMap<>())
-							.computeIfAbsent(key, k -> new LinkedList<>())
-							.add(record);
-				}
-
-				System.out.println(processed);
-			}
-		}
-		consumer.close();
-		final long finished = System.currentTimeMillis() - start;
-		System.out.println("Verification time=" + finished);
-		System.out.println("-------------------");
-		System.out.println("Result Verification");
-		System.out.println("-------------------");
-		System.out.println("recordGenerated=" + recordsGenerated);
-		System.out.println("recordProcessed=" + recordsProcessed);
-
-		if (recordsProcessed > recordsGenerated) {
-			System.out.println("PROCESSED-MORE-THAN-GENERATED");
-		} else if (recordsProcessed < recordsGenerated) {
-			System.out.println("PROCESSED-LESS-THAN-GENERATED");
-		}
-
-		boolean success;
-
-		final Map<String, Set<Number>> received =
-				events.get("echo")
-						.entrySet()
-						.stream()
-						.map(entry -> mkEntry(
-								entry.getKey(),
-								entry.getValue().stream().map(ConsumerRecord::value).collect(Collectors.toSet()))
-						)
-						.collect(Collectors.toMap(Map.Entry::getKey, Map.Entry::getValue));
-
-		success = inputs.equals(received);
-
-		if (success) {
-			System.out.println("ALL-RECORDS-DELIVERED");
-		} else {
-			int missedCount = 0;
-			for (final Map.Entry<String, Set<Integer>> entry : inputs.entrySet()) {
-				missedCount += received.get(entry.getKey()).size();
-			}
-			System.out.println("missedRecords=" + missedCount);
-		}
-
-		// give it one more try if it's not already passing.
-		if (!verificationResult.passed()) {
-			verificationResult = verifyAll(inputs, events, true);
-		}
-		success &= verificationResult.passed();
-
-		System.out.println(verificationResult.result());
-
-		System.out.println(success ? "SUCCESS" : "FAILURE");
-		return verificationResult;
-	}
-
-	public static class VerificationResult {
-		private final boolean passed;
-		private final String result;
-
-		VerificationResult(final boolean passed, final String result) {
-			this.passed = passed;
-			this.result = result;
-		}
-
-		public boolean passed() {
-			return passed;
-		}
-
-		public String result() {
-			return result;
-		}
-	}
-
-	private static VerificationResult verifyAll(final Map<String, Set<Integer>> inputs,
-												final Map<String, Map<String, LinkedList<ConsumerRecord<String, Number>>>> events,
-												final boolean printResults) {
-		final ByteArrayOutputStream byteArrayOutputStream = new ByteArrayOutputStream();
-		boolean pass;
-		try (final PrintStream resultStream = new PrintStream(byteArrayOutputStream)) {
-			pass = verifyTAgg(resultStream, inputs, events.get("tagg"), printResults);
-			pass &= verifySuppressed(resultStream, "min-suppressed", events, printResults);
-			pass &= verify(resultStream, "min-suppressed", inputs, events, windowedKey -> {
-				final String unwindowedKey = windowedKey.substring(1, windowedKey.length() - 1).replaceAll("@.*", "");
-				return getMin(unwindowedKey);
-			}, printResults);
-			pass &= verifySuppressed(resultStream, "sws-suppressed", events, printResults);
-			pass &= verify(resultStream, "min", inputs, events, SmokeTestDriver::getMin, printResults);
-			pass &= verify(resultStream, "max", inputs, events, SmokeTestDriver::getMax, printResults);
-			pass &= verify(resultStream, "dif", inputs, events, key -> getMax(key).intValue() - getMin(key).intValue(), printResults);
-			pass &= verify(resultStream, "sum", inputs, events, SmokeTestDriver::getSum, printResults);
-			pass &= verify(resultStream, "cnt", inputs, events, key1 -> getMax(key1).intValue() - getMin(key1).intValue() + 1L, printResults);
-			pass &= verify(resultStream, "avg", inputs, events, SmokeTestDriver::getAvg, printResults);
-		}
-		return new VerificationResult(pass, new String(byteArrayOutputStream.toByteArray(), StandardCharsets.UTF_8));
-	}
-
-	private static boolean verify(final PrintStream resultStream,
-								  final String topic,
-								  final Map<String, Set<Integer>> inputData,
-								  final Map<String, Map<String, LinkedList<ConsumerRecord<String, Number>>>> events,
-								  final Function<String, Number> keyToExpectation,
-								  final boolean printResults) {
-		final Map<String, LinkedList<ConsumerRecord<String, Number>>> observedInputEvents = events.get("data");
-		final Map<String, LinkedList<ConsumerRecord<String, Number>>> outputEvents = events.getOrDefault(topic, emptyMap());
-		if (outputEvents.isEmpty()) {
-			resultStream.println(topic + " is empty");
-			return false;
-		} else {
-			resultStream.printf("verifying %s with %d keys%n", topic, outputEvents.size());
-
-			if (outputEvents.size() != inputData.size()) {
-				resultStream.printf("fail: resultCount=%d expectedCount=%s%n\tresult=%s%n\texpected=%s%n",
-						outputEvents.size(), inputData.size(), outputEvents.keySet(), inputData.keySet());
-				return false;
-			}
-			for (final Map.Entry<String, LinkedList<ConsumerRecord<String, Number>>> entry : outputEvents.entrySet()) {
-				final String key = entry.getKey();
-				final Number expected = keyToExpectation.apply(key);
-				final Number actual = entry.getValue().getLast().value();
-				if (!expected.equals(actual)) {
-					resultStream.printf("%s fail: key=%s actual=%s expected=%s%n", topic, key, actual, expected);
-
-					if (printResults) {
-						resultStream.printf("\t inputEvents=%n%s%n\t" +
-										"echoEvents=%n%s%n\tmaxEvents=%n%s%n\tminEvents=%n%s%n\tdifEvents=%n%s%n\tcntEvents=%n%s%n\ttaggEvents=%n%s%n",
-								indent("\t\t", observedInputEvents.get(key)),
-								indent("\t\t", events.getOrDefault("echo", emptyMap()).getOrDefault(key, new LinkedList<>())),
-								indent("\t\t", events.getOrDefault("max", emptyMap()).getOrDefault(key, new LinkedList<>())),
-								indent("\t\t", events.getOrDefault("min", emptyMap()).getOrDefault(key, new LinkedList<>())),
-								indent("\t\t", events.getOrDefault("dif", emptyMap()).getOrDefault(key, new LinkedList<>())),
-								indent("\t\t", events.getOrDefault("cnt", emptyMap()).getOrDefault(key, new LinkedList<>())),
-								indent("\t\t", events.getOrDefault("tagg", emptyMap()).getOrDefault(key, new LinkedList<>())));
-
-						if (!Utils.mkSet("echo", "max", "min", "dif", "cnt", "tagg").contains(topic))
-							resultStream.printf("%sEvents=%n%s%n", topic, indent("\t\t", entry.getValue()));
-					}
-
-					return false;
-				}
-			}
-			return true;
-		}
-	}
-
-
-	private static boolean verifySuppressed(final PrintStream resultStream,
-											@SuppressWarnings("SameParameterValue") final String topic,
-											final Map<String, Map<String, LinkedList<ConsumerRecord<String, Number>>>> events,
-											final boolean printResults) {
-		resultStream.println("verifying suppressed " + topic);
-		final Map<String, LinkedList<ConsumerRecord<String, Number>>> topicEvents = events.getOrDefault(topic, emptyMap());
-		for (final Map.Entry<String, LinkedList<ConsumerRecord<String, Number>>> entry : topicEvents.entrySet()) {
-			if (entry.getValue().size() != 1) {
-				final String unsuppressedTopic = topic.replace("-suppressed", "-raw");
-				final String key = entry.getKey();
-				final String unwindowedKey = key.substring(1, key.length() - 1).replaceAll("@.*", "");
-				resultStream.printf("fail: key=%s%n\tnon-unique result:%n%s%n",
-						key,
-						indent("\t\t", entry.getValue()));
-
-				if (printResults)
-					resultStream.printf("\tresultEvents:%n%s%n\tinputEvents:%n%s%n",
-							indent("\t\t", events.get(unsuppressedTopic).get(key)),
-							indent("\t\t", events.get("data").get(unwindowedKey)));
-
-				return false;
-			}
-		}
-		return true;
-	}
-
-	private static String indent(@SuppressWarnings("SameParameterValue") final String prefix,
-								 final Iterable<ConsumerRecord<String, Number>> list) {
-		final StringBuilder stringBuilder = new StringBuilder();
-		for (final ConsumerRecord<String, Number> record : list) {
-			stringBuilder.append(prefix).append(record).append('\n');
-		}
-		return stringBuilder.toString();
-	}
-
-	private static Long getSum(final String key) {
-		final int min = getMin(key).intValue();
-		final int max = getMax(key).intValue();
-		return ((long) min + max) * (max - min + 1L) / 2L;
-	}
-
-	private static Double getAvg(final String key) {
-		final int min = getMin(key).intValue();
-		final int max = getMax(key).intValue();
-		return ((long) min + max) / 2.0;
-	}
-
-
-	private static boolean verifyTAgg(final PrintStream resultStream,
-									  final Map<String, Set<Integer>> allData,
-									  final Map<String, LinkedList<ConsumerRecord<String, Number>>> taggEvents,
-									  final boolean printResults) {
-		if (taggEvents == null) {
-			resultStream.println("tagg is missing");
-			return false;
-		} else if (taggEvents.isEmpty()) {
-			resultStream.println("tagg is empty");
-			return false;
-		} else {
-			resultStream.println("verifying tagg");
-
-			// generate expected answer
-			final Map<String, Long> expected = new HashMap<>();
-			for (final String key : allData.keySet()) {
-				final int min = getMin(key).intValue();
-				final int max = getMax(key).intValue();
-				final String cnt = Long.toString(max - min + 1L);
-
-				expected.put(cnt, expected.getOrDefault(cnt, 0L) + 1);
-			}
-
-			// check the result
-			for (final Map.Entry<String, LinkedList<ConsumerRecord<String, Number>>> entry : taggEvents.entrySet()) {
-				final String key = entry.getKey();
-				Long expectedCount = expected.remove(key);
-				if (expectedCount == null) {
-					expectedCount = 0L;
-				}
-
-				if (entry.getValue().getLast().value().longValue() != expectedCount) {
-					resultStream.println("fail: key=" + key + " tagg=" + entry.getValue() + " expected=" + expectedCount);
-
-					if (printResults)
-						resultStream.println("\t taggEvents: " + entry.getValue());
-					return false;
-				}
-			}
-
-		}
-		return true;
-	}
-
-	private static Number getMin(final String key) {
-		return Integer.parseInt(key.split("-")[0]);
-	}
-
-	private static Number getMax(final String key) {
-		return Integer.parseInt(key.split("-")[1]);
-	}
-
-	private static List<TopicPartition> getAllPartitions(final KafkaConsumer<?, ?> consumer, final String... topics) {
-		final List<TopicPartition> partitions = new ArrayList<>();
-
-		for (final String topic : topics) {
-			for (final PartitionInfo info : consumer.partitionsFor(topic)) {
-				partitions.add(new TopicPartition(info.topic(), info.partition()));
-			}
-		}
-		return partitions;
-	}
-=======
-    private static final String[] NUMERIC_VALUE_TOPICS = {
-        "data",
-        "echo",
-        "max",
-        "min", "min-suppressed", "min-raw",
-        "dif",
-        "sum",
-        "sws-raw", "sws-suppressed",
-        "cnt",
-        "avg",
-        "tagg"
-    };
-    private static final String[] STRING_VALUE_TOPICS = {
-        "fk"
-    };
+    private static final String[] NUMERIC_VALUE_TOPICS = {"data", "echo", "max", "min", "min-suppressed", "min-raw", "dif", "sum", "sws-raw", "sws-suppressed", "cnt", "avg", "tagg"};
+    private static final String[] STRING_VALUE_TOPICS = {"fk"};
     private static final String[] TOPICS = new String[NUMERIC_VALUE_TOPICS.length + STRING_VALUE_TOPICS.length];
+
     static {
         System.arraycopy(NUMERIC_VALUE_TOPICS, 0, TOPICS, 0, NUMERIC_VALUE_TOPICS.length);
         System.arraycopy(STRING_VALUE_TOPICS, 0, TOPICS, NUMERIC_VALUE_TOPICS.length, STRING_VALUE_TOPICS.length);
@@ -673,9 +87,7 @@
         return Arrays.copyOf(TOPICS, TOPICS.length);
     }
 
-    static void generatePerpetually(final String kafka,
-                                    final int numKeys,
-                                    final int maxRecordsPerKey) {
+    static void generatePerpetually(final String kafka, final int numKeys, final int maxRecordsPerKey) {
         final Properties producerProps = generatorProperties(kafka);
 
         int numRecordsProduced = 0;
@@ -693,20 +105,10 @@
                 final String key = data[index].key;
                 final int value = data[index].next();
 
-                final ProducerRecord<byte[], byte[]> record =
-                    new ProducerRecord<>(
-                        "data",
-                        stringSerde.serializer().serialize("", key),
-                        intSerde.serializer().serialize("", value)
-                    );
+                final ProducerRecord<byte[], byte[]> record = new ProducerRecord<>("data", stringSerde.serializer().serialize("", key), intSerde.serializer().serialize("", value));
                 producer.send(record);
 
-                final ProducerRecord<byte[], byte[]> fkRecord =
-                    new ProducerRecord<>(
-                        "fk",
-                        intSerde.serializer().serialize("", value),
-                        stringSerde.serializer().serialize("", key)
-                    );
+                final ProducerRecord<byte[], byte[]> fkRecord = new ProducerRecord<>("fk", intSerde.serializer().serialize("", value), stringSerde.serializer().serialize("", key));
                 producer.send(fkRecord);
 
                 numRecordsProduced++;
@@ -718,10 +120,7 @@
         }
     }
 
-    public static Map<String, Set<Integer>> generate(final String kafka,
-                                                     final int numKeys,
-                                                     final int maxRecordsPerKey,
-                                                     final Duration timeToSpend) {
+    public static Map<String, Set<Integer>> generate(final String kafka, final int numKeys, final int maxRecordsPerKey, final Duration timeToSpend) {
         final Properties producerProps = generatorProperties(kafka);
 
 
@@ -752,21 +151,11 @@
                     remaining--;
                     data[index] = data[remaining];
                 } else {
-                    final ProducerRecord<byte[], byte[]> record =
-                        new ProducerRecord<>(
-                            "data",
-                            stringSerde.serializer().serialize("", key),
-                            intSerde.serializer().serialize("", value)
-                        );
+                    final ProducerRecord<byte[], byte[]> record = new ProducerRecord<>("data", stringSerde.serializer().serialize("", key), intSerde.serializer().serialize("", value));
 
                     producer.send(record, new TestCallback(record, dataNeedRetry));
 
-                    final ProducerRecord<byte[], byte[]> fkRecord =
-                        new ProducerRecord<>(
-                            "fk",
-                            intSerde.serializer().serialize("", value),
-                            stringSerde.serializer().serialize("", key)
-                        );
+                    final ProducerRecord<byte[], byte[]> fkRecord = new ProducerRecord<>("fk", intSerde.serializer().serialize("", value), stringSerde.serializer().serialize("", key));
 
                     producer.send(fkRecord, new TestCallback(fkRecord, fkNeedRetry));
 
@@ -783,29 +172,18 @@
             retry(producer, dataNeedRetry, stringSerde);
             retry(producer, fkNeedRetry, intSerde);
 
-            flush(producer,
-                "data",
-                stringSerde.serializer().serialize("", "flush"),
-                intSerde.serializer().serialize("", 0)
-            );
-            flush(producer,
-                "fk",
-                intSerde.serializer().serialize("", 0),
-                stringSerde.serializer().serialize("", "flush")
-            );
+            flush(producer, "data", stringSerde.serializer().serialize("", "flush"), intSerde.serializer().serialize("", 0));
+            flush(producer, "fk", intSerde.serializer().serialize("", 0), stringSerde.serializer().serialize("", "flush"));
         }
         return Collections.unmodifiableMap(allData);
     }
 
-    private static void retry(final KafkaProducer<byte[], byte[]> producer,
-        List<ProducerRecord<byte[], byte[]>> needRetry,
-        final Serde<?> keySerde) {
+    private static void retry(final KafkaProducer<byte[], byte[]> producer, List<ProducerRecord<byte[], byte[]>> needRetry, final Serde<?> keySerde) {
         int remainingRetries = 5;
         while (!needRetry.isEmpty()) {
             final List<ProducerRecord<byte[], byte[]>> needRetry2 = new ArrayList<>();
             for (final ProducerRecord<byte[], byte[]> record : needRetry) {
-                System.out.println(
-                    "retry producing " + keySerde.deserializer().deserialize("", record.key()));
+                System.out.println("retry producing " + keySerde.deserializer().deserialize("", record.key()));
                 producer.send(record, new TestCallback(record, needRetry2));
             }
             producer.flush();
@@ -817,21 +195,12 @@
         }
     }
 
-    private static void flush(final KafkaProducer<byte[], byte[]> producer,
-        final String topic,
-        final byte[] keyBytes,
-        final byte[] valBytes) {
+    private static void flush(final KafkaProducer<byte[], byte[]> producer, final String topic, final byte[] keyBytes, final byte[] valBytes) {
         // now that we've sent everything, we'll send some final records with a timestamp high enough to flush out
         // all suppressed records.
         final List<PartitionInfo> partitions = producer.partitionsFor(topic);
         for (final PartitionInfo partition : partitions) {
-            producer.send(new ProducerRecord<>(
-                partition.topic(),
-                partition.partition(),
-                System.currentTimeMillis() + Duration.ofDays(2).toMillis(),
-                keyBytes,
-                valBytes
-            ));
+            producer.send(new ProducerRecord<>(partition.topic(), partition.partition(), System.currentTimeMillis() + Duration.ofDays(2).toMillis(), keyBytes, valBytes));
         }
     }
 
@@ -849,8 +218,7 @@
         private final ProducerRecord<byte[], byte[]> originalRecord;
         private final List<ProducerRecord<byte[], byte[]>> needRetry;
 
-        TestCallback(final ProducerRecord<byte[], byte[]> originalRecord,
-                     final List<ProducerRecord<byte[], byte[]>> needRetry) {
+        TestCallback(final ProducerRecord<byte[], byte[]> originalRecord, final List<ProducerRecord<byte[], byte[]>> needRetry) {
             this.originalRecord = originalRecord;
             this.needRetry = needRetry;
         }
@@ -912,9 +280,7 @@
         }
     }
 
-    public static VerificationResult verify(final String kafka,
-                                            final Map<String, Set<Integer>> inputs,
-                                            final int maxRecordsPerKey) {
+    public static VerificationResult verify(final String kafka, final Map<String, Set<Integer>> inputs, final int maxRecordsPerKey) {
         final Properties props = new Properties();
         props.put(ConsumerConfig.CLIENT_ID_CONFIG, "verifier");
         props.put(ConsumerConfig.BOOTSTRAP_SERVERS_CONFIG, kafka);
@@ -929,9 +295,7 @@
 
         final int recordsGenerated = inputs.size() * maxRecordsPerKey;
         int recordsProcessed = 0;
-        final Map<String, AtomicInteger> processed =
-            Stream.of(NUMERIC_VALUE_TOPICS)
-                  .collect(Collectors.toMap(t -> t, t -> new AtomicInteger(0)));
+        final Map<String, AtomicInteger> processed = Stream.of(NUMERIC_VALUE_TOPICS).collect(Collectors.toMap(t -> t, t -> new AtomicInteger(0)));
 
         final Map<String, Map<String, LinkedList<ConsumerRecord<String, Number>>>> events = new HashMap<>();
 
@@ -967,9 +331,7 @@
                         }
                     }
 
-                    events.computeIfAbsent(topic, t -> new HashMap<>())
-                          .computeIfAbsent(key, k -> new LinkedList<>())
-                          .add(record);
+                    events.computeIfAbsent(topic, t -> new HashMap<>()).computeIfAbsent(key, k -> new LinkedList<>()).add(record);
                 }
 
                 System.out.println(processed);
@@ -992,15 +354,7 @@
 
         boolean success;
 
-        final Map<String, Set<Number>> received =
-            events.get("echo")
-                  .entrySet()
-                  .stream()
-                  .map(entry -> mkEntry(
-                      entry.getKey(),
-                      entry.getValue().stream().map(ConsumerRecord::value).collect(Collectors.toSet()))
-                  )
-                  .collect(Collectors.toMap(Map.Entry::getKey, Map.Entry::getValue));
+        final Map<String, Set<Number>> received = events.get("echo").entrySet().stream().map(entry -> mkEntry(entry.getKey(), entry.getValue().stream().map(ConsumerRecord::value).collect(Collectors.toSet()))).collect(Collectors.toMap(Map.Entry::getKey, Map.Entry::getValue));
 
         success = inputs.equals(received);
 
@@ -1044,9 +398,7 @@
         }
     }
 
-    private static VerificationResult verifyAll(final Map<String, Set<Integer>> inputs,
-                                                final Map<String, Map<String, LinkedList<ConsumerRecord<String, Number>>>> events,
-                                                final boolean printResults) {
+    private static VerificationResult verifyAll(final Map<String, Set<Integer>> inputs, final Map<String, Map<String, LinkedList<ConsumerRecord<String, Number>>>> events, final boolean printResults) {
         final ByteArrayOutputStream byteArrayOutputStream = new ByteArrayOutputStream();
         boolean pass;
         try (final PrintStream resultStream = new PrintStream(byteArrayOutputStream)) {
@@ -1067,12 +419,7 @@
         return new VerificationResult(pass, new String(byteArrayOutputStream.toByteArray(), StandardCharsets.UTF_8));
     }
 
-    private static boolean verify(final PrintStream resultStream,
-                                  final String topic,
-                                  final Map<String, Set<Integer>> inputData,
-                                  final Map<String, Map<String, LinkedList<ConsumerRecord<String, Number>>>> events,
-                                  final Function<String, Number> keyToExpectation,
-                                  final boolean printResults) {
+    private static boolean verify(final PrintStream resultStream, final String topic, final Map<String, Set<Integer>> inputData, final Map<String, Map<String, LinkedList<ConsumerRecord<String, Number>>>> events, final Function<String, Number> keyToExpectation, final boolean printResults) {
         final Map<String, LinkedList<ConsumerRecord<String, Number>>> observedInputEvents = events.get("data");
         final Map<String, LinkedList<ConsumerRecord<String, Number>>> outputEvents = events.getOrDefault(topic, emptyMap());
         if (outputEvents.isEmpty()) {
@@ -1082,8 +429,7 @@
             resultStream.printf("verifying %s with %d keys%n", topic, outputEvents.size());
 
             if (outputEvents.size() != inputData.size()) {
-                resultStream.printf("fail: resultCount=%d expectedCount=%s%n\tresult=%s%n\texpected=%s%n",
-                                    outputEvents.size(), inputData.size(), outputEvents.keySet(), inputData.keySet());
+                resultStream.printf("fail: resultCount=%d expectedCount=%s%n\tresult=%s%n\texpected=%s%n", outputEvents.size(), inputData.size(), outputEvents.keySet(), inputData.keySet());
                 return false;
             }
             for (final Map.Entry<String, LinkedList<ConsumerRecord<String, Number>>> entry : outputEvents.entrySet()) {
@@ -1094,15 +440,7 @@
                     resultStream.printf("%s fail: key=%s actual=%s expected=%s%n", topic, key, actual, expected);
 
                     if (printResults) {
-                        resultStream.printf("\t inputEvents=%n%s%n\t" +
-                                "echoEvents=%n%s%n\tmaxEvents=%n%s%n\tminEvents=%n%s%n\tdifEvents=%n%s%n\tcntEvents=%n%s%n\ttaggEvents=%n%s%n",
-                            indent("\t\t", observedInputEvents.get(key)),
-                            indent("\t\t", events.getOrDefault("echo", emptyMap()).getOrDefault(key, new LinkedList<>())),
-                            indent("\t\t", events.getOrDefault("max", emptyMap()).getOrDefault(key, new LinkedList<>())),
-                            indent("\t\t", events.getOrDefault("min", emptyMap()).getOrDefault(key, new LinkedList<>())),
-                            indent("\t\t", events.getOrDefault("dif", emptyMap()).getOrDefault(key, new LinkedList<>())),
-                            indent("\t\t", events.getOrDefault("cnt", emptyMap()).getOrDefault(key, new LinkedList<>())),
-                            indent("\t\t", events.getOrDefault("tagg", emptyMap()).getOrDefault(key, new LinkedList<>())));
+                        resultStream.printf("\t inputEvents=%n%s%n\t" + "echoEvents=%n%s%n\tmaxEvents=%n%s%n\tminEvents=%n%s%n\tdifEvents=%n%s%n\tcntEvents=%n%s%n\ttaggEvents=%n%s%n", indent("\t\t", observedInputEvents.get(key)), indent("\t\t", events.getOrDefault("echo", emptyMap()).getOrDefault(key, new LinkedList<>())), indent("\t\t", events.getOrDefault("max", emptyMap()).getOrDefault(key, new LinkedList<>())), indent("\t\t", events.getOrDefault("min", emptyMap()).getOrDefault(key, new LinkedList<>())), indent("\t\t", events.getOrDefault("dif", emptyMap()).getOrDefault(key, new LinkedList<>())), indent("\t\t", events.getOrDefault("cnt", emptyMap()).getOrDefault(key, new LinkedList<>())), indent("\t\t", events.getOrDefault("tagg", emptyMap()).getOrDefault(key, new LinkedList<>())));
 
                         if (!Utils.mkSet("echo", "max", "min", "dif", "cnt", "tagg").contains(topic))
                             resultStream.printf("%sEvents=%n%s%n", topic, indent("\t\t", entry.getValue()));
@@ -1116,10 +454,7 @@
     }
 
 
-    private static boolean verifySuppressed(final PrintStream resultStream,
-                                            @SuppressWarnings("SameParameterValue") final String topic,
-                                            final Map<String, Map<String, LinkedList<ConsumerRecord<String, Number>>>> events,
-                                            final boolean printResults) {
+    private static boolean verifySuppressed(final PrintStream resultStream, @SuppressWarnings("SameParameterValue") final String topic, final Map<String, Map<String, LinkedList<ConsumerRecord<String, Number>>>> events, final boolean printResults) {
         resultStream.println("verifying suppressed " + topic);
         final Map<String, LinkedList<ConsumerRecord<String, Number>>> topicEvents = events.getOrDefault(topic, emptyMap());
         for (final Map.Entry<String, LinkedList<ConsumerRecord<String, Number>>> entry : topicEvents.entrySet()) {
@@ -1127,14 +462,10 @@
                 final String unsuppressedTopic = topic.replace("-suppressed", "-raw");
                 final String key = entry.getKey();
                 final String unwindowedKey = key.substring(1, key.length() - 1).replaceAll("@.*", "");
-                resultStream.printf("fail: key=%s%n\tnon-unique result:%n%s%n",
-                                    key,
-                                    indent("\t\t", entry.getValue()));
+                resultStream.printf("fail: key=%s%n\tnon-unique result:%n%s%n", key, indent("\t\t", entry.getValue()));
 
                 if (printResults)
-                    resultStream.printf("\tresultEvents:%n%s%n\tinputEvents:%n%s%n",
-                        indent("\t\t", events.get(unsuppressedTopic).get(key)),
-                        indent("\t\t", events.get("data").get(unwindowedKey)));
+                    resultStream.printf("\tresultEvents:%n%s%n\tinputEvents:%n%s%n", indent("\t\t", events.get(unsuppressedTopic).get(key)), indent("\t\t", events.get("data").get(unwindowedKey)));
 
                 return false;
             }
@@ -1142,8 +473,7 @@
         return true;
     }
 
-    private static String indent(@SuppressWarnings("SameParameterValue") final String prefix,
-                                 final Iterable<ConsumerRecord<String, Number>> list) {
+    private static String indent(@SuppressWarnings("SameParameterValue") final String prefix, final Iterable<ConsumerRecord<String, Number>> list) {
         final StringBuilder stringBuilder = new StringBuilder();
         for (final ConsumerRecord<String, Number> record : list) {
             stringBuilder.append(prefix).append(record).append('\n');
@@ -1164,10 +494,7 @@
     }
 
 
-    private static boolean verifyTAgg(final PrintStream resultStream,
-                                      final Map<String, Set<Integer>> allData,
-                                      final Map<String, LinkedList<ConsumerRecord<String, Number>>> taggEvents,
-                                      final boolean printResults) {
+    private static boolean verifyTAgg(final PrintStream resultStream, final Map<String, Set<Integer>> allData, final Map<String, LinkedList<ConsumerRecord<String, Number>>> taggEvents, final boolean printResults) {
         if (taggEvents == null) {
             resultStream.println("tagg is missing");
             return false;
@@ -1226,6 +553,5 @@
         }
         return partitions;
     }
->>>>>>> 15418db6
 
 }