--- conflicted
+++ resolved
@@ -29,69 +29,10 @@
 public class StreamsUpgradeToCooperativeRebalanceTest {
 
 
-<<<<<<< HEAD
-	@SuppressWarnings("unchecked")
-	public static void main(final String[] args) throws Exception {
-		if (args.length < 2) {
-			System.err.println("StreamsUpgradeToCooperativeRebalanceTest requires two arguments (zookeeper-url, properties-file) but only " + args.length + " provided: "
-					+ (args.length > 0 ? args[0] : ""));
-		}
-		final String zookeeper = args[0];
-		final String propFileName = args[1];
-
-		final Properties streamsProperties = Utils.loadProps(propFileName);
-		final Properties config = new Properties();
-
-		System.out.println("StreamsTest instance started (StreamsUpgradeToCooperativeRebalanceTest v0.10.1)");
-		System.out.println("zookeeper=" + zookeeper);
-		System.out.println("props=" + config);
-
-		config.put(StreamsConfig.APPLICATION_ID_CONFIG, "cooperative-rebalance-upgrade");
-		config.put(StreamsConfig.KEY_SERDE_CLASS_CONFIG, Serdes.String().getClass());
-		config.put(StreamsConfig.VALUE_SERDE_CLASS_CONFIG, Serdes.String().getClass());
-		config.setProperty(StreamsConfig.ZOOKEEPER_CONNECT_CONFIG, zookeeper);
-		config.put(StreamsConfig.COMMIT_INTERVAL_MS_CONFIG, 1000);
-		config.putAll(streamsProperties);
-
-		final String sourceTopic = config.getProperty("source.topic", "source");
-		final String sinkTopic = config.getProperty("sink.topic", "sink");
-		final int reportInterval = Integer.parseInt(config.getProperty("report.interval", "100"));
-		final String upgradePhase = config.getProperty("upgrade.phase", "");
-
-		final KStreamBuilder builder = new KStreamBuilder();
-
-		final KStream<String, String> upgradeStream = builder.stream(sourceTopic);
-		upgradeStream.foreach(new ForeachAction<String, String>() {
-								  int recordCounter = 0;
-
-								  @Override
-								  public void apply(final String key, final String value) {
-									  if (recordCounter++ % reportInterval == 0) {
-										  System.out.println(String.format("%sProcessed %d records so far", upgradePhase, recordCounter));
-										  System.out.flush();
-									  }
-								  }
-							  }
-		);
-		upgradeStream.to(sinkTopic);
-
-		final KafkaStreams streams = new KafkaStreams(builder, config);
-
-
-		streams.start();
-
-		Runtime.getRuntime().addShutdownHook(new Thread(() -> {
-			streams.close();
-			System.out.println(String.format("%sCOOPERATIVE-REBALANCE-TEST-CLIENT-CLOSED", upgradePhase));
-			System.out.flush();
-		}));
-	}
-=======
     @SuppressWarnings("unchecked")
     public static void main(final String[] args) throws Exception {
         if (args.length < 2) {
-            System.err.println("StreamsUpgradeToCooperativeRebalanceTest requires two arguments (zookeeper-url, properties-file) but only " + args.length + " provided: "
-                + (args.length > 0 ? args[0] : ""));
+            System.err.println("StreamsUpgradeToCooperativeRebalanceTest requires two arguments (zookeeper-url, properties-file) but only " + args.length + " provided: " + (args.length > 0 ? args[0] : ""));
         }
         final String zookeeper = args[0];
         final String propFileName = args[1];
@@ -113,7 +54,7 @@
         final String sourceTopic = config.getProperty("source.topic", "source");
         final String sinkTopic = config.getProperty("sink.topic", "sink");
         final int reportInterval = Integer.parseInt(config.getProperty("report.interval", "100"));
-        final String upgradePhase = config.getProperty("upgrade.phase",  "");
+        final String upgradePhase = config.getProperty("upgrade.phase", "");
 
         final KStreamBuilder builder = new KStreamBuilder();
 
@@ -128,8 +69,7 @@
                     System.out.flush();
                 }
             }
-        }
-        );
+        });
         upgradeStream.to(sinkTopic);
 
         final KafkaStreams streams = new KafkaStreams(builder, config);
@@ -143,5 +83,4 @@
             System.out.flush();
         }));
     }
->>>>>>> 15418db6
 }