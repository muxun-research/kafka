--- conflicted
+++ resolved
@@ -16,12 +16,11 @@
  */
 package org.apache.kafka.streams.scala.kstream
 
-import java.util
-
 import org.apache.kafka.streams.kstream
 import org.apache.kafka.streams.kstream.{BranchedKStream => BranchedKStreamJ}
 import org.apache.kafka.streams.scala.FunctionsCompatConversions.PredicateFromFunction
 
+import java.util
 import scala.jdk.CollectionConverters._
 
 /**
@@ -46,6 +45,7 @@
  * instance, one for each predicate, instead of branching.
  * <p>
  * The process of routing the records to different branches is a stateless record-by-record operation.
+ *
  * @tparam K Type of keys
  * @tparam V Type of values
  */
@@ -53,6 +53,7 @@
 
   /**
    * Define a branch for records that match the predicate.
+   *
    * @param predicate A predicate against which each record will be evaluated.
    *                  If this predicate returns `true` for a given record, the record will be
    *                  routed to the current branch and will not be evaluated against the predicates
@@ -66,6 +67,7 @@
 
   /**
    * Define a branch for records that match the predicate.
+   *
    * @param predicate A predicate against which each record will be evaluated.
    *                  If this predicate returns `true` for a given record, the record will be
    *                  routed to the current branch and will not be evaluated against the predicates
@@ -82,12 +84,8 @@
 
   /**
    * Finalize the construction of branches and defines the default branch for the messages not intercepted
-<<<<<<< HEAD
-   * by other branches. Calling [[defaultBranch]] or [[noDefaultBranch]] is optional.
-=======
    * by other branches. Calling [[defaultBranch()*]] or [[noDefaultBranch]] is optional.
    *
->>>>>>> 15418db6
    * @return Map of named branches. For rules of forming the resulting map, see [[BranchedKStream]]
    *         description.
    */
@@ -95,12 +93,8 @@
 
   /**
    * Finalize the construction of branches and defines the default branch for the messages not intercepted
-<<<<<<< HEAD
-   * by other branches. Calling [[defaultBranch]] or [[noDefaultBranch]] is optional.
-=======
    * by other branches. Calling [[defaultBranch()*]] or [[noDefaultBranch]] is optional.
    *
->>>>>>> 15418db6
    * @param branched A [[Branched]] parameter, that allows to define a branch name, an in-place
    *                 branch consumer or branch mapper for [[BranchedKStream]].
    * @return Map of named branches. For rules of forming the resulting map, see [[BranchedKStream]]
@@ -110,6 +104,7 @@
 
   /**
    * Finalizes the construction of branches without forming a default branch.
+   *
    * @return Map of named branches. For rules of forming the resulting map, see [[BranchedKStream]]
    *         description.
    */
