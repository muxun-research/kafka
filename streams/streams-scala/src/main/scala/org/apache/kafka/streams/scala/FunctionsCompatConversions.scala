/*
 * Licensed to the Apache Software Foundation (ASF) under one or more
 * contributor license agreements. See the NOTICE file distributed with
 * this work for additional information regarding copyright ownership.
 * The ASF licenses this file to You under the Apache License, Version 2.0
 * (the "License"); you may not use this file except in compliance with
 * the License. You may obtain a copy of the License at
 *
 *    http://www.apache.org/licenses/LICENSE-2.0
 *
 * Unless required by applicable law or agreed to in writing, software
 * distributed under the License is distributed on an "AS IS" BASIS,
 * WITHOUT WARRANTIES OR CONDITIONS OF ANY KIND, either express or implied.
 * See the License for the specific language governing permissions and
 * limitations under the License.
 */
package org.apache.kafka.streams.scala

import org.apache.kafka.streams.KeyValue
import org.apache.kafka.streams.kstream._
import org.apache.kafka.streams.processor.ProcessorContext

import java.lang.{Iterable => JIterable}
import scala.jdk.CollectionConverters._

/**
 * Implicit classes that offer conversions of Scala function literals to SAM (Single Abstract Method) objects in Java.
 * These make the Scala APIs much more expressive, with less boilerplate and more succinct.
 */
private[scala] object FunctionsCompatConversions {

  implicit class ForeachActionFromFunction[K, V](val p: (K, V) => Unit) extends AnyVal {
    def asForeachAction: ForeachAction[K, V] = (key: K, value: V) => p(key, value)
  }

  implicit class PredicateFromFunction[K, V](val p: (K, V) => Boolean) extends AnyVal {
    def asPredicate: Predicate[K, V] = (key: K, value: V) => p(key, value)
  }

  implicit class MapperFromFunction[T, U, VR](val f: (T, U) => VR) extends AnyVal {
    def asKeyValueMapper: KeyValueMapper[T, U, VR] = (key: T, value: U) => f(key, value)

    def asValueJoiner: ValueJoiner[T, U, VR] = (value1: T, value2: U) => f(value1, value2)
  }

  implicit class KeyValueMapperFromFunction[K, V, KR, VR](val f: (K, V) => (KR, VR)) extends AnyVal {
    def asKeyValueMapper: KeyValueMapper[K, V, KeyValue[KR, VR]] = (key: K, value: V) => {
      val (kr, vr) = f(key, value)
      KeyValue.pair(kr, vr)
    }
  }

  implicit class FunctionFromFunction[V, VR](val f: V => VR) extends AnyVal {
    def asJavaFunction: java.util.function.Function[V, VR] = (value: V) => f(value)
  }

  implicit class ValueMapperFromFunction[V, VR](val f: V => VR) extends AnyVal {
    def asValueMapper: ValueMapper[V, VR] = (value: V) => f(value)
  }

  implicit class FlatValueMapperFromFunction[V, VR](val f: V => Iterable[VR]) extends AnyVal {
    def asValueMapper: ValueMapper[V, JIterable[VR]] = (value: V) => f(value).asJava
  }

  implicit class ValueMapperWithKeyFromFunction[K, V, VR](val f: (K, V) => VR) extends AnyVal {
    def asValueMapperWithKey: ValueMapperWithKey[K, V, VR] = (readOnlyKey: K, value: V) => f(readOnlyKey, value)
  }

  implicit class FlatValueMapperWithKeyFromFunction[K, V, VR](val f: (K, V) => Iterable[VR]) extends AnyVal {
    def asValueMapperWithKey: ValueMapperWithKey[K, V, JIterable[VR]] =
      (readOnlyKey: K, value: V) => f(readOnlyKey, value).asJava
  }

  implicit class AggregatorFromFunction[K, V, VA](val f: (K, V, VA) => VA) extends AnyVal {
    def asAggregator: Aggregator[K, V, VA] = (key: K, value: V, aggregate: VA) => f(key, value, aggregate)
  }

  implicit class MergerFromFunction[K, VR](val f: (K, VR, VR) => VR) extends AnyVal {
    def asMerger: Merger[K, VR] = (aggKey: K, aggOne: VR, aggTwo: VR) => f(aggKey, aggOne, aggTwo)
  }

  implicit class ReducerFromFunction[V](val f: (V, V) => V) extends AnyVal {
    def asReducer: Reducer[V] = (value1: V, value2: V) => f(value1, value2)
  }

  implicit class InitializerFromFunction[VA](val f: () => VA) extends AnyVal {
    def asInitializer: Initializer[VA] = () => f()
  }

  @deprecated(
    since = "4.0.0"
  )
  implicit class TransformerSupplierFromFunction[K, V, VO](val f: () => Transformer[K, V, VO]) extends AnyVal {
    def asTransformerSupplier: TransformerSupplier[K, V, VO] = () => f()
  }

  @deprecated(
    since = "4.0.0"
  )
  implicit class TransformerSupplierAsJava[K, V, VO](val supplier: TransformerSupplier[K, V, Iterable[VO]])
    extends AnyVal {
    def asJava: TransformerSupplier[K, V, JIterable[VO]] = () => {
      val innerTransformer = supplier.get()
      new Transformer[K, V, JIterable[VO]] {
        override def transform(key: K, value: V): JIterable[VO] = innerTransformer.transform(key, value).asJava

        override def init(context: ProcessorContext): Unit = innerTransformer.init(context)

        override def close(): Unit = innerTransformer.close()
      }
    }
  }

<<<<<<< HEAD
=======
  @deprecated(
    since = "4.0.0"
  )
>>>>>>> 9494bebe
  implicit class ValueTransformerSupplierAsJava[V, VO](val supplier: ValueTransformerSupplier[V, Iterable[VO]])
    extends AnyVal {
    def asJava: ValueTransformerSupplier[V, JIterable[VO]] = () => {
      val innerTransformer = supplier.get()
      new ValueTransformer[V, JIterable[VO]] {
        override def transform(value: V): JIterable[VO] = innerTransformer.transform(value).asJava

        override def init(context: ProcessorContext): Unit = innerTransformer.init(context)

        override def close(): Unit = innerTransformer.close()
      }
    }
  }

<<<<<<< HEAD
=======
  @deprecated(
    since = "4.0.0"
  )
>>>>>>> 9494bebe
  implicit class ValueTransformerSupplierWithKeyAsJava[K, V, VO](
                                                                  val supplier: ValueTransformerWithKeySupplier[K, V, Iterable[VO]]
                                                                ) extends AnyVal {
    def asJava: ValueTransformerWithKeySupplier[K, V, JIterable[VO]] = () => {
      val innerTransformer = supplier.get()
      new ValueTransformerWithKey[K, V, JIterable[VO]] {
        override def transform(key: K, value: V): JIterable[VO] = innerTransformer.transform(key, value).asJava

        override def init(context: ProcessorContext): Unit = innerTransformer.init(context)

        override def close(): Unit = innerTransformer.close()
      }
    }
  }
}<|MERGE_RESOLUTION|>--- conflicted
+++ resolved
@@ -18,10 +18,10 @@
 
 import org.apache.kafka.streams.KeyValue
 import org.apache.kafka.streams.kstream._
+import scala.jdk.CollectionConverters._
+import java.lang.{Iterable => JIterable}
+
 import org.apache.kafka.streams.processor.ProcessorContext
-
-import java.lang.{Iterable => JIterable}
-import scala.jdk.CollectionConverters._
 
 /**
  * Implicit classes that offer conversions of Scala function literals to SAM (Single Abstract Method) objects in Java.
@@ -39,7 +39,6 @@
 
   implicit class MapperFromFunction[T, U, VR](val f: (T, U) => VR) extends AnyVal {
     def asKeyValueMapper: KeyValueMapper[T, U, VR] = (key: T, value: U) => f(key, value)
-
     def asValueJoiner: ValueJoiner[T, U, VR] = (value1: T, value2: U) => f(value1, value2)
   }
 
@@ -98,55 +97,43 @@
     since = "4.0.0"
   )
   implicit class TransformerSupplierAsJava[K, V, VO](val supplier: TransformerSupplier[K, V, Iterable[VO]])
-    extends AnyVal {
+      extends AnyVal {
     def asJava: TransformerSupplier[K, V, JIterable[VO]] = () => {
       val innerTransformer = supplier.get()
       new Transformer[K, V, JIterable[VO]] {
         override def transform(key: K, value: V): JIterable[VO] = innerTransformer.transform(key, value).asJava
-
         override def init(context: ProcessorContext): Unit = innerTransformer.init(context)
-
         override def close(): Unit = innerTransformer.close()
       }
     }
   }
 
-<<<<<<< HEAD
-=======
   @deprecated(
     since = "4.0.0"
   )
->>>>>>> 9494bebe
   implicit class ValueTransformerSupplierAsJava[V, VO](val supplier: ValueTransformerSupplier[V, Iterable[VO]])
-    extends AnyVal {
+      extends AnyVal {
     def asJava: ValueTransformerSupplier[V, JIterable[VO]] = () => {
       val innerTransformer = supplier.get()
       new ValueTransformer[V, JIterable[VO]] {
         override def transform(value: V): JIterable[VO] = innerTransformer.transform(value).asJava
-
         override def init(context: ProcessorContext): Unit = innerTransformer.init(context)
-
         override def close(): Unit = innerTransformer.close()
       }
     }
   }
 
-<<<<<<< HEAD
-=======
   @deprecated(
     since = "4.0.0"
   )
->>>>>>> 9494bebe
   implicit class ValueTransformerSupplierWithKeyAsJava[K, V, VO](
-                                                                  val supplier: ValueTransformerWithKeySupplier[K, V, Iterable[VO]]
-                                                                ) extends AnyVal {
+    val supplier: ValueTransformerWithKeySupplier[K, V, Iterable[VO]]
+  ) extends AnyVal {
     def asJava: ValueTransformerWithKeySupplier[K, V, JIterable[VO]] = () => {
       val innerTransformer = supplier.get()
       new ValueTransformerWithKey[K, V, JIterable[VO]] {
         override def transform(key: K, value: V): JIterable[VO] = innerTransformer.transform(key, value).asJava
-
         override def init(context: ProcessorContext): Unit = innerTransformer.init(context)
-
         override def close(): Unit = innerTransformer.close()
       }
     }
