--- conflicted
+++ resolved
@@ -16,20 +16,15 @@
  */
 package org.apache.kafka.streams.scala
 
+import java.util.Properties
+import java.util.regex.Pattern
+
 import org.apache.kafka.streams.kstream.GlobalKTable
-<<<<<<< HEAD
-import org.apache.kafka.streams.processor.{ProcessorSupplier, StateStore}
-=======
 import org.apache.kafka.streams.processor.StateStore
 import org.apache.kafka.streams.state.StoreBuilder
 import org.apache.kafka.streams.{StreamsBuilder => StreamsBuilderJ, Topology}
->>>>>>> 9494bebe
 import org.apache.kafka.streams.scala.kstream.{Consumed, KStream, KTable, Materialized}
-import org.apache.kafka.streams.state.StoreBuilder
-import org.apache.kafka.streams.{Topology, StreamsBuilder => StreamsBuilderJ}
 
-import java.util.Properties
-import java.util.regex.Pattern
 import scala.jdk.CollectionConverters._
 
 /**
@@ -58,6 +53,7 @@
    * // from the serdes through the implicits in ImplicitConversions#consumedFromSerde
    * val userClicksStream: KStream[String, Long] = builder.stream(userClicksTopic)
    * }}}
+   *
    * @param topic the topic name
    * @return a [[kstream.KStream]] for the specified topic
    */
@@ -66,6 +62,7 @@
 
   /**
    * Create a [[kstream.KStream]] from the specified topics.
+   *
    * @param topics the topic names
    * @return a [[kstream.KStream]] for the specified topics
    * @see #stream(String)
@@ -76,6 +73,7 @@
 
   /**
    * Create a [[kstream.KStream]] from the specified topic pattern.
+   *
    * @param topicPattern the topic name pattern
    * @return a [[kstream.KStream]] for the specified topics
    * @see #stream(String)
@@ -105,6 +103,7 @@
    * // from the serdes through the implicits in ImplicitConversions#consumedFromSerde
    * val userClicksStream: KTable[String, Long] = builder.table(userClicksTopic)
    * }}}
+   *
    * @param topic the topic name
    * @return a [[kstream.KTable]] for the specified topic
    * @see `org.apache.kafka.streams.StreamsBuilder#table`
@@ -115,20 +114,21 @@
   /**
    * Create a [[kstream.KTable]] from the specified topic.
    *
-   * @param topic        the topic name
-   * @param materialized the instance of `Materialized` used to materialize a state store
+   * @param topic the topic name
+   * @param materialized  the instance of `Materialized` used to materialize a state store
    * @return a [[kstream.KTable]] for the specified topic
    * @see #table(String)
    * @see `org.apache.kafka.streams.StreamsBuilder#table`
    */
   def table[K, V](topic: String, materialized: Materialized[K, V, ByteArrayKeyValueStore])(implicit
-                                                                                           consumed: Consumed[K, V]
+    consumed: Consumed[K, V]
   ): KTable[K, V] =
     new KTable(inner.table[K, V](topic, consumed, materialized))
 
   /**
    * Create a `GlobalKTable` from the specified topic. The serializers from the implicit `Consumed`
    * instance will be used. Input records with `null` key will be dropped.
+   *
    * @param topic the topic name
    * @return a `GlobalKTable` for the specified topic
    * @see `org.apache.kafka.streams.StreamsBuilder#globalTable`
@@ -141,13 +141,13 @@
    * in a local `KeyValueStore` configured with the provided instance of `Materialized`. The serializers
    * from the implicit `Consumed` instance will be used.
    *
-   * @param topic        the topic name
-   * @param materialized the instance of `Materialized` used to materialize a state store
+   * @param topic the topic name
+   * @param materialized  the instance of `Materialized` used to materialize a state store
    * @return a `GlobalKTable` for the specified topic
    * @see `org.apache.kafka.streams.StreamsBuilder#globalTable`
    */
   def globalTable[K, V](topic: String, materialized: Materialized[K, V, ByteArrayKeyValueStore])(implicit
-                                                                                                 consumed: Consumed[K, V]
+    consumed: Consumed[K, V]
   ): GlobalKTable[K, V] =
     inner.globalTable(topic, consumed, materialized)
 
@@ -173,35 +173,12 @@
    *
    * @see `org.apache.kafka.streams.StreamsBuilder#addGlobalStore`
    */
-<<<<<<< HEAD
-  @deprecated(
-    "Use #addGlobalStore(StoreBuilder, String, Consumed, org.apache.kafka.streams.processor.api.ProcessorSupplier) instead.",
-    "2.7.0"
-  )
   def addGlobalStore[K, V](
-                            storeBuilder: StoreBuilder[_ <: StateStore],
-                            topic: String,
-                            consumed: Consumed[K, V],
-                            stateUpdateSupplier: ProcessorSupplier[K, V]
-                          ): StreamsBuilderJ =
-    inner.addGlobalStore(storeBuilder, topic, consumed, stateUpdateSupplier)
-
-  /**
-   * Adds a global `StateStore` to the topology. Global stores should not be added to `Processor`, `Transformer`,
-   * or `ValueTransformer` (in contrast to regular stores).
-   * <p>
-   * It is not required to connect a global store to `Processor`, `Transformer`, or `ValueTransformer`;
-   * those have read-only access to all global stores by default.
-   * @see `org.apache.kafka.streams.StreamsBuilder#addGlobalStore`
-   */
-=======
->>>>>>> 9494bebe
-  def addGlobalStore[K, V](
-                            storeBuilder: StoreBuilder[_ <: StateStore],
-                            topic: String,
-                            consumed: Consumed[K, V],
-                            stateUpdateSupplier: org.apache.kafka.streams.processor.api.ProcessorSupplier[K, V, Void, Void]
-                          ): StreamsBuilderJ =
+    storeBuilder: StoreBuilder[_ <: StateStore],
+    topic: String,
+    consumed: Consumed[K, V],
+    stateUpdateSupplier: org.apache.kafka.streams.processor.api.ProcessorSupplier[K, V, Void, Void]
+  ): StreamsBuilderJ =
     inner.addGlobalStore(storeBuilder, topic, consumed, stateUpdateSupplier)
 
   def build(): Topology = inner.build()
@@ -209,6 +186,7 @@
   /**
    * Returns the `Topology` that represents the specified processing logic and accepts
    * a `Properties` instance used to indicate whether to optimize topology or not.
+   *
    * @param props the `Properties` used for building possibly optimized topology
    * @return the `Topology` that represents the specified processing logic
    * @see `org.apache.kafka.streams.StreamsBuilder#build`
