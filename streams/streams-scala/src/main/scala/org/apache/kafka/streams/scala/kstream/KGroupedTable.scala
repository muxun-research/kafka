/*
 * Licensed to the Apache Software Foundation (ASF) under one or more
 * contributor license agreements. See the NOTICE file distributed with
 * this work for additional information regarding copyright ownership.
 * The ASF licenses this file to You under the Apache License, Version 2.0
 * (the "License"); you may not use this file except in compliance with
 * the License. You may obtain a copy of the License at
 *
 *    http://www.apache.org/licenses/LICENSE-2.0
 *
 * Unless required by applicable law or agreed to in writing, software
 * distributed under the License is distributed on an "AS IS" BASIS,
 * WITHOUT WARRANTIES OR CONDITIONS OF ANY KIND, either express or implied.
 * See the License for the specific language governing permissions and
 * limitations under the License.
 */
package org.apache.kafka.streams.scala
package kstream

import org.apache.kafka.streams.kstream.{KGroupedTable => KGroupedTableJ}
import org.apache.kafka.streams.scala.FunctionsCompatConversions.{
  AggregatorFromFunction,
  InitializerFromFunction,
  ReducerFromFunction
}

/**
 * Wraps the Java class KGroupedTable and delegates method calls to the underlying Java object.
 *
 * @tparam K Type of keys
 * @tparam V Type of values
 * @param inner The underlying Java abstraction for KGroupedTable
 * @see `org.apache.kafka.streams.kstream.KGroupedTable`
 */
class KGroupedTable[K, V](inner: KGroupedTableJ[K, V]) {

  /**
   * Count number of records of the original [[KTable]] that got [[KTable#groupBy]] to
   * the same key into a new instance of [[KTable]].
   * @param materialized an instance of `Materialized` used to materialize a state store.
   * @return a [[KTable]] that contains "update" records with unmodified keys and `Long` values that
   *         represent the latest (rolling) count (i.e., number of records) for each key
   * @see `org.apache.kafka.streams.kstream.KGroupedTable#count`
   */
  def count()(implicit materialized: Materialized[K, Long, ByteArrayKeyValueStore]): KTable[K, Long] = {
    val c: KTable[K, java.lang.Long] =
      new KTable(inner.count(materialized.asInstanceOf[Materialized[K, java.lang.Long, ByteArrayKeyValueStore]]))
    c.mapValues[Long](Long2long _)
  }

  /**
   * Count number of records of the original [[KTable]] that got [[KTable#groupBy]] to
   * the same key into a new instance of [[KTable]].
   * @param named        a [[Named]] config used to name the processor in the topology
   * @param materialized an instance of `Materialized` used to materialize a state store.
   * @return a [[KTable]] that contains "update" records with unmodified keys and `Long` values that
   *         represent the latest (rolling) count (i.e., number of records) for each key
   * @see `org.apache.kafka.streams.kstream.KGroupedTable#count`
   */
  def count(named: Named)(implicit materialized: Materialized[K, Long, ByteArrayKeyValueStore]): KTable[K, Long] = {
    val c: KTable[K, java.lang.Long] =
      new KTable(inner.count(named, materialized.asInstanceOf[Materialized[K, java.lang.Long, ByteArrayKeyValueStore]]))
    c.mapValues[Long](Long2long _)
  }

  /**
   * Combine the value of records of the original [[KTable]] that got [[KTable#groupBy]]
   * to the same key into a new instance of [[KTable]].
   * @param adder        a function that adds a new value to the aggregate result
   * @param subtractor   a function that removed an old value from the aggregate result
   * @param materialized an instance of `Materialized` used to materialize a state store.
   * @return a [[KTable]] that contains "update" records with unmodified keys, and values that represent the
   *         latest (rolling) aggregate for each key
   * @see `org.apache.kafka.streams.kstream.KGroupedTable#reduce`
   */
  def reduce(adder: (V, V) => V, subtractor: (V, V) => V)(implicit
    materialized: Materialized[K, V, ByteArrayKeyValueStore]
  ): KTable[K, V] =
    new KTable(inner.reduce(adder.asReducer, subtractor.asReducer, materialized))

  /**
   * Combine the value of records of the original [[KTable]] that got [[KTable#groupBy]]
   * to the same key into a new instance of [[KTable]].
   * @param adder        a function that adds a new value to the aggregate result
   * @param subtractor   a function that removed an old value from the aggregate result
   * @param named        a [[Named]] config used to name the processor in the topology
   * @param materialized an instance of `Materialized` used to materialize a state store.
   * @return a [[KTable]] that contains "update" records with unmodified keys, and values that represent the
   *         latest (rolling) aggregate for each key
   * @see `org.apache.kafka.streams.kstream.KGroupedTable#reduce`
   */
  def reduce(adder: (V, V) => V, subtractor: (V, V) => V, named: Named)(implicit
    materialized: Materialized[K, V, ByteArrayKeyValueStore]
  ): KTable[K, V] =
    new KTable(inner.reduce(adder.asReducer, subtractor.asReducer, named, materialized))

  /**
   * Aggregate the value of records of the original [[KTable]] that got [[KTable#groupBy]]
   * to the same key into a new instance of [[KTable]] using default serializers and deserializers.
   * @param initializer  a function that provides an initial aggregate result value
   * @param adder        a function that adds a new record to the aggregate result
   * @param subtractor   an aggregator function that removed an old record from the aggregate result
   * @param materialized an instance of `Materialized` used to materialize a state store.
   * @return a [[KTable]] that contains "update" records with unmodified keys, and values that represent the
   *         latest (rolling) aggregate for each key
   * @see `org.apache.kafka.streams.kstream.KGroupedTable#aggregate`
   */
  def aggregate[VR](initializer: => VR)(adder: (K, V, VR) => VR, subtractor: (K, V, VR) => VR)(implicit
    materialized: Materialized[K, VR, ByteArrayKeyValueStore]
  ): KTable[K, VR] =
    new KTable(
      inner.aggregate((() => initializer).asInitializer, adder.asAggregator, subtractor.asAggregator, materialized)
    )

  /**
   * Aggregate the value of records of the original [[KTable]] that got [[KTable#groupBy]]
   * to the same key into a new instance of [[KTable]] using default serializers and deserializers.
   * @param initializer  a function that provides an initial aggregate result value
   * @param named        a [[Named]] config used to name the processor in the topology
   * @param adder        a function that adds a new record to the aggregate result
   * @param subtractor   an aggregator function that removed an old record from the aggregate result
   * @param materialized an instance of `Materialized` used to materialize a state store.
   * @return a [[KTable]] that contains "update" records with unmodified keys, and values that represent the
   *         latest (rolling) aggregate for each key
   * @see `org.apache.kafka.streams.kstream.KGroupedTable#aggregate`
   */
  def aggregate[VR](initializer: => VR, named: Named)(adder: (K, V, VR) => VR, subtractor: (K, V, VR) => VR)(implicit
    materialized: Materialized[K, VR, ByteArrayKeyValueStore]
  ): KTable[K, VR] =
    new KTable(
<<<<<<< HEAD
      inner.aggregate((() => initializer).asInitializer,
        adder.asAggregator,
        subtractor.asAggregator,
        named,
        materialized)
=======
      inner.aggregate(
        (() => initializer).asInitializer,
        adder.asAggregator,
        subtractor.asAggregator,
        named,
        materialized
      )
>>>>>>> 15418db6
    )
}<|MERGE_RESOLUTION|>--- conflicted
+++ resolved
@@ -18,11 +18,7 @@
 package kstream
 
 import org.apache.kafka.streams.kstream.{KGroupedTable => KGroupedTableJ}
-import org.apache.kafka.streams.scala.FunctionsCompatConversions.{
-  AggregatorFromFunction,
-  InitializerFromFunction,
-  ReducerFromFunction
-}
+import org.apache.kafka.streams.scala.FunctionsCompatConversions.{AggregatorFromFunction, InitializerFromFunction, ReducerFromFunction}
 
 /**
  * Wraps the Java class KGroupedTable and delegates method calls to the underlying Java object.
@@ -37,6 +33,7 @@
   /**
    * Count number of records of the original [[KTable]] that got [[KTable#groupBy]] to
    * the same key into a new instance of [[KTable]].
+   *
    * @param materialized an instance of `Materialized` used to materialize a state store.
    * @return a [[KTable]] that contains "update" records with unmodified keys and `Long` values that
    *         represent the latest (rolling) count (i.e., number of records) for each key
@@ -51,6 +48,7 @@
   /**
    * Count number of records of the original [[KTable]] that got [[KTable#groupBy]] to
    * the same key into a new instance of [[KTable]].
+   *
    * @param named        a [[Named]] config used to name the processor in the topology
    * @param materialized an instance of `Materialized` used to materialize a state store.
    * @return a [[KTable]] that contains "update" records with unmodified keys and `Long` values that
@@ -66,6 +64,7 @@
   /**
    * Combine the value of records of the original [[KTable]] that got [[KTable#groupBy]]
    * to the same key into a new instance of [[KTable]].
+   *
    * @param adder        a function that adds a new value to the aggregate result
    * @param subtractor   a function that removed an old value from the aggregate result
    * @param materialized an instance of `Materialized` used to materialize a state store.
@@ -74,13 +73,14 @@
    * @see `org.apache.kafka.streams.kstream.KGroupedTable#reduce`
    */
   def reduce(adder: (V, V) => V, subtractor: (V, V) => V)(implicit
-    materialized: Materialized[K, V, ByteArrayKeyValueStore]
+                                                          materialized: Materialized[K, V, ByteArrayKeyValueStore]
   ): KTable[K, V] =
     new KTable(inner.reduce(adder.asReducer, subtractor.asReducer, materialized))
 
   /**
    * Combine the value of records of the original [[KTable]] that got [[KTable#groupBy]]
    * to the same key into a new instance of [[KTable]].
+   *
    * @param adder        a function that adds a new value to the aggregate result
    * @param subtractor   a function that removed an old value from the aggregate result
    * @param named        a [[Named]] config used to name the processor in the topology
@@ -90,13 +90,14 @@
    * @see `org.apache.kafka.streams.kstream.KGroupedTable#reduce`
    */
   def reduce(adder: (V, V) => V, subtractor: (V, V) => V, named: Named)(implicit
-    materialized: Materialized[K, V, ByteArrayKeyValueStore]
+                                                                        materialized: Materialized[K, V, ByteArrayKeyValueStore]
   ): KTable[K, V] =
     new KTable(inner.reduce(adder.asReducer, subtractor.asReducer, named, materialized))
 
   /**
    * Aggregate the value of records of the original [[KTable]] that got [[KTable#groupBy]]
    * to the same key into a new instance of [[KTable]] using default serializers and deserializers.
+   *
    * @param initializer  a function that provides an initial aggregate result value
    * @param adder        a function that adds a new record to the aggregate result
    * @param subtractor   an aggregator function that removed an old record from the aggregate result
@@ -106,7 +107,7 @@
    * @see `org.apache.kafka.streams.kstream.KGroupedTable#aggregate`
    */
   def aggregate[VR](initializer: => VR)(adder: (K, V, VR) => VR, subtractor: (K, V, VR) => VR)(implicit
-    materialized: Materialized[K, VR, ByteArrayKeyValueStore]
+                                                                                               materialized: Materialized[K, VR, ByteArrayKeyValueStore]
   ): KTable[K, VR] =
     new KTable(
       inner.aggregate((() => initializer).asInitializer, adder.asAggregator, subtractor.asAggregator, materialized)
@@ -115,6 +116,7 @@
   /**
    * Aggregate the value of records of the original [[KTable]] that got [[KTable#groupBy]]
    * to the same key into a new instance of [[KTable]] using default serializers and deserializers.
+   *
    * @param initializer  a function that provides an initial aggregate result value
    * @param named        a [[Named]] config used to name the processor in the topology
    * @param adder        a function that adds a new record to the aggregate result
@@ -125,16 +127,9 @@
    * @see `org.apache.kafka.streams.kstream.KGroupedTable#aggregate`
    */
   def aggregate[VR](initializer: => VR, named: Named)(adder: (K, V, VR) => VR, subtractor: (K, V, VR) => VR)(implicit
-    materialized: Materialized[K, VR, ByteArrayKeyValueStore]
+                                                                                                             materialized: Materialized[K, VR, ByteArrayKeyValueStore]
   ): KTable[K, VR] =
     new KTable(
-<<<<<<< HEAD
-      inner.aggregate((() => initializer).asInitializer,
-        adder.asAggregator,
-        subtractor.asAggregator,
-        named,
-        materialized)
-=======
       inner.aggregate(
         (() => initializer).asInitializer,
         adder.asAggregator,
@@ -142,6 +137,5 @@
         named,
         materialized
       )
->>>>>>> 15418db6
     )
 }