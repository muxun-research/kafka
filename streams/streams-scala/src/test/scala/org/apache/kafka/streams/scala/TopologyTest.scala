/*
 * Licensed to the Apache Software Foundation (ASF) under one or more
 * contributor license agreements. See the NOTICE file distributed with
 * this work for additional information regarding copyright ownership.
 * The ASF licenses this file to You under the Apache License, Version 2.0
 * (the "License"); you may not use this file except in compliance with
 * the License. You may obtain a copy of the License at
 *
 *    http://www.apache.org/licenses/LICENSE-2.0
 *
 * Unless required by applicable law or agreed to in writing, software
 * distributed under the License is distributed on an "AS IS" BASIS,
 * WITHOUT WARRANTIES OR CONDITIONS OF ANY KIND, either express or implied.
 * See the License for the specific language governing permissions and
 * limitations under the License.
 */
package org.apache.kafka.streams.scala

import java.time.Duration
import java.util
import java.util.{Locale, Properties}
import java.util.regex.Pattern
import org.apache.kafka.common.serialization.{Serdes => SerdesJ}
import org.apache.kafka.streams.kstream.{
  Aggregator,
  Initializer,
  JoinWindows,
  KGroupedStream => KGroupedStreamJ,
  KStream => KStreamJ,
  KTable => KTableJ,
  KeyValueMapper,
  Materialized => MaterializedJ,
  Reducer,
  StreamJoined => StreamJoinedJ,
  Transformer,
  ValueJoiner,
  ValueMapper
}
import org.apache.kafka.streams.processor.{api, ProcessorContext}
import org.apache.kafka.streams.processor.api.{Processor, ProcessorSupplier}
import org.apache.kafka.streams.scala.ImplicitConversions._
import org.apache.kafka.streams.scala.serialization.{Serdes => NewSerdes}
import org.apache.kafka.streams.scala.serialization.Serdes._
import org.apache.kafka.streams.scala.kstream._
import org.apache.kafka.streams.{KeyValue, StreamsBuilder => StreamsBuilderJ, StreamsConfig, TopologyDescription}
import org.junit.jupiter.api.Assertions._
import org.junit.jupiter.api._

import scala.annotation.nowarn
import scala.jdk.CollectionConverters._

/**
 * Test suite that verifies that the topology built by the Java and Scala APIs match.
 */
//noinspection ScalaDeprecation
@Timeout(600)
class TopologyTest {
  private val inputTopic = "input-topic"
  private val userClicksTopic = "user-clicks-topic"
  private val userRegionsTopic = "user-regions-topic"

  private val pattern = Pattern.compile("\\W+", Pattern.UNICODE_CHARACTER_CLASS)

  @Test
  def shouldBuildIdenticalTopologyInJavaNScalaSimple(): Unit = {

    // build the Scala topology
    def getTopologyScala: TopologyDescription = {

      import org.apache.kafka.streams.scala.serialization.Serdes._

      val streamBuilder = new StreamsBuilder
      val textLines = streamBuilder.stream[String, String](inputTopic)

      val _: KStream[String, String] = textLines.flatMapValues(v => pattern.split(v.toLowerCase))

      streamBuilder.build().describe()
    }

    // build the Java topology
    def getTopologyJava: TopologyDescription = {
      val streamBuilder = new StreamsBuilderJ
      val textLines = streamBuilder.stream[String, String](inputTopic)
      val _: KStreamJ[String, String] = textLines.flatMapValues(s => pattern.split(s.toLowerCase).toBuffer.asJava)
      streamBuilder.build().describe()
    }

    // should match
    assertEquals(getTopologyScala, getTopologyJava)
  }

  @Test
  def shouldBuildIdenticalTopologyInJavaNScalaAggregate(): Unit = {

    // build the Scala topology
    def getTopologyScala: TopologyDescription = {

      import org.apache.kafka.streams.scala.serialization.Serdes._

      val streamBuilder = new StreamsBuilder
      val textLines = streamBuilder.stream[String, String](inputTopic)

      textLines
        .flatMapValues(v => pattern.split(v.toLowerCase))
        .groupBy((_, v) => v)
        .count()

      streamBuilder.build().describe()
    }

    // build the Java topology
    def getTopologyJava: TopologyDescription = {

      val streamBuilder = new StreamsBuilderJ
      val textLines: KStreamJ[String, String] = streamBuilder.stream[String, String](inputTopic)

      val splits: KStreamJ[String, String] =
        textLines.flatMapValues(s => pattern.split(s.toLowerCase).toBuffer.asJava)

      val grouped: KGroupedStreamJ[String, String] = splits.groupBy((_, v) => v)

      grouped.count()

      streamBuilder.build().describe()
    }

    // should match
    assertEquals(getTopologyScala, getTopologyJava)
  }

  @Test def shouldBuildIdenticalTopologyInJavaNScalaCogroupSimple(): Unit = {

    // build the Scala topology
    def getTopologyScala: TopologyDescription = {

      import org.apache.kafka.streams.scala.serialization.Serdes._

      val streamBuilder = new StreamsBuilder
      val textLines = streamBuilder.stream[String, String](inputTopic)
      textLines
        .mapValues(v => v.length)
        .groupByKey
        .cogroup((_, v1, v2: Long) => v1 + v2)
        .aggregate(0L)

      streamBuilder.build().describe()
    }

    // build the Java topology
    def getTopologyJava: TopologyDescription = {

      val streamBuilder = new StreamsBuilderJ
      val textLines: KStreamJ[String, String] = streamBuilder.stream[String, String](inputTopic)

      val splits: KStreamJ[String, Int] = textLines.mapValues(
        new ValueMapper[String, Int] {
          def apply(s: String): Int = s.length
        }
      )

      splits.groupByKey
        .cogroup((k: String, v: Int, a: Long) => a + v)
        .aggregate(() => 0L)

      streamBuilder.build().describe()
    }

    // should match
    assertEquals(getTopologyScala, getTopologyJava)
  }

  @Test def shouldBuildIdenticalTopologyInJavaNScalaCogroup(): Unit = {

    // build the Scala topology
    def getTopologyScala: TopologyDescription = {

      import org.apache.kafka.streams.scala.serialization.Serdes._

      val streamBuilder = new StreamsBuilder
      val textLines1 = streamBuilder.stream[String, String](inputTopic)
      val textLines2 = streamBuilder.stream[String, String]("inputTopic2")

      textLines1
        .mapValues(v => v.length)
        .groupByKey
        .cogroup((_, v1, v2: Long) => v1 + v2)
        .cogroup(textLines2.groupByKey, (_, v: String, a) => v.length + a)
        .aggregate(0L)

      streamBuilder.build().describe()
    }

    // build the Java topology
    def getTopologyJava: TopologyDescription = {

      val streamBuilder = new StreamsBuilderJ
      val textLines1: KStreamJ[String, String] = streamBuilder.stream[String, String](inputTopic)
      val textLines2: KStreamJ[String, String] = streamBuilder.stream[String, String]("inputTopic2")

      val splits: KStreamJ[String, Int] = textLines1.mapValues(
        new ValueMapper[String, Int] {
          def apply(s: String): Int = s.length
        }
      )

      splits.groupByKey
        .cogroup((k: String, v: Int, a: Long) => a + v)
        .cogroup(textLines2.groupByKey(), (k: String, v: String, a: Long) => v.length + a)
        .aggregate(() => 0L)

      streamBuilder.build().describe()
    }

    // should match
    assertEquals(getTopologyScala, getTopologyJava)
  }

  @Test def shouldBuildIdenticalTopologyInJavaNScalaJoin(): Unit = {

    // build the Scala topology
    def getTopologyScala: TopologyDescription = {
      import org.apache.kafka.streams.scala.serialization.Serdes._

      val builder = new StreamsBuilder()

      val userClicksStream: KStream[String, Long] = builder.stream(userClicksTopic)

      val userRegionsTable: KTable[String, String] = builder.table(userRegionsTopic)

      // clicks per region
      userClicksStream
        .leftJoin(userRegionsTable)((clicks, region) => (if (region == null) "UNKNOWN" else region, clicks))
        .map((_, regionWithClicks) => regionWithClicks)
        .groupByKey
        .reduce(_ + _)

      builder.build().describe()
    }

    // build the Java topology
    def getTopologyJava: TopologyDescription = {

      import java.lang.{Long => JLong}

      val builder: StreamsBuilderJ = new StreamsBuilderJ()

      val userClicksStream: KStreamJ[String, JLong] =
        builder.stream[String, JLong](userClicksTopic, Consumed.`with`[String, JLong])

      val userRegionsTable: KTableJ[String, String] =
        builder.table[String, String](userRegionsTopic, Consumed.`with`[String, String])

      // Join the stream against the table.
      val valueJoinerJ: ValueJoiner[JLong, String, (String, JLong)] =
        (clicks: JLong, region: String) => (if (region == null) "UNKNOWN" else region, clicks)
      val userClicksJoinRegion: KStreamJ[String, (String, JLong)] = userClicksStream.leftJoin(
        userRegionsTable,
        valueJoinerJ,
        Joined.`with`[String, JLong, String]
      )

      // Change the stream from <user> -> <region, clicks> to <region> -> <clicks>
      val clicksByRegion: KStreamJ[String, JLong] = userClicksJoinRegion.map { (_, regionWithClicks) =>
        new KeyValue(regionWithClicks._1, regionWithClicks._2)
      }

      // Compute the total per region by summing the individual click counts per region.
      clicksByRegion
        .groupByKey(Grouped.`with`[String, JLong])
        .reduce((v1, v2) => v1 + v2)

      builder.build().describe()
    }

    // should match
    assertEquals(getTopologyScala, getTopologyJava)
  }

  @nowarn
  @Test
  def shouldBuildIdenticalTopologyInJavaNScalaTransform(): Unit = {

    // build the Scala topology
    def getTopologyScala: TopologyDescription = {

      import org.apache.kafka.streams.scala.serialization.Serdes._

      val streamBuilder = new StreamsBuilder
      val textLines = streamBuilder.stream[String, String](inputTopic)

      val _: KTable[String, Long] = textLines
<<<<<<< HEAD
        .transform(
          () =>
            new Transformer[String, String, KeyValue[String, String]] {
              override def init(context: ProcessorContext): Unit = ()

              override def transform(key: String, value: String): KeyValue[String, String] =
                new KeyValue(key, value.toLowerCase)

              override def close(): Unit = ()
            }
=======
        .transform(() =>
          new Transformer[String, String, KeyValue[String, String]] {
            override def init(context: ProcessorContext): Unit = ()
            override def transform(key: String, value: String): KeyValue[String, String] =
              new KeyValue(key, value.toLowerCase)
            override def close(): Unit = ()
          }
>>>>>>> 15418db6
        )
        .groupBy((_, v) => v)
        .count()

      streamBuilder.build().describe()
    }

    @nowarn
    // build the Java topology
    def getTopologyJava: TopologyDescription = {

      val streamBuilder = new StreamsBuilderJ
      val textLines: KStreamJ[String, String] = streamBuilder.stream[String, String](inputTopic)

<<<<<<< HEAD
      val lowered: KStreamJ[String, String] = textLines.transform(
        () =>
          new Transformer[String, String, KeyValue[String, String]] {
            override def init(context: ProcessorContext): Unit = ()

            override def transform(key: String, value: String): KeyValue[String, String] =
              new KeyValue(key, value.toLowerCase)

            override def close(): Unit = ()
          }
=======
      val lowered: KStreamJ[String, String] = textLines.transform(() =>
        new Transformer[String, String, KeyValue[String, String]] {
          override def init(context: ProcessorContext): Unit = ()
          override def transform(key: String, value: String): KeyValue[String, String] =
            new KeyValue(key, value.toLowerCase)
          override def close(): Unit = ()
        }
>>>>>>> 15418db6
      )

      val grouped: KGroupedStreamJ[String, String] = lowered.groupBy((_, v) => v)

      // word counts
      grouped.count()

      streamBuilder.build().describe()
    }

    // should match
    assertEquals(getTopologyScala, getTopologyJava)
  }

  @Test
  def shouldBuildIdenticalTopologyInJavaNScalaProperties(): Unit = {

    val props = new Properties()
    props.put(StreamsConfig.TOPOLOGY_OPTIMIZATION_CONFIG, StreamsConfig.OPTIMIZE)

    val propsNoOptimization = new Properties()
    propsNoOptimization.put(StreamsConfig.TOPOLOGY_OPTIMIZATION_CONFIG, StreamsConfig.NO_OPTIMIZATION)

    val AGGREGATION_TOPIC = "aggregationTopic"
    val REDUCE_TOPIC = "reduceTopic"
    val JOINED_TOPIC = "joinedTopic"

    // build the Scala topology
    def getTopologyScala: StreamsBuilder = {

      val aggregator = (_: String, v: String, agg: Int) => agg + v.length
      val reducer = (v1: String, v2: String) => v1 + ":" + v2
      val processorValueCollector: util.List[String] = new util.ArrayList[String]

      val builder: StreamsBuilder = new StreamsBuilder

      val sourceStream: KStream[String, String] =
        builder.stream(inputTopic)(Consumed.`with`(NewSerdes.stringSerde, NewSerdes.stringSerde))

      val mappedStream: KStream[String, String] =
        sourceStream.map((k: String, v: String) => (k.toUpperCase(Locale.getDefault), v))
      mappedStream
        .filter((k: String, _: String) => k == "B")
        .mapValues((v: String) => v.toUpperCase(Locale.getDefault))
        .process(new SimpleProcessorSupplier(processorValueCollector))

      val stream2 = mappedStream.groupByKey
        .aggregate(0)(aggregator)(Materialized.`with`(NewSerdes.stringSerde, NewSerdes.intSerde))
        .toStream
      stream2.to(AGGREGATION_TOPIC)(Produced.`with`(NewSerdes.stringSerde, NewSerdes.intSerde))

      // adding operators for case where the repartition node is further downstream
      val stream3 = mappedStream
        .filter((_: String, _: String) => true)
        .peek((k: String, v: String) => System.out.println(k + ":" + v))
        .groupByKey
        .reduce(reducer)(Materialized.`with`(NewSerdes.stringSerde, NewSerdes.stringSerde))
        .toStream
      stream3.to(REDUCE_TOPIC)(Produced.`with`(NewSerdes.stringSerde, NewSerdes.stringSerde))

      mappedStream
        .filter((k: String, _: String) => k == "A")
        .join(stream2)(
          (v1: String, v2: Int) => v1 + ":" + v2.toString,
          JoinWindows.ofTimeDifferenceAndGrace(Duration.ofMillis(5000), Duration.ofHours(24))
        )(
          StreamJoined.`with`(NewSerdes.stringSerde, NewSerdes.stringSerde, NewSerdes.intSerde)
        )
        .to(JOINED_TOPIC)

      mappedStream
        .filter((k: String, _: String) => k == "A")
        .join(stream3)(
          (v1: String, v2: String) => v1 + ":" + v2.toString,
          JoinWindows.ofTimeDifferenceAndGrace(Duration.ofMillis(5000), Duration.ofHours(24))
        )(
          StreamJoined.`with`(NewSerdes.stringSerde, NewSerdes.stringSerde, NewSerdes.stringSerde)
        )
        .to(JOINED_TOPIC)

      builder
    }

    // build the Java topology
    def getTopologyJava: StreamsBuilderJ = {

      val keyValueMapper: KeyValueMapper[String, String, KeyValue[String, String]] =
        (key, value) => KeyValue.pair(key.toUpperCase(Locale.getDefault), value)
      val initializer: Initializer[Integer] = () => 0
      val aggregator: Aggregator[String, String, Integer] = (_, value, aggregate) => aggregate + value.length
      val reducer: Reducer[String] = (v1, v2) => v1 + ":" + v2
      val valueMapper: ValueMapper[String, String] = v => v.toUpperCase(Locale.getDefault)
      val processorValueCollector = new util.ArrayList[String]
      val processorSupplier = new SimpleProcessorSupplier(processorValueCollector)
      val valueJoiner2: ValueJoiner[String, Integer, String] = (value1, value2) => value1 + ":" + value2.toString
      val valueJoiner3: ValueJoiner[String, String, String] = (value1, value2) => value1 + ":" + value2

      val builder = new StreamsBuilderJ

      val sourceStream = builder.stream(inputTopic, Consumed.`with`(NewSerdes.stringSerde, NewSerdes.stringSerde))

      val mappedStream: KStreamJ[String, String] =
        sourceStream.map(keyValueMapper)
      mappedStream
        .filter((key, _) => key == "B")
        .mapValues[String](valueMapper)
        .process(processorSupplier)

      val stream2: KStreamJ[String, Integer] = mappedStream.groupByKey
        .aggregate(initializer, aggregator, MaterializedJ.`with`(NewSerdes.stringSerde, SerdesJ.Integer))
        .toStream
      stream2.to(AGGREGATION_TOPIC, Produced.`with`(NewSerdes.stringSerde, SerdesJ.Integer))

      // adding operators for case where the repartition node is further downstream
      val stream3 = mappedStream
        .filter((_, _) => true)
        .peek((k, v) => System.out.println(k + ":" + v))
        .groupByKey
        .reduce(reducer, MaterializedJ.`with`(NewSerdes.stringSerde, NewSerdes.stringSerde))
        .toStream
      stream3.to(REDUCE_TOPIC, Produced.`with`(NewSerdes.stringSerde, NewSerdes.stringSerde))

      mappedStream
        .filter((key, _) => key == "A")
<<<<<<< HEAD
        .join[Integer, String](stream2,
          valueJoiner2,
          JoinWindows.of(Duration.ofMillis(5000)),
          StreamJoinedJ.`with`(NewSerdes.stringSerde, NewSerdes.stringSerde, SerdesJ.Integer))
=======
        .join[Integer, String](
          stream2,
          valueJoiner2,
          JoinWindows.ofTimeDifferenceAndGrace(Duration.ofMillis(5000), Duration.ofHours(24)),
          StreamJoinedJ.`with`(NewSerdes.stringSerde, NewSerdes.stringSerde, SerdesJ.Integer)
        )
>>>>>>> 15418db6
        .to(JOINED_TOPIC)

      mappedStream
        .filter((key, _) => key == "A")
<<<<<<< HEAD
        .join(stream3,
          valueJoiner3,
          JoinWindows.of(Duration.ofMillis(5000)),
          StreamJoinedJ.`with`(NewSerdes.stringSerde, NewSerdes.stringSerde, SerdesJ.String))
=======
        .join(
          stream3,
          valueJoiner3,
          JoinWindows.ofTimeDifferenceAndGrace(Duration.ofMillis(5000), Duration.ofHours(24)),
          StreamJoinedJ.`with`(NewSerdes.stringSerde, NewSerdes.stringSerde, SerdesJ.String)
        )
>>>>>>> 15418db6
        .to(JOINED_TOPIC)

      builder
    }

    assertNotEquals(
      getTopologyScala.build(props).describe.toString,
      getTopologyScala.build(propsNoOptimization).describe.toString
    )
    assertEquals(
      getTopologyScala.build(propsNoOptimization).describe.toString,
      getTopologyJava.build(propsNoOptimization).describe.toString
    )
    assertEquals(getTopologyScala.build(props).describe.toString, getTopologyJava.build(props).describe.toString)
  }

  private class SimpleProcessorSupplier private[TopologyTest] (val valueList: util.List[String])
      extends ProcessorSupplier[String, String, Void, Void] {

    override def get(): Processor[String, String, Void, Void] =
      (record: api.Record[String, String]) => valueList.add(record.value())
  }
}<|MERGE_RESOLUTION|>--- conflicted
+++ resolved
@@ -16,36 +16,22 @@
  */
 package org.apache.kafka.streams.scala
 
+import org.apache.kafka.common.serialization.{Serdes => SerdesJ}
+import org.apache.kafka.streams.kstream.{Aggregator, Initializer, JoinWindows, KeyValueMapper, Reducer, Transformer, ValueJoiner, ValueMapper, KGroupedStream => KGroupedStreamJ, KStream => KStreamJ, KTable => KTableJ, Materialized => MaterializedJ, StreamJoined => StreamJoinedJ}
+import org.apache.kafka.streams.processor.api.{Processor, ProcessorSupplier}
+import org.apache.kafka.streams.processor.{ProcessorContext, api}
+import org.apache.kafka.streams.scala.ImplicitConversions._
+import org.apache.kafka.streams.scala.kstream._
+import org.apache.kafka.streams.scala.serialization.Serdes._
+import org.apache.kafka.streams.scala.serialization.{Serdes => NewSerdes}
+import org.apache.kafka.streams.{KeyValue, StreamsConfig, TopologyDescription, StreamsBuilder => StreamsBuilderJ}
+import org.junit.jupiter.api.Assertions._
+import org.junit.jupiter.api._
+
 import java.time.Duration
 import java.util
+import java.util.regex.Pattern
 import java.util.{Locale, Properties}
-import java.util.regex.Pattern
-import org.apache.kafka.common.serialization.{Serdes => SerdesJ}
-import org.apache.kafka.streams.kstream.{
-  Aggregator,
-  Initializer,
-  JoinWindows,
-  KGroupedStream => KGroupedStreamJ,
-  KStream => KStreamJ,
-  KTable => KTableJ,
-  KeyValueMapper,
-  Materialized => MaterializedJ,
-  Reducer,
-  StreamJoined => StreamJoinedJ,
-  Transformer,
-  ValueJoiner,
-  ValueMapper
-}
-import org.apache.kafka.streams.processor.{api, ProcessorContext}
-import org.apache.kafka.streams.processor.api.{Processor, ProcessorSupplier}
-import org.apache.kafka.streams.scala.ImplicitConversions._
-import org.apache.kafka.streams.scala.serialization.{Serdes => NewSerdes}
-import org.apache.kafka.streams.scala.serialization.Serdes._
-import org.apache.kafka.streams.scala.kstream._
-import org.apache.kafka.streams.{KeyValue, StreamsBuilder => StreamsBuilderJ, StreamsConfig, TopologyDescription}
-import org.junit.jupiter.api.Assertions._
-import org.junit.jupiter.api._
-
 import scala.annotation.nowarn
 import scala.jdk.CollectionConverters._
 
@@ -289,26 +275,15 @@
       val textLines = streamBuilder.stream[String, String](inputTopic)
 
       val _: KTable[String, Long] = textLines
-<<<<<<< HEAD
-        .transform(
-          () =>
-            new Transformer[String, String, KeyValue[String, String]] {
-              override def init(context: ProcessorContext): Unit = ()
-
-              override def transform(key: String, value: String): KeyValue[String, String] =
-                new KeyValue(key, value.toLowerCase)
-
-              override def close(): Unit = ()
-            }
-=======
         .transform(() =>
           new Transformer[String, String, KeyValue[String, String]] {
             override def init(context: ProcessorContext): Unit = ()
+
             override def transform(key: String, value: String): KeyValue[String, String] =
               new KeyValue(key, value.toLowerCase)
+
             override def close(): Unit = ()
           }
->>>>>>> 15418db6
         )
         .groupBy((_, v) => v)
         .count()
@@ -323,26 +298,15 @@
       val streamBuilder = new StreamsBuilderJ
       val textLines: KStreamJ[String, String] = streamBuilder.stream[String, String](inputTopic)
 
-<<<<<<< HEAD
-      val lowered: KStreamJ[String, String] = textLines.transform(
-        () =>
-          new Transformer[String, String, KeyValue[String, String]] {
-            override def init(context: ProcessorContext): Unit = ()
-
-            override def transform(key: String, value: String): KeyValue[String, String] =
-              new KeyValue(key, value.toLowerCase)
-
-            override def close(): Unit = ()
-          }
-=======
       val lowered: KStreamJ[String, String] = textLines.transform(() =>
         new Transformer[String, String, KeyValue[String, String]] {
           override def init(context: ProcessorContext): Unit = ()
+
           override def transform(key: String, value: String): KeyValue[String, String] =
             new KeyValue(key, value.toLowerCase)
+
           override def close(): Unit = ()
         }
->>>>>>> 15418db6
       )
 
       val grouped: KGroupedStreamJ[String, String] = lowered.groupBy((_, v) => v)
@@ -467,36 +431,22 @@
 
       mappedStream
         .filter((key, _) => key == "A")
-<<<<<<< HEAD
-        .join[Integer, String](stream2,
-          valueJoiner2,
-          JoinWindows.of(Duration.ofMillis(5000)),
-          StreamJoinedJ.`with`(NewSerdes.stringSerde, NewSerdes.stringSerde, SerdesJ.Integer))
-=======
         .join[Integer, String](
           stream2,
           valueJoiner2,
           JoinWindows.ofTimeDifferenceAndGrace(Duration.ofMillis(5000), Duration.ofHours(24)),
           StreamJoinedJ.`with`(NewSerdes.stringSerde, NewSerdes.stringSerde, SerdesJ.Integer)
         )
->>>>>>> 15418db6
         .to(JOINED_TOPIC)
 
       mappedStream
         .filter((key, _) => key == "A")
-<<<<<<< HEAD
-        .join(stream3,
-          valueJoiner3,
-          JoinWindows.of(Duration.ofMillis(5000)),
-          StreamJoinedJ.`with`(NewSerdes.stringSerde, NewSerdes.stringSerde, SerdesJ.String))
-=======
         .join(
           stream3,
           valueJoiner3,
           JoinWindows.ofTimeDifferenceAndGrace(Duration.ofMillis(5000), Duration.ofHours(24)),
           StreamJoinedJ.`with`(NewSerdes.stringSerde, NewSerdes.stringSerde, SerdesJ.String)
         )
->>>>>>> 15418db6
         .to(JOINED_TOPIC)
 
       builder
@@ -513,8 +463,8 @@
     assertEquals(getTopologyScala.build(props).describe.toString, getTopologyJava.build(props).describe.toString)
   }
 
-  private class SimpleProcessorSupplier private[TopologyTest] (val valueList: util.List[String])
-      extends ProcessorSupplier[String, String, Void, Void] {
+  private class SimpleProcessorSupplier private[TopologyTest](val valueList: util.List[String])
+    extends ProcessorSupplier[String, String, Void, Void] {
 
     override def get(): Processor[String, String, Void, Void] =
       (record: api.Record[String, String]) => valueList.add(record.value())
