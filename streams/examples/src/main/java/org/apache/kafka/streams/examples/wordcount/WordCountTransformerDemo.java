/*
 * Licensed to the Apache Software Foundation (ASF) under one or more
 * contributor license agreements. See the NOTICE file distributed with
 * this work for additional information regarding copyright ownership.
 * The ASF licenses this file to You under the Apache License, Version 2.0
 * (the "License"); you may not use this file except in compliance with
 * the License. You may obtain a copy of the License at
 *
 *    http://www.apache.org/licenses/LICENSE-2.0
 *
 * Unless required by applicable law or agreed to in writing, software
 * distributed under the License is distributed on an "AS IS" BASIS,
 * WITHOUT WARRANTIES OR CONDITIONS OF ANY KIND, either express or implied.
 * See the License for the specific language governing permissions and
 * limitations under the License.
 */
package org.apache.kafka.streams.examples.wordcount;

import org.apache.kafka.clients.consumer.ConsumerConfig;
import org.apache.kafka.common.serialization.Serdes;
import org.apache.kafka.streams.KafkaStreams;
import org.apache.kafka.streams.KeyValue;
import org.apache.kafka.streams.StreamsBuilder;
import org.apache.kafka.streams.StreamsConfig;
import org.apache.kafka.streams.processor.PunctuationType;
import org.apache.kafka.streams.processor.api.Processor;
import org.apache.kafka.streams.processor.api.ProcessorContext;
import org.apache.kafka.streams.processor.api.ProcessorSupplier;
import org.apache.kafka.streams.processor.api.Record;
import org.apache.kafka.streams.state.KeyValueIterator;
import org.apache.kafka.streams.state.KeyValueStore;
import org.apache.kafka.streams.state.StoreBuilder;
import org.apache.kafka.streams.state.Stores;

import java.io.FileInputStream;
import java.io.IOException;
import java.time.Duration;
import java.util.Collections;
import java.util.Locale;
import java.util.Properties;
import java.util.Set;
import java.util.concurrent.CountDownLatch;

/**
 * Demonstrates, using a {@link Processor} implementing the low-level Processor APIs (replaces Transformer),
 * how to implement the WordCount program that computes a simple word occurrence histogram from an input text.
 * <p>
 * <strong>Note: This is simplified code that only works correctly for single partition input topics.
 * Check out {@link WordCountDemo} for a generic example.</strong>
 * <p>
 * In this example, the input stream reads from a topic named "streams-plaintext-input", where the values of messages
 * represent lines of text; and the histogram output is written to topic "streams-wordcount-processor-output" where each record
 * is an updated count of a single word.
 * <p>
 * This example differs from {@link WordCountProcessorDemo} in that it uses a {@link ProcessorSupplier} to attach the Processor with the
 * count logic to the Stream, and the topology is wired up through a {@link StreamsBuilder},
 * which more closely resembles the high-level DSL (compared to the Topology builder approach, with Source, Processor, Sink).
 * <p>
 * Before running this example you must create the input topic and the output topic (e.g. via
 * {@code bin/kafka-topics.sh --create ...}), and write some data to the input topic (e.g. via
 * {@code bin/kafka-console-producer.sh}). Otherwise you won't see any data arriving in the output topic.
 */
public final class WordCountTransformerDemo {

    static class MyProcessorSupplier implements ProcessorSupplier<String, String, String, String> {

        @Override
        public Processor<String, String, String, String> get() {
            return new Processor<String, String, String, String>() {
                private KeyValueStore<String, Integer> kvStore;

                @Override
                public void init(final ProcessorContext<String, String> context) {
                    context.schedule(Duration.ofSeconds(1), PunctuationType.STREAM_TIME, timestamp -> {
                        try (final KeyValueIterator<String, Integer> iter = kvStore.all()) {
                            System.out.println("----------- " + timestamp + " ----------- ");

                            while (iter.hasNext()) {
                                final KeyValue<String, Integer> entry = iter.next();

                                System.out.println("[" + entry.key + ", " + entry.value + "]");
                                context.forward(new Record<>(entry.key, entry.value.toString(), timestamp));
                            }
                        }
                    });
                    this.kvStore = context.getStateStore("Counts");
                }

                @Override
                public void process(final Record<String, String> record) {
                    final String[] words = record.value().toLowerCase(Locale.getDefault()).split("\\W+");

                    for (final String word : words) {
                        final Integer oldValue = this.kvStore.get(word);

                        if (oldValue == null) {
                            this.kvStore.put(word, 1);
                        } else {
                            this.kvStore.put(word, oldValue + 1);
                        }
                    }
                }
<<<<<<< HEAD

                @Override
                public void close() {
                }
=======
>>>>>>> 9494bebe
            };
        }

        @Override
        public Set<StoreBuilder<?>> stores() {
            return Collections.singleton(Stores.keyValueStoreBuilder(Stores.inMemoryKeyValueStore("Counts"), Serdes.String(), Serdes.Integer()));
        }
    }

    public static void main(final String[] args) throws IOException {
        final Properties props = new Properties();
        if (args != null && args.length > 0) {
            try (final FileInputStream fis = new FileInputStream(args[0])) {
                props.load(fis);
            }
            if (args.length > 1) {
                System.out.println("Warning: Some command line arguments were ignored. This demo only accepts an optional configuration file.");
            }
        }
        props.putIfAbsent(StreamsConfig.APPLICATION_ID_CONFIG, "streams-wordcount-transformer");
        props.putIfAbsent(StreamsConfig.BOOTSTRAP_SERVERS_CONFIG, "localhost:9092");
        props.putIfAbsent(StreamsConfig.STATESTORE_CACHE_MAX_BYTES_CONFIG, 0);
        props.putIfAbsent(StreamsConfig.DEFAULT_KEY_SERDE_CLASS_CONFIG, Serdes.StringSerde.class);
        props.putIfAbsent(StreamsConfig.DEFAULT_VALUE_SERDE_CLASS_CONFIG, Serdes.StringSerde.class);

        // setting offset reset to earliest so that we can re-run the demo code with the same pre-loaded data
        props.putIfAbsent(ConsumerConfig.AUTO_OFFSET_RESET_CONFIG, "earliest");

        final StreamsBuilder builder = new StreamsBuilder();

        builder.<String, String>stream("streams-plaintext-input").process(new MyProcessorSupplier()).to("streams-wordcount-processor-output");

        final KafkaStreams streams = new KafkaStreams(builder.build(), props);
        final CountDownLatch latch = new CountDownLatch(1);

        // attach shutdown handler to catch control-c
        Runtime.getRuntime().addShutdownHook(new Thread("streams-wordcount-shutdown-hook") {
            @Override
            public void run() {
                streams.close();
                latch.countDown();
            }
        });

        try {
            streams.start();
            latch.await();
        } catch (final Throwable e) {
            System.exit(1);
        }
        System.exit(0);
    }
}<|MERGE_RESOLUTION|>--- conflicted
+++ resolved
@@ -100,19 +100,15 @@
                         }
                     }
                 }
-<<<<<<< HEAD
-
-                @Override
-                public void close() {
-                }
-=======
->>>>>>> 9494bebe
             };
         }
 
         @Override
         public Set<StoreBuilder<?>> stores() {
-            return Collections.singleton(Stores.keyValueStoreBuilder(Stores.inMemoryKeyValueStore("Counts"), Serdes.String(), Serdes.Integer()));
+            return Collections.singleton(Stores.keyValueStoreBuilder(
+                Stores.inMemoryKeyValueStore("Counts"),
+                Serdes.String(),
+                Serdes.Integer()));
         }
     }
 
@@ -137,7 +133,9 @@
 
         final StreamsBuilder builder = new StreamsBuilder();
 
-        builder.<String, String>stream("streams-plaintext-input").process(new MyProcessorSupplier()).to("streams-wordcount-processor-output");
+        builder.<String, String>stream("streams-plaintext-input")
+                .process(new MyProcessorSupplier())
+                .to("streams-wordcount-processor-output");
 
         final KafkaStreams streams = new KafkaStreams(builder.build(), props);
         final CountDownLatch latch = new CountDownLatch(1);
