/*
 * Licensed to the Apache Software Foundation (ASF) under one or more
 * contributor license agreements. See the NOTICE file distributed with
 * this work for additional information regarding copyright ownership.
 * The ASF licenses this file to You under the Apache License, Version 2.0
 * (the "License"); you may not use this file except in compliance with
 * the License. You may obtain a copy of the License at
 *
 *    http://www.apache.org/licenses/LICENSE-2.0
 *
 * Unless required by applicable law or agreed to in writing, software
 * distributed under the License is distributed on an "AS IS" BASIS,
 * WITHOUT WARRANTIES OR CONDITIONS OF ANY KIND, either express or implied.
 * See the License for the specific language governing permissions and
 * limitations under the License.
 */
package org.apache.kafka.streams.examples.pageview;

<<<<<<< HEAD
import com.fasterxml.jackson.databind.JsonNode;
import com.fasterxml.jackson.databind.node.JsonNodeFactory;
import com.fasterxml.jackson.databind.node.ObjectNode;
=======
>>>>>>> 9494bebe
import org.apache.kafka.clients.consumer.ConsumerConfig;
import org.apache.kafka.common.serialization.Deserializer;
import org.apache.kafka.common.serialization.Serde;
import org.apache.kafka.common.serialization.Serdes;
import org.apache.kafka.common.serialization.Serializer;
import org.apache.kafka.connect.json.JsonDeserializer;
import org.apache.kafka.connect.json.JsonSerializer;
import org.apache.kafka.streams.KafkaStreams;
import org.apache.kafka.streams.KeyValue;
import org.apache.kafka.streams.StreamsBuilder;
import org.apache.kafka.streams.StreamsConfig;
<<<<<<< HEAD
import org.apache.kafka.streams.kstream.*;

=======
import org.apache.kafka.streams.kstream.Consumed;
import org.apache.kafka.streams.kstream.Grouped;
import org.apache.kafka.streams.kstream.KStream;
import org.apache.kafka.streams.kstream.KTable;
import org.apache.kafka.streams.kstream.Produced;
import org.apache.kafka.streams.kstream.TimeWindows;

import com.fasterxml.jackson.databind.JsonNode;
import com.fasterxml.jackson.databind.node.JsonNodeFactory;
import com.fasterxml.jackson.databind.node.ObjectNode;

>>>>>>> 9494bebe
import java.time.Duration;
import java.util.Properties;

/**
 * Demonstrates how to perform a join between a KStream and a KTable, i.e. an example of a stateful computation,
 * using general data types (here: JSON; but can also be Avro generic bindings, etc.) for serdes
 * in Kafka Streams.
 *
 * <p>In this example, we join a stream of pageviews (aka clickstreams) that reads from  a topic named "streams-pageview-input"
 * with a user profile table that reads from a topic named "streams-userprofile-input", where the data format
 * is JSON string representing a record in the stream or table, to compute the number of pageviews per user region.
 *
 * <p>Before running this example you must create the input topics and the output topic (e.g. via
 * bin/kafka-topics.sh --create ...), and write some data to the input topics (e.g. via
 * bin/kafka-console-producer.sh). Otherwise you won't see any data arriving in the output topic.
 */
public class PageViewUntypedDemo {

    public static void main(final String[] args) throws Exception {
        final Properties props = new Properties();
        props.put(StreamsConfig.APPLICATION_ID_CONFIG, "streams-pageview-untyped");
        props.put(StreamsConfig.BOOTSTRAP_SERVERS_CONFIG, "localhost:9092");
        props.put(StreamsConfig.DEFAULT_TIMESTAMP_EXTRACTOR_CLASS_CONFIG, JsonTimestampExtractor.class);
        props.put(StreamsConfig.STATESTORE_CACHE_MAX_BYTES_CONFIG, 0);

        // setting offset reset to earliest so that we can re-run the demo code with the same pre-loaded data
        props.put(ConsumerConfig.AUTO_OFFSET_RESET_CONFIG, "earliest");

        final StreamsBuilder builder = new StreamsBuilder();

        final Serializer<JsonNode> jsonSerializer = new JsonSerializer();
        final Deserializer<JsonNode> jsonDeserializer = new JsonDeserializer();
        final Serde<JsonNode> jsonSerde = Serdes.serdeFrom(jsonSerializer, jsonDeserializer);

        final Consumed<String, JsonNode> consumed = Consumed.with(Serdes.String(), jsonSerde);
        final KStream<String, JsonNode> views = builder.stream("streams-pageview-input", consumed);

        final KTable<String, JsonNode> users = builder.table("streams-userprofile-input", consumed);

        final KTable<String, String> userRegions = users.mapValues(record -> record.get("region").textValue());

        final Duration duration24Hours = Duration.ofHours(24);

        final KStream<JsonNode, JsonNode> regionCount = views.leftJoin(userRegions, (view, region) -> {
                    final ObjectNode jNode = JsonNodeFactory.instance.objectNode();
                    return (JsonNode) jNode.put("user", view.get("user").textValue()).put("page", view.get("page").textValue()).put("region", region == null ? "UNKNOWN" : region);

                }).map((user, viewRegion) -> new KeyValue<>(viewRegion.get("region").textValue(), viewRegion)).groupByKey(Grouped.with(Serdes.String(), jsonSerde)).windowedBy(TimeWindows.ofSizeAndGrace(Duration.ofDays(7), duration24Hours).advanceBy(Duration.ofSeconds(1)))
            .count()
            .toStream()
            .map((key, value) -> {
                final ObjectNode keyNode = JsonNodeFactory.instance.objectNode();
                keyNode.put("window-start", key.window().start())
                        .put("region", key.key());

                final ObjectNode valueNode = JsonNodeFactory.instance.objectNode();
                valueNode.put("count", value);

                return new KeyValue<>((JsonNode) keyNode, (JsonNode) valueNode);
            });

        // write to the result topic
        regionCount.to("streams-pageviewstats-untyped-output", Produced.with(jsonSerde, jsonSerde));

        final KafkaStreams streams = new KafkaStreams(builder.build(), props);
        streams.start();

        // usually the stream application would be running forever,
        // in this example we just let it run for some time and stop since the input data is finite.
        Thread.sleep(5000L);

        streams.close();
    }
}<|MERGE_RESOLUTION|>--- conflicted
+++ resolved
@@ -16,12 +16,6 @@
  */
 package org.apache.kafka.streams.examples.pageview;
 
-<<<<<<< HEAD
-import com.fasterxml.jackson.databind.JsonNode;
-import com.fasterxml.jackson.databind.node.JsonNodeFactory;
-import com.fasterxml.jackson.databind.node.ObjectNode;
-=======
->>>>>>> 9494bebe
 import org.apache.kafka.clients.consumer.ConsumerConfig;
 import org.apache.kafka.common.serialization.Deserializer;
 import org.apache.kafka.common.serialization.Serde;
@@ -33,10 +27,6 @@
 import org.apache.kafka.streams.KeyValue;
 import org.apache.kafka.streams.StreamsBuilder;
 import org.apache.kafka.streams.StreamsConfig;
-<<<<<<< HEAD
-import org.apache.kafka.streams.kstream.*;
-
-=======
 import org.apache.kafka.streams.kstream.Consumed;
 import org.apache.kafka.streams.kstream.Grouped;
 import org.apache.kafka.streams.kstream.KStream;
@@ -48,7 +38,6 @@
 import com.fasterxml.jackson.databind.node.JsonNodeFactory;
 import com.fasterxml.jackson.databind.node.ObjectNode;
 
->>>>>>> 9494bebe
 import java.time.Duration;
 import java.util.Properties;
 
@@ -92,11 +81,17 @@
 
         final Duration duration24Hours = Duration.ofHours(24);
 
-        final KStream<JsonNode, JsonNode> regionCount = views.leftJoin(userRegions, (view, region) -> {
-                    final ObjectNode jNode = JsonNodeFactory.instance.objectNode();
-                    return (JsonNode) jNode.put("user", view.get("user").textValue()).put("page", view.get("page").textValue()).put("region", region == null ? "UNKNOWN" : region);
+        final KStream<JsonNode, JsonNode> regionCount = views
+            .leftJoin(userRegions, (view, region) -> {
+                final ObjectNode jNode = JsonNodeFactory.instance.objectNode();
+                return (JsonNode) jNode.put("user", view.get("user").textValue())
+                        .put("page", view.get("page").textValue())
+                        .put("region", region == null ? "UNKNOWN" : region);
 
-                }).map((user, viewRegion) -> new KeyValue<>(viewRegion.get("region").textValue(), viewRegion)).groupByKey(Grouped.with(Serdes.String(), jsonSerde)).windowedBy(TimeWindows.ofSizeAndGrace(Duration.ofDays(7), duration24Hours).advanceBy(Duration.ofSeconds(1)))
+            })
+            .map((user, viewRegion) -> new KeyValue<>(viewRegion.get("region").textValue(), viewRegion))
+            .groupByKey(Grouped.with(Serdes.String(), jsonSerde))
+            .windowedBy(TimeWindows.ofSizeAndGrace(Duration.ofDays(7), duration24Hours).advanceBy(Duration.ofSeconds(1)))
             .count()
             .toStream()
             .map((key, value) -> {
