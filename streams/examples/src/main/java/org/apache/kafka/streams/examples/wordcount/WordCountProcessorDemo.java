--- conflicted
+++ resolved
@@ -16,12 +16,6 @@
  */
 package org.apache.kafka.streams.examples.wordcount;
 
-import java.io.FileInputStream;
-import java.io.IOException;
-import java.time.Duration;
-import java.util.Locale;
-import java.util.Properties;
-import java.util.concurrent.CountDownLatch;
 import org.apache.kafka.clients.consumer.ConsumerConfig;
 import org.apache.kafka.common.serialization.Serdes;
 import org.apache.kafka.streams.KafkaStreams;
@@ -35,6 +29,13 @@
 import org.apache.kafka.streams.state.KeyValueIterator;
 import org.apache.kafka.streams.state.KeyValueStore;
 import org.apache.kafka.streams.state.Stores;
+
+import java.io.FileInputStream;
+import java.io.IOException;
+import java.time.Duration;
+import java.util.Locale;
+import java.util.Properties;
+import java.util.concurrent.CountDownLatch;
 
 /**
  * Demonstrates, using the low-level Processor APIs, how to implement the WordCount program
@@ -52,50 +53,6 @@
  * {@code bin/kafka-console-producer.sh}). Otherwise you won't see any data arriving in the output topic.
  */
 public final class WordCountProcessorDemo {
-<<<<<<< HEAD
-
-	static class MyProcessorSupplier implements ProcessorSupplier<String, String, String, String> {
-
-		@Override
-		public Processor<String, String, String, String> get() {
-			return new Processor<String, String, String, String>() {
-				private ProcessorContext context;
-				private KeyValueStore<String, Integer> kvStore;
-
-				@Override
-				@SuppressWarnings("unchecked")
-				public void init(final ProcessorContext<String, String> context) {
-					this.context = context;
-					this.context.schedule(Duration.ofSeconds(1), PunctuationType.STREAM_TIME, timestamp -> {
-						try (final KeyValueIterator<String, Integer> iter = kvStore.all()) {
-							System.out.println("----------- " + timestamp + " ----------- ");
-
-							while (iter.hasNext()) {
-								final KeyValue<String, Integer> entry = iter.next();
-
-								System.out.println("[" + entry.key + ", " + entry.value + "]");
-
-								context.forward(new Record<>(entry.key, entry.value.toString(), timestamp));
-							}
-						}
-					});
-					kvStore = context.getStateStore("Counts");
-                }
-
-				@Override
-				public void process(final Record<String, String> record) {
-					final String[] words = record.value().toLowerCase(Locale.getDefault()).split("\\W+");
-
-					for (final String word : words) {
-						final Integer oldValue = kvStore.get(word);
-
-						if (oldValue == null) {
-							kvStore.put(word, 1);
-						} else {
-							kvStore.put(word, oldValue + 1);
-						}
-					}
-=======
     static class WordCountProcessor implements Processor<String, String, String, String> {
         private KeyValueStore<String, Integer> kvStore;
 
@@ -112,7 +69,6 @@
 
                         context.forward(new Record<>(entry.key, entry.value.toString(), timestamp));
                     }
->>>>>>> 15418db6
                 }
             });
             kvStore = context.getStateStore("Counts");
@@ -140,50 +96,33 @@
         }
     }
 
-	public static void main(final String[] args) throws IOException {
-		final Properties props = new Properties();
-		if (args != null && args.length > 0) {
-			try (final FileInputStream fis = new FileInputStream(args[0])) {
-				props.load(fis);
-			}
-			if (args.length > 1) {
-				System.out.println("Warning: Some command line arguments were ignored. This demo only accepts an optional configuration file.");
-			}
-		}
+    public static void main(final String[] args) throws IOException {
+        final Properties props = new Properties();
+        if (args != null && args.length > 0) {
+            try (final FileInputStream fis = new FileInputStream(args[0])) {
+                props.load(fis);
+            }
+            if (args.length > 1) {
+                System.out.println("Warning: Some command line arguments were ignored. This demo only accepts an optional configuration file.");
+            }
+        }
 
-<<<<<<< HEAD
-		props.putIfAbsent(StreamsConfig.APPLICATION_ID_CONFIG, "streams-wordcount-processor");
-		props.putIfAbsent(StreamsConfig.BOOTSTRAP_SERVERS_CONFIG, "localhost:9092");
-		props.putIfAbsent(StreamsConfig.CACHE_MAX_BYTES_BUFFERING_CONFIG, 0);
-		props.putIfAbsent(StreamsConfig.DEFAULT_KEY_SERDE_CLASS_CONFIG, Serdes.String().getClass());
-		props.putIfAbsent(StreamsConfig.DEFAULT_VALUE_SERDE_CLASS_CONFIG, Serdes.String().getClass());
-=======
         props.putIfAbsent(StreamsConfig.APPLICATION_ID_CONFIG, "streams-wordcount-processor");
         props.putIfAbsent(StreamsConfig.BOOTSTRAP_SERVERS_CONFIG, "localhost:9092");
         props.putIfAbsent(StreamsConfig.STATESTORE_CACHE_MAX_BYTES_CONFIG, 0);
         props.putIfAbsent(StreamsConfig.DEFAULT_KEY_SERDE_CLASS_CONFIG, Serdes.String().getClass());
         props.putIfAbsent(StreamsConfig.DEFAULT_VALUE_SERDE_CLASS_CONFIG, Serdes.String().getClass());
->>>>>>> 15418db6
 
-		// setting offset reset to earliest so that we can re-run the demo code with the same pre-loaded data
-		props.putIfAbsent(ConsumerConfig.AUTO_OFFSET_RESET_CONFIG, "earliest");
+        // setting offset reset to earliest so that we can re-run the demo code with the same pre-loaded data
+        props.putIfAbsent(ConsumerConfig.AUTO_OFFSET_RESET_CONFIG, "earliest");
 
-		final Topology builder = new Topology();
+        final Topology builder = new Topology();
 
-		builder.addSource("Source", "streams-plaintext-input");
+        builder.addSource("Source", "streams-plaintext-input");
 
-<<<<<<< HEAD
-		builder.addProcessor("Process", new MyProcessorSupplier(), "Source");
-		builder.addStateStore(Stores.keyValueStoreBuilder(
-=======
         builder.addProcessor("Process", WordCountProcessor::new, "Source");
 
-        builder.addStateStore(Stores.keyValueStoreBuilder(
->>>>>>> 15418db6
-                Stores.inMemoryKeyValueStore("Counts"),
-                Serdes.String(),
-                Serdes.Integer()),
-                "Process");
+        builder.addStateStore(Stores.keyValueStoreBuilder(Stores.inMemoryKeyValueStore("Counts"), Serdes.String(), Serdes.Integer()), "Process");
 
         builder.addSink("Sink", "streams-wordcount-processor-output", "Process");
 
