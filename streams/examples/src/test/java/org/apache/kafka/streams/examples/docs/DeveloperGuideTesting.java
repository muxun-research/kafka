/*
 * Licensed to the Apache Software Foundation (ASF) under one or more
 * contributor license agreements. See the NOTICE file distributed with
 * this work for additional information regarding copyright ownership.
 * The ASF licenses this file to You under the Apache License, Version 2.0
 * (the "License"); you may not use this file except in compliance with
 * the License. You may obtain a copy of the License at
 *
 *    http://www.apache.org/licenses/LICENSE-2.0
 *
 * Unless required by applicable law or agreed to in writing, software
 * distributed under the License is distributed on an "AS IS" BASIS,
 * WITHOUT WARRANTIES OR CONDITIONS OF ANY KIND, either express or implied.
 * See the License for the specific language governing permissions and
 * limitations under the License.
 */
package org.apache.kafka.streams.examples.docs;

import org.apache.kafka.common.serialization.Serde;
import org.apache.kafka.common.serialization.Serdes;
import org.apache.kafka.streams.KeyValue;
import org.apache.kafka.streams.StreamsConfig;
import org.apache.kafka.streams.TestInputTopic;
import org.apache.kafka.streams.TestOutputTopic;
import org.apache.kafka.streams.Topology;
import org.apache.kafka.streams.TopologyTestDriver;
import org.apache.kafka.streams.processor.PunctuationType;
import org.apache.kafka.streams.processor.api.Processor;
import org.apache.kafka.streams.processor.api.ProcessorContext;
import org.apache.kafka.streams.processor.api.ProcessorSupplier;
import org.apache.kafka.streams.processor.api.Record;
import org.apache.kafka.streams.state.KeyValueIterator;
import org.apache.kafka.streams.state.KeyValueStore;
import org.apache.kafka.streams.state.Stores;
import org.junit.jupiter.api.AfterEach;
import org.junit.jupiter.api.BeforeEach;
import org.junit.jupiter.api.Test;

import java.time.Duration;
import java.time.Instant;
import java.util.Properties;

import static org.hamcrest.CoreMatchers.equalTo;
import static org.hamcrest.MatcherAssert.assertThat;
import static org.hamcrest.core.Is.is;

/**
 * This is code sample in docs/streams/developer-guide/testing.html
 */

public class DeveloperGuideTesting {
<<<<<<< HEAD
	private TopologyTestDriver testDriver;
	private TestInputTopic<String, Long> inputTopic;
	private TestOutputTopic<String, Long> outputTopic;
	private KeyValueStore<String, Long> store;

	private Serde<String> stringSerde = new Serdes.StringSerde();
	private Serde<Long> longSerde = new Serdes.LongSerde();

	@BeforeEach
	public void setup() {
		final Topology topology = new Topology();
		topology.addSource("sourceProcessor", "input-topic");
		topology.addProcessor("aggregator", new CustomMaxAggregatorSupplier(), "sourceProcessor");
		topology.addStateStore(
				Stores.keyValueStoreBuilder(
						Stores.inMemoryKeyValueStore("aggStore"),
						Serdes.String(),
						Serdes.Long()).withLoggingDisabled(), // need to disable logging to allow store pre-populating
				"aggregator");
		topology.addSink("sinkProcessor", "result-topic", "aggregator");

		// setup test driver
		final Properties props = new Properties();
		props.setProperty(StreamsConfig.DEFAULT_KEY_SERDE_CLASS_CONFIG, Serdes.String().getClass().getName());
		props.setProperty(StreamsConfig.DEFAULT_VALUE_SERDE_CLASS_CONFIG, Serdes.Long().getClass().getName());
		testDriver = new TopologyTestDriver(topology, props);

		// setup test topics
		inputTopic = testDriver.createInputTopic("input-topic", stringSerde.serializer(), longSerde.serializer());
		outputTopic = testDriver.createOutputTopic("result-topic", stringSerde.deserializer(), longSerde.deserializer());

		// pre-populate store
		store = testDriver.getKeyValueStore("aggStore");
		store.put("a", 21L);
	}

	@AfterEach
	public void tearDown() {
		testDriver.close();
	}


	@Test
	public void shouldFlushStoreForFirstInput() {
		inputTopic.pipeInput("a", 1L);
		assertThat(outputTopic.readKeyValue(), equalTo(new KeyValue<>("a", 21L)));
		assertThat(outputTopic.isEmpty(), is(true));
	}

	@Test
	public void shouldNotUpdateStoreForSmallerValue() {
		inputTopic.pipeInput("a", 1L);
		assertThat(store.get("a"), equalTo(21L));
		assertThat(outputTopic.readKeyValue(), equalTo(new KeyValue<>("a", 21L)));
		assertThat(outputTopic.isEmpty(), is(true));
	}

	@Test
	public void shouldNotUpdateStoreForLargerValue() {
		inputTopic.pipeInput("a", 42L);
		assertThat(store.get("a"), equalTo(42L));
		assertThat(outputTopic.readKeyValue(), equalTo(new KeyValue<>("a", 42L)));
		assertThat(outputTopic.isEmpty(), is(true));
	}

	@Test
	public void shouldUpdateStoreForNewKey() {
		inputTopic.pipeInput("b", 21L);
		assertThat(store.get("b"), equalTo(21L));
		assertThat(outputTopic.readKeyValue(), equalTo(new KeyValue<>("a", 21L)));
		assertThat(outputTopic.readKeyValue(), equalTo(new KeyValue<>("b", 21L)));
		assertThat(outputTopic.isEmpty(), is(true));
	}

	@Test
	public void shouldPunctuateIfEvenTimeAdvances() {
		final Instant recordTime = Instant.now();
		inputTopic.pipeInput("a", 1L, recordTime);
		assertThat(outputTopic.readKeyValue(), equalTo(new KeyValue<>("a", 21L)));

		inputTopic.pipeInput("a", 1L, recordTime);
		assertThat(outputTopic.isEmpty(), is(true));

		inputTopic.pipeInput("a", 1L, recordTime.plusSeconds(10L));
		assertThat(outputTopic.readKeyValue(), equalTo(new KeyValue<>("a", 21L)));
		assertThat(outputTopic.isEmpty(), is(true));
	}

	@Test
	public void shouldPunctuateIfWallClockTimeAdvances() {
		testDriver.advanceWallClockTime(Duration.ofSeconds(60));
		assertThat(outputTopic.readKeyValue(), equalTo(new KeyValue<>("a", 21L)));
		assertThat(outputTopic.isEmpty(), is(true));
	}

	public static class CustomMaxAggregatorSupplier implements ProcessorSupplier<String, Long, String, Long> {
		@Override
		public Processor<String, Long, String, Long> get() {
			return new CustomMaxAggregator();
		}
	}

	public static class CustomMaxAggregator implements Processor<String, Long, String, Long> {
		ProcessorContext<String, Long> context;
		private KeyValueStore<String, Long> store;

		@SuppressWarnings("unchecked")
		@Override
		public void init(final ProcessorContext<String, Long> context) {
			this.context = context;
			context.schedule(Duration.ofSeconds(60), PunctuationType.WALL_CLOCK_TIME, this::flushStore);
			context.schedule(Duration.ofSeconds(10), PunctuationType.STREAM_TIME, this::flushStore);
			store = context.getStateStore("aggStore");
		}

		@Override
		public void process(final Record<String, Long> record) {
			final Long oldValue = store.get(record.key());
			if (oldValue == null || record.value() > oldValue) {
				store.put(record.key(), record.value());
			}
		}

		private void flushStore(final long timestamp) {
			final KeyValueIterator<String, Long> it = store.all();
			while (it.hasNext()) {
				final KeyValue<String, Long> next = it.next();
				context.forward(new Record<>(next.key, next.value, timestamp));
			}
		}
	}
=======
    private TopologyTestDriver testDriver;
    private TestInputTopic<String, Long> inputTopic;
    private TestOutputTopic<String, Long> outputTopic;
    private KeyValueStore<String, Long> store;

    private Serde<String> stringSerde = new Serdes.StringSerde();
    private Serde<Long> longSerde = new Serdes.LongSerde();

    @BeforeEach
    public void setup() {
        final Topology topology = new Topology();
        topology.addSource("sourceProcessor", "input-topic");
        topology.addProcessor("aggregator", new CustomMaxAggregatorSupplier(), "sourceProcessor");
        topology.addStateStore(
                Stores.keyValueStoreBuilder(
                        Stores.inMemoryKeyValueStore("aggStore"),
                        Serdes.String(),
                        Serdes.Long()).withLoggingDisabled(), // need to disable logging to allow store pre-populating
                "aggregator");
        topology.addSink("sinkProcessor", "result-topic", "aggregator");

        // setup test driver
        final Properties props = new Properties();
        props.setProperty(StreamsConfig.DEFAULT_KEY_SERDE_CLASS_CONFIG, Serdes.String().getClass().getName());
        props.setProperty(StreamsConfig.DEFAULT_VALUE_SERDE_CLASS_CONFIG, Serdes.Long().getClass().getName());
        testDriver = new TopologyTestDriver(topology, props);

        // setup test topics
        inputTopic = testDriver.createInputTopic("input-topic", stringSerde.serializer(), longSerde.serializer());
        outputTopic = testDriver.createOutputTopic("result-topic", stringSerde.deserializer(), longSerde.deserializer());

        // pre-populate store
        store = testDriver.getKeyValueStore("aggStore");
        store.put("a", 21L);
    }

    @AfterEach
    public void tearDown() {
        testDriver.close();
    }


    @Test
    public void shouldFlushStoreForFirstInput() {
        inputTopic.pipeInput("a", 1L);
        assertThat(outputTopic.readKeyValue(), equalTo(new KeyValue<>("a", 21L)));
        assertThat(outputTopic.isEmpty(), is(true));
    }

    @Test
    public void shouldNotUpdateStoreForSmallerValue() {
        inputTopic.pipeInput("a", 1L);
        assertThat(store.get("a"), equalTo(21L));
        assertThat(outputTopic.readKeyValue(), equalTo(new KeyValue<>("a", 21L)));
        assertThat(outputTopic.isEmpty(), is(true));
    }

    @Test
    public void shouldNotUpdateStoreForLargerValue() {
        inputTopic.pipeInput("a", 42L);
        assertThat(store.get("a"), equalTo(42L));
        assertThat(outputTopic.readKeyValue(), equalTo(new KeyValue<>("a", 42L)));
        assertThat(outputTopic.isEmpty(), is(true));
    }

    @Test
    public void shouldUpdateStoreForNewKey() {
        inputTopic.pipeInput("b", 21L);
        assertThat(store.get("b"), equalTo(21L));
        assertThat(outputTopic.readKeyValue(), equalTo(new KeyValue<>("a", 21L)));
        assertThat(outputTopic.readKeyValue(), equalTo(new KeyValue<>("b", 21L)));
        assertThat(outputTopic.isEmpty(), is(true));
    }

    @Test
    public void shouldPunctuateIfEvenTimeAdvances() {
        final Instant recordTime = Instant.now();
        inputTopic.pipeInput("a", 1L,  recordTime);
        assertThat(outputTopic.readKeyValue(), equalTo(new KeyValue<>("a", 21L)));

        inputTopic.pipeInput("a", 1L,  recordTime);
        assertThat(outputTopic.isEmpty(), is(true));

        inputTopic.pipeInput("a", 1L, recordTime.plusSeconds(10L));
        assertThat(outputTopic.readKeyValue(), equalTo(new KeyValue<>("a", 21L)));
        assertThat(outputTopic.isEmpty(), is(true));
    }

    @Test
    public void shouldPunctuateIfWallClockTimeAdvances() {
        testDriver.advanceWallClockTime(Duration.ofSeconds(60));
        assertThat(outputTopic.readKeyValue(), equalTo(new KeyValue<>("a", 21L)));
        assertThat(outputTopic.isEmpty(), is(true));
    }

    public static class CustomMaxAggregatorSupplier implements ProcessorSupplier<String, Long, String, Long> {
        @Override
        public Processor<String, Long, String, Long> get() {
            return new CustomMaxAggregator();
        }
    }

    public static class CustomMaxAggregator implements Processor<String, Long, String, Long> {
        ProcessorContext<String, Long> context;
        private KeyValueStore<String, Long> store;

        @SuppressWarnings("unchecked")
        @Override
        public void init(final ProcessorContext<String, Long> context) {
            this.context = context;
            context.schedule(Duration.ofSeconds(60), PunctuationType.WALL_CLOCK_TIME, this::flushStore);
            context.schedule(Duration.ofSeconds(10), PunctuationType.STREAM_TIME, this::flushStore);
            store = context.getStateStore("aggStore");
        }

        @Override
        public void process(final Record<String, Long> record) {
            final Long oldValue = store.get(record.key());
            if (oldValue == null || record.value() > oldValue) {
                store.put(record.key(), record.value());
            }
        }

        private void flushStore(final long timestamp) {
            try (final KeyValueIterator<String, Long> it = store.all()) {
                while (it.hasNext()) {
                    final KeyValue<String, Long> next = it.next();
                    context.forward(new Record<>(next.key, next.value, timestamp));
                }
            }
        }
    }
>>>>>>> 15418db6
}<|MERGE_RESOLUTION|>--- conflicted
+++ resolved
@@ -18,12 +18,7 @@
 
 import org.apache.kafka.common.serialization.Serde;
 import org.apache.kafka.common.serialization.Serdes;
-import org.apache.kafka.streams.KeyValue;
-import org.apache.kafka.streams.StreamsConfig;
-import org.apache.kafka.streams.TestInputTopic;
-import org.apache.kafka.streams.TestOutputTopic;
-import org.apache.kafka.streams.Topology;
-import org.apache.kafka.streams.TopologyTestDriver;
+import org.apache.kafka.streams.*;
 import org.apache.kafka.streams.processor.PunctuationType;
 import org.apache.kafka.streams.processor.api.Processor;
 import org.apache.kafka.streams.processor.api.ProcessorContext;
@@ -49,139 +44,6 @@
  */
 
 public class DeveloperGuideTesting {
-<<<<<<< HEAD
-	private TopologyTestDriver testDriver;
-	private TestInputTopic<String, Long> inputTopic;
-	private TestOutputTopic<String, Long> outputTopic;
-	private KeyValueStore<String, Long> store;
-
-	private Serde<String> stringSerde = new Serdes.StringSerde();
-	private Serde<Long> longSerde = new Serdes.LongSerde();
-
-	@BeforeEach
-	public void setup() {
-		final Topology topology = new Topology();
-		topology.addSource("sourceProcessor", "input-topic");
-		topology.addProcessor("aggregator", new CustomMaxAggregatorSupplier(), "sourceProcessor");
-		topology.addStateStore(
-				Stores.keyValueStoreBuilder(
-						Stores.inMemoryKeyValueStore("aggStore"),
-						Serdes.String(),
-						Serdes.Long()).withLoggingDisabled(), // need to disable logging to allow store pre-populating
-				"aggregator");
-		topology.addSink("sinkProcessor", "result-topic", "aggregator");
-
-		// setup test driver
-		final Properties props = new Properties();
-		props.setProperty(StreamsConfig.DEFAULT_KEY_SERDE_CLASS_CONFIG, Serdes.String().getClass().getName());
-		props.setProperty(StreamsConfig.DEFAULT_VALUE_SERDE_CLASS_CONFIG, Serdes.Long().getClass().getName());
-		testDriver = new TopologyTestDriver(topology, props);
-
-		// setup test topics
-		inputTopic = testDriver.createInputTopic("input-topic", stringSerde.serializer(), longSerde.serializer());
-		outputTopic = testDriver.createOutputTopic("result-topic", stringSerde.deserializer(), longSerde.deserializer());
-
-		// pre-populate store
-		store = testDriver.getKeyValueStore("aggStore");
-		store.put("a", 21L);
-	}
-
-	@AfterEach
-	public void tearDown() {
-		testDriver.close();
-	}
-
-
-	@Test
-	public void shouldFlushStoreForFirstInput() {
-		inputTopic.pipeInput("a", 1L);
-		assertThat(outputTopic.readKeyValue(), equalTo(new KeyValue<>("a", 21L)));
-		assertThat(outputTopic.isEmpty(), is(true));
-	}
-
-	@Test
-	public void shouldNotUpdateStoreForSmallerValue() {
-		inputTopic.pipeInput("a", 1L);
-		assertThat(store.get("a"), equalTo(21L));
-		assertThat(outputTopic.readKeyValue(), equalTo(new KeyValue<>("a", 21L)));
-		assertThat(outputTopic.isEmpty(), is(true));
-	}
-
-	@Test
-	public void shouldNotUpdateStoreForLargerValue() {
-		inputTopic.pipeInput("a", 42L);
-		assertThat(store.get("a"), equalTo(42L));
-		assertThat(outputTopic.readKeyValue(), equalTo(new KeyValue<>("a", 42L)));
-		assertThat(outputTopic.isEmpty(), is(true));
-	}
-
-	@Test
-	public void shouldUpdateStoreForNewKey() {
-		inputTopic.pipeInput("b", 21L);
-		assertThat(store.get("b"), equalTo(21L));
-		assertThat(outputTopic.readKeyValue(), equalTo(new KeyValue<>("a", 21L)));
-		assertThat(outputTopic.readKeyValue(), equalTo(new KeyValue<>("b", 21L)));
-		assertThat(outputTopic.isEmpty(), is(true));
-	}
-
-	@Test
-	public void shouldPunctuateIfEvenTimeAdvances() {
-		final Instant recordTime = Instant.now();
-		inputTopic.pipeInput("a", 1L, recordTime);
-		assertThat(outputTopic.readKeyValue(), equalTo(new KeyValue<>("a", 21L)));
-
-		inputTopic.pipeInput("a", 1L, recordTime);
-		assertThat(outputTopic.isEmpty(), is(true));
-
-		inputTopic.pipeInput("a", 1L, recordTime.plusSeconds(10L));
-		assertThat(outputTopic.readKeyValue(), equalTo(new KeyValue<>("a", 21L)));
-		assertThat(outputTopic.isEmpty(), is(true));
-	}
-
-	@Test
-	public void shouldPunctuateIfWallClockTimeAdvances() {
-		testDriver.advanceWallClockTime(Duration.ofSeconds(60));
-		assertThat(outputTopic.readKeyValue(), equalTo(new KeyValue<>("a", 21L)));
-		assertThat(outputTopic.isEmpty(), is(true));
-	}
-
-	public static class CustomMaxAggregatorSupplier implements ProcessorSupplier<String, Long, String, Long> {
-		@Override
-		public Processor<String, Long, String, Long> get() {
-			return new CustomMaxAggregator();
-		}
-	}
-
-	public static class CustomMaxAggregator implements Processor<String, Long, String, Long> {
-		ProcessorContext<String, Long> context;
-		private KeyValueStore<String, Long> store;
-
-		@SuppressWarnings("unchecked")
-		@Override
-		public void init(final ProcessorContext<String, Long> context) {
-			this.context = context;
-			context.schedule(Duration.ofSeconds(60), PunctuationType.WALL_CLOCK_TIME, this::flushStore);
-			context.schedule(Duration.ofSeconds(10), PunctuationType.STREAM_TIME, this::flushStore);
-			store = context.getStateStore("aggStore");
-		}
-
-		@Override
-		public void process(final Record<String, Long> record) {
-			final Long oldValue = store.get(record.key());
-			if (oldValue == null || record.value() > oldValue) {
-				store.put(record.key(), record.value());
-			}
-		}
-
-		private void flushStore(final long timestamp) {
-			final KeyValueIterator<String, Long> it = store.all();
-			while (it.hasNext()) {
-				final KeyValue<String, Long> next = it.next();
-				context.forward(new Record<>(next.key, next.value, timestamp));
-			}
-		}
-	}
-=======
     private TopologyTestDriver testDriver;
     private TestInputTopic<String, Long> inputTopic;
     private TestOutputTopic<String, Long> outputTopic;
@@ -195,11 +57,7 @@
         final Topology topology = new Topology();
         topology.addSource("sourceProcessor", "input-topic");
         topology.addProcessor("aggregator", new CustomMaxAggregatorSupplier(), "sourceProcessor");
-        topology.addStateStore(
-                Stores.keyValueStoreBuilder(
-                        Stores.inMemoryKeyValueStore("aggStore"),
-                        Serdes.String(),
-                        Serdes.Long()).withLoggingDisabled(), // need to disable logging to allow store pre-populating
+        topology.addStateStore(Stores.keyValueStoreBuilder(Stores.inMemoryKeyValueStore("aggStore"), Serdes.String(), Serdes.Long()).withLoggingDisabled(), // need to disable logging to allow store pre-populating
                 "aggregator");
         topology.addSink("sinkProcessor", "result-topic", "aggregator");
 
@@ -259,10 +117,10 @@
     @Test
     public void shouldPunctuateIfEvenTimeAdvances() {
         final Instant recordTime = Instant.now();
-        inputTopic.pipeInput("a", 1L,  recordTime);
+        inputTopic.pipeInput("a", 1L, recordTime);
         assertThat(outputTopic.readKeyValue(), equalTo(new KeyValue<>("a", 21L)));
 
-        inputTopic.pipeInput("a", 1L,  recordTime);
+        inputTopic.pipeInput("a", 1L, recordTime);
         assertThat(outputTopic.isEmpty(), is(true));
 
         inputTopic.pipeInput("a", 1L, recordTime.plusSeconds(10L));
@@ -314,5 +172,4 @@
             }
         }
     }
->>>>>>> 15418db6
 }