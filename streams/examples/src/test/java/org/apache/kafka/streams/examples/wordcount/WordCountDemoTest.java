--- conflicted
+++ resolved
@@ -20,11 +20,7 @@
 import org.apache.kafka.common.serialization.LongDeserializer;
 import org.apache.kafka.common.serialization.StringDeserializer;
 import org.apache.kafka.common.serialization.StringSerializer;
-import org.apache.kafka.streams.KeyValue;
-import org.apache.kafka.streams.StreamsBuilder;
-import org.apache.kafka.streams.TopologyTestDriver;
-import org.apache.kafka.streams.TestInputTopic;
-import org.apache.kafka.streams.TestOutputTopic;
+import org.apache.kafka.streams.*;
 import org.apache.kafka.test.TestUtils;
 import org.junit.jupiter.api.AfterEach;
 import org.junit.jupiter.api.BeforeEach;
@@ -33,11 +29,7 @@
 import java.io.File;
 import java.io.IOException;
 import java.nio.file.Files;
-import java.util.Arrays;
-import java.util.HashMap;
-import java.util.List;
-import java.util.Map;
-import java.util.Properties;
+import java.util.*;
 
 import static org.hamcrest.CoreMatchers.equalTo;
 import static org.hamcrest.CoreMatchers.is;
@@ -48,92 +40,75 @@
  */
 public class WordCountDemoTest {
 
-	private TopologyTestDriver testDriver;
-	private TestInputTopic<String, String> inputTopic;
-	private TestOutputTopic<String, Long> outputTopic;
+    private TopologyTestDriver testDriver;
+    private TestInputTopic<String, String> inputTopic;
+    private TestOutputTopic<String, Long> outputTopic;
 
-	@BeforeEach
-	public void setup() throws IOException {
-		final StreamsBuilder builder = new StreamsBuilder();
-		//Create Actual Stream Processing pipeline
-		WordCountDemo.createWordCountStream(builder);
-		testDriver = new TopologyTestDriver(builder.build(), WordCountDemo.getStreamsConfig(null));
-		inputTopic = testDriver.createInputTopic(WordCountDemo.INPUT_TOPIC, new StringSerializer(), new StringSerializer());
-		outputTopic = testDriver.createOutputTopic(WordCountDemo.OUTPUT_TOPIC, new StringDeserializer(), new LongDeserializer());
-	}
+    @BeforeEach
+    public void setup() throws IOException {
+        final StreamsBuilder builder = new StreamsBuilder();
+        //Create Actual Stream Processing pipeline
+        WordCountDemo.createWordCountStream(builder);
+        testDriver = new TopologyTestDriver(builder.build(), WordCountDemo.getStreamsConfig(null));
+        inputTopic = testDriver.createInputTopic(WordCountDemo.INPUT_TOPIC, new StringSerializer(), new StringSerializer());
+        outputTopic = testDriver.createOutputTopic(WordCountDemo.OUTPUT_TOPIC, new StringDeserializer(), new LongDeserializer());
+    }
 
-<<<<<<< HEAD
-	@AfterEach
-	public void tearDown() {
-		try {
-			testDriver.close();
-		} catch (final RuntimeException e) {
-			// https://issues.apache.org/jira/browse/KAFKA-6647 causes exception when executed in Windows, ignoring it
-			// Logged stacktrace cannot be avoided
-			System.out.println("Ignoring exception, test failing in Windows due this exception:" + e.getLocalizedMessage());
-		}
-	}
-=======
     @AfterEach
     public void tearDown() {
         testDriver.close();
     }
->>>>>>> 15418db6
 
 
-	/**
-	 * Simple test validating count of one word
-	 */
-	@Test
-	public void testOneWord() {
-		//Feed word "Hello" to inputTopic and no kafka key, timestamp is irrelevant in this case
-		inputTopic.pipeInput("Hello");
-		//Read and validate output to match word as key and count as value
-		assertThat(outputTopic.readKeyValue(), equalTo(new KeyValue<>("hello", 1L)));
-		//No more output in topic
-		assertThat(outputTopic.isEmpty(), is(true));
-	}
+    /**
+     * Simple test validating count of one word
+     */
+    @Test
+    public void testOneWord() {
+        //Feed word "Hello" to inputTopic and no kafka key, timestamp is irrelevant in this case
+        inputTopic.pipeInput("Hello");
+        //Read and validate output to match word as key and count as value
+        assertThat(outputTopic.readKeyValue(), equalTo(new KeyValue<>("hello", 1L)));
+        //No more output in topic
+        assertThat(outputTopic.isEmpty(), is(true));
+    }
 
-	/**
-	 * Test Word count of sentence list.
-	 */
-	@Test
-	public void testCountListOfWords() {
-		final List<String> inputValues = Arrays.asList(
-				"Apache   Kafka Streams   Example",
-				"Using  \t\t Kafka   Streams\tTest Utils",
-				"Reading and Writing Kafka Topic"
-		);
-		final Map<String, Long> expectedWordCounts = new HashMap<>();
-		expectedWordCounts.put("apache", 1L);
-		expectedWordCounts.put("kafka", 3L);
-		expectedWordCounts.put("streams", 2L);
-		expectedWordCounts.put("example", 1L);
-		expectedWordCounts.put("using", 1L);
-		expectedWordCounts.put("test", 1L);
-		expectedWordCounts.put("utils", 1L);
-		expectedWordCounts.put("reading", 1L);
-		expectedWordCounts.put("and", 1L);
-		expectedWordCounts.put("writing", 1L);
-		expectedWordCounts.put("topic", 1L);
+    /**
+     * Test Word count of sentence list.
+     */
+    @Test
+    public void testCountListOfWords() {
+        final List<String> inputValues = Arrays.asList("Apache   Kafka Streams   Example", "Using  \t\t Kafka   Streams\tTest Utils", "Reading and Writing Kafka Topic");
+        final Map<String, Long> expectedWordCounts = new HashMap<>();
+        expectedWordCounts.put("apache", 1L);
+        expectedWordCounts.put("kafka", 3L);
+        expectedWordCounts.put("streams", 2L);
+        expectedWordCounts.put("example", 1L);
+        expectedWordCounts.put("using", 1L);
+        expectedWordCounts.put("test", 1L);
+        expectedWordCounts.put("utils", 1L);
+        expectedWordCounts.put("reading", 1L);
+        expectedWordCounts.put("and", 1L);
+        expectedWordCounts.put("writing", 1L);
+        expectedWordCounts.put("topic", 1L);
 
-		inputTopic.pipeValueList(inputValues);
-		final Map<String, Long> actualWordCounts = outputTopic.readKeyValuesToMap();
-		assertThat(actualWordCounts, equalTo(expectedWordCounts));
-	}
+        inputTopic.pipeValueList(inputValues);
+        final Map<String, Long> actualWordCounts = outputTopic.readKeyValuesToMap();
+        assertThat(actualWordCounts, equalTo(expectedWordCounts));
+    }
 
-	@Test
-	public void testGetStreamsConfig() throws IOException {
-		final File tmp = TestUtils.tempFile("bootstrap.servers=localhost:1234");
-		try {
-			Properties config = WordCountDemo.getStreamsConfig(new String[]{tmp.getPath()});
-			assertThat("localhost:1234", equalTo(config.getProperty(CommonClientConfigs.BOOTSTRAP_SERVERS_CONFIG)));
+    @Test
+    public void testGetStreamsConfig() throws IOException {
+        final File tmp = TestUtils.tempFile("bootstrap.servers=localhost:1234");
+        try {
+            Properties config = WordCountDemo.getStreamsConfig(new String[]{tmp.getPath()});
+            assertThat("localhost:1234", equalTo(config.getProperty(CommonClientConfigs.BOOTSTRAP_SERVERS_CONFIG)));
 
-			config = WordCountDemo.getStreamsConfig(new String[]{tmp.getPath(), "extra", "args"});
-			assertThat("localhost:1234", equalTo(config.getProperty(CommonClientConfigs.BOOTSTRAP_SERVERS_CONFIG)));
-		} finally {
-			Files.deleteIfExists(tmp.toPath());
-		}
-	}
+            config = WordCountDemo.getStreamsConfig(new String[]{tmp.getPath(), "extra", "args"});
+            assertThat("localhost:1234", equalTo(config.getProperty(CommonClientConfigs.BOOTSTRAP_SERVERS_CONFIG)));
+        } finally {
+            Files.deleteIfExists(tmp.toPath());
+        }
+    }
 
 }