/*
 * Licensed to the Apache Software Foundation (ASF) under one or more
 * contributor license agreements. See the NOTICE file distributed with
 * this work for additional information regarding copyright ownership.
 * The ASF licenses this file to You under the Apache License, Version 2.0
 * (the "License"); you may not use this file except in compliance with
 * the License. You may obtain a copy of the License at
 *
 *    http://www.apache.org/licenses/LICENSE-2.0
 *
 * Unless required by applicable law or agreed to in writing, software
 * distributed under the License is distributed on an "AS IS" BASIS,
 * WITHOUT WARRANTIES OR CONDITIONS OF ANY KIND, either express or implied.
 * See the License for the specific language governing permissions and
 * limitations under the License.
 */
package org.apache.kafka.streams;

import org.apache.kafka.clients.consumer.Consumer;
import org.apache.kafka.clients.consumer.ConsumerGroupMetadata;
import org.apache.kafka.clients.consumer.ConsumerRecord;
import org.apache.kafka.clients.consumer.MockConsumer;
import org.apache.kafka.clients.consumer.OffsetAndMetadata;
import org.apache.kafka.clients.consumer.OffsetResetStrategy;
import org.apache.kafka.clients.producer.MockProducer;
import org.apache.kafka.clients.producer.Producer;
import org.apache.kafka.clients.producer.ProducerRecord;
import org.apache.kafka.common.Metric;
import org.apache.kafka.common.MetricName;
import org.apache.kafka.common.PartitionInfo;
import org.apache.kafka.common.TopicPartition;
import org.apache.kafka.common.errors.ProducerFencedException;
import org.apache.kafka.common.header.Headers;
import org.apache.kafka.common.metrics.MetricConfig;
import org.apache.kafka.common.metrics.Metrics;
import org.apache.kafka.common.metrics.Sensor;
import org.apache.kafka.common.record.TimestampType;
import org.apache.kafka.common.serialization.ByteArraySerializer;
import org.apache.kafka.common.serialization.Deserializer;
import org.apache.kafka.common.serialization.Serializer;
import org.apache.kafka.common.utils.LogContext;
import org.apache.kafka.common.utils.Time;
import org.apache.kafka.streams.errors.LogAndContinueExceptionHandler;
import org.apache.kafka.streams.errors.TopologyException;
import org.apache.kafka.streams.internals.StreamsConfigUtils;
import org.apache.kafka.streams.kstream.Windowed;
import org.apache.kafka.streams.processor.ProcessorContext;
import org.apache.kafka.streams.processor.PunctuationType;
import org.apache.kafka.streams.processor.Punctuator;
import org.apache.kafka.streams.processor.StateRestoreListener;
import org.apache.kafka.streams.processor.StateStore;
import org.apache.kafka.streams.processor.StateStoreContext;
import org.apache.kafka.streams.processor.TaskId;
import org.apache.kafka.streams.processor.internals.ChangelogRegister;
import org.apache.kafka.streams.processor.internals.ClientUtils;
import org.apache.kafka.streams.processor.internals.GlobalProcessorContextImpl;
import org.apache.kafka.streams.processor.internals.GlobalStateManager;
import org.apache.kafka.streams.processor.internals.GlobalStateManagerImpl;
import org.apache.kafka.streams.processor.internals.GlobalStateUpdateTask;
import org.apache.kafka.streams.processor.internals.InternalProcessorContext;
import org.apache.kafka.streams.processor.internals.InternalTopologyBuilder;
import org.apache.kafka.streams.processor.internals.ProcessorContextImpl;
import org.apache.kafka.streams.processor.internals.ProcessorStateManager;
import org.apache.kafka.streams.processor.internals.ProcessorTopology;
import org.apache.kafka.streams.processor.internals.RecordCollector;
import org.apache.kafka.streams.processor.internals.RecordCollectorImpl;
import org.apache.kafka.streams.processor.internals.StateDirectory;
import org.apache.kafka.streams.processor.internals.StreamTask;
import org.apache.kafka.streams.processor.internals.StreamsProducer;
import org.apache.kafka.streams.processor.internals.Task;
import org.apache.kafka.streams.processor.internals.metrics.StreamsMetricsImpl;
import org.apache.kafka.streams.processor.internals.metrics.TaskMetrics;
import org.apache.kafka.streams.TopologyConfig.TaskConfig;
import org.apache.kafka.streams.query.Position;
import org.apache.kafka.streams.state.KeyValueIterator;
import org.apache.kafka.streams.state.KeyValueStore;
import org.apache.kafka.streams.state.ReadOnlyKeyValueStore;
import org.apache.kafka.streams.state.ReadOnlySessionStore;
import org.apache.kafka.streams.state.ReadOnlyWindowStore;
import org.apache.kafka.streams.state.SessionStore;
import org.apache.kafka.streams.state.TimestampedKeyValueStore;
import org.apache.kafka.streams.state.TimestampedWindowStore;
import org.apache.kafka.streams.state.ValueAndTimestamp;
import org.apache.kafka.streams.state.VersionedKeyValueStore;
import org.apache.kafka.streams.state.WindowStore;
import org.apache.kafka.streams.state.WindowStoreIterator;
import org.apache.kafka.streams.state.internals.ReadOnlyKeyValueStoreFacade;
import org.apache.kafka.streams.state.internals.ReadOnlyWindowStoreFacade;
import org.apache.kafka.streams.state.internals.ThreadCache;
import org.apache.kafka.streams.test.TestRecord;
import org.slf4j.Logger;
import org.slf4j.LoggerFactory;

import java.io.Closeable;
import java.io.IOException;
import java.time.Duration;
import java.time.Instant;
import java.util.Collection;
import java.util.Collections;
import java.util.HashMap;
import java.util.HashSet;
import java.util.LinkedList;
import java.util.List;
import java.util.Map;
import java.util.NoSuchElementException;
import java.util.Objects;
import java.util.Optional;
import java.util.Properties;
import java.util.Queue;
import java.util.Set;
import java.util.UUID;
import java.util.concurrent.ThreadLocalRandom;
import java.util.concurrent.TimeUnit;
import java.util.concurrent.atomic.AtomicLong;
import java.util.function.Supplier;
import java.util.regex.Pattern;

import static org.apache.kafka.streams.internals.StreamsConfigUtils.ProcessingMode.AT_LEAST_ONCE;
import static org.apache.kafka.streams.internals.StreamsConfigUtils.ProcessingMode.EXACTLY_ONCE_ALPHA;
import static org.apache.kafka.streams.internals.StreamsConfigUtils.ProcessingMode.EXACTLY_ONCE_V2;
import static org.apache.kafka.streams.state.ValueAndTimestamp.getValueOrNull;

/**
 * This class makes it easier to write tests to verify the behavior of topologies created with {@link Topology} or
 * {@link StreamsBuilder}.
 * You can test simple topologies that have a single processor, or very complex topologies that have multiple sources,
 * processors, sinks, or sub-topologies.
 * Best of all, the class works without a real Kafka broker, so the tests execute very quickly with very little overhead.
 * <p>
 * Using the {@code TopologyTestDriver} in tests is easy: simply instantiate the driver and provide a {@link Topology}
 * (cf. {@link StreamsBuilder#build()}) and {@link Properties config}, {@link #createInputTopic(String, Serializer, Serializer) create}
 * and use a {@link TestInputTopic} to supply an input records to the topology,
 * and then {@link #createOutputTopic(String, Deserializer, Deserializer) create} and use a {@link TestOutputTopic} to read and
 * verify any output records by the topology.
 * <p>
 * Although the driver doesn't use a real Kafka broker, it does simulate Kafka {@link Consumer consumers} and
 * {@link Producer producers} that read and write raw {@code byte[]} messages.
 * You can let {@link TestInputTopic} and {@link TestOutputTopic} to handle conversion
 * form regular Java objects to raw bytes.
 *
 * <h2>Driver setup</h2>
 * In order to create a {@code TopologyTestDriver} instance, you need a {@link Topology} and a {@link Properties config}.
 * The configuration needs to be representative of what you'd supply to the real topology, so that means including
 * several key properties (cf. {@link StreamsConfig}).
 * For example, the following code fragment creates a configuration that specifies a timestamp extractor,
 * default serializers and deserializers for string keys and values:
 *
 * <pre>{@code
 * Properties props = new Properties();
 * props.setProperty(StreamsConfig.DEFAULT_TIMESTAMP_EXTRACTOR_CLASS_CONFIG, CustomTimestampExtractor.class.getName());
 * props.setProperty(StreamsConfig.DEFAULT_KEY_SERDE_CLASS_CONFIG, Serdes.String().getClass().getName());
 * props.setProperty(StreamsConfig.DEFAULT_VALUE_SERDE_CLASS_CONFIG, Serdes.String().getClass().getName());
 * Topology topology = ...
 * TopologyTestDriver driver = new TopologyTestDriver(topology, props);
 * }</pre>
 *
 * <p> Note that the {@code TopologyTestDriver} processes input records synchronously.
 * This implies that {@link StreamsConfig#COMMIT_INTERVAL_MS_CONFIG commit.interval.ms} and
 * {@link StreamsConfig#STATESTORE_CACHE_MAX_BYTES_CONFIG cache.max.bytes.buffering} configuration have no effect.
 * The driver behaves as if both configs would be set to zero, i.e., as if a "commit" (and thus "flush") would happen
 * after each input record.
 *
 * <h2>Processing messages</h2>
 * <p>
 * Your test can supply new input records on any of the topics that the topology's sources consume.
 * This test driver simulates single-partitioned input topics.
 * Here's an example of an input message on the topic named {@code input-topic}:
 *
 * <pre>{@code
 * TestInputTopic<String, String> inputTopic = driver.createInputTopic("input-topic", stringSerdeSerializer, stringSerializer);
 * inputTopic.pipeInput("key1", "value1");
 * }</pre>
 * <p>
 * When {@link TestInputTopic#pipeInput(Object, Object)} is called, the driver passes the input message through to the appropriate source that
 * consumes the named topic, and will invoke the processor(s) downstream of the source.
 * If your topology's processors forward messages to sinks, your test can then consume these output messages to verify
 * they match the expected outcome.
 * For example, if our topology should have generated 2 messages on {@code output-topic-1} and 1 message on
 * {@code output-topic-2}, then our test can obtain these messages using the
 * {@link TestOutputTopic#readKeyValue()}  method:
 *
 * <pre>{@code
 * TestOutputTopic<String, String> outputTopic1 = driver.createOutputTopic("output-topic-1", stringDeserializer, stringDeserializer);
 * TestOutputTopic<String, String> outputTopic2 = driver.createOutputTopic("output-topic-2", stringDeserializer, stringDeserializer);
 *
 * KeyValue<String, String> record1 = outputTopic1.readKeyValue();
 * KeyValue<String, String> record2 = outputTopic2.readKeyValue();
 * KeyValue<String, String> record3 = outputTopic1.readKeyValue();
 * }</pre>
 * <p>
 * Again, our example topology generates messages with string keys and values, so we supply our string deserializer
 * instance for use on both the keys and values. Your test logic can then verify whether these output records are
 * correct.
 * <p>
 * Note, that calling {@code pipeInput()} will also trigger {@link PunctuationType#STREAM_TIME event-time} base
 * {@link ProcessorContext#schedule(Duration, PunctuationType, Punctuator) punctuation} callbacks.
 * However, you won't trigger {@link PunctuationType#WALL_CLOCK_TIME wall-clock} type punctuations that you must
 * trigger manually via {@link #advanceWallClockTime(Duration)}.
 * <p>
 * Finally, when completed, make sure your tests {@link #close()} the driver to release all resources and
 * {@link org.apache.kafka.streams.processor.api.Processor processors}.
 *
 * <h2>Processor state</h2>
 * <p>
 * Some processors use Kafka {@link StateStore state storage}, so this driver class provides the generic
 * {@link #getStateStore(String)} as well as store-type specific methods so that your tests can check the underlying
 * state store(s) used by your topology's processors.
 * In our previous example, after we supplied a single input message and checked the three output messages, our test
 * could also check the key value store to verify the processor correctly added, removed, or updated internal state.
 * Or, our test might have pre-populated some state <em>before</em> submitting the input message, and verified afterward
 * that the processor(s) correctly updated the state.
 * @see TestInputTopic
 * @see TestOutputTopic
 */
public class TopologyTestDriver implements Closeable {

<<<<<<< HEAD
	private static final Logger log = LoggerFactory.getLogger(TopologyTestDriver.class);

	private final LogContext logContext;
	private final Time mockWallClockTime;
	private InternalTopologyBuilder internalTopologyBuilder;

	private final static int PARTITION_ID = 0;
	private final static TaskId TASK_ID = new TaskId(0, PARTITION_ID);
	StreamTask task;
	private GlobalStateUpdateTask globalStateTask;
	private GlobalStateManager globalStateManager;

	private StateDirectory stateDirectory;
	private Metrics metrics;
	ProcessorTopology processorTopology;
	ProcessorTopology globalTopology;

	private final MockConsumer<byte[], byte[]> consumer;
	private final MockProducer<byte[], byte[]> producer;
	private final TestDriverProducer testDriverProducer;

	private final Map<String, TopicPartition> partitionsByInputTopic = new HashMap<>();
	private final Map<String, TopicPartition> globalPartitionsByInputTopic = new HashMap<>();
	private final Map<TopicPartition, AtomicLong> offsetsByTopicOrPatternPartition = new HashMap<>();

	private final Map<String, Queue<ProducerRecord<byte[], byte[]>>> outputRecordsByTopic = new HashMap<>();
	private final StreamThread.ProcessingMode processingMode;

	private final StateRestoreListener stateRestoreListener = new StateRestoreListener() {
		@Override
		public void onRestoreStart(final TopicPartition topicPartition, final String storeName, final long startingOffset, final long endingOffset) {
		}

		@Override
		public void onBatchRestored(final TopicPartition topicPartition, final String storeName, final long batchEndOffset, final long numRestored) {
		}

		@Override
		public void onRestoreEnd(final TopicPartition topicPartition, final String storeName, final long totalRestored) {
		}
	};

	/**
	 * Create a new test diver instance.
	 * Default test properties are used to initialize the driver instance
	 * @param topology the topology to be tested
	 */
	public TopologyTestDriver(final Topology topology) {
		this(topology, new Properties());
	}

	/**
	 * Create a new test diver instance.
	 * Initialized the internally mocked wall-clock time with {@link System#currentTimeMillis() current system time}.
	 * @param topology the topology to be tested
	 * @param config   the configuration for the topology
	 */
	public TopologyTestDriver(final Topology topology,
							  final Properties config) {
		this(topology, config, null);
	}

	/**
	 * Create a new test diver instance.
	 * @param topology               the topology to be tested
	 * @param initialWallClockTimeMs the initial value of internally mocked wall-clock time
	 */
	public TopologyTestDriver(final Topology topology,
							  final Instant initialWallClockTimeMs) {
		this(topology, new Properties(), initialWallClockTimeMs);
	}

	/**
	 * Create a new test diver instance.
	 * @param topology             the topology to be tested
	 * @param config               the configuration for the topology
	 * @param initialWallClockTime the initial value of internally mocked wall-clock time
	 */
	public TopologyTestDriver(final Topology topology,
							  final Properties config,
							  final Instant initialWallClockTime) {
		this(
				topology.internalTopologyBuilder,
				config,
				initialWallClockTime == null ? System.currentTimeMillis() : initialWallClockTime.toEpochMilli());
	}
=======
    private static final Logger log = LoggerFactory.getLogger(TopologyTestDriver.class);

    private final LogContext logContext;
    private final Time mockWallClockTime;
    private InternalTopologyBuilder internalTopologyBuilder;

    private final static int PARTITION_ID = 0;
    private final static TaskId TASK_ID = new TaskId(0, PARTITION_ID);
    StreamTask task;
    private GlobalStateUpdateTask globalStateTask;
    private GlobalStateManager globalStateManager;

    private StateDirectory stateDirectory;
    private Metrics metrics;
    ProcessorTopology processorTopology;
    ProcessorTopology globalTopology;

    private final MockConsumer<byte[], byte[]> consumer;
    private final MockProducer<byte[], byte[]> producer;
    private final TestDriverProducer testDriverProducer;

    private final Map<String, TopicPartition> partitionsByInputTopic = new HashMap<>();
    private final Map<String, TopicPartition> globalPartitionsByInputTopic = new HashMap<>();
    private final Map<TopicPartition, AtomicLong> offsetsByTopicOrPatternPartition = new HashMap<>();

    private final Map<String, Queue<ProducerRecord<byte[], byte[]>>> outputRecordsByTopic = new HashMap<>();
    private final StreamsConfigUtils.ProcessingMode processingMode;

    private final StateRestoreListener stateRestoreListener = new StateRestoreListener() {
        @Override
        public void onRestoreStart(final TopicPartition topicPartition, final String storeName, final long startingOffset, final long endingOffset) {}

        @Override
        public void onBatchRestored(final TopicPartition topicPartition, final String storeName, final long batchEndOffset, final long numRestored) {}

        @Override
        public void onRestoreEnd(final TopicPartition topicPartition, final String storeName, final long totalRestored) {}
    };

    /**
     * Create a new test diver instance.
     * Default test properties are used to initialize the driver instance
     *
     * @param topology the topology to be tested
     */
    public TopologyTestDriver(final Topology topology) {
        this(topology, new Properties());
    }

    /**
     * Create a new test diver instance.
     * Initialized the internally mocked wall-clock time with {@link System#currentTimeMillis() current system time}.
     *
     * @param topology the topology to be tested
     * @param config   the configuration for the topology
     */
    public TopologyTestDriver(final Topology topology,
                              final Properties config) {
        this(topology, config, null);
    }

    /**
     * Create a new test diver instance.
     *
     * @param topology the topology to be tested
     * @param initialWallClockTimeMs the initial value of internally mocked wall-clock time
     */
    public TopologyTestDriver(final Topology topology,
                              final Instant initialWallClockTimeMs) {
        this(topology, new Properties(), initialWallClockTimeMs);
    }

    /**
     * Create a new test diver instance.
     *
     * @param topology               the topology to be tested
     * @param config                 the configuration for the topology
     * @param initialWallClockTime   the initial value of internally mocked wall-clock time
     */
    public TopologyTestDriver(final Topology topology,
                              final Properties config,
                              final Instant initialWallClockTime) {
        this(
            topology.internalTopologyBuilder,
            config,
            initialWallClockTime == null ? System.currentTimeMillis() : initialWallClockTime.toEpochMilli());
    }
>>>>>>> 15418db6

    /**
     * Create a new test diver instance.
     *
     * @param builder builder for the topology to be tested
     * @param config the configuration for the topology
     * @param initialWallClockTimeMs the initial value of internally mocked wall-clock time
     */
    private TopologyTestDriver(final InternalTopologyBuilder builder,
                               final Properties config,
                               final long initialWallClockTimeMs) {
        final Properties configCopy = new Properties();
<<<<<<< HEAD
		configCopy.putAll(config);
		configCopy.putIfAbsent(StreamsConfig.BOOTSTRAP_SERVERS_CONFIG, "dummy-bootstrap-host:0");
		// provide randomized dummy app-id if it's not specified
		configCopy.putIfAbsent(StreamsConfig.APPLICATION_ID_CONFIG, "dummy-topology-test-driver-app-id-" + ThreadLocalRandom.current().nextInt());
		final StreamsConfig streamsConfig = new ClientUtils.QuietStreamsConfig(configCopy);
		logIfTaskIdleEnabled(streamsConfig);

		logContext = new LogContext("topology-test-driver ");
		mockWallClockTime = new MockTime(initialWallClockTimeMs);
		processingMode = StreamThread.processingMode(streamsConfig);

		final StreamsMetricsImpl streamsMetrics = setupMetrics(streamsConfig);
		setupTopology(builder, streamsConfig);

		final ThreadCache cache = new ThreadCache(
				logContext,
				Math.max(0, streamsConfig.getLong(StreamsConfig.CACHE_MAX_BYTES_BUFFERING_CONFIG)),
				streamsMetrics
		);

		consumer = new MockConsumer<>(OffsetResetStrategy.EARLIEST);
		final Serializer<byte[]> bytesSerializer = new ByteArraySerializer();
		producer = new MockProducer<byte[], byte[]>(true, bytesSerializer, bytesSerializer) {
			@Override
			public List<PartitionInfo> partitionsFor(final String topic) {
				return Collections.singletonList(new PartitionInfo(topic, PARTITION_ID, null, null, null));
			}
		};
		testDriverProducer = new TestDriverProducer(
				streamsConfig,
				new KafkaClientSupplier() {
					@Override
					public Producer<byte[], byte[]> getProducer(final Map<String, Object> config) {
						return producer;
					}

					@Override
					public Consumer<byte[], byte[]> getConsumer(final Map<String, Object> config) {
						throw new IllegalStateException();
					}

					@Override
					public Consumer<byte[], byte[]> getRestoreConsumer(final Map<String, Object> config) {
						throw new IllegalStateException();
					}

					@Override
					public Consumer<byte[], byte[]> getGlobalConsumer(final Map<String, Object> config) {
						throw new IllegalStateException();
					}
				},
				logContext
		);

		setupGlobalTask(mockWallClockTime, streamsConfig, streamsMetrics, cache);
		setupTask(streamsConfig, streamsMetrics, cache);
	}

	private static void logIfTaskIdleEnabled(final StreamsConfig streamsConfig) {
		final Long taskIdleTime = streamsConfig.getLong(StreamsConfig.MAX_TASK_IDLE_MS_CONFIG);
		if (taskIdleTime > 0) {
			log.info("Detected {} config in use with TopologyTestDriver (set to {}ms)." +
							" This means you might need to use TopologyTestDriver#advanceWallClockTime()" +
							" or enqueue records on all partitions to allow Steams to make progress." +
							" TopologyTestDriver will log a message each time it cannot process enqueued" +
							" records due to {}.",
					StreamsConfig.MAX_TASK_IDLE_MS_CONFIG,
					taskIdleTime,
					StreamsConfig.MAX_TASK_IDLE_MS_CONFIG);
		}
	}

	private StreamsMetricsImpl setupMetrics(final StreamsConfig streamsConfig) {
		final String threadId = Thread.currentThread().getName();

		final MetricConfig metricConfig = new MetricConfig()
				.samples(streamsConfig.getInt(StreamsConfig.METRICS_NUM_SAMPLES_CONFIG))
				.recordLevel(Sensor.RecordingLevel.forName(streamsConfig.getString(StreamsConfig.METRICS_RECORDING_LEVEL_CONFIG)))
				.timeWindow(streamsConfig.getLong(StreamsConfig.METRICS_SAMPLE_WINDOW_MS_CONFIG), TimeUnit.MILLISECONDS);
		metrics = new Metrics(metricConfig, mockWallClockTime);

		final StreamsMetricsImpl streamsMetrics = new StreamsMetricsImpl(
				metrics,
				"test-client",
				streamsConfig.getString(StreamsConfig.BUILT_IN_METRICS_VERSION_CONFIG),
				mockWallClockTime
		);
		TaskMetrics.droppedRecordsSensorOrSkippedRecordsSensor(threadId, TASK_ID.toString(), streamsMetrics);

		return streamsMetrics;
	}

	private void setupTopology(final InternalTopologyBuilder builder,
							   final StreamsConfig streamsConfig) {
		internalTopologyBuilder = builder;
		internalTopologyBuilder.rewriteTopology(streamsConfig);

		processorTopology = internalTopologyBuilder.buildTopology();
		globalTopology = internalTopologyBuilder.buildGlobalStateTopology();

		for (final String topic : processorTopology.sourceTopics()) {
			final TopicPartition tp = new TopicPartition(topic, PARTITION_ID);
			partitionsByInputTopic.put(topic, tp);
			offsetsByTopicOrPatternPartition.put(tp, new AtomicLong());
		}

		final boolean createStateDirectory = processorTopology.hasPersistentLocalStore() ||
				(globalTopology != null && globalTopology.hasPersistentGlobalStore());
		stateDirectory = new StateDirectory(streamsConfig, mockWallClockTime, createStateDirectory);
	}

	private void setupGlobalTask(final Time mockWallClockTime,
								 final StreamsConfig streamsConfig,
								 final StreamsMetricsImpl streamsMetrics,
								 final ThreadCache cache) {
		if (globalTopology != null) {
			final MockConsumer<byte[], byte[]> globalConsumer = new MockConsumer<>(OffsetResetStrategy.NONE);
			for (final String topicName : globalTopology.sourceTopics()) {
				final TopicPartition partition = new TopicPartition(topicName, 0);
				globalPartitionsByInputTopic.put(topicName, partition);
				offsetsByTopicOrPatternPartition.put(partition, new AtomicLong());
				globalConsumer.updatePartitions(topicName, Collections.singletonList(
						new PartitionInfo(topicName, 0, null, null, null)));
				globalConsumer.updateBeginningOffsets(Collections.singletonMap(partition, 0L));
				globalConsumer.updateEndOffsets(Collections.singletonMap(partition, 0L));
			}

			globalStateManager = new GlobalStateManagerImpl(
					logContext,
					mockWallClockTime,
					globalTopology,
					globalConsumer,
					stateDirectory,
					stateRestoreListener,
					streamsConfig
			);

			final GlobalProcessorContextImpl globalProcessorContext =
					new GlobalProcessorContextImpl(streamsConfig, globalStateManager, streamsMetrics, cache, mockWallClockTime);
			globalStateManager.setGlobalProcessorContext(globalProcessorContext);

			globalStateTask = new GlobalStateUpdateTask(
					logContext,
					globalTopology,
					globalProcessorContext,
					globalStateManager,
					new LogAndContinueExceptionHandler()
			);
			globalStateTask.initialize();
			globalProcessorContext.setRecordContext(null);
		} else {
			globalStateManager = null;
			globalStateTask = null;
		}
	}

	private void setupTask(final StreamsConfig streamsConfig,
						   final StreamsMetricsImpl streamsMetrics,
						   final ThreadCache cache) {
		if (!partitionsByInputTopic.isEmpty()) {
			consumer.assign(partitionsByInputTopic.values());
			final Map<TopicPartition, Long> startOffsets = new HashMap<>();
			for (final TopicPartition topicPartition : partitionsByInputTopic.values()) {
				startOffsets.put(topicPartition, 0L);
			}
			consumer.updateBeginningOffsets(startOffsets);

			final ProcessorStateManager stateManager = new ProcessorStateManager(
					TASK_ID,
					Task.TaskType.ACTIVE,
					StreamsConfig.EXACTLY_ONCE.equals(streamsConfig.getString(StreamsConfig.PROCESSING_GUARANTEE_CONFIG)),
					logContext,
					stateDirectory,
					new MockChangelogRegister(),
					processorTopology.storeToChangelogTopic(),
					new HashSet<>(partitionsByInputTopic.values())
			);
			final RecordCollector recordCollector = new RecordCollectorImpl(
					logContext,
					TASK_ID,
					testDriverProducer,
					streamsConfig.defaultProductionExceptionHandler(),
					streamsMetrics
			);

			final InternalProcessorContext context = new ProcessorContextImpl(
					TASK_ID,
					streamsConfig,
					stateManager,
					streamsMetrics,
					cache
			);

			task = new StreamTask(
					TASK_ID,
					new HashSet<>(partitionsByInputTopic.values()),
					processorTopology,
					consumer,
					streamsConfig,
					streamsMetrics,
					stateDirectory,
					cache,
					mockWallClockTime,
					stateManager,
					recordCollector,
					context,
					logContext);
			task.initializeIfNeeded();
			task.completeRestoration(noOpResetter -> {
			});
			task.processorContext().setRecordContext(null);

		} else {
			task = null;
		}
	}

    /**
     * Get read-only handle on global metrics registry.
	 *
	 * @return Map of all metrics.
	 */
	public Map<MetricName, ? extends Metric> metrics() {
		return Collections.unmodifiableMap(metrics.metrics());
	}

	private void pipeRecord(final String topicName,
							final long timestamp,
							final byte[] key,
							final byte[] value,
							final Headers headers) {
		final TopicPartition inputTopicOrPatternPartition = getInputTopicOrPatternPartition(topicName);
		final TopicPartition globalInputTopicPartition = globalPartitionsByInputTopic.get(topicName);

		if (inputTopicOrPatternPartition == null && globalInputTopicPartition == null) {
			throw new IllegalArgumentException("Unknown topic: " + topicName);
		}

		if (inputTopicOrPatternPartition != null) {
			enqueueTaskRecord(topicName, inputTopicOrPatternPartition, timestamp, key, value, headers);
			completeAllProcessableWork();
		}

		if (globalInputTopicPartition != null) {
			processGlobalRecord(globalInputTopicPartition, timestamp, key, value, headers);
		}
	}

	private void enqueueTaskRecord(final String inputTopic,
								   final TopicPartition topicOrPatternPartition,
								   final long timestamp,
								   final byte[] key,
								   final byte[] value,
								   final Headers headers) {
		final long offset = offsetsByTopicOrPatternPartition.get(topicOrPatternPartition).incrementAndGet() - 1;
		task.addRecords(topicOrPatternPartition, Collections.singleton(new ConsumerRecord<>(
				inputTopic,
				topicOrPatternPartition.partition(),
				offset,
				timestamp,
				TimestampType.CREATE_TIME,
				key == null ? ConsumerRecord.NULL_SIZE : key.length,
				value == null ? ConsumerRecord.NULL_SIZE : value.length,
				key,
				value,
				headers,
				Optional.empty()))
		);
	}

	private void completeAllProcessableWork() {
		// for internally triggered processing (like wall-clock punctuations),
		// we might have buffered some records to internal topics that need to
		// be piped back in to kick-start the processing loop. This is idempotent
		// and therefore harmless in the case where all we've done is enqueued an
		// input record from the user.
		captureOutputsAndReEnqueueInternalResults();

		// If the topology only has global tasks, then `task` would be null.
		// For this method, it just means there's nothing to do.
		if (task != null) {
			while (task.hasRecordsQueued() && task.isProcessable(mockWallClockTime.milliseconds())) {
				// Process the record ...
				task.process(mockWallClockTime.milliseconds());
				task.maybePunctuateStreamTime();
				commit(task.prepareCommit());
				task.postCommit(true);
				captureOutputsAndReEnqueueInternalResults();
			}
			if (task.hasRecordsQueued()) {
				log.info("Due to the {} configuration, there are currently some records" +
								" that cannot be processed. Advancing wall-clock time or" +
								" enqueuing records on the empty topics will allow" +
								" Streams to process more.",
						StreamsConfig.MAX_TASK_IDLE_MS_CONFIG);
			}
		}
	}

	private void commit(final Map<TopicPartition, OffsetAndMetadata> offsets) {
		if (processingMode == EXACTLY_ONCE_ALPHA || processingMode == EXACTLY_ONCE_BETA) {
			testDriverProducer.commitTransaction(offsets, new ConsumerGroupMetadata("dummy-app-id"));
		} else {
			consumer.commitSync(offsets);
		}
	}

	private void processGlobalRecord(final TopicPartition globalInputTopicPartition,
									 final long timestamp,
									 final byte[] key,
									 final byte[] value,
									 final Headers headers) {
		globalStateTask.update(new ConsumerRecord<>(
				globalInputTopicPartition.topic(),
				globalInputTopicPartition.partition(),
				offsetsByTopicOrPatternPartition.get(globalInputTopicPartition).incrementAndGet() - 1,
				timestamp,
				TimestampType.CREATE_TIME,
				key == null ? ConsumerRecord.NULL_SIZE : key.length,
				value == null ? ConsumerRecord.NULL_SIZE : value.length,
				key,
				value,
				headers,
				Optional.empty())
		);
		globalStateTask.flushState();
	}

	private void validateSourceTopicNameRegexPattern(final String inputRecordTopic) {
		for (final String sourceTopicName : internalTopologyBuilder.sourceTopicNames()) {
			if (!sourceTopicName.equals(inputRecordTopic) && Pattern.compile(sourceTopicName).matcher(inputRecordTopic).matches()) {
				throw new TopologyException("Topology add source of type String for topic: " + sourceTopicName +
						" cannot contain regex pattern for input record topic: " + inputRecordTopic +
						" and hence cannot process the message.");
			}
		}
	}

	private TopicPartition getInputTopicOrPatternPartition(final String topicName) {
		if (!internalTopologyBuilder.sourceTopicNames().isEmpty()) {
			validateSourceTopicNameRegexPattern(topicName);
		}

		final TopicPartition topicPartition = partitionsByInputTopic.get(topicName);
		if (topicPartition == null) {
			for (final Map.Entry<String, TopicPartition> entry : partitionsByInputTopic.entrySet()) {
				if (Pattern.compile(entry.getKey()).matcher(topicName).matches()) {
					return entry.getValue();
				}
			}
		}
		return topicPartition;
	}

	private void captureOutputsAndReEnqueueInternalResults() {
		// Capture all the records sent to the producer ...
		final List<ProducerRecord<byte[], byte[]>> output = producer.history();
		producer.clear();

		for (final ProducerRecord<byte[], byte[]> record : output) {
			outputRecordsByTopic.computeIfAbsent(record.topic(), k -> new LinkedList<>()).add(record);

			// Forward back into the topology if the produced record is to an internal or a source topic ...
			final String outputTopicName = record.topic();

			final TopicPartition inputTopicOrPatternPartition = getInputTopicOrPatternPartition(outputTopicName);
			final TopicPartition globalInputTopicPartition = globalPartitionsByInputTopic.get(outputTopicName);

			if (inputTopicOrPatternPartition != null) {
				enqueueTaskRecord(
						outputTopicName,
						inputTopicOrPatternPartition,
						record.timestamp(),
						record.key(),
						record.value(),
						record.headers()
				);
			}

			if (globalInputTopicPartition != null) {
				processGlobalRecord(
						globalInputTopicPartition,
						record.timestamp(),
						record.key(),
						record.value(),
						record.headers()
				);
			}
		}
	}

	/**
     * Advances the internally mocked wall-clock time.
	 * This might trigger a {@link PunctuationType#WALL_CLOCK_TIME wall-clock} type
	 * {@link ProcessorContext#schedule(Duration, PunctuationType, Punctuator) punctuations}.
	 *
	 * @param advance the amount of time to advance wall-clock time
	 */
	public void advanceWallClockTime(final Duration advance) {
		Objects.requireNonNull(advance, "advance cannot be null");
		mockWallClockTime.sleep(advance.toMillis());
		if (task != null) {
			task.maybePunctuateSystemTime();
			commit(task.prepareCommit());
			task.postCommit(true);
		}
		completeAllProcessableWork();
	}

	private Queue<ProducerRecord<byte[], byte[]>> getRecordsQueue(final String topicName) {
		final Queue<ProducerRecord<byte[], byte[]>> outputRecords = outputRecordsByTopic.get(topicName);
		if (outputRecords == null && !processorTopology.sinkTopics().contains(topicName)) {
			log.warn("Unrecognized topic: {}, this can occur if dynamic routing is used and no output has been "
					+ "sent to this topic yet. If not using a TopicNameExtractor, check that the output topic "
					+ "is correct.", topicName);
		}
		return outputRecords;
	}

	/**
	 * Create {@link TestInputTopic} to be used for piping records to topic
	 * Uses current system time as start timestamp for records.
	 * Auto-advance is disabled.
	 * @param topicName       the name of the topic
	 * @param keySerializer   the Serializer for the key type
	 * @param valueSerializer the Serializer for the value type
	 * @param <K>             the key type
	 * @param <V>             the value type
	 * @return {@link TestInputTopic} object
	 */
	public final <K, V> TestInputTopic<K, V> createInputTopic(final String topicName,
															  final Serializer<K> keySerializer,
															  final Serializer<V> valueSerializer) {
		return new TestInputTopic<>(this, topicName, keySerializer, valueSerializer, Instant.now(), Duration.ZERO);
	}

	/**
	 * Create {@link TestInputTopic} to be used for piping records to topic
	 * Uses provided start timestamp and autoAdvance parameter for records
	 * @param topicName       the name of the topic
	 * @param keySerializer   the Serializer for the key type
	 * @param valueSerializer the Serializer for the value type
	 * @param startTimestamp  Start timestamp for auto-generated record time
	 * @param autoAdvance     autoAdvance duration for auto-generated record time
	 * @param <K>             the key type
	 * @param <V>             the value type
	 * @return {@link TestInputTopic} object
	 */
	public final <K, V> TestInputTopic<K, V> createInputTopic(final String topicName,
															  final Serializer<K> keySerializer,
															  final Serializer<V> valueSerializer,
															  final Instant startTimestamp,
															  final Duration autoAdvance) {
		return new TestInputTopic<>(this, topicName, keySerializer, valueSerializer, startTimestamp, autoAdvance);
	}

	/**
	 * Create {@link TestOutputTopic} to be used for reading records from topic
	 * @param topicName         the name of the topic
	 * @param keyDeserializer   the Deserializer for the key type
	 * @param valueDeserializer the Deserializer for the value type
	 * @param <K>               the key type
	 * @param <V>               the value type
	 * @return {@link TestOutputTopic} object
	 */
	public final <K, V> TestOutputTopic<K, V> createOutputTopic(final String topicName,
																final Deserializer<K> keyDeserializer,
																final Deserializer<V> valueDeserializer) {
		return new TestOutputTopic<>(this, topicName, keyDeserializer, valueDeserializer);
	}

	/**
	 * Get all the names of all the topics to which records have been produced during the test run.
	 * <p>
	 * Call this method after piping the input into the test driver to retrieve the full set of topic names the topology
	 * produced records to.
	 * <p>
	 * The returned set of topic names may include user (e.g., output) and internal (e.g., changelog, repartition) topic
	 * names.
	 * @return the set of topic names the topology has produced to
	 */
	public final Set<String> producedTopicNames() {
		return Collections.unmodifiableSet(outputRecordsByTopic.keySet());
	}

	ProducerRecord<byte[], byte[]> readRecord(final String topic) {
		final Queue<? extends ProducerRecord<byte[], byte[]>> outputRecords = getRecordsQueue(topic);
		if (outputRecords == null) {
			return null;
		}
		return outputRecords.poll();
	}

	<K, V> TestRecord<K, V> readRecord(final String topic,
									   final Deserializer<K> keyDeserializer,
									   final Deserializer<V> valueDeserializer) {
		final Queue<? extends ProducerRecord<byte[], byte[]>> outputRecords = getRecordsQueue(topic);
		if (outputRecords == null) {
			throw new NoSuchElementException("Uninitialized topic: " + topic);
		}
		final ProducerRecord<byte[], byte[]> record = outputRecords.poll();
		if (record == null) {
			throw new NoSuchElementException("Empty topic: " + topic);
		}
		final K key = keyDeserializer.deserialize(record.topic(), record.headers(), record.key());
		final V value = valueDeserializer.deserialize(record.topic(), record.headers(), record.value());
		return new TestRecord<>(key, value, record.headers(), record.timestamp());
	}

	<K, V> void pipeRecord(final String topic,
						   final TestRecord<K, V> record,
						   final Serializer<K> keySerializer,
						   final Serializer<V> valueSerializer,
						   final Instant time) {
		final byte[] serializedKey = keySerializer.serialize(topic, record.headers(), record.key());
		final byte[] serializedValue = valueSerializer.serialize(topic, record.headers(), record.value());
		final long timestamp;
		if (time != null) {
			timestamp = time.toEpochMilli();
		} else if (record.timestamp() != null) {
			timestamp = record.timestamp();
		} else {
			throw new IllegalStateException("Provided `TestRecord` does not have a timestamp and no timestamp overwrite was provided via `time` parameter.");
		}

		pipeRecord(topic, timestamp, serializedKey, serializedValue, record.headers());
	}

	final long getQueueSize(final String topic) {
		final Queue<ProducerRecord<byte[], byte[]>> queue = getRecordsQueue(topic);
		if (queue == null) {
			//Return 0 if not initialized, getRecordsQueue throw exception if non existing topic
			return 0;
		}
		return queue.size();
	}

	final boolean isEmpty(final String topic) {
		return getQueueSize(topic) == 0;
	}

	/**
	 * Get all {@link StateStore StateStores} from the topology.
	 * The stores can be a "regular" or global stores.
	 * <p>
	 * This is often useful in test cases to pre-populate the store before the test case instructs the topology to
	 * {@link TestInputTopic#pipeInput(TestRecord)}  process an input message}, and/or to check the store afterward.
	 * <p>
	 * Note, that {@code StateStore} might be {@code null} if a store is added but not connected to any processor.
	 * <p>
	 * <strong>Caution:</strong> Using this method to access stores that are added by the DSL is unsafe as the store
	 * types may change. Stores added by the DSL should only be accessed via the corresponding typed methods
	 * like {@link #getKeyValueStore(String)} etc.
	 *
	 * @return all stores my name
	 * @see #getStateStore(String)
	 * @see #getKeyValueStore(String)
	 * @see #getTimestampedKeyValueStore(String)
=======
        configCopy.putAll(config);
        configCopy.putIfAbsent(StreamsConfig.BOOTSTRAP_SERVERS_CONFIG, "dummy-bootstrap-host:0");
        // provide randomized dummy app-id if it's not specified
        configCopy.putIfAbsent(StreamsConfig.APPLICATION_ID_CONFIG,  "dummy-topology-test-driver-app-id-" + ThreadLocalRandom.current().nextInt());
        final StreamsConfig streamsConfig = new ClientUtils.QuietStreamsConfig(configCopy);
        logIfTaskIdleEnabled(streamsConfig);

        logContext = new LogContext("topology-test-driver ");
        mockWallClockTime = new MockTime(initialWallClockTimeMs);
        processingMode = StreamsConfigUtils.processingMode(streamsConfig);

        final StreamsMetricsImpl streamsMetrics = setupMetrics(streamsConfig);
        setupTopology(builder, streamsConfig);

        final ThreadCache cache = new ThreadCache(
            logContext,
            Math.max(0, streamsConfig.getLong(StreamsConfig.STATESTORE_CACHE_MAX_BYTES_CONFIG)),
            streamsMetrics
        );

        consumer = new MockConsumer<>(OffsetResetStrategy.EARLIEST);
        final Serializer<byte[]> bytesSerializer = new ByteArraySerializer();
        producer = new MockProducer<byte[], byte[]>(true, bytesSerializer, bytesSerializer) {
            @Override
            public List<PartitionInfo> partitionsFor(final String topic) {
                return Collections.singletonList(new PartitionInfo(topic, PARTITION_ID, null, null, null));
            }
        };
        testDriverProducer = new TestDriverProducer(
            streamsConfig,
            new KafkaClientSupplier() {
                @Override
                public Producer<byte[], byte[]> getProducer(final Map<String, Object> config) {
                    return producer;
                }

                @Override
                public Consumer<byte[], byte[]> getConsumer(final Map<String, Object> config) {
                    throw new IllegalStateException();
                }

                @Override
                public Consumer<byte[], byte[]> getRestoreConsumer(final Map<String, Object> config) {
                    throw new IllegalStateException();
                }

                @Override
                public Consumer<byte[], byte[]> getGlobalConsumer(final Map<String, Object> config) {
                    throw new IllegalStateException();
                }
            },
            logContext,
            mockWallClockTime
        );

        setupGlobalTask(mockWallClockTime, streamsConfig, streamsMetrics, cache);
        setupTask(streamsConfig, streamsMetrics, cache, internalTopologyBuilder.topologyConfigs().getTaskConfig());
    }

    private static void logIfTaskIdleEnabled(final StreamsConfig streamsConfig) {
        final Long taskIdleTime = streamsConfig.getLong(StreamsConfig.MAX_TASK_IDLE_MS_CONFIG);
        if (taskIdleTime > 0) {
            log.info("Detected {} config in use with TopologyTestDriver (set to {}ms)." +
                         " This means you might need to use TopologyTestDriver#advanceWallClockTime()" +
                         " or enqueue records on all partitions to allow Steams to make progress." +
                         " TopologyTestDriver will log a message each time it cannot process enqueued" +
                         " records due to {}.",
                     StreamsConfig.MAX_TASK_IDLE_MS_CONFIG,
                     taskIdleTime,
                     StreamsConfig.MAX_TASK_IDLE_MS_CONFIG);
        }
    }

    private StreamsMetricsImpl setupMetrics(final StreamsConfig streamsConfig) {
        final String threadId = Thread.currentThread().getName();

        final MetricConfig metricConfig = new MetricConfig()
            .samples(streamsConfig.getInt(StreamsConfig.METRICS_NUM_SAMPLES_CONFIG))
            .recordLevel(Sensor.RecordingLevel.forName(streamsConfig.getString(StreamsConfig.METRICS_RECORDING_LEVEL_CONFIG)))
            .timeWindow(streamsConfig.getLong(StreamsConfig.METRICS_SAMPLE_WINDOW_MS_CONFIG), TimeUnit.MILLISECONDS);
        metrics = new Metrics(metricConfig, mockWallClockTime);

        final StreamsMetricsImpl streamsMetrics = new StreamsMetricsImpl(
            metrics,
            "test-client",
            streamsConfig.getString(StreamsConfig.BUILT_IN_METRICS_VERSION_CONFIG),
            mockWallClockTime
        );
        TaskMetrics.droppedRecordsSensor(threadId, TASK_ID.toString(), streamsMetrics);

        return streamsMetrics;
    }

    private void setupTopology(final InternalTopologyBuilder builder,
                               final StreamsConfig streamsConfig) {
        internalTopologyBuilder = builder;
        internalTopologyBuilder.rewriteTopology(streamsConfig);

        processorTopology = internalTopologyBuilder.buildTopology();
        globalTopology = internalTopologyBuilder.buildGlobalStateTopology();

        for (final String topic : processorTopology.sourceTopics()) {
            final TopicPartition tp = new TopicPartition(topic, PARTITION_ID);
            partitionsByInputTopic.put(topic, tp);
            offsetsByTopicOrPatternPartition.put(tp, new AtomicLong());
        }

        stateDirectory = new StateDirectory(streamsConfig, mockWallClockTime, internalTopologyBuilder.hasPersistentStores(), false);
    }

    private void setupGlobalTask(final Time mockWallClockTime,
                                 final StreamsConfig streamsConfig,
                                 final StreamsMetricsImpl streamsMetrics,
                                 final ThreadCache cache) {
        if (globalTopology != null) {
            final MockConsumer<byte[], byte[]> globalConsumer = new MockConsumer<>(OffsetResetStrategy.NONE);
            for (final String topicName : globalTopology.sourceTopics()) {
                final TopicPartition partition = new TopicPartition(topicName, 0);
                globalPartitionsByInputTopic.put(topicName, partition);
                offsetsByTopicOrPatternPartition.put(partition, new AtomicLong());
                globalConsumer.updatePartitions(topicName, Collections.singletonList(
                    new PartitionInfo(topicName, 0, null, null, null)));
                globalConsumer.updateBeginningOffsets(Collections.singletonMap(partition, 0L));
                globalConsumer.updateEndOffsets(Collections.singletonMap(partition, 0L));
            }

            globalStateManager = new GlobalStateManagerImpl(
                logContext,
                mockWallClockTime,
                globalTopology,
                globalConsumer,
                stateDirectory,
                stateRestoreListener,
                streamsConfig
            );

            final GlobalProcessorContextImpl globalProcessorContext =
                new GlobalProcessorContextImpl(streamsConfig, globalStateManager, streamsMetrics, cache, mockWallClockTime);
            globalStateManager.setGlobalProcessorContext(globalProcessorContext);

            globalStateTask = new GlobalStateUpdateTask(
                logContext,
                globalTopology,
                globalProcessorContext,
                globalStateManager,
                new LogAndContinueExceptionHandler()
            );
            globalStateTask.initialize();
            globalProcessorContext.setRecordContext(null);
        } else {
            globalStateManager = null;
            globalStateTask = null;
        }
    }

    @SuppressWarnings("deprecation")
    private void setupTask(final StreamsConfig streamsConfig,
                           final StreamsMetricsImpl streamsMetrics,
                           final ThreadCache cache,
                           final TaskConfig taskConfig) {
        if (!partitionsByInputTopic.isEmpty()) {
            consumer.assign(partitionsByInputTopic.values());
            final Map<TopicPartition, Long> startOffsets = new HashMap<>();
            for (final TopicPartition topicPartition : partitionsByInputTopic.values()) {
                startOffsets.put(topicPartition, 0L);
            }
            consumer.updateBeginningOffsets(startOffsets);

            final ProcessorStateManager stateManager = new ProcessorStateManager(
                TASK_ID,
                Task.TaskType.ACTIVE,
                StreamsConfig.EXACTLY_ONCE.equals(streamsConfig.getString(StreamsConfig.PROCESSING_GUARANTEE_CONFIG)),
                logContext,
                stateDirectory,
                new MockChangelogRegister(),
                processorTopology.storeToChangelogTopic(),
                new HashSet<>(partitionsByInputTopic.values()),
                false);
            final RecordCollector recordCollector = new RecordCollectorImpl(
                logContext,
                TASK_ID,
                testDriverProducer,
                streamsConfig.defaultProductionExceptionHandler(),
                streamsMetrics,
                processorTopology
            );

            final InternalProcessorContext context = new ProcessorContextImpl(
                TASK_ID,
                streamsConfig,
                stateManager,
                streamsMetrics,
                cache
            );

            task = new StreamTask(
                TASK_ID,
                new HashSet<>(partitionsByInputTopic.values()),
                processorTopology,
                consumer,
                taskConfig,
                streamsMetrics,
                stateDirectory,
                cache,
                mockWallClockTime,
                stateManager,
                recordCollector,
                context,
                logContext);
            task.initializeIfNeeded();
            task.completeRestoration(noOpResetter -> { });
            task.processorContext().setRecordContext(null);

        } else {
            task = null;
        }
    }

    /**
     * Get read-only handle on global metrics registry.
     *
     * @return Map of all metrics.
     */
    public Map<MetricName, ? extends Metric> metrics() {
        return Collections.unmodifiableMap(metrics.metrics());
    }

    private void pipeRecord(final String topicName,
                            final long timestamp,
                            final byte[] key,
                            final byte[] value,
                            final Headers headers) {
        final TopicPartition inputTopicOrPatternPartition = getInputTopicOrPatternPartition(topicName);
        final TopicPartition globalInputTopicPartition = globalPartitionsByInputTopic.get(topicName);

        if (inputTopicOrPatternPartition == null && globalInputTopicPartition == null) {
            throw new IllegalArgumentException("Unknown topic: " + topicName);
        }

        if (inputTopicOrPatternPartition != null) {
            enqueueTaskRecord(topicName, inputTopicOrPatternPartition, timestamp, key, value, headers);
            completeAllProcessableWork();
        }

        if (globalInputTopicPartition != null) {
            processGlobalRecord(globalInputTopicPartition, timestamp, key, value, headers);
        }
    }

    private void enqueueTaskRecord(final String inputTopic,
                                   final TopicPartition topicOrPatternPartition,
                                   final long timestamp,
                                   final byte[] key,
                                   final byte[] value,
                                   final Headers headers) {
        final long offset = offsetsByTopicOrPatternPartition.get(topicOrPatternPartition).incrementAndGet() - 1;
        task.addRecords(topicOrPatternPartition, Collections.singleton(new ConsumerRecord<>(
            inputTopic,
            topicOrPatternPartition.partition(),
            offset,
            timestamp,
            TimestampType.CREATE_TIME,
            key == null ? ConsumerRecord.NULL_SIZE : key.length,
            value == null ? ConsumerRecord.NULL_SIZE : value.length,
            key,
            value,
            headers,
            Optional.empty()))
        );
    }

    private void completeAllProcessableWork() {
        // for internally triggered processing (like wall-clock punctuations),
        // we might have buffered some records to internal topics that need to
        // be piped back in to kick-start the processing loop. This is idempotent
        // and therefore harmless in the case where all we've done is enqueued an
        // input record from the user.
        captureOutputsAndReEnqueueInternalResults();

        // If the topology only has global tasks, then `task` would be null.
        // For this method, it just means there's nothing to do.
        if (task != null) {
            while (task.hasRecordsQueued() && task.isProcessable(mockWallClockTime.milliseconds())) {
                // Process the record ...
                task.process(mockWallClockTime.milliseconds());
                task.maybePunctuateStreamTime();
                commit(task.prepareCommit());
                task.postCommit(true);
                captureOutputsAndReEnqueueInternalResults();
            }
            if (task.hasRecordsQueued()) {
                log.info("Due to the {} configuration, there are currently some records" +
                             " that cannot be processed. Advancing wall-clock time or" +
                             " enqueuing records on the empty topics will allow" +
                             " Streams to process more.",
                         StreamsConfig.MAX_TASK_IDLE_MS_CONFIG);
            }
        }
    }

    private void commit(final Map<TopicPartition, OffsetAndMetadata> offsets) {
        if (processingMode == EXACTLY_ONCE_ALPHA || processingMode == EXACTLY_ONCE_V2) {
            testDriverProducer.commitTransaction(offsets, new ConsumerGroupMetadata("dummy-app-id"));
        } else {
            consumer.commitSync(offsets);
        }
    }

    private void processGlobalRecord(final TopicPartition globalInputTopicPartition,
                                     final long timestamp,
                                     final byte[] key,
                                     final byte[] value,
                                     final Headers headers) {
        globalStateTask.update(new ConsumerRecord<>(
            globalInputTopicPartition.topic(),
            globalInputTopicPartition.partition(),
            offsetsByTopicOrPatternPartition.get(globalInputTopicPartition).incrementAndGet() - 1,
            timestamp,
            TimestampType.CREATE_TIME,
            key == null ? ConsumerRecord.NULL_SIZE : key.length,
            value == null ? ConsumerRecord.NULL_SIZE : value.length,
            key,
            value,
            headers,
            Optional.empty())
        );
        globalStateTask.flushState();
    }

    private void validateSourceTopicNameRegexPattern(final String inputRecordTopic) {
        for (final String sourceTopicName : internalTopologyBuilder.fullSourceTopicNames()) {
            if (!sourceTopicName.equals(inputRecordTopic) && Pattern.compile(sourceTopicName).matcher(inputRecordTopic).matches()) {
                throw new TopologyException("Topology add source of type String for topic: " + sourceTopicName +
                                                " cannot contain regex pattern for input record topic: " + inputRecordTopic +
                                                " and hence cannot process the message.");
            }
        }
    }

    private TopicPartition getInputTopicOrPatternPartition(final String topicName) {
        if (!internalTopologyBuilder.fullSourceTopicNames().isEmpty()) {
            validateSourceTopicNameRegexPattern(topicName);
        }

        final TopicPartition topicPartition = partitionsByInputTopic.get(topicName);
        if (topicPartition == null) {
            for (final Map.Entry<String, TopicPartition> entry : partitionsByInputTopic.entrySet()) {
                if (Pattern.compile(entry.getKey()).matcher(topicName).matches()) {
                    return entry.getValue();
                }
            }
        }
        return topicPartition;
    }

    private void captureOutputsAndReEnqueueInternalResults() {
        // Capture all the records sent to the producer ...
        final List<ProducerRecord<byte[], byte[]>> output = producer.history();
        producer.clear();

        for (final ProducerRecord<byte[], byte[]> record : output) {
            outputRecordsByTopic.computeIfAbsent(record.topic(), k -> new LinkedList<>()).add(record);

            // Forward back into the topology if the produced record is to an internal or a source topic ...
            final String outputTopicName = record.topic();

            final TopicPartition inputTopicOrPatternPartition = getInputTopicOrPatternPartition(outputTopicName);
            final TopicPartition globalInputTopicPartition = globalPartitionsByInputTopic.get(outputTopicName);

            if (inputTopicOrPatternPartition != null) {
                enqueueTaskRecord(
                    outputTopicName,
                    inputTopicOrPatternPartition,
                    record.timestamp(),
                    record.key(),
                    record.value(),
                    record.headers()
                );
            }

            if (globalInputTopicPartition != null) {
                processGlobalRecord(
                    globalInputTopicPartition,
                    record.timestamp(),
                    record.key(),
                    record.value(),
                    record.headers()
                );
            }
        }
    }

    /**
     * Advances the internally mocked wall-clock time.
     * This might trigger a {@link PunctuationType#WALL_CLOCK_TIME wall-clock} type
     * {@link ProcessorContext#schedule(Duration, PunctuationType, Punctuator) punctuations}.
     *
     * @param advance the amount of time to advance wall-clock time
     */
    public void advanceWallClockTime(final Duration advance) {
        Objects.requireNonNull(advance, "advance cannot be null");
        mockWallClockTime.sleep(advance.toMillis());
        if (task != null) {
            task.maybePunctuateSystemTime();
            commit(task.prepareCommit());
            task.postCommit(true);
        }
        completeAllProcessableWork();
    }

    private Queue<ProducerRecord<byte[], byte[]>> getRecordsQueue(final String topicName) {
        final Queue<ProducerRecord<byte[], byte[]>> outputRecords = outputRecordsByTopic.get(topicName);
        if (outputRecords == null && !processorTopology.sinkTopics().contains(topicName)) {
            log.warn("Unrecognized topic: {}, this can occur if dynamic routing is used and no output has been "
                         + "sent to this topic yet. If not using a TopicNameExtractor, check that the output topic "
                         + "is correct.", topicName);
        }
        return outputRecords;
    }

    /**
     * Create {@link TestInputTopic} to be used for piping records to topic
     * Uses current system time as start timestamp for records.
     * Auto-advance is disabled.
     *
     * @param topicName             the name of the topic
     * @param keySerializer   the Serializer for the key type
     * @param valueSerializer the Serializer for the value type
     * @param <K> the key type
     * @param <V> the value type
     * @return {@link TestInputTopic} object
     */
    public final <K, V> TestInputTopic<K, V> createInputTopic(final String topicName,
                                                              final Serializer<K> keySerializer,
                                                              final Serializer<V> valueSerializer) {
        return new TestInputTopic<>(this, topicName, keySerializer, valueSerializer, Instant.now(), Duration.ZERO);
    }

    /**
     * Create {@link TestInputTopic} to be used for piping records to topic
     * Uses provided start timestamp and autoAdvance parameter for records
     *
     * @param topicName             the name of the topic
     * @param keySerializer   the Serializer for the key type
     * @param valueSerializer the Serializer for the value type
     * @param startTimestamp Start timestamp for auto-generated record time
     * @param autoAdvance autoAdvance duration for auto-generated record time
     * @param <K> the key type
     * @param <V> the value type
     * @return {@link TestInputTopic} object
     */
    public final <K, V> TestInputTopic<K, V> createInputTopic(final String topicName,
                                                              final Serializer<K> keySerializer,
                                                              final Serializer<V> valueSerializer,
                                                              final Instant startTimestamp,
                                                              final Duration autoAdvance) {
        return new TestInputTopic<>(this, topicName, keySerializer, valueSerializer, startTimestamp, autoAdvance);
    }

    /**
     * Create {@link TestOutputTopic} to be used for reading records from topic
     *
     * @param topicName             the name of the topic
     * @param keyDeserializer   the Deserializer for the key type
     * @param valueDeserializer the Deserializer for the value type
     * @param <K> the key type
     * @param <V> the value type
     * @return {@link TestOutputTopic} object
     */
    public final <K, V> TestOutputTopic<K, V> createOutputTopic(final String topicName,
                                                                final Deserializer<K> keyDeserializer,
                                                                final Deserializer<V> valueDeserializer) {
        return new TestOutputTopic<>(this, topicName, keyDeserializer, valueDeserializer);
    }

    /**
     * Get all the names of all the topics to which records have been produced during the test run.
     * <p>
     * Call this method after piping the input into the test driver to retrieve the full set of topic names the topology
     * produced records to.
     * <p>
     * The returned set of topic names may include user (e.g., output) and internal (e.g., changelog, repartition) topic
     * names.
     *
     * @return the set of topic names the topology has produced to
     */
    public final Set<String> producedTopicNames() {
        return Collections.unmodifiableSet(outputRecordsByTopic.keySet());
    }

    ProducerRecord<byte[], byte[]> readRecord(final String topic) {
        final Queue<? extends ProducerRecord<byte[], byte[]>> outputRecords = getRecordsQueue(topic);
        if (outputRecords == null) {
            return null;
        }
        return outputRecords.poll();
    }

    <K, V> TestRecord<K, V> readRecord(final String topic,
                                       final Deserializer<K> keyDeserializer,
                                       final Deserializer<V> valueDeserializer) {
        final Queue<? extends ProducerRecord<byte[], byte[]>> outputRecords = getRecordsQueue(topic);
        if (outputRecords == null) {
            throw new NoSuchElementException("Uninitialized topic: " + topic);
        }
        final ProducerRecord<byte[], byte[]> record = outputRecords.poll();
        if (record == null) {
            throw new NoSuchElementException("Empty topic: " + topic);
        }
        final K key = keyDeserializer.deserialize(record.topic(), record.headers(), record.key());
        final V value = valueDeserializer.deserialize(record.topic(), record.headers(), record.value());
        return new TestRecord<>(key, value, record.headers(), record.timestamp());
    }

    <K, V> void pipeRecord(final String topic,
                           final TestRecord<K, V> record,
                           final Serializer<K> keySerializer,
                           final Serializer<V> valueSerializer,
                           final Instant time) {
        final byte[] serializedKey = keySerializer.serialize(topic, record.headers(), record.key());
        final byte[] serializedValue = valueSerializer.serialize(topic, record.headers(), record.value());
        final long timestamp;
        if (time != null) {
            timestamp = time.toEpochMilli();
        } else if (record.timestamp() != null) {
            timestamp = record.timestamp();
        } else {
            throw new IllegalStateException("Provided `TestRecord` does not have a timestamp and no timestamp overwrite was provided via `time` parameter.");
        }

        pipeRecord(topic, timestamp, serializedKey, serializedValue, record.headers());
    }

    final long getQueueSize(final String topic) {
        final Queue<ProducerRecord<byte[], byte[]>> queue = getRecordsQueue(topic);
        if (queue == null) {
            //Return 0 if not initialized, getRecordsQueue throw exception if non existing topic
            return 0;
        }
        return queue.size();
    }

    final boolean isEmpty(final String topic) {
        return getQueueSize(topic) == 0;
    }

    /**
     * Get all {@link StateStore StateStores} from the topology.
     * The stores can be a "regular" or global stores.
     * <p>
     * This is often useful in test cases to pre-populate the store before the test case instructs the topology to
     * {@link TestInputTopic#pipeInput(TestRecord)}  process an input message}, and/or to check the store afterward.
     * <p>
     * Note, that {@code StateStore} might be {@code null} if a store is added but not connected to any processor.
     * <p>
     * <strong>Caution:</strong> Using this method to access stores that are added by the DSL is unsafe as the store
     * types may change. Stores added by the DSL should only be accessed via the corresponding typed methods
     * like {@link #getKeyValueStore(String)} etc.
     *
     * @return all stores my name
     * @see #getStateStore(String)
     * @see #getKeyValueStore(String)
     * @see #getTimestampedKeyValueStore(String)
     * @see #getVersionedKeyValueStore(String)
>>>>>>> 15418db6
     * @see #getWindowStore(String)
     * @see #getTimestampedWindowStore(String)
     * @see #getSessionStore(String)
     */
    public Map<String, StateStore> getAllStateStores() {
        final Map<String, StateStore> allStores = new HashMap<>();
        for (final String storeName : internalTopologyBuilder.allStateStoreNames()) {
            allStores.put(storeName, getStateStore(storeName, false));
        }
        return allStores;
<<<<<<< HEAD
	}

	/**
	 * Get the {@link StateStore} with the given name.
	 * The store can be a "regular" or global store.
	 * <p>
	 * Should be used for custom stores only.
	 * For built-in stores, the corresponding typed methods like {@link #getKeyValueStore(String)} should be used.
	 * <p>
	 * This is often useful in test cases to pre-populate the store before the test case instructs the topology to
	 * {@link TestInputTopic#pipeInput(TestRecord) process an input message}, and/or to check the store afterward.
	 *
	 * @param name the name of the store
	 * @return the state store, or {@code null} if no store has been registered with the given name
	 * @throws IllegalArgumentException if the store is a built-in store like {@link KeyValueStore},
	 * {@link WindowStore}, or {@link SessionStore}
	 *
	 * @see #getAllStateStores()
	 * @see #getKeyValueStore(String)
	 * @see #getTimestampedKeyValueStore(String)
	 * @see #getWindowStore(String)
=======
    }

    /**
     * Get the {@link StateStore} with the given name.
     * The store can be a "regular" or global store.
     * <p>
     * Should be used for custom stores only.
     * For built-in stores, the corresponding typed methods like {@link #getKeyValueStore(String)} should be used.
     * <p>
     * This is often useful in test cases to pre-populate the store before the test case instructs the topology to
     * {@link TestInputTopic#pipeInput(TestRecord) process an input message}, and/or to check the store afterward.
     *
     * @param name the name of the store
     * @return the state store, or {@code null} if no store has been registered with the given name
     * @throws IllegalArgumentException if the store is a built-in store like {@link KeyValueStore},
     * {@link WindowStore}, or {@link SessionStore}
     *
     * @see #getAllStateStores()
     * @see #getKeyValueStore(String)
     * @see #getTimestampedKeyValueStore(String)
     * @see #getVersionedKeyValueStore(String)
     * @see #getWindowStore(String)
>>>>>>> 15418db6
     * @see #getTimestampedWindowStore(String)
     * @see #getSessionStore(String)
     */
    public StateStore getStateStore(final String name) throws IllegalArgumentException {
        return getStateStore(name, true);
    }

    private StateStore getStateStore(final String name,
                                     final boolean throwForBuiltInStores) {
        if (task != null) {
			final StateStore stateStore = ((ProcessorContextImpl) task.processorContext()).stateManager().getStore(name);
            if (stateStore != null) {
                if (throwForBuiltInStores) {
                    throwIfBuiltInStore(stateStore);
                }
                return stateStore;
            }
        }

        if (globalStateManager != null) {
			final StateStore stateStore = globalStateManager.getStore(name);
            if (stateStore != null) {
                if (throwForBuiltInStores) {
                    throwIfBuiltInStore(stateStore);
                }
                return stateStore;
            }

        }

        return null;
    }

    private void throwIfBuiltInStore(final StateStore stateStore) {
        if (stateStore instanceof VersionedKeyValueStore) {
            throw new IllegalArgumentException("Store " + stateStore.name()
                                                   + " is a versioned key-value store and should be accessed via `getVersionedKeyValueStore()`");
        }
        if (stateStore instanceof TimestampedKeyValueStore) {
			throw new IllegalArgumentException("Store " + stateStore.name()
					+ " is a timestamped key-value store and should be accessed via `getTimestampedKeyValueStore()`");
        }
        if (stateStore instanceof ReadOnlyKeyValueStore) {
			throw new IllegalArgumentException("Store " + stateStore.name()
					+ " is a key-value store and should be accessed via `getKeyValueStore()`");
        }
        if (stateStore instanceof TimestampedWindowStore) {
			throw new IllegalArgumentException("Store " + stateStore.name()
					+ " is a timestamped window store and should be accessed via `getTimestampedWindowStore()`");
        }
        if (stateStore instanceof ReadOnlyWindowStore) {
			throw new IllegalArgumentException("Store " + stateStore.name()
					+ " is a window store and should be accessed via `getWindowStore()`");
        }
        if (stateStore instanceof ReadOnlySessionStore) {
<<<<<<< HEAD
			throw new IllegalArgumentException("Store " + stateStore.name()
					+ " is a session store and should be accessed via `getSessionStore()`");
		}
	}

	/**
	 * Get the {@link KeyValueStore} or {@link TimestampedKeyValueStore} with the given name.
	 * The store can be a "regular" or global store.
	 * <p>
	 * If the registered store is a {@link TimestampedKeyValueStore} this method will return a value-only query
	 * interface. <strong>It is highly recommended to update the code for this case to avoid bugs and to use
	 * {@link #getTimestampedKeyValueStore(String)} for full store access instead.</strong>
	 * <p>
	 * This is often useful in test cases to pre-populate the store before the test case instructs the topology to
	 * {@link TestInputTopic#pipeInput(TestRecord) process an input message}, and/or to check the store afterward.
	 *
	 * @param name the name of the store
	 * @return the key value store, or {@code null} if no {@link KeyValueStore} or {@link TimestampedKeyValueStore}
	 * has been registered with the given name
	 * @see #getAllStateStores()
	 * @see #getStateStore(String)
	 * @see #getTimestampedKeyValueStore(String)
	 * @see #getWindowStore(String)
	 * @see #getTimestampedWindowStore(String)
	 * @see #getSessionStore(String)
	 */
	@SuppressWarnings("unchecked")
=======
            throw new IllegalArgumentException("Store " + stateStore.name()
                                                   + " is a session store and should be accessed via `getSessionStore()`");
        }
    }

    /**
     * Get the {@link KeyValueStore} or {@link TimestampedKeyValueStore} with the given name.
     * The store can be a "regular" or global store.
     * <p>
     * If the registered store is a {@link TimestampedKeyValueStore} this method will return a value-only query
     * interface. <strong>It is highly recommended to update the code for this case to avoid bugs and to use
     * {@link #getTimestampedKeyValueStore(String)} for full store access instead.</strong>
     * <p>
     * This is often useful in test cases to pre-populate the store before the test case instructs the topology to
     * {@link TestInputTopic#pipeInput(TestRecord) process an input message}, and/or to check the store afterward.
     *
     * @param name the name of the store
     * @return the key value store, or {@code null} if no {@link KeyValueStore} or {@link TimestampedKeyValueStore}
     * has been registered with the given name
     * @see #getAllStateStores()
     * @see #getStateStore(String)
     * @see #getTimestampedKeyValueStore(String)
     * @see #getVersionedKeyValueStore(String)
     * @see #getWindowStore(String)
     * @see #getTimestampedWindowStore(String)
     * @see #getSessionStore(String)
     */
    @SuppressWarnings("unchecked")
>>>>>>> 15418db6
    public <K, V> KeyValueStore<K, V> getKeyValueStore(final String name) {
        final StateStore store = getStateStore(name, false);
        if (store instanceof TimestampedKeyValueStore) {
            log.info("Method #getTimestampedKeyValueStore() should be used to access a TimestampedKeyValueStore.");
            return new KeyValueStoreFacade<>((TimestampedKeyValueStore<K, V>) store);
        }
        return store instanceof KeyValueStore ? (KeyValueStore<K, V>) store : null;
<<<<<<< HEAD
	}

	/**
	 * Get the {@link TimestampedKeyValueStore} with the given name.
	 * The store can be a "regular" or global store.
	 * <p>
	 * This is often useful in test cases to pre-populate the store before the test case instructs the topology to
	 * {@link TestInputTopic#pipeInput(TestRecord) process an input message}, and/or to check the store afterward.
	 *
	 * @param name the name of the store
	 * @return the key value store, or {@code null} if no {@link TimestampedKeyValueStore} has been registered with the given name
	 * @see #getAllStateStores()
	 * @see #getStateStore(String)
	 * @see #getKeyValueStore(String)
	 * @see #getWindowStore(String)
	 * @see #getTimestampedWindowStore(String)
	 * @see #getSessionStore(String)
	 */
	@SuppressWarnings("unchecked")
    public <K, V> KeyValueStore<K, ValueAndTimestamp<V>> getTimestampedKeyValueStore(final String name) {
        final StateStore store = getStateStore(name, false);
        return store instanceof TimestampedKeyValueStore ? (TimestampedKeyValueStore<K, V>) store : null;
	}

	/**
	 * Get the {@link WindowStore} or {@link TimestampedWindowStore} with the given name.
	 * The store can be a "regular" or global store.
	 * <p>
	 * If the registered store is a {@link TimestampedWindowStore} this method will return a value-only query
	 * interface. <strong>It is highly recommended to update the code for this case to avoid bugs and to use
	 * {@link #getTimestampedWindowStore(String)} for full store access instead.</strong>
	 * <p>
	 * This is often useful in test cases to pre-populate the store before the test case instructs the topology to
	 * {@link TestInputTopic#pipeInput(TestRecord) process an input message}, and/or to check the store afterward.
	 *
	 * @param name the name of the store
	 * @return the key value store, or {@code null} if no {@link WindowStore} or {@link TimestampedWindowStore}
	 * has been registered with the given name
	 * @see #getAllStateStores()
	 * @see #getStateStore(String)
	 * @see #getKeyValueStore(String)
	 * @see #getTimestampedKeyValueStore(String)
	 * @see #getTimestampedWindowStore(String)
	 * @see #getSessionStore(String)
	 */
	@SuppressWarnings("unchecked")
=======
    }

    /**
     * Get the {@link TimestampedKeyValueStore} with the given name.
     * The store can be a "regular" or global store.
     * <p>
     * This is often useful in test cases to pre-populate the store before the test case instructs the topology to
     * {@link TestInputTopic#pipeInput(TestRecord) process an input message}, and/or to check the store afterward.
     *
     * @param name the name of the store
     * @return the key value store, or {@code null} if no {@link TimestampedKeyValueStore} has been registered with the given name
     * @see #getAllStateStores()
     * @see #getStateStore(String)
     * @see #getKeyValueStore(String)
     * @see #getVersionedKeyValueStore(String)
     * @see #getWindowStore(String)
     * @see #getTimestampedWindowStore(String)
     * @see #getSessionStore(String)
     */
    @SuppressWarnings("unchecked")
    public <K, V> KeyValueStore<K, ValueAndTimestamp<V>> getTimestampedKeyValueStore(final String name) {
        final StateStore store = getStateStore(name, false);
        return store instanceof TimestampedKeyValueStore ? (TimestampedKeyValueStore<K, V>) store : null;
    }

    /**
     * Get the {@link VersionedKeyValueStore} with the given name.
     * The store can be a "regular" or global store.
     * <p>
     * This is often useful in test cases to pre-populate the store before the test case instructs the topology to
     * {@link TestInputTopic#pipeInput(TestRecord) process an input message}, and/or to check the store afterward.
     *
     * @param name the name of the store
     * @return the key value store, or {@code null} if no {@link VersionedKeyValueStore} has been registered with the given name
     * @see #getAllStateStores()
     * @see #getStateStore(String)
     * @see #getKeyValueStore(String)
     * @see #getTimestampedKeyValueStore(String)
     * @see #getWindowStore(String)
     * @see #getTimestampedWindowStore(String)
     * @see #getSessionStore(String)
     */
    @SuppressWarnings("unchecked")
    public <K, V> VersionedKeyValueStore<K, V> getVersionedKeyValueStore(final String name) {
        final StateStore store = getStateStore(name, false);
        return store instanceof VersionedKeyValueStore ? (VersionedKeyValueStore<K, V>) store : null;
    }

    /**
     * Get the {@link WindowStore} or {@link TimestampedWindowStore} with the given name.
     * The store can be a "regular" or global store.
     * <p>
     * If the registered store is a {@link TimestampedWindowStore} this method will return a value-only query
     * interface. <strong>It is highly recommended to update the code for this case to avoid bugs and to use
     * {@link #getTimestampedWindowStore(String)} for full store access instead.</strong>
     * <p>
     * This is often useful in test cases to pre-populate the store before the test case instructs the topology to
     * {@link TestInputTopic#pipeInput(TestRecord) process an input message}, and/or to check the store afterward.
     *
     * @param name the name of the store
     * @return the key value store, or {@code null} if no {@link WindowStore} or {@link TimestampedWindowStore}
     * has been registered with the given name
     * @see #getAllStateStores()
     * @see #getStateStore(String)
     * @see #getKeyValueStore(String)
     * @see #getTimestampedKeyValueStore(String)
     * @see #getVersionedKeyValueStore(String)
     * @see #getTimestampedWindowStore(String)
     * @see #getSessionStore(String)
     */
    @SuppressWarnings("unchecked")
>>>>>>> 15418db6
    public <K, V> WindowStore<K, V> getWindowStore(final String name) {
        final StateStore store = getStateStore(name, false);
        if (store instanceof TimestampedWindowStore) {
            log.info("Method #getTimestampedWindowStore() should be used to access a TimestampedWindowStore.");
            return new WindowStoreFacade<>((TimestampedWindowStore<K, V>) store);
        }
        return store instanceof WindowStore ? (WindowStore<K, V>) store : null;
<<<<<<< HEAD
	}

	/**
	 * Get the {@link TimestampedWindowStore} with the given name.
	 * The store can be a "regular" or global store.
	 * <p>
	 * This is often useful in test cases to pre-populate the store before the test case instructs the topology to
	 * {@link TestInputTopic#pipeInput(TestRecord) process an input message}, and/or to check the store afterward.
	 *
	 * @param name the name of the store
	 * @return the key value store, or {@code null} if no {@link TimestampedWindowStore} has been registered with the given name
	 * @see #getAllStateStores()
	 * @see #getStateStore(String)
	 * @see #getKeyValueStore(String)
	 * @see #getTimestampedKeyValueStore(String)
	 * @see #getWindowStore(String)
	 * @see #getSessionStore(String)
	 */
	@SuppressWarnings("unchecked")
    public <K, V> WindowStore<K, ValueAndTimestamp<V>> getTimestampedWindowStore(final String name) {
        final StateStore store = getStateStore(name, false);
        return store instanceof TimestampedWindowStore ? (TimestampedWindowStore<K, V>) store : null;
	}

	/**
	 * Get the {@link SessionStore} with the given name.
	 * The store can be a "regular" or global store.
	 * <p>
	 * This is often useful in test cases to pre-populate the store before the test case instructs the topology to
	 * {@link TestInputTopic#pipeInput(TestRecord) process an input message}, and/or to check the store afterward.
	 *
	 * @param name the name of the store
	 * @return the key value store, or {@code null} if no {@link SessionStore} has been registered with the given name
	 * @see #getAllStateStores()
	 * @see #getStateStore(String)
	 * @see #getKeyValueStore(String)
	 * @see #getTimestampedKeyValueStore(String)
	 * @see #getWindowStore(String)
	 * @see #getTimestampedWindowStore(String)
	 */
	@SuppressWarnings("unchecked")
=======
    }

    /**
     * Get the {@link TimestampedWindowStore} with the given name.
     * The store can be a "regular" or global store.
     * <p>
     * This is often useful in test cases to pre-populate the store before the test case instructs the topology to
     * {@link TestInputTopic#pipeInput(TestRecord) process an input message}, and/or to check the store afterward.
     *
     * @param name the name of the store
     * @return the key value store, or {@code null} if no {@link TimestampedWindowStore} has been registered with the given name
     * @see #getAllStateStores()
     * @see #getStateStore(String)
     * @see #getKeyValueStore(String)
     * @see #getTimestampedKeyValueStore(String)
     * @see #getVersionedKeyValueStore(String)
     * @see #getWindowStore(String)
     * @see #getSessionStore(String)
     */
    @SuppressWarnings("unchecked")
    public <K, V> WindowStore<K, ValueAndTimestamp<V>> getTimestampedWindowStore(final String name) {
        final StateStore store = getStateStore(name, false);
        return store instanceof TimestampedWindowStore ? (TimestampedWindowStore<K, V>) store : null;
    }

    /**
     * Get the {@link SessionStore} with the given name.
     * The store can be a "regular" or global store.
     * <p>
     * This is often useful in test cases to pre-populate the store before the test case instructs the topology to
     * {@link TestInputTopic#pipeInput(TestRecord) process an input message}, and/or to check the store afterward.
     *
     * @param name the name of the store
     * @return the key value store, or {@code null} if no {@link SessionStore} has been registered with the given name
     * @see #getAllStateStores()
     * @see #getStateStore(String)
     * @see #getKeyValueStore(String)
     * @see #getTimestampedKeyValueStore(String)
     * @see #getVersionedKeyValueStore(String)
     * @see #getWindowStore(String)
     * @see #getTimestampedWindowStore(String)
     */
    @SuppressWarnings("unchecked")
>>>>>>> 15418db6
    public <K, V> SessionStore<K, V> getSessionStore(final String name) {
        final StateStore store = getStateStore(name, false);
        return store instanceof SessionStore ? (SessionStore<K, V>) store : null;
    }

    /**
     * Close the driver, its topology, and all processors.
     */
    public void close() {
<<<<<<< HEAD
		if (task != null) {
			task.suspend();
			task.prepareCommit();
			task.postCommit(true);
			task.closeClean();
		}
		if (globalStateTask != null) {
			try {
				globalStateTask.close(false);
			} catch (final IOException e) {
				// ignore
			}
		}
		completeAllProcessableWork();
		if (task != null && task.hasRecordsQueued()) {
			log.warn("Found some records that cannot be processed due to the" +
							" {} configuration during TopologyTestDriver#close().",
					StreamsConfig.MAX_TASK_IDLE_MS_CONFIG);
		}
		if (processingMode == AT_LEAST_ONCE) {
			producer.close();
		}
		stateDirectory.clean();
	}

	static class MockChangelogRegister implements ChangelogRegister {
		private final Set<TopicPartition> restoringPartitions = new HashSet<>();

		@Override
		public void register(final TopicPartition partition, final ProcessorStateManager stateManager) {
			restoringPartitions.add(partition);
		}

		@Override
		public void unregister(final Collection<TopicPartition> partitions) {
			restoringPartitions.removeAll(partitions);
		}
	}

	static class MockTime implements Time {
		private final AtomicLong timeMs;
		private final AtomicLong highResTimeNs;

		MockTime(final long startTimestampMs) {
			this.timeMs = new AtomicLong(startTimestampMs);
			this.highResTimeNs = new AtomicLong(startTimestampMs * 1000L * 1000L);
		}

		@Override
		public long milliseconds() {
			return timeMs.get();
		}

		@Override
		public long nanoseconds() {
			return highResTimeNs.get();
		}

		@Override
		public long hiResClockMs() {
			return TimeUnit.NANOSECONDS.toMillis(nanoseconds());
		}

		@Override
		public void sleep(final long ms) {
			if (ms < 0) {
				throw new IllegalArgumentException("Sleep ms cannot be negative.");
			}
			timeMs.addAndGet(ms);
			highResTimeNs.addAndGet(TimeUnit.MILLISECONDS.toNanos(ms));
		}

		@Override
		public void waitObject(final Object obj, final Supplier<Boolean> condition, final long timeoutMs) {
			throw new UnsupportedOperationException();
		}
	}

	static class KeyValueStoreFacade<K, V> extends ReadOnlyKeyValueStoreFacade<K, V> implements KeyValueStore<K, V> {

		public KeyValueStoreFacade(final TimestampedKeyValueStore<K, V> inner) {
			super(inner);
		}

		@Deprecated
		@Override
		public void init(final ProcessorContext context,
						 final StateStore root) {
			inner.init(context, root);
		}

		@Override
		public void init(final StateStoreContext context, final StateStore root) {
			inner.init(context, root);
		}

		@Override
		public void put(final K key,
						final V value) {
			inner.put(key, ValueAndTimestamp.make(value, ConsumerRecord.NO_TIMESTAMP));
		}

		@Override
		public V putIfAbsent(final K key,
							 final V value) {
			return getValueOrNull(inner.putIfAbsent(key, ValueAndTimestamp.make(value, ConsumerRecord.NO_TIMESTAMP)));
		}

		@Override
		public void putAll(final List<KeyValue<K, V>> entries) {
			for (final KeyValue<K, V> entry : entries) {
				inner.put(entry.key, ValueAndTimestamp.make(entry.value, ConsumerRecord.NO_TIMESTAMP));
			}
		}

		@Override
		public V delete(final K key) {
			return getValueOrNull(inner.delete(key));
		}

		@Override
		public void flush() {
			inner.flush();
		}

		@Override
		public void close() {
			inner.close();
		}

		@Override
		public String name() {
			return inner.name();
		}

		@Override
		public boolean persistent() {
			return inner.persistent();
		}

		@Override
		public boolean isOpen() {
			return inner.isOpen();
		}
	}

	static class WindowStoreFacade<K, V> extends ReadOnlyWindowStoreFacade<K, V> implements WindowStore<K, V> {

		public WindowStoreFacade(final TimestampedWindowStore<K, V> store) {
			super(store);
		}

		@Deprecated
		@Override
		public void init(final ProcessorContext context,
						 final StateStore root) {
			inner.init(context, root);
		}

		@Override
		public void init(final StateStoreContext context, final StateStore root) {
			inner.init(context, root);
		}

		@Override
		public void put(final K key,
						final V value,
						final long windowStartTimestamp) {
			inner.put(key, ValueAndTimestamp.make(value, ConsumerRecord.NO_TIMESTAMP), windowStartTimestamp);
		}

		@Override
		public WindowStoreIterator<V> backwardFetch(final K key,
													final long timeFrom,
													final long timeTo) {
			return backwardFetch(key, Instant.ofEpochMilli(timeFrom), Instant.ofEpochMilli(timeTo));
		}

		@Override
		public KeyValueIterator<Windowed<K>, V> backwardFetch(final K keyFrom,
															  final K keyTo,
															  final long timeFrom,
															  final long timeTo) {
			return backwardFetch(keyFrom, keyTo, Instant.ofEpochMilli(timeFrom), Instant.ofEpochMilli(timeTo));
		}

		@Override
		public KeyValueIterator<Windowed<K>, V> backwardFetchAll(final long timeFrom, final long timeTo) {
			return backwardFetchAll(Instant.ofEpochMilli(timeFrom), Instant.ofEpochMilli(timeTo));
		}

		@Override
		public void flush() {
			inner.flush();
		}

		@Override
		public void close() {
			inner.close();
		}

		@Override
		public String name() {
			return inner.name();
		}

		@Override
		public boolean persistent() {
			return inner.persistent();
		}

		@Override
		public boolean isOpen() {
			return inner.isOpen();
		}
	}

	private static class TestDriverProducer extends StreamsProducer {

		public TestDriverProducer(final StreamsConfig config,
								  final KafkaClientSupplier clientSupplier,
								  final LogContext logContext) {
			super(config, "TopologyTestDriver-Thread", clientSupplier, new TaskId(0, 0), UUID.randomUUID(), logContext);
		}

		@Override
		public void commitTransaction(final Map<TopicPartition, OffsetAndMetadata> offsets,
									  final ConsumerGroupMetadata consumerGroupMetadata) throws ProducerFencedException {
			super.commitTransaction(offsets, consumerGroupMetadata);
=======
        if (task != null) {
            task.suspend();
            task.prepareCommit();
            task.postCommit(true);
            task.closeClean();
        }
        if (globalStateTask != null) {
            try {
                globalStateTask.close(false);
            } catch (final IOException e) {
                // ignore
            }
        }
        completeAllProcessableWork();
        if (task != null && task.hasRecordsQueued()) {
            log.warn("Found some records that cannot be processed due to the" +
                         " {} configuration during TopologyTestDriver#close().",
                     StreamsConfig.MAX_TASK_IDLE_MS_CONFIG);
        }
        if (processingMode == AT_LEAST_ONCE) {
            producer.close();
        }
        stateDirectory.clean();
    }

    static class MockChangelogRegister implements ChangelogRegister {
        private final Set<TopicPartition> restoringPartitions = new HashSet<>();

        @Override
        public void register(final TopicPartition partition, final ProcessorStateManager stateManager) {
            restoringPartitions.add(partition);
        }

        @Override
        public void register(final Set<TopicPartition> changelogPartitions, final ProcessorStateManager stateManager) {
            for (final TopicPartition changelogPartition : changelogPartitions) {
                register(changelogPartition, stateManager);
            }
        }

        @Override
        public void unregister(final Collection<TopicPartition> partitions) {
            restoringPartitions.removeAll(partitions);
        }
    }

    static class MockTime implements Time {
        private final AtomicLong timeMs;
        private final AtomicLong highResTimeNs;

        MockTime(final long startTimestampMs) {
            this.timeMs = new AtomicLong(startTimestampMs);
            this.highResTimeNs = new AtomicLong(startTimestampMs * 1000L * 1000L);
        }

        @Override
        public long milliseconds() {
            return timeMs.get();
        }

        @Override
        public long nanoseconds() {
            return highResTimeNs.get();
        }

        @Override
        public long hiResClockMs() {
            return TimeUnit.NANOSECONDS.toMillis(nanoseconds());
        }

        @Override
        public void sleep(final long ms) {
            if (ms < 0) {
                throw new IllegalArgumentException("Sleep ms cannot be negative.");
            }
            timeMs.addAndGet(ms);
            highResTimeNs.addAndGet(TimeUnit.MILLISECONDS.toNanos(ms));
        }

        @Override
        public void waitObject(final Object obj, final Supplier<Boolean> condition, final long timeoutMs) {
            throw new UnsupportedOperationException();
        }
    }

    static class KeyValueStoreFacade<K, V> extends ReadOnlyKeyValueStoreFacade<K, V> implements KeyValueStore<K, V> {

        public KeyValueStoreFacade(final TimestampedKeyValueStore<K, V> inner) {
            super(inner);
        }

        @Deprecated
        @Override
        public void init(final ProcessorContext context,
                         final StateStore root) {
            inner.init(context, root);
        }

        @Override
        public void init(final StateStoreContext context, final StateStore root) {
            inner.init(context, root);
        }

        @Override
        public void put(final K key,
                        final V value) {
            inner.put(key, ValueAndTimestamp.make(value, ConsumerRecord.NO_TIMESTAMP));
        }

        @Override
        public V putIfAbsent(final K key,
                             final V value) {
            return getValueOrNull(inner.putIfAbsent(key, ValueAndTimestamp.make(value, ConsumerRecord.NO_TIMESTAMP)));
        }

        @Override
        public void putAll(final List<KeyValue<K, V>> entries) {
            for (final KeyValue<K, V> entry : entries) {
                inner.put(entry.key, ValueAndTimestamp.make(entry.value, ConsumerRecord.NO_TIMESTAMP));
            }
        }

        @Override
        public V delete(final K key) {
            return getValueOrNull(inner.delete(key));
        }

        @Override
        public void flush() {
            inner.flush();
        }

        @Override
        public void close() {
            inner.close();
        }

        @Override
        public String name() {
            return inner.name();
        }

        @Override
        public boolean persistent() {
            return inner.persistent();
        }

        @Override
        public boolean isOpen() {
            return inner.isOpen();
        }

        @Override
        public Position getPosition() {
            return inner.getPosition();
        }
    }

    static class WindowStoreFacade<K, V> extends ReadOnlyWindowStoreFacade<K, V> implements WindowStore<K, V> {

        public WindowStoreFacade(final TimestampedWindowStore<K, V> store) {
            super(store);
        }

        @Deprecated
        @Override
        public void init(final ProcessorContext context,
                         final StateStore root) {
            inner.init(context, root);
        }

        @Override
        public void init(final StateStoreContext context, final StateStore root) {
            inner.init(context, root);
        }

        @Override
        public void put(final K key,
                        final V value,
                        final long windowStartTimestamp) {
            inner.put(key, ValueAndTimestamp.make(value, ConsumerRecord.NO_TIMESTAMP), windowStartTimestamp);
        }

        @Override
        public WindowStoreIterator<V> fetch(final K key,
                                            final long timeFrom,
                                            final long timeTo) {
            return fetch(key, Instant.ofEpochMilli(timeFrom), Instant.ofEpochMilli(timeTo));
        }

        @Override
        public WindowStoreIterator<V> backwardFetch(final K key,
                                                    final long timeFrom,
                                                    final long timeTo) {
            return backwardFetch(key, Instant.ofEpochMilli(timeFrom), Instant.ofEpochMilli(timeTo));
        }

        @Override
        public KeyValueIterator<Windowed<K>, V> fetch(final K keyFrom,
                                                      final K keyTo,
                                                      final long timeFrom,
                                                      final long timeTo) {
            return fetch(keyFrom, keyTo, Instant.ofEpochMilli(timeFrom),
                Instant.ofEpochMilli(timeTo));
        }

        @Override
        public KeyValueIterator<Windowed<K>, V> backwardFetch(final K keyFrom,
                                                              final K keyTo,
                                                              final long timeFrom,
                                                              final long timeTo) {
            return backwardFetch(keyFrom, keyTo, Instant.ofEpochMilli(timeFrom), Instant.ofEpochMilli(timeTo));
        }

        @Override
        public KeyValueIterator<Windowed<K>, V> fetchAll(final long timeFrom,
                                                         final long timeTo) {
            return fetchAll(Instant.ofEpochMilli(timeFrom), Instant.ofEpochMilli(timeTo));
        }

        @Override
        public KeyValueIterator<Windowed<K>, V> backwardFetchAll(final long timeFrom,
                                                                 final long timeTo) {
            return backwardFetchAll(Instant.ofEpochMilli(timeFrom), Instant.ofEpochMilli(timeTo));
        }

        @Override
        public void flush() {
            inner.flush();
        }

        @Override
        public void close() {
            inner.close();
        }

        @Override
        public String name() {
            return inner.name();
        }

        @Override
        public boolean persistent() {
            return inner.persistent();
        }

        @Override
        public boolean isOpen() {
            return inner.isOpen();
        }

        @Override
        public Position getPosition() {
            return inner.getPosition();
        }
    }

    private static class TestDriverProducer extends StreamsProducer {

        public TestDriverProducer(final StreamsConfig config,
                                  final KafkaClientSupplier clientSupplier,
                                  final LogContext logContext,
                                  final Time time) {
            super(config, "TopologyTestDriver-StreamThread-1", clientSupplier, new TaskId(0, 0), UUID.randomUUID(), logContext, time);
        }

        @Override
        public void commitTransaction(final Map<TopicPartition, OffsetAndMetadata> offsets,
                                      final ConsumerGroupMetadata consumerGroupMetadata) throws ProducerFencedException {
            super.commitTransaction(offsets, consumerGroupMetadata);
>>>>>>> 15418db6
        }
    }
}<|MERGE_RESOLUTION|>--- conflicted
+++ resolved
@@ -16,12 +16,7 @@
  */
 package org.apache.kafka.streams;
 
-import org.apache.kafka.clients.consumer.Consumer;
-import org.apache.kafka.clients.consumer.ConsumerGroupMetadata;
-import org.apache.kafka.clients.consumer.ConsumerRecord;
-import org.apache.kafka.clients.consumer.MockConsumer;
-import org.apache.kafka.clients.consumer.OffsetAndMetadata;
-import org.apache.kafka.clients.consumer.OffsetResetStrategy;
+import org.apache.kafka.clients.consumer.*;
 import org.apache.kafka.clients.producer.MockProducer;
 import org.apache.kafka.clients.producer.Producer;
 import org.apache.kafka.clients.producer.ProducerRecord;
@@ -40,50 +35,17 @@
 import org.apache.kafka.common.serialization.Serializer;
 import org.apache.kafka.common.utils.LogContext;
 import org.apache.kafka.common.utils.Time;
+import org.apache.kafka.streams.TopologyConfig.TaskConfig;
 import org.apache.kafka.streams.errors.LogAndContinueExceptionHandler;
 import org.apache.kafka.streams.errors.TopologyException;
 import org.apache.kafka.streams.internals.StreamsConfigUtils;
 import org.apache.kafka.streams.kstream.Windowed;
-import org.apache.kafka.streams.processor.ProcessorContext;
-import org.apache.kafka.streams.processor.PunctuationType;
-import org.apache.kafka.streams.processor.Punctuator;
-import org.apache.kafka.streams.processor.StateRestoreListener;
-import org.apache.kafka.streams.processor.StateStore;
-import org.apache.kafka.streams.processor.StateStoreContext;
-import org.apache.kafka.streams.processor.TaskId;
-import org.apache.kafka.streams.processor.internals.ChangelogRegister;
-import org.apache.kafka.streams.processor.internals.ClientUtils;
-import org.apache.kafka.streams.processor.internals.GlobalProcessorContextImpl;
-import org.apache.kafka.streams.processor.internals.GlobalStateManager;
-import org.apache.kafka.streams.processor.internals.GlobalStateManagerImpl;
-import org.apache.kafka.streams.processor.internals.GlobalStateUpdateTask;
-import org.apache.kafka.streams.processor.internals.InternalProcessorContext;
-import org.apache.kafka.streams.processor.internals.InternalTopologyBuilder;
-import org.apache.kafka.streams.processor.internals.ProcessorContextImpl;
-import org.apache.kafka.streams.processor.internals.ProcessorStateManager;
-import org.apache.kafka.streams.processor.internals.ProcessorTopology;
-import org.apache.kafka.streams.processor.internals.RecordCollector;
-import org.apache.kafka.streams.processor.internals.RecordCollectorImpl;
-import org.apache.kafka.streams.processor.internals.StateDirectory;
-import org.apache.kafka.streams.processor.internals.StreamTask;
-import org.apache.kafka.streams.processor.internals.StreamsProducer;
-import org.apache.kafka.streams.processor.internals.Task;
+import org.apache.kafka.streams.processor.*;
+import org.apache.kafka.streams.processor.internals.*;
 import org.apache.kafka.streams.processor.internals.metrics.StreamsMetricsImpl;
 import org.apache.kafka.streams.processor.internals.metrics.TaskMetrics;
-import org.apache.kafka.streams.TopologyConfig.TaskConfig;
 import org.apache.kafka.streams.query.Position;
-import org.apache.kafka.streams.state.KeyValueIterator;
-import org.apache.kafka.streams.state.KeyValueStore;
-import org.apache.kafka.streams.state.ReadOnlyKeyValueStore;
-import org.apache.kafka.streams.state.ReadOnlySessionStore;
-import org.apache.kafka.streams.state.ReadOnlyWindowStore;
-import org.apache.kafka.streams.state.SessionStore;
-import org.apache.kafka.streams.state.TimestampedKeyValueStore;
-import org.apache.kafka.streams.state.TimestampedWindowStore;
-import org.apache.kafka.streams.state.ValueAndTimestamp;
-import org.apache.kafka.streams.state.VersionedKeyValueStore;
-import org.apache.kafka.streams.state.WindowStore;
-import org.apache.kafka.streams.state.WindowStoreIterator;
+import org.apache.kafka.streams.state.*;
 import org.apache.kafka.streams.state.internals.ReadOnlyKeyValueStoreFacade;
 import org.apache.kafka.streams.state.internals.ReadOnlyWindowStoreFacade;
 import org.apache.kafka.streams.state.internals.ThreadCache;
@@ -95,29 +57,14 @@
 import java.io.IOException;
 import java.time.Duration;
 import java.time.Instant;
-import java.util.Collection;
-import java.util.Collections;
-import java.util.HashMap;
-import java.util.HashSet;
-import java.util.LinkedList;
-import java.util.List;
-import java.util.Map;
-import java.util.NoSuchElementException;
-import java.util.Objects;
-import java.util.Optional;
-import java.util.Properties;
-import java.util.Queue;
-import java.util.Set;
-import java.util.UUID;
+import java.util.*;
 import java.util.concurrent.ThreadLocalRandom;
 import java.util.concurrent.TimeUnit;
 import java.util.concurrent.atomic.AtomicLong;
 import java.util.function.Supplier;
 import java.util.regex.Pattern;
 
-import static org.apache.kafka.streams.internals.StreamsConfigUtils.ProcessingMode.AT_LEAST_ONCE;
-import static org.apache.kafka.streams.internals.StreamsConfigUtils.ProcessingMode.EXACTLY_ONCE_ALPHA;
-import static org.apache.kafka.streams.internals.StreamsConfigUtils.ProcessingMode.EXACTLY_ONCE_V2;
+import static org.apache.kafka.streams.internals.StreamsConfigUtils.ProcessingMode.*;
 import static org.apache.kafka.streams.state.ValueAndTimestamp.getValueOrNull;
 
 /**
@@ -170,7 +117,7 @@
  * TestInputTopic<String, String> inputTopic = driver.createInputTopic("input-topic", stringSerdeSerializer, stringSerializer);
  * inputTopic.pipeInput("key1", "value1");
  * }</pre>
- * <p>
+ *
  * When {@link TestInputTopic#pipeInput(Object, Object)} is called, the driver passes the input message through to the appropriate source that
  * consumes the named topic, and will invoke the processor(s) downstream of the source.
  * If your topology's processors forward messages to sinks, your test can then consume these output messages to verify
@@ -187,7 +134,7 @@
  * KeyValue<String, String> record2 = outputTopic2.readKeyValue();
  * KeyValue<String, String> record3 = outputTopic1.readKeyValue();
  * }</pre>
- * <p>
+ *
  * Again, our example topology generates messages with string keys and values, so we supply our string deserializer
  * instance for use on both the keys and values. Your test logic can then verify whether these output records are
  * correct.
@@ -209,99 +156,12 @@
  * could also check the key value store to verify the processor correctly added, removed, or updated internal state.
  * Or, our test might have pre-populated some state <em>before</em> submitting the input message, and verified afterward
  * that the processor(s) correctly updated the state.
+ *
  * @see TestInputTopic
  * @see TestOutputTopic
  */
 public class TopologyTestDriver implements Closeable {
 
-<<<<<<< HEAD
-	private static final Logger log = LoggerFactory.getLogger(TopologyTestDriver.class);
-
-	private final LogContext logContext;
-	private final Time mockWallClockTime;
-	private InternalTopologyBuilder internalTopologyBuilder;
-
-	private final static int PARTITION_ID = 0;
-	private final static TaskId TASK_ID = new TaskId(0, PARTITION_ID);
-	StreamTask task;
-	private GlobalStateUpdateTask globalStateTask;
-	private GlobalStateManager globalStateManager;
-
-	private StateDirectory stateDirectory;
-	private Metrics metrics;
-	ProcessorTopology processorTopology;
-	ProcessorTopology globalTopology;
-
-	private final MockConsumer<byte[], byte[]> consumer;
-	private final MockProducer<byte[], byte[]> producer;
-	private final TestDriverProducer testDriverProducer;
-
-	private final Map<String, TopicPartition> partitionsByInputTopic = new HashMap<>();
-	private final Map<String, TopicPartition> globalPartitionsByInputTopic = new HashMap<>();
-	private final Map<TopicPartition, AtomicLong> offsetsByTopicOrPatternPartition = new HashMap<>();
-
-	private final Map<String, Queue<ProducerRecord<byte[], byte[]>>> outputRecordsByTopic = new HashMap<>();
-	private final StreamThread.ProcessingMode processingMode;
-
-	private final StateRestoreListener stateRestoreListener = new StateRestoreListener() {
-		@Override
-		public void onRestoreStart(final TopicPartition topicPartition, final String storeName, final long startingOffset, final long endingOffset) {
-		}
-
-		@Override
-		public void onBatchRestored(final TopicPartition topicPartition, final String storeName, final long batchEndOffset, final long numRestored) {
-		}
-
-		@Override
-		public void onRestoreEnd(final TopicPartition topicPartition, final String storeName, final long totalRestored) {
-		}
-	};
-
-	/**
-	 * Create a new test diver instance.
-	 * Default test properties are used to initialize the driver instance
-	 * @param topology the topology to be tested
-	 */
-	public TopologyTestDriver(final Topology topology) {
-		this(topology, new Properties());
-	}
-
-	/**
-	 * Create a new test diver instance.
-	 * Initialized the internally mocked wall-clock time with {@link System#currentTimeMillis() current system time}.
-	 * @param topology the topology to be tested
-	 * @param config   the configuration for the topology
-	 */
-	public TopologyTestDriver(final Topology topology,
-							  final Properties config) {
-		this(topology, config, null);
-	}
-
-	/**
-	 * Create a new test diver instance.
-	 * @param topology               the topology to be tested
-	 * @param initialWallClockTimeMs the initial value of internally mocked wall-clock time
-	 */
-	public TopologyTestDriver(final Topology topology,
-							  final Instant initialWallClockTimeMs) {
-		this(topology, new Properties(), initialWallClockTimeMs);
-	}
-
-	/**
-	 * Create a new test diver instance.
-	 * @param topology             the topology to be tested
-	 * @param config               the configuration for the topology
-	 * @param initialWallClockTime the initial value of internally mocked wall-clock time
-	 */
-	public TopologyTestDriver(final Topology topology,
-							  final Properties config,
-							  final Instant initialWallClockTime) {
-		this(
-				topology.internalTopologyBuilder,
-				config,
-				initialWallClockTime == null ? System.currentTimeMillis() : initialWallClockTime.toEpochMilli());
-	}
-=======
     private static final Logger log = LoggerFactory.getLogger(TopologyTestDriver.class);
 
     private final LogContext logContext;
@@ -332,19 +192,21 @@
 
     private final StateRestoreListener stateRestoreListener = new StateRestoreListener() {
         @Override
-        public void onRestoreStart(final TopicPartition topicPartition, final String storeName, final long startingOffset, final long endingOffset) {}
-
-        @Override
-        public void onBatchRestored(final TopicPartition topicPartition, final String storeName, final long batchEndOffset, final long numRestored) {}
-
-        @Override
-        public void onRestoreEnd(final TopicPartition topicPartition, final String storeName, final long totalRestored) {}
+        public void onRestoreStart(final TopicPartition topicPartition, final String storeName, final long startingOffset, final long endingOffset) {
+        }
+
+        @Override
+        public void onBatchRestored(final TopicPartition topicPartition, final String storeName, final long batchEndOffset, final long numRestored) {
+        }
+
+        @Override
+        public void onRestoreEnd(final TopicPartition topicPartition, final String storeName, final long totalRestored) {
+        }
     };
 
     /**
      * Create a new test diver instance.
      * Default test properties are used to initialize the driver instance
-     *
      * @param topology the topology to be tested
      */
     public TopologyTestDriver(final Topology topology) {
@@ -354,618 +216,45 @@
     /**
      * Create a new test diver instance.
      * Initialized the internally mocked wall-clock time with {@link System#currentTimeMillis() current system time}.
-     *
      * @param topology the topology to be tested
      * @param config   the configuration for the topology
      */
-    public TopologyTestDriver(final Topology topology,
-                              final Properties config) {
+    public TopologyTestDriver(final Topology topology, final Properties config) {
         this(topology, config, null);
     }
 
     /**
      * Create a new test diver instance.
-     *
-     * @param topology the topology to be tested
+     * @param topology               the topology to be tested
      * @param initialWallClockTimeMs the initial value of internally mocked wall-clock time
      */
-    public TopologyTestDriver(final Topology topology,
-                              final Instant initialWallClockTimeMs) {
+    public TopologyTestDriver(final Topology topology, final Instant initialWallClockTimeMs) {
         this(topology, new Properties(), initialWallClockTimeMs);
     }
 
     /**
      * Create a new test diver instance.
-     *
-     * @param topology               the topology to be tested
+     * @param topology             the topology to be tested
+     * @param config               the configuration for the topology
+     * @param initialWallClockTime the initial value of internally mocked wall-clock time
+     */
+    public TopologyTestDriver(final Topology topology, final Properties config, final Instant initialWallClockTime) {
+        this(topology.internalTopologyBuilder, config, initialWallClockTime == null ? System.currentTimeMillis() : initialWallClockTime.toEpochMilli());
+    }
+
+    /**
+     * Create a new test diver instance.
+     * @param builder                builder for the topology to be tested
      * @param config                 the configuration for the topology
-     * @param initialWallClockTime   the initial value of internally mocked wall-clock time
-     */
-    public TopologyTestDriver(final Topology topology,
-                              final Properties config,
-                              final Instant initialWallClockTime) {
-        this(
-            topology.internalTopologyBuilder,
-            config,
-            initialWallClockTime == null ? System.currentTimeMillis() : initialWallClockTime.toEpochMilli());
-    }
->>>>>>> 15418db6
-
-    /**
-     * Create a new test diver instance.
-     *
-     * @param builder builder for the topology to be tested
-     * @param config the configuration for the topology
      * @param initialWallClockTimeMs the initial value of internally mocked wall-clock time
      */
-    private TopologyTestDriver(final InternalTopologyBuilder builder,
-                               final Properties config,
+    private TopologyTestDriver(final InternalTopologyBuilder builder, final Properties config,
                                final long initialWallClockTimeMs) {
         final Properties configCopy = new Properties();
-<<<<<<< HEAD
-		configCopy.putAll(config);
-		configCopy.putIfAbsent(StreamsConfig.BOOTSTRAP_SERVERS_CONFIG, "dummy-bootstrap-host:0");
-		// provide randomized dummy app-id if it's not specified
-		configCopy.putIfAbsent(StreamsConfig.APPLICATION_ID_CONFIG, "dummy-topology-test-driver-app-id-" + ThreadLocalRandom.current().nextInt());
-		final StreamsConfig streamsConfig = new ClientUtils.QuietStreamsConfig(configCopy);
-		logIfTaskIdleEnabled(streamsConfig);
-
-		logContext = new LogContext("topology-test-driver ");
-		mockWallClockTime = new MockTime(initialWallClockTimeMs);
-		processingMode = StreamThread.processingMode(streamsConfig);
-
-		final StreamsMetricsImpl streamsMetrics = setupMetrics(streamsConfig);
-		setupTopology(builder, streamsConfig);
-
-		final ThreadCache cache = new ThreadCache(
-				logContext,
-				Math.max(0, streamsConfig.getLong(StreamsConfig.CACHE_MAX_BYTES_BUFFERING_CONFIG)),
-				streamsMetrics
-		);
-
-		consumer = new MockConsumer<>(OffsetResetStrategy.EARLIEST);
-		final Serializer<byte[]> bytesSerializer = new ByteArraySerializer();
-		producer = new MockProducer<byte[], byte[]>(true, bytesSerializer, bytesSerializer) {
-			@Override
-			public List<PartitionInfo> partitionsFor(final String topic) {
-				return Collections.singletonList(new PartitionInfo(topic, PARTITION_ID, null, null, null));
-			}
-		};
-		testDriverProducer = new TestDriverProducer(
-				streamsConfig,
-				new KafkaClientSupplier() {
-					@Override
-					public Producer<byte[], byte[]> getProducer(final Map<String, Object> config) {
-						return producer;
-					}
-
-					@Override
-					public Consumer<byte[], byte[]> getConsumer(final Map<String, Object> config) {
-						throw new IllegalStateException();
-					}
-
-					@Override
-					public Consumer<byte[], byte[]> getRestoreConsumer(final Map<String, Object> config) {
-						throw new IllegalStateException();
-					}
-
-					@Override
-					public Consumer<byte[], byte[]> getGlobalConsumer(final Map<String, Object> config) {
-						throw new IllegalStateException();
-					}
-				},
-				logContext
-		);
-
-		setupGlobalTask(mockWallClockTime, streamsConfig, streamsMetrics, cache);
-		setupTask(streamsConfig, streamsMetrics, cache);
-	}
-
-	private static void logIfTaskIdleEnabled(final StreamsConfig streamsConfig) {
-		final Long taskIdleTime = streamsConfig.getLong(StreamsConfig.MAX_TASK_IDLE_MS_CONFIG);
-		if (taskIdleTime > 0) {
-			log.info("Detected {} config in use with TopologyTestDriver (set to {}ms)." +
-							" This means you might need to use TopologyTestDriver#advanceWallClockTime()" +
-							" or enqueue records on all partitions to allow Steams to make progress." +
-							" TopologyTestDriver will log a message each time it cannot process enqueued" +
-							" records due to {}.",
-					StreamsConfig.MAX_TASK_IDLE_MS_CONFIG,
-					taskIdleTime,
-					StreamsConfig.MAX_TASK_IDLE_MS_CONFIG);
-		}
-	}
-
-	private StreamsMetricsImpl setupMetrics(final StreamsConfig streamsConfig) {
-		final String threadId = Thread.currentThread().getName();
-
-		final MetricConfig metricConfig = new MetricConfig()
-				.samples(streamsConfig.getInt(StreamsConfig.METRICS_NUM_SAMPLES_CONFIG))
-				.recordLevel(Sensor.RecordingLevel.forName(streamsConfig.getString(StreamsConfig.METRICS_RECORDING_LEVEL_CONFIG)))
-				.timeWindow(streamsConfig.getLong(StreamsConfig.METRICS_SAMPLE_WINDOW_MS_CONFIG), TimeUnit.MILLISECONDS);
-		metrics = new Metrics(metricConfig, mockWallClockTime);
-
-		final StreamsMetricsImpl streamsMetrics = new StreamsMetricsImpl(
-				metrics,
-				"test-client",
-				streamsConfig.getString(StreamsConfig.BUILT_IN_METRICS_VERSION_CONFIG),
-				mockWallClockTime
-		);
-		TaskMetrics.droppedRecordsSensorOrSkippedRecordsSensor(threadId, TASK_ID.toString(), streamsMetrics);
-
-		return streamsMetrics;
-	}
-
-	private void setupTopology(final InternalTopologyBuilder builder,
-							   final StreamsConfig streamsConfig) {
-		internalTopologyBuilder = builder;
-		internalTopologyBuilder.rewriteTopology(streamsConfig);
-
-		processorTopology = internalTopologyBuilder.buildTopology();
-		globalTopology = internalTopologyBuilder.buildGlobalStateTopology();
-
-		for (final String topic : processorTopology.sourceTopics()) {
-			final TopicPartition tp = new TopicPartition(topic, PARTITION_ID);
-			partitionsByInputTopic.put(topic, tp);
-			offsetsByTopicOrPatternPartition.put(tp, new AtomicLong());
-		}
-
-		final boolean createStateDirectory = processorTopology.hasPersistentLocalStore() ||
-				(globalTopology != null && globalTopology.hasPersistentGlobalStore());
-		stateDirectory = new StateDirectory(streamsConfig, mockWallClockTime, createStateDirectory);
-	}
-
-	private void setupGlobalTask(final Time mockWallClockTime,
-								 final StreamsConfig streamsConfig,
-								 final StreamsMetricsImpl streamsMetrics,
-								 final ThreadCache cache) {
-		if (globalTopology != null) {
-			final MockConsumer<byte[], byte[]> globalConsumer = new MockConsumer<>(OffsetResetStrategy.NONE);
-			for (final String topicName : globalTopology.sourceTopics()) {
-				final TopicPartition partition = new TopicPartition(topicName, 0);
-				globalPartitionsByInputTopic.put(topicName, partition);
-				offsetsByTopicOrPatternPartition.put(partition, new AtomicLong());
-				globalConsumer.updatePartitions(topicName, Collections.singletonList(
-						new PartitionInfo(topicName, 0, null, null, null)));
-				globalConsumer.updateBeginningOffsets(Collections.singletonMap(partition, 0L));
-				globalConsumer.updateEndOffsets(Collections.singletonMap(partition, 0L));
-			}
-
-			globalStateManager = new GlobalStateManagerImpl(
-					logContext,
-					mockWallClockTime,
-					globalTopology,
-					globalConsumer,
-					stateDirectory,
-					stateRestoreListener,
-					streamsConfig
-			);
-
-			final GlobalProcessorContextImpl globalProcessorContext =
-					new GlobalProcessorContextImpl(streamsConfig, globalStateManager, streamsMetrics, cache, mockWallClockTime);
-			globalStateManager.setGlobalProcessorContext(globalProcessorContext);
-
-			globalStateTask = new GlobalStateUpdateTask(
-					logContext,
-					globalTopology,
-					globalProcessorContext,
-					globalStateManager,
-					new LogAndContinueExceptionHandler()
-			);
-			globalStateTask.initialize();
-			globalProcessorContext.setRecordContext(null);
-		} else {
-			globalStateManager = null;
-			globalStateTask = null;
-		}
-	}
-
-	private void setupTask(final StreamsConfig streamsConfig,
-						   final StreamsMetricsImpl streamsMetrics,
-						   final ThreadCache cache) {
-		if (!partitionsByInputTopic.isEmpty()) {
-			consumer.assign(partitionsByInputTopic.values());
-			final Map<TopicPartition, Long> startOffsets = new HashMap<>();
-			for (final TopicPartition topicPartition : partitionsByInputTopic.values()) {
-				startOffsets.put(topicPartition, 0L);
-			}
-			consumer.updateBeginningOffsets(startOffsets);
-
-			final ProcessorStateManager stateManager = new ProcessorStateManager(
-					TASK_ID,
-					Task.TaskType.ACTIVE,
-					StreamsConfig.EXACTLY_ONCE.equals(streamsConfig.getString(StreamsConfig.PROCESSING_GUARANTEE_CONFIG)),
-					logContext,
-					stateDirectory,
-					new MockChangelogRegister(),
-					processorTopology.storeToChangelogTopic(),
-					new HashSet<>(partitionsByInputTopic.values())
-			);
-			final RecordCollector recordCollector = new RecordCollectorImpl(
-					logContext,
-					TASK_ID,
-					testDriverProducer,
-					streamsConfig.defaultProductionExceptionHandler(),
-					streamsMetrics
-			);
-
-			final InternalProcessorContext context = new ProcessorContextImpl(
-					TASK_ID,
-					streamsConfig,
-					stateManager,
-					streamsMetrics,
-					cache
-			);
-
-			task = new StreamTask(
-					TASK_ID,
-					new HashSet<>(partitionsByInputTopic.values()),
-					processorTopology,
-					consumer,
-					streamsConfig,
-					streamsMetrics,
-					stateDirectory,
-					cache,
-					mockWallClockTime,
-					stateManager,
-					recordCollector,
-					context,
-					logContext);
-			task.initializeIfNeeded();
-			task.completeRestoration(noOpResetter -> {
-			});
-			task.processorContext().setRecordContext(null);
-
-		} else {
-			task = null;
-		}
-	}
-
-    /**
-     * Get read-only handle on global metrics registry.
-	 *
-	 * @return Map of all metrics.
-	 */
-	public Map<MetricName, ? extends Metric> metrics() {
-		return Collections.unmodifiableMap(metrics.metrics());
-	}
-
-	private void pipeRecord(final String topicName,
-							final long timestamp,
-							final byte[] key,
-							final byte[] value,
-							final Headers headers) {
-		final TopicPartition inputTopicOrPatternPartition = getInputTopicOrPatternPartition(topicName);
-		final TopicPartition globalInputTopicPartition = globalPartitionsByInputTopic.get(topicName);
-
-		if (inputTopicOrPatternPartition == null && globalInputTopicPartition == null) {
-			throw new IllegalArgumentException("Unknown topic: " + topicName);
-		}
-
-		if (inputTopicOrPatternPartition != null) {
-			enqueueTaskRecord(topicName, inputTopicOrPatternPartition, timestamp, key, value, headers);
-			completeAllProcessableWork();
-		}
-
-		if (globalInputTopicPartition != null) {
-			processGlobalRecord(globalInputTopicPartition, timestamp, key, value, headers);
-		}
-	}
-
-	private void enqueueTaskRecord(final String inputTopic,
-								   final TopicPartition topicOrPatternPartition,
-								   final long timestamp,
-								   final byte[] key,
-								   final byte[] value,
-								   final Headers headers) {
-		final long offset = offsetsByTopicOrPatternPartition.get(topicOrPatternPartition).incrementAndGet() - 1;
-		task.addRecords(topicOrPatternPartition, Collections.singleton(new ConsumerRecord<>(
-				inputTopic,
-				topicOrPatternPartition.partition(),
-				offset,
-				timestamp,
-				TimestampType.CREATE_TIME,
-				key == null ? ConsumerRecord.NULL_SIZE : key.length,
-				value == null ? ConsumerRecord.NULL_SIZE : value.length,
-				key,
-				value,
-				headers,
-				Optional.empty()))
-		);
-	}
-
-	private void completeAllProcessableWork() {
-		// for internally triggered processing (like wall-clock punctuations),
-		// we might have buffered some records to internal topics that need to
-		// be piped back in to kick-start the processing loop. This is idempotent
-		// and therefore harmless in the case where all we've done is enqueued an
-		// input record from the user.
-		captureOutputsAndReEnqueueInternalResults();
-
-		// If the topology only has global tasks, then `task` would be null.
-		// For this method, it just means there's nothing to do.
-		if (task != null) {
-			while (task.hasRecordsQueued() && task.isProcessable(mockWallClockTime.milliseconds())) {
-				// Process the record ...
-				task.process(mockWallClockTime.milliseconds());
-				task.maybePunctuateStreamTime();
-				commit(task.prepareCommit());
-				task.postCommit(true);
-				captureOutputsAndReEnqueueInternalResults();
-			}
-			if (task.hasRecordsQueued()) {
-				log.info("Due to the {} configuration, there are currently some records" +
-								" that cannot be processed. Advancing wall-clock time or" +
-								" enqueuing records on the empty topics will allow" +
-								" Streams to process more.",
-						StreamsConfig.MAX_TASK_IDLE_MS_CONFIG);
-			}
-		}
-	}
-
-	private void commit(final Map<TopicPartition, OffsetAndMetadata> offsets) {
-		if (processingMode == EXACTLY_ONCE_ALPHA || processingMode == EXACTLY_ONCE_BETA) {
-			testDriverProducer.commitTransaction(offsets, new ConsumerGroupMetadata("dummy-app-id"));
-		} else {
-			consumer.commitSync(offsets);
-		}
-	}
-
-	private void processGlobalRecord(final TopicPartition globalInputTopicPartition,
-									 final long timestamp,
-									 final byte[] key,
-									 final byte[] value,
-									 final Headers headers) {
-		globalStateTask.update(new ConsumerRecord<>(
-				globalInputTopicPartition.topic(),
-				globalInputTopicPartition.partition(),
-				offsetsByTopicOrPatternPartition.get(globalInputTopicPartition).incrementAndGet() - 1,
-				timestamp,
-				TimestampType.CREATE_TIME,
-				key == null ? ConsumerRecord.NULL_SIZE : key.length,
-				value == null ? ConsumerRecord.NULL_SIZE : value.length,
-				key,
-				value,
-				headers,
-				Optional.empty())
-		);
-		globalStateTask.flushState();
-	}
-
-	private void validateSourceTopicNameRegexPattern(final String inputRecordTopic) {
-		for (final String sourceTopicName : internalTopologyBuilder.sourceTopicNames()) {
-			if (!sourceTopicName.equals(inputRecordTopic) && Pattern.compile(sourceTopicName).matcher(inputRecordTopic).matches()) {
-				throw new TopologyException("Topology add source of type String for topic: " + sourceTopicName +
-						" cannot contain regex pattern for input record topic: " + inputRecordTopic +
-						" and hence cannot process the message.");
-			}
-		}
-	}
-
-	private TopicPartition getInputTopicOrPatternPartition(final String topicName) {
-		if (!internalTopologyBuilder.sourceTopicNames().isEmpty()) {
-			validateSourceTopicNameRegexPattern(topicName);
-		}
-
-		final TopicPartition topicPartition = partitionsByInputTopic.get(topicName);
-		if (topicPartition == null) {
-			for (final Map.Entry<String, TopicPartition> entry : partitionsByInputTopic.entrySet()) {
-				if (Pattern.compile(entry.getKey()).matcher(topicName).matches()) {
-					return entry.getValue();
-				}
-			}
-		}
-		return topicPartition;
-	}
-
-	private void captureOutputsAndReEnqueueInternalResults() {
-		// Capture all the records sent to the producer ...
-		final List<ProducerRecord<byte[], byte[]>> output = producer.history();
-		producer.clear();
-
-		for (final ProducerRecord<byte[], byte[]> record : output) {
-			outputRecordsByTopic.computeIfAbsent(record.topic(), k -> new LinkedList<>()).add(record);
-
-			// Forward back into the topology if the produced record is to an internal or a source topic ...
-			final String outputTopicName = record.topic();
-
-			final TopicPartition inputTopicOrPatternPartition = getInputTopicOrPatternPartition(outputTopicName);
-			final TopicPartition globalInputTopicPartition = globalPartitionsByInputTopic.get(outputTopicName);
-
-			if (inputTopicOrPatternPartition != null) {
-				enqueueTaskRecord(
-						outputTopicName,
-						inputTopicOrPatternPartition,
-						record.timestamp(),
-						record.key(),
-						record.value(),
-						record.headers()
-				);
-			}
-
-			if (globalInputTopicPartition != null) {
-				processGlobalRecord(
-						globalInputTopicPartition,
-						record.timestamp(),
-						record.key(),
-						record.value(),
-						record.headers()
-				);
-			}
-		}
-	}
-
-	/**
-     * Advances the internally mocked wall-clock time.
-	 * This might trigger a {@link PunctuationType#WALL_CLOCK_TIME wall-clock} type
-	 * {@link ProcessorContext#schedule(Duration, PunctuationType, Punctuator) punctuations}.
-	 *
-	 * @param advance the amount of time to advance wall-clock time
-	 */
-	public void advanceWallClockTime(final Duration advance) {
-		Objects.requireNonNull(advance, "advance cannot be null");
-		mockWallClockTime.sleep(advance.toMillis());
-		if (task != null) {
-			task.maybePunctuateSystemTime();
-			commit(task.prepareCommit());
-			task.postCommit(true);
-		}
-		completeAllProcessableWork();
-	}
-
-	private Queue<ProducerRecord<byte[], byte[]>> getRecordsQueue(final String topicName) {
-		final Queue<ProducerRecord<byte[], byte[]>> outputRecords = outputRecordsByTopic.get(topicName);
-		if (outputRecords == null && !processorTopology.sinkTopics().contains(topicName)) {
-			log.warn("Unrecognized topic: {}, this can occur if dynamic routing is used and no output has been "
-					+ "sent to this topic yet. If not using a TopicNameExtractor, check that the output topic "
-					+ "is correct.", topicName);
-		}
-		return outputRecords;
-	}
-
-	/**
-	 * Create {@link TestInputTopic} to be used for piping records to topic
-	 * Uses current system time as start timestamp for records.
-	 * Auto-advance is disabled.
-	 * @param topicName       the name of the topic
-	 * @param keySerializer   the Serializer for the key type
-	 * @param valueSerializer the Serializer for the value type
-	 * @param <K>             the key type
-	 * @param <V>             the value type
-	 * @return {@link TestInputTopic} object
-	 */
-	public final <K, V> TestInputTopic<K, V> createInputTopic(final String topicName,
-															  final Serializer<K> keySerializer,
-															  final Serializer<V> valueSerializer) {
-		return new TestInputTopic<>(this, topicName, keySerializer, valueSerializer, Instant.now(), Duration.ZERO);
-	}
-
-	/**
-	 * Create {@link TestInputTopic} to be used for piping records to topic
-	 * Uses provided start timestamp and autoAdvance parameter for records
-	 * @param topicName       the name of the topic
-	 * @param keySerializer   the Serializer for the key type
-	 * @param valueSerializer the Serializer for the value type
-	 * @param startTimestamp  Start timestamp for auto-generated record time
-	 * @param autoAdvance     autoAdvance duration for auto-generated record time
-	 * @param <K>             the key type
-	 * @param <V>             the value type
-	 * @return {@link TestInputTopic} object
-	 */
-	public final <K, V> TestInputTopic<K, V> createInputTopic(final String topicName,
-															  final Serializer<K> keySerializer,
-															  final Serializer<V> valueSerializer,
-															  final Instant startTimestamp,
-															  final Duration autoAdvance) {
-		return new TestInputTopic<>(this, topicName, keySerializer, valueSerializer, startTimestamp, autoAdvance);
-	}
-
-	/**
-	 * Create {@link TestOutputTopic} to be used for reading records from topic
-	 * @param topicName         the name of the topic
-	 * @param keyDeserializer   the Deserializer for the key type
-	 * @param valueDeserializer the Deserializer for the value type
-	 * @param <K>               the key type
-	 * @param <V>               the value type
-	 * @return {@link TestOutputTopic} object
-	 */
-	public final <K, V> TestOutputTopic<K, V> createOutputTopic(final String topicName,
-																final Deserializer<K> keyDeserializer,
-																final Deserializer<V> valueDeserializer) {
-		return new TestOutputTopic<>(this, topicName, keyDeserializer, valueDeserializer);
-	}
-
-	/**
-	 * Get all the names of all the topics to which records have been produced during the test run.
-	 * <p>
-	 * Call this method after piping the input into the test driver to retrieve the full set of topic names the topology
-	 * produced records to.
-	 * <p>
-	 * The returned set of topic names may include user (e.g., output) and internal (e.g., changelog, repartition) topic
-	 * names.
-	 * @return the set of topic names the topology has produced to
-	 */
-	public final Set<String> producedTopicNames() {
-		return Collections.unmodifiableSet(outputRecordsByTopic.keySet());
-	}
-
-	ProducerRecord<byte[], byte[]> readRecord(final String topic) {
-		final Queue<? extends ProducerRecord<byte[], byte[]>> outputRecords = getRecordsQueue(topic);
-		if (outputRecords == null) {
-			return null;
-		}
-		return outputRecords.poll();
-	}
-
-	<K, V> TestRecord<K, V> readRecord(final String topic,
-									   final Deserializer<K> keyDeserializer,
-									   final Deserializer<V> valueDeserializer) {
-		final Queue<? extends ProducerRecord<byte[], byte[]>> outputRecords = getRecordsQueue(topic);
-		if (outputRecords == null) {
-			throw new NoSuchElementException("Uninitialized topic: " + topic);
-		}
-		final ProducerRecord<byte[], byte[]> record = outputRecords.poll();
-		if (record == null) {
-			throw new NoSuchElementException("Empty topic: " + topic);
-		}
-		final K key = keyDeserializer.deserialize(record.topic(), record.headers(), record.key());
-		final V value = valueDeserializer.deserialize(record.topic(), record.headers(), record.value());
-		return new TestRecord<>(key, value, record.headers(), record.timestamp());
-	}
-
-	<K, V> void pipeRecord(final String topic,
-						   final TestRecord<K, V> record,
-						   final Serializer<K> keySerializer,
-						   final Serializer<V> valueSerializer,
-						   final Instant time) {
-		final byte[] serializedKey = keySerializer.serialize(topic, record.headers(), record.key());
-		final byte[] serializedValue = valueSerializer.serialize(topic, record.headers(), record.value());
-		final long timestamp;
-		if (time != null) {
-			timestamp = time.toEpochMilli();
-		} else if (record.timestamp() != null) {
-			timestamp = record.timestamp();
-		} else {
-			throw new IllegalStateException("Provided `TestRecord` does not have a timestamp and no timestamp overwrite was provided via `time` parameter.");
-		}
-
-		pipeRecord(topic, timestamp, serializedKey, serializedValue, record.headers());
-	}
-
-	final long getQueueSize(final String topic) {
-		final Queue<ProducerRecord<byte[], byte[]>> queue = getRecordsQueue(topic);
-		if (queue == null) {
-			//Return 0 if not initialized, getRecordsQueue throw exception if non existing topic
-			return 0;
-		}
-		return queue.size();
-	}
-
-	final boolean isEmpty(final String topic) {
-		return getQueueSize(topic) == 0;
-	}
-
-	/**
-	 * Get all {@link StateStore StateStores} from the topology.
-	 * The stores can be a "regular" or global stores.
-	 * <p>
-	 * This is often useful in test cases to pre-populate the store before the test case instructs the topology to
-	 * {@link TestInputTopic#pipeInput(TestRecord)}  process an input message}, and/or to check the store afterward.
-	 * <p>
-	 * Note, that {@code StateStore} might be {@code null} if a store is added but not connected to any processor.
-	 * <p>
-	 * <strong>Caution:</strong> Using this method to access stores that are added by the DSL is unsafe as the store
-	 * types may change. Stores added by the DSL should only be accessed via the corresponding typed methods
-	 * like {@link #getKeyValueStore(String)} etc.
-	 *
-	 * @return all stores my name
-	 * @see #getStateStore(String)
-	 * @see #getKeyValueStore(String)
-	 * @see #getTimestampedKeyValueStore(String)
-=======
         configCopy.putAll(config);
         configCopy.putIfAbsent(StreamsConfig.BOOTSTRAP_SERVERS_CONFIG, "dummy-bootstrap-host:0");
         // provide randomized dummy app-id if it's not specified
-        configCopy.putIfAbsent(StreamsConfig.APPLICATION_ID_CONFIG,  "dummy-topology-test-driver-app-id-" + ThreadLocalRandom.current().nextInt());
+        configCopy.putIfAbsent(StreamsConfig.APPLICATION_ID_CONFIG, "dummy-topology-test-driver-app-id-" + ThreadLocalRandom.current().nextInt());
         final StreamsConfig streamsConfig = new ClientUtils.QuietStreamsConfig(configCopy);
         logIfTaskIdleEnabled(streamsConfig);
 
@@ -976,11 +265,7 @@
         final StreamsMetricsImpl streamsMetrics = setupMetrics(streamsConfig);
         setupTopology(builder, streamsConfig);
 
-        final ThreadCache cache = new ThreadCache(
-            logContext,
-            Math.max(0, streamsConfig.getLong(StreamsConfig.STATESTORE_CACHE_MAX_BYTES_CONFIG)),
-            streamsMetrics
-        );
+        final ThreadCache cache = new ThreadCache(logContext, Math.max(0, streamsConfig.getLong(StreamsConfig.STATESTORE_CACHE_MAX_BYTES_CONFIG)), streamsMetrics);
 
         consumer = new MockConsumer<>(OffsetResetStrategy.EARLIEST);
         final Serializer<byte[]> bytesSerializer = new ByteArraySerializer();
@@ -990,32 +275,27 @@
                 return Collections.singletonList(new PartitionInfo(topic, PARTITION_ID, null, null, null));
             }
         };
-        testDriverProducer = new TestDriverProducer(
-            streamsConfig,
-            new KafkaClientSupplier() {
-                @Override
-                public Producer<byte[], byte[]> getProducer(final Map<String, Object> config) {
-                    return producer;
-                }
-
-                @Override
-                public Consumer<byte[], byte[]> getConsumer(final Map<String, Object> config) {
-                    throw new IllegalStateException();
-                }
-
-                @Override
-                public Consumer<byte[], byte[]> getRestoreConsumer(final Map<String, Object> config) {
-                    throw new IllegalStateException();
-                }
-
-                @Override
-                public Consumer<byte[], byte[]> getGlobalConsumer(final Map<String, Object> config) {
-                    throw new IllegalStateException();
-                }
-            },
-            logContext,
-            mockWallClockTime
-        );
+        testDriverProducer = new TestDriverProducer(streamsConfig, new KafkaClientSupplier() {
+            @Override
+            public Producer<byte[], byte[]> getProducer(final Map<String, Object> config) {
+                return producer;
+            }
+
+            @Override
+            public Consumer<byte[], byte[]> getConsumer(final Map<String, Object> config) {
+                throw new IllegalStateException();
+            }
+
+            @Override
+            public Consumer<byte[], byte[]> getRestoreConsumer(final Map<String, Object> config) {
+                throw new IllegalStateException();
+            }
+
+            @Override
+            public Consumer<byte[], byte[]> getGlobalConsumer(final Map<String, Object> config) {
+                throw new IllegalStateException();
+            }
+        }, logContext, mockWallClockTime);
 
         setupGlobalTask(mockWallClockTime, streamsConfig, streamsMetrics, cache);
         setupTask(streamsConfig, streamsMetrics, cache, internalTopologyBuilder.topologyConfigs().getTaskConfig());
@@ -1024,39 +304,23 @@
     private static void logIfTaskIdleEnabled(final StreamsConfig streamsConfig) {
         final Long taskIdleTime = streamsConfig.getLong(StreamsConfig.MAX_TASK_IDLE_MS_CONFIG);
         if (taskIdleTime > 0) {
-            log.info("Detected {} config in use with TopologyTestDriver (set to {}ms)." +
-                         " This means you might need to use TopologyTestDriver#advanceWallClockTime()" +
-                         " or enqueue records on all partitions to allow Steams to make progress." +
-                         " TopologyTestDriver will log a message each time it cannot process enqueued" +
-                         " records due to {}.",
-                     StreamsConfig.MAX_TASK_IDLE_MS_CONFIG,
-                     taskIdleTime,
-                     StreamsConfig.MAX_TASK_IDLE_MS_CONFIG);
+            log.info("Detected {} config in use with TopologyTestDriver (set to {}ms)." + " This means you might need to use TopologyTestDriver#advanceWallClockTime()" + " or enqueue records on all partitions to allow Steams to make progress." + " TopologyTestDriver will log a message each time it cannot process enqueued" + " records due to {}.", StreamsConfig.MAX_TASK_IDLE_MS_CONFIG, taskIdleTime, StreamsConfig.MAX_TASK_IDLE_MS_CONFIG);
         }
     }
 
     private StreamsMetricsImpl setupMetrics(final StreamsConfig streamsConfig) {
         final String threadId = Thread.currentThread().getName();
 
-        final MetricConfig metricConfig = new MetricConfig()
-            .samples(streamsConfig.getInt(StreamsConfig.METRICS_NUM_SAMPLES_CONFIG))
-            .recordLevel(Sensor.RecordingLevel.forName(streamsConfig.getString(StreamsConfig.METRICS_RECORDING_LEVEL_CONFIG)))
-            .timeWindow(streamsConfig.getLong(StreamsConfig.METRICS_SAMPLE_WINDOW_MS_CONFIG), TimeUnit.MILLISECONDS);
+        final MetricConfig metricConfig = new MetricConfig().samples(streamsConfig.getInt(StreamsConfig.METRICS_NUM_SAMPLES_CONFIG)).recordLevel(Sensor.RecordingLevel.forName(streamsConfig.getString(StreamsConfig.METRICS_RECORDING_LEVEL_CONFIG))).timeWindow(streamsConfig.getLong(StreamsConfig.METRICS_SAMPLE_WINDOW_MS_CONFIG), TimeUnit.MILLISECONDS);
         metrics = new Metrics(metricConfig, mockWallClockTime);
 
-        final StreamsMetricsImpl streamsMetrics = new StreamsMetricsImpl(
-            metrics,
-            "test-client",
-            streamsConfig.getString(StreamsConfig.BUILT_IN_METRICS_VERSION_CONFIG),
-            mockWallClockTime
-        );
+        final StreamsMetricsImpl streamsMetrics = new StreamsMetricsImpl(metrics, "test-client", streamsConfig.getString(StreamsConfig.BUILT_IN_METRICS_VERSION_CONFIG), mockWallClockTime);
         TaskMetrics.droppedRecordsSensor(threadId, TASK_ID.toString(), streamsMetrics);
 
         return streamsMetrics;
     }
 
-    private void setupTopology(final InternalTopologyBuilder builder,
-                               final StreamsConfig streamsConfig) {
+    private void setupTopology(final InternalTopologyBuilder builder, final StreamsConfig streamsConfig) {
         internalTopologyBuilder = builder;
         internalTopologyBuilder.rewriteTopology(streamsConfig);
 
@@ -1072,43 +336,24 @@
         stateDirectory = new StateDirectory(streamsConfig, mockWallClockTime, internalTopologyBuilder.hasPersistentStores(), false);
     }
 
-    private void setupGlobalTask(final Time mockWallClockTime,
-                                 final StreamsConfig streamsConfig,
-                                 final StreamsMetricsImpl streamsMetrics,
-                                 final ThreadCache cache) {
+    private void setupGlobalTask(final Time mockWallClockTime, final StreamsConfig streamsConfig, final StreamsMetricsImpl streamsMetrics, final ThreadCache cache) {
         if (globalTopology != null) {
             final MockConsumer<byte[], byte[]> globalConsumer = new MockConsumer<>(OffsetResetStrategy.NONE);
             for (final String topicName : globalTopology.sourceTopics()) {
                 final TopicPartition partition = new TopicPartition(topicName, 0);
                 globalPartitionsByInputTopic.put(topicName, partition);
                 offsetsByTopicOrPatternPartition.put(partition, new AtomicLong());
-                globalConsumer.updatePartitions(topicName, Collections.singletonList(
-                    new PartitionInfo(topicName, 0, null, null, null)));
+                globalConsumer.updatePartitions(topicName, Collections.singletonList(new PartitionInfo(topicName, 0, null, null, null)));
                 globalConsumer.updateBeginningOffsets(Collections.singletonMap(partition, 0L));
                 globalConsumer.updateEndOffsets(Collections.singletonMap(partition, 0L));
             }
 
-            globalStateManager = new GlobalStateManagerImpl(
-                logContext,
-                mockWallClockTime,
-                globalTopology,
-                globalConsumer,
-                stateDirectory,
-                stateRestoreListener,
-                streamsConfig
-            );
-
-            final GlobalProcessorContextImpl globalProcessorContext =
-                new GlobalProcessorContextImpl(streamsConfig, globalStateManager, streamsMetrics, cache, mockWallClockTime);
+            globalStateManager = new GlobalStateManagerImpl(logContext, mockWallClockTime, globalTopology, globalConsumer, stateDirectory, stateRestoreListener, streamsConfig);
+
+            final GlobalProcessorContextImpl globalProcessorContext = new GlobalProcessorContextImpl(streamsConfig, globalStateManager, streamsMetrics, cache, mockWallClockTime);
             globalStateManager.setGlobalProcessorContext(globalProcessorContext);
 
-            globalStateTask = new GlobalStateUpdateTask(
-                logContext,
-                globalTopology,
-                globalProcessorContext,
-                globalStateManager,
-                new LogAndContinueExceptionHandler()
-            );
+            globalStateTask = new GlobalStateUpdateTask(logContext, globalTopology, globalProcessorContext, globalStateManager, new LogAndContinueExceptionHandler());
             globalStateTask.initialize();
             globalProcessorContext.setRecordContext(null);
         } else {
@@ -1118,10 +363,7 @@
     }
 
     @SuppressWarnings("deprecation")
-    private void setupTask(final StreamsConfig streamsConfig,
-                           final StreamsMetricsImpl streamsMetrics,
-                           final ThreadCache cache,
-                           final TaskConfig taskConfig) {
+    private void setupTask(final StreamsConfig streamsConfig, final StreamsMetricsImpl streamsMetrics, final ThreadCache cache, final TaskConfig taskConfig) {
         if (!partitionsByInputTopic.isEmpty()) {
             consumer.assign(partitionsByInputTopic.values());
             final Map<TopicPartition, Long> startOffsets = new HashMap<>();
@@ -1130,49 +372,15 @@
             }
             consumer.updateBeginningOffsets(startOffsets);
 
-            final ProcessorStateManager stateManager = new ProcessorStateManager(
-                TASK_ID,
-                Task.TaskType.ACTIVE,
-                StreamsConfig.EXACTLY_ONCE.equals(streamsConfig.getString(StreamsConfig.PROCESSING_GUARANTEE_CONFIG)),
-                logContext,
-                stateDirectory,
-                new MockChangelogRegister(),
-                processorTopology.storeToChangelogTopic(),
-                new HashSet<>(partitionsByInputTopic.values()),
-                false);
-            final RecordCollector recordCollector = new RecordCollectorImpl(
-                logContext,
-                TASK_ID,
-                testDriverProducer,
-                streamsConfig.defaultProductionExceptionHandler(),
-                streamsMetrics,
-                processorTopology
-            );
-
-            final InternalProcessorContext context = new ProcessorContextImpl(
-                TASK_ID,
-                streamsConfig,
-                stateManager,
-                streamsMetrics,
-                cache
-            );
-
-            task = new StreamTask(
-                TASK_ID,
-                new HashSet<>(partitionsByInputTopic.values()),
-                processorTopology,
-                consumer,
-                taskConfig,
-                streamsMetrics,
-                stateDirectory,
-                cache,
-                mockWallClockTime,
-                stateManager,
-                recordCollector,
-                context,
-                logContext);
+            final ProcessorStateManager stateManager = new ProcessorStateManager(TASK_ID, Task.TaskType.ACTIVE, StreamsConfig.EXACTLY_ONCE.equals(streamsConfig.getString(StreamsConfig.PROCESSING_GUARANTEE_CONFIG)), logContext, stateDirectory, new MockChangelogRegister(), processorTopology.storeToChangelogTopic(), new HashSet<>(partitionsByInputTopic.values()), false);
+            final RecordCollector recordCollector = new RecordCollectorImpl(logContext, TASK_ID, testDriverProducer, streamsConfig.defaultProductionExceptionHandler(), streamsMetrics, processorTopology);
+
+            final InternalProcessorContext context = new ProcessorContextImpl(TASK_ID, streamsConfig, stateManager, streamsMetrics, cache);
+
+            task = new StreamTask(TASK_ID, new HashSet<>(partitionsByInputTopic.values()), processorTopology, consumer, taskConfig, streamsMetrics, stateDirectory, cache, mockWallClockTime, stateManager, recordCollector, context, logContext);
             task.initializeIfNeeded();
-            task.completeRestoration(noOpResetter -> { });
+            task.completeRestoration(noOpResetter -> {
+            });
             task.processorContext().setRecordContext(null);
 
         } else {
@@ -1182,18 +390,13 @@
 
     /**
      * Get read-only handle on global metrics registry.
-     *
      * @return Map of all metrics.
      */
     public Map<MetricName, ? extends Metric> metrics() {
         return Collections.unmodifiableMap(metrics.metrics());
     }
 
-    private void pipeRecord(final String topicName,
-                            final long timestamp,
-                            final byte[] key,
-                            final byte[] value,
-                            final Headers headers) {
+    private void pipeRecord(final String topicName, final long timestamp, final byte[] key, final byte[] value, final Headers headers) {
         final TopicPartition inputTopicOrPatternPartition = getInputTopicOrPatternPartition(topicName);
         final TopicPartition globalInputTopicPartition = globalPartitionsByInputTopic.get(topicName);
 
@@ -1211,26 +414,9 @@
         }
     }
 
-    private void enqueueTaskRecord(final String inputTopic,
-                                   final TopicPartition topicOrPatternPartition,
-                                   final long timestamp,
-                                   final byte[] key,
-                                   final byte[] value,
-                                   final Headers headers) {
+    private void enqueueTaskRecord(final String inputTopic, final TopicPartition topicOrPatternPartition, final long timestamp, final byte[] key, final byte[] value, final Headers headers) {
         final long offset = offsetsByTopicOrPatternPartition.get(topicOrPatternPartition).incrementAndGet() - 1;
-        task.addRecords(topicOrPatternPartition, Collections.singleton(new ConsumerRecord<>(
-            inputTopic,
-            topicOrPatternPartition.partition(),
-            offset,
-            timestamp,
-            TimestampType.CREATE_TIME,
-            key == null ? ConsumerRecord.NULL_SIZE : key.length,
-            value == null ? ConsumerRecord.NULL_SIZE : value.length,
-            key,
-            value,
-            headers,
-            Optional.empty()))
-        );
+        task.addRecords(topicOrPatternPartition, Collections.singleton(new ConsumerRecord<>(inputTopic, topicOrPatternPartition.partition(), offset, timestamp, TimestampType.CREATE_TIME, key == null ? ConsumerRecord.NULL_SIZE : key.length, value == null ? ConsumerRecord.NULL_SIZE : value.length, key, value, headers, Optional.empty())));
     }
 
     private void completeAllProcessableWork() {
@@ -1253,11 +439,7 @@
                 captureOutputsAndReEnqueueInternalResults();
             }
             if (task.hasRecordsQueued()) {
-                log.info("Due to the {} configuration, there are currently some records" +
-                             " that cannot be processed. Advancing wall-clock time or" +
-                             " enqueuing records on the empty topics will allow" +
-                             " Streams to process more.",
-                         StreamsConfig.MAX_TASK_IDLE_MS_CONFIG);
+                log.info("Due to the {} configuration, there are currently some records" + " that cannot be processed. Advancing wall-clock time or" + " enqueuing records on the empty topics will allow" + " Streams to process more.", StreamsConfig.MAX_TASK_IDLE_MS_CONFIG);
             }
         }
     }
@@ -1270,33 +452,15 @@
         }
     }
 
-    private void processGlobalRecord(final TopicPartition globalInputTopicPartition,
-                                     final long timestamp,
-                                     final byte[] key,
-                                     final byte[] value,
-                                     final Headers headers) {
-        globalStateTask.update(new ConsumerRecord<>(
-            globalInputTopicPartition.topic(),
-            globalInputTopicPartition.partition(),
-            offsetsByTopicOrPatternPartition.get(globalInputTopicPartition).incrementAndGet() - 1,
-            timestamp,
-            TimestampType.CREATE_TIME,
-            key == null ? ConsumerRecord.NULL_SIZE : key.length,
-            value == null ? ConsumerRecord.NULL_SIZE : value.length,
-            key,
-            value,
-            headers,
-            Optional.empty())
-        );
+    private void processGlobalRecord(final TopicPartition globalInputTopicPartition, final long timestamp, final byte[] key, final byte[] value, final Headers headers) {
+        globalStateTask.update(new ConsumerRecord<>(globalInputTopicPartition.topic(), globalInputTopicPartition.partition(), offsetsByTopicOrPatternPartition.get(globalInputTopicPartition).incrementAndGet() - 1, timestamp, TimestampType.CREATE_TIME, key == null ? ConsumerRecord.NULL_SIZE : key.length, value == null ? ConsumerRecord.NULL_SIZE : value.length, key, value, headers, Optional.empty()));
         globalStateTask.flushState();
     }
 
     private void validateSourceTopicNameRegexPattern(final String inputRecordTopic) {
         for (final String sourceTopicName : internalTopologyBuilder.fullSourceTopicNames()) {
             if (!sourceTopicName.equals(inputRecordTopic) && Pattern.compile(sourceTopicName).matcher(inputRecordTopic).matches()) {
-                throw new TopologyException("Topology add source of type String for topic: " + sourceTopicName +
-                                                " cannot contain regex pattern for input record topic: " + inputRecordTopic +
-                                                " and hence cannot process the message.");
+                throw new TopologyException("Topology add source of type String for topic: " + sourceTopicName + " cannot contain regex pattern for input record topic: " + inputRecordTopic + " and hence cannot process the message.");
             }
         }
     }
@@ -1332,24 +496,11 @@
             final TopicPartition globalInputTopicPartition = globalPartitionsByInputTopic.get(outputTopicName);
 
             if (inputTopicOrPatternPartition != null) {
-                enqueueTaskRecord(
-                    outputTopicName,
-                    inputTopicOrPatternPartition,
-                    record.timestamp(),
-                    record.key(),
-                    record.value(),
-                    record.headers()
-                );
+                enqueueTaskRecord(outputTopicName, inputTopicOrPatternPartition, record.timestamp(), record.key(), record.value(), record.headers());
             }
 
             if (globalInputTopicPartition != null) {
-                processGlobalRecord(
-                    globalInputTopicPartition,
-                    record.timestamp(),
-                    record.key(),
-                    record.value(),
-                    record.headers()
-                );
+                processGlobalRecord(globalInputTopicPartition, record.timestamp(), record.key(), record.value(), record.headers());
             }
         }
     }
@@ -1375,9 +526,7 @@
     private Queue<ProducerRecord<byte[], byte[]>> getRecordsQueue(final String topicName) {
         final Queue<ProducerRecord<byte[], byte[]>> outputRecords = outputRecordsByTopic.get(topicName);
         if (outputRecords == null && !processorTopology.sinkTopics().contains(topicName)) {
-            log.warn("Unrecognized topic: {}, this can occur if dynamic routing is used and no output has been "
-                         + "sent to this topic yet. If not using a TopicNameExtractor, check that the output topic "
-                         + "is correct.", topicName);
+            log.warn("Unrecognized topic: {}, this can occur if dynamic routing is used and no output has been " + "sent to this topic yet. If not using a TopicNameExtractor, check that the output topic " + "is correct.", topicName);
         }
         return outputRecords;
     }
@@ -1386,54 +535,43 @@
      * Create {@link TestInputTopic} to be used for piping records to topic
      * Uses current system time as start timestamp for records.
      * Auto-advance is disabled.
-     *
-     * @param topicName             the name of the topic
+     * @param topicName       the name of the topic
      * @param keySerializer   the Serializer for the key type
      * @param valueSerializer the Serializer for the value type
-     * @param <K> the key type
-     * @param <V> the value type
+     * @param <K>             the key type
+     * @param <V>             the value type
      * @return {@link TestInputTopic} object
      */
-    public final <K, V> TestInputTopic<K, V> createInputTopic(final String topicName,
-                                                              final Serializer<K> keySerializer,
-                                                              final Serializer<V> valueSerializer) {
+    public final <K, V> TestInputTopic<K, V> createInputTopic(final String topicName, final Serializer<K> keySerializer, final Serializer<V> valueSerializer) {
         return new TestInputTopic<>(this, topicName, keySerializer, valueSerializer, Instant.now(), Duration.ZERO);
     }
 
     /**
      * Create {@link TestInputTopic} to be used for piping records to topic
      * Uses provided start timestamp and autoAdvance parameter for records
-     *
-     * @param topicName             the name of the topic
+     * @param topicName       the name of the topic
      * @param keySerializer   the Serializer for the key type
      * @param valueSerializer the Serializer for the value type
-     * @param startTimestamp Start timestamp for auto-generated record time
-     * @param autoAdvance autoAdvance duration for auto-generated record time
-     * @param <K> the key type
-     * @param <V> the value type
+     * @param startTimestamp  Start timestamp for auto-generated record time
+     * @param autoAdvance     autoAdvance duration for auto-generated record time
+     * @param <K>             the key type
+     * @param <V>             the value type
      * @return {@link TestInputTopic} object
      */
-    public final <K, V> TestInputTopic<K, V> createInputTopic(final String topicName,
-                                                              final Serializer<K> keySerializer,
-                                                              final Serializer<V> valueSerializer,
-                                                              final Instant startTimestamp,
-                                                              final Duration autoAdvance) {
+    public final <K, V> TestInputTopic<K, V> createInputTopic(final String topicName, final Serializer<K> keySerializer, final Serializer<V> valueSerializer, final Instant startTimestamp, final Duration autoAdvance) {
         return new TestInputTopic<>(this, topicName, keySerializer, valueSerializer, startTimestamp, autoAdvance);
     }
 
     /**
      * Create {@link TestOutputTopic} to be used for reading records from topic
-     *
-     * @param topicName             the name of the topic
+     * @param topicName         the name of the topic
      * @param keyDeserializer   the Deserializer for the key type
      * @param valueDeserializer the Deserializer for the value type
-     * @param <K> the key type
-     * @param <V> the value type
+     * @param <K>               the key type
+     * @param <V>               the value type
      * @return {@link TestOutputTopic} object
      */
-    public final <K, V> TestOutputTopic<K, V> createOutputTopic(final String topicName,
-                                                                final Deserializer<K> keyDeserializer,
-                                                                final Deserializer<V> valueDeserializer) {
+    public final <K, V> TestOutputTopic<K, V> createOutputTopic(final String topicName, final Deserializer<K> keyDeserializer, final Deserializer<V> valueDeserializer) {
         return new TestOutputTopic<>(this, topicName, keyDeserializer, valueDeserializer);
     }
 
@@ -1445,7 +583,6 @@
      * <p>
      * The returned set of topic names may include user (e.g., output) and internal (e.g., changelog, repartition) topic
      * names.
-     *
      * @return the set of topic names the topology has produced to
      */
     public final Set<String> producedTopicNames() {
@@ -1460,9 +597,7 @@
         return outputRecords.poll();
     }
 
-    <K, V> TestRecord<K, V> readRecord(final String topic,
-                                       final Deserializer<K> keyDeserializer,
-                                       final Deserializer<V> valueDeserializer) {
+    <K, V> TestRecord<K, V> readRecord(final String topic, final Deserializer<K> keyDeserializer, final Deserializer<V> valueDeserializer) {
         final Queue<? extends ProducerRecord<byte[], byte[]>> outputRecords = getRecordsQueue(topic);
         if (outputRecords == null) {
             throw new NoSuchElementException("Uninitialized topic: " + topic);
@@ -1476,11 +611,7 @@
         return new TestRecord<>(key, value, record.headers(), record.timestamp());
     }
 
-    <K, V> void pipeRecord(final String topic,
-                           final TestRecord<K, V> record,
-                           final Serializer<K> keySerializer,
-                           final Serializer<V> valueSerializer,
-                           final Instant time) {
+    <K, V> void pipeRecord(final String topic, final TestRecord<K, V> record, final Serializer<K> keySerializer, final Serializer<V> valueSerializer, final Instant time) {
         final byte[] serializedKey = keySerializer.serialize(topic, record.headers(), record.key());
         final byte[] serializedValue = valueSerializer.serialize(topic, record.headers(), record.value());
         final long timestamp;
@@ -1520,13 +651,11 @@
      * <strong>Caution:</strong> Using this method to access stores that are added by the DSL is unsafe as the store
      * types may change. Stores added by the DSL should only be accessed via the corresponding typed methods
      * like {@link #getKeyValueStore(String)} etc.
-     *
      * @return all stores my name
      * @see #getStateStore(String)
      * @see #getKeyValueStore(String)
      * @see #getTimestampedKeyValueStore(String)
      * @see #getVersionedKeyValueStore(String)
->>>>>>> 15418db6
      * @see #getWindowStore(String)
      * @see #getTimestampedWindowStore(String)
      * @see #getSessionStore(String)
@@ -1537,29 +666,6 @@
             allStores.put(storeName, getStateStore(storeName, false));
         }
         return allStores;
-<<<<<<< HEAD
-	}
-
-	/**
-	 * Get the {@link StateStore} with the given name.
-	 * The store can be a "regular" or global store.
-	 * <p>
-	 * Should be used for custom stores only.
-	 * For built-in stores, the corresponding typed methods like {@link #getKeyValueStore(String)} should be used.
-	 * <p>
-	 * This is often useful in test cases to pre-populate the store before the test case instructs the topology to
-	 * {@link TestInputTopic#pipeInput(TestRecord) process an input message}, and/or to check the store afterward.
-	 *
-	 * @param name the name of the store
-	 * @return the state store, or {@code null} if no store has been registered with the given name
-	 * @throws IllegalArgumentException if the store is a built-in store like {@link KeyValueStore},
-	 * {@link WindowStore}, or {@link SessionStore}
-	 *
-	 * @see #getAllStateStores()
-	 * @see #getKeyValueStore(String)
-	 * @see #getTimestampedKeyValueStore(String)
-	 * @see #getWindowStore(String)
-=======
     }
 
     /**
@@ -1571,18 +677,15 @@
      * <p>
      * This is often useful in test cases to pre-populate the store before the test case instructs the topology to
      * {@link TestInputTopic#pipeInput(TestRecord) process an input message}, and/or to check the store afterward.
-     *
      * @param name the name of the store
      * @return the state store, or {@code null} if no store has been registered with the given name
      * @throws IllegalArgumentException if the store is a built-in store like {@link KeyValueStore},
-     * {@link WindowStore}, or {@link SessionStore}
-     *
+     *                                  {@link WindowStore}, or {@link SessionStore}
      * @see #getAllStateStores()
      * @see #getKeyValueStore(String)
      * @see #getTimestampedKeyValueStore(String)
      * @see #getVersionedKeyValueStore(String)
      * @see #getWindowStore(String)
->>>>>>> 15418db6
      * @see #getTimestampedWindowStore(String)
      * @see #getSessionStore(String)
      */
@@ -1590,10 +693,9 @@
         return getStateStore(name, true);
     }
 
-    private StateStore getStateStore(final String name,
-                                     final boolean throwForBuiltInStores) {
+    private StateStore getStateStore(final String name, final boolean throwForBuiltInStores) {
         if (task != null) {
-			final StateStore stateStore = ((ProcessorContextImpl) task.processorContext()).stateManager().getStore(name);
+            final StateStore stateStore = ((ProcessorContextImpl) task.processorContext()).stateManager().getStore(name);
             if (stateStore != null) {
                 if (throwForBuiltInStores) {
                     throwIfBuiltInStore(stateStore);
@@ -1603,7 +705,7 @@
         }
 
         if (globalStateManager != null) {
-			final StateStore stateStore = globalStateManager.getStore(name);
+            final StateStore stateStore = globalStateManager.getStore(name);
             if (stateStore != null) {
                 if (throwForBuiltInStores) {
                     throwIfBuiltInStore(stateStore);
@@ -1618,57 +720,22 @@
 
     private void throwIfBuiltInStore(final StateStore stateStore) {
         if (stateStore instanceof VersionedKeyValueStore) {
-            throw new IllegalArgumentException("Store " + stateStore.name()
-                                                   + " is a versioned key-value store and should be accessed via `getVersionedKeyValueStore()`");
+            throw new IllegalArgumentException("Store " + stateStore.name() + " is a versioned key-value store and should be accessed via `getVersionedKeyValueStore()`");
         }
         if (stateStore instanceof TimestampedKeyValueStore) {
-			throw new IllegalArgumentException("Store " + stateStore.name()
-					+ " is a timestamped key-value store and should be accessed via `getTimestampedKeyValueStore()`");
+            throw new IllegalArgumentException("Store " + stateStore.name() + " is a timestamped key-value store and should be accessed via `getTimestampedKeyValueStore()`");
         }
         if (stateStore instanceof ReadOnlyKeyValueStore) {
-			throw new IllegalArgumentException("Store " + stateStore.name()
-					+ " is a key-value store and should be accessed via `getKeyValueStore()`");
+            throw new IllegalArgumentException("Store " + stateStore.name() + " is a key-value store and should be accessed via `getKeyValueStore()`");
         }
         if (stateStore instanceof TimestampedWindowStore) {
-			throw new IllegalArgumentException("Store " + stateStore.name()
-					+ " is a timestamped window store and should be accessed via `getTimestampedWindowStore()`");
+            throw new IllegalArgumentException("Store " + stateStore.name() + " is a timestamped window store and should be accessed via `getTimestampedWindowStore()`");
         }
         if (stateStore instanceof ReadOnlyWindowStore) {
-			throw new IllegalArgumentException("Store " + stateStore.name()
-					+ " is a window store and should be accessed via `getWindowStore()`");
+            throw new IllegalArgumentException("Store " + stateStore.name() + " is a window store and should be accessed via `getWindowStore()`");
         }
         if (stateStore instanceof ReadOnlySessionStore) {
-<<<<<<< HEAD
-			throw new IllegalArgumentException("Store " + stateStore.name()
-					+ " is a session store and should be accessed via `getSessionStore()`");
-		}
-	}
-
-	/**
-	 * Get the {@link KeyValueStore} or {@link TimestampedKeyValueStore} with the given name.
-	 * The store can be a "regular" or global store.
-	 * <p>
-	 * If the registered store is a {@link TimestampedKeyValueStore} this method will return a value-only query
-	 * interface. <strong>It is highly recommended to update the code for this case to avoid bugs and to use
-	 * {@link #getTimestampedKeyValueStore(String)} for full store access instead.</strong>
-	 * <p>
-	 * This is often useful in test cases to pre-populate the store before the test case instructs the topology to
-	 * {@link TestInputTopic#pipeInput(TestRecord) process an input message}, and/or to check the store afterward.
-	 *
-	 * @param name the name of the store
-	 * @return the key value store, or {@code null} if no {@link KeyValueStore} or {@link TimestampedKeyValueStore}
-	 * has been registered with the given name
-	 * @see #getAllStateStores()
-	 * @see #getStateStore(String)
-	 * @see #getTimestampedKeyValueStore(String)
-	 * @see #getWindowStore(String)
-	 * @see #getTimestampedWindowStore(String)
-	 * @see #getSessionStore(String)
-	 */
-	@SuppressWarnings("unchecked")
-=======
-            throw new IllegalArgumentException("Store " + stateStore.name()
-                                                   + " is a session store and should be accessed via `getSessionStore()`");
+            throw new IllegalArgumentException("Store " + stateStore.name() + " is a session store and should be accessed via `getSessionStore()`");
         }
     }
 
@@ -1682,7 +749,6 @@
      * <p>
      * This is often useful in test cases to pre-populate the store before the test case instructs the topology to
      * {@link TestInputTopic#pipeInput(TestRecord) process an input message}, and/or to check the store afterward.
-     *
      * @param name the name of the store
      * @return the key value store, or {@code null} if no {@link KeyValueStore} or {@link TimestampedKeyValueStore}
      * has been registered with the given name
@@ -1695,7 +761,6 @@
      * @see #getSessionStore(String)
      */
     @SuppressWarnings("unchecked")
->>>>>>> 15418db6
     public <K, V> KeyValueStore<K, V> getKeyValueStore(final String name) {
         final StateStore store = getStateStore(name, false);
         if (store instanceof TimestampedKeyValueStore) {
@@ -1703,54 +768,6 @@
             return new KeyValueStoreFacade<>((TimestampedKeyValueStore<K, V>) store);
         }
         return store instanceof KeyValueStore ? (KeyValueStore<K, V>) store : null;
-<<<<<<< HEAD
-	}
-
-	/**
-	 * Get the {@link TimestampedKeyValueStore} with the given name.
-	 * The store can be a "regular" or global store.
-	 * <p>
-	 * This is often useful in test cases to pre-populate the store before the test case instructs the topology to
-	 * {@link TestInputTopic#pipeInput(TestRecord) process an input message}, and/or to check the store afterward.
-	 *
-	 * @param name the name of the store
-	 * @return the key value store, or {@code null} if no {@link TimestampedKeyValueStore} has been registered with the given name
-	 * @see #getAllStateStores()
-	 * @see #getStateStore(String)
-	 * @see #getKeyValueStore(String)
-	 * @see #getWindowStore(String)
-	 * @see #getTimestampedWindowStore(String)
-	 * @see #getSessionStore(String)
-	 */
-	@SuppressWarnings("unchecked")
-    public <K, V> KeyValueStore<K, ValueAndTimestamp<V>> getTimestampedKeyValueStore(final String name) {
-        final StateStore store = getStateStore(name, false);
-        return store instanceof TimestampedKeyValueStore ? (TimestampedKeyValueStore<K, V>) store : null;
-	}
-
-	/**
-	 * Get the {@link WindowStore} or {@link TimestampedWindowStore} with the given name.
-	 * The store can be a "regular" or global store.
-	 * <p>
-	 * If the registered store is a {@link TimestampedWindowStore} this method will return a value-only query
-	 * interface. <strong>It is highly recommended to update the code for this case to avoid bugs and to use
-	 * {@link #getTimestampedWindowStore(String)} for full store access instead.</strong>
-	 * <p>
-	 * This is often useful in test cases to pre-populate the store before the test case instructs the topology to
-	 * {@link TestInputTopic#pipeInput(TestRecord) process an input message}, and/or to check the store afterward.
-	 *
-	 * @param name the name of the store
-	 * @return the key value store, or {@code null} if no {@link WindowStore} or {@link TimestampedWindowStore}
-	 * has been registered with the given name
-	 * @see #getAllStateStores()
-	 * @see #getStateStore(String)
-	 * @see #getKeyValueStore(String)
-	 * @see #getTimestampedKeyValueStore(String)
-	 * @see #getTimestampedWindowStore(String)
-	 * @see #getSessionStore(String)
-	 */
-	@SuppressWarnings("unchecked")
-=======
     }
 
     /**
@@ -1759,7 +776,6 @@
      * <p>
      * This is often useful in test cases to pre-populate the store before the test case instructs the topology to
      * {@link TestInputTopic#pipeInput(TestRecord) process an input message}, and/or to check the store afterward.
-     *
      * @param name the name of the store
      * @return the key value store, or {@code null} if no {@link TimestampedKeyValueStore} has been registered with the given name
      * @see #getAllStateStores()
@@ -1782,7 +798,6 @@
      * <p>
      * This is often useful in test cases to pre-populate the store before the test case instructs the topology to
      * {@link TestInputTopic#pipeInput(TestRecord) process an input message}, and/or to check the store afterward.
-     *
      * @param name the name of the store
      * @return the key value store, or {@code null} if no {@link VersionedKeyValueStore} has been registered with the given name
      * @see #getAllStateStores()
@@ -1809,7 +824,6 @@
      * <p>
      * This is often useful in test cases to pre-populate the store before the test case instructs the topology to
      * {@link TestInputTopic#pipeInput(TestRecord) process an input message}, and/or to check the store afterward.
-     *
      * @param name the name of the store
      * @return the key value store, or {@code null} if no {@link WindowStore} or {@link TimestampedWindowStore}
      * has been registered with the given name
@@ -1822,7 +836,6 @@
      * @see #getSessionStore(String)
      */
     @SuppressWarnings("unchecked")
->>>>>>> 15418db6
     public <K, V> WindowStore<K, V> getWindowStore(final String name) {
         final StateStore store = getStateStore(name, false);
         if (store instanceof TimestampedWindowStore) {
@@ -1830,49 +843,6 @@
             return new WindowStoreFacade<>((TimestampedWindowStore<K, V>) store);
         }
         return store instanceof WindowStore ? (WindowStore<K, V>) store : null;
-<<<<<<< HEAD
-	}
-
-	/**
-	 * Get the {@link TimestampedWindowStore} with the given name.
-	 * The store can be a "regular" or global store.
-	 * <p>
-	 * This is often useful in test cases to pre-populate the store before the test case instructs the topology to
-	 * {@link TestInputTopic#pipeInput(TestRecord) process an input message}, and/or to check the store afterward.
-	 *
-	 * @param name the name of the store
-	 * @return the key value store, or {@code null} if no {@link TimestampedWindowStore} has been registered with the given name
-	 * @see #getAllStateStores()
-	 * @see #getStateStore(String)
-	 * @see #getKeyValueStore(String)
-	 * @see #getTimestampedKeyValueStore(String)
-	 * @see #getWindowStore(String)
-	 * @see #getSessionStore(String)
-	 */
-	@SuppressWarnings("unchecked")
-    public <K, V> WindowStore<K, ValueAndTimestamp<V>> getTimestampedWindowStore(final String name) {
-        final StateStore store = getStateStore(name, false);
-        return store instanceof TimestampedWindowStore ? (TimestampedWindowStore<K, V>) store : null;
-	}
-
-	/**
-	 * Get the {@link SessionStore} with the given name.
-	 * The store can be a "regular" or global store.
-	 * <p>
-	 * This is often useful in test cases to pre-populate the store before the test case instructs the topology to
-	 * {@link TestInputTopic#pipeInput(TestRecord) process an input message}, and/or to check the store afterward.
-	 *
-	 * @param name the name of the store
-	 * @return the key value store, or {@code null} if no {@link SessionStore} has been registered with the given name
-	 * @see #getAllStateStores()
-	 * @see #getStateStore(String)
-	 * @see #getKeyValueStore(String)
-	 * @see #getTimestampedKeyValueStore(String)
-	 * @see #getWindowStore(String)
-	 * @see #getTimestampedWindowStore(String)
-	 */
-	@SuppressWarnings("unchecked")
-=======
     }
 
     /**
@@ -1881,7 +851,6 @@
      * <p>
      * This is often useful in test cases to pre-populate the store before the test case instructs the topology to
      * {@link TestInputTopic#pipeInput(TestRecord) process an input message}, and/or to check the store afterward.
-     *
      * @param name the name of the store
      * @return the key value store, or {@code null} if no {@link TimestampedWindowStore} has been registered with the given name
      * @see #getAllStateStores()
@@ -1904,7 +873,6 @@
      * <p>
      * This is often useful in test cases to pre-populate the store before the test case instructs the topology to
      * {@link TestInputTopic#pipeInput(TestRecord) process an input message}, and/or to check the store afterward.
-     *
      * @param name the name of the store
      * @return the key value store, or {@code null} if no {@link SessionStore} has been registered with the given name
      * @see #getAllStateStores()
@@ -1916,7 +884,6 @@
      * @see #getTimestampedWindowStore(String)
      */
     @SuppressWarnings("unchecked")
->>>>>>> 15418db6
     public <K, V> SessionStore<K, V> getSessionStore(final String name) {
         final StateStore store = getStateStore(name, false);
         return store instanceof SessionStore ? (SessionStore<K, V>) store : null;
@@ -1926,237 +893,6 @@
      * Close the driver, its topology, and all processors.
      */
     public void close() {
-<<<<<<< HEAD
-		if (task != null) {
-			task.suspend();
-			task.prepareCommit();
-			task.postCommit(true);
-			task.closeClean();
-		}
-		if (globalStateTask != null) {
-			try {
-				globalStateTask.close(false);
-			} catch (final IOException e) {
-				// ignore
-			}
-		}
-		completeAllProcessableWork();
-		if (task != null && task.hasRecordsQueued()) {
-			log.warn("Found some records that cannot be processed due to the" +
-							" {} configuration during TopologyTestDriver#close().",
-					StreamsConfig.MAX_TASK_IDLE_MS_CONFIG);
-		}
-		if (processingMode == AT_LEAST_ONCE) {
-			producer.close();
-		}
-		stateDirectory.clean();
-	}
-
-	static class MockChangelogRegister implements ChangelogRegister {
-		private final Set<TopicPartition> restoringPartitions = new HashSet<>();
-
-		@Override
-		public void register(final TopicPartition partition, final ProcessorStateManager stateManager) {
-			restoringPartitions.add(partition);
-		}
-
-		@Override
-		public void unregister(final Collection<TopicPartition> partitions) {
-			restoringPartitions.removeAll(partitions);
-		}
-	}
-
-	static class MockTime implements Time {
-		private final AtomicLong timeMs;
-		private final AtomicLong highResTimeNs;
-
-		MockTime(final long startTimestampMs) {
-			this.timeMs = new AtomicLong(startTimestampMs);
-			this.highResTimeNs = new AtomicLong(startTimestampMs * 1000L * 1000L);
-		}
-
-		@Override
-		public long milliseconds() {
-			return timeMs.get();
-		}
-
-		@Override
-		public long nanoseconds() {
-			return highResTimeNs.get();
-		}
-
-		@Override
-		public long hiResClockMs() {
-			return TimeUnit.NANOSECONDS.toMillis(nanoseconds());
-		}
-
-		@Override
-		public void sleep(final long ms) {
-			if (ms < 0) {
-				throw new IllegalArgumentException("Sleep ms cannot be negative.");
-			}
-			timeMs.addAndGet(ms);
-			highResTimeNs.addAndGet(TimeUnit.MILLISECONDS.toNanos(ms));
-		}
-
-		@Override
-		public void waitObject(final Object obj, final Supplier<Boolean> condition, final long timeoutMs) {
-			throw new UnsupportedOperationException();
-		}
-	}
-
-	static class KeyValueStoreFacade<K, V> extends ReadOnlyKeyValueStoreFacade<K, V> implements KeyValueStore<K, V> {
-
-		public KeyValueStoreFacade(final TimestampedKeyValueStore<K, V> inner) {
-			super(inner);
-		}
-
-		@Deprecated
-		@Override
-		public void init(final ProcessorContext context,
-						 final StateStore root) {
-			inner.init(context, root);
-		}
-
-		@Override
-		public void init(final StateStoreContext context, final StateStore root) {
-			inner.init(context, root);
-		}
-
-		@Override
-		public void put(final K key,
-						final V value) {
-			inner.put(key, ValueAndTimestamp.make(value, ConsumerRecord.NO_TIMESTAMP));
-		}
-
-		@Override
-		public V putIfAbsent(final K key,
-							 final V value) {
-			return getValueOrNull(inner.putIfAbsent(key, ValueAndTimestamp.make(value, ConsumerRecord.NO_TIMESTAMP)));
-		}
-
-		@Override
-		public void putAll(final List<KeyValue<K, V>> entries) {
-			for (final KeyValue<K, V> entry : entries) {
-				inner.put(entry.key, ValueAndTimestamp.make(entry.value, ConsumerRecord.NO_TIMESTAMP));
-			}
-		}
-
-		@Override
-		public V delete(final K key) {
-			return getValueOrNull(inner.delete(key));
-		}
-
-		@Override
-		public void flush() {
-			inner.flush();
-		}
-
-		@Override
-		public void close() {
-			inner.close();
-		}
-
-		@Override
-		public String name() {
-			return inner.name();
-		}
-
-		@Override
-		public boolean persistent() {
-			return inner.persistent();
-		}
-
-		@Override
-		public boolean isOpen() {
-			return inner.isOpen();
-		}
-	}
-
-	static class WindowStoreFacade<K, V> extends ReadOnlyWindowStoreFacade<K, V> implements WindowStore<K, V> {
-
-		public WindowStoreFacade(final TimestampedWindowStore<K, V> store) {
-			super(store);
-		}
-
-		@Deprecated
-		@Override
-		public void init(final ProcessorContext context,
-						 final StateStore root) {
-			inner.init(context, root);
-		}
-
-		@Override
-		public void init(final StateStoreContext context, final StateStore root) {
-			inner.init(context, root);
-		}
-
-		@Override
-		public void put(final K key,
-						final V value,
-						final long windowStartTimestamp) {
-			inner.put(key, ValueAndTimestamp.make(value, ConsumerRecord.NO_TIMESTAMP), windowStartTimestamp);
-		}
-
-		@Override
-		public WindowStoreIterator<V> backwardFetch(final K key,
-													final long timeFrom,
-													final long timeTo) {
-			return backwardFetch(key, Instant.ofEpochMilli(timeFrom), Instant.ofEpochMilli(timeTo));
-		}
-
-		@Override
-		public KeyValueIterator<Windowed<K>, V> backwardFetch(final K keyFrom,
-															  final K keyTo,
-															  final long timeFrom,
-															  final long timeTo) {
-			return backwardFetch(keyFrom, keyTo, Instant.ofEpochMilli(timeFrom), Instant.ofEpochMilli(timeTo));
-		}
-
-		@Override
-		public KeyValueIterator<Windowed<K>, V> backwardFetchAll(final long timeFrom, final long timeTo) {
-			return backwardFetchAll(Instant.ofEpochMilli(timeFrom), Instant.ofEpochMilli(timeTo));
-		}
-
-		@Override
-		public void flush() {
-			inner.flush();
-		}
-
-		@Override
-		public void close() {
-			inner.close();
-		}
-
-		@Override
-		public String name() {
-			return inner.name();
-		}
-
-		@Override
-		public boolean persistent() {
-			return inner.persistent();
-		}
-
-		@Override
-		public boolean isOpen() {
-			return inner.isOpen();
-		}
-	}
-
-	private static class TestDriverProducer extends StreamsProducer {
-
-		public TestDriverProducer(final StreamsConfig config,
-								  final KafkaClientSupplier clientSupplier,
-								  final LogContext logContext) {
-			super(config, "TopologyTestDriver-Thread", clientSupplier, new TaskId(0, 0), UUID.randomUUID(), logContext);
-		}
-
-		@Override
-		public void commitTransaction(final Map<TopicPartition, OffsetAndMetadata> offsets,
-									  final ConsumerGroupMetadata consumerGroupMetadata) throws ProducerFencedException {
-			super.commitTransaction(offsets, consumerGroupMetadata);
-=======
         if (task != null) {
             task.suspend();
             task.prepareCommit();
@@ -2172,9 +908,7 @@
         }
         completeAllProcessableWork();
         if (task != null && task.hasRecordsQueued()) {
-            log.warn("Found some records that cannot be processed due to the" +
-                         " {} configuration during TopologyTestDriver#close().",
-                     StreamsConfig.MAX_TASK_IDLE_MS_CONFIG);
+            log.warn("Found some records that cannot be processed due to the" + " {} configuration during TopologyTestDriver#close().", StreamsConfig.MAX_TASK_IDLE_MS_CONFIG);
         }
         if (processingMode == AT_LEAST_ONCE) {
             producer.close();
@@ -2250,8 +984,7 @@
 
         @Deprecated
         @Override
-        public void init(final ProcessorContext context,
-                         final StateStore root) {
+        public void init(final ProcessorContext context, final StateStore root) {
             inner.init(context, root);
         }
 
@@ -2261,14 +994,12 @@
         }
 
         @Override
-        public void put(final K key,
-                        final V value) {
+        public void put(final K key, final V value) {
             inner.put(key, ValueAndTimestamp.make(value, ConsumerRecord.NO_TIMESTAMP));
         }
 
         @Override
-        public V putIfAbsent(final K key,
-                             final V value) {
+        public V putIfAbsent(final K key, final V value) {
             return getValueOrNull(inner.putIfAbsent(key, ValueAndTimestamp.make(value, ConsumerRecord.NO_TIMESTAMP)));
         }
 
@@ -2323,8 +1054,7 @@
 
         @Deprecated
         @Override
-        public void init(final ProcessorContext context,
-                         final StateStore root) {
+        public void init(final ProcessorContext context, final StateStore root) {
             inner.init(context, root);
         }
 
@@ -2334,52 +1064,37 @@
         }
 
         @Override
-        public void put(final K key,
-                        final V value,
-                        final long windowStartTimestamp) {
+        public void put(final K key, final V value, final long windowStartTimestamp) {
             inner.put(key, ValueAndTimestamp.make(value, ConsumerRecord.NO_TIMESTAMP), windowStartTimestamp);
         }
 
         @Override
-        public WindowStoreIterator<V> fetch(final K key,
-                                            final long timeFrom,
-                                            final long timeTo) {
+        public WindowStoreIterator<V> fetch(final K key, final long timeFrom, final long timeTo) {
             return fetch(key, Instant.ofEpochMilli(timeFrom), Instant.ofEpochMilli(timeTo));
         }
 
         @Override
-        public WindowStoreIterator<V> backwardFetch(final K key,
-                                                    final long timeFrom,
-                                                    final long timeTo) {
+        public WindowStoreIterator<V> backwardFetch(final K key, final long timeFrom, final long timeTo) {
             return backwardFetch(key, Instant.ofEpochMilli(timeFrom), Instant.ofEpochMilli(timeTo));
         }
 
         @Override
-        public KeyValueIterator<Windowed<K>, V> fetch(final K keyFrom,
-                                                      final K keyTo,
-                                                      final long timeFrom,
-                                                      final long timeTo) {
-            return fetch(keyFrom, keyTo, Instant.ofEpochMilli(timeFrom),
-                Instant.ofEpochMilli(timeTo));
-        }
-
-        @Override
-        public KeyValueIterator<Windowed<K>, V> backwardFetch(final K keyFrom,
-                                                              final K keyTo,
-                                                              final long timeFrom,
-                                                              final long timeTo) {
+        public KeyValueIterator<Windowed<K>, V> fetch(final K keyFrom, final K keyTo, final long timeFrom, final long timeTo) {
+            return fetch(keyFrom, keyTo, Instant.ofEpochMilli(timeFrom), Instant.ofEpochMilli(timeTo));
+        }
+
+        @Override
+        public KeyValueIterator<Windowed<K>, V> backwardFetch(final K keyFrom, final K keyTo, final long timeFrom, final long timeTo) {
             return backwardFetch(keyFrom, keyTo, Instant.ofEpochMilli(timeFrom), Instant.ofEpochMilli(timeTo));
         }
 
         @Override
-        public KeyValueIterator<Windowed<K>, V> fetchAll(final long timeFrom,
-                                                         final long timeTo) {
+        public KeyValueIterator<Windowed<K>, V> fetchAll(final long timeFrom, final long timeTo) {
             return fetchAll(Instant.ofEpochMilli(timeFrom), Instant.ofEpochMilli(timeTo));
         }
 
         @Override
-        public KeyValueIterator<Windowed<K>, V> backwardFetchAll(final long timeFrom,
-                                                                 final long timeTo) {
+        public KeyValueIterator<Windowed<K>, V> backwardFetchAll(final long timeFrom, final long timeTo) {
             return backwardFetchAll(Instant.ofEpochMilli(timeFrom), Instant.ofEpochMilli(timeTo));
         }
 
@@ -2416,18 +1131,13 @@
 
     private static class TestDriverProducer extends StreamsProducer {
 
-        public TestDriverProducer(final StreamsConfig config,
-                                  final KafkaClientSupplier clientSupplier,
-                                  final LogContext logContext,
-                                  final Time time) {
+        public TestDriverProducer(final StreamsConfig config, final KafkaClientSupplier clientSupplier, final LogContext logContext, final Time time) {
             super(config, "TopologyTestDriver-StreamThread-1", clientSupplier, new TaskId(0, 0), UUID.randomUUID(), logContext, time);
         }
 
         @Override
-        public void commitTransaction(final Map<TopicPartition, OffsetAndMetadata> offsets,
-                                      final ConsumerGroupMetadata consumerGroupMetadata) throws ProducerFencedException {
+        public void commitTransaction(final Map<TopicPartition, OffsetAndMetadata> offsets, final ConsumerGroupMetadata consumerGroupMetadata) throws ProducerFencedException {
             super.commitTransaction(offsets, consumerGroupMetadata);
->>>>>>> 15418db6
         }
     }
 }