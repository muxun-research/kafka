--- conflicted
+++ resolved
@@ -22,11 +22,7 @@
 import org.apache.kafka.common.metrics.Sensor;
 import org.apache.kafka.common.serialization.Serde;
 import org.apache.kafka.common.utils.Time;
-import org.apache.kafka.streams.KeyValue;
-import org.apache.kafka.streams.StreamsConfig;
-import org.apache.kafka.streams.StreamsMetrics;
-import org.apache.kafka.streams.Topology;
-import org.apache.kafka.streams.TopologyTestDriver;
+import org.apache.kafka.streams.*;
 import org.apache.kafka.streams.internals.ApiUtils;
 import org.apache.kafka.streams.kstream.Transformer;
 import org.apache.kafka.streams.kstream.ValueTransformer;
@@ -38,11 +34,7 @@
 
 import java.io.File;
 import java.time.Duration;
-import java.util.HashMap;
-import java.util.LinkedList;
-import java.util.List;
-import java.util.Map;
-import java.util.Properties;
+import java.util.*;
 
 /**
  * {@link MockProcessorContext} is a mock of {@link ProcessorContext} for users to test their {@link Processor},
@@ -59,29 +51,29 @@
 @SuppressWarnings("deprecation") // not deprecating old PAPI Context, since it is still in use by Transformers.
 public class MockProcessorContext implements ProcessorContext, RecordCollector.Supplier {
     // Immutable fields ================================================
-	private final StreamsMetricsImpl metrics;
-	private final TaskId taskId;
-	private final StreamsConfig config;
-	private final File stateDir;
-
-	// settable record metadata ================================================
-	private String topic;
-	private Integer partition;
-	private Long offset;
-	private Headers headers;
-	private Long recordTimestamp;
-	private Long currentSystemTimeMs;
-	private Long currentStreamTimeMs;
-
-	// mocks ================================================
-	private final Map<String, StateStore> stateStores = new HashMap<>();
-	private final List<CapturedPunctuator> punctuators = new LinkedList<>();
-	private final List<CapturedForward> capturedForwards = new LinkedList<>();
-	private boolean committed = false;
-
-
-	/**
-	 * {@link CapturedPunctuator} holds captured punctuators, along with their scheduling information.
+    private final StreamsMetricsImpl metrics;
+    private final TaskId taskId;
+    private final StreamsConfig config;
+    private final File stateDir;
+
+    // settable record metadata ================================================
+    private String topic;
+    private Integer partition;
+    private Long offset;
+    private Headers headers;
+    private Long recordTimestamp;
+    private Long currentSystemTimeMs;
+    private Long currentStreamTimeMs;
+
+    // mocks ================================================
+    private final Map<String, StateStore> stateStores = new HashMap<>();
+    private final List<CapturedPunctuator> punctuators = new LinkedList<>();
+    private final List<CapturedForward> capturedForwards = new LinkedList<>();
+    private boolean committed = false;
+
+
+    /**
+     * {@link CapturedPunctuator} holds captured punctuators, along with their scheduling information.
      */
     public static class CapturedPunctuator {
         private final long intervalMs;
@@ -122,61 +114,6 @@
     }
 
 
-<<<<<<< HEAD
-	public static class CapturedForward {
-		private final String childName;
-		private final long timestamp;
-		private final KeyValue keyValue;
-
-		private CapturedForward(final To to, final KeyValue keyValue) {
-			if (keyValue == null) {
-				throw new IllegalArgumentException();
-			}
-
-			this.childName = to.childName;
-			this.timestamp = to.timestamp;
-			this.keyValue = keyValue;
-		}
-
-		/**
-		 * The child this data was forwarded to.
-		 *
-		 * @return The child name, or {@code null} if it was broadcast.
-		 */
-		@SuppressWarnings({"WeakerAccess", "unused"})
-		public String childName() {
-			return childName;
-		}
-
-		/**
-		 * The timestamp attached to the forwarded record.
-		 *
-		 * @return A timestamp, or {@code -1} if none was forwarded.
-		 */
-		@SuppressWarnings({"WeakerAccess", "unused"})
-		public long timestamp() {
-			return timestamp;
-		}
-
-		/**
-		 * The data forwarded.
-		 * @return A key/value pair. Not null.
-		 */
-		@SuppressWarnings({"WeakerAccess", "unused"})
-		public KeyValue keyValue() {
-			return keyValue;
-		}
-
-		@Override
-		public String toString() {
-			return "CapturedForward{" +
-					"childName='" + childName + '\'' +
-					", timestamp=" + timestamp +
-					", keyValue=" + keyValue +
-					'}';
-		}
-	}
-=======
     public static class CapturedForward {
         private final String childName;
         private final long timestamp;
@@ -196,7 +133,6 @@
 
         /**
          * The child this data was forwarded to.
-         *
          * @return The child name, or {@code null} if it was broadcast.
          */
         @SuppressWarnings({"WeakerAccess", "unused"})
@@ -206,7 +142,6 @@
 
         /**
          * The timestamp attached to the forwarded record.
-         *
          * @return A timestamp, or {@code -1} if none was forwarded.
          */
         @SuppressWarnings({"WeakerAccess", "unused"})
@@ -216,7 +151,6 @@
 
         /**
          * The data forwarded.
-         *
          * @return A key/value pair. Not null.
          */
         @SuppressWarnings({"WeakerAccess", "unused"})
@@ -226,18 +160,13 @@
 
         @Override
         public String toString() {
-            return "CapturedForward{" +
-                "childName='" + childName + '\'' +
-                ", timestamp=" + timestamp +
-                ", keyValue=" + keyValue +
-                '}';
+            return "CapturedForward{" + "childName='" + childName + '\'' + ", timestamp=" + timestamp + ", keyValue=" + keyValue + '}';
         }
 
         public Headers headers() {
             return this.headers;
         }
     }
->>>>>>> 15418db6
 
     // constructors ================================================
 
@@ -284,28 +213,6 @@
     @SuppressWarnings({"WeakerAccess", "unused"})
     public MockProcessorContext(final Properties config, final TaskId taskId, final File stateDir) {
         final Properties configCopy = new Properties();
-<<<<<<< HEAD
-		configCopy.putAll(config);
-		configCopy.putIfAbsent(StreamsConfig.BOOTSTRAP_SERVERS_CONFIG, "dummy-bootstrap-host:0");
-		configCopy.putIfAbsent(StreamsConfig.APPLICATION_ID_CONFIG, "dummy-mock-app-id");
-		final StreamsConfig streamsConfig = new ClientUtils.QuietStreamsConfig(configCopy);
-		this.taskId = taskId;
-		this.config = streamsConfig;
-		this.stateDir = stateDir;
-		final MetricConfig metricConfig = new MetricConfig();
-		metricConfig.recordLevel(Sensor.RecordingLevel.DEBUG);
-		final String threadId = Thread.currentThread().getName();
-		this.metrics = new StreamsMetricsImpl(
-				new Metrics(metricConfig),
-				threadId,
-				streamsConfig.getString(StreamsConfig.BUILT_IN_METRICS_VERSION_CONFIG),
-				Time.SYSTEM
-		);
-		TaskMetrics.droppedRecordsSensorOrSkippedRecordsSensor(threadId, taskId.toString(), metrics);
-	}
-
-	@Override
-=======
         configCopy.putAll(config);
         configCopy.putIfAbsent(StreamsConfig.BOOTSTRAP_SERVERS_CONFIG, "dummy-bootstrap-host:0");
         configCopy.putIfAbsent(StreamsConfig.APPLICATION_ID_CONFIG, "dummy-mock-app-id");
@@ -316,17 +223,11 @@
         final MetricConfig metricConfig = new MetricConfig();
         metricConfig.recordLevel(Sensor.RecordingLevel.DEBUG);
         final String threadId = Thread.currentThread().getName();
-        this.metrics = new StreamsMetricsImpl(
-            new Metrics(metricConfig),
-            threadId,
-            streamsConfig.getString(StreamsConfig.BUILT_IN_METRICS_VERSION_CONFIG),
-            Time.SYSTEM
-        );
+        this.metrics = new StreamsMetricsImpl(new Metrics(metricConfig), threadId, streamsConfig.getString(StreamsConfig.BUILT_IN_METRICS_VERSION_CONFIG), Time.SYSTEM);
         TaskMetrics.droppedRecordsSensor(threadId, taskId.toString(), metrics);
     }
 
     @Override
->>>>>>> 15418db6
     public String applicationId() {
         return config.getString(StreamsConfig.APPLICATION_ID_CONFIG);
     }
@@ -340,42 +241,42 @@
     public Map<String, Object> appConfigs() {
         final Map<String, Object> combined = new HashMap<>();
         combined.putAll(config.originals());
-		combined.putAll(config.values());
-		return combined;
-	}
-
-	@Override
-	public Map<String, Object> appConfigsWithPrefix(final String prefix) {
-		return config.originalsWithPrefix(prefix);
-	}
-
-	@Override
-	public long currentSystemTimeMs() {
-		if (currentSystemTimeMs == null) {
-			throw new IllegalStateException("System time must be set before use via setCurrentSystemTimeMs().");
-		}
-		return currentSystemTimeMs;
-	}
-
-	@Override
-	public long currentStreamTimeMs() {
-		if (currentStreamTimeMs == null) {
-			throw new IllegalStateException("Stream time must be set before use via setCurrentStreamTimeMs().");
-		}
-		return currentStreamTimeMs;
-	}
-
-	@Override
-	public Serde<?> keySerde() {
-		return config.defaultKeySerde();
-	}
-
-	@Override
-	public Serde<?> valueSerde() {
-		return config.defaultValueSerde();
-	}
-
-	@Override
+        combined.putAll(config.values());
+        return combined;
+    }
+
+    @Override
+    public Map<String, Object> appConfigsWithPrefix(final String prefix) {
+        return config.originalsWithPrefix(prefix);
+    }
+
+    @Override
+    public long currentSystemTimeMs() {
+        if (currentSystemTimeMs == null) {
+            throw new IllegalStateException("System time must be set before use via setCurrentSystemTimeMs().");
+        }
+        return currentSystemTimeMs;
+    }
+
+    @Override
+    public long currentStreamTimeMs() {
+        if (currentStreamTimeMs == null) {
+            throw new IllegalStateException("Stream time must be set before use via setCurrentStreamTimeMs().");
+        }
+        return currentStreamTimeMs;
+    }
+
+    @Override
+    public Serde<?> keySerde() {
+        return config.defaultKeySerde();
+    }
+
+    @Override
+    public Serde<?> valueSerde() {
+        return config.defaultValueSerde();
+    }
+
+    @Override
     public File stateDir() {
         return stateDir;
     }
@@ -406,10 +307,10 @@
         this.partition = partition;
         this.offset = offset;
         this.headers = headers;
-		this.recordTimestamp = timestamp;
-	}
-
-	/**
+        this.recordTimestamp = timestamp;
+    }
+
+    /**
      * The context exposes this metadata for use in the processor. Normally, they are set by the Kafka Streams framework,
      * but for the purpose of driving unit tests, you can set it directly. Setting this attribute doesn't affect the others.
      *
@@ -454,45 +355,45 @@
     }
 
     /**
-	 * The context exposes this metadata for use in the processor. Normally, they are set by the Kafka Streams framework,
-	 * but for the purpose of driving unit tests, you can set it directly. Setting this attribute doesn't affect the others.
-	 *
-	 * @param timestamp A record timestamp
-	 * @deprecated Since 3.0.0; use {@link MockProcessorContext#setRecordTimestamp(long)} instead.
-	 */
-	@Deprecated
-	@SuppressWarnings({"WeakerAccess", "unused"})
-	public void setTimestamp(final long timestamp) {
-		this.recordTimestamp = timestamp;
-	}
-
-	/**
-	 * The context exposes this metadata for use in the processor. Normally, they are set by the Kafka Streams framework,
-	 * but for the purpose of driving unit tests, you can set it directly. Setting this attribute doesn't affect the others.
-	 * @param recordTimestamp A record timestamp
-	 */
-	@SuppressWarnings({"WeakerAccess"})
-	public void setRecordTimestamp(final long recordTimestamp) {
-		this.recordTimestamp = recordTimestamp;
-	}
-
-	public void setCurrentSystemTimeMs(final long currentSystemTimeMs) {
-		this.currentSystemTimeMs = currentSystemTimeMs;
-	}
-
-	public void setCurrentStreamTimeMs(final long currentStreamTimeMs) {
-		this.currentStreamTimeMs = currentStreamTimeMs;
-	}
-
-	@Override
-	public String topic() {
-		if (topic == null) {
-			throw new IllegalStateException("Topic must be set before use via setRecordMetadata() or setTopic().");
-		}
-		return topic;
-	}
-
-	@Override
+     * The context exposes this metadata for use in the processor. Normally, they are set by the Kafka Streams framework,
+     * but for the purpose of driving unit tests, you can set it directly. Setting this attribute doesn't affect the others.
+     *
+     * @param timestamp A record timestamp
+     * @deprecated Since 3.0.0; use {@link MockProcessorContext#setRecordTimestamp(long)} instead.
+     */
+    @Deprecated
+    @SuppressWarnings({"WeakerAccess", "unused"})
+    public void setTimestamp(final long timestamp) {
+        this.recordTimestamp = timestamp;
+    }
+
+    /**
+     * The context exposes this metadata for use in the processor. Normally, they are set by the Kafka Streams framework,
+     * but for the purpose of driving unit tests, you can set it directly. Setting this attribute doesn't affect the others.
+     * @param recordTimestamp A record timestamp
+     */
+    @SuppressWarnings({"WeakerAccess"})
+    public void setRecordTimestamp(final long recordTimestamp) {
+        this.recordTimestamp = recordTimestamp;
+    }
+
+    public void setCurrentSystemTimeMs(final long currentSystemTimeMs) {
+        this.currentSystemTimeMs = currentSystemTimeMs;
+    }
+
+    public void setCurrentStreamTimeMs(final long currentStreamTimeMs) {
+        this.currentStreamTimeMs = currentStreamTimeMs;
+    }
+
+    @Override
+    public String topic() {
+        if (topic == null) {
+            throw new IllegalStateException("Topic must be set before use via setRecordMetadata() or setTopic().");
+        }
+        return topic;
+    }
+
+    @Override
     public int partition() {
         if (partition == null) {
             throw new IllegalStateException("Partition must be set before use via setRecordMetadata() or setPartition().");
@@ -517,7 +418,6 @@
      * Thus, you either need to add a {@code null} check to your production code to use this mock
      * for testing or you always need to set headers manually via {@link #setHeaders(Headers)} to
      * avoid a {@link NullPointerException} from your {@link Processor} implementation.
-     *
      * @return the headers
      */
     @Override
@@ -528,12 +428,12 @@
     @Override
     public long timestamp() {
         if (recordTimestamp == null) {
-			throw new IllegalStateException("Timestamp must be set before use via setRecordMetadata() or setTimestamp().");
-		}
-		return recordTimestamp;
-	}
-
-	// mocks ================================================
+            throw new IllegalStateException("Timestamp must be set before use via setRecordMetadata() or setTimestamp().");
+        }
+        return recordTimestamp;
+    }
+
+    // mocks ================================================
 
     @Override
     public void register(final StateStore store,
@@ -542,22 +442,14 @@
     }
 
     @SuppressWarnings("unchecked")
-	@Override
-	public <S extends StateStore> S getStateStore(final String name) {
-		return (S) stateStores.get(name);
-	}
-
-<<<<<<< HEAD
-	@Override
-	@Deprecated
-    public Cancellable schedule(final long intervalMs,
-=======
+    @Override
+    public <S extends StateStore> S getStateStore(final String name) {
+        return (S) stateStores.get(name);
+    }
+
     @SuppressWarnings("deprecation") // removing #schedule(final long intervalMs,...) will fix this
     @Override
-    public Cancellable schedule(final Duration interval,
->>>>>>> 15418db6
-                                final PunctuationType type,
-                                final Punctuator callback) throws IllegalArgumentException {
+    public Cancellable schedule(final Duration interval, final PunctuationType type, final Punctuator callback) throws IllegalArgumentException {
         final long intervalMs = ApiUtils.validateMillisecondDuration(interval, "interval");
         if (intervalMs < 1) {
             throw new IllegalArgumentException("The minimum supported scheduling interval is 1 millisecond.");
@@ -587,23 +479,10 @@
     @Override
     public <K, V> void forward(final K key, final V value, final To to) {
         capturedForwards.add(
-            new CapturedForward(
-<<<<<<< HEAD
-					to.timestamp == -1 ? to.withTimestamp(recordTimestamp == null ? -1 : recordTimestamp) : to,
-					new KeyValue<>(key, value)
-			)
-		);
-	}
-=======
-                new KeyValue<>(key, value),
-                to.timestamp == -1 ? to.withTimestamp(recordTimestamp == null ? -1 : recordTimestamp) : to,
-                headers
-            )
-        );
-    }
->>>>>>> 15418db6
-
-	/**
+            new CapturedForward(new KeyValue<>(key, value), to.timestamp == -1 ? to.withTimestamp(recordTimestamp == null ? -1 : recordTimestamp) : to, headers));
+    }
+
+    /**
      * Get all the forwarded data this context has observed. The returned list will not be
      * affected by subsequent interactions with the context. The data in the list is in the same order as the calls to
      * {@code forward(...)}.
