/*
 * Licensed to the Apache Software Foundation (ASF) under one or more
 * contributor license agreements. See the NOTICE file distributed with
 * this work for additional information regarding copyright ownership.
 * The ASF licenses this file to You under the Apache License, Version 2.0
 * (the "License"); you may not use this file except in compliance with
 * the License. You may obtain a copy of the License at
 *
 *    http://www.apache.org/licenses/LICENSE-2.0
 *
 * Unless required by applicable law or agreed to in writing, software
 * distributed under the License is distributed on an "AS IS" BASIS,
 * WITHOUT WARRANTIES OR CONDITIONS OF ANY KIND, either express or implied.
 * See the License for the specific language governing permissions and
 * limitations under the License.
 */
package org.apache.kafka.streams.processor;

import org.apache.kafka.common.header.Headers;
import org.apache.kafka.common.metrics.MetricConfig;
import org.apache.kafka.common.metrics.Metrics;
import org.apache.kafka.common.metrics.Sensor;
import org.apache.kafka.common.serialization.Serde;
import org.apache.kafka.common.utils.Time;
<<<<<<< HEAD
import org.apache.kafka.streams.*;
=======
import org.apache.kafka.streams.KeyValue;
import org.apache.kafka.streams.StreamsConfig;
import org.apache.kafka.streams.StreamsMetrics;
>>>>>>> 9494bebe
import org.apache.kafka.streams.internals.ApiUtils;
import org.apache.kafka.streams.processor.internals.ClientUtils;
import org.apache.kafka.streams.processor.internals.RecordCollector;
import org.apache.kafka.streams.processor.internals.metrics.StreamsMetricsImpl;
import org.apache.kafka.streams.processor.internals.metrics.TaskMetrics;
import org.apache.kafka.streams.state.internals.InMemoryKeyValueStore;

import java.io.File;
import java.time.Duration;
import java.util.*;

/**
 * {@link MockProcessorContext} is a mock of {@link ProcessorContext} for users to test their
 * {@link org.apache.kafka.streams.kstream.ValueTransformer} implementations.
 * <p>
 * The tests for this class (org.apache.kafka.streams.MockProcessorContextTest) include several behavioral
 * tests that serve as example usage.
 * <p>
 * Note that this class does not take any automated actions (such as firing scheduled punctuators).
 * It simply captures any data it witnesses.
 *
 * @deprecated Since 4.0. Use {@link org.apache.kafka.streams.processor.api.MockProcessorContext} instead.
 */
@Deprecated
public class MockProcessorContext implements ProcessorContext, RecordCollector.Supplier {
    // Immutable fields ================================================
    private final StreamsMetricsImpl metrics;
    private final TaskId taskId;
    private final StreamsConfig config;
    private final File stateDir;

    // settable record metadata ================================================
    private String topic;
    private Integer partition;
    private Long offset;
    private Headers headers;
    private Long recordTimestamp;
    private Long currentSystemTimeMs;
    private Long currentStreamTimeMs;

    // mocks ================================================
    private final Map<String, StateStore> stateStores = new HashMap<>();
    private final List<CapturedPunctuator> punctuators = new LinkedList<>();
    private final List<CapturedForward> capturedForwards = new LinkedList<>();
    private boolean committed = false;


    /**
     * {@link CapturedPunctuator} holds captured punctuators, along with their scheduling information.
     */
    public static class CapturedPunctuator {
        private final long intervalMs;
        private final PunctuationType type;
        private final Punctuator punctuator;
        private boolean cancelled = false;

        private CapturedPunctuator(final long intervalMs, final PunctuationType type, final Punctuator punctuator) {
            this.intervalMs = intervalMs;
            this.type = type;
            this.punctuator = punctuator;
        }

        @SuppressWarnings({"WeakerAccess", "unused"})
        public long getIntervalMs() {
            return intervalMs;
        }

        @SuppressWarnings({"WeakerAccess", "unused"})
        public PunctuationType getType() {
            return type;
        }

        @SuppressWarnings({"WeakerAccess", "unused"})
        public Punctuator getPunctuator() {
            return punctuator;
        }

        @SuppressWarnings({"WeakerAccess", "unused"})
        public void cancel() {
            cancelled = true;
        }

        @SuppressWarnings({"WeakerAccess", "unused"})
        public boolean cancelled() {
            return cancelled;
        }
    }


    public static class CapturedForward {
        private final String childName;
        private final long timestamp;
        private final Headers headers;
        private final KeyValue<?, ?> keyValue;

        private CapturedForward(final KeyValue<?, ?> keyValue, final To to, final Headers headers) {
            if (keyValue == null) {
                throw new IllegalArgumentException();
            }

            this.childName = to.childName;
            this.timestamp = to.timestamp;
            this.keyValue = keyValue;
            this.headers = headers;
        }

        /**
         * The child this data was forwarded to.
         * @return The child name, or {@code null} if it was broadcast.
         */
        @SuppressWarnings({"WeakerAccess", "unused"})
        public String childName() {
            return childName;
        }

        /**
         * The timestamp attached to the forwarded record.
         * @return A timestamp, or {@code -1} if none was forwarded.
         */
        @SuppressWarnings({"WeakerAccess", "unused"})
        public long timestamp() {
            return timestamp;
        }

        /**
         * The data forwarded.
         * @return A key/value pair. Not null.
         */
        @SuppressWarnings({"WeakerAccess", "unused", "rawtypes"})
        public KeyValue keyValue() {
            return keyValue;
        }

        @Override
        public String toString() {
            return "CapturedForward{" + "childName='" + childName + '\'' + ", timestamp=" + timestamp + ", keyValue=" + keyValue + '}';
        }

        public Headers headers() {
            return this.headers;
        }
    }

    // constructors ================================================

    /**
     * Create a {@link MockProcessorContext} with dummy {@code config} and {@code taskId} and {@code null} {@code stateDir}.
     * Most unit tests using this mock won't need to know the taskId,
     * and most unit tests should be able to get by with the
     * {@link InMemoryKeyValueStore}, so the stateDir won't matter.
     */
    @SuppressWarnings({"WeakerAccess", "unused"})
    public MockProcessorContext() {
        //noinspection DoubleBraceInitialization
        this(
            new Properties() {
                {
                    put(StreamsConfig.APPLICATION_ID_CONFIG, "");
                    put(StreamsConfig.BOOTSTRAP_SERVERS_CONFIG, "");
                }
            },
            new TaskId(0, 0),
            null);
    }

    /**
     * Create a {@link MockProcessorContext} with dummy {@code taskId} and {@code null} {@code stateDir}.
     * Most unit tests using this mock won't need to know the taskId,
     * and most unit tests should be able to get by with the
     * {@link InMemoryKeyValueStore}, so the stateDir won't matter.
     *
     * @param config a Properties object, used to configure the context and the processor.
     */
    @SuppressWarnings({"WeakerAccess", "unused"})
    public MockProcessorContext(final Properties config) {
        this(config, new TaskId(0, 0), null);
    }

    /**
     * Create a {@link MockProcessorContext} with a specified taskId and null stateDir.
     *
     * @param config   a {@link Properties} object, used to configure the context and the processor.
     * @param taskId   a {@link TaskId}, which the context makes available via {@link MockProcessorContext#taskId()}.
     * @param stateDir a {@link File}, which the context makes available viw {@link MockProcessorContext#stateDir()}.
     */
    @SuppressWarnings({"WeakerAccess", "unused"})
    public MockProcessorContext(final Properties config, final TaskId taskId, final File stateDir) {
        final Properties configCopy = new Properties();
        configCopy.putAll(config);
        configCopy.putIfAbsent(StreamsConfig.BOOTSTRAP_SERVERS_CONFIG, "dummy-bootstrap-host:0");
        configCopy.putIfAbsent(StreamsConfig.APPLICATION_ID_CONFIG, "dummy-mock-app-id");
        final StreamsConfig streamsConfig = new ClientUtils.QuietStreamsConfig(configCopy);
        this.taskId = taskId;
        this.config = streamsConfig;
        this.stateDir = stateDir;
        final MetricConfig metricConfig = new MetricConfig();
        metricConfig.recordLevel(Sensor.RecordingLevel.DEBUG);
        final String threadId = Thread.currentThread().getName();
<<<<<<< HEAD
        this.metrics = new StreamsMetricsImpl(new Metrics(metricConfig), threadId, streamsConfig.getString(StreamsConfig.BUILT_IN_METRICS_VERSION_CONFIG), Time.SYSTEM);
=======
        this.metrics = new StreamsMetricsImpl(
                new Metrics(metricConfig),
                threadId,
                "processId",
                Time.SYSTEM
        );
>>>>>>> 9494bebe
        TaskMetrics.droppedRecordsSensor(threadId, taskId.toString(), metrics);
    }

    @Override
    public String applicationId() {
        return config.getString(StreamsConfig.APPLICATION_ID_CONFIG);
    }

    @Override
    public TaskId taskId() {
        return taskId;
    }

    @Override
    public Map<String, Object> appConfigs() {
        final Map<String, Object> combined = new HashMap<>();
        combined.putAll(config.originals());
        combined.putAll(config.values());
        return combined;
    }

    @Override
    public Map<String, Object> appConfigsWithPrefix(final String prefix) {
        return config.originalsWithPrefix(prefix);
    }

    @Override
    public long currentSystemTimeMs() {
        if (currentSystemTimeMs == null) {
            throw new IllegalStateException("System time must be set before use via setCurrentSystemTimeMs().");
        }
        return currentSystemTimeMs;
    }

    @Override
    public long currentStreamTimeMs() {
        if (currentStreamTimeMs == null) {
            throw new IllegalStateException("Stream time must be set before use via setCurrentStreamTimeMs().");
        }
        return currentStreamTimeMs;
    }

    @Override
    public Serde<?> keySerde() {
        return config.defaultKeySerde();
    }

    @Override
    public Serde<?> valueSerde() {
        return config.defaultValueSerde();
    }

    @Override
    public File stateDir() {
        return stateDir;
    }

    @Override
    public StreamsMetrics metrics() {
        return metrics;
    }

    // settable record metadata ================================================

    /**
     * The context exposes these metadata for use in the processor. Normally, they are set by the Kafka Streams framework,
     * but for the purpose of driving unit tests, you can set them directly.
     *
     * @param topic     A topic name
     * @param partition A partition number
     * @param offset    A record offset
     * @param timestamp A record timestamp
     */
    @SuppressWarnings({"WeakerAccess", "unused"})
    public void setRecordMetadata(final String topic,
                                  final int partition,
                                  final long offset,
                                  final Headers headers,
                                  final long timestamp) {
        this.topic = topic;
        this.partition = partition;
        this.offset = offset;
        this.headers = headers;
        this.recordTimestamp = timestamp;
    }

    /**
     * The context exposes this metadata for use in the processor. Normally, they are set by the Kafka Streams framework,
     * but for the purpose of driving unit tests, you can set it directly. Setting this attribute doesn't affect the others.
     *
     * @param topic A topic name
     */
    @SuppressWarnings({"WeakerAccess", "unused"})
    public void setTopic(final String topic) {
        this.topic = topic;
    }

    /**
     * The context exposes this metadata for use in the processor. Normally, they are set by the Kafka Streams framework,
     * but for the purpose of driving unit tests, you can set it directly. Setting this attribute doesn't affect the others.
     *
     * @param partition A partition number
     */
    @SuppressWarnings({"WeakerAccess", "unused"})
    public void setPartition(final int partition) {
        this.partition = partition;
    }

    /**
     * The context exposes this metadata for use in the processor. Normally, they are set by the Kafka Streams framework,
     * but for the purpose of driving unit tests, you can set it directly. Setting this attribute doesn't affect the others.
     *
     * @param offset A record offset
     */
    @SuppressWarnings({"WeakerAccess", "unused"})
    public void setOffset(final long offset) {
        this.offset = offset;
    }

    /**
     * The context exposes this metadata for use in the processor. Normally, they are set by the Kafka Streams framework,
     * but for the purpose of driving unit tests, you can set it directly. Setting this attribute doesn't affect the others.
     *
     * @param headers Record headers
     */
    @SuppressWarnings({"WeakerAccess", "unused"})
    public void setHeaders(final Headers headers) {
        this.headers = headers;
    }


    /**
     * The context exposes this metadata for use in the processor. Normally, they are set by the Kafka Streams framework,
     * but for the purpose of driving unit tests, you can set it directly. Setting this attribute doesn't affect the others.
     * @param recordTimestamp A record timestamp
     */
    @SuppressWarnings({"WeakerAccess"})
    public void setRecordTimestamp(final long recordTimestamp) {
        this.recordTimestamp = recordTimestamp;
    }

    public void setCurrentSystemTimeMs(final long currentSystemTimeMs) {
        this.currentSystemTimeMs = currentSystemTimeMs;
    }

    public void setCurrentStreamTimeMs(final long currentStreamTimeMs) {
        this.currentStreamTimeMs = currentStreamTimeMs;
    }

    @Override
    public String topic() {
        if (topic == null) {
            throw new IllegalStateException("Topic must be set before use via setRecordMetadata() or setTopic().");
        }
        return topic;
    }

    @Override
    public int partition() {
        if (partition == null) {
            throw new IllegalStateException("Partition must be set before use via setRecordMetadata() or setPartition().");
        }
        return partition;
    }

    @Override
    public long offset() {
        if (offset == null) {
            throw new IllegalStateException("Offset must be set before use via setRecordMetadata() or setOffset().");
        }
        return offset;
    }

    /**
     * Returns the headers of the current input record; could be {@code null} if it is not
     * available.
     *
     * <p> Note, that headers should never be {@code null} in the actual Kafka Streams runtime,
     * even if they could be empty. However, this mock does not guarantee non-{@code null} headers.
     * Thus, you either need to add a {@code null} check to your production code to use this mock
<<<<<<< HEAD
     * for testing or you always need to set headers manually via {@link #setHeaders(Headers)} to
     * avoid a {@link NullPointerException} from your {@link Processor} implementation.
=======
     * for testing, or you always need to set headers manually via {@link #setHeaders(Headers)} to
     * avoid a {@link NullPointerException} from your {@link org.apache.kafka.streams.kstream.ValueTransformer}implementation.
     *
>>>>>>> 9494bebe
     * @return the headers
     */
    @Override
    public Headers headers() {
        return headers;
    }

    @Override
    public long timestamp() {
        if (recordTimestamp == null) {
            throw new IllegalStateException("Timestamp must be set before use via setRecordMetadata() or setRecordTimestamp().");
        }
        return recordTimestamp;
    }

    // mocks ================================================

    @Override
    public void register(final StateStore store,
                         final StateRestoreCallback stateRestoreCallbackIsIgnoredInMock) {
        stateStores.put(store.name(), store);
    }

    @SuppressWarnings("unchecked")
    @Override
    public <S extends StateStore> S getStateStore(final String name) {
        return (S) stateStores.get(name);
    }

    @Override
    public Cancellable schedule(final Duration interval, final PunctuationType type, final Punctuator callback) throws IllegalArgumentException {
        final long intervalMs = ApiUtils.validateMillisecondDuration(interval, "interval");
        if (intervalMs < 1) {
            throw new IllegalArgumentException("The minimum supported scheduling interval is 1 millisecond.");
        }
        final CapturedPunctuator capturedPunctuator = new CapturedPunctuator(intervalMs, type, callback);

        punctuators.add(capturedPunctuator);

        return capturedPunctuator::cancel;
    }

    /**
     * Get the punctuators scheduled so far. The returned list is not affected by subsequent calls to {@code schedule(...)}.
     *
     * @return A list of captured punctuators.
     */
    @SuppressWarnings({"WeakerAccess", "unused"})
    public List<CapturedPunctuator> scheduledPunctuators() {
        return new LinkedList<>(punctuators);
    }

    @Override
    public <K, V> void forward(final K key, final V value) {
        forward(key, value, To.all());
    }

    @Override
    public <K, V> void forward(final K key, final V value, final To to) {
        capturedForwards.add(
            new CapturedForward(new KeyValue<>(key, value), to.timestamp == -1 ? to.withTimestamp(recordTimestamp == null ? -1 : recordTimestamp) : to, headers));
    }

    /**
     * Get all the forwarded data this context has observed. The returned list will not be
     * affected by subsequent interactions with the context. The data in the list is in the same order as the calls to
     * {@code forward(...)}.
     *
     * @return A list of key/value pairs that were previously passed to the context.
     */
    public List<CapturedForward> forwarded() {
        return new LinkedList<>(capturedForwards);
    }

    /**
     * Get all the forwarded data this context has observed for a specific child by name.
     * The returned list will not be affected by subsequent interactions with the context.
     * The data in the list is in the same order as the calls to {@code forward(...)}.
     *
     * @param childName The child name to retrieve forwards for
     * @return A list of key/value pairs that were previously passed to the context.
     */
    @SuppressWarnings({"WeakerAccess", "unused"})
    public List<CapturedForward> forwarded(final String childName) {
        final LinkedList<CapturedForward> result = new LinkedList<>();
        for (final CapturedForward capture : capturedForwards) {
            if (capture.childName() == null || capture.childName().equals(childName)) {
                result.add(capture);
            }
        }
        return result;
    }

    /**
     * Clear the captured forwarded data.
     */
    @SuppressWarnings({"WeakerAccess", "unused"})
    public void resetForwards() {
        capturedForwards.clear();
    }

    @Override
    public void commit() {
        committed = true;
    }

    /**
     * Whether {@link ProcessorContext#commit()} has been called in this context.
     *
     * @return {@code true} iff {@link ProcessorContext#commit()} has been called in this context since construction or reset.
     */
    @SuppressWarnings("WeakerAccess")
    public boolean committed() {
        return committed;
    }

    /**
     * Reset the commit capture to {@code false} (whether or not it was previously {@code true}).
     */
    @SuppressWarnings({"WeakerAccess", "unused"})
    public void resetCommit() {
        committed = false;
    }

    @Override
    public RecordCollector recordCollector() {
        // This interface is assumed by state stores that add change-logging.
        // Rather than risk a mysterious ClassCastException during unit tests, throw an explanatory exception.

        throw new UnsupportedOperationException(
            "MockProcessorContext does not provide record collection. " +
                "For processor unit tests, use an in-memory state store with change-logging disabled. " +
                "Alternatively, use the TopologyTestDriver for testing processor/store/topology integration."
        );
    }
}<|MERGE_RESOLUTION|>--- conflicted
+++ resolved
@@ -22,13 +22,9 @@
 import org.apache.kafka.common.metrics.Sensor;
 import org.apache.kafka.common.serialization.Serde;
 import org.apache.kafka.common.utils.Time;
-<<<<<<< HEAD
-import org.apache.kafka.streams.*;
-=======
 import org.apache.kafka.streams.KeyValue;
 import org.apache.kafka.streams.StreamsConfig;
 import org.apache.kafka.streams.StreamsMetrics;
->>>>>>> 9494bebe
 import org.apache.kafka.streams.internals.ApiUtils;
 import org.apache.kafka.streams.processor.internals.ClientUtils;
 import org.apache.kafka.streams.processor.internals.RecordCollector;
@@ -38,7 +34,11 @@
 
 import java.io.File;
 import java.time.Duration;
-import java.util.*;
+import java.util.HashMap;
+import java.util.LinkedList;
+import java.util.List;
+import java.util.Map;
+import java.util.Properties;
 
 /**
  * {@link MockProcessorContext} is a mock of {@link ProcessorContext} for users to test their
@@ -137,6 +137,7 @@
 
         /**
          * The child this data was forwarded to.
+         *
          * @return The child name, or {@code null} if it was broadcast.
          */
         @SuppressWarnings({"WeakerAccess", "unused"})
@@ -146,6 +147,7 @@
 
         /**
          * The timestamp attached to the forwarded record.
+         *
          * @return A timestamp, or {@code -1} if none was forwarded.
          */
         @SuppressWarnings({"WeakerAccess", "unused"})
@@ -155,6 +157,7 @@
 
         /**
          * The data forwarded.
+         *
          * @return A key/value pair. Not null.
          */
         @SuppressWarnings({"WeakerAccess", "unused", "rawtypes"})
@@ -164,7 +167,11 @@
 
         @Override
         public String toString() {
-            return "CapturedForward{" + "childName='" + childName + '\'' + ", timestamp=" + timestamp + ", keyValue=" + keyValue + '}';
+            return "CapturedForward{" +
+                "childName='" + childName + '\'' +
+                ", timestamp=" + timestamp +
+                ", keyValue=" + keyValue +
+                '}';
         }
 
         public Headers headers() {
@@ -227,16 +234,12 @@
         final MetricConfig metricConfig = new MetricConfig();
         metricConfig.recordLevel(Sensor.RecordingLevel.DEBUG);
         final String threadId = Thread.currentThread().getName();
-<<<<<<< HEAD
-        this.metrics = new StreamsMetricsImpl(new Metrics(metricConfig), threadId, streamsConfig.getString(StreamsConfig.BUILT_IN_METRICS_VERSION_CONFIG), Time.SYSTEM);
-=======
         this.metrics = new StreamsMetricsImpl(
                 new Metrics(metricConfig),
                 threadId,
                 "processId",
                 Time.SYSTEM
         );
->>>>>>> 9494bebe
         TaskMetrics.droppedRecordsSensor(threadId, taskId.toString(), metrics);
     }
 
@@ -371,6 +374,7 @@
     /**
      * The context exposes this metadata for use in the processor. Normally, they are set by the Kafka Streams framework,
      * but for the purpose of driving unit tests, you can set it directly. Setting this attribute doesn't affect the others.
+     *
      * @param recordTimestamp A record timestamp
      */
     @SuppressWarnings({"WeakerAccess"})
@@ -417,14 +421,9 @@
      * <p> Note, that headers should never be {@code null} in the actual Kafka Streams runtime,
      * even if they could be empty. However, this mock does not guarantee non-{@code null} headers.
      * Thus, you either need to add a {@code null} check to your production code to use this mock
-<<<<<<< HEAD
-     * for testing or you always need to set headers manually via {@link #setHeaders(Headers)} to
-     * avoid a {@link NullPointerException} from your {@link Processor} implementation.
-=======
      * for testing, or you always need to set headers manually via {@link #setHeaders(Headers)} to
      * avoid a {@link NullPointerException} from your {@link org.apache.kafka.streams.kstream.ValueTransformer}implementation.
      *
->>>>>>> 9494bebe
      * @return the headers
      */
     @Override
@@ -455,7 +454,9 @@
     }
 
     @Override
-    public Cancellable schedule(final Duration interval, final PunctuationType type, final Punctuator callback) throws IllegalArgumentException {
+    public Cancellable schedule(final Duration interval,
+                                final PunctuationType type,
+                                final Punctuator callback) throws IllegalArgumentException {
         final long intervalMs = ApiUtils.validateMillisecondDuration(interval, "interval");
         if (intervalMs < 1) {
             throw new IllegalArgumentException("The minimum supported scheduling interval is 1 millisecond.");
@@ -485,7 +486,12 @@
     @Override
     public <K, V> void forward(final K key, final V value, final To to) {
         capturedForwards.add(
-            new CapturedForward(new KeyValue<>(key, value), to.timestamp == -1 ? to.withTimestamp(recordTimestamp == null ? -1 : recordTimestamp) : to, headers));
+            new CapturedForward(
+                new KeyValue<>(key, value),
+                to.timestamp == -1 ? to.withTimestamp(recordTimestamp == null ? -1 : recordTimestamp) : to,
+                headers
+            )
+        );
     }
 
     /**
