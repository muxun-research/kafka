--- conflicted
+++ resolved
@@ -25,11 +25,6 @@
 import org.apache.kafka.streams.StreamsMetrics;
 import org.apache.kafka.streams.Topology;
 import org.apache.kafka.streams.TopologyTestDriver;
-<<<<<<< HEAD
-import org.apache.kafka.streams.kstream.Transformer;
-import org.apache.kafka.streams.kstream.ValueTransformer;
-import org.apache.kafka.streams.processor.*;
-=======
 import org.apache.kafka.streams.processor.Cancellable;
 import org.apache.kafka.streams.processor.CommitCallback;
 import org.apache.kafka.streams.processor.PunctuationType;
@@ -38,7 +33,6 @@
 import org.apache.kafka.streams.processor.StateStore;
 import org.apache.kafka.streams.processor.StateStoreContext;
 import org.apache.kafka.streams.processor.TaskId;
->>>>>>> 9494bebe
 import org.apache.kafka.streams.processor.internals.ClientUtils;
 import org.apache.kafka.streams.processor.internals.RecordCollector;
 import org.apache.kafka.streams.processor.internals.metrics.StreamsMetricsImpl;
@@ -47,9 +41,17 @@
 
 import java.io.File;
 import java.time.Duration;
-import java.util.*;
-
-import static org.apache.kafka.common.utils.Utils.*;
+import java.util.HashMap;
+import java.util.LinkedList;
+import java.util.List;
+import java.util.Map;
+import java.util.Objects;
+import java.util.Optional;
+import java.util.Properties;
+
+import static org.apache.kafka.common.utils.Utils.mkEntry;
+import static org.apache.kafka.common.utils.Utils.mkMap;
+import static org.apache.kafka.common.utils.Utils.mkProperties;
 
 /**
  * {@link MockProcessorContext} is a mock of {@link ProcessorContext} for users to test their {@link Processor}
@@ -160,8 +162,9 @@
 
         /**
          * The child this data was forwarded to.
+         *
          * @return If present, the child name the record was forwarded to.
-         * If empty, the forward was a broadcast.
+         *         If empty, the forward was a broadcast.
          */
         public Optional<String> childName() {
             return childName;
@@ -169,6 +172,7 @@
 
         /**
          * The record that was forwarded.
+         *
          * @return The forwarded record. Not null.
          */
         public Record<K, V> record() {
@@ -177,17 +181,19 @@
 
         @Override
         public String toString() {
-            return "CapturedForward{" + "record=" + record + ", childName=" + childName + '}';
+            return "CapturedForward{" +
+                "record=" + record +
+                ", childName=" + childName +
+                '}';
         }
 
         @Override
         public boolean equals(final Object o) {
-            if (this == o)
-                return true;
-            if (o == null || getClass() != o.getClass())
-                return false;
+            if (this == o) return true;
+            if (o == null || getClass() != o.getClass()) return false;
             final CapturedForward<?, ?> that = (CapturedForward<?, ?>) o;
-            return Objects.equals(record, that.record) && Objects.equals(childName, that.childName);
+            return Objects.equals(record, that.record) &&
+                Objects.equals(childName, that.childName);
         }
 
         @Override
@@ -205,7 +211,14 @@
      * {@link InMemoryKeyValueStore}, so the stateDir won't matter.
      */
     public MockProcessorContext() {
-        this(mkProperties(mkMap(mkEntry(StreamsConfig.APPLICATION_ID_CONFIG, ""), mkEntry(StreamsConfig.BOOTSTRAP_SERVERS_CONFIG, ""))), new TaskId(0, 0), null);
+        this(
+            mkProperties(mkMap(
+                mkEntry(StreamsConfig.APPLICATION_ID_CONFIG, ""),
+                mkEntry(StreamsConfig.BOOTSTRAP_SERVERS_CONFIG, "")
+            )),
+            new TaskId(0, 0),
+            null
+        );
     }
 
     /**
@@ -213,6 +226,7 @@
      * Most unit tests using this mock won't need to know the taskId,
      * and most unit tests should be able to get by with the
      * {@link InMemoryKeyValueStore}, so the stateDir won't matter.
+     *
      * @param config a Properties object, used to configure the context and the processor.
      */
     public MockProcessorContext(final Properties config) {
@@ -221,6 +235,7 @@
 
     /**
      * Create a {@link MockProcessorContext} with a specified taskId and null stateDir.
+     *
      * @param config   a {@link Properties} object, used to configure the context and the processor.
      * @param taskId   a {@link TaskId}, which the context makes available via {@link MockProcessorContext#taskId()}.
      * @param stateDir a {@link File}, which the context makes available viw {@link MockProcessorContext#stateDir()}.
@@ -237,16 +252,12 @@
         final MetricConfig metricConfig = new MetricConfig();
         metricConfig.recordLevel(Sensor.RecordingLevel.DEBUG);
         final String threadId = Thread.currentThread().getName();
-<<<<<<< HEAD
-        metrics = new StreamsMetricsImpl(new Metrics(metricConfig), threadId, streamsConfig.getString(StreamsConfig.BUILT_IN_METRICS_VERSION_CONFIG), Time.SYSTEM);
-=======
         metrics = new StreamsMetricsImpl(
             new Metrics(metricConfig),
             threadId,
             "processId",
             Time.SYSTEM
         );
->>>>>>> 9494bebe
         TaskMetrics.droppedRecordsSensor(threadId, taskId.toString(), metrics);
     }
 
@@ -301,7 +312,13 @@
 
     @Override
     public File stateDir() {
-        return Objects.requireNonNull(stateDir, "The stateDir constructor argument was needed (probably for a state store) but not supplied. " + "You can either reconfigure your test so that it doesn't need access to the disk " + "(such as using an in-memory store), or use the full MockProcessorContext constructor to supply " + "a non-null stateDir argument.");
+        return Objects.requireNonNull(
+            stateDir,
+            "The stateDir constructor argument was needed (probably for a state store) but not supplied. " +
+                "You can either reconfigure your test so that it doesn't need access to the disk " +
+                "(such as using an in-memory store), or use the full MockProcessorContext constructor to supply " +
+                "a non-null stateDir argument."
+        );
     }
 
     @Override
@@ -314,11 +331,14 @@
     /**
      * The context exposes these metadata for use in the processor. Normally, they are set by the Kafka Streams framework,
      * but for the purpose of driving unit tests, you can set them directly.
+     *
      * @param topic     A topic name
      * @param partition A partition number
      * @param offset    A record offset
      */
-    public void setRecordMetadata(final String topic, final int partition, final long offset) {
+    public void setRecordMetadata(final String topic,
+                                  final int partition,
+                                  final long offset) {
         recordMetadata = new MockRecordMetadata(topic, partition, offset);
     }
 
@@ -348,7 +368,9 @@
     }
 
     @Override
-    public Cancellable schedule(final Duration interval, final PunctuationType type, final Punctuator callback) {
+    public Cancellable schedule(final Duration interval,
+                                final PunctuationType type,
+                                final Punctuator callback) {
         final CapturedPunctuator capturedPunctuator = new CapturedPunctuator(interval, type, callback);
 
         punctuators.add(capturedPunctuator);
@@ -358,6 +380,7 @@
 
     /**
      * Get the punctuators scheduled so far. The returned list is not affected by subsequent calls to {@code schedule(...)}.
+     *
      * @return A list of captured punctuators.
      */
     public List<CapturedPunctuator> scheduledPunctuators() {
@@ -378,6 +401,7 @@
      * Get all the forwarded data this context has observed. The returned list will not be
      * affected by subsequent interactions with the context. The data in the list is in the same order as the calls to
      * {@code forward(...)}.
+     *
      * @return A list of records that were previously passed to the context.
      */
     public List<CapturedForward<? extends KForward, ? extends VForward>> forwarded() {
@@ -388,6 +412,7 @@
      * Get all the forwarded data this context has observed for a specific child by name.
      * The returned list will not be affected by subsequent interactions with the context.
      * The data in the list is in the same order as the calls to {@code forward(...)}.
+     *
      * @param childName The child name to retrieve forwards for
      * @return A list of records that were previously passed to the context.
      */
@@ -415,6 +440,7 @@
 
     /**
      * Whether {@link ProcessorContext#commit()} has been called in this context.
+     *
      * @return {@code true} iff {@link ProcessorContext#commit()} has been called in this context since construction or reset.
      */
     public boolean committed() {
@@ -433,7 +459,11 @@
         // This interface is assumed by state stores that add change-logging.
         // Rather than risk a mysterious ClassCastException during unit tests, throw an explanatory exception.
 
-        throw new UnsupportedOperationException("MockProcessorContext does not provide record collection. " + "For processor unit tests, use an in-memory state store with change-logging disabled. " + "Alternatively, use the TopologyTestDriver for testing processor/store/topology integration.");
+        throw new UnsupportedOperationException(
+            "MockProcessorContext does not provide record collection. " +
+                "For processor unit tests, use an in-memory state store with change-logging disabled. " +
+                "Alternatively, use the TopologyTestDriver for testing processor/store/topology integration."
+        );
     }
 
     /**
@@ -480,13 +510,15 @@
             }
 
             @Override
-            public void register(final StateStore store, final StateRestoreCallback stateRestoreCallback) {
-                register(store, stateRestoreCallback, () -> {
-                });
-            }
-
-            @Override
-            public void register(final StateStore store, final StateRestoreCallback stateRestoreCallback, final CommitCallback checkpoint) {
+            public void register(final StateStore store,
+                                 final StateRestoreCallback stateRestoreCallback) {
+                register(store, stateRestoreCallback, () -> { });
+            }
+
+            @Override
+            public void register(final StateStore store,
+                                 final StateRestoreCallback stateRestoreCallback,
+                                 final CommitCallback checkpoint) {
                 stateStores.put(store.name(), store);
             }
 
