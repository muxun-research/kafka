--- conflicted
+++ resolved
@@ -27,14 +27,7 @@
 import org.apache.kafka.streams.TopologyTestDriver;
 import org.apache.kafka.streams.kstream.Transformer;
 import org.apache.kafka.streams.kstream.ValueTransformer;
-import org.apache.kafka.streams.processor.Cancellable;
-import org.apache.kafka.streams.processor.CommitCallback;
-import org.apache.kafka.streams.processor.PunctuationType;
-import org.apache.kafka.streams.processor.Punctuator;
-import org.apache.kafka.streams.processor.StateRestoreCallback;
-import org.apache.kafka.streams.processor.StateStore;
-import org.apache.kafka.streams.processor.StateStoreContext;
-import org.apache.kafka.streams.processor.TaskId;
+import org.apache.kafka.streams.processor.*;
 import org.apache.kafka.streams.processor.internals.ClientUtils;
 import org.apache.kafka.streams.processor.internals.RecordCollector;
 import org.apache.kafka.streams.processor.internals.metrics.StreamsMetricsImpl;
@@ -43,17 +36,9 @@
 
 import java.io.File;
 import java.time.Duration;
-import java.util.HashMap;
-import java.util.LinkedList;
-import java.util.List;
-import java.util.Map;
-import java.util.Objects;
-import java.util.Optional;
-import java.util.Properties;
-
-import static org.apache.kafka.common.utils.Utils.mkEntry;
-import static org.apache.kafka.common.utils.Utils.mkMap;
-import static org.apache.kafka.common.utils.Utils.mkProperties;
+import java.util.*;
+
+import static org.apache.kafka.common.utils.Utils.*;
 
 /**
  * {@link MockProcessorContext} is a mock of {@link ProcessorContext} for users to test their {@link Processor},
@@ -68,427 +53,6 @@
  * {@link Topology} and using the {@link TopologyTestDriver}.
  */
 public class MockProcessorContext<KForward, VForward> implements ProcessorContext<KForward, VForward>, RecordCollector.Supplier {
-<<<<<<< HEAD
-	// Immutable fields ================================================
-	private final StreamsMetricsImpl metrics;
-	private final TaskId taskId;
-	private final StreamsConfig config;
-	private final File stateDir;
-
-	// settable record metadata ================================================
-	private MockRecordMetadata recordMetadata;
-
-	// mocks ================================================
-	private final Map<String, StateStore> stateStores = new HashMap<>();
-	private final List<CapturedPunctuator> punctuators = new LinkedList<>();
-	private final List<CapturedForward<? extends KForward, ? extends VForward>> capturedForwards = new LinkedList<>();
-	private boolean committed = false;
-
-	private static final class MockRecordMetadata implements RecordMetadata {
-		private final String topic;
-		private final int partition;
-		private final long offset;
-
-		private MockRecordMetadata(final String topic, final int partition, final long offset) {
-			this.topic = topic;
-			this.partition = partition;
-			this.offset = offset;
-		}
-
-		@Override
-		public String topic() {
-			return topic;
-		}
-
-		@Override
-		public int partition() {
-			return partition;
-		}
-
-		@Override
-		public long offset() {
-			return offset;
-		}
-	}
-
-	/**
-	 * {@link CapturedPunctuator} holds captured punctuators, along with their scheduling information.
-	 */
-	public static final class CapturedPunctuator {
-		private final Duration interval;
-		private final PunctuationType type;
-		private final Punctuator punctuator;
-		private boolean cancelled = false;
-
-		private CapturedPunctuator(final Duration interval, final PunctuationType type, final Punctuator punctuator) {
-			this.interval = interval;
-			this.type = type;
-			this.punctuator = punctuator;
-		}
-
-		public Duration getInterval() {
-			return interval;
-		}
-
-		public PunctuationType getType() {
-			return type;
-		}
-
-		public Punctuator getPunctuator() {
-			return punctuator;
-		}
-
-		public void cancel() {
-			cancelled = true;
-		}
-
-		public boolean cancelled() {
-			return cancelled;
-		}
-	}
-
-	public static final class CapturedForward<K, V> {
-
-		private final Record<K, V> record;
-		private final Optional<String> childName;
-
-		public CapturedForward(final Record<K, V> record) {
-			this(record, Optional.empty());
-		}
-
-		public CapturedForward(final Record<K, V> record, final Optional<String> childName) {
-			this.record = Objects.requireNonNull(record);
-			this.childName = Objects.requireNonNull(childName);
-		}
-
-		/**
-		 * The child this data was forwarded to.
-		 * @return If present, the child name the record was forwarded to.
-		 * If empty, the forward was a broadcast.
-		 */
-		public Optional<String> childName() {
-			return childName;
-		}
-
-		/**
-		 * The record that was forwarded.
-		 * @return The forwarded record. Not null.
-		 */
-		public Record<K, V> record() {
-			return record;
-		}
-
-		@Override
-		public String toString() {
-			return "CapturedForward{" +
-					"record=" + record +
-					", childName=" + childName +
-					'}';
-		}
-
-		@Override
-		public boolean equals(final Object o) {
-			if (this == o) return true;
-			if (o == null || getClass() != o.getClass()) return false;
-			final CapturedForward<?, ?> that = (CapturedForward<?, ?>) o;
-			return Objects.equals(record, that.record) &&
-					Objects.equals(childName, that.childName);
-		}
-
-		@Override
-		public int hashCode() {
-			return Objects.hash(record, childName);
-		}
-	}
-
-	// constructors ================================================
-
-	/**
-	 * Create a {@link MockProcessorContext} with dummy {@code config} and {@code taskId} and {@code null} {@code stateDir}.
-	 * Most unit tests using this mock won't need to know the taskId,
-	 * and most unit tests should be able to get by with the
-	 * {@link InMemoryKeyValueStore}, so the stateDir won't matter.
-	 */
-	public MockProcessorContext() {
-		this(
-				mkProperties(mkMap(
-						mkEntry(StreamsConfig.APPLICATION_ID_CONFIG, ""),
-						mkEntry(StreamsConfig.BOOTSTRAP_SERVERS_CONFIG, "")
-				)),
-				new TaskId(0, 0),
-				null
-		);
-	}
-
-	/**
-	 * Create a {@link MockProcessorContext} with dummy {@code taskId} and {@code null} {@code stateDir}.
-	 * Most unit tests using this mock won't need to know the taskId,
-	 * and most unit tests should be able to get by with the
-	 * {@link InMemoryKeyValueStore}, so the stateDir won't matter.
-	 * @param config a Properties object, used to configure the context and the processor.
-	 */
-	public MockProcessorContext(final Properties config) {
-		this(config, new TaskId(0, 0), null);
-	}
-
-	/**
-	 * Create a {@link MockProcessorContext} with a specified taskId and null stateDir.
-	 * @param config   a {@link Properties} object, used to configure the context and the processor.
-	 * @param taskId   a {@link TaskId}, which the context makes available via {@link MockProcessorContext#taskId()}.
-	 * @param stateDir a {@link File}, which the context makes available viw {@link MockProcessorContext#stateDir()}.
-	 */
-	public MockProcessorContext(final Properties config, final TaskId taskId, final File stateDir) {
-		final Properties configCopy = new Properties();
-		configCopy.putAll(config);
-		configCopy.putIfAbsent(StreamsConfig.BOOTSTRAP_SERVERS_CONFIG, "dummy-bootstrap-host:0");
-		configCopy.putIfAbsent(StreamsConfig.APPLICATION_ID_CONFIG, "dummy-mock-app-id");
-		final StreamsConfig streamsConfig = new ClientUtils.QuietStreamsConfig(configCopy);
-		this.taskId = taskId;
-		this.config = streamsConfig;
-		this.stateDir = stateDir;
-		final MetricConfig metricConfig = new MetricConfig();
-		metricConfig.recordLevel(Sensor.RecordingLevel.DEBUG);
-		final String threadId = Thread.currentThread().getName();
-		metrics = new StreamsMetricsImpl(
-				new Metrics(metricConfig),
-				threadId,
-				streamsConfig.getString(StreamsConfig.BUILT_IN_METRICS_VERSION_CONFIG),
-				Time.SYSTEM
-		);
-		TaskMetrics.droppedRecordsSensorOrSkippedRecordsSensor(threadId, taskId.toString(), metrics);
-	}
-
-	@Override
-	public String applicationId() {
-		return config.getString(StreamsConfig.APPLICATION_ID_CONFIG);
-	}
-
-	@Override
-	public TaskId taskId() {
-		return taskId;
-	}
-
-	@Override
-	public Map<String, Object> appConfigs() {
-		final Map<String, Object> combined = new HashMap<>();
-		combined.putAll(config.originals());
-		combined.putAll(config.values());
-		return combined;
-	}
-
-	@Override
-	public Map<String, Object> appConfigsWithPrefix(final String prefix) {
-		return config.originalsWithPrefix(prefix);
-	}
-
-	@Override
-	public Serde<?> keySerde() {
-		return config.defaultKeySerde();
-	}
-
-	@Override
-	public Serde<?> valueSerde() {
-		return config.defaultValueSerde();
-	}
-
-	@Override
-	public File stateDir() {
-		return Objects.requireNonNull(
-				stateDir,
-				"The stateDir constructor argument was needed (probably for a state store) but not supplied. " +
-						"You can either reconfigure your test so that it doesn't need access to the disk " +
-						"(such as using an in-memory store), or use the full MockProcessorContext constructor to supply " +
-						"a non-null stateDir argument."
-		);
-	}
-
-	@Override
-	public StreamsMetrics metrics() {
-		return metrics;
-	}
-
-	// settable record metadata ================================================
-
-	/**
-	 * The context exposes these metadata for use in the processor. Normally, they are set by the Kafka Streams framework,
-	 * but for the purpose of driving unit tests, you can set them directly.
-	 * @param topic     A topic name
-	 * @param partition A partition number
-	 * @param offset    A record offset
-	 */
-	public void setRecordMetadata(final String topic,
-								  final int partition,
-								  final long offset) {
-		recordMetadata = new MockRecordMetadata(topic, partition, offset);
-	}
-
-	@Override
-	public Optional<RecordMetadata> recordMetadata() {
-		return Optional.ofNullable(recordMetadata);
-	}
-
-	// mocks ================================================
-
-	@SuppressWarnings("unchecked")
-	@Override
-	public <S extends StateStore> S getStateStore(final String name) {
-		return (S) stateStores.get(name);
-	}
-
-	public <S extends StateStore> void addStateStore(final S stateStore) {
-		stateStores.put(stateStore.name(), stateStore);
-	}
-
-	@Override
-	public Cancellable schedule(final Duration interval,
-								final PunctuationType type,
-								final Punctuator callback) {
-		final CapturedPunctuator capturedPunctuator = new CapturedPunctuator(interval, type, callback);
-
-		punctuators.add(capturedPunctuator);
-
-		return capturedPunctuator::cancel;
-	}
-
-	/**
-	 * Get the punctuators scheduled so far. The returned list is not affected by subsequent calls to {@code schedule(...)}.
-	 * @return A list of captured punctuators.
-	 */
-	public List<CapturedPunctuator> scheduledPunctuators() {
-		return new LinkedList<>(punctuators);
-	}
-
-	@Override
-	public <K extends KForward, V extends VForward> void forward(final Record<K, V> record) {
-		forward(record, null);
-	}
-
-	@Override
-	public <K extends KForward, V extends VForward> void forward(final Record<K, V> record, final String childName) {
-		capturedForwards.add(new CapturedForward<>(record, Optional.ofNullable(childName)));
-	}
-
-	/**
-	 * Get all the forwarded data this context has observed. The returned list will not be
-	 * affected by subsequent interactions with the context. The data in the list is in the same order as the calls to
-	 * {@code forward(...)}.
-	 * @return A list of records that were previously passed to the context.
-	 */
-	public List<CapturedForward<? extends KForward, ? extends VForward>> forwarded() {
-		return new LinkedList<>(capturedForwards);
-	}
-
-	/**
-	 * Get all the forwarded data this context has observed for a specific child by name.
-	 * The returned list will not be affected by subsequent interactions with the context.
-	 * The data in the list is in the same order as the calls to {@code forward(...)}.
-	 * @param childName The child name to retrieve forwards for
-	 * @return A list of records that were previously passed to the context.
-	 */
-	public List<CapturedForward<? extends KForward, ? extends VForward>> forwarded(final String childName) {
-		final LinkedList<CapturedForward<? extends KForward, ? extends VForward>> result = new LinkedList<>();
-		for (final CapturedForward<? extends KForward, ? extends VForward> capture : capturedForwards) {
-			if (!capture.childName().isPresent() || capture.childName().equals(Optional.of(childName))) {
-				result.add(capture);
-			}
-		}
-		return result;
-	}
-
-	/**
-	 * Clear the captured forwarded data.
-	 */
-	public void resetForwards() {
-		capturedForwards.clear();
-	}
-
-	@Override
-	public void commit() {
-		committed = true;
-	}
-
-	/**
-	 * Whether {@link ProcessorContext#commit()} has been called in this context.
-	 * @return {@code true} iff {@link ProcessorContext#commit()} has been called in this context since construction or reset.
-	 */
-	public boolean committed() {
-		return committed;
-	}
-
-	/**
-	 * Reset the commit capture to {@code false} (whether or not it was previously {@code true}).
-	 */
-	public void resetCommit() {
-		committed = false;
-	}
-
-	@Override
-	public RecordCollector recordCollector() {
-		// This interface is assumed by state stores that add change-logging.
-		// Rather than risk a mysterious ClassCastException during unit tests, throw an explanatory exception.
-
-		throw new UnsupportedOperationException(
-				"MockProcessorContext does not provide record collection. " +
-						"For processor unit tests, use an in-memory state store with change-logging disabled. " +
-						"Alternatively, use the TopologyTestDriver for testing processor/store/topology integration."
-		);
-	}
-
-	/**
-	 * Used to get a {@link StateStoreContext} for use with
-	 * {@link StateStore#init(StateStoreContext, StateStore)}
-	 * if you need to initialize a store for your tests.
-	 * @return a {@link StateStoreContext} that delegates to this ProcessorContext.
-	 */
-	public StateStoreContext getStateStoreContext() {
-		return new StateStoreContext() {
-			@Override
-			public String applicationId() {
-				return MockProcessorContext.this.applicationId();
-			}
-
-			@Override
-			public TaskId taskId() {
-				return MockProcessorContext.this.taskId();
-			}
-
-			@Override
-			public Serde<?> keySerde() {
-				return MockProcessorContext.this.keySerde();
-			}
-
-			@Override
-			public Serde<?> valueSerde() {
-				return MockProcessorContext.this.valueSerde();
-			}
-
-			@Override
-			public File stateDir() {
-				return MockProcessorContext.this.stateDir();
-			}
-
-			@Override
-			public StreamsMetrics metrics() {
-				return MockProcessorContext.this.metrics();
-			}
-
-			@Override
-			public void register(final StateStore store, final StateRestoreCallback stateRestoreCallback) {
-				stateStores.put(store.name(), store);
-			}
-
-			@Override
-			public Map<String, Object> appConfigs() {
-				return MockProcessorContext.this.appConfigs();
-			}
-
-			@Override
-			public Map<String, Object> appConfigsWithPrefix(final String prefix) {
-				return MockProcessorContext.this.appConfigsWithPrefix(prefix);
-			}
-		};
-	}
-=======
     // Immutable fields ================================================
     private final StreamsMetricsImpl metrics;
     private final TaskId taskId;
@@ -585,9 +149,8 @@
 
         /**
          * The child this data was forwarded to.
-         *
          * @return If present, the child name the record was forwarded to.
-         *         If empty, the forward was a broadcast.
+         * If empty, the forward was a broadcast.
          */
         public Optional<String> childName() {
             return childName;
@@ -595,7 +158,6 @@
 
         /**
          * The record that was forwarded.
-         *
          * @return The forwarded record. Not null.
          */
         public Record<K, V> record() {
@@ -604,19 +166,17 @@
 
         @Override
         public String toString() {
-            return "CapturedForward{" +
-                "record=" + record +
-                ", childName=" + childName +
-                '}';
+            return "CapturedForward{" + "record=" + record + ", childName=" + childName + '}';
         }
 
         @Override
         public boolean equals(final Object o) {
-            if (this == o) return true;
-            if (o == null || getClass() != o.getClass()) return false;
+            if (this == o)
+                return true;
+            if (o == null || getClass() != o.getClass())
+                return false;
             final CapturedForward<?, ?> that = (CapturedForward<?, ?>) o;
-            return Objects.equals(record, that.record) &&
-                Objects.equals(childName, that.childName);
+            return Objects.equals(record, that.record) && Objects.equals(childName, that.childName);
         }
 
         @Override
@@ -634,14 +194,7 @@
      * {@link InMemoryKeyValueStore}, so the stateDir won't matter.
      */
     public MockProcessorContext() {
-        this(
-            mkProperties(mkMap(
-                mkEntry(StreamsConfig.APPLICATION_ID_CONFIG, ""),
-                mkEntry(StreamsConfig.BOOTSTRAP_SERVERS_CONFIG, "")
-            )),
-            new TaskId(0, 0),
-            null
-        );
+        this(mkProperties(mkMap(mkEntry(StreamsConfig.APPLICATION_ID_CONFIG, ""), mkEntry(StreamsConfig.BOOTSTRAP_SERVERS_CONFIG, ""))), new TaskId(0, 0), null);
     }
 
     /**
@@ -649,7 +202,6 @@
      * Most unit tests using this mock won't need to know the taskId,
      * and most unit tests should be able to get by with the
      * {@link InMemoryKeyValueStore}, so the stateDir won't matter.
-     *
      * @param config a Properties object, used to configure the context and the processor.
      */
     public MockProcessorContext(final Properties config) {
@@ -658,7 +210,6 @@
 
     /**
      * Create a {@link MockProcessorContext} with a specified taskId and null stateDir.
-     *
      * @param config   a {@link Properties} object, used to configure the context and the processor.
      * @param taskId   a {@link TaskId}, which the context makes available via {@link MockProcessorContext#taskId()}.
      * @param stateDir a {@link File}, which the context makes available viw {@link MockProcessorContext#stateDir()}.
@@ -675,12 +226,7 @@
         final MetricConfig metricConfig = new MetricConfig();
         metricConfig.recordLevel(Sensor.RecordingLevel.DEBUG);
         final String threadId = Thread.currentThread().getName();
-        metrics = new StreamsMetricsImpl(
-            new Metrics(metricConfig),
-            threadId,
-            streamsConfig.getString(StreamsConfig.BUILT_IN_METRICS_VERSION_CONFIG),
-            Time.SYSTEM
-        );
+        metrics = new StreamsMetricsImpl(new Metrics(metricConfig), threadId, streamsConfig.getString(StreamsConfig.BUILT_IN_METRICS_VERSION_CONFIG), Time.SYSTEM);
         TaskMetrics.droppedRecordsSensor(threadId, taskId.toString(), metrics);
     }
 
@@ -735,13 +281,7 @@
 
     @Override
     public File stateDir() {
-        return Objects.requireNonNull(
-            stateDir,
-            "The stateDir constructor argument was needed (probably for a state store) but not supplied. " +
-                "You can either reconfigure your test so that it doesn't need access to the disk " +
-                "(such as using an in-memory store), or use the full MockProcessorContext constructor to supply " +
-                "a non-null stateDir argument."
-        );
+        return Objects.requireNonNull(stateDir, "The stateDir constructor argument was needed (probably for a state store) but not supplied. " + "You can either reconfigure your test so that it doesn't need access to the disk " + "(such as using an in-memory store), or use the full MockProcessorContext constructor to supply " + "a non-null stateDir argument.");
     }
 
     @Override
@@ -754,14 +294,11 @@
     /**
      * The context exposes these metadata for use in the processor. Normally, they are set by the Kafka Streams framework,
      * but for the purpose of driving unit tests, you can set them directly.
-     *
      * @param topic     A topic name
      * @param partition A partition number
      * @param offset    A record offset
      */
-    public void setRecordMetadata(final String topic,
-                                  final int partition,
-                                  final long offset) {
+    public void setRecordMetadata(final String topic, final int partition, final long offset) {
         recordMetadata = new MockRecordMetadata(topic, partition, offset);
     }
 
@@ -791,9 +328,7 @@
     }
 
     @Override
-    public Cancellable schedule(final Duration interval,
-                                final PunctuationType type,
-                                final Punctuator callback) {
+    public Cancellable schedule(final Duration interval, final PunctuationType type, final Punctuator callback) {
         final CapturedPunctuator capturedPunctuator = new CapturedPunctuator(interval, type, callback);
 
         punctuators.add(capturedPunctuator);
@@ -803,7 +338,6 @@
 
     /**
      * Get the punctuators scheduled so far. The returned list is not affected by subsequent calls to {@code schedule(...)}.
-     *
      * @return A list of captured punctuators.
      */
     public List<CapturedPunctuator> scheduledPunctuators() {
@@ -824,7 +358,6 @@
      * Get all the forwarded data this context has observed. The returned list will not be
      * affected by subsequent interactions with the context. The data in the list is in the same order as the calls to
      * {@code forward(...)}.
-     *
      * @return A list of records that were previously passed to the context.
      */
     public List<CapturedForward<? extends KForward, ? extends VForward>> forwarded() {
@@ -835,7 +368,6 @@
      * Get all the forwarded data this context has observed for a specific child by name.
      * The returned list will not be affected by subsequent interactions with the context.
      * The data in the list is in the same order as the calls to {@code forward(...)}.
-     *
      * @param childName The child name to retrieve forwards for
      * @return A list of records that were previously passed to the context.
      */
@@ -863,7 +395,6 @@
 
     /**
      * Whether {@link ProcessorContext#commit()} has been called in this context.
-     *
      * @return {@code true} iff {@link ProcessorContext#commit()} has been called in this context since construction or reset.
      */
     public boolean committed() {
@@ -882,11 +413,7 @@
         // This interface is assumed by state stores that add change-logging.
         // Rather than risk a mysterious ClassCastException during unit tests, throw an explanatory exception.
 
-        throw new UnsupportedOperationException(
-            "MockProcessorContext does not provide record collection. " +
-                "For processor unit tests, use an in-memory state store with change-logging disabled. " +
-                "Alternatively, use the TopologyTestDriver for testing processor/store/topology integration."
-        );
+        throw new UnsupportedOperationException("MockProcessorContext does not provide record collection. " + "For processor unit tests, use an in-memory state store with change-logging disabled. " + "Alternatively, use the TopologyTestDriver for testing processor/store/topology integration.");
     }
 
     /**
@@ -933,15 +460,13 @@
             }
 
             @Override
-            public void register(final StateStore store,
-                                 final StateRestoreCallback stateRestoreCallback) {
-                register(store, stateRestoreCallback, () -> { });
-            }
-
-            @Override
-            public void register(final StateStore store,
-                                 final StateRestoreCallback stateRestoreCallback,
-                                 final CommitCallback checkpoint) {
+            public void register(final StateStore store, final StateRestoreCallback stateRestoreCallback) {
+                register(store, stateRestoreCallback, () -> {
+                });
+            }
+
+            @Override
+            public void register(final StateStore store, final StateRestoreCallback stateRestoreCallback, final CommitCallback checkpoint) {
                 stateStores.put(store.name(), store);
             }
 
@@ -956,5 +481,4 @@
             }
         };
     }
->>>>>>> 15418db6
 }