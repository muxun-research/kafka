--- conflicted
+++ resolved
@@ -34,423 +34,15 @@
 
 import java.time.Duration;
 import java.time.Instant;
-import java.util.Arrays;
-import java.util.HashMap;
-import java.util.LinkedList;
-import java.util.List;
-import java.util.Map;
-import java.util.NoSuchElementException;
-import java.util.Properties;
-
-import static org.hamcrest.CoreMatchers.containsString;
-import static org.hamcrest.CoreMatchers.equalTo;
-import static org.hamcrest.CoreMatchers.hasItems;
-import static org.hamcrest.CoreMatchers.is;
+import java.util.*;
+
+import static org.hamcrest.CoreMatchers.*;
 import static org.hamcrest.MatcherAssert.assertThat;
 import static org.hamcrest.Matchers.allOf;
 import static org.hamcrest.Matchers.hasProperty;
 import static org.junit.jupiter.api.Assertions.assertThrows;
 
 public class TestTopicsTest {
-<<<<<<< HEAD
-	private static final Logger log = LoggerFactory.getLogger(TestTopicsTest.class);
-
-	private final static String INPUT_TOPIC = "input";
-	private final static String OUTPUT_TOPIC = "output1";
-	private final static String INPUT_TOPIC_MAP = OUTPUT_TOPIC;
-	private final static String OUTPUT_TOPIC_MAP = "output2";
-
-	private TopologyTestDriver testDriver;
-	private final Serde<String> stringSerde = new Serdes.StringSerde();
-	private final Serde<Long> longSerde = new Serdes.LongSerde();
-
-	private final Instant testBaseTime = Instant.parse("2019-06-01T10:00:00Z");
-
-	@BeforeEach
-	public void setup() {
-		final StreamsBuilder builder = new StreamsBuilder();
-		//Create Actual Stream Processing pipeline
-		builder.stream(INPUT_TOPIC).to(OUTPUT_TOPIC);
-		final KStream<Long, String> source = builder.stream(INPUT_TOPIC_MAP, Consumed.with(longSerde, stringSerde));
-		final KStream<String, Long> mapped = source.map((key, value) -> new KeyValue<>(value, key));
-		mapped.to(OUTPUT_TOPIC_MAP, Produced.with(stringSerde, longSerde));
-		testDriver = new TopologyTestDriver(builder.build());
-	}
-
-	@AfterEach
-	public void tearDown() {
-		try {
-			testDriver.close();
-		} catch (final RuntimeException e) {
-			// https://issues.apache.org/jira/browse/KAFKA-6647 causes exception when executed in Windows, ignoring it
-			// Logged stacktrace cannot be avoided
-			log.warn("Ignoring exception, test failing in Windows due this exception: {}", e.getLocalizedMessage());
-		}
-	}
-
-	@Test
-	public void testValue() {
-		final TestInputTopic<String, String> inputTopic =
-				testDriver.createInputTopic(INPUT_TOPIC, stringSerde.serializer(), stringSerde.serializer());
-		final TestOutputTopic<String, String> outputTopic =
-				testDriver.createOutputTopic(OUTPUT_TOPIC, stringSerde.deserializer(), stringSerde.deserializer());
-		//Feed word "Hello" to inputTopic and no kafka key, timestamp is irrelevant in this case
-		inputTopic.pipeInput("Hello");
-		assertThat(outputTopic.readValue(), equalTo("Hello"));
-		//No more output in topic
-		assertThat(outputTopic.isEmpty(), is(true));
-	}
-
-	@Test
-	public void testValueList() {
-		final TestInputTopic<String, String> inputTopic =
-				testDriver.createInputTopic(INPUT_TOPIC, stringSerde.serializer(), stringSerde.serializer());
-		final TestOutputTopic<String, String> outputTopic =
-				testDriver.createOutputTopic(OUTPUT_TOPIC, stringSerde.deserializer(), stringSerde.deserializer());
-		final List<String> inputList = Arrays.asList("This", "is", "an", "example");
-		//Feed list of words to inputTopic and no kafka key, timestamp is irrelevant in this case
-		inputTopic.pipeValueList(inputList);
-		final List<String> output = outputTopic.readValuesToList();
-		assertThat(output, hasItems("This", "is", "an", "example"));
-		assertThat(output, is(equalTo(inputList)));
-	}
-
-	@Test
-	public void testKeyValue() {
-		final TestInputTopic<Long, String> inputTopic =
-				testDriver.createInputTopic(INPUT_TOPIC, longSerde.serializer(), stringSerde.serializer());
-		final TestOutputTopic<Long, String> outputTopic =
-				testDriver.createOutputTopic(OUTPUT_TOPIC, longSerde.deserializer(), stringSerde.deserializer());
-		inputTopic.pipeInput(1L, "Hello");
-		assertThat(outputTopic.readKeyValue(), equalTo(new KeyValue<>(1L, "Hello")));
-		assertThat(outputTopic.isEmpty(), is(true));
-	}
-
-	@Test
-	public void testKeyValueList() {
-		final TestInputTopic<Long, String> inputTopic =
-				testDriver.createInputTopic(INPUT_TOPIC_MAP, longSerde.serializer(), stringSerde.serializer());
-		final TestOutputTopic<String, Long> outputTopic =
-				testDriver.createOutputTopic(OUTPUT_TOPIC_MAP, stringSerde.deserializer(), longSerde.deserializer());
-		final List<String> inputList = Arrays.asList("This", "is", "an", "example");
-		final List<KeyValue<Long, String>> input = new LinkedList<>();
-		final List<KeyValue<String, Long>> expected = new LinkedList<>();
-		long i = 0;
-		for (final String s : inputList) {
-			input.add(new KeyValue<>(i, s));
-			expected.add(new KeyValue<>(s, i));
-			i++;
-		}
-		inputTopic.pipeKeyValueList(input);
-		final List<KeyValue<String, Long>> output = outputTopic.readKeyValuesToList();
-		assertThat(output, is(equalTo(expected)));
-	}
-
-	@Test
-	public void testKeyValuesToMap() {
-		final TestInputTopic<Long, String> inputTopic =
-				testDriver.createInputTopic(INPUT_TOPIC_MAP, longSerde.serializer(), stringSerde.serializer());
-		final TestOutputTopic<String, Long> outputTopic =
-				testDriver.createOutputTopic(OUTPUT_TOPIC_MAP, stringSerde.deserializer(), longSerde.deserializer());
-		final List<String> inputList = Arrays.asList("This", "is", "an", "example");
-		final List<KeyValue<Long, String>> input = new LinkedList<>();
-		final Map<String, Long> expected = new HashMap<>();
-		long i = 0;
-		for (final String s : inputList) {
-			input.add(new KeyValue<>(i, s));
-			expected.put(s, i);
-			i++;
-		}
-		inputTopic.pipeKeyValueList(input);
-		final Map<String, Long> output = outputTopic.readKeyValuesToMap();
-		assertThat(output, is(equalTo(expected)));
-	}
-
-	@Test
-	public void testKeyValuesToMapWithNull() {
-		final TestInputTopic<Long, String> inputTopic =
-				testDriver.createInputTopic(INPUT_TOPIC, longSerde.serializer(), stringSerde.serializer());
-		final TestOutputTopic<Long, String> outputTopic =
-				testDriver.createOutputTopic(OUTPUT_TOPIC, longSerde.deserializer(), stringSerde.deserializer());
-		inputTopic.pipeInput("value");
-		assertThrows(IllegalStateException.class, outputTopic::readKeyValuesToMap);
-	}
-
-
-	@Test
-	public void testKeyValueListDuration() {
-		final TestInputTopic<Long, String> inputTopic =
-				testDriver.createInputTopic(INPUT_TOPIC_MAP, longSerde.serializer(), stringSerde.serializer());
-		final TestOutputTopic<String, Long> outputTopic =
-				testDriver.createOutputTopic(OUTPUT_TOPIC_MAP, stringSerde.deserializer(), longSerde.deserializer());
-		final List<String> inputList = Arrays.asList("This", "is", "an", "example");
-		final List<KeyValue<Long, String>> input = new LinkedList<>();
-		final List<TestRecord<String, Long>> expected = new LinkedList<>();
-		long i = 0;
-		final Duration advance = Duration.ofSeconds(15);
-		Instant recordInstant = testBaseTime;
-		for (final String s : inputList) {
-			input.add(new KeyValue<>(i, s));
-			expected.add(new TestRecord<>(s, i, recordInstant));
-			i++;
-			recordInstant = recordInstant.plus(advance);
-		}
-		inputTopic.pipeKeyValueList(input, testBaseTime, advance);
-		final List<TestRecord<String, Long>> output = outputTopic.readRecordsToList();
-		assertThat(output, is(equalTo(expected)));
-	}
-
-	@Test
-	public void testRecordList() {
-		final TestInputTopic<Long, String> inputTopic =
-				testDriver.createInputTopic(INPUT_TOPIC_MAP, longSerde.serializer(), stringSerde.serializer());
-		final TestOutputTopic<String, Long> outputTopic =
-				testDriver.createOutputTopic(OUTPUT_TOPIC_MAP, stringSerde.deserializer(), longSerde.deserializer());
-		final List<String> inputList = Arrays.asList("This", "is", "an", "example");
-		final List<TestRecord<Long, String>> input = new LinkedList<>();
-		final List<TestRecord<String, Long>> expected = new LinkedList<>();
-		final Duration advance = Duration.ofSeconds(15);
-		Instant recordInstant = testBaseTime;
-		Long i = 0L;
-		for (final String s : inputList) {
-			input.add(new TestRecord<>(i, s, recordInstant));
-			expected.add(new TestRecord<>(s, i, recordInstant));
-			i++;
-			recordInstant = recordInstant.plus(advance);
-		}
-		inputTopic.pipeRecordList(input);
-		final List<TestRecord<String, Long>> output = outputTopic.readRecordsToList();
-		assertThat(output, is(equalTo(expected)));
-	}
-
-	@Test
-	public void testTimestamp() {
-		long baseTime = 3;
-		final TestInputTopic<Long, String> inputTopic =
-				testDriver.createInputTopic(INPUT_TOPIC, longSerde.serializer(), stringSerde.serializer());
-		final TestOutputTopic<Long, String> outputTopic =
-				testDriver.createOutputTopic(OUTPUT_TOPIC, longSerde.deserializer(), stringSerde.deserializer());
-		inputTopic.pipeInput(null, "Hello", baseTime);
-		assertThat(outputTopic.readRecord(), is(equalTo(new TestRecord<>(null, "Hello", null, baseTime))));
-
-		inputTopic.pipeInput(2L, "Kafka", ++baseTime);
-		assertThat(outputTopic.readRecord(), is(equalTo(new TestRecord<>(2L, "Kafka", null, baseTime))));
-
-		inputTopic.pipeInput(2L, "Kafka", testBaseTime);
-		assertThat(outputTopic.readRecord(), is(equalTo(new TestRecord<>(2L, "Kafka", testBaseTime))));
-
-		final List<String> inputList = Arrays.asList("Advancing", "time");
-		//Feed list of words to inputTopic and no kafka key, timestamp advancing from testInstant
-		final Duration advance = Duration.ofSeconds(15);
-		final Instant recordInstant = testBaseTime.plus(Duration.ofDays(1));
-		inputTopic.pipeValueList(inputList, recordInstant, advance);
-		assertThat(outputTopic.readRecord(), is(equalTo(new TestRecord<>(null, "Advancing", recordInstant))));
-		assertThat(outputTopic.readRecord(), is(equalTo(new TestRecord<>(null, "time", null, recordInstant.plus(advance)))));
-	}
-
-	@Test
-	public void testWithHeaders() {
-		long baseTime = 3;
-		final Headers headers = new RecordHeaders(
-				new Header[]{
-						new RecordHeader("foo", "value".getBytes()),
-						new RecordHeader("bar", (byte[]) null),
-						new RecordHeader("\"A\\u00ea\\u00f1\\u00fcC\"", "value".getBytes())
-				});
-		final TestInputTopic<Long, String> inputTopic =
-				testDriver.createInputTopic(INPUT_TOPIC, longSerde.serializer(), stringSerde.serializer());
-		final TestOutputTopic<Long, String> outputTopic =
-				testDriver.createOutputTopic(OUTPUT_TOPIC, longSerde.deserializer(), stringSerde.deserializer());
-		inputTopic.pipeInput(new TestRecord<>(1L, "Hello", headers));
-		assertThat(outputTopic.readRecord(), allOf(
-				hasProperty("key", equalTo(1L)),
-				hasProperty("value", equalTo("Hello")),
-				hasProperty("headers", equalTo(headers))));
-		inputTopic.pipeInput(new TestRecord<>(2L, "Kafka", headers, ++baseTime));
-		assertThat(outputTopic.readRecord(), is(equalTo(new TestRecord<>(2L, "Kafka", headers, baseTime))));
-	}
-
-	@Test
-	public void testStartTimestamp() {
-		final Duration advance = Duration.ofSeconds(2);
-		final TestInputTopic<Long, String> inputTopic =
-				testDriver.createInputTopic(INPUT_TOPIC, longSerde.serializer(), stringSerde.serializer(), testBaseTime, Duration.ZERO);
-		final TestOutputTopic<Long, String> outputTopic =
-				testDriver.createOutputTopic(OUTPUT_TOPIC, longSerde.deserializer(), stringSerde.deserializer());
-		inputTopic.pipeInput(1L, "Hello");
-		assertThat(outputTopic.readRecord(), is(equalTo(new TestRecord<>(1L, "Hello", testBaseTime))));
-		inputTopic.pipeInput(2L, "World");
-		assertThat(outputTopic.readRecord(), is(equalTo(new TestRecord<>(2L, "World", null, testBaseTime.toEpochMilli()))));
-		inputTopic.advanceTime(advance);
-		inputTopic.pipeInput(3L, "Kafka");
-		assertThat(outputTopic.readRecord(), is(equalTo(new TestRecord<>(3L, "Kafka", testBaseTime.plus(advance)))));
-	}
-
-	@Test
-	public void testTimestampAutoAdvance() {
-		final Duration advance = Duration.ofSeconds(2);
-		final TestInputTopic<Long, String> inputTopic =
-				testDriver.createInputTopic(INPUT_TOPIC, longSerde.serializer(), stringSerde.serializer(), testBaseTime, advance);
-		final TestOutputTopic<Long, String> outputTopic =
-				testDriver.createOutputTopic(OUTPUT_TOPIC, longSerde.deserializer(), stringSerde.deserializer());
-		inputTopic.pipeInput("Hello");
-		assertThat(outputTopic.readRecord(), is(equalTo(new TestRecord<>(null, "Hello", testBaseTime))));
-		inputTopic.pipeInput(2L, "Kafka");
-		assertThat(outputTopic.readRecord(), is(equalTo(new TestRecord<>(2L, "Kafka", testBaseTime.plus(advance)))));
-	}
-
-
-	@Test
-	public void testMultipleTopics() {
-		final TestInputTopic<Long, String> inputTopic1 =
-				testDriver.createInputTopic(INPUT_TOPIC, longSerde.serializer(), stringSerde.serializer());
-		final TestInputTopic<Long, String> inputTopic2 =
-				testDriver.createInputTopic(INPUT_TOPIC_MAP, longSerde.serializer(), stringSerde.serializer());
-		final TestOutputTopic<Long, String> outputTopic1 =
-				testDriver.createOutputTopic(OUTPUT_TOPIC, longSerde.deserializer(), stringSerde.deserializer());
-		final TestOutputTopic<String, Long> outputTopic2 =
-				testDriver.createOutputTopic(OUTPUT_TOPIC_MAP, stringSerde.deserializer(), longSerde.deserializer());
-		inputTopic1.pipeInput(1L, "Hello");
-		assertThat(outputTopic1.readKeyValue(), equalTo(new KeyValue<>(1L, "Hello")));
-		assertThat(outputTopic2.readKeyValue(), equalTo(new KeyValue<>("Hello", 1L)));
-		assertThat(outputTopic1.isEmpty(), is(true));
-		assertThat(outputTopic2.isEmpty(), is(true));
-		inputTopic2.pipeInput(1L, "Hello");
-		//This is not visible in outputTopic1 even it is the same topic
-		assertThat(outputTopic2.readKeyValue(), equalTo(new KeyValue<>("Hello", 1L)));
-		assertThat(outputTopic1.isEmpty(), is(true));
-		assertThat(outputTopic2.isEmpty(), is(true));
-	}
-
-	@Test
-	public void testNonExistingOutputTopic() {
-		final TestOutputTopic<Long, String> outputTopic =
-				testDriver.createOutputTopic("no-exist", longSerde.deserializer(), stringSerde.deserializer());
-		assertThrows(NoSuchElementException.class, outputTopic::readRecord, "Uninitialized topic");
-	}
-
-	@Test
-	public void testNonUsedOutputTopic() {
-		final TestOutputTopic<Long, String> outputTopic =
-				testDriver.createOutputTopic(OUTPUT_TOPIC, longSerde.deserializer(), stringSerde.deserializer());
-		assertThrows(NoSuchElementException.class, outputTopic::readRecord, "Uninitialized topic");
-	}
-
-	@Test
-	public void testEmptyTopic() {
-		final TestInputTopic<String, String> inputTopic =
-				testDriver.createInputTopic(INPUT_TOPIC, stringSerde.serializer(), stringSerde.serializer());
-		final TestOutputTopic<String, String> outputTopic =
-				testDriver.createOutputTopic(OUTPUT_TOPIC, stringSerde.deserializer(), stringSerde.deserializer());
-		//Feed word "Hello" to inputTopic and no kafka key, timestamp is irrelevant in this case
-		inputTopic.pipeInput("Hello");
-		assertThat(outputTopic.readValue(), equalTo("Hello"));
-		//No more output in topic
-		assertThrows(NoSuchElementException.class, outputTopic::readRecord, "Empty topic");
-	}
-
-	@Test
-	public void testNonExistingInputTopic() {
-		final TestInputTopic<Long, String> inputTopic =
-				testDriver.createInputTopic("no-exist", longSerde.serializer(), stringSerde.serializer());
-		assertThrows(IllegalArgumentException.class, () -> inputTopic.pipeInput(1L, "Hello"), "Unknown topic");
-	}
-
-	@Test
-	public void shouldNotAllowToCreateTopicWithNullTopicName() {
-		assertThrows(NullPointerException.class, () -> testDriver.createInputTopic(null, stringSerde.serializer(), stringSerde.serializer()));
-	}
-
-	@Test
-	public void shouldNotAllowToCreateWithNullDriver() {
-		assertThrows(NullPointerException.class,
-				() -> new TestInputTopic<>(null, INPUT_TOPIC, stringSerde.serializer(), stringSerde.serializer(), Instant.now(), Duration.ZERO));
-	}
-
-
-	@Test
-	public void testWrongSerde() {
-		final TestInputTopic<String, String> inputTopic =
-				testDriver.createInputTopic(INPUT_TOPIC_MAP, stringSerde.serializer(), stringSerde.serializer());
-		assertThrows(StreamsException.class, () -> inputTopic.pipeInput("1L", "Hello"));
-	}
-
-	@Test
-	public void testDuration() {
-		assertThrows(IllegalArgumentException.class,
-				() -> testDriver.createInputTopic(INPUT_TOPIC_MAP, stringSerde.serializer(), stringSerde.serializer(), testBaseTime, Duration.ofDays(-1)));
-	}
-
-	@Test
-	public void testNegativeAdvance() {
-		final TestInputTopic<String, String> inputTopic = testDriver.createInputTopic(INPUT_TOPIC_MAP, stringSerde.serializer(), stringSerde.serializer());
-		assertThrows(IllegalArgumentException.class, () -> inputTopic.advanceTime(Duration.ofDays(-1)));
-	}
-
-	@Test
-	public void testInputToString() {
-		final TestInputTopic<String, String> inputTopic =
-				testDriver.createInputTopic("topicName", stringSerde.serializer(), stringSerde.serializer());
-		assertThat(inputTopic.toString(), allOf(
-				containsString("TestInputTopic"),
-				containsString("topic='topicName'"),
-				containsString("StringSerializer")));
-	}
-
-	@Test
-	public void shouldNotAllowToCreateOutputTopicWithNullTopicName() {
-		assertThrows(NullPointerException.class, () -> testDriver.createOutputTopic(null, stringSerde.deserializer(), stringSerde.deserializer()));
-	}
-
-	@Test
-	public void shouldNotAllowToCreateOutputWithNullDriver() {
-		assertThrows(NullPointerException.class, () -> new TestOutputTopic<>(null, OUTPUT_TOPIC, stringSerde.deserializer(), stringSerde.deserializer()));
-	}
-
-	@Test
-	public void testOutputWrongSerde() {
-		final TestInputTopic<Long, String> inputTopic =
-				testDriver.createInputTopic(INPUT_TOPIC_MAP, longSerde.serializer(), stringSerde.serializer());
-		final TestOutputTopic<Long, String> outputTopic =
-				testDriver.createOutputTopic(OUTPUT_TOPIC_MAP, longSerde.deserializer(), stringSerde.deserializer());
-		inputTopic.pipeInput(1L, "Hello");
-		assertThrows(SerializationException.class, outputTopic::readKeyValue);
-	}
-
-	@Test
-	public void testOutputToString() {
-		final TestOutputTopic<String, String> outputTopic =
-				testDriver.createOutputTopic(OUTPUT_TOPIC, stringSerde.deserializer(), stringSerde.deserializer());
-		assertThat(outputTopic.toString(), allOf(
-				containsString("TestOutputTopic"),
-				containsString("topic='output1'"),
-				containsString("size=0"),
-				containsString("StringDeserializer")));
-	}
-
-	@Test
-	public void testRecordsToList() {
-		final TestInputTopic<Long, String> inputTopic =
-				testDriver.createInputTopic(INPUT_TOPIC_MAP, longSerde.serializer(), stringSerde.serializer());
-		final TestOutputTopic<String, Long> outputTopic =
-				testDriver.createOutputTopic(OUTPUT_TOPIC_MAP, stringSerde.deserializer(), longSerde.deserializer());
-		final List<String> inputList = Arrays.asList("This", "is", "an", "example");
-		final List<KeyValue<Long, String>> input = new LinkedList<>();
-		final List<TestRecord<String, Long>> expected = new LinkedList<>();
-		long i = 0;
-		final Duration advance = Duration.ofSeconds(15);
-		Instant recordInstant = Instant.parse("2019-06-01T10:00:00Z");
-		for (final String s : inputList) {
-			input.add(new KeyValue<>(i, s));
-			expected.add(new TestRecord<>(s, i, recordInstant));
-			i++;
-			recordInstant = recordInstant.plus(advance);
-		}
-		inputTopic.pipeKeyValueList(input, Instant.parse("2019-06-01T10:00:00Z"), advance);
-		final List<TestRecord<String, Long>> output = outputTopic.readRecordsToList();
-		assertThat(output, is(equalTo(expected)));
-	}
-=======
     private final static String INPUT_TOPIC = "input";
     private final static String OUTPUT_TOPIC = "output1";
     private final static String INPUT_TOPIC_MAP = OUTPUT_TOPIC;
@@ -484,10 +76,8 @@
 
     @Test
     public void testValue() {
-        final TestInputTopic<String, String> inputTopic =
-            testDriver.createInputTopic(INPUT_TOPIC, stringSerde.serializer(), stringSerde.serializer());
-        final TestOutputTopic<String, String> outputTopic =
-            testDriver.createOutputTopic(OUTPUT_TOPIC, stringSerde.deserializer(), stringSerde.deserializer());
+        final TestInputTopic<String, String> inputTopic = testDriver.createInputTopic(INPUT_TOPIC, stringSerde.serializer(), stringSerde.serializer());
+        final TestOutputTopic<String, String> outputTopic = testDriver.createOutputTopic(OUTPUT_TOPIC, stringSerde.deserializer(), stringSerde.deserializer());
         //Feed word "Hello" to inputTopic and no kafka key, timestamp is irrelevant in this case
         inputTopic.pipeInput("Hello");
         assertThat(outputTopic.readValue(), equalTo("Hello"));
@@ -497,10 +87,8 @@
 
     @Test
     public void testValueList() {
-        final TestInputTopic<String, String> inputTopic =
-            testDriver.createInputTopic(INPUT_TOPIC, stringSerde.serializer(), stringSerde.serializer());
-        final TestOutputTopic<String, String> outputTopic =
-            testDriver.createOutputTopic(OUTPUT_TOPIC, stringSerde.deserializer(), stringSerde.deserializer());
+        final TestInputTopic<String, String> inputTopic = testDriver.createInputTopic(INPUT_TOPIC, stringSerde.serializer(), stringSerde.serializer());
+        final TestOutputTopic<String, String> outputTopic = testDriver.createOutputTopic(OUTPUT_TOPIC, stringSerde.deserializer(), stringSerde.deserializer());
         final List<String> inputList = Arrays.asList("This", "is", "an", "example");
         //Feed list of words to inputTopic and no kafka key, timestamp is irrelevant in this case
         inputTopic.pipeValueList(inputList);
@@ -511,10 +99,8 @@
 
     @Test
     public void testKeyValue() {
-        final TestInputTopic<Long, String> inputTopic =
-            testDriver.createInputTopic(INPUT_TOPIC, longSerde.serializer(), stringSerde.serializer());
-        final TestOutputTopic<Long, String> outputTopic =
-            testDriver.createOutputTopic(OUTPUT_TOPIC, longSerde.deserializer(), stringSerde.deserializer());
+        final TestInputTopic<Long, String> inputTopic = testDriver.createInputTopic(INPUT_TOPIC, longSerde.serializer(), stringSerde.serializer());
+        final TestOutputTopic<Long, String> outputTopic = testDriver.createOutputTopic(OUTPUT_TOPIC, longSerde.deserializer(), stringSerde.deserializer());
         inputTopic.pipeInput(1L, "Hello");
         assertThat(outputTopic.readKeyValue(), equalTo(new KeyValue<>(1L, "Hello")));
         assertThat(outputTopic.isEmpty(), is(true));
@@ -522,10 +108,8 @@
 
     @Test
     public void testKeyValueList() {
-        final TestInputTopic<Long, String> inputTopic =
-            testDriver.createInputTopic(INPUT_TOPIC_MAP, longSerde.serializer(), stringSerde.serializer());
-        final TestOutputTopic<String, Long> outputTopic =
-            testDriver.createOutputTopic(OUTPUT_TOPIC_MAP, stringSerde.deserializer(), longSerde.deserializer());
+        final TestInputTopic<Long, String> inputTopic = testDriver.createInputTopic(INPUT_TOPIC_MAP, longSerde.serializer(), stringSerde.serializer());
+        final TestOutputTopic<String, Long> outputTopic = testDriver.createOutputTopic(OUTPUT_TOPIC_MAP, stringSerde.deserializer(), longSerde.deserializer());
         final List<String> inputList = Arrays.asList("This", "is", "an", "example");
         final List<KeyValue<Long, String>> input = new LinkedList<>();
         final List<KeyValue<String, Long>> expected = new LinkedList<>();
@@ -542,10 +126,8 @@
 
     @Test
     public void testKeyValuesToMap() {
-        final TestInputTopic<Long, String> inputTopic =
-            testDriver.createInputTopic(INPUT_TOPIC_MAP, longSerde.serializer(), stringSerde.serializer());
-        final TestOutputTopic<String, Long> outputTopic =
-            testDriver.createOutputTopic(OUTPUT_TOPIC_MAP, stringSerde.deserializer(), longSerde.deserializer());
+        final TestInputTopic<Long, String> inputTopic = testDriver.createInputTopic(INPUT_TOPIC_MAP, longSerde.serializer(), stringSerde.serializer());
+        final TestOutputTopic<String, Long> outputTopic = testDriver.createOutputTopic(OUTPUT_TOPIC_MAP, stringSerde.deserializer(), longSerde.deserializer());
         final List<String> inputList = Arrays.asList("This", "is", "an", "example");
         final List<KeyValue<Long, String>> input = new LinkedList<>();
         final Map<String, Long> expected = new HashMap<>();
@@ -562,20 +144,16 @@
 
     @Test
     public void testKeyValuesToMapWithNull() {
-        final TestInputTopic<Long, String> inputTopic =
-            testDriver.createInputTopic(INPUT_TOPIC, longSerde.serializer(), stringSerde.serializer());
-        final TestOutputTopic<Long, String> outputTopic =
-            testDriver.createOutputTopic(OUTPUT_TOPIC, longSerde.deserializer(), stringSerde.deserializer());
+        final TestInputTopic<Long, String> inputTopic = testDriver.createInputTopic(INPUT_TOPIC, longSerde.serializer(), stringSerde.serializer());
+        final TestOutputTopic<Long, String> outputTopic = testDriver.createOutputTopic(OUTPUT_TOPIC, longSerde.deserializer(), stringSerde.deserializer());
         inputTopic.pipeInput("value");
         assertThrows(IllegalStateException.class, outputTopic::readKeyValuesToMap);
     }
 
     @Test
     public void testKeyValueListDuration() {
-        final TestInputTopic<Long, String> inputTopic =
-            testDriver.createInputTopic(INPUT_TOPIC_MAP, longSerde.serializer(), stringSerde.serializer());
-        final TestOutputTopic<String, Long> outputTopic =
-            testDriver.createOutputTopic(OUTPUT_TOPIC_MAP, stringSerde.deserializer(), longSerde.deserializer());
+        final TestInputTopic<Long, String> inputTopic = testDriver.createInputTopic(INPUT_TOPIC_MAP, longSerde.serializer(), stringSerde.serializer());
+        final TestOutputTopic<String, Long> outputTopic = testDriver.createOutputTopic(OUTPUT_TOPIC_MAP, stringSerde.deserializer(), longSerde.deserializer());
         final List<String> inputList = Arrays.asList("This", "is", "an", "example");
         final List<KeyValue<Long, String>> input = new LinkedList<>();
         final List<TestRecord<String, Long>> expected = new LinkedList<>();
@@ -595,10 +173,8 @@
 
     @Test
     public void testRecordList() {
-        final TestInputTopic<Long, String> inputTopic =
-            testDriver.createInputTopic(INPUT_TOPIC_MAP, longSerde.serializer(), stringSerde.serializer());
-        final TestOutputTopic<String, Long> outputTopic =
-            testDriver.createOutputTopic(OUTPUT_TOPIC_MAP, stringSerde.deserializer(), longSerde.deserializer());
+        final TestInputTopic<Long, String> inputTopic = testDriver.createInputTopic(INPUT_TOPIC_MAP, longSerde.serializer(), stringSerde.serializer());
+        final TestOutputTopic<String, Long> outputTopic = testDriver.createOutputTopic(OUTPUT_TOPIC_MAP, stringSerde.deserializer(), longSerde.deserializer());
         final List<String> inputList = Arrays.asList("This", "is", "an", "example");
         final List<TestRecord<Long, String>> input = new LinkedList<>();
         final List<TestRecord<String, Long>> expected = new LinkedList<>();
@@ -619,10 +195,8 @@
     @Test
     public void testTimestamp() {
         long baseTime = 3;
-        final TestInputTopic<Long, String> inputTopic =
-            testDriver.createInputTopic(INPUT_TOPIC, longSerde.serializer(), stringSerde.serializer());
-        final TestOutputTopic<Long, String> outputTopic =
-            testDriver.createOutputTopic(OUTPUT_TOPIC, longSerde.deserializer(), stringSerde.deserializer());
+        final TestInputTopic<Long, String> inputTopic = testDriver.createInputTopic(INPUT_TOPIC, longSerde.serializer(), stringSerde.serializer());
+        final TestOutputTopic<Long, String> outputTopic = testDriver.createOutputTopic(OUTPUT_TOPIC, longSerde.deserializer(), stringSerde.deserializer());
         inputTopic.pipeInput(null, "Hello", baseTime);
         assertThat(outputTopic.readRecord(), is(equalTo(new TestRecord<>(null, "Hello", null, baseTime))));
 
@@ -644,21 +218,11 @@
     @Test
     public void testWithHeaders() {
         long baseTime = 3;
-        final Headers headers = new RecordHeaders(
-                new Header[]{
-                    new RecordHeader("foo", "value".getBytes()),
-                    new RecordHeader("bar", null),
-                    new RecordHeader("\"A\\u00ea\\u00f1\\u00fcC\"", "value".getBytes())
-                });
-        final TestInputTopic<Long, String> inputTopic =
-            testDriver.createInputTopic(INPUT_TOPIC, longSerde.serializer(), stringSerde.serializer());
-        final TestOutputTopic<Long, String> outputTopic =
-            testDriver.createOutputTopic(OUTPUT_TOPIC, longSerde.deserializer(), stringSerde.deserializer());
+        final Headers headers = new RecordHeaders(new Header[]{new RecordHeader("foo", "value".getBytes()), new RecordHeader("bar", null), new RecordHeader("\"A\\u00ea\\u00f1\\u00fcC\"", "value".getBytes())});
+        final TestInputTopic<Long, String> inputTopic = testDriver.createInputTopic(INPUT_TOPIC, longSerde.serializer(), stringSerde.serializer());
+        final TestOutputTopic<Long, String> outputTopic = testDriver.createOutputTopic(OUTPUT_TOPIC, longSerde.deserializer(), stringSerde.deserializer());
         inputTopic.pipeInput(new TestRecord<>(1L, "Hello", headers));
-        assertThat(outputTopic.readRecord(), allOf(
-                hasProperty("key", equalTo(1L)),
-                hasProperty("value", equalTo("Hello")),
-                hasProperty("headers", equalTo(headers))));
+        assertThat(outputTopic.readRecord(), allOf(hasProperty("key", equalTo(1L)), hasProperty("value", equalTo("Hello")), hasProperty("headers", equalTo(headers))));
         inputTopic.pipeInput(new TestRecord<>(2L, "Kafka", headers, ++baseTime));
         assertThat(outputTopic.readRecord(), is(equalTo(new TestRecord<>(2L, "Kafka", headers, baseTime))));
     }
@@ -666,10 +230,8 @@
     @Test
     public void testStartTimestamp() {
         final Duration advance = Duration.ofSeconds(2);
-        final TestInputTopic<Long, String> inputTopic =
-            testDriver.createInputTopic(INPUT_TOPIC, longSerde.serializer(), stringSerde.serializer(), testBaseTime, Duration.ZERO);
-        final TestOutputTopic<Long, String> outputTopic =
-            testDriver.createOutputTopic(OUTPUT_TOPIC, longSerde.deserializer(), stringSerde.deserializer());
+        final TestInputTopic<Long, String> inputTopic = testDriver.createInputTopic(INPUT_TOPIC, longSerde.serializer(), stringSerde.serializer(), testBaseTime, Duration.ZERO);
+        final TestOutputTopic<Long, String> outputTopic = testDriver.createOutputTopic(OUTPUT_TOPIC, longSerde.deserializer(), stringSerde.deserializer());
         inputTopic.pipeInput(1L, "Hello");
         assertThat(outputTopic.readRecord(), is(equalTo(new TestRecord<>(1L, "Hello", testBaseTime))));
         inputTopic.pipeInput(2L, "World");
@@ -682,10 +244,8 @@
     @Test
     public void testTimestampAutoAdvance() {
         final Duration advance = Duration.ofSeconds(2);
-        final TestInputTopic<Long, String> inputTopic =
-            testDriver.createInputTopic(INPUT_TOPIC, longSerde.serializer(), stringSerde.serializer(), testBaseTime, advance);
-        final TestOutputTopic<Long, String> outputTopic =
-            testDriver.createOutputTopic(OUTPUT_TOPIC, longSerde.deserializer(), stringSerde.deserializer());
+        final TestInputTopic<Long, String> inputTopic = testDriver.createInputTopic(INPUT_TOPIC, longSerde.serializer(), stringSerde.serializer(), testBaseTime, advance);
+        final TestOutputTopic<Long, String> outputTopic = testDriver.createOutputTopic(OUTPUT_TOPIC, longSerde.deserializer(), stringSerde.deserializer());
         inputTopic.pipeInput("Hello");
         assertThat(outputTopic.readRecord(), is(equalTo(new TestRecord<>(null, "Hello", testBaseTime))));
         inputTopic.pipeInput(2L, "Kafka");
@@ -695,14 +255,10 @@
 
     @Test
     public void testMultipleTopics() {
-        final TestInputTopic<Long, String> inputTopic1 =
-            testDriver.createInputTopic(INPUT_TOPIC, longSerde.serializer(), stringSerde.serializer());
-        final TestInputTopic<Long, String> inputTopic2 =
-            testDriver.createInputTopic(INPUT_TOPIC_MAP, longSerde.serializer(), stringSerde.serializer());
-        final TestOutputTopic<Long, String> outputTopic1 =
-            testDriver.createOutputTopic(OUTPUT_TOPIC, longSerde.deserializer(), stringSerde.deserializer());
-        final TestOutputTopic<String, Long> outputTopic2 =
-            testDriver.createOutputTopic(OUTPUT_TOPIC_MAP, stringSerde.deserializer(), longSerde.deserializer());
+        final TestInputTopic<Long, String> inputTopic1 = testDriver.createInputTopic(INPUT_TOPIC, longSerde.serializer(), stringSerde.serializer());
+        final TestInputTopic<Long, String> inputTopic2 = testDriver.createInputTopic(INPUT_TOPIC_MAP, longSerde.serializer(), stringSerde.serializer());
+        final TestOutputTopic<Long, String> outputTopic1 = testDriver.createOutputTopic(OUTPUT_TOPIC, longSerde.deserializer(), stringSerde.deserializer());
+        final TestOutputTopic<String, Long> outputTopic2 = testDriver.createOutputTopic(OUTPUT_TOPIC_MAP, stringSerde.deserializer(), longSerde.deserializer());
         inputTopic1.pipeInput(1L, "Hello");
         assertThat(outputTopic1.readKeyValue(), equalTo(new KeyValue<>(1L, "Hello")));
         assertThat(outputTopic2.readKeyValue(), equalTo(new KeyValue<>("Hello", 1L)));
@@ -717,24 +273,20 @@
 
     @Test
     public void testNonExistingOutputTopic() {
-        final TestOutputTopic<Long, String> outputTopic =
-            testDriver.createOutputTopic("no-exist", longSerde.deserializer(), stringSerde.deserializer());
+        final TestOutputTopic<Long, String> outputTopic = testDriver.createOutputTopic("no-exist", longSerde.deserializer(), stringSerde.deserializer());
         assertThrows(NoSuchElementException.class, outputTopic::readRecord, "Uninitialized topic");
     }
 
     @Test
     public void testNonUsedOutputTopic() {
-        final TestOutputTopic<Long, String> outputTopic =
-            testDriver.createOutputTopic(OUTPUT_TOPIC, longSerde.deserializer(), stringSerde.deserializer());
+        final TestOutputTopic<Long, String> outputTopic = testDriver.createOutputTopic(OUTPUT_TOPIC, longSerde.deserializer(), stringSerde.deserializer());
         assertThrows(NoSuchElementException.class, outputTopic::readRecord, "Uninitialized topic");
     }
 
     @Test
     public void testEmptyTopic() {
-        final TestInputTopic<String, String> inputTopic =
-            testDriver.createInputTopic(INPUT_TOPIC, stringSerde.serializer(), stringSerde.serializer());
-        final TestOutputTopic<String, String> outputTopic =
-            testDriver.createOutputTopic(OUTPUT_TOPIC, stringSerde.deserializer(), stringSerde.deserializer());
+        final TestInputTopic<String, String> inputTopic = testDriver.createInputTopic(INPUT_TOPIC, stringSerde.serializer(), stringSerde.serializer());
+        final TestOutputTopic<String, String> outputTopic = testDriver.createOutputTopic(OUTPUT_TOPIC, stringSerde.deserializer(), stringSerde.deserializer());
         //Feed word "Hello" to inputTopic and no kafka key, timestamp is irrelevant in this case
         inputTopic.pipeInput("Hello");
         assertThat(outputTopic.readValue(), equalTo("Hello"));
@@ -744,8 +296,7 @@
 
     @Test
     public void testNonExistingInputTopic() {
-        final TestInputTopic<Long, String> inputTopic =
-            testDriver.createInputTopic("no-exist", longSerde.serializer(), stringSerde.serializer());
+        final TestInputTopic<Long, String> inputTopic = testDriver.createInputTopic("no-exist", longSerde.serializer(), stringSerde.serializer());
         assertThrows(IllegalArgumentException.class, () -> inputTopic.pipeInput(1L, "Hello"), "Unknown topic");
     }
 
@@ -756,22 +307,19 @@
 
     @Test
     public void shouldNotAllowToCreateWithNullDriver() {
-        assertThrows(NullPointerException.class,
-            () -> new TestInputTopic<>(null, INPUT_TOPIC, stringSerde.serializer(), stringSerde.serializer(), Instant.now(), Duration.ZERO));
+        assertThrows(NullPointerException.class, () -> new TestInputTopic<>(null, INPUT_TOPIC, stringSerde.serializer(), stringSerde.serializer(), Instant.now(), Duration.ZERO));
     }
 
 
     @Test
     public void testWrongSerde() {
-        final TestInputTopic<String, String> inputTopic =
-            testDriver.createInputTopic(INPUT_TOPIC_MAP, stringSerde.serializer(), stringSerde.serializer());
+        final TestInputTopic<String, String> inputTopic = testDriver.createInputTopic(INPUT_TOPIC_MAP, stringSerde.serializer(), stringSerde.serializer());
         assertThrows(StreamsException.class, () -> inputTopic.pipeInput("1L", "Hello"));
     }
 
     @Test
     public void testDuration() {
-        assertThrows(IllegalArgumentException.class,
-            () -> testDriver.createInputTopic(INPUT_TOPIC_MAP, stringSerde.serializer(), stringSerde.serializer(), testBaseTime, Duration.ofDays(-1)));
+        assertThrows(IllegalArgumentException.class, () -> testDriver.createInputTopic(INPUT_TOPIC_MAP, stringSerde.serializer(), stringSerde.serializer(), testBaseTime, Duration.ofDays(-1)));
     }
 
     @Test
@@ -782,12 +330,8 @@
 
     @Test
     public void testInputToString() {
-        final TestInputTopic<String, String> inputTopic =
-            testDriver.createInputTopic("topicName", stringSerde.serializer(), stringSerde.serializer());
-        assertThat(inputTopic.toString(), allOf(
-                containsString("TestInputTopic"),
-                containsString("topic='topicName'"),
-                containsString("StringSerializer")));
+        final TestInputTopic<String, String> inputTopic = testDriver.createInputTopic("topicName", stringSerde.serializer(), stringSerde.serializer());
+        assertThat(inputTopic.toString(), allOf(containsString("TestInputTopic"), containsString("topic='topicName'"), containsString("StringSerializer")));
     }
 
     @Test
@@ -802,31 +346,22 @@
 
     @Test
     public void testOutputWrongSerde() {
-        final TestInputTopic<Long, String> inputTopic =
-            testDriver.createInputTopic(INPUT_TOPIC_MAP, longSerde.serializer(), stringSerde.serializer());
-        final TestOutputTopic<Long, String> outputTopic =
-            testDriver.createOutputTopic(OUTPUT_TOPIC_MAP, longSerde.deserializer(), stringSerde.deserializer());
+        final TestInputTopic<Long, String> inputTopic = testDriver.createInputTopic(INPUT_TOPIC_MAP, longSerde.serializer(), stringSerde.serializer());
+        final TestOutputTopic<Long, String> outputTopic = testDriver.createOutputTopic(OUTPUT_TOPIC_MAP, longSerde.deserializer(), stringSerde.deserializer());
         inputTopic.pipeInput(1L, "Hello");
         assertThrows(SerializationException.class, outputTopic::readKeyValue);
     }
 
     @Test
     public void testOutputToString() {
-        final TestOutputTopic<String, String> outputTopic =
-            testDriver.createOutputTopic(OUTPUT_TOPIC, stringSerde.deserializer(), stringSerde.deserializer());
-        assertThat(outputTopic.toString(), allOf(
-                containsString("TestOutputTopic"),
-                containsString("topic='output1'"),
-                containsString("size=0"),
-                containsString("StringDeserializer")));
+        final TestOutputTopic<String, String> outputTopic = testDriver.createOutputTopic(OUTPUT_TOPIC, stringSerde.deserializer(), stringSerde.deserializer());
+        assertThat(outputTopic.toString(), allOf(containsString("TestOutputTopic"), containsString("topic='output1'"), containsString("size=0"), containsString("StringDeserializer")));
     }
 
     @Test
     public void testRecordsToList() {
-        final TestInputTopic<Long, String> inputTopic =
-            testDriver.createInputTopic(INPUT_TOPIC_MAP, longSerde.serializer(), stringSerde.serializer());
-        final TestOutputTopic<String, Long> outputTopic =
-            testDriver.createOutputTopic(OUTPUT_TOPIC_MAP, stringSerde.deserializer(), longSerde.deserializer());
+        final TestInputTopic<Long, String> inputTopic = testDriver.createInputTopic(INPUT_TOPIC_MAP, longSerde.serializer(), stringSerde.serializer());
+        final TestOutputTopic<String, Long> outputTopic = testDriver.createOutputTopic(OUTPUT_TOPIC_MAP, stringSerde.deserializer(), longSerde.deserializer());
         final List<String> inputList = Arrays.asList("This", "is", "an", "example");
         final List<KeyValue<Long, String>> input = new LinkedList<>();
         final List<TestRecord<String, Long>> expected = new LinkedList<>();
@@ -843,6 +378,5 @@
         final List<TestRecord<String, Long>> output = outputTopic.readRecordsToList();
         assertThat(output, is(equalTo(expected)));
     }
->>>>>>> 15418db6
 
 }