/*
 * Licensed to the Apache Software Foundation (ASF) under one or more
 * contributor license agreements. See the NOTICE file distributed with
 * this work for additional information regarding copyright ownership.
 * The ASF licenses this file to You under the Apache License, Version 2.0
 * (the "License"); you may not use this file except in compliance with
 * the License. You may obtain a copy of the License at
 *
 *    http://www.apache.org/licenses/LICENSE-2.0
 *
 * Unless required by applicable law or agreed to in writing, software
 * distributed under the License is distributed on an "AS IS" BASIS,
 * WITHOUT WARRANTIES OR CONDITIONS OF ANY KIND, either express or implied.
 * See the License for the specific language governing permissions and
 * limitations under the License.
 */
package org.apache.kafka.streams.test;

import org.apache.kafka.common.serialization.Serdes;
import org.apache.kafka.common.utils.Utils;
import org.apache.kafka.streams.StreamsConfig;
import org.apache.kafka.streams.processor.StateStore;
import org.apache.kafka.streams.processor.TaskId;
import org.apache.kafka.streams.processor.api.MockProcessorContext;
import org.apache.kafka.streams.processor.internals.InternalProcessorContext;
import org.apache.kafka.streams.processor.internals.metrics.StreamsMetricsImpl;
import org.apache.kafka.streams.state.KeyValueBytesStoreSupplier;
import org.apache.kafka.streams.state.KeyValueStore;
import org.apache.kafka.streams.state.SessionBytesStoreSupplier;
import org.apache.kafka.streams.state.SessionStore;
import org.apache.kafka.streams.state.StoreBuilder;
import org.apache.kafka.streams.state.Stores;
import org.apache.kafka.streams.state.WindowBytesStoreSupplier;
import org.apache.kafka.streams.state.WindowStore;
import org.apache.kafka.test.TestUtils;

import org.junit.jupiter.params.ParameterizedTest;
import org.junit.jupiter.params.provider.Arguments;
import org.junit.jupiter.params.provider.MethodSource;

import java.io.File;
import java.io.IOException;
import java.time.Duration;
import java.util.ArrayList;
import java.util.Collections;
import java.util.List;
import java.util.stream.Stream;

import static java.util.Arrays.asList;
import static org.apache.kafka.common.utils.Utils.mkEntry;
import static org.apache.kafka.common.utils.Utils.mkMap;
import static org.apache.kafka.common.utils.Utils.mkProperties;
import static org.junit.jupiter.api.Assertions.assertThrows;
import static org.mockito.Mockito.mock;
import static org.mockito.Mockito.when;

public class MockProcessorContextStateStoreTest {

<<<<<<< HEAD
	public static Stream<Arguments> parameters() {
		final List<Boolean> booleans = asList(true, false);

		final List<Arguments> values = new ArrayList<>();

		for (final Boolean timestamped : booleans) {
			for (final Boolean caching : booleans) {
				for (final Boolean logging : booleans) {
					final List<KeyValueBytesStoreSupplier> keyValueBytesStoreSuppliers = asList(
							Stores.inMemoryKeyValueStore("kv" + timestamped + caching + logging),
							Stores.persistentKeyValueStore("kv" + timestamped + caching + logging),
							Stores.persistentTimestampedKeyValueStore("kv" + timestamped + caching + logging)
					);
					for (final KeyValueBytesStoreSupplier supplier : keyValueBytesStoreSuppliers) {
						final StoreBuilder<? extends KeyValueStore<String, ?>> builder;
						if (timestamped) {
							builder = Stores.timestampedKeyValueStoreBuilder(supplier, Serdes.String(), Serdes.Long());
						} else {
							builder = Stores.keyValueStoreBuilder(supplier, Serdes.String(), Serdes.Long());
						}
						if (caching) {
							builder.withCachingEnabled();
						} else {
							builder.withCachingDisabled();
						}
						if (logging) {
							builder.withLoggingEnabled(Collections.emptyMap());
						} else {
							builder.withLoggingDisabled();
						}

						values.add(Arguments.of(builder, timestamped, caching, logging));
					}
				}
			}
		}

		for (final Boolean timestamped : booleans) {
			for (final Boolean caching : booleans) {
				for (final Boolean logging : booleans) {
					final List<WindowBytesStoreSupplier> windowBytesStoreSuppliers = asList(
							Stores.inMemoryWindowStore("w" + timestamped + caching + logging, Duration.ofSeconds(1), Duration.ofSeconds(1), false),
							Stores.persistentWindowStore("w" + timestamped + caching + logging, Duration.ofSeconds(1), Duration.ofSeconds(1), false),
							Stores.persistentTimestampedWindowStore("w" + timestamped + caching + logging, Duration.ofSeconds(1), Duration.ofSeconds(1), false)
					);

					for (final WindowBytesStoreSupplier supplier : windowBytesStoreSuppliers) {
						final StoreBuilder<? extends WindowStore<String, ?>> builder;
						if (timestamped) {
							builder = Stores.timestampedWindowStoreBuilder(supplier, Serdes.String(), Serdes.Long());
						} else {
							builder = Stores.windowStoreBuilder(supplier, Serdes.String(), Serdes.Long());
						}
						if (caching) {
							builder.withCachingEnabled();
						} else {
							builder.withCachingDisabled();
						}
						if (logging) {
							builder.withLoggingEnabled(Collections.emptyMap());
						} else {
							builder.withLoggingDisabled();
						}

						values.add(Arguments.of(builder, timestamped, caching, logging));
					}
				}
			}
		}

		for (final Boolean caching : booleans) {
			for (final Boolean logging : booleans) {
				final List<SessionBytesStoreSupplier> sessionBytesStoreSuppliers = asList(
						Stores.inMemorySessionStore("s" + caching + logging, Duration.ofSeconds(1)),
						Stores.persistentSessionStore("s" + caching + logging, Duration.ofSeconds(1))
				);

				for (final SessionBytesStoreSupplier supplier : sessionBytesStoreSuppliers) {
					final StoreBuilder<? extends SessionStore<String, ?>> builder =
							Stores.sessionStoreBuilder(supplier, Serdes.String(), Serdes.Long());
					if (caching) {
						builder.withCachingEnabled();
					} else {
						builder.withCachingDisabled();
					}
					if (logging) {
						builder.withLoggingEnabled(Collections.emptyMap());
					} else {
						builder.withLoggingDisabled();
					}

					values.add(Arguments.of(builder, false, caching, logging));
				}
			}
		}

		return values.stream();
	}

	@ParameterizedTest(name = "builder = {0}, timestamped = {1}, caching = {2}, logging = {3}")
	@MethodSource(value = "parameters")
	public void shouldEitherInitOrThrow(final StoreBuilder<StateStore> builder,
										final boolean timestamped,
										final boolean caching,
										final boolean logging) {
		final File stateDir = TestUtils.tempDirectory();
		try {
			final MockProcessorContext<Void, Void> context = new MockProcessorContext<>(
					mkProperties(mkMap(
							mkEntry(StreamsConfig.APPLICATION_ID_CONFIG, ""),
							mkEntry(StreamsConfig.BOOTSTRAP_SERVERS_CONFIG, "")
					)),
					new TaskId(0, 0),
					stateDir
			);
			final StateStore store = builder.build();
			if (caching || logging) {
				assertThrows(
						IllegalArgumentException.class,
						() -> store.init(context.getStateStoreContext(), store)
				);
			} else {
				store.init(context.getStateStoreContext(), store);
				store.close();
			}
		} finally {
			try {
				Utils.delete(stateDir);
			} catch (final IOException e) {
				// Failed to clean up the state dir. The JVM hooks will try again later.
			}
		}
	}
=======
    public static Stream<Arguments> parameters() {
        final List<Boolean> booleans = asList(true, false);

        final List<Arguments> values = new ArrayList<>();

        for (final Boolean timestamped : booleans) {
            for (final Boolean caching : booleans) {
                for (final Boolean logging : booleans) {
                    final List<KeyValueBytesStoreSupplier> keyValueBytesStoreSuppliers = asList(
                        Stores.inMemoryKeyValueStore("kv" + timestamped + caching + logging),
                        Stores.persistentKeyValueStore("kv" + timestamped + caching + logging),
                        Stores.persistentTimestampedKeyValueStore("kv" + timestamped + caching + logging)
                    );
                    for (final KeyValueBytesStoreSupplier supplier : keyValueBytesStoreSuppliers) {
                        final StoreBuilder<? extends KeyValueStore<String, ?>> builder;
                        if (timestamped) {
                            builder = Stores.timestampedKeyValueStoreBuilder(supplier, Serdes.String(), Serdes.Long());
                        } else {
                            builder = Stores.keyValueStoreBuilder(supplier, Serdes.String(), Serdes.Long());
                        }
                        if (caching) {
                            builder.withCachingEnabled();
                        } else {
                            builder.withCachingDisabled();
                        }
                        if (logging) {
                            builder.withLoggingEnabled(Collections.emptyMap());
                        } else {
                            builder.withLoggingDisabled();
                        }

                        values.add(Arguments.of(builder, timestamped, caching, logging));
                    }
                }
            }
        }

        for (final Boolean timestamped : booleans) {
            for (final Boolean caching : booleans) {
                for (final Boolean logging : booleans) {
                    final List<WindowBytesStoreSupplier> windowBytesStoreSuppliers = asList(
                        Stores.inMemoryWindowStore("w" + timestamped + caching + logging, Duration.ofSeconds(1), Duration.ofSeconds(1), false),
                        Stores.persistentWindowStore("w" + timestamped + caching + logging, Duration.ofSeconds(1), Duration.ofSeconds(1), false),
                        Stores.persistentTimestampedWindowStore("w" + timestamped + caching + logging, Duration.ofSeconds(1), Duration.ofSeconds(1), false)
                    );

                    for (final WindowBytesStoreSupplier supplier : windowBytesStoreSuppliers) {
                        final StoreBuilder<? extends WindowStore<String, ?>> builder;
                        if (timestamped) {
                            builder = Stores.timestampedWindowStoreBuilder(supplier, Serdes.String(), Serdes.Long());
                        } else {
                            builder = Stores.windowStoreBuilder(supplier, Serdes.String(), Serdes.Long());
                        }
                        if (caching) {
                            builder.withCachingEnabled();
                        } else {
                            builder.withCachingDisabled();
                        }
                        if (logging) {
                            builder.withLoggingEnabled(Collections.emptyMap());
                        } else {
                            builder.withLoggingDisabled();
                        }

                        values.add(Arguments.of(builder, timestamped, caching, logging));
                    }
                }
            }
        }

        for (final Boolean caching : booleans) {
            for (final Boolean logging : booleans) {
                final List<SessionBytesStoreSupplier> sessionBytesStoreSuppliers = asList(
                    Stores.inMemorySessionStore("s" + caching + logging, Duration.ofSeconds(1)),
                    Stores.persistentSessionStore("s" + caching + logging, Duration.ofSeconds(1))
                );

                for (final SessionBytesStoreSupplier supplier : sessionBytesStoreSuppliers) {
                    final StoreBuilder<? extends SessionStore<String, ?>> builder =
                        Stores.sessionStoreBuilder(supplier, Serdes.String(), Serdes.Long());
                    if (caching) {
                        builder.withCachingEnabled();
                    } else {
                        builder.withCachingDisabled();
                    }
                    if (logging) {
                        builder.withLoggingEnabled(Collections.emptyMap());
                    } else {
                        builder.withLoggingDisabled();
                    }

                    values.add(Arguments.of(builder, false, caching, logging));
                }
            }
        }

        return values.stream();
    }

    @ParameterizedTest
    @MethodSource(value = "parameters")
    public void shouldEitherInitOrThrow(final StoreBuilder<StateStore> builder,
                                        final boolean timestamped,
                                        final boolean caching,
                                        final boolean logging) {
        final File stateDir = TestUtils.tempDirectory();
        try {
            final MockProcessorContext<Void, Void> context = new MockProcessorContext<>(
                mkProperties(mkMap(
                    mkEntry(StreamsConfig.APPLICATION_ID_CONFIG, ""),
                    mkEntry(StreamsConfig.BOOTSTRAP_SERVERS_CONFIG, "")
                )),
                new TaskId(0, 0),
                stateDir
            );
            final StateStore store = builder.build();
            if (caching || logging) {
                assertThrows(
                    IllegalArgumentException.class,
                    () -> store.init(context.getStateStoreContext(), store)
                );
            } else {
                final InternalProcessorContext<?, ?> internalProcessorContext = mock(InternalProcessorContext.class);
                when(internalProcessorContext.taskId()).thenReturn(context.taskId());
                when(internalProcessorContext.stateDir()).thenReturn(stateDir);
                when(internalProcessorContext.metrics()).thenReturn((StreamsMetricsImpl) context.metrics());
                when(internalProcessorContext.appConfigs()).thenReturn(context.appConfigs());
                store.init(internalProcessorContext, store);
                store.close();
            }
        } finally {
            try {
                Utils.delete(stateDir);
            } catch (final IOException e) {
                // Failed to clean up the state dir. The JVM hooks will try again later.
            }
        }
    }
>>>>>>> 9494bebe
}<|MERGE_RESOLUTION|>--- conflicted
+++ resolved
@@ -56,141 +56,6 @@
 
 public class MockProcessorContextStateStoreTest {
 
-<<<<<<< HEAD
-	public static Stream<Arguments> parameters() {
-		final List<Boolean> booleans = asList(true, false);
-
-		final List<Arguments> values = new ArrayList<>();
-
-		for (final Boolean timestamped : booleans) {
-			for (final Boolean caching : booleans) {
-				for (final Boolean logging : booleans) {
-					final List<KeyValueBytesStoreSupplier> keyValueBytesStoreSuppliers = asList(
-							Stores.inMemoryKeyValueStore("kv" + timestamped + caching + logging),
-							Stores.persistentKeyValueStore("kv" + timestamped + caching + logging),
-							Stores.persistentTimestampedKeyValueStore("kv" + timestamped + caching + logging)
-					);
-					for (final KeyValueBytesStoreSupplier supplier : keyValueBytesStoreSuppliers) {
-						final StoreBuilder<? extends KeyValueStore<String, ?>> builder;
-						if (timestamped) {
-							builder = Stores.timestampedKeyValueStoreBuilder(supplier, Serdes.String(), Serdes.Long());
-						} else {
-							builder = Stores.keyValueStoreBuilder(supplier, Serdes.String(), Serdes.Long());
-						}
-						if (caching) {
-							builder.withCachingEnabled();
-						} else {
-							builder.withCachingDisabled();
-						}
-						if (logging) {
-							builder.withLoggingEnabled(Collections.emptyMap());
-						} else {
-							builder.withLoggingDisabled();
-						}
-
-						values.add(Arguments.of(builder, timestamped, caching, logging));
-					}
-				}
-			}
-		}
-
-		for (final Boolean timestamped : booleans) {
-			for (final Boolean caching : booleans) {
-				for (final Boolean logging : booleans) {
-					final List<WindowBytesStoreSupplier> windowBytesStoreSuppliers = asList(
-							Stores.inMemoryWindowStore("w" + timestamped + caching + logging, Duration.ofSeconds(1), Duration.ofSeconds(1), false),
-							Stores.persistentWindowStore("w" + timestamped + caching + logging, Duration.ofSeconds(1), Duration.ofSeconds(1), false),
-							Stores.persistentTimestampedWindowStore("w" + timestamped + caching + logging, Duration.ofSeconds(1), Duration.ofSeconds(1), false)
-					);
-
-					for (final WindowBytesStoreSupplier supplier : windowBytesStoreSuppliers) {
-						final StoreBuilder<? extends WindowStore<String, ?>> builder;
-						if (timestamped) {
-							builder = Stores.timestampedWindowStoreBuilder(supplier, Serdes.String(), Serdes.Long());
-						} else {
-							builder = Stores.windowStoreBuilder(supplier, Serdes.String(), Serdes.Long());
-						}
-						if (caching) {
-							builder.withCachingEnabled();
-						} else {
-							builder.withCachingDisabled();
-						}
-						if (logging) {
-							builder.withLoggingEnabled(Collections.emptyMap());
-						} else {
-							builder.withLoggingDisabled();
-						}
-
-						values.add(Arguments.of(builder, timestamped, caching, logging));
-					}
-				}
-			}
-		}
-
-		for (final Boolean caching : booleans) {
-			for (final Boolean logging : booleans) {
-				final List<SessionBytesStoreSupplier> sessionBytesStoreSuppliers = asList(
-						Stores.inMemorySessionStore("s" + caching + logging, Duration.ofSeconds(1)),
-						Stores.persistentSessionStore("s" + caching + logging, Duration.ofSeconds(1))
-				);
-
-				for (final SessionBytesStoreSupplier supplier : sessionBytesStoreSuppliers) {
-					final StoreBuilder<? extends SessionStore<String, ?>> builder =
-							Stores.sessionStoreBuilder(supplier, Serdes.String(), Serdes.Long());
-					if (caching) {
-						builder.withCachingEnabled();
-					} else {
-						builder.withCachingDisabled();
-					}
-					if (logging) {
-						builder.withLoggingEnabled(Collections.emptyMap());
-					} else {
-						builder.withLoggingDisabled();
-					}
-
-					values.add(Arguments.of(builder, false, caching, logging));
-				}
-			}
-		}
-
-		return values.stream();
-	}
-
-	@ParameterizedTest(name = "builder = {0}, timestamped = {1}, caching = {2}, logging = {3}")
-	@MethodSource(value = "parameters")
-	public void shouldEitherInitOrThrow(final StoreBuilder<StateStore> builder,
-										final boolean timestamped,
-										final boolean caching,
-										final boolean logging) {
-		final File stateDir = TestUtils.tempDirectory();
-		try {
-			final MockProcessorContext<Void, Void> context = new MockProcessorContext<>(
-					mkProperties(mkMap(
-							mkEntry(StreamsConfig.APPLICATION_ID_CONFIG, ""),
-							mkEntry(StreamsConfig.BOOTSTRAP_SERVERS_CONFIG, "")
-					)),
-					new TaskId(0, 0),
-					stateDir
-			);
-			final StateStore store = builder.build();
-			if (caching || logging) {
-				assertThrows(
-						IllegalArgumentException.class,
-						() -> store.init(context.getStateStoreContext(), store)
-				);
-			} else {
-				store.init(context.getStateStoreContext(), store);
-				store.close();
-			}
-		} finally {
-			try {
-				Utils.delete(stateDir);
-			} catch (final IOException e) {
-				// Failed to clean up the state dir. The JVM hooks will try again later.
-			}
-		}
-	}
-=======
     public static Stream<Arguments> parameters() {
         final List<Boolean> booleans = asList(true, false);
 
@@ -329,5 +194,4 @@
             }
         }
     }
->>>>>>> 9494bebe
 }