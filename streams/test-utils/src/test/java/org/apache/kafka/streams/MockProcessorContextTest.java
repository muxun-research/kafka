--- conflicted
+++ resolved
@@ -20,10 +20,6 @@
 import org.apache.kafka.common.metrics.MetricConfig;
 import org.apache.kafka.common.metrics.Metrics;
 import org.apache.kafka.common.serialization.Serdes;
-<<<<<<< HEAD
-import org.apache.kafka.streams.processor.*;
-import org.apache.kafka.streams.processor.MockProcessorContext.CapturedForward;
-=======
 import org.apache.kafka.common.utils.Time;
 import org.apache.kafka.streams.kstream.Transformer;
 import org.apache.kafka.streams.processor.MockProcessorContext;
@@ -35,7 +31,6 @@
 import org.apache.kafka.streams.processor.To;
 import org.apache.kafka.streams.processor.internals.InternalProcessorContext;
 import org.apache.kafka.streams.processor.internals.metrics.StreamsMetricsImpl;
->>>>>>> 9494bebe
 import org.apache.kafka.streams.state.KeyValueStore;
 import org.apache.kafka.streams.state.StoreBuilder;
 import org.apache.kafka.streams.state.Stores;
@@ -49,9 +44,6 @@
 import java.util.Map;
 import java.util.Properties;
 
-<<<<<<< HEAD
-import static org.junit.jupiter.api.Assertions.*;
-=======
 import static org.junit.jupiter.api.Assertions.assertEquals;
 import static org.junit.jupiter.api.Assertions.assertFalse;
 import static org.junit.jupiter.api.Assertions.assertNull;
@@ -62,7 +54,6 @@
 import static org.mockito.Mockito.doAnswer;
 import static org.mockito.Mockito.mock;
 import static org.mockito.Mockito.when;
->>>>>>> 9494bebe
 
 @Deprecated
 public class MockProcessorContextTest {
@@ -277,14 +268,10 @@
             public void close() { }
         };
 
-<<<<<<< HEAD
-        final StoreBuilder<KeyValueStore<String, Long>> storeBuilder = Stores.keyValueStoreBuilder(Stores.inMemoryKeyValueStore("my-state"), Serdes.String(), Serdes.Long()).withLoggingDisabled();
-=======
         final StoreBuilder<KeyValueStore<String, Long>> storeBuilder = Stores.keyValueStoreBuilder(
             Stores.inMemoryKeyValueStore("my-state"),
             Serdes.String(),
             Serdes.Long()).withLoggingDisabled();
->>>>>>> 9494bebe
 
         final KeyValueStore<String, Long> store = storeBuilder.build();
 
@@ -426,7 +413,11 @@
         final Transformer<String, Long, KeyValue<String, Long>> transformer = new Transformer<>() {
             @Override
             public void init(final ProcessorContext context) {
-                context.schedule(Duration.ofSeconds(1L), PunctuationType.WALL_CLOCK_TIME, timestamp -> context.commit());
+                context.schedule(
+                    Duration.ofSeconds(1L),
+                    PunctuationType.WALL_CLOCK_TIME,
+                    timestamp -> context.commit()
+                );
             }
 
             @Override
