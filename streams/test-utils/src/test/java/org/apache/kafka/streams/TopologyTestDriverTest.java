--- conflicted
+++ resolved
@@ -21,10 +21,6 @@
 import org.apache.kafka.common.header.Headers;
 import org.apache.kafka.common.header.internals.RecordHeader;
 import org.apache.kafka.common.header.internals.RecordHeaders;
-<<<<<<< HEAD
-import org.apache.kafka.common.serialization.*;
-import org.apache.kafka.common.utils.SystemTime;
-=======
 import org.apache.kafka.common.serialization.ByteArrayDeserializer;
 import org.apache.kafka.common.serialization.ByteArraySerializer;
 import org.apache.kafka.common.serialization.Deserializer;
@@ -35,7 +31,6 @@
 import org.apache.kafka.common.serialization.StringDeserializer;
 import org.apache.kafka.common.serialization.StringSerializer;
 import org.apache.kafka.common.utils.Time;
->>>>>>> 9494bebe
 import org.apache.kafka.streams.errors.TopologyException;
 import org.apache.kafka.streams.kstream.Consumed;
 import org.apache.kafka.streams.kstream.KTable;
@@ -45,7 +40,11 @@
 import org.apache.kafka.streams.processor.Punctuator;
 import org.apache.kafka.streams.processor.StateStore;
 import org.apache.kafka.streams.processor.TaskId;
-import org.apache.kafka.streams.processor.api.*;
+import org.apache.kafka.streams.processor.api.Processor;
+import org.apache.kafka.streams.processor.api.ProcessorContext;
+import org.apache.kafka.streams.processor.api.ProcessorSupplier;
+import org.apache.kafka.streams.processor.api.Record;
+import org.apache.kafka.streams.processor.api.RecordMetadata;
 import org.apache.kafka.streams.state.KeyValueBytesStoreSupplier;
 import org.apache.kafka.streams.state.KeyValueIterator;
 import org.apache.kafka.streams.state.KeyValueStore;
@@ -60,15 +59,22 @@
 import java.io.File;
 import java.time.Duration;
 import java.time.Instant;
-import java.util.*;
+import java.util.ArrayList;
+import java.util.Arrays;
+import java.util.Collection;
+import java.util.Collections;
+import java.util.HashSet;
+import java.util.LinkedList;
+import java.util.List;
+import java.util.Map;
+import java.util.NoSuchElementException;
+import java.util.Objects;
+import java.util.Properties;
+import java.util.Set;
 import java.util.concurrent.atomic.AtomicBoolean;
 import java.util.function.Supplier;
 import java.util.regex.Pattern;
 
-<<<<<<< HEAD
-import static org.apache.kafka.common.utils.Utils.*;
-import static org.hamcrest.CoreMatchers.*;
-=======
 import static org.apache.kafka.common.utils.Utils.mkEntry;
 import static org.apache.kafka.common.utils.Utils.mkMap;
 import static org.apache.kafka.common.utils.Utils.mkProperties;
@@ -76,14 +82,22 @@
 import static org.hamcrest.CoreMatchers.hasItem;
 import static org.hamcrest.CoreMatchers.is;
 import static org.hamcrest.CoreMatchers.notNullValue;
->>>>>>> 9494bebe
 import static org.hamcrest.MatcherAssert.assertThat;
-import static org.junit.jupiter.api.Assertions.*;
+import static org.junit.jupiter.api.Assertions.assertArrayEquals;
+import static org.junit.jupiter.api.Assertions.assertEquals;
+import static org.junit.jupiter.api.Assertions.assertFalse;
+import static org.junit.jupiter.api.Assertions.assertNotNull;
+import static org.junit.jupiter.api.Assertions.assertNull;
+import static org.junit.jupiter.api.Assertions.assertThrows;
+import static org.junit.jupiter.api.Assertions.assertTrue;
 
 public abstract class TopologyTestDriverTest {
 
     TopologyTestDriverTest(final Map<String, String> overrides) {
-        config = mkProperties(mkMap(mkEntry(StreamsConfig.APPLICATION_ID_CONFIG, "test-TopologyTestDriver"), mkEntry(StreamsConfig.STATE_DIR_CONFIG, TestUtils.tempDirectory().getAbsolutePath())));
+        config = mkProperties(mkMap(
+                mkEntry(StreamsConfig.APPLICATION_ID_CONFIG, "test-TopologyTestDriver"),
+                mkEntry(StreamsConfig.STATE_DIR_CONFIG, TestUtils.tempDirectory().getAbsolutePath())
+        ));
         config.put(StreamsConfig.DEFAULT_KEY_SERDE_CLASS_CONFIG, Serdes.ByteArraySerde.class);
         config.put(StreamsConfig.DEFAULT_VALUE_SERDE_CLASS_CONFIG, Serdes.ByteArraySerde.class);
         config.putAll(overrides);
@@ -120,7 +134,9 @@
         private final String topic;
         private final Headers headers;
 
-        TTDTestRecord(final String newTopic, final TestRecord<byte[], byte[]> consumerRecord, final long newOffset) {
+        TTDTestRecord(final String newTopic,
+                      final TestRecord<byte[], byte[]> consumerRecord,
+                      final long newOffset) {
             key = consumerRecord.key();
             value = consumerRecord.value();
             timestamp = consumerRecord.timestamp();
@@ -129,7 +145,12 @@
             headers = consumerRecord.headers();
         }
 
-        TTDTestRecord(final Object key, final Object value, final Headers headers, final long timestamp, final long offset, final String topic) {
+        TTDTestRecord(final Object key,
+                      final Object value,
+                      final Headers headers,
+                      final long timestamp,
+                      final long offset,
+                      final String topic) {
             this.key = key;
             this.value = value;
             this.headers = headers;
@@ -140,7 +161,12 @@
 
         @Override
         public String toString() {
-            return "key: " + key + ", value: " + value + ", timestamp: " + timestamp + ", offset: " + offset + ", topic: " + topic + ", num.headers: " + (headers == null ? "null" : headers.toArray().length);
+            return "key: " + key +
+                   ", value: " + value +
+                   ", timestamp: " + timestamp +
+                   ", offset: " + offset +
+                   ", topic: " + topic +
+                   ", num.headers: " + (headers == null ? "null" : headers.toArray().length);
         }
 
         @Override
@@ -171,7 +197,9 @@
         private final PunctuationType punctuationType;
         private final Punctuator callback;
 
-        Punctuation(final long intervalMs, final PunctuationType punctuationType, final Punctuator callback) {
+        Punctuation(final long intervalMs,
+                    final PunctuationType punctuationType,
+                    final Punctuator callback) {
             this.intervalMs = intervalMs;
             this.punctuationType = punctuationType;
             this.callback = callback;
@@ -210,7 +238,14 @@
 
         @Override
         public void process(final Record<Object, Object> record) {
-            processedRecords.add(new TTDTestRecord(record.key(), record.value(), record.headers(), record.timestamp(), context.recordMetadata().map(RecordMetadata::offset).orElse(-1L), context.recordMetadata().map(RecordMetadata::topic).orElse(null)));
+            processedRecords.add(new TTDTestRecord(
+                record.key(),
+                record.value(),
+                record.headers(),
+                record.timestamp(),
+                context.recordMetadata().map(RecordMetadata::offset).orElse(-1L),
+                context.recordMetadata().map(RecordMetadata::topic).orElse(null)
+            ));
             context.forward(record);
         }
 
@@ -250,7 +285,8 @@
          * @return true if the stack context is within a {@link org.apache.kafka.streams.internals.ApiUtils#checkSupplier(Supplier)} )} call
          */
         public boolean isCheckSupplierCall() {
-            return Arrays.stream(Thread.currentThread().getStackTrace()).anyMatch(caller -> "org.apache.kafka.streams.internals.ApiUtils".equals(caller.getClassName()) && "checkSupplier".equals(caller.getMethodName()));
+            return Arrays.stream(Thread.currentThread().getStackTrace())
+                    .anyMatch(caller -> "org.apache.kafka.streams.internals.ApiUtils".equals(caller.getClassName()) && "checkSupplier".equals(caller.getMethodName()));
         }
     }
 
@@ -335,31 +371,50 @@
         final Topology topology = new Topology();
 
         for (final String sourceTopicName : sourceTopicNames) {
-            topology.addGlobalStore(Stores.keyValueStoreBuilder(Stores.inMemoryKeyValueStore(sourceTopicName + "-globalStore"), null, null).withLoggingDisabled(), sourceTopicName, null, null, sourceTopicName, sourceTopicName + "-processor", () -> new Processor<Object, Object, Void, Void>() {
-                KeyValueStore<Object, Object> store;
-
-                @SuppressWarnings("unchecked")
-                @Override
-                public void init(final ProcessorContext<Void, Void> context) {
-                    store = context.getStateStore(sourceTopicName + "-globalStore");
+            topology.addGlobalStore(
+                Stores.keyValueStoreBuilder(
+                    Stores.inMemoryKeyValueStore(
+                        sourceTopicName + "-globalStore"),
+                    null,
+                    null)
+                    .withLoggingDisabled(),
+                sourceTopicName,
+                null,
+                null,
+                sourceTopicName,
+                sourceTopicName + "-processor",
+                () -> new Processor<Object, Object, Void, Void>() {
+                    KeyValueStore<Object, Object> store;
+
+                    @SuppressWarnings("unchecked")
+                    @Override
+                    public void init(final ProcessorContext<Void, Void> context) {
+                        store = context.getStateStore(sourceTopicName + "-globalStore");
+                    }
+
+                    @Override
+                    public void process(final Record<Object, Object> record) {
+                        store.put(record.key(), record.value());
+                    }
                 }
-
-                @Override
-                public void process(final Record<Object, Object> record) {
-                    store.put(record.key(), record.value());
-                }
-            });
+            );
         }
 
         return topology;
     }
 
-    private Topology setupTopologyWithInternalTopic(final String firstTableName, final String secondTableName, final String joinName) {
+    private Topology setupTopologyWithInternalTopic(final String firstTableName,
+                                                    final String secondTableName,
+                                                    final String joinName) {
         final StreamsBuilder builder = new StreamsBuilder();
 
-        final KTable<Object, Long> t1 = builder.stream(SOURCE_TOPIC_1).selectKey((k, v) -> v).groupByKey().count(Materialized.as(firstTableName));
-
-        builder.table(SOURCE_TOPIC_2, Materialized.as(secondTableName)).join(t1, v -> v, (v1, v2) -> v2, TableJoined.as(joinName));
+        final KTable<Object, Long> t1 = builder.stream(SOURCE_TOPIC_1)
+            .selectKey((k, v) -> v)
+            .groupByKey()
+            .count(Materialized.as(firstTableName));
+
+        builder.table(SOURCE_TOPIC_2, Materialized.as(secondTableName))
+            .join(t1, v -> v, (v1, v2) -> v2, TableJoined.as(joinName));
 
         return builder.build(config);
     }
@@ -387,19 +442,39 @@
     @Test
     public void shouldThrowForUnknownTopic() {
         testDriver = new TopologyTestDriver(new Topology());
-        assertThrows(IllegalArgumentException.class, () -> testDriver.pipeRecord("unknownTopic", new TestRecord<>((byte[]) null), new ByteArraySerializer(), new ByteArraySerializer(), Instant.now()));
+        assertThrows(
+            IllegalArgumentException.class,
+            () -> testDriver.pipeRecord(
+                "unknownTopic",
+                new TestRecord<>((byte[]) null),
+                new ByteArraySerializer(),
+                new ByteArraySerializer(),
+                Instant.now())
+        );
     }
 
     @Test
     public void shouldThrowForMissingTime() {
         testDriver = new TopologyTestDriver(new Topology());
-        assertThrows(IllegalStateException.class, () -> testDriver.pipeRecord(SINK_TOPIC_1, new TestRecord<>("value"), new StringSerializer(), new StringSerializer(), null));
+        assertThrows(
+            IllegalStateException.class,
+            () -> testDriver.pipeRecord(
+                SINK_TOPIC_1,
+                new TestRecord<>("value"),
+                new StringSerializer(),
+                new StringSerializer(),
+                null));
     }
 
     @Test
     public void shouldThrowNoSuchElementExceptionForUnusedOutputTopicWithDynamicRouting() {
         testDriver = new TopologyTestDriver(setupSourceSinkTopology(), config);
-        final TestOutputTopic<String, String> outputTopic = new TestOutputTopic<>(testDriver, "unused-topic", new StringDeserializer(), new StringDeserializer());
+        final TestOutputTopic<String, String> outputTopic = new TestOutputTopic<>(
+            testDriver,
+            "unused-topic",
+            new StringDeserializer(),
+            new StringDeserializer()
+        );
 
         assertTrue(outputTopic.isEmpty());
         assertThrows(NoSuchElementException.class, outputTopic::readRecord);
@@ -417,17 +492,14 @@
 
     @Test
     public void shouldCaptureInternalTopicNamesIfWrittenInto() {
-        testDriver = new TopologyTestDriver(setupTopologyWithInternalTopic("table1", "table2", "join"), config);
+        testDriver = new TopologyTestDriver(
+            setupTopologyWithInternalTopic("table1", "table2", "join"),
+            config
+        );
 
         assertThat(testDriver.producedTopicNames(), is(Collections.emptySet()));
 
         pipeRecord(SOURCE_TOPIC_1, testRecord1);
-<<<<<<< HEAD
-        assertThat(testDriver.producedTopicNames(), equalTo(mkSet(config.getProperty(StreamsConfig.APPLICATION_ID_CONFIG) + "-table1-repartition", config.getProperty(StreamsConfig.APPLICATION_ID_CONFIG) + "-table1-changelog")));
-
-        pipeRecord(SOURCE_TOPIC_2, testRecord1);
-        assertThat(testDriver.producedTopicNames(), equalTo(mkSet(config.getProperty(StreamsConfig.APPLICATION_ID_CONFIG) + "-table1-repartition", config.getProperty(StreamsConfig.APPLICATION_ID_CONFIG) + "-table1-changelog", config.getProperty(StreamsConfig.APPLICATION_ID_CONFIG) + "-table2-changelog", config.getProperty(StreamsConfig.APPLICATION_ID_CONFIG) + "-join-subscription-registration-topic", config.getProperty(StreamsConfig.APPLICATION_ID_CONFIG) + "-join-subscription-store-changelog", config.getProperty(StreamsConfig.APPLICATION_ID_CONFIG) + "-join-subscription-response-topic")));
-=======
         assertThat(
             testDriver.producedTopicNames(),
             equalTo(Set.of(
@@ -448,7 +520,6 @@
                 config.getProperty(StreamsConfig.APPLICATION_ID_CONFIG) + "-join-subscription-response-topic"
             ))
         );
->>>>>>> 9494bebe
     }
 
     @Test
@@ -462,7 +533,10 @@
         assertThat(testDriver.producedTopicNames(), is(Collections.emptySet()));
 
         pipeRecord(SOURCE_TOPIC_2, testRecord1);
-        assertThat(testDriver.producedTopicNames(), equalTo(Collections.singleton(SOURCE_TOPIC_1)));
+        assertThat(
+            testDriver.producedTopicNames(),
+            equalTo(Collections.singleton(SOURCE_TOPIC_1))
+        );
     }
 
     @Test
@@ -504,8 +578,10 @@
         final List<TTDTestRecord> processedRecords1 = mockProcessors.get(0).processedRecords;
         final List<TTDTestRecord> processedRecords2 = mockProcessors.get(1).processedRecords;
 
-        final TestInputTopic<byte[], byte[]> inputTopic1 = testDriver.createInputTopic(SOURCE_TOPIC_1, new ByteArraySerializer(), new ByteArraySerializer());
-        final TestInputTopic<byte[], byte[]> inputTopic2 = testDriver.createInputTopic(SOURCE_TOPIC_2, new ByteArraySerializer(), new ByteArraySerializer());
+        final TestInputTopic<byte[], byte[]> inputTopic1 = testDriver.createInputTopic(SOURCE_TOPIC_1,
+                new ByteArraySerializer(), new ByteArraySerializer());
+        final TestInputTopic<byte[], byte[]> inputTopic2 = testDriver.createInputTopic(SOURCE_TOPIC_2,
+                new ByteArraySerializer(), new ByteArraySerializer());
 
         inputTopic1.pipeInput(new TestRecord<>(key1, value1, headers, timestamp1));
 
@@ -545,12 +621,14 @@
                     return Serdes.Long().serializer().serialize(topic, (Long) data);
                 }
                 return Serdes.Integer().serializer().serialize(topic, (Integer) data);
-            }, (topic, data) -> {
-                    if (data instanceof String) {
-                        return Serdes.String().serializer().serialize(topic, (String) data);
-                    }
-                    return Serdes.Double().serializer().serialize(topic, (Double) data);
-                }, processor);
+            },
+            (topic, data) -> {
+                if (data instanceof String) {
+                    return Serdes.String().serializer().serialize(topic, (String) data);
+                }
+                return Serdes.Double().serializer().serialize(topic, (Double) data);
+            },
+            processor);
 
         testDriver = new TopologyTestDriver(topology);
 
@@ -562,13 +640,23 @@
         final TestRecord<Long, String> consumerRecord1 = new TestRecord<>(source1Key, source1Value);
         final TestRecord<Integer, Double> consumerRecord2 = new TestRecord<>(source2Key, source2Value);
 
-        testDriver.pipeRecord(SOURCE_TOPIC_1, consumerRecord1, Serdes.Long().serializer(), Serdes.String().serializer(), Instant.now());
-        final TestRecord<Long, String> result1 = testDriver.readRecord(SINK_TOPIC_1, Serdes.Long().deserializer(), Serdes.String().deserializer());
+        testDriver.pipeRecord(SOURCE_TOPIC_1,
+                consumerRecord1,
+                Serdes.Long().serializer(),
+                Serdes.String().serializer(),
+                Instant.now());
+        final TestRecord<Long, String> result1 =
+            testDriver.readRecord(SINK_TOPIC_1, Serdes.Long().deserializer(), Serdes.String().deserializer());
         assertThat(result1.getKey(), equalTo(source1Key));
         assertThat(result1.getValue(), equalTo(source1Value));
 
-        testDriver.pipeRecord(SOURCE_TOPIC_2, consumerRecord2, Serdes.Integer().serializer(), Serdes.Double().serializer(), Instant.now());
-        final TestRecord<Integer, Double> result2 = testDriver.readRecord(SINK_TOPIC_1, Serdes.Integer().deserializer(), Serdes.Double().deserializer());
+        testDriver.pipeRecord(SOURCE_TOPIC_2,
+                consumerRecord2,
+                Serdes.Integer().serializer(),
+                Serdes.Double().serializer(),
+                Instant.now());
+        final TestRecord<Integer, Double> result2 =
+            testDriver.readRecord(SINK_TOPIC_1, Serdes.Integer().deserializer(), Serdes.Double().deserializer());
         assertThat(result2.getKey(), equalTo(source2Key));
         assertThat(result2.getValue(), equalTo(source2Value));
     }
@@ -645,13 +733,23 @@
         final TestRecord<Long, String> consumerRecord1 = new TestRecord<>(source1Key, source1Value);
         final TestRecord<Integer, Double> consumerRecord2 = new TestRecord<>(source2Key, source2Value);
 
-        testDriver.pipeRecord(SOURCE_TOPIC_1, consumerRecord1, Serdes.Long().serializer(), Serdes.String().serializer(), Instant.now());
-        final TestRecord<Long, String> result1 = testDriver.readRecord(SINK_TOPIC_1, Serdes.Long().deserializer(), Serdes.String().deserializer());
+        testDriver.pipeRecord(SOURCE_TOPIC_1,
+                consumerRecord1,
+                Serdes.Long().serializer(),
+                Serdes.String().serializer(),
+                Instant.now());
+        final TestRecord<Long, String> result1 =
+                testDriver.readRecord(SINK_TOPIC_1, Serdes.Long().deserializer(), Serdes.String().deserializer());
         assertThat(result1.getKey(), equalTo(source1Key));
         assertThat(result1.getValue(), equalTo(source1Value));
 
-        testDriver.pipeRecord(SOURCE_TOPIC_2, consumerRecord2, Serdes.Integer().serializer(), Serdes.Double().serializer(), Instant.now());
-        final TestRecord<Integer, Double> result2 = testDriver.readRecord(SINK_TOPIC_2, Serdes.Integer().deserializer(), Serdes.Double().deserializer());
+        testDriver.pipeRecord(SOURCE_TOPIC_2,
+                consumerRecord2,
+                Serdes.Integer().serializer(),
+                Serdes.Double().serializer(),
+                Instant.now());
+        final TestRecord<Integer, Double> result2 =
+                testDriver.readRecord(SINK_TOPIC_2, Serdes.Integer().deserializer(), Serdes.Double().deserializer());
         assertThat(result2.getKey(), equalTo(source2Key));
         assertThat(result2.getValue(), equalTo(source2Value));
     }
@@ -689,7 +787,10 @@
     @Test
     public void shouldPunctuateOnStreamsTime() {
         final MockPunctuator mockPunctuator = new MockPunctuator();
-        testDriver = new TopologyTestDriver(setupSingleProcessorTopology(10L, PunctuationType.STREAM_TIME, mockPunctuator), config);
+        testDriver = new TopologyTestDriver(
+            setupSingleProcessorTopology(10L, PunctuationType.STREAM_TIME, mockPunctuator),
+            config
+        );
 
         final List<Long> expectedPunctuations = new LinkedList<>();
 
@@ -736,7 +837,9 @@
     @Test
     public void shouldPunctuateOnWallClockTime() {
         final MockPunctuator mockPunctuator = new MockPunctuator();
-        testDriver = new TopologyTestDriver(setupSingleProcessorTopology(10L, PunctuationType.WALL_CLOCK_TIME, mockPunctuator), config, Instant.ofEpochMilli(0L));
+        testDriver = new TopologyTestDriver(
+            setupSingleProcessorTopology(10L, PunctuationType.WALL_CLOCK_TIME, mockPunctuator),
+            config, Instant.ofEpochMilli(0L));
 
         final List<Long> expectedPunctuations = new LinkedList<>();
 
@@ -763,10 +866,6 @@
     public void shouldReturnAllStores() {
         final Topology topology = setupSourceSinkTopology();
         topology.addProcessor("processor", new MockProcessorSupplier(), "source");
-<<<<<<< HEAD
-        topology.addStateStore(new KeyValueStoreBuilder<>(Stores.inMemoryKeyValueStore("store"), Serdes.ByteArray(), Serdes.ByteArray(), new SystemTime()), "processor");
-        topology.addGlobalStore(new KeyValueStoreBuilder<>(Stores.inMemoryKeyValueStore("globalStore"), Serdes.ByteArray(), Serdes.ByteArray(), new SystemTime()).withLoggingDisabled(), "sourceProcessorName", Serdes.ByteArray().deserializer(), Serdes.ByteArray().deserializer(), "globalTopicName", "globalProcessorName", voidProcessorSupplier);
-=======
         topology.addStateStore(
             new KeyValueStoreBuilder<>(
                 Stores.inMemoryKeyValueStore("store"),
@@ -786,7 +885,6 @@
             "globalTopicName",
             "globalProcessorName",
             voidProcessorSupplier);
->>>>>>> 9494bebe
 
         testDriver = new TopologyTestDriver(topology, config);
 
@@ -822,7 +920,18 @@
         final String globalVersionedKeyValueStoreName = "globalKeyValueVersionedStore";
 
         final Topology topology = setupSingleProcessorTopology();
-        addStoresToTopology(topology, persistent, keyValueStoreName, timestampedKeyValueStoreName, versionedKeyValueStoreName, windowStoreName, timestampedWindowStoreName, sessionStoreName, globalKeyValueStoreName, globalTimestampedKeyValueStoreName, globalVersionedKeyValueStoreName);
+        addStoresToTopology(
+            topology,
+            persistent,
+            keyValueStoreName,
+            timestampedKeyValueStoreName,
+            versionedKeyValueStoreName,
+            windowStoreName,
+            timestampedWindowStoreName,
+            sessionStoreName,
+            globalKeyValueStoreName,
+            globalTimestampedKeyValueStoreName,
+            globalVersionedKeyValueStoreName);
 
 
         testDriver = new TopologyTestDriver(topology, config);
@@ -919,7 +1028,18 @@
         final String globalVersionedKeyValueStoreName = "globalKeyValueVersionedStore";
 
         final Topology topology = setupSingleProcessorTopology();
-        addStoresToTopology(topology, persistent, keyValueStoreName, timestampedKeyValueStoreName, versionedKeyValueStoreName, windowStoreName, timestampedWindowStoreName, sessionStoreName, globalKeyValueStoreName, globalTimestampedKeyValueStoreName, globalVersionedKeyValueStoreName);
+        addStoresToTopology(
+            topology,
+            persistent,
+            keyValueStoreName,
+            timestampedKeyValueStoreName,
+            versionedKeyValueStoreName,
+            windowStoreName,
+            timestampedWindowStoreName,
+            sessionStoreName,
+            globalKeyValueStoreName,
+            globalTimestampedKeyValueStoreName,
+            globalVersionedKeyValueStoreName);
 
 
         testDriver = new TopologyTestDriver(topology, config);
@@ -934,16 +1054,31 @@
                     + " is a key-value store and should be accessed via `getKeyValueStore()`"));
         }
         {
-            final IllegalArgumentException e = assertThrows(IllegalArgumentException.class, () -> testDriver.getStateStore(timestampedKeyValueStoreName));
-            assertThat(e.getMessage(), equalTo("Store " + timestampedKeyValueStoreName + " is a timestamped key-value store and should be accessed via `getTimestampedKeyValueStore()`"));
+            final IllegalArgumentException e = assertThrows(
+                IllegalArgumentException.class,
+                () -> testDriver.getStateStore(timestampedKeyValueStoreName));
+            assertThat(
+                e.getMessage(),
+                equalTo("Store " + timestampedKeyValueStoreName
+                    + " is a timestamped key-value store and should be accessed via `getTimestampedKeyValueStore()`"));
         }
         if (persistent) { // versioned stores do not offer an in-memory version yet, so nothing to test/verify unless persistent
-            final IllegalArgumentException e = assertThrows(IllegalArgumentException.class, () -> testDriver.getStateStore(versionedKeyValueStoreName));
-            assertThat(e.getMessage(), equalTo("Store " + versionedKeyValueStoreName + " is a versioned key-value store and should be accessed via `getVersionedKeyValueStore()`"));
+            final IllegalArgumentException e = assertThrows(
+                IllegalArgumentException.class,
+                () -> testDriver.getStateStore(versionedKeyValueStoreName));
+            assertThat(
+                e.getMessage(),
+                equalTo("Store " + versionedKeyValueStoreName
+                    + " is a versioned key-value store and should be accessed via `getVersionedKeyValueStore()`"));
         }
         {
-            final IllegalArgumentException e = assertThrows(IllegalArgumentException.class, () -> testDriver.getStateStore(windowStoreName));
-            assertThat(e.getMessage(), equalTo("Store " + windowStoreName + " is a window store and should be accessed via `getWindowStore()`"));
+            final IllegalArgumentException e = assertThrows(
+                IllegalArgumentException.class,
+                () -> testDriver.getStateStore(windowStoreName));
+            assertThat(
+                e.getMessage(),
+                equalTo("Store " + windowStoreName
+                    + " is a window store and should be accessed via `getWindowStore()`"));
         }
         {
             final IllegalArgumentException e = assertThrows(
@@ -964,16 +1099,31 @@
                     + " is a session store and should be accessed via `getSessionStore()`"));
         }
         {
-            final IllegalArgumentException e = assertThrows(IllegalArgumentException.class, () -> testDriver.getStateStore(globalKeyValueStoreName));
-            assertThat(e.getMessage(), equalTo("Store " + globalKeyValueStoreName + " is a key-value store and should be accessed via `getKeyValueStore()`"));
+            final IllegalArgumentException e = assertThrows(
+                IllegalArgumentException.class,
+                () -> testDriver.getStateStore(globalKeyValueStoreName));
+            assertThat(
+                e.getMessage(),
+                equalTo("Store " + globalKeyValueStoreName
+                    + " is a key-value store and should be accessed via `getKeyValueStore()`"));
         }
         {
-            final IllegalArgumentException e = assertThrows(IllegalArgumentException.class, () -> testDriver.getStateStore(globalTimestampedKeyValueStoreName));
-            assertThat(e.getMessage(), equalTo("Store " + globalTimestampedKeyValueStoreName + " is a timestamped key-value store and should be accessed via `getTimestampedKeyValueStore()`"));
+            final IllegalArgumentException e = assertThrows(
+                IllegalArgumentException.class,
+                () -> testDriver.getStateStore(globalTimestampedKeyValueStoreName));
+            assertThat(
+                e.getMessage(),
+                equalTo("Store " + globalTimestampedKeyValueStoreName
+                    + " is a timestamped key-value store and should be accessed via `getTimestampedKeyValueStore()`"));
         }
         if (persistent) { // versioned stores do not offer an in-memory version yet, so nothing to test/verify unless persistent
-            final IllegalArgumentException e = assertThrows(IllegalArgumentException.class, () -> testDriver.getStateStore(globalVersionedKeyValueStoreName));
-            assertThat(e.getMessage(), equalTo("Store " + globalVersionedKeyValueStoreName + " is a versioned key-value store and should be accessed via `getVersionedKeyValueStore()`"));
+            final IllegalArgumentException e = assertThrows(
+                IllegalArgumentException.class,
+                () -> testDriver.getStateStore(globalVersionedKeyValueStoreName));
+            assertThat(
+                e.getMessage(),
+                equalTo("Store " + globalVersionedKeyValueStoreName
+                    + " is a versioned key-value store and should be accessed via `getVersionedKeyValueStore()`"));
         }
     }
 
@@ -983,15 +1133,55 @@
         }
     };
 
-    private void addStoresToTopology(final Topology topology, final boolean persistent, final String keyValueStoreName, final String timestampedKeyValueStoreName, final String versionedKeyValueStoreName, final String windowStoreName, final String timestampedWindowStoreName, final String sessionStoreName, final String globalKeyValueStoreName, final String globalTimestampedKeyValueStoreName, final String globalVersionedKeyValueStoreName) {
+    private void addStoresToTopology(final Topology topology,
+                                     final boolean persistent,
+                                     final String keyValueStoreName,
+                                     final String timestampedKeyValueStoreName,
+                                     final String versionedKeyValueStoreName,
+                                     final String windowStoreName,
+                                     final String timestampedWindowStoreName,
+                                     final String sessionStoreName,
+                                     final String globalKeyValueStoreName,
+                                     final String globalTimestampedKeyValueStoreName,
+                                     final String globalVersionedKeyValueStoreName) {
 
         // add state stores
-        topology.addStateStore(Stores.keyValueStoreBuilder(persistent ? Stores.persistentKeyValueStore(keyValueStoreName) : Stores.inMemoryKeyValueStore(keyValueStoreName), Serdes.ByteArray(), Serdes.ByteArray()), "processor");
-        topology.addStateStore(Stores.timestampedKeyValueStoreBuilder(persistent ? Stores.persistentTimestampedKeyValueStore(timestampedKeyValueStoreName) : Stores.inMemoryKeyValueStore(timestampedKeyValueStoreName), Serdes.ByteArray(), Serdes.ByteArray()), "processor");
+        topology.addStateStore(
+            Stores.keyValueStoreBuilder(
+                persistent ?
+                    Stores.persistentKeyValueStore(keyValueStoreName) :
+                    Stores.inMemoryKeyValueStore(keyValueStoreName),
+                Serdes.ByteArray(),
+                Serdes.ByteArray()
+            ),
+            "processor");
+        topology.addStateStore(
+            Stores.timestampedKeyValueStoreBuilder(
+                persistent ?
+                    Stores.persistentTimestampedKeyValueStore(timestampedKeyValueStoreName) :
+                    Stores.inMemoryKeyValueStore(timestampedKeyValueStoreName),
+                Serdes.ByteArray(),
+                Serdes.ByteArray()
+            ),
+            "processor");
         if (persistent) { // versioned stores do not offer an in-memory version yet
-            topology.addStateStore(Stores.versionedKeyValueStoreBuilder(Stores.persistentVersionedKeyValueStore(versionedKeyValueStoreName, Duration.ofMillis(1000L)), Serdes.ByteArray(), Serdes.ByteArray()), "processor");
-        }
-        topology.addStateStore(Stores.windowStoreBuilder(persistent ? Stores.persistentWindowStore(windowStoreName, Duration.ofMillis(1000L), Duration.ofMillis(100L), false) : Stores.inMemoryWindowStore(windowStoreName, Duration.ofMillis(1000L), Duration.ofMillis(100L), false), Serdes.ByteArray(), Serdes.ByteArray()), "processor");
+            topology.addStateStore(
+                Stores.versionedKeyValueStoreBuilder(
+                    Stores.persistentVersionedKeyValueStore(versionedKeyValueStoreName, Duration.ofMillis(1000L)),
+                    Serdes.ByteArray(),
+                    Serdes.ByteArray()
+                ),
+                "processor");
+        }
+        topology.addStateStore(
+            Stores.windowStoreBuilder(
+                persistent ?
+                    Stores.persistentWindowStore(windowStoreName, Duration.ofMillis(1000L), Duration.ofMillis(100L), false) :
+                    Stores.inMemoryWindowStore(windowStoreName, Duration.ofMillis(1000L), Duration.ofMillis(100L), false),
+                Serdes.ByteArray(),
+                Serdes.ByteArray()
+            ),
+            "processor");
         topology.addStateStore(
             Stores.timestampedWindowStoreBuilder(
                 persistent ?
@@ -1009,22 +1199,65 @@
                     Serdes.ByteArray()) :
                 Stores.sessionStoreBuilder(
                     Stores.inMemorySessionStore(sessionStoreName, Duration.ofMillis(1000L)),
-                    Serdes.ByteArray(), Serdes.ByteArray()), "processor");
+                    Serdes.ByteArray(),
+                    Serdes.ByteArray()),
+            "processor");
         // add global stores
-        topology.addGlobalStore(persistent ? Stores.keyValueStoreBuilder(Stores.persistentKeyValueStore(globalKeyValueStoreName), Serdes.ByteArray(), Serdes.ByteArray()).withLoggingDisabled() : Stores.keyValueStoreBuilder(Stores.inMemoryKeyValueStore(globalKeyValueStoreName), Serdes.ByteArray(), Serdes.ByteArray()).withLoggingDisabled(), "sourceDummy1", Serdes.ByteArray().deserializer(), Serdes.ByteArray().deserializer(), "topicDummy1", "processorDummy1", voidProcessorSupplier);
-        topology.addGlobalStore(persistent ? Stores.timestampedKeyValueStoreBuilder(Stores.persistentTimestampedKeyValueStore(globalTimestampedKeyValueStoreName), Serdes.ByteArray(), Serdes.ByteArray()).withLoggingDisabled() : Stores.timestampedKeyValueStoreBuilder(Stores.inMemoryKeyValueStore(globalTimestampedKeyValueStoreName), Serdes.ByteArray(), Serdes.ByteArray()).withLoggingDisabled(), "sourceDummy2", Serdes.ByteArray().deserializer(), Serdes.ByteArray().deserializer(), "topicDummy2", "processorDummy2", voidProcessorSupplier);
+        topology.addGlobalStore(
+            persistent ?
+                Stores.keyValueStoreBuilder(
+                    Stores.persistentKeyValueStore(globalKeyValueStoreName),
+                    Serdes.ByteArray(),
+                    Serdes.ByteArray()
+                ).withLoggingDisabled() :
+                Stores.keyValueStoreBuilder(
+                    Stores.inMemoryKeyValueStore(globalKeyValueStoreName),
+                    Serdes.ByteArray(),
+                    Serdes.ByteArray()
+                ).withLoggingDisabled(),
+            "sourceDummy1",
+            Serdes.ByteArray().deserializer(),
+            Serdes.ByteArray().deserializer(),
+            "topicDummy1",
+            "processorDummy1",
+            voidProcessorSupplier);
+        topology.addGlobalStore(
+            persistent ?
+                Stores.timestampedKeyValueStoreBuilder(
+                    Stores.persistentTimestampedKeyValueStore(globalTimestampedKeyValueStoreName),
+                    Serdes.ByteArray(),
+                    Serdes.ByteArray()
+                ).withLoggingDisabled() :
+                Stores.timestampedKeyValueStoreBuilder(
+                    Stores.inMemoryKeyValueStore(globalTimestampedKeyValueStoreName),
+                    Serdes.ByteArray(),
+                    Serdes.ByteArray()
+                ).withLoggingDisabled(),
+            "sourceDummy2",
+            Serdes.ByteArray().deserializer(),
+            Serdes.ByteArray().deserializer(),
+            "topicDummy2",
+            "processorDummy2",
+            voidProcessorSupplier);
         if (persistent) { // versioned stores do not offer an in-memory version yet
-            topology.addGlobalStore(Stores.versionedKeyValueStoreBuilder(Stores.persistentVersionedKeyValueStore(globalVersionedKeyValueStoreName, Duration.ofMillis(1000L)), Serdes.ByteArray(), Serdes.ByteArray()).withLoggingDisabled(), "sourceDummy3", Serdes.ByteArray().deserializer(), Serdes.ByteArray().deserializer(), "topicDummy3", "processorDummy3", voidProcessorSupplier);
+            topology.addGlobalStore(
+                Stores.versionedKeyValueStoreBuilder(
+                    Stores.persistentVersionedKeyValueStore(globalVersionedKeyValueStoreName, Duration.ofMillis(1000L)),
+                    Serdes.ByteArray(),
+                    Serdes.ByteArray()
+                ).withLoggingDisabled(),
+                "sourceDummy3",
+                Serdes.ByteArray().deserializer(),
+                Serdes.ByteArray().deserializer(),
+                "topicDummy3",
+                "processorDummy3",
+                voidProcessorSupplier);
         }
     }
 
     @Test
     public void shouldReturnAllStoresNames() {
         final Topology topology = setupSourceSinkTopology();
-<<<<<<< HEAD
-        topology.addStateStore(new KeyValueStoreBuilder<>(Stores.inMemoryKeyValueStore("store"), Serdes.ByteArray(), Serdes.ByteArray(), new SystemTime()));
-        topology.addGlobalStore(new KeyValueStoreBuilder<>(Stores.inMemoryKeyValueStore("globalStore"), Serdes.ByteArray(), Serdes.ByteArray(), new SystemTime()).withLoggingDisabled(), "sourceProcessorName", Serdes.ByteArray().deserializer(), Serdes.ByteArray().deserializer(), "globalTopicName", "globalProcessorName", voidProcessorSupplier);
-=======
         topology.addStateStore(
             new KeyValueStoreBuilder<>(
                 Stores.inMemoryKeyValueStore("store"),
@@ -1043,7 +1276,6 @@
             "globalTopicName",
             "globalProcessorName",
             voidProcessorSupplier);
->>>>>>> 9494bebe
 
         testDriver = new TopologyTestDriver(topology, config);
 
@@ -1061,7 +1293,11 @@
         final Topology topology = new Topology();
         topology.addSource("sourceProcessor", "input-topic");
         topology.addProcessor("aggregator", new CustomMaxAggregatorSupplier(), "sourceProcessor");
-        topology.addStateStore(Stores.keyValueStoreBuilder(storeSupplier, Serdes.String(), Serdes.Long()), "aggregator");
+        topology.addStateStore(Stores.keyValueStoreBuilder(
+                storeSupplier,
+                Serdes.String(),
+                Serdes.Long()),
+                "aggregator");
         topology.addSink("sinkProcessor", "result-topic", "aggregator");
 
         config.setProperty(StreamsConfig.DEFAULT_KEY_SERDE_CLASS_CONFIG, Serdes.String().getClass().getName());
@@ -1073,7 +1309,8 @@
     }
 
     private void pipeInput(final String topic, final String key, final Long value, final Long time) {
-        testDriver.pipeRecord(topic, new TestRecord<>(key, value, null, time), new StringSerializer(), new LongSerializer(), null);
+        testDriver.pipeRecord(topic, new TestRecord<>(key, value, null, time),
+                new StringSerializer(), new LongSerializer(), null);
     }
 
     private void compareKeyValue(final TestRecord<String, Long> record, final String key, final Long value) {
@@ -1197,25 +1434,31 @@
     public void shouldCleanUpPersistentStateStoresOnClose() {
         final Topology topology = new Topology();
         topology.addSource("sourceProcessor", "input-topic");
-        topology.addProcessor("storeProcessor", new ProcessorSupplier<String, Long, Void, Void>() {
-            @Override
-            public Processor<String, Long, Void, Void> get() {
-                return new Processor<String, Long, Void, Void>() {
-                    private KeyValueStore<String, Long> store;
-
-                    @Override
-                    public void init(final ProcessorContext<Void, Void> context) {
-                        this.store = context.getStateStore("storeProcessorStore");
-                    }
-
-                    @Override
-                    public void process(final Record<String, Long> record) {
-                        store.put(record.key(), record.value());
-                    }
-                };
-            }
-        }, "sourceProcessor");
-        topology.addStateStore(Stores.keyValueStoreBuilder(Stores.persistentKeyValueStore("storeProcessorStore"), Serdes.String(), Serdes.Long()), "storeProcessor");
+        topology.addProcessor(
+            "storeProcessor",
+            new ProcessorSupplier<String, Long, Void, Void>() {
+                @Override
+                public Processor<String, Long, Void, Void> get() {
+                    return new Processor<String, Long, Void, Void>() {
+                        private KeyValueStore<String, Long> store;
+
+                        @Override
+                        public void init(final ProcessorContext<Void, Void> context) {
+                            this.store = context.getStateStore("storeProcessorStore");
+                        }
+
+                        @Override
+                        public void process(final Record<String, Long> record) {
+                            store.put(record.key(), record.value());
+                        }
+                    };
+                }
+            },
+            "sourceProcessor"
+        );
+        topology.addStateStore(Stores.keyValueStoreBuilder(
+            Stores.persistentKeyValueStore("storeProcessorStore"), Serdes.String(), Serdes.Long()),
+            "storeProcessor");
 
         final Properties config = new Properties();
         config.put(StreamsConfig.APPLICATION_ID_CONFIG, "test-TopologyTestDriver-cleanup");
@@ -1225,13 +1468,15 @@
 
         try (final TopologyTestDriver testDriver = new TopologyTestDriver(topology, config)) {
             assertNull(testDriver.getKeyValueStore("storeProcessorStore").get("a"));
-            testDriver.pipeRecord("input-topic", new TestRecord<>("a", 1L), new StringSerializer(), new LongSerializer(), Instant.now());
+            testDriver.pipeRecord("input-topic", new TestRecord<>("a", 1L),
+                    new StringSerializer(), new LongSerializer(), Instant.now());
             assertEquals(1L, testDriver.getKeyValueStore("storeProcessorStore").get("a"));
         }
 
 
         try (final TopologyTestDriver testDriver = new TopologyTestDriver(topology, config)) {
-            assertNull(testDriver.getKeyValueStore("storeProcessorStore").get("a"), "Closing the prior test driver should have cleaned up this store and value.");
+            assertNull(testDriver.getKeyValueStore("storeProcessorStore").get("a"),
+                    "Closing the prior test driver should have cleaned up this store and value.");
         }
 
     }
@@ -1246,7 +1491,12 @@
             final KeyValueStore<String, String> globalStore = testDriver.getKeyValueStore("globalStore");
             assertNotNull(globalStore);
             assertNotNull(testDriver.getAllStateStores().get("globalStore"));
-            testDriver.pipeRecord("topic", new TestRecord<>("k1", "value1"), new StringSerializer(), new StringSerializer(), Instant.now());
+            testDriver.pipeRecord(
+                "topic",
+                new TestRecord<>("k1", "value1"),
+                new StringSerializer(),
+                new StringSerializer(),
+                Instant.now());
             // we expect to have both in the global store, the one from pipeInput and the one from the producer
             assertEquals("value1", globalStore.get("k1"));
         }
@@ -1271,9 +1521,9 @@
     @Test
     public void shouldProcessFromSourcesThatMatchMultiplePattern() {
 
-        final Pattern pattern2Source1 = Pattern.compile("source-topic-\\d");
-        final Pattern pattern2Source2 = Pattern.compile("source-topic-[A-Z]");
-        final String consumerTopic2 = "source-topic-Z";
+        final  Pattern pattern2Source1 = Pattern.compile("source-topic-\\d");
+        final  Pattern pattern2Source2 = Pattern.compile("source-topic-[A-Z]");
+        final  String consumerTopic2 = "source-topic-Z";
 
         final TestRecord<byte[], byte[]> consumerRecord2 = new TestRecord<>(key2, value2, null, timestamp2);
 
@@ -1369,23 +1619,27 @@
     public void shouldEnqueueLaterOutputsAfterEarlierOnes() {
         final Topology topology = new Topology();
         topology.addSource("source", new StringDeserializer(), new StringDeserializer(), "input");
-        topology.addProcessor("recursiveProcessor", () -> new Processor<String, String, String, String>() {
-            private ProcessorContext<String, String> context;
-
-            @Override
-            public void init(final ProcessorContext<String, String> context) {
-                this.context = context;
-            }
-
-            @Override
-            public void process(final Record<String, String> record) {
-                final String value = record.value();
-                if (!value.startsWith("recurse-")) {
-                    context.forward(record.withValue("recurse-" + value), "recursiveSink");
+        topology.addProcessor(
+            "recursiveProcessor",
+            () -> new Processor<String, String, String, String>() {
+                private ProcessorContext<String, String> context;
+
+                @Override
+                public void init(final ProcessorContext<String, String> context) {
+                    this.context = context;
                 }
-                context.forward(record, "sink");
-            }
-        }, "source");
+
+                @Override
+                public void process(final Record<String, String> record) {
+                    final String value = record.value();
+                    if (!value.startsWith("recurse-")) {
+                        context.forward(record.withValue("recurse-" + value), "recursiveSink");
+                    }
+                    context.forward(record, "sink");
+                }
+            },
+            "source"
+        );
         topology.addSink("recursiveSink", "input", new StringSerializer(), new StringSerializer(), "recursiveProcessor");
         topology.addSink("sink", "output", new StringSerializer(), new StringSerializer(), "recursiveProcessor");
 
@@ -1398,7 +1652,13 @@
 
             in.pipeInput("B", "beta");
             final List<KeyValue<String, String>> events = out.readKeyValuesToList();
-            assertThat(events, is(Arrays.asList(new KeyValue<>("B", "beta"), new KeyValue<>("B", "recurse-beta"))));
+            assertThat(
+                events,
+                is(Arrays.asList(
+                    new KeyValue<>("B", "beta"),
+                    new KeyValue<>("B", "recurse-beta")
+                ))
+            );
 
         }
     }
@@ -1407,37 +1667,49 @@
     public void shouldApplyGlobalUpdatesCorrectlyInRecursiveTopologies() {
         final Topology topology = new Topology();
         topology.addSource("source", new StringDeserializer(), new StringDeserializer(), "input");
-        topology.addGlobalStore(Stores.keyValueStoreBuilder(Stores.inMemoryKeyValueStore("global-store"), Serdes.String(), Serdes.String()).withLoggingDisabled(), "globalSource", new StringDeserializer(), new StringDeserializer(), "global-topic", "globalProcessor", () -> new Processor<String, String, Void, Void>() {
-            private KeyValueStore<String, String> stateStore;
-
-            @Override
-            public void init(final ProcessorContext<Void, Void> context) {
-                stateStore = context.getStateStore("global-store");
+        topology.addGlobalStore(
+            Stores.keyValueStoreBuilder(Stores.inMemoryKeyValueStore("global-store"), Serdes.String(), Serdes.String()).withLoggingDisabled(),
+            "globalSource",
+            new StringDeserializer(),
+            new StringDeserializer(),
+            "global-topic",
+            "globalProcessor",
+            () -> new Processor<String, String, Void, Void>() {
+                private KeyValueStore<String, String> stateStore;
+
+                @Override
+                public void init(final ProcessorContext<Void, Void> context) {
+                    stateStore = context.getStateStore("global-store");
+                }
+
+                @Override
+                public void process(final Record<String, String> record) {
+                    stateStore.put(record.key(), record.value());
+                }
             }
-
-            @Override
-            public void process(final Record<String, String> record) {
-                stateStore.put(record.key(), record.value());
-            }
-        });
-        topology.addProcessor("recursiveProcessor", () -> new Processor<String, String, String, String>() {
-            private ProcessorContext<String, String> context;
-
-            @Override
-            public void init(final ProcessorContext<String, String> context) {
-                this.context = context;
-            }
-
-            @Override
-            public void process(final Record<String, String> record) {
-                final String value = record.value();
-                if (!value.startsWith("recurse-")) {
-                    context.forward(record.withValue("recurse-" + value), "recursiveSink");
+        );
+        topology.addProcessor(
+            "recursiveProcessor",
+            () -> new Processor<String, String, String, String>() {
+                private ProcessorContext<String, String> context;
+
+                @Override
+                public void init(final ProcessorContext<String, String> context) {
+                    this.context = context;
                 }
-                context.forward(record, "sink");
-                context.forward(record, "globalSink");
-            }
-        }, "source");
+
+                @Override
+                public void process(final Record<String, String> record) {
+                    final String value = record.value();
+                    if (!value.startsWith("recurse-")) {
+                        context.forward(record.withValue("recurse-" + value), "recursiveSink");
+                    }
+                    context.forward(record, "sink");
+                    context.forward(record, "globalSink");
+                }
+            },
+            "source"
+        );
         topology.addSink("recursiveSink", "input", new StringSerializer(), new StringSerializer(), "recursiveProcessor");
         topology.addSink("sink", "output", new StringSerializer(), new StringSerializer(), "recursiveProcessor");
         topology.addSink("globalSink", "global-topic", new StringSerializer(), new StringSerializer(), "recursiveProcessor");
@@ -1455,7 +1727,13 @@
 
             // and also just make sure the test really sent both events to the topic.
             final List<KeyValue<String, String>> events = globalTopic.readKeyValuesToList();
-            assertThat(events, is(Arrays.asList(new KeyValue<>("A", "alpha"), new KeyValue<>("A", "recurse-alpha"))));
+            assertThat(
+                events,
+                is(Arrays.asList(
+                    new KeyValue<>("A", "alpha"),
+                    new KeyValue<>("A", "recurse-alpha")
+                ))
+            );
         }
     }
 
@@ -1487,12 +1765,22 @@
             // because both topics have records, we can process (even though it's only been one ms)
             // but after processing A (the earlier record), we now only have one input queued, so
             // task idling takes effect again
-            assertThat(out.readKeyValuesToList(), is(Collections.singletonList(new KeyValue<>("A", "alpha"))));
+            assertThat(
+                out.readKeyValuesToList(),
+                is(Collections.singletonList(
+                    new KeyValue<>("A", "alpha")
+                ))
+            );
 
             topologyTestDriver.advanceWallClockTime(Duration.ofSeconds(1));
 
             // now that one second has elapsed, the idle time has expired, and we can process B
-            assertThat(out.readKeyValuesToList(), is(Collections.singletonList(new KeyValue<>("B", "beta"))));
+            assertThat(
+                out.readKeyValuesToList(),
+                is(Collections.singletonList(
+                    new KeyValue<>("B", "beta")
+                ))
+            );
         }
     }
 }