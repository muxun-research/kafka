/*
 * Licensed to the Apache Software Foundation (ASF) under one or more
 * contributor license agreements. See the NOTICE file distributed with
 * this work for additional information regarding copyright ownership.
 * The ASF licenses this file to You under the Apache License, Version 2.0
 * (the "License"); you may not use this file except in compliance with
 * the License. You may obtain a copy of the License at
 *
 *    http://www.apache.org/licenses/LICENSE-2.0
 *
 * Unless required by applicable law or agreed to in writing, software
 * distributed under the License is distributed on an "AS IS" BASIS,
 * WITHOUT WARRANTIES OR CONDITIONS OF ANY KIND, either express or implied.
 * See the License for the specific language governing permissions and
 * limitations under the License.
 */
package org.apache.kafka.streams;

import org.apache.kafka.clients.producer.ProducerRecord;
import org.apache.kafka.common.header.Header;
import org.apache.kafka.common.header.Headers;
import org.apache.kafka.common.header.internals.RecordHeader;
import org.apache.kafka.common.header.internals.RecordHeaders;
import org.apache.kafka.common.serialization.ByteArrayDeserializer;
import org.apache.kafka.common.serialization.ByteArraySerializer;
import org.apache.kafka.common.serialization.Deserializer;
import org.apache.kafka.common.serialization.LongDeserializer;
import org.apache.kafka.common.serialization.LongSerializer;
import org.apache.kafka.common.serialization.Serdes;
import org.apache.kafka.common.serialization.Serializer;
import org.apache.kafka.common.serialization.StringDeserializer;
import org.apache.kafka.common.serialization.StringSerializer;
import org.apache.kafka.common.utils.SystemTime;
import org.apache.kafka.streams.errors.TopologyException;
import org.apache.kafka.streams.kstream.Consumed;
import org.apache.kafka.streams.kstream.KTable;
import org.apache.kafka.streams.kstream.Materialized;
import org.apache.kafka.streams.kstream.TableJoined;
import org.apache.kafka.streams.processor.PunctuationType;
import org.apache.kafka.streams.processor.Punctuator;
import org.apache.kafka.streams.processor.StateStore;
import org.apache.kafka.streams.processor.TaskId;
import org.apache.kafka.streams.processor.api.Processor;
import org.apache.kafka.streams.processor.api.ProcessorContext;
import org.apache.kafka.streams.processor.api.ProcessorSupplier;
import org.apache.kafka.streams.processor.api.Record;
import org.apache.kafka.streams.processor.api.RecordMetadata;
import org.apache.kafka.streams.state.KeyValueBytesStoreSupplier;
import org.apache.kafka.streams.state.KeyValueIterator;
import org.apache.kafka.streams.state.KeyValueStore;
import org.apache.kafka.streams.state.Stores;
import org.apache.kafka.streams.state.internals.KeyValueStoreBuilder;
import org.apache.kafka.streams.test.TestRecord;
import org.apache.kafka.test.TestUtils;
import org.junit.jupiter.api.AfterEach;
import org.junit.jupiter.api.Test;

import java.io.File;
import java.time.Duration;
import java.time.Instant;
import java.util.ArrayList;
import java.util.Arrays;
import java.util.Collection;
import java.util.Collections;
import java.util.HashSet;
import java.util.LinkedList;
import java.util.List;
import java.util.Map;
import java.util.NoSuchElementException;
import java.util.Objects;
import java.util.Properties;
import java.util.Set;
import java.util.concurrent.atomic.AtomicBoolean;
import java.util.function.Supplier;
import java.util.regex.Pattern;

import static org.apache.kafka.common.utils.Utils.mkEntry;
import static org.apache.kafka.common.utils.Utils.mkMap;
import static org.apache.kafka.common.utils.Utils.mkProperties;
import static org.apache.kafka.common.utils.Utils.mkSet;
import static org.hamcrest.CoreMatchers.equalTo;
import static org.hamcrest.CoreMatchers.hasItem;
import static org.hamcrest.CoreMatchers.is;
import static org.hamcrest.CoreMatchers.notNullValue;
import static org.hamcrest.MatcherAssert.assertThat;
import static org.junit.jupiter.api.Assertions.assertArrayEquals;
import static org.junit.jupiter.api.Assertions.assertEquals;
import static org.junit.jupiter.api.Assertions.assertFalse;
import static org.junit.jupiter.api.Assertions.assertNotNull;
import static org.junit.jupiter.api.Assertions.assertNull;
import static org.junit.jupiter.api.Assertions.assertThrows;
import static org.junit.jupiter.api.Assertions.assertTrue;

public abstract class TopologyTestDriverTest {

<<<<<<< HEAD
	TopologyTestDriverTest(final Map<String, String> overrides) {
		config = mkProperties(mkMap(
				mkEntry(StreamsConfig.APPLICATION_ID_CONFIG, "test-TopologyTestDriver"),
				mkEntry(StreamsConfig.STATE_DIR_CONFIG, TestUtils.tempDirectory().getAbsolutePath())
		));
		config.putAll(overrides);
	}

	private final static String SOURCE_TOPIC_1 = "source-topic-1";
	private final static String SOURCE_TOPIC_2 = "source-topic-2";
	private final static String SINK_TOPIC_1 = "sink-topic-1";
	private final static String SINK_TOPIC_2 = "sink-topic-2";

	private final Headers headers = new RecordHeaders(new Header[]{new RecordHeader("key", "value".getBytes())});

	private final byte[] key1 = new byte[0];
	private final byte[] value1 = new byte[0];
	private final long timestamp1 = 42L;
	private final TestRecord<byte[], byte[]> testRecord1 = new TestRecord<>(key1, value1, headers, timestamp1);
=======
    TopologyTestDriverTest(final Map<String, String> overrides) {
        config = mkProperties(mkMap(
                mkEntry(StreamsConfig.APPLICATION_ID_CONFIG, "test-TopologyTestDriver"),
                mkEntry(StreamsConfig.STATE_DIR_CONFIG, TestUtils.tempDirectory().getAbsolutePath())
        ));
        config.put(StreamsConfig.DEFAULT_KEY_SERDE_CLASS_CONFIG, Serdes.ByteArraySerde.class);
        config.put(StreamsConfig.DEFAULT_VALUE_SERDE_CLASS_CONFIG, Serdes.ByteArraySerde.class);
        config.putAll(overrides);
    }

    private final static String SOURCE_TOPIC_1 = "source-topic-1";
    private final static String SOURCE_TOPIC_2 = "source-topic-2";
    private final static String SINK_TOPIC_1 = "sink-topic-1";
    private final static String SINK_TOPIC_2 = "sink-topic-2";

    private final Headers headers = new RecordHeaders(new Header[]{new RecordHeader("key", "value".getBytes())});

    private final byte[] key1 = new byte[0];
    private final byte[] value1 = new byte[0];
    private final long timestamp1 = 42L;
    private final TestRecord<byte[], byte[]> testRecord1 = new TestRecord<>(key1, value1, headers, timestamp1);
>>>>>>> 15418db6

    private final byte[] key2 = new byte[0];
    private final byte[] value2 = new byte[0];
    private final long timestamp2 = 43L;

	private TopologyTestDriver testDriver;
	private final Properties config;
	private KeyValueStore<String, Long> store;

    private final StringDeserializer stringDeserializer = new StringDeserializer();
    private final LongDeserializer longDeserializer = new LongDeserializer();

	private final static class TTDTestRecord {
		private final Object key;
		private final Object value;
		private final long timestamp;
		private final long offset;
		private final String topic;
		private final Headers headers;

		TTDTestRecord(final String newTopic,
					  final TestRecord<byte[], byte[]> consumerRecord,
					  final long newOffset) {
			key = consumerRecord.key();
			value = consumerRecord.value();
			timestamp = consumerRecord.timestamp();
			offset = newOffset;
			topic = newTopic;
			headers = consumerRecord.headers();
		}

		TTDTestRecord(final Object key,
					  final Object value,
					  final Headers headers,
					  final long timestamp,
					  final long offset,
					  final String topic) {
			this.key = key;
			this.value = value;
			this.headers = headers;
			this.timestamp = timestamp;
			this.offset = offset;
			this.topic = topic;
		}

		@Override
		public String toString() {
			return "key: " + key +
					", value: " + value +
					", timestamp: " + timestamp +
					", offset: " + offset +
					", topic: " + topic +
					", num.headers: " + (headers == null ? "null" : headers.toArray().length);
		}

        @Override
        public boolean equals(final Object o) {
            if (this == o) {
                return true;
            }
            if (o == null || getClass() != o.getClass()) {
                return false;
            }
			final TTDTestRecord record = (TTDTestRecord) o;
            return timestamp == record.timestamp &&
                offset == record.offset &&
                Objects.equals(key, record.key) &&
                Objects.equals(value, record.value) &&
                Objects.equals(topic, record.topic) &&
                Objects.equals(headers, record.headers);
        }

        @Override
        public int hashCode() {
            return Objects.hash(key, value, headers, timestamp, offset, topic);
        }
    }

    private final static class Punctuation {
        private final long intervalMs;
        private final PunctuationType punctuationType;
        private final Punctuator callback;

        Punctuation(final long intervalMs,
                    final PunctuationType punctuationType,
                    final Punctuator callback) {
            this.intervalMs = intervalMs;
            this.punctuationType = punctuationType;
            this.callback = callback;
        }
    }

	private final static class MockPunctuator implements Punctuator {
		private final List<Long> punctuatedAt = new LinkedList<>();

		@Override
		public void punctuate(final long timestamp) {
			punctuatedAt.add(timestamp);
		}
	}

	private final static class MockProcessor implements Processor<Object, Object, Object, Object> {
		private final Collection<Punctuation> punctuations;
		private ProcessorContext<Object, Object> context;

		private boolean initialized = false;
		private boolean closed = false;
		private final List<TTDTestRecord> processedRecords = new ArrayList<>();

		MockProcessor(final Collection<Punctuation> punctuations) {
			this.punctuations = punctuations;
		}

		@Override
		public void init(final ProcessorContext<Object, Object> context) {
			initialized = true;
			this.context = context;
			for (final Punctuation punctuation : punctuations) {
				this.context.schedule(Duration.ofMillis(punctuation.intervalMs), punctuation.punctuationType, punctuation.callback);
			}
		}

		@Override
		public void process(final Record<Object, Object> record) {
			processedRecords.add(new TTDTestRecord(
					record.key(),
					record.value(),
					record.headers(),
					record.timestamp(),
					context.recordMetadata().map(RecordMetadata::offset).orElse(-1L),
					context.recordMetadata().map(RecordMetadata::topic).orElse(null)
			));
			context.forward(record);
		}

        @Override
        public void close() {
            closed = true;
        }
    }

    private final List<MockProcessor> mockProcessors = new ArrayList<>();

	private final class MockProcessorSupplier implements ProcessorSupplier<Object, Object, Object, Object> {
		private final Collection<Punctuation> punctuations;

		private MockProcessorSupplier() {
			this(Collections.emptySet());
		}

		private MockProcessorSupplier(final Collection<Punctuation> punctuations) {
			this.punctuations = punctuations;
		}

		@Override
		public Processor<Object, Object, Object, Object> get() {
			final MockProcessor mockProcessor = new MockProcessor(punctuations);

			// to keep tests simple, ignore calls from ApiUtils.checkSupplier
			if (!isCheckSupplierCall()) {
				mockProcessors.add(mockProcessor);
			}

			return mockProcessor;
		}

		/**
		 * Used to keep tests simple, and ignore calls from {@link org.apache.kafka.streams.internals.ApiUtils#checkSupplier(Supplier)} )}.
		 * @return true if the stack context is within a {@link org.apache.kafka.streams.internals.ApiUtils#checkSupplier(Supplier)} )} call
		 */
		public boolean isCheckSupplierCall() {
			return Arrays.stream(Thread.currentThread().getStackTrace())
					.anyMatch(caller -> "org.apache.kafka.streams.internals.ApiUtils".equals(caller.getClassName()) && "checkSupplier".equals(caller.getMethodName()));
		}
	}

	@AfterEach
    public void tearDown() {
        if (testDriver != null) {
            testDriver.close();
        }
    }

    private Topology setupSourceSinkTopology() {
        final Topology topology = new Topology();

        final String sourceName = "source";

        topology.addSource(sourceName, SOURCE_TOPIC_1);
        topology.addSink("sink", SINK_TOPIC_1, sourceName);

        return topology;
    }

    private Topology setupTopologyWithTwoSubtopologies() {
        final Topology topology = new Topology();

        final String sourceName1 = "source-1";
        final String sourceName2 = "source-2";

        topology.addSource(sourceName1, SOURCE_TOPIC_1);
        topology.addSink("sink-1", SINK_TOPIC_1, sourceName1);
        topology.addSource(sourceName2, SINK_TOPIC_1);
        topology.addSink("sink-2", SINK_TOPIC_2, sourceName2);

        return topology;
    }


    private Topology setupSingleProcessorTopology() {
        return setupSingleProcessorTopology(-1, null, null);
    }

    private Topology setupSingleProcessorTopology(final long punctuationIntervalMs,
                                                  final PunctuationType punctuationType,
                                                  final Punctuator callback) {
        final Collection<Punctuation> punctuations;
        if (punctuationIntervalMs > 0 && punctuationType != null && callback != null) {
            punctuations = Collections.singleton(new Punctuation(punctuationIntervalMs, punctuationType, callback));
        } else {
            punctuations = Collections.emptySet();
        }

        final Topology topology = new Topology();

        final String sourceName = "source";

        topology.addSource(sourceName, SOURCE_TOPIC_1);
        topology.addProcessor("processor", new MockProcessorSupplier(punctuations), sourceName);

        return topology;
    }

    private Topology setupMultipleSourceTopology(final String... sourceTopicNames) {
        final Topology topology = new Topology();

        final String[] processorNames = new String[sourceTopicNames.length];
        int i = 0;
        for (final String sourceTopicName : sourceTopicNames) {
            final String sourceName = sourceTopicName + "-source";
            final String processorName = sourceTopicName + "-processor";
            topology.addSource(sourceName, sourceTopicName);
            processorNames[i++] = processorName;
            topology.addProcessor(processorName, new MockProcessorSupplier(), sourceName);
        }
        topology.addSink("sink-topic", SINK_TOPIC_1, processorNames);

        return topology;
    }

    private Topology setupGlobalStoreTopology(final String... sourceTopicNames) {
        if (sourceTopicNames.length == 0) {
            throw new IllegalArgumentException("sourceTopicNames cannot be empty");
        }
        final Topology topology = new Topology();

        for (final String sourceTopicName : sourceTopicNames) {
            topology.addGlobalStore(
<<<<<<< HEAD
					Stores.keyValueStoreBuilder(
							Stores.inMemoryKeyValueStore(
									sourceTopicName + "-globalStore"),
							null,
							null)
							.withLoggingDisabled(),
					sourceTopicName,
					null,
					null,
					sourceTopicName,
					sourceTopicName + "-processor",
					() -> new Processor<Object, Object, Void, Void>() {
						KeyValueStore<Object, Object> store;

						@SuppressWarnings("unchecked")
						@Override
						public void init(final ProcessorContext<Void, Void> context) {
							store = context.getStateStore(sourceTopicName + "-globalStore");
						}

						@Override
						public void process(final Record<Object, Object> record) {
							store.put(record.key(), record.value());
						}
					}
			);
		}

		return topology;
	}

	private Topology setupTopologyWithInternalTopic(final String firstTableName,
													final String secondTableName,
													final String joinName) {
		final StreamsBuilder builder = new StreamsBuilder();

		final KTable<Object, Long> t1 = builder.stream(SOURCE_TOPIC_1)
				.selectKey((k, v) -> v)
				.groupByKey()
				.count(Materialized.as(firstTableName));

		builder.table(SOURCE_TOPIC_2, Materialized.as(secondTableName))
				.join(t1, v -> v, (v1, v2) -> v2, Named.as(joinName));

		return builder.build(config);
	}

	@Test
	public void shouldNotRequireParameters() {
		new TopologyTestDriver(setupSingleProcessorTopology(), new Properties());
	}

	@Test
	public void shouldInitProcessor() {
		testDriver = new TopologyTestDriver(setupSingleProcessorTopology(), config);
		assertTrue(mockProcessors.get(0).initialized);
	}

	@Test
	public void shouldCloseProcessor() {
		testDriver = new TopologyTestDriver(setupSingleProcessorTopology(), config);
		testDriver.close();
		assertTrue(mockProcessors.get(0).closed);
		// As testDriver is already closed, bypassing @AfterEach tearDown testDriver.close().
		testDriver = null;
	}

	@Test
	public void shouldThrowForUnknownTopic() {
		testDriver = new TopologyTestDriver(new Topology());
		assertThrows(
				IllegalArgumentException.class,
				() -> testDriver.pipeRecord(
						"unknownTopic",
						new TestRecord<>((byte[]) null),
						new ByteArraySerializer(),
						new ByteArraySerializer(),
						Instant.now())
		);
	}

	@Test
	public void shouldThrowForMissingTime() {
		testDriver = new TopologyTestDriver(new Topology());
		assertThrows(
				IllegalStateException.class,
				() -> testDriver.pipeRecord(
						SINK_TOPIC_1,
						new TestRecord<>("value"),
						new StringSerializer(),
						new StringSerializer(),
						null));
	}

	@Test
	public void shouldThrowNoSuchElementExceptionForUnusedOutputTopicWithDynamicRouting() {
		testDriver = new TopologyTestDriver(setupSourceSinkTopology());
		final TestOutputTopic<String, String> outputTopic = new TestOutputTopic<>(
				testDriver,
				"unused-topic",
				new StringDeserializer(),
				new StringDeserializer()
		);

		assertTrue(outputTopic.isEmpty());
		assertThrows(NoSuchElementException.class, outputTopic::readRecord);
	}

	@Test
	public void shouldCaptureSinkTopicNamesIfWrittenInto() {
		testDriver = new TopologyTestDriver(setupSourceSinkTopology());

		assertThat(testDriver.producedTopicNames(), is(Collections.emptySet()));

		pipeRecord(SOURCE_TOPIC_1, testRecord1);
		assertThat(testDriver.producedTopicNames(), hasItem(SINK_TOPIC_1));
	}

	@Test
	public void shouldCaptureInternalTopicNamesIfWrittenInto() {
		testDriver = new TopologyTestDriver(
				setupTopologyWithInternalTopic("table1", "table2", "join"),
				config
		);

		assertThat(testDriver.producedTopicNames(), is(Collections.emptySet()));

		pipeRecord(SOURCE_TOPIC_1, testRecord1);
		assertThat(
				testDriver.producedTopicNames(),
				equalTo(mkSet(
						config.getProperty(StreamsConfig.APPLICATION_ID_CONFIG) + "-table1-repartition",
						config.getProperty(StreamsConfig.APPLICATION_ID_CONFIG) + "-table1-changelog"
				))
		);

		pipeRecord(SOURCE_TOPIC_2, testRecord1);
		assertThat(
				testDriver.producedTopicNames(),
				equalTo(mkSet(
						config.getProperty(StreamsConfig.APPLICATION_ID_CONFIG) + "-table1-repartition",
						config.getProperty(StreamsConfig.APPLICATION_ID_CONFIG) + "-table1-changelog",
						config.getProperty(StreamsConfig.APPLICATION_ID_CONFIG) + "-table2-changelog",
						config.getProperty(StreamsConfig.APPLICATION_ID_CONFIG) + "-join-subscription-registration-topic",
						config.getProperty(StreamsConfig.APPLICATION_ID_CONFIG) + "-join-subscription-store-changelog",
						config.getProperty(StreamsConfig.APPLICATION_ID_CONFIG) + "-join-subscription-response-topic"
				))
		);
	}

	@Test
	public void shouldCaptureGlobalTopicNameIfWrittenInto() {
		final StreamsBuilder builder = new StreamsBuilder();
		builder.globalTable(SOURCE_TOPIC_1, Materialized.as("globalTable"));
		builder.stream(SOURCE_TOPIC_2).to(SOURCE_TOPIC_1);

		testDriver = new TopologyTestDriver(builder.build());

		assertThat(testDriver.producedTopicNames(), is(Collections.emptySet()));

		pipeRecord(SOURCE_TOPIC_2, testRecord1);
		assertThat(
				testDriver.producedTopicNames(),
				equalTo(Collections.singleton(SOURCE_TOPIC_1))
		);
	}

	@Test
	public void shouldProcessRecordForTopic() {
		testDriver = new TopologyTestDriver(setupSourceSinkTopology());

		pipeRecord(SOURCE_TOPIC_1, testRecord1);
		final ProducerRecord<byte[], byte[]> outputRecord = testDriver.readRecord(SINK_TOPIC_1);

		assertEquals(key1, outputRecord.key());
		assertEquals(value1, outputRecord.value());
		assertEquals(SINK_TOPIC_1, outputRecord.topic());
	}

    @Test
    public void shouldSetRecordMetadata() {
		testDriver = new TopologyTestDriver(setupSingleProcessorTopology());
=======
                Stores.keyValueStoreBuilder(
                    Stores.inMemoryKeyValueStore(
                        sourceTopicName + "-globalStore"),
                    null,
                    null)
                    .withLoggingDisabled(),
                sourceTopicName,
                null,
                null,
                sourceTopicName,
                sourceTopicName + "-processor",
                () -> new Processor<Object, Object, Void, Void>() {
                    KeyValueStore<Object, Object> store;

                    @SuppressWarnings("unchecked")
                    @Override
                    public void init(final ProcessorContext<Void, Void> context) {
                        store = context.getStateStore(sourceTopicName + "-globalStore");
                    }

                    @Override
                    public void process(final Record<Object, Object> record) {
                        store.put(record.key(), record.value());
                    }
                }
            );
        }

        return topology;
    }

    private Topology setupTopologyWithInternalTopic(final String firstTableName,
                                                    final String secondTableName,
                                                    final String joinName) {
        final StreamsBuilder builder = new StreamsBuilder();

        final KTable<Object, Long> t1 = builder.stream(SOURCE_TOPIC_1)
            .selectKey((k, v) -> v)
            .groupByKey()
            .count(Materialized.as(firstTableName));

        builder.table(SOURCE_TOPIC_2, Materialized.as(secondTableName))
            .join(t1, v -> v, (v1, v2) -> v2, TableJoined.as(joinName));

        return builder.build(config);
    }

    @Test
    public void shouldNotRequireParameters() {
        new TopologyTestDriver(setupSingleProcessorTopology(), config);
    }

    @Test
    public void shouldInitProcessor() {
        testDriver = new TopologyTestDriver(setupSingleProcessorTopology(), config);
        assertTrue(mockProcessors.get(0).initialized);
    }

    @Test
    public void shouldCloseProcessor() {
        testDriver = new TopologyTestDriver(setupSingleProcessorTopology(), config);
        testDriver.close();
        assertTrue(mockProcessors.get(0).closed);
        // As testDriver is already closed, bypassing @AfterEach tearDown testDriver.close().
        testDriver = null;
    }

    @Test
    public void shouldThrowForUnknownTopic() {
        testDriver = new TopologyTestDriver(new Topology());
        assertThrows(
            IllegalArgumentException.class,
            () -> testDriver.pipeRecord(
                "unknownTopic",
                new TestRecord<>((byte[]) null),
                new ByteArraySerializer(),
                new ByteArraySerializer(),
                Instant.now())
        );
    }

    @Test
    public void shouldThrowForMissingTime() {
        testDriver = new TopologyTestDriver(new Topology());
        assertThrows(
            IllegalStateException.class,
            () -> testDriver.pipeRecord(
                SINK_TOPIC_1,
                new TestRecord<>("value"),
                new StringSerializer(),
                new StringSerializer(),
                null));
    }

    @Test
    public void shouldThrowNoSuchElementExceptionForUnusedOutputTopicWithDynamicRouting() {
        testDriver = new TopologyTestDriver(setupSourceSinkTopology(), config);
        final TestOutputTopic<String, String> outputTopic = new TestOutputTopic<>(
            testDriver,
            "unused-topic",
            new StringDeserializer(),
            new StringDeserializer()
        );

        assertTrue(outputTopic.isEmpty());
        assertThrows(NoSuchElementException.class, outputTopic::readRecord);
    }

    @Test
    public void shouldCaptureSinkTopicNamesIfWrittenInto() {
        testDriver = new TopologyTestDriver(setupSourceSinkTopology(), config);

        assertThat(testDriver.producedTopicNames(), is(Collections.emptySet()));

        pipeRecord(SOURCE_TOPIC_1, testRecord1);
        assertThat(testDriver.producedTopicNames(), hasItem(SINK_TOPIC_1));
    }

    @Test
    public void shouldCaptureInternalTopicNamesIfWrittenInto() {
        testDriver = new TopologyTestDriver(
            setupTopologyWithInternalTopic("table1", "table2", "join"),
            config
        );

        assertThat(testDriver.producedTopicNames(), is(Collections.emptySet()));

        pipeRecord(SOURCE_TOPIC_1, testRecord1);
        assertThat(
            testDriver.producedTopicNames(),
            equalTo(mkSet(
                config.getProperty(StreamsConfig.APPLICATION_ID_CONFIG) + "-table1-repartition",
                config.getProperty(StreamsConfig.APPLICATION_ID_CONFIG) + "-table1-changelog"
            ))
        );

        pipeRecord(SOURCE_TOPIC_2, testRecord1);
        assertThat(
            testDriver.producedTopicNames(),
            equalTo(mkSet(
                config.getProperty(StreamsConfig.APPLICATION_ID_CONFIG) + "-table1-repartition",
                config.getProperty(StreamsConfig.APPLICATION_ID_CONFIG) + "-table1-changelog",
                config.getProperty(StreamsConfig.APPLICATION_ID_CONFIG) + "-table2-changelog",
                config.getProperty(StreamsConfig.APPLICATION_ID_CONFIG) + "-join-subscription-registration-topic",
                config.getProperty(StreamsConfig.APPLICATION_ID_CONFIG) + "-join-subscription-store-changelog",
                config.getProperty(StreamsConfig.APPLICATION_ID_CONFIG) + "-join-subscription-response-topic"
            ))
        );
    }

    @Test
    public void shouldCaptureGlobalTopicNameIfWrittenInto() {
        final StreamsBuilder builder = new StreamsBuilder();
        builder.globalTable(SOURCE_TOPIC_1, Materialized.as("globalTable"));
        builder.stream(SOURCE_TOPIC_2).to(SOURCE_TOPIC_1);

        testDriver = new TopologyTestDriver(builder.build(), config);

        assertThat(testDriver.producedTopicNames(), is(Collections.emptySet()));

        pipeRecord(SOURCE_TOPIC_2, testRecord1);
        assertThat(
            testDriver.producedTopicNames(),
            equalTo(Collections.singleton(SOURCE_TOPIC_1))
        );
    }

    @Test
    public void shouldProcessRecordForTopic() {
        testDriver = new TopologyTestDriver(setupSourceSinkTopology(), config);

        pipeRecord(SOURCE_TOPIC_1, testRecord1);
        final ProducerRecord<byte[], byte[]> outputRecord = testDriver.readRecord(SINK_TOPIC_1);

        assertArrayEquals(key1, outputRecord.key());
        assertArrayEquals(value1, outputRecord.value());
        assertEquals(SINK_TOPIC_1, outputRecord.topic());
    }

    @Test
    public void shouldSetRecordMetadata() {
        testDriver = new TopologyTestDriver(setupSingleProcessorTopology(), config);
>>>>>>> 15418db6

		pipeRecord(SOURCE_TOPIC_1, testRecord1);

		final List<TTDTestRecord> processedRecords = mockProcessors.get(0).processedRecords;
		assertEquals(1, processedRecords.size());

		final TTDTestRecord record = processedRecords.get(0);
		final TTDTestRecord expectedResult = new TTDTestRecord(SOURCE_TOPIC_1, testRecord1, 0L);

		assertThat(record, equalTo(expectedResult));
	}

	private void pipeRecord(final String topic, final TestRecord<byte[], byte[]> record) {
		testDriver.pipeRecord(topic, record, new ByteArraySerializer(), new ByteArraySerializer(), null);
	}


<<<<<<< HEAD
	@Test
	public void shouldSendRecordViaCorrectSourceTopic() {
		testDriver = new TopologyTestDriver(setupMultipleSourceTopology(SOURCE_TOPIC_1, SOURCE_TOPIC_2));
=======
    @Test
    public void shouldSendRecordViaCorrectSourceTopic() {
        testDriver = new TopologyTestDriver(setupMultipleSourceTopology(SOURCE_TOPIC_1, SOURCE_TOPIC_2), config);
>>>>>>> 15418db6

		final List<TTDTestRecord> processedRecords1 = mockProcessors.get(0).processedRecords;
		final List<TTDTestRecord> processedRecords2 = mockProcessors.get(1).processedRecords;

		final TestInputTopic<byte[], byte[]> inputTopic1 = testDriver.createInputTopic(SOURCE_TOPIC_1,
				new ByteArraySerializer(), new ByteArraySerializer());
		final TestInputTopic<byte[], byte[]> inputTopic2 = testDriver.createInputTopic(SOURCE_TOPIC_2,
				new ByteArraySerializer(), new ByteArraySerializer());

		inputTopic1.pipeInput(new TestRecord<>(key1, value1, headers, timestamp1));

		assertEquals(1, processedRecords1.size());
		assertEquals(0, processedRecords2.size());

		TTDTestRecord record = processedRecords1.get(0);
		TTDTestRecord expectedResult = new TTDTestRecord(key1, value1, headers, timestamp1, 0L, SOURCE_TOPIC_1);
		assertThat(record, equalTo(expectedResult));

		inputTopic2.pipeInput(new TestRecord<>(key2, value2, Instant.ofEpochMilli(timestamp2)));

		assertEquals(1, processedRecords1.size());
		assertEquals(1, processedRecords2.size());

		record = processedRecords2.get(0);
		expectedResult = new TTDTestRecord(key2, value2, new RecordHeaders((Iterable<Header>) null), timestamp2, 0L, SOURCE_TOPIC_2);
		assertThat(record, equalTo(expectedResult));
    }

    @Test
    public void shouldUseSourceSpecificDeserializers() {
        final Topology topology = new Topology();

        final String sourceName1 = "source-1";
        final String sourceName2 = "source-2";
        final String processor = "processor";

        topology.addSource(sourceName1, Serdes.Long().deserializer(), Serdes.String().deserializer(), SOURCE_TOPIC_1);
        topology.addSource(sourceName2, Serdes.Integer().deserializer(), Serdes.Double().deserializer(), SOURCE_TOPIC_2);
        topology.addProcessor(processor, new MockProcessorSupplier(), sourceName1, sourceName2);
        topology.addSink(
            "sink",
            SINK_TOPIC_1,
            (topic, data) -> {
                if (data instanceof Long) {
                    return Serdes.Long().serializer().serialize(topic, (Long) data);
                }
                return Serdes.Integer().serializer().serialize(topic, (Integer) data);
            },
            (topic, data) -> {
                if (data instanceof String) {
                    return Serdes.String().serializer().serialize(topic, (String) data);
                }
                return Serdes.Double().serializer().serialize(topic, (Double) data);
<<<<<<< HEAD
			},
				processor);

		testDriver = new TopologyTestDriver(topology);

		final Long source1Key = 42L;
		final String source1Value = "anyString";
		final Integer source2Key = 73;
		final Double source2Value = 3.14;

		final TestRecord<Long, String> consumerRecord1 = new TestRecord<>(source1Key, source1Value);
		final TestRecord<Integer, Double> consumerRecord2 = new TestRecord<>(source2Key, source2Value);

		testDriver.pipeRecord(SOURCE_TOPIC_1,
				consumerRecord1,
				Serdes.Long().serializer(),
				Serdes.String().serializer(),
				Instant.now());
		final TestRecord<Long, String> result1 =
				testDriver.readRecord(SINK_TOPIC_1, Serdes.Long().deserializer(), Serdes.String().deserializer());
		assertThat(result1.getKey(), equalTo(source1Key));
		assertThat(result1.getValue(), equalTo(source1Value));

		testDriver.pipeRecord(SOURCE_TOPIC_2,
				consumerRecord2,
				Serdes.Integer().serializer(),
				Serdes.Double().serializer(),
				Instant.now());
		final TestRecord<Integer, Double> result2 =
				testDriver.readRecord(SINK_TOPIC_1, Serdes.Integer().deserializer(), Serdes.Double().deserializer());
		assertThat(result2.getKey(), equalTo(source2Key));
		assertThat(result2.getValue(), equalTo(source2Value));
	}

	@Test
	public void shouldPassRecordHeadersIntoSerializersAndDeserializers() {
		testDriver = new TopologyTestDriver(setupSourceSinkTopology());

		final AtomicBoolean passedHeadersToKeySerializer = new AtomicBoolean(false);
		final AtomicBoolean passedHeadersToValueSerializer = new AtomicBoolean(false);
		final AtomicBoolean passedHeadersToKeyDeserializer = new AtomicBoolean(false);
		final AtomicBoolean passedHeadersToValueDeserializer = new AtomicBoolean(false);

		final Serializer<byte[]> keySerializer = new ByteArraySerializer() {
			@Override
			public byte[] serialize(final String topic, final Headers headers, final byte[] data) {
				passedHeadersToKeySerializer.set(true);
				return serialize(topic, data);
			}
		};
		final Serializer<byte[]> valueSerializer = new ByteArraySerializer() {
			@Override
			public byte[] serialize(final String topic, final Headers headers, final byte[] data) {
				passedHeadersToValueSerializer.set(true);
				return serialize(topic, data);
			}
		};

		final Deserializer<byte[]> keyDeserializer = new ByteArrayDeserializer() {
			@Override
			public byte[] deserialize(final String topic, final Headers headers, final byte[] data) {
				passedHeadersToKeyDeserializer.set(true);
				return deserialize(topic, data);
			}
		};
		final Deserializer<byte[]> valueDeserializer = new ByteArrayDeserializer() {
			@Override
			public byte[] deserialize(final String topic, final Headers headers, final byte[] data) {
				passedHeadersToValueDeserializer.set(true);
				return deserialize(topic, data);
			}
		};

		final TestInputTopic<byte[], byte[]> inputTopic = testDriver.createInputTopic(SOURCE_TOPIC_1, keySerializer, valueSerializer);
		final TestOutputTopic<byte[], byte[]> outputTopic = testDriver.createOutputTopic(SINK_TOPIC_1, keyDeserializer, valueDeserializer);
		inputTopic.pipeInput(testRecord1);
		outputTopic.readRecord();

		assertThat(passedHeadersToKeySerializer.get(), equalTo(true));
		assertThat(passedHeadersToValueSerializer.get(), equalTo(true));
		assertThat(passedHeadersToKeyDeserializer.get(), equalTo(true));
		assertThat(passedHeadersToValueDeserializer.get(), equalTo(true));
	}
=======
            },
            processor);

        testDriver = new TopologyTestDriver(topology);

        final Long source1Key = 42L;
        final String source1Value = "anyString";
        final Integer source2Key = 73;
        final Double source2Value = 3.14;

        final TestRecord<Long, String> consumerRecord1 = new TestRecord<>(source1Key, source1Value);
        final TestRecord<Integer, Double> consumerRecord2 = new TestRecord<>(source2Key, source2Value);

        testDriver.pipeRecord(SOURCE_TOPIC_1,
                consumerRecord1,
                Serdes.Long().serializer(),
                Serdes.String().serializer(),
                Instant.now());
        final TestRecord<Long, String> result1 =
            testDriver.readRecord(SINK_TOPIC_1, Serdes.Long().deserializer(), Serdes.String().deserializer());
        assertThat(result1.getKey(), equalTo(source1Key));
        assertThat(result1.getValue(), equalTo(source1Value));

        testDriver.pipeRecord(SOURCE_TOPIC_2,
                consumerRecord2,
                Serdes.Integer().serializer(),
                Serdes.Double().serializer(),
                Instant.now());
        final TestRecord<Integer, Double> result2 =
            testDriver.readRecord(SINK_TOPIC_1, Serdes.Integer().deserializer(), Serdes.Double().deserializer());
        assertThat(result2.getKey(), equalTo(source2Key));
        assertThat(result2.getValue(), equalTo(source2Value));
    }

    @Test
    public void shouldPassRecordHeadersIntoSerializersAndDeserializers() {
        testDriver = new TopologyTestDriver(setupSourceSinkTopology(), config);

        final AtomicBoolean passedHeadersToKeySerializer = new AtomicBoolean(false);
        final AtomicBoolean passedHeadersToValueSerializer = new AtomicBoolean(false);
        final AtomicBoolean passedHeadersToKeyDeserializer = new AtomicBoolean(false);
        final AtomicBoolean passedHeadersToValueDeserializer = new AtomicBoolean(false);

        final Serializer<byte[]> keySerializer = new ByteArraySerializer() {
            @Override
            public byte[] serialize(final String topic, final Headers headers, final byte[] data) {
                passedHeadersToKeySerializer.set(true);
                return serialize(topic, data);
            }
        };
        final Serializer<byte[]> valueSerializer = new ByteArraySerializer() {
            @Override
            public byte[] serialize(final String topic, final Headers headers, final byte[] data) {
                passedHeadersToValueSerializer.set(true);
                return serialize(topic, data);
            }
        };

        final Deserializer<byte[]> keyDeserializer = new ByteArrayDeserializer() {
            @Override
            public byte[] deserialize(final String topic, final Headers headers, final byte[] data) {
                passedHeadersToKeyDeserializer.set(true);
                return deserialize(topic, data);
            }
        };
        final Deserializer<byte[]> valueDeserializer = new ByteArrayDeserializer() {
            @Override
            public byte[] deserialize(final String topic, final Headers headers, final byte[] data) {
                passedHeadersToValueDeserializer.set(true);
                return deserialize(topic, data);
            }
        };

        final TestInputTopic<byte[], byte[]> inputTopic = testDriver.createInputTopic(SOURCE_TOPIC_1, keySerializer, valueSerializer);
        final TestOutputTopic<byte[], byte[]> outputTopic = testDriver.createOutputTopic(SINK_TOPIC_1, keyDeserializer, valueDeserializer);
        inputTopic.pipeInput(testRecord1);
        outputTopic.readRecord();

        assertThat(passedHeadersToKeySerializer.get(), equalTo(true));
        assertThat(passedHeadersToValueSerializer.get(), equalTo(true));
        assertThat(passedHeadersToKeyDeserializer.get(), equalTo(true));
        assertThat(passedHeadersToValueDeserializer.get(), equalTo(true));
    }
>>>>>>> 15418db6

    @Test
    public void shouldUseSinkSpecificSerializers() {
        final Topology topology = new Topology();

        final String sourceName1 = "source-1";
        final String sourceName2 = "source-2";

        topology.addSource(sourceName1, Serdes.Long().deserializer(), Serdes.String().deserializer(), SOURCE_TOPIC_1);
        topology.addSource(sourceName2, Serdes.Integer().deserializer(), Serdes.Double().deserializer(), SOURCE_TOPIC_2);
		topology.addSink("sink-1", SINK_TOPIC_1, Serdes.Long().serializer(), Serdes.String().serializer(), sourceName1);
		topology.addSink("sink-2", SINK_TOPIC_2, Serdes.Integer().serializer(), Serdes.Double().serializer(), sourceName2);

		testDriver = new TopologyTestDriver(topology);

		final Long source1Key = 42L;
		final String source1Value = "anyString";
		final Integer source2Key = 73;
		final Double source2Value = 3.14;

		final TestRecord<Long, String> consumerRecord1 = new TestRecord<>(source1Key, source1Value);
		final TestRecord<Integer, Double> consumerRecord2 = new TestRecord<>(source2Key, source2Value);

		testDriver.pipeRecord(SOURCE_TOPIC_1,
				consumerRecord1,
				Serdes.Long().serializer(),
				Serdes.String().serializer(),
				Instant.now());
		final TestRecord<Long, String> result1 =
				testDriver.readRecord(SINK_TOPIC_1, Serdes.Long().deserializer(), Serdes.String().deserializer());
		assertThat(result1.getKey(), equalTo(source1Key));
		assertThat(result1.getValue(), equalTo(source1Value));

		testDriver.pipeRecord(SOURCE_TOPIC_2,
				consumerRecord2,
				Serdes.Integer().serializer(),
				Serdes.Double().serializer(),
				Instant.now());
		final TestRecord<Integer, Double> result2 =
				testDriver.readRecord(SINK_TOPIC_2, Serdes.Integer().deserializer(), Serdes.Double().deserializer());
		assertThat(result2.getKey(), equalTo(source2Key));
		assertThat(result2.getValue(), equalTo(source2Value));
	}

    @Test
    public void shouldForwardRecordsFromSubtopologyToSubtopology() {
<<<<<<< HEAD
		testDriver = new TopologyTestDriver(setupTopologyWithTwoSubtopologies());
=======
        testDriver = new TopologyTestDriver(setupTopologyWithTwoSubtopologies(), config);
>>>>>>> 15418db6

		pipeRecord(SOURCE_TOPIC_1, testRecord1);

<<<<<<< HEAD
		ProducerRecord<byte[], byte[]> outputRecord = testDriver.readRecord(SINK_TOPIC_1);
        assertEquals(key1, outputRecord.key());
        assertEquals(value1, outputRecord.value());
        assertEquals(SINK_TOPIC_1, outputRecord.topic());

		outputRecord = testDriver.readRecord(SINK_TOPIC_2);
		assertEquals(key1, outputRecord.key());
        assertEquals(value1, outputRecord.value());
=======
        ProducerRecord<byte[], byte[]> outputRecord = testDriver.readRecord(SINK_TOPIC_1);
        assertArrayEquals(key1, outputRecord.key());
        assertArrayEquals(value1, outputRecord.value());
        assertEquals(SINK_TOPIC_1, outputRecord.topic());

        outputRecord = testDriver.readRecord(SINK_TOPIC_2);
        assertArrayEquals(key1, outputRecord.key());
        assertArrayEquals(value1, outputRecord.value());
>>>>>>> 15418db6
        assertEquals(SINK_TOPIC_2, outputRecord.topic());
    }

    @Test
    public void shouldPopulateGlobalStore() {
<<<<<<< HEAD
		testDriver = new TopologyTestDriver(setupGlobalStoreTopology(SOURCE_TOPIC_1));
=======
        testDriver = new TopologyTestDriver(setupGlobalStoreTopology(SOURCE_TOPIC_1), config);
>>>>>>> 15418db6

		final KeyValueStore<byte[], byte[]> globalStore = testDriver.getKeyValueStore(SOURCE_TOPIC_1 + "-globalStore");
		assertNotNull(globalStore);
		assertNotNull(testDriver.getAllStateStores().get(SOURCE_TOPIC_1 + "-globalStore"));

		pipeRecord(SOURCE_TOPIC_1, testRecord1);

		assertThat(globalStore.get(testRecord1.key()), is(testRecord1.value()));
	}

    @Test
    public void shouldPunctuateOnStreamsTime() {
        final MockPunctuator mockPunctuator = new MockPunctuator();
<<<<<<< HEAD
		testDriver = new TopologyTestDriver(
				setupSingleProcessorTopology(10L, PunctuationType.STREAM_TIME, mockPunctuator)
		);
=======
        testDriver = new TopologyTestDriver(
            setupSingleProcessorTopology(10L, PunctuationType.STREAM_TIME, mockPunctuator),
            config
        );
>>>>>>> 15418db6

        final List<Long> expectedPunctuations = new LinkedList<>();

		expectedPunctuations.add(42L);
		pipeRecord(SOURCE_TOPIC_1, new TestRecord<>(key1, value1, null, 42L));
		assertThat(mockPunctuator.punctuatedAt, equalTo(expectedPunctuations));

		pipeRecord(SOURCE_TOPIC_1, new TestRecord<>(key1, value1, null, 42L));
		assertThat(mockPunctuator.punctuatedAt, equalTo(expectedPunctuations));

		expectedPunctuations.add(51L);
		pipeRecord(SOURCE_TOPIC_1, new TestRecord<>(key1, value1, null, 51L));
		assertThat(mockPunctuator.punctuatedAt, equalTo(expectedPunctuations));

		pipeRecord(SOURCE_TOPIC_1, new TestRecord<>(key1, value1, null, 52L));
		assertThat(mockPunctuator.punctuatedAt, equalTo(expectedPunctuations));

		expectedPunctuations.add(61L);
		pipeRecord(SOURCE_TOPIC_1, new TestRecord<>(key1, value1, null, 61L));
		assertThat(mockPunctuator.punctuatedAt, equalTo(expectedPunctuations));

		pipeRecord(SOURCE_TOPIC_1, new TestRecord<>(key1, value1, null, 65L));
		assertThat(mockPunctuator.punctuatedAt, equalTo(expectedPunctuations));

		expectedPunctuations.add(71L);
		pipeRecord(SOURCE_TOPIC_1, new TestRecord<>(key1, value1, null, 71L));
		assertThat(mockPunctuator.punctuatedAt, equalTo(expectedPunctuations));

		pipeRecord(SOURCE_TOPIC_1, new TestRecord<>(key1, value1, null, 72L));
		assertThat(mockPunctuator.punctuatedAt, equalTo(expectedPunctuations));

		expectedPunctuations.add(95L);
		pipeRecord(SOURCE_TOPIC_1, new TestRecord<>(key1, value1, null, 95L));
		assertThat(mockPunctuator.punctuatedAt, equalTo(expectedPunctuations));

		expectedPunctuations.add(101L);
		pipeRecord(SOURCE_TOPIC_1, new TestRecord<>(key1, value1, null, 101L));
		assertThat(mockPunctuator.punctuatedAt, equalTo(expectedPunctuations));

		pipeRecord(SOURCE_TOPIC_1, new TestRecord<>(key1, value1, null, 102L));
		assertThat(mockPunctuator.punctuatedAt, equalTo(expectedPunctuations));
    }

    @Test
    public void shouldPunctuateOnWallClockTime() {
        final MockPunctuator mockPunctuator = new MockPunctuator();
		testDriver = new TopologyTestDriver(
				setupSingleProcessorTopology(10L, PunctuationType.WALL_CLOCK_TIME, mockPunctuator),
				config, Instant.ofEpochMilli(0L));

        final List<Long> expectedPunctuations = new LinkedList<>();

		testDriver.advanceWallClockTime(Duration.ofMillis(5L));
		assertThat(mockPunctuator.punctuatedAt, equalTo(expectedPunctuations));

		expectedPunctuations.add(14L);
		testDriver.advanceWallClockTime(Duration.ofMillis(9L));
		assertThat(mockPunctuator.punctuatedAt, equalTo(expectedPunctuations));

		testDriver.advanceWallClockTime(Duration.ofMillis(1L));
		assertThat(mockPunctuator.punctuatedAt, equalTo(expectedPunctuations));

		expectedPunctuations.add(35L);
		testDriver.advanceWallClockTime(Duration.ofMillis(20L));
		assertThat(mockPunctuator.punctuatedAt, equalTo(expectedPunctuations));

		expectedPunctuations.add(40L);
		testDriver.advanceWallClockTime(Duration.ofMillis(5L));
		assertThat(mockPunctuator.punctuatedAt, equalTo(expectedPunctuations));
    }

    @Test
    public void shouldReturnAllStores() {
        final Topology topology = setupSourceSinkTopology();
		topology.addProcessor("processor", new MockProcessorSupplier(), "source");
		topology.addStateStore(
				new KeyValueStoreBuilder<>(
						Stores.inMemoryKeyValueStore("store"),
						Serdes.ByteArray(),
						Serdes.ByteArray(),
						new SystemTime()),
				"processor");
        topology.addGlobalStore(
<<<<<<< HEAD
				new KeyValueStoreBuilder<>(
						Stores.inMemoryKeyValueStore("globalStore"),
						Serdes.ByteArray(),
						Serdes.ByteArray(),
						new SystemTime()).withLoggingDisabled(),
				"sourceProcessorName",
				Serdes.ByteArray().deserializer(),
				Serdes.ByteArray().deserializer(),
				"globalTopicName",
				"globalProcessorName",
				voidProcessorSupplier);

		testDriver = new TopologyTestDriver(topology);
=======
            new KeyValueStoreBuilder<>(
                Stores.inMemoryKeyValueStore("globalStore"),
                Serdes.ByteArray(),
                Serdes.ByteArray(),
                new SystemTime()).withLoggingDisabled(),
            "sourceProcessorName",
            Serdes.ByteArray().deserializer(),
            Serdes.ByteArray().deserializer(),
            "globalTopicName",
            "globalProcessorName",
            voidProcessorSupplier);

        testDriver = new TopologyTestDriver(topology, config);
>>>>>>> 15418db6

        final Set<String> expectedStoreNames = new HashSet<>();
        expectedStoreNames.add("store");
        expectedStoreNames.add("globalStore");
        final Map<String, StateStore> allStores = testDriver.getAllStateStores();
        assertThat(allStores.keySet(), equalTo(expectedStoreNames));
        for (final StateStore store : allStores.values()) {
            assertNotNull(store);
        }
    }

    @Test
    public void shouldReturnCorrectPersistentStoreTypeOnly() {
        shouldReturnCorrectStoreTypeOnly(true);
    }

    @Test
    public void shouldReturnCorrectInMemoryStoreTypeOnly() {
        shouldReturnCorrectStoreTypeOnly(false);
    }

    private void shouldReturnCorrectStoreTypeOnly(final boolean persistent) {
        final String keyValueStoreName = "keyValueStore";
        final String timestampedKeyValueStoreName = "keyValueTimestampStore";
        final String versionedKeyValueStoreName = "keyValueVersionedStore";
        final String windowStoreName = "windowStore";
        final String timestampedWindowStoreName = "windowTimestampStore";
        final String sessionStoreName = "sessionStore";
        final String globalKeyValueStoreName = "globalKeyValueStore";
        final String globalTimestampedKeyValueStoreName = "globalKeyValueTimestampStore";
        final String globalVersionedKeyValueStoreName = "globalKeyValueVersionedStore";

        final Topology topology = setupSingleProcessorTopology();
        addStoresToTopology(
            topology,
            persistent,
            keyValueStoreName,
            timestampedKeyValueStoreName,
            versionedKeyValueStoreName,
            windowStoreName,
            timestampedWindowStoreName,
            sessionStoreName,
            globalKeyValueStoreName,
            globalTimestampedKeyValueStoreName,
            globalVersionedKeyValueStoreName);


<<<<<<< HEAD
		testDriver = new TopologyTestDriver(topology);
=======
        testDriver = new TopologyTestDriver(topology, config);
>>>>>>> 15418db6

        // verify state stores
        assertNotNull(testDriver.getKeyValueStore(keyValueStoreName));
        assertNull(testDriver.getTimestampedKeyValueStore(keyValueStoreName));
        assertNull(testDriver.getVersionedKeyValueStore(keyValueStoreName));
        assertNull(testDriver.getWindowStore(keyValueStoreName));
        assertNull(testDriver.getTimestampedWindowStore(keyValueStoreName));
        assertNull(testDriver.getSessionStore(keyValueStoreName));

        assertNotNull(testDriver.getKeyValueStore(timestampedKeyValueStoreName));
        assertNotNull(testDriver.getTimestampedKeyValueStore(timestampedKeyValueStoreName));
        assertNull(testDriver.getVersionedKeyValueStore(timestampedKeyValueStoreName));
        assertNull(testDriver.getWindowStore(timestampedKeyValueStoreName));
        assertNull(testDriver.getTimestampedWindowStore(timestampedKeyValueStoreName));
        assertNull(testDriver.getSessionStore(timestampedKeyValueStoreName));

        if (persistent) { // versioned stores do not offer an in-memory version yet, so nothing to test/verify unless persistent
            assertNull(testDriver.getKeyValueStore(versionedKeyValueStoreName));
            assertNull(testDriver.getTimestampedKeyValueStore(versionedKeyValueStoreName));
            assertNotNull(testDriver.getVersionedKeyValueStore(versionedKeyValueStoreName));
            assertNull(testDriver.getWindowStore(versionedKeyValueStoreName));
            assertNull(testDriver.getTimestampedWindowStore(versionedKeyValueStoreName));
            assertNull(testDriver.getSessionStore(versionedKeyValueStoreName));
        }

        assertNull(testDriver.getKeyValueStore(windowStoreName));
        assertNull(testDriver.getTimestampedKeyValueStore(windowStoreName));
        assertNull(testDriver.getVersionedKeyValueStore(windowStoreName));
        assertNotNull(testDriver.getWindowStore(windowStoreName));
        assertNull(testDriver.getTimestampedWindowStore(windowStoreName));
        assertNull(testDriver.getSessionStore(windowStoreName));

        assertNull(testDriver.getKeyValueStore(timestampedWindowStoreName));
        assertNull(testDriver.getTimestampedKeyValueStore(timestampedWindowStoreName));
        assertNull(testDriver.getVersionedKeyValueStore(timestampedWindowStoreName));
        assertNotNull(testDriver.getWindowStore(timestampedWindowStoreName));
        assertNotNull(testDriver.getTimestampedWindowStore(timestampedWindowStoreName));
        assertNull(testDriver.getSessionStore(timestampedWindowStoreName));

        assertNull(testDriver.getKeyValueStore(sessionStoreName));
        assertNull(testDriver.getTimestampedKeyValueStore(sessionStoreName));
        assertNull(testDriver.getVersionedKeyValueStore(sessionStoreName));
        assertNull(testDriver.getWindowStore(sessionStoreName));
        assertNull(testDriver.getTimestampedWindowStore(sessionStoreName));
        assertNotNull(testDriver.getSessionStore(sessionStoreName));

        // verify global stores
        assertNotNull(testDriver.getKeyValueStore(globalKeyValueStoreName));
        assertNull(testDriver.getTimestampedKeyValueStore(globalKeyValueStoreName));
        assertNull(testDriver.getVersionedKeyValueStore(globalKeyValueStoreName));
        assertNull(testDriver.getWindowStore(globalKeyValueStoreName));
        assertNull(testDriver.getTimestampedWindowStore(globalKeyValueStoreName));
        assertNull(testDriver.getSessionStore(globalKeyValueStoreName));

        assertNotNull(testDriver.getKeyValueStore(globalTimestampedKeyValueStoreName));
        assertNotNull(testDriver.getTimestampedKeyValueStore(globalTimestampedKeyValueStoreName));
        assertNull(testDriver.getVersionedKeyValueStore(globalTimestampedKeyValueStoreName));
        assertNull(testDriver.getWindowStore(globalTimestampedKeyValueStoreName));
        assertNull(testDriver.getTimestampedWindowStore(globalTimestampedKeyValueStoreName));
        assertNull(testDriver.getSessionStore(globalTimestampedKeyValueStoreName));

        if (persistent) { // versioned stores do not offer an in-memory version yet, so nothing to test/verify unless persistent
            assertNull(testDriver.getKeyValueStore(globalVersionedKeyValueStoreName));
            assertNull(testDriver.getTimestampedKeyValueStore(globalVersionedKeyValueStoreName));
            assertNotNull(testDriver.getVersionedKeyValueStore(globalVersionedKeyValueStoreName));
            assertNull(testDriver.getWindowStore(globalVersionedKeyValueStoreName));
            assertNull(testDriver.getTimestampedWindowStore(globalVersionedKeyValueStoreName));
            assertNull(testDriver.getSessionStore(globalVersionedKeyValueStoreName));
        }
    }

    @Test
    public void shouldThrowIfInMemoryBuiltInStoreIsAccessedWithUntypedMethod() {
        shouldThrowIfBuiltInStoreIsAccessedWithUntypedMethod(false);
    }

    @Test
    public void shouldThrowIfPersistentBuiltInStoreIsAccessedWithUntypedMethod() {
        shouldThrowIfBuiltInStoreIsAccessedWithUntypedMethod(true);
    }

    private void shouldThrowIfBuiltInStoreIsAccessedWithUntypedMethod(final boolean persistent) {
        final String keyValueStoreName = "keyValueStore";
        final String timestampedKeyValueStoreName = "keyValueTimestampStore";
        final String versionedKeyValueStoreName = "keyValueVersionedStore";
        final String windowStoreName = "windowStore";
        final String timestampedWindowStoreName = "windowTimestampStore";
        final String sessionStoreName = "sessionStore";
        final String globalKeyValueStoreName = "globalKeyValueStore";
        final String globalTimestampedKeyValueStoreName = "globalKeyValueTimestampStore";
        final String globalVersionedKeyValueStoreName = "globalKeyValueVersionedStore";

        final Topology topology = setupSingleProcessorTopology();
        addStoresToTopology(
            topology,
            persistent,
            keyValueStoreName,
            timestampedKeyValueStoreName,
            versionedKeyValueStoreName,
            windowStoreName,
            timestampedWindowStoreName,
            sessionStoreName,
            globalKeyValueStoreName,
            globalTimestampedKeyValueStoreName,
            globalVersionedKeyValueStoreName);


<<<<<<< HEAD
		testDriver = new TopologyTestDriver(topology);
=======
        testDriver = new TopologyTestDriver(topology, config);
>>>>>>> 15418db6

        {
            final IllegalArgumentException e = assertThrows(
                IllegalArgumentException.class,
                () -> testDriver.getStateStore(keyValueStoreName));
            assertThat(
                e.getMessage(),
                equalTo("Store " + keyValueStoreName
                    + " is a key-value store and should be accessed via `getKeyValueStore()`"));
        }
        {
            final IllegalArgumentException e = assertThrows(
                IllegalArgumentException.class,
                () -> testDriver.getStateStore(timestampedKeyValueStoreName));
            assertThat(
                e.getMessage(),
                equalTo("Store " + timestampedKeyValueStoreName
                    + " is a timestamped key-value store and should be accessed via `getTimestampedKeyValueStore()`"));
        }
        if (persistent) { // versioned stores do not offer an in-memory version yet, so nothing to test/verify unless persistent
            final IllegalArgumentException e = assertThrows(
                IllegalArgumentException.class,
                () -> testDriver.getStateStore(versionedKeyValueStoreName));
            assertThat(
                e.getMessage(),
                equalTo("Store " + versionedKeyValueStoreName
                    + " is a versioned key-value store and should be accessed via `getVersionedKeyValueStore()`"));
        }
        {
            final IllegalArgumentException e = assertThrows(
                IllegalArgumentException.class,
                () -> testDriver.getStateStore(windowStoreName));
            assertThat(
                e.getMessage(),
                equalTo("Store " + windowStoreName
                    + " is a window store and should be accessed via `getWindowStore()`"));
        }
        {
            final IllegalArgumentException e = assertThrows(
                IllegalArgumentException.class,
                () -> testDriver.getStateStore(timestampedWindowStoreName));
            assertThat(
                e.getMessage(),
                equalTo("Store " + timestampedWindowStoreName
                    + " is a timestamped window store and should be accessed via `getTimestampedWindowStore()`"));
        }
        {
            final IllegalArgumentException e = assertThrows(
                IllegalArgumentException.class,
                () -> testDriver.getStateStore(sessionStoreName));
            assertThat(
                e.getMessage(),
                equalTo("Store " + sessionStoreName
                    + " is a session store and should be accessed via `getSessionStore()`"));
        }
        {
            final IllegalArgumentException e = assertThrows(
                IllegalArgumentException.class,
                () -> testDriver.getStateStore(globalKeyValueStoreName));
            assertThat(
                e.getMessage(),
                equalTo("Store " + globalKeyValueStoreName
                    + " is a key-value store and should be accessed via `getKeyValueStore()`"));
        }
        {
<<<<<<< HEAD
			final IllegalArgumentException e = assertThrows(
					IllegalArgumentException.class,
					() -> testDriver.getStateStore(globalTimestampedKeyValueStoreName));
			assertThat(
					e.getMessage(),
					equalTo("Store " + globalTimestampedKeyValueStoreName
							+ " is a timestamped key-value store and should be accessed via `getTimestampedKeyValueStore()`"));
		}
	}

	final ProcessorSupplier<byte[], byte[], Void, Void> voidProcessorSupplier = () -> new Processor<byte[], byte[], Void, Void>() {
		@Override
		public void process(final Record<byte[], byte[]> record) {
		}
	};

	private void addStoresToTopology(final Topology topology,
									 final boolean persistent,
									 final String keyValueStoreName,
									 final String timestampedKeyValueStoreName,
									 final String windowStoreName,
									 final String timestampedWindowStoreName,
									 final String sessionStoreName,
									 final String globalKeyValueStoreName,
									 final String globalTimestampedKeyValueStoreName) {
=======
            final IllegalArgumentException e = assertThrows(
                IllegalArgumentException.class,
                () -> testDriver.getStateStore(globalTimestampedKeyValueStoreName));
            assertThat(
                e.getMessage(),
                equalTo("Store " + globalTimestampedKeyValueStoreName
                    + " is a timestamped key-value store and should be accessed via `getTimestampedKeyValueStore()`"));
        }
        if (persistent) { // versioned stores do not offer an in-memory version yet, so nothing to test/verify unless persistent
            final IllegalArgumentException e = assertThrows(
                IllegalArgumentException.class,
                () -> testDriver.getStateStore(globalVersionedKeyValueStoreName));
            assertThat(
                e.getMessage(),
                equalTo("Store " + globalVersionedKeyValueStoreName
                    + " is a versioned key-value store and should be accessed via `getVersionedKeyValueStore()`"));
        }
    }

    final ProcessorSupplier<byte[], byte[], Void, Void> voidProcessorSupplier = () -> new Processor<byte[], byte[], Void, Void>() {
        @Override
        public void process(final Record<byte[], byte[]> record) {
        }
    };

    private void addStoresToTopology(final Topology topology,
                                     final boolean persistent,
                                     final String keyValueStoreName,
                                     final String timestampedKeyValueStoreName,
                                     final String versionedKeyValueStoreName,
                                     final String windowStoreName,
                                     final String timestampedWindowStoreName,
                                     final String sessionStoreName,
                                     final String globalKeyValueStoreName,
                                     final String globalTimestampedKeyValueStoreName,
                                     final String globalVersionedKeyValueStoreName) {
>>>>>>> 15418db6

        // add state stores
        topology.addStateStore(
            Stores.keyValueStoreBuilder(
                persistent ?
                    Stores.persistentKeyValueStore(keyValueStoreName) :
                    Stores.inMemoryKeyValueStore(keyValueStoreName),
                Serdes.ByteArray(),
                Serdes.ByteArray()
            ),
            "processor");
        topology.addStateStore(
            Stores.timestampedKeyValueStoreBuilder(
                persistent ?
                    Stores.persistentTimestampedKeyValueStore(timestampedKeyValueStoreName) :
                    Stores.inMemoryKeyValueStore(timestampedKeyValueStoreName),
                Serdes.ByteArray(),
                Serdes.ByteArray()
            ),
            "processor");
        if (persistent) { // versioned stores do not offer an in-memory version yet
            topology.addStateStore(
                Stores.versionedKeyValueStoreBuilder(
                    Stores.persistentVersionedKeyValueStore(versionedKeyValueStoreName, Duration.ofMillis(1000L)),
                    Serdes.ByteArray(),
                    Serdes.ByteArray()
                ),
                "processor");
        }
        topology.addStateStore(
            Stores.windowStoreBuilder(
                persistent ?
                    Stores.persistentWindowStore(windowStoreName, Duration.ofMillis(1000L), Duration.ofMillis(100L), false) :
                    Stores.inMemoryWindowStore(windowStoreName, Duration.ofMillis(1000L), Duration.ofMillis(100L), false),
                Serdes.ByteArray(),
                Serdes.ByteArray()
            ),
            "processor");
        topology.addStateStore(
            Stores.timestampedWindowStoreBuilder(
                persistent ?
                    Stores.persistentTimestampedWindowStore(timestampedWindowStoreName, Duration.ofMillis(1000L), Duration.ofMillis(100L), false) :
                    Stores.inMemoryWindowStore(timestampedWindowStoreName, Duration.ofMillis(1000L), Duration.ofMillis(100L), false),
                Serdes.ByteArray(),
                Serdes.ByteArray()
            ),
            "processor");
        topology.addStateStore(
            persistent ?
                Stores.sessionStoreBuilder(
                    Stores.persistentSessionStore(sessionStoreName, Duration.ofMillis(1000L)),
                    Serdes.ByteArray(),
                    Serdes.ByteArray()) :
                Stores.sessionStoreBuilder(
                    Stores.inMemorySessionStore(sessionStoreName, Duration.ofMillis(1000L)),
                    Serdes.ByteArray(),
                    Serdes.ByteArray()),
            "processor");
        // add global stores
        topology.addGlobalStore(
            persistent ?
                Stores.keyValueStoreBuilder(
                    Stores.persistentKeyValueStore(globalKeyValueStoreName),
                    Serdes.ByteArray(),
                    Serdes.ByteArray()
                ).withLoggingDisabled() :
<<<<<<< HEAD
					Stores.keyValueStoreBuilder(
							Stores.inMemoryKeyValueStore(globalKeyValueStoreName),
							Serdes.ByteArray(),
							Serdes.ByteArray()
					).withLoggingDisabled(),
				"sourceDummy1",
				Serdes.ByteArray().deserializer(),
				Serdes.ByteArray().deserializer(),
				"topicDummy1",
				"processorDummy1",
				voidProcessorSupplier);
		topology.addGlobalStore(
				persistent ?
						Stores.timestampedKeyValueStoreBuilder(
								Stores.persistentTimestampedKeyValueStore(globalTimestampedKeyValueStoreName),
								Serdes.ByteArray(),
								Serdes.ByteArray()
						).withLoggingDisabled() :
						Stores.timestampedKeyValueStoreBuilder(
								Stores.inMemoryKeyValueStore(globalTimestampedKeyValueStoreName),
								Serdes.ByteArray(),
								Serdes.ByteArray()
						).withLoggingDisabled(),
				"sourceDummy2",
				Serdes.ByteArray().deserializer(),
				Serdes.ByteArray().deserializer(),
				"topicDummy2",
				"processorDummy2",
				voidProcessorSupplier);
=======
                Stores.keyValueStoreBuilder(
                    Stores.inMemoryKeyValueStore(globalKeyValueStoreName),
                    Serdes.ByteArray(),
                    Serdes.ByteArray()
                ).withLoggingDisabled(),
            "sourceDummy1",
            Serdes.ByteArray().deserializer(),
            Serdes.ByteArray().deserializer(),
            "topicDummy1",
            "processorDummy1",
            voidProcessorSupplier);
        topology.addGlobalStore(
            persistent ?
                Stores.timestampedKeyValueStoreBuilder(
                    Stores.persistentTimestampedKeyValueStore(globalTimestampedKeyValueStoreName),
                    Serdes.ByteArray(),
                    Serdes.ByteArray()
                ).withLoggingDisabled() :
                Stores.timestampedKeyValueStoreBuilder(
                    Stores.inMemoryKeyValueStore(globalTimestampedKeyValueStoreName),
                    Serdes.ByteArray(),
                    Serdes.ByteArray()
                ).withLoggingDisabled(),
            "sourceDummy2",
            Serdes.ByteArray().deserializer(),
            Serdes.ByteArray().deserializer(),
            "topicDummy2",
            "processorDummy2",
            voidProcessorSupplier);
        if (persistent) { // versioned stores do not offer an in-memory version yet
            topology.addGlobalStore(
                Stores.versionedKeyValueStoreBuilder(
                    Stores.persistentVersionedKeyValueStore(globalVersionedKeyValueStoreName, Duration.ofMillis(1000L)),
                    Serdes.ByteArray(),
                    Serdes.ByteArray()
                ).withLoggingDisabled(),
                "sourceDummy3",
                Serdes.ByteArray().deserializer(),
                Serdes.ByteArray().deserializer(),
                "topicDummy3",
                "processorDummy3",
                voidProcessorSupplier);
        }
>>>>>>> 15418db6
    }

    @Test
    public void shouldReturnAllStoresNames() {
        final Topology topology = setupSourceSinkTopology();
        topology.addStateStore(
            new KeyValueStoreBuilder<>(
                Stores.inMemoryKeyValueStore("store"),
                Serdes.ByteArray(),
                Serdes.ByteArray(),
                new SystemTime()));
        topology.addGlobalStore(
<<<<<<< HEAD
				new KeyValueStoreBuilder<>(
						Stores.inMemoryKeyValueStore("globalStore"),
						Serdes.ByteArray(),
						Serdes.ByteArray(),
						new SystemTime()).withLoggingDisabled(),
				"sourceProcessorName",
				Serdes.ByteArray().deserializer(),
				Serdes.ByteArray().deserializer(),
				"globalTopicName",
				"globalProcessorName",
				voidProcessorSupplier);

		testDriver = new TopologyTestDriver(topology);
=======
            new KeyValueStoreBuilder<>(
                Stores.inMemoryKeyValueStore("globalStore"),
                Serdes.ByteArray(),
                Serdes.ByteArray(),
                new SystemTime()).withLoggingDisabled(),
            "sourceProcessorName",
            Serdes.ByteArray().deserializer(),
            Serdes.ByteArray().deserializer(),
            "globalTopicName",
            "globalProcessorName",
            voidProcessorSupplier);

        testDriver = new TopologyTestDriver(topology, config);
>>>>>>> 15418db6

        final Set<String> expectedStoreNames = new HashSet<>();
        expectedStoreNames.add("store");
        expectedStoreNames.add("globalStore");
        assertThat(testDriver.getAllStateStores().keySet(), equalTo(expectedStoreNames));
    }

    private void setup() {
        setup(Stores.inMemoryKeyValueStore("aggStore"));
    }

    private void setup(final KeyValueBytesStoreSupplier storeSupplier) {
        final Topology topology = new Topology();
        topology.addSource("sourceProcessor", "input-topic");
        topology.addProcessor("aggregator", new CustomMaxAggregatorSupplier(), "sourceProcessor");
        topology.addStateStore(Stores.keyValueStoreBuilder(
                storeSupplier,
                Serdes.String(),
                Serdes.Long()),
                "aggregator");
		topology.addSink("sinkProcessor", "result-topic", "aggregator");

		config.setProperty(StreamsConfig.DEFAULT_KEY_SERDE_CLASS_CONFIG, Serdes.String().getClass().getName());
		config.setProperty(StreamsConfig.DEFAULT_VALUE_SERDE_CLASS_CONFIG, Serdes.Long().getClass().getName());
		testDriver = new TopologyTestDriver(topology, config);

		store = testDriver.getKeyValueStore("aggStore");
		store.put("a", 21L);
	}

	private void pipeInput(final String topic, final String key, final Long value, final Long time) {
		testDriver.pipeRecord(topic, new TestRecord<>(key, value, null, time),
				new StringSerializer(), new LongSerializer(), null);
	}

	private void compareKeyValue(final TestRecord<String, Long> record, final String key, final Long value) {
		assertThat(record.getKey(), equalTo(key));
		assertThat(record.getValue(), equalTo(value));
	}

	@Test
	public void shouldFlushStoreForFirstInput() {
		setup();
		pipeInput("input-topic", "a", 1L, 9999L);
		compareKeyValue(testDriver.readRecord("result-topic", stringDeserializer, longDeserializer), "a", 21L);
		assertTrue(testDriver.isEmpty("result-topic"));
	}

	@Test
    public void shouldNotUpdateStoreForSmallerValue() {
		setup();
		pipeInput("input-topic", "a", 1L, 9999L);
		assertThat(store.get("a"), equalTo(21L));
		compareKeyValue(testDriver.readRecord("result-topic", stringDeserializer, longDeserializer), "a", 21L);
		assertTrue(testDriver.isEmpty("result-topic"));
	}

    @Test
    public void shouldNotUpdateStoreForLargerValue() {
		setup();
		pipeInput("input-topic", "a", 42L, 9999L);
		assertThat(store.get("a"), equalTo(42L));
		compareKeyValue(testDriver.readRecord("result-topic", stringDeserializer, longDeserializer), "a", 42L);
		assertTrue(testDriver.isEmpty("result-topic"));
	}

    @Test
    public void shouldUpdateStoreForNewKey() {
		setup();
		pipeInput("input-topic", "b", 21L, 9999L);
		assertThat(store.get("b"), equalTo(21L));
		compareKeyValue(testDriver.readRecord("result-topic", stringDeserializer, longDeserializer), "a", 21L);
		compareKeyValue(testDriver.readRecord("result-topic", stringDeserializer, longDeserializer), "b", 21L);
		assertTrue(testDriver.isEmpty("result-topic"));
	}

    @Test
    public void shouldPunctuateIfEvenTimeAdvances() {
		setup();
		pipeInput("input-topic", "a", 1L, 9999L);
		compareKeyValue(testDriver.readRecord("result-topic", stringDeserializer, longDeserializer), "a", 21L);

		pipeInput("input-topic", "a", 1L, 9999L);
		assertTrue(testDriver.isEmpty("result-topic"));

		pipeInput("input-topic", "a", 1L, 10000L);
		compareKeyValue(testDriver.readRecord("result-topic", stringDeserializer, longDeserializer), "a", 21L);
		assertTrue(testDriver.isEmpty("result-topic"));
	}

    @Test
    public void shouldPunctuateIfWallClockTimeAdvances() {
		setup();
		testDriver.advanceWallClockTime(Duration.ofMillis(60000));
		compareKeyValue(testDriver.readRecord("result-topic", stringDeserializer, longDeserializer), "a", 21L);
		assertTrue(testDriver.isEmpty("result-topic"));
	}

	private static class CustomMaxAggregatorSupplier implements ProcessorSupplier<String, Long, String, Long> {
		@Override
		public Processor<String, Long, String, Long> get() {
			return new CustomMaxAggregator();
		}
	}

	private static class CustomMaxAggregator implements Processor<String, Long, String, Long> {
		ProcessorContext<String, Long> context;
		private KeyValueStore<String, Long> store;

		@Override
		public void init(final ProcessorContext<String, Long> context) {
			this.context = context;
			context.schedule(Duration.ofMinutes(1), PunctuationType.WALL_CLOCK_TIME, this::flushStore);
			context.schedule(Duration.ofSeconds(10), PunctuationType.STREAM_TIME, this::flushStore);
			store = context.getStateStore("aggStore");
		}

		@Override
		public void process(final Record<String, Long> record) {
			final Long oldValue = store.get(record.key());
			if (oldValue == null || record.value() > oldValue) {
				store.put(record.key(), record.value());
			}
		}

		private void flushStore(final long timestamp) {
			try (final KeyValueIterator<String, Long> it = store.all()) {
				while (it.hasNext()) {
					final KeyValue<String, Long> next = it.next();
					context.forward(new Record<>(next.key, next.value, timestamp));
				}
			}
		}
    }

    @Test
    public void shouldAllowPrePopulatingStatesStoresWithCachingEnabled() {
        final Topology topology = new Topology();
        topology.addSource("sourceProcessor", "input-topic");
        topology.addProcessor("aggregator", new CustomMaxAggregatorSupplier(), "sourceProcessor");
        topology.addStateStore(Stores.keyValueStoreBuilder(
            Stores.inMemoryKeyValueStore("aggStore"),
            Serdes.String(),
            Serdes.Long()).withCachingEnabled(), // intentionally turn on caching to achieve better test coverage
            "aggregator");

<<<<<<< HEAD
		testDriver = new TopologyTestDriver(topology);
=======
        testDriver = new TopologyTestDriver(topology, config);
>>>>>>> 15418db6

        store = testDriver.getKeyValueStore("aggStore");
        store.put("a", 21L);
    }

    @Test
    public void shouldCleanUpPersistentStateStoresOnClose() {
        final Topology topology = new Topology();
        topology.addSource("sourceProcessor", "input-topic");
        topology.addProcessor(
            "storeProcessor",
				new ProcessorSupplier<String, Long, Void, Void>() {
					@Override
					public Processor<String, Long, Void, Void> get() {
						return new Processor<String, Long, Void, Void>() {
							private KeyValueStore<String, Long> store;

							@Override
							public void init(final ProcessorContext<Void, Void> context) {
								this.store = context.getStateStore("storeProcessorStore");
							}

							@Override
							public void process(final Record<String, Long> record) {
								store.put(record.key(), record.value());
							}
						};
					}
				},
				"sourceProcessor"
		);
		topology.addStateStore(Stores.keyValueStoreBuilder(
				Stores.persistentKeyValueStore("storeProcessorStore"), Serdes.String(), Serdes.Long()),
				"storeProcessor");

		final Properties config = new Properties();
		config.put(StreamsConfig.APPLICATION_ID_CONFIG, "test-TopologyTestDriver-cleanup");
		config.put(StreamsConfig.STATE_DIR_CONFIG, TestUtils.tempDirectory().getAbsolutePath());
		config.put(StreamsConfig.DEFAULT_KEY_SERDE_CLASS_CONFIG, Serdes.String().getClass().getName());
		config.put(StreamsConfig.DEFAULT_VALUE_SERDE_CLASS_CONFIG, Serdes.Long().getClass().getName());

		try (final TopologyTestDriver testDriver = new TopologyTestDriver(topology, config)) {
			assertNull(testDriver.getKeyValueStore("storeProcessorStore").get("a"));
			testDriver.pipeRecord("input-topic", new TestRecord<>("a", 1L),
					new StringSerializer(), new LongSerializer(), Instant.now());
			assertEquals(1L, testDriver.getKeyValueStore("storeProcessorStore").get("a"));
		}


        try (final TopologyTestDriver testDriver = new TopologyTestDriver(topology, config)) {
			assertNull(testDriver.getKeyValueStore("storeProcessorStore").get("a"),
					"Closing the prior test driver should have cleaned up this store and value.");
		}

    }

    @Test
    public void shouldFeedStoreFromGlobalKTable() {
        final StreamsBuilder builder = new StreamsBuilder();
        builder.globalTable("topic",
            Consumed.with(Serdes.String(), Serdes.String()),
            Materialized.as("globalStore"));
        try (final TopologyTestDriver testDriver = new TopologyTestDriver(builder.build(), config)) {
			final KeyValueStore<String, String> globalStore = testDriver.getKeyValueStore("globalStore");
			assertNotNull(globalStore);
			assertNotNull(testDriver.getAllStateStores().get("globalStore"));
			testDriver.pipeRecord(
					"topic",
					new TestRecord<>("k1", "value1"),
					new StringSerializer(),
					new StringSerializer(),
					Instant.now());
			// we expect to have both in the global store, the one from pipeInput and the one from the producer
			assertEquals("value1", globalStore.get("k1"));
		}
    }

    private Topology setupMultipleSourcesPatternTopology(final Pattern... sourceTopicPatternNames) {
        final Topology topology = new Topology();

        final String[] processorNames = new String[sourceTopicPatternNames.length];
        int i = 0;
        for (final Pattern sourceTopicPatternName : sourceTopicPatternNames) {
            final String sourceName = sourceTopicPatternName + "-source";
            final String processorName = sourceTopicPatternName + "-processor";
            topology.addSource(sourceName, sourceTopicPatternName);
            processorNames[i++] = processorName;
            topology.addProcessor(processorName, new MockProcessorSupplier(), sourceName);
        }
        topology.addSink("sink-topic", SINK_TOPIC_1, processorNames);
        return topology;
    }

    @Test
    public void shouldProcessFromSourcesThatMatchMultiplePattern() {

		final Pattern pattern2Source1 = Pattern.compile("source-topic-\\d");
		final Pattern pattern2Source2 = Pattern.compile("source-topic-[A-Z]");
		final String consumerTopic2 = "source-topic-Z";

		final TestRecord<byte[], byte[]> consumerRecord2 = new TestRecord<>(key2, value2, null, timestamp2);

		testDriver = new TopologyTestDriver(setupMultipleSourcesPatternTopology(pattern2Source1, pattern2Source2), config);

		final List<TTDTestRecord> processedRecords1 = mockProcessors.get(0).processedRecords;
		final List<TTDTestRecord> processedRecords2 = mockProcessors.get(1).processedRecords;

		pipeRecord(SOURCE_TOPIC_1, testRecord1);

		assertEquals(1, processedRecords1.size());
		assertEquals(0, processedRecords2.size());

		final TTDTestRecord record1 = processedRecords1.get(0);
		final TTDTestRecord expectedResult1 = new TTDTestRecord(SOURCE_TOPIC_1, testRecord1, 0L);
		assertThat(record1, equalTo(expectedResult1));

		pipeRecord(consumerTopic2, consumerRecord2);

		assertEquals(1, processedRecords1.size());
		assertEquals(1, processedRecords2.size());

		final TTDTestRecord record2 = processedRecords2.get(0);
		final TTDTestRecord expectedResult2 = new TTDTestRecord(consumerTopic2, consumerRecord2, 0L);
		assertThat(record2, equalTo(expectedResult2));
	}

    @Test
    public void shouldProcessFromSourceThatMatchPattern() {
		final String sourceName = "source";
		final Pattern pattern2Source1 = Pattern.compile("source-topic-\\d");

		final Topology topology = new Topology();

		topology.addSource(sourceName, pattern2Source1);
		topology.addSink("sink", SINK_TOPIC_1, sourceName);

<<<<<<< HEAD
		testDriver = new TopologyTestDriver(topology);
		pipeRecord(SOURCE_TOPIC_1, testRecord1);

		final ProducerRecord<byte[], byte[]> outputRecord = testDriver.readRecord(SINK_TOPIC_1);
		assertEquals(key1, outputRecord.key());
		assertEquals(value1, outputRecord.value());
		assertEquals(SINK_TOPIC_1, outputRecord.topic());
	}
=======
        testDriver = new TopologyTestDriver(topology, config);
        pipeRecord(SOURCE_TOPIC_1, testRecord1);

        final ProducerRecord<byte[], byte[]> outputRecord = testDriver.readRecord(SINK_TOPIC_1);
        assertArrayEquals(key1, outputRecord.key());
        assertArrayEquals(value1, outputRecord.value());
        assertEquals(SINK_TOPIC_1, outputRecord.topic());
    }
>>>>>>> 15418db6

    @Test
    public void shouldThrowPatternNotValidForTopicNameException() {
        final String sourceName = "source";
        final String pattern2Source1 = "source-topic-\\d";

        final Topology topology = new Topology();

        topology.addSource(sourceName, pattern2Source1);
        topology.addSink("sink", SINK_TOPIC_1, sourceName);

<<<<<<< HEAD
		testDriver = new TopologyTestDriver(topology);
=======
        testDriver = new TopologyTestDriver(topology, config);
>>>>>>> 15418db6
        try {
			pipeRecord(SOURCE_TOPIC_1, testRecord1);
        } catch (final TopologyException exception) {
            final String str =
                    String.format(
                            "Invalid topology: Topology add source of type String for topic: %s cannot contain regex pattern for " +
                                    "input record topic: %s and hence cannot process the message.",
                            pattern2Source1,
                            SOURCE_TOPIC_1);
            assertEquals(str, exception.getMessage());
        }
    }

    @Test
    public void shouldNotCreateStateDirectoryForStatelessTopology() {
        setup();
        final String stateDir = config.getProperty(StreamsConfig.STATE_DIR_CONFIG);
        final File appDir = new File(stateDir, config.getProperty(StreamsConfig.APPLICATION_ID_CONFIG));
        assertFalse(appDir.exists());
    }

    @Test
    public void shouldCreateStateDirectoryForStatefulTopology() {
		setup(Stores.persistentKeyValueStore("aggStore"));
		final String stateDir = config.getProperty(StreamsConfig.STATE_DIR_CONFIG);
		final File appDir = new File(stateDir, config.getProperty(StreamsConfig.APPLICATION_ID_CONFIG));

		assertTrue(appDir.exists());
		assertTrue(appDir.isDirectory());

		final TaskId taskId = new TaskId(0, 0);
		assertTrue(new File(appDir, taskId.toString()).exists());
	}

	@Test
	public void shouldEnqueueLaterOutputsAfterEarlierOnes() {
		final Topology topology = new Topology();
		topology.addSource("source", new StringDeserializer(), new StringDeserializer(), "input");
		topology.addProcessor(
				"recursiveProcessor",
				() -> new Processor<String, String, String, String>() {
					private ProcessorContext<String, String> context;

					@Override
					public void init(final ProcessorContext<String, String> context) {
						this.context = context;
					}

					@Override
					public void process(final Record<String, String> record) {
						final String value = record.value();
						if (!value.startsWith("recurse-")) {
							context.forward(record.withValue("recurse-" + value), "recursiveSink");
						}
						context.forward(record, "sink");
					}
				},
				"source"
		);
		topology.addSink("recursiveSink", "input", new StringSerializer(), new StringSerializer(), "recursiveProcessor");
		topology.addSink("sink", "output", new StringSerializer(), new StringSerializer(), "recursiveProcessor");

		try (final TopologyTestDriver topologyTestDriver = new TopologyTestDriver(topology)) {
			final TestInputTopic<String, String> in = topologyTestDriver.createInputTopic("input", new StringSerializer(), new StringSerializer());
			final TestOutputTopic<String, String> out = topologyTestDriver.createOutputTopic("output", new StringDeserializer(), new StringDeserializer());

			// given the topology above, we expect to see the output _first_ echo the input
			// and _then_ print it with "recurse-" prepended.

			in.pipeInput("B", "beta");
			final List<KeyValue<String, String>> events = out.readKeyValuesToList();
			assertThat(
					events,
					is(Arrays.asList(
							new KeyValue<>("B", "beta"),
							new KeyValue<>("B", "recurse-beta")
					))
			);

		}
	}

	@Test
	public void shouldApplyGlobalUpdatesCorrectlyInRecursiveTopologies() {
		final Topology topology = new Topology();
		topology.addSource("source", new StringDeserializer(), new StringDeserializer(), "input");
		topology.addGlobalStore(
				Stores.keyValueStoreBuilder(Stores.inMemoryKeyValueStore("global-store"), Serdes.String(), Serdes.String()).withLoggingDisabled(),
				"globalSource",
				new StringDeserializer(),
				new StringDeserializer(),
				"global-topic",
				"globalProcessor",
				() -> new Processor<String, String, Void, Void>() {
					private KeyValueStore<String, String> stateStore;

					@Override
					public void init(final ProcessorContext<Void, Void> context) {
						stateStore = context.getStateStore("global-store");
					}

					@Override
					public void process(final Record<String, String> record) {
						stateStore.put(record.key(), record.value());
					}
				}
		);
		topology.addProcessor(
				"recursiveProcessor",
				() -> new Processor<String, String, String, String>() {
					private ProcessorContext<String, String> context;

					@Override
					public void init(final ProcessorContext<String, String> context) {
						this.context = context;
					}

					@Override
					public void process(final Record<String, String> record) {
						final String value = record.value();
						if (!value.startsWith("recurse-")) {
							context.forward(record.withValue("recurse-" + value), "recursiveSink");
						}
						context.forward(record, "sink");
						context.forward(record, "globalSink");
					}
				},
				"source"
		);
		topology.addSink("recursiveSink", "input", new StringSerializer(), new StringSerializer(), "recursiveProcessor");
		topology.addSink("sink", "output", new StringSerializer(), new StringSerializer(), "recursiveProcessor");
		topology.addSink("globalSink", "global-topic", new StringSerializer(), new StringSerializer(), "recursiveProcessor");

		try (final TopologyTestDriver topologyTestDriver = new TopologyTestDriver(topology)) {
			final TestInputTopic<String, String> in = topologyTestDriver.createInputTopic("input", new StringSerializer(), new StringSerializer());
			final TestOutputTopic<String, String> globalTopic = topologyTestDriver.createOutputTopic("global-topic", new StringDeserializer(), new StringDeserializer());

			in.pipeInput("A", "alpha");

			// expect the global store to correctly reflect the last update
			final KeyValueStore<String, String> keyValueStore = topologyTestDriver.getKeyValueStore("global-store");
			assertThat(keyValueStore, notNullValue());
			assertThat(keyValueStore.get("A"), is("recurse-alpha"));

			// and also just make sure the test really sent both events to the topic.
			final List<KeyValue<String, String>> events = globalTopic.readKeyValuesToList();
			assertThat(
					events,
					is(Arrays.asList(
							new KeyValue<>("A", "alpha"),
							new KeyValue<>("A", "recurse-alpha")
					))
			);
		}
	}

	@Test
	public void shouldRespectTaskIdling() {
		final Properties properties = new Properties();
		// This is the key to this test. Wall-clock time doesn't advance automatically in TopologyTestDriver,
		// so with an idle time specified, TTD can't just expect all enqueued records to be processable.
		properties.setProperty(StreamsConfig.MAX_TASK_IDLE_MS_CONFIG, "1000");

		final Topology topology = new Topology();
		topology.addSource("source1", new StringDeserializer(), new StringDeserializer(), "input1");
		topology.addSource("source2", new StringDeserializer(), new StringDeserializer(), "input2");
		topology.addSink("sink", "output", new StringSerializer(), new StringSerializer(), "source1", "source2");

		try (final TopologyTestDriver topologyTestDriver = new TopologyTestDriver(topology, properties)) {
			final TestInputTopic<String, String> in1 = topologyTestDriver.createInputTopic("input1", new StringSerializer(), new StringSerializer());
			final TestInputTopic<String, String> in2 = topologyTestDriver.createInputTopic("input2", new StringSerializer(), new StringSerializer());
			final TestOutputTopic<String, String> out = topologyTestDriver.createOutputTopic("output", new StringDeserializer(), new StringDeserializer());

			in1.pipeInput("A", "alpha");
			topologyTestDriver.advanceWallClockTime(Duration.ofMillis(1));

			// only one input has records, and it's only been one ms
			assertThat(out.readKeyValuesToList(), is(Collections.emptyList()));

			in2.pipeInput("B", "beta");

			// because both topics have records, we can process (even though it's only been one ms)
			// but after processing A (the earlier record), we now only have one input queued, so
			// task idling takes effect again
			assertThat(
					out.readKeyValuesToList(),
					is(Collections.singletonList(
							new KeyValue<>("A", "alpha")
					))
			);

			topologyTestDriver.advanceWallClockTime(Duration.ofSeconds(1));

			// now that one second has elapsed, the idle time has expired, and we can process B
			assertThat(
					out.readKeyValuesToList(),
					is(Collections.singletonList(
							new KeyValue<>("B", "beta")
					))
			);
		}
	}
}<|MERGE_RESOLUTION|>--- conflicted
+++ resolved
@@ -21,15 +21,7 @@
 import org.apache.kafka.common.header.Headers;
 import org.apache.kafka.common.header.internals.RecordHeader;
 import org.apache.kafka.common.header.internals.RecordHeaders;
-import org.apache.kafka.common.serialization.ByteArrayDeserializer;
-import org.apache.kafka.common.serialization.ByteArraySerializer;
-import org.apache.kafka.common.serialization.Deserializer;
-import org.apache.kafka.common.serialization.LongDeserializer;
-import org.apache.kafka.common.serialization.LongSerializer;
-import org.apache.kafka.common.serialization.Serdes;
-import org.apache.kafka.common.serialization.Serializer;
-import org.apache.kafka.common.serialization.StringDeserializer;
-import org.apache.kafka.common.serialization.StringSerializer;
+import org.apache.kafka.common.serialization.*;
 import org.apache.kafka.common.utils.SystemTime;
 import org.apache.kafka.streams.errors.TopologyException;
 import org.apache.kafka.streams.kstream.Consumed;
@@ -40,11 +32,7 @@
 import org.apache.kafka.streams.processor.Punctuator;
 import org.apache.kafka.streams.processor.StateStore;
 import org.apache.kafka.streams.processor.TaskId;
-import org.apache.kafka.streams.processor.api.Processor;
-import org.apache.kafka.streams.processor.api.ProcessorContext;
-import org.apache.kafka.streams.processor.api.ProcessorSupplier;
-import org.apache.kafka.streams.processor.api.Record;
-import org.apache.kafka.streams.processor.api.RecordMetadata;
+import org.apache.kafka.streams.processor.api.*;
 import org.apache.kafka.streams.state.KeyValueBytesStoreSupplier;
 import org.apache.kafka.streams.state.KeyValueIterator;
 import org.apache.kafka.streams.state.KeyValueStore;
@@ -58,67 +46,20 @@
 import java.io.File;
 import java.time.Duration;
 import java.time.Instant;
-import java.util.ArrayList;
-import java.util.Arrays;
-import java.util.Collection;
-import java.util.Collections;
-import java.util.HashSet;
-import java.util.LinkedList;
-import java.util.List;
-import java.util.Map;
-import java.util.NoSuchElementException;
-import java.util.Objects;
-import java.util.Properties;
-import java.util.Set;
+import java.util.*;
 import java.util.concurrent.atomic.AtomicBoolean;
 import java.util.function.Supplier;
 import java.util.regex.Pattern;
 
-import static org.apache.kafka.common.utils.Utils.mkEntry;
-import static org.apache.kafka.common.utils.Utils.mkMap;
-import static org.apache.kafka.common.utils.Utils.mkProperties;
-import static org.apache.kafka.common.utils.Utils.mkSet;
-import static org.hamcrest.CoreMatchers.equalTo;
-import static org.hamcrest.CoreMatchers.hasItem;
-import static org.hamcrest.CoreMatchers.is;
-import static org.hamcrest.CoreMatchers.notNullValue;
+import static org.apache.kafka.common.utils.Utils.*;
+import static org.hamcrest.CoreMatchers.*;
 import static org.hamcrest.MatcherAssert.assertThat;
-import static org.junit.jupiter.api.Assertions.assertArrayEquals;
-import static org.junit.jupiter.api.Assertions.assertEquals;
-import static org.junit.jupiter.api.Assertions.assertFalse;
-import static org.junit.jupiter.api.Assertions.assertNotNull;
-import static org.junit.jupiter.api.Assertions.assertNull;
-import static org.junit.jupiter.api.Assertions.assertThrows;
-import static org.junit.jupiter.api.Assertions.assertTrue;
+import static org.junit.jupiter.api.Assertions.*;
 
 public abstract class TopologyTestDriverTest {
 
-<<<<<<< HEAD
-	TopologyTestDriverTest(final Map<String, String> overrides) {
-		config = mkProperties(mkMap(
-				mkEntry(StreamsConfig.APPLICATION_ID_CONFIG, "test-TopologyTestDriver"),
-				mkEntry(StreamsConfig.STATE_DIR_CONFIG, TestUtils.tempDirectory().getAbsolutePath())
-		));
-		config.putAll(overrides);
-	}
-
-	private final static String SOURCE_TOPIC_1 = "source-topic-1";
-	private final static String SOURCE_TOPIC_2 = "source-topic-2";
-	private final static String SINK_TOPIC_1 = "sink-topic-1";
-	private final static String SINK_TOPIC_2 = "sink-topic-2";
-
-	private final Headers headers = new RecordHeaders(new Header[]{new RecordHeader("key", "value".getBytes())});
-
-	private final byte[] key1 = new byte[0];
-	private final byte[] value1 = new byte[0];
-	private final long timestamp1 = 42L;
-	private final TestRecord<byte[], byte[]> testRecord1 = new TestRecord<>(key1, value1, headers, timestamp1);
-=======
     TopologyTestDriverTest(final Map<String, String> overrides) {
-        config = mkProperties(mkMap(
-                mkEntry(StreamsConfig.APPLICATION_ID_CONFIG, "test-TopologyTestDriver"),
-                mkEntry(StreamsConfig.STATE_DIR_CONFIG, TestUtils.tempDirectory().getAbsolutePath())
-        ));
+        config = mkProperties(mkMap(mkEntry(StreamsConfig.APPLICATION_ID_CONFIG, "test-TopologyTestDriver"), mkEntry(StreamsConfig.STATE_DIR_CONFIG, TestUtils.tempDirectory().getAbsolutePath())));
         config.put(StreamsConfig.DEFAULT_KEY_SERDE_CLASS_CONFIG, Serdes.ByteArraySerde.class);
         config.put(StreamsConfig.DEFAULT_VALUE_SERDE_CLASS_CONFIG, Serdes.ByteArraySerde.class);
         config.putAll(overrides);
@@ -135,61 +76,48 @@
     private final byte[] value1 = new byte[0];
     private final long timestamp1 = 42L;
     private final TestRecord<byte[], byte[]> testRecord1 = new TestRecord<>(key1, value1, headers, timestamp1);
->>>>>>> 15418db6
 
     private final byte[] key2 = new byte[0];
     private final byte[] value2 = new byte[0];
     private final long timestamp2 = 43L;
 
-	private TopologyTestDriver testDriver;
-	private final Properties config;
-	private KeyValueStore<String, Long> store;
+    private TopologyTestDriver testDriver;
+    private final Properties config;
+    private KeyValueStore<String, Long> store;
 
     private final StringDeserializer stringDeserializer = new StringDeserializer();
     private final LongDeserializer longDeserializer = new LongDeserializer();
 
-	private final static class TTDTestRecord {
-		private final Object key;
-		private final Object value;
-		private final long timestamp;
-		private final long offset;
-		private final String topic;
-		private final Headers headers;
-
-		TTDTestRecord(final String newTopic,
-					  final TestRecord<byte[], byte[]> consumerRecord,
-					  final long newOffset) {
-			key = consumerRecord.key();
-			value = consumerRecord.value();
-			timestamp = consumerRecord.timestamp();
-			offset = newOffset;
-			topic = newTopic;
-			headers = consumerRecord.headers();
-		}
-
-		TTDTestRecord(final Object key,
-					  final Object value,
-					  final Headers headers,
-					  final long timestamp,
-					  final long offset,
-					  final String topic) {
-			this.key = key;
-			this.value = value;
-			this.headers = headers;
-			this.timestamp = timestamp;
-			this.offset = offset;
-			this.topic = topic;
-		}
-
-		@Override
-		public String toString() {
-			return "key: " + key +
-					", value: " + value +
-					", timestamp: " + timestamp +
-					", offset: " + offset +
-					", topic: " + topic +
-					", num.headers: " + (headers == null ? "null" : headers.toArray().length);
-		}
+    private final static class TTDTestRecord {
+        private final Object key;
+        private final Object value;
+        private final long timestamp;
+        private final long offset;
+        private final String topic;
+        private final Headers headers;
+
+        TTDTestRecord(final String newTopic, final TestRecord<byte[], byte[]> consumerRecord, final long newOffset) {
+            key = consumerRecord.key();
+            value = consumerRecord.value();
+            timestamp = consumerRecord.timestamp();
+            offset = newOffset;
+            topic = newTopic;
+            headers = consumerRecord.headers();
+        }
+
+        TTDTestRecord(final Object key, final Object value, final Headers headers, final long timestamp, final long offset, final String topic) {
+            this.key = key;
+            this.value = value;
+            this.headers = headers;
+            this.timestamp = timestamp;
+            this.offset = offset;
+            this.topic = topic;
+        }
+
+        @Override
+        public String toString() {
+            return "key: " + key + ", value: " + value + ", timestamp: " + timestamp + ", offset: " + offset + ", topic: " + topic + ", num.headers: " + (headers == null ? "null" : headers.toArray().length);
+        }
 
         @Override
         public boolean equals(final Object o) {
@@ -199,7 +127,7 @@
             if (o == null || getClass() != o.getClass()) {
                 return false;
             }
-			final TTDTestRecord record = (TTDTestRecord) o;
+            final TTDTestRecord record = (TTDTestRecord) o;
             return timestamp == record.timestamp &&
                 offset == record.offset &&
                 Objects.equals(key, record.key) &&
@@ -219,57 +147,48 @@
         private final PunctuationType punctuationType;
         private final Punctuator callback;
 
-        Punctuation(final long intervalMs,
-                    final PunctuationType punctuationType,
-                    final Punctuator callback) {
+        Punctuation(final long intervalMs, final PunctuationType punctuationType, final Punctuator callback) {
             this.intervalMs = intervalMs;
             this.punctuationType = punctuationType;
             this.callback = callback;
         }
     }
 
-	private final static class MockPunctuator implements Punctuator {
-		private final List<Long> punctuatedAt = new LinkedList<>();
-
-		@Override
-		public void punctuate(final long timestamp) {
-			punctuatedAt.add(timestamp);
-		}
-	}
-
-	private final static class MockProcessor implements Processor<Object, Object, Object, Object> {
-		private final Collection<Punctuation> punctuations;
-		private ProcessorContext<Object, Object> context;
-
-		private boolean initialized = false;
-		private boolean closed = false;
-		private final List<TTDTestRecord> processedRecords = new ArrayList<>();
-
-		MockProcessor(final Collection<Punctuation> punctuations) {
-			this.punctuations = punctuations;
-		}
-
-		@Override
-		public void init(final ProcessorContext<Object, Object> context) {
-			initialized = true;
-			this.context = context;
-			for (final Punctuation punctuation : punctuations) {
-				this.context.schedule(Duration.ofMillis(punctuation.intervalMs), punctuation.punctuationType, punctuation.callback);
-			}
-		}
-
-		@Override
-		public void process(final Record<Object, Object> record) {
-			processedRecords.add(new TTDTestRecord(
-					record.key(),
-					record.value(),
-					record.headers(),
-					record.timestamp(),
-					context.recordMetadata().map(RecordMetadata::offset).orElse(-1L),
-					context.recordMetadata().map(RecordMetadata::topic).orElse(null)
-			));
-			context.forward(record);
-		}
+    private final static class MockPunctuator implements Punctuator {
+        private final List<Long> punctuatedAt = new LinkedList<>();
+
+        @Override
+        public void punctuate(final long timestamp) {
+            punctuatedAt.add(timestamp);
+        }
+    }
+
+    private final static class MockProcessor implements Processor<Object, Object, Object, Object> {
+        private final Collection<Punctuation> punctuations;
+        private ProcessorContext<Object, Object> context;
+
+        private boolean initialized = false;
+        private boolean closed = false;
+        private final List<TTDTestRecord> processedRecords = new ArrayList<>();
+
+        MockProcessor(final Collection<Punctuation> punctuations) {
+            this.punctuations = punctuations;
+        }
+
+        @Override
+        public void init(final ProcessorContext<Object, Object> context) {
+            initialized = true;
+            this.context = context;
+            for (final Punctuation punctuation : punctuations) {
+                this.context.schedule(Duration.ofMillis(punctuation.intervalMs), punctuation.punctuationType, punctuation.callback);
+            }
+        }
+
+        @Override
+        public void process(final Record<Object, Object> record) {
+            processedRecords.add(new TTDTestRecord(record.key(), record.value(), record.headers(), record.timestamp(), context.recordMetadata().map(RecordMetadata::offset).orElse(-1L), context.recordMetadata().map(RecordMetadata::topic).orElse(null)));
+            context.forward(record);
+        }
 
         @Override
         public void close() {
@@ -279,40 +198,39 @@
 
     private final List<MockProcessor> mockProcessors = new ArrayList<>();
 
-	private final class MockProcessorSupplier implements ProcessorSupplier<Object, Object, Object, Object> {
-		private final Collection<Punctuation> punctuations;
-
-		private MockProcessorSupplier() {
-			this(Collections.emptySet());
-		}
-
-		private MockProcessorSupplier(final Collection<Punctuation> punctuations) {
-			this.punctuations = punctuations;
-		}
-
-		@Override
-		public Processor<Object, Object, Object, Object> get() {
-			final MockProcessor mockProcessor = new MockProcessor(punctuations);
-
-			// to keep tests simple, ignore calls from ApiUtils.checkSupplier
-			if (!isCheckSupplierCall()) {
-				mockProcessors.add(mockProcessor);
-			}
-
-			return mockProcessor;
-		}
-
-		/**
-		 * Used to keep tests simple, and ignore calls from {@link org.apache.kafka.streams.internals.ApiUtils#checkSupplier(Supplier)} )}.
-		 * @return true if the stack context is within a {@link org.apache.kafka.streams.internals.ApiUtils#checkSupplier(Supplier)} )} call
-		 */
-		public boolean isCheckSupplierCall() {
-			return Arrays.stream(Thread.currentThread().getStackTrace())
-					.anyMatch(caller -> "org.apache.kafka.streams.internals.ApiUtils".equals(caller.getClassName()) && "checkSupplier".equals(caller.getMethodName()));
-		}
-	}
-
-	@AfterEach
+    private final class MockProcessorSupplier implements ProcessorSupplier<Object, Object, Object, Object> {
+        private final Collection<Punctuation> punctuations;
+
+        private MockProcessorSupplier() {
+            this(Collections.emptySet());
+        }
+
+        private MockProcessorSupplier(final Collection<Punctuation> punctuations) {
+            this.punctuations = punctuations;
+        }
+
+        @Override
+        public Processor<Object, Object, Object, Object> get() {
+            final MockProcessor mockProcessor = new MockProcessor(punctuations);
+
+            // to keep tests simple, ignore calls from ApiUtils.checkSupplier
+            if (!isCheckSupplierCall()) {
+                mockProcessors.add(mockProcessor);
+            }
+
+            return mockProcessor;
+        }
+
+        /**
+         * Used to keep tests simple, and ignore calls from {@link org.apache.kafka.streams.internals.ApiUtils#checkSupplier(Supplier)} )}.
+         * @return true if the stack context is within a {@link org.apache.kafka.streams.internals.ApiUtils#checkSupplier(Supplier)} )} call
+         */
+        public boolean isCheckSupplierCall() {
+            return Arrays.stream(Thread.currentThread().getStackTrace()).anyMatch(caller -> "org.apache.kafka.streams.internals.ApiUtils".equals(caller.getClassName()) && "checkSupplier".equals(caller.getMethodName()));
+        }
+    }
+
+    @AfterEach
     public void tearDown() {
         if (testDriver != null) {
             testDriver.close();
@@ -393,234 +311,31 @@
         final Topology topology = new Topology();
 
         for (final String sourceTopicName : sourceTopicNames) {
-            topology.addGlobalStore(
-<<<<<<< HEAD
-					Stores.keyValueStoreBuilder(
-							Stores.inMemoryKeyValueStore(
-									sourceTopicName + "-globalStore"),
-							null,
-							null)
-							.withLoggingDisabled(),
-					sourceTopicName,
-					null,
-					null,
-					sourceTopicName,
-					sourceTopicName + "-processor",
-					() -> new Processor<Object, Object, Void, Void>() {
-						KeyValueStore<Object, Object> store;
-
-						@SuppressWarnings("unchecked")
-						@Override
-						public void init(final ProcessorContext<Void, Void> context) {
-							store = context.getStateStore(sourceTopicName + "-globalStore");
-						}
-
-						@Override
-						public void process(final Record<Object, Object> record) {
-							store.put(record.key(), record.value());
-						}
-					}
-			);
-		}
-
-		return topology;
-	}
-
-	private Topology setupTopologyWithInternalTopic(final String firstTableName,
-													final String secondTableName,
-													final String joinName) {
-		final StreamsBuilder builder = new StreamsBuilder();
-
-		final KTable<Object, Long> t1 = builder.stream(SOURCE_TOPIC_1)
-				.selectKey((k, v) -> v)
-				.groupByKey()
-				.count(Materialized.as(firstTableName));
-
-		builder.table(SOURCE_TOPIC_2, Materialized.as(secondTableName))
-				.join(t1, v -> v, (v1, v2) -> v2, Named.as(joinName));
-
-		return builder.build(config);
-	}
-
-	@Test
-	public void shouldNotRequireParameters() {
-		new TopologyTestDriver(setupSingleProcessorTopology(), new Properties());
-	}
-
-	@Test
-	public void shouldInitProcessor() {
-		testDriver = new TopologyTestDriver(setupSingleProcessorTopology(), config);
-		assertTrue(mockProcessors.get(0).initialized);
-	}
-
-	@Test
-	public void shouldCloseProcessor() {
-		testDriver = new TopologyTestDriver(setupSingleProcessorTopology(), config);
-		testDriver.close();
-		assertTrue(mockProcessors.get(0).closed);
-		// As testDriver is already closed, bypassing @AfterEach tearDown testDriver.close().
-		testDriver = null;
-	}
-
-	@Test
-	public void shouldThrowForUnknownTopic() {
-		testDriver = new TopologyTestDriver(new Topology());
-		assertThrows(
-				IllegalArgumentException.class,
-				() -> testDriver.pipeRecord(
-						"unknownTopic",
-						new TestRecord<>((byte[]) null),
-						new ByteArraySerializer(),
-						new ByteArraySerializer(),
-						Instant.now())
-		);
-	}
-
-	@Test
-	public void shouldThrowForMissingTime() {
-		testDriver = new TopologyTestDriver(new Topology());
-		assertThrows(
-				IllegalStateException.class,
-				() -> testDriver.pipeRecord(
-						SINK_TOPIC_1,
-						new TestRecord<>("value"),
-						new StringSerializer(),
-						new StringSerializer(),
-						null));
-	}
-
-	@Test
-	public void shouldThrowNoSuchElementExceptionForUnusedOutputTopicWithDynamicRouting() {
-		testDriver = new TopologyTestDriver(setupSourceSinkTopology());
-		final TestOutputTopic<String, String> outputTopic = new TestOutputTopic<>(
-				testDriver,
-				"unused-topic",
-				new StringDeserializer(),
-				new StringDeserializer()
-		);
-
-		assertTrue(outputTopic.isEmpty());
-		assertThrows(NoSuchElementException.class, outputTopic::readRecord);
-	}
-
-	@Test
-	public void shouldCaptureSinkTopicNamesIfWrittenInto() {
-		testDriver = new TopologyTestDriver(setupSourceSinkTopology());
-
-		assertThat(testDriver.producedTopicNames(), is(Collections.emptySet()));
-
-		pipeRecord(SOURCE_TOPIC_1, testRecord1);
-		assertThat(testDriver.producedTopicNames(), hasItem(SINK_TOPIC_1));
-	}
-
-	@Test
-	public void shouldCaptureInternalTopicNamesIfWrittenInto() {
-		testDriver = new TopologyTestDriver(
-				setupTopologyWithInternalTopic("table1", "table2", "join"),
-				config
-		);
-
-		assertThat(testDriver.producedTopicNames(), is(Collections.emptySet()));
-
-		pipeRecord(SOURCE_TOPIC_1, testRecord1);
-		assertThat(
-				testDriver.producedTopicNames(),
-				equalTo(mkSet(
-						config.getProperty(StreamsConfig.APPLICATION_ID_CONFIG) + "-table1-repartition",
-						config.getProperty(StreamsConfig.APPLICATION_ID_CONFIG) + "-table1-changelog"
-				))
-		);
-
-		pipeRecord(SOURCE_TOPIC_2, testRecord1);
-		assertThat(
-				testDriver.producedTopicNames(),
-				equalTo(mkSet(
-						config.getProperty(StreamsConfig.APPLICATION_ID_CONFIG) + "-table1-repartition",
-						config.getProperty(StreamsConfig.APPLICATION_ID_CONFIG) + "-table1-changelog",
-						config.getProperty(StreamsConfig.APPLICATION_ID_CONFIG) + "-table2-changelog",
-						config.getProperty(StreamsConfig.APPLICATION_ID_CONFIG) + "-join-subscription-registration-topic",
-						config.getProperty(StreamsConfig.APPLICATION_ID_CONFIG) + "-join-subscription-store-changelog",
-						config.getProperty(StreamsConfig.APPLICATION_ID_CONFIG) + "-join-subscription-response-topic"
-				))
-		);
-	}
-
-	@Test
-	public void shouldCaptureGlobalTopicNameIfWrittenInto() {
-		final StreamsBuilder builder = new StreamsBuilder();
-		builder.globalTable(SOURCE_TOPIC_1, Materialized.as("globalTable"));
-		builder.stream(SOURCE_TOPIC_2).to(SOURCE_TOPIC_1);
-
-		testDriver = new TopologyTestDriver(builder.build());
-
-		assertThat(testDriver.producedTopicNames(), is(Collections.emptySet()));
-
-		pipeRecord(SOURCE_TOPIC_2, testRecord1);
-		assertThat(
-				testDriver.producedTopicNames(),
-				equalTo(Collections.singleton(SOURCE_TOPIC_1))
-		);
-	}
-
-	@Test
-	public void shouldProcessRecordForTopic() {
-		testDriver = new TopologyTestDriver(setupSourceSinkTopology());
-
-		pipeRecord(SOURCE_TOPIC_1, testRecord1);
-		final ProducerRecord<byte[], byte[]> outputRecord = testDriver.readRecord(SINK_TOPIC_1);
-
-		assertEquals(key1, outputRecord.key());
-		assertEquals(value1, outputRecord.value());
-		assertEquals(SINK_TOPIC_1, outputRecord.topic());
-	}
-
-    @Test
-    public void shouldSetRecordMetadata() {
-		testDriver = new TopologyTestDriver(setupSingleProcessorTopology());
-=======
-                Stores.keyValueStoreBuilder(
-                    Stores.inMemoryKeyValueStore(
-                        sourceTopicName + "-globalStore"),
-                    null,
-                    null)
-                    .withLoggingDisabled(),
-                sourceTopicName,
-                null,
-                null,
-                sourceTopicName,
-                sourceTopicName + "-processor",
-                () -> new Processor<Object, Object, Void, Void>() {
-                    KeyValueStore<Object, Object> store;
-
-                    @SuppressWarnings("unchecked")
-                    @Override
-                    public void init(final ProcessorContext<Void, Void> context) {
-                        store = context.getStateStore(sourceTopicName + "-globalStore");
-                    }
-
-                    @Override
-                    public void process(final Record<Object, Object> record) {
-                        store.put(record.key(), record.value());
-                    }
+            topology.addGlobalStore(Stores.keyValueStoreBuilder(Stores.inMemoryKeyValueStore(sourceTopicName + "-globalStore"), null, null).withLoggingDisabled(), sourceTopicName, null, null, sourceTopicName, sourceTopicName + "-processor", () -> new Processor<Object, Object, Void, Void>() {
+                KeyValueStore<Object, Object> store;
+
+                @SuppressWarnings("unchecked")
+                @Override
+                public void init(final ProcessorContext<Void, Void> context) {
+                    store = context.getStateStore(sourceTopicName + "-globalStore");
                 }
-            );
+
+                @Override
+                public void process(final Record<Object, Object> record) {
+                    store.put(record.key(), record.value());
+                }
+            });
         }
 
         return topology;
     }
 
-    private Topology setupTopologyWithInternalTopic(final String firstTableName,
-                                                    final String secondTableName,
-                                                    final String joinName) {
+    private Topology setupTopologyWithInternalTopic(final String firstTableName, final String secondTableName, final String joinName) {
         final StreamsBuilder builder = new StreamsBuilder();
 
-        final KTable<Object, Long> t1 = builder.stream(SOURCE_TOPIC_1)
-            .selectKey((k, v) -> v)
-            .groupByKey()
-            .count(Materialized.as(firstTableName));
-
-        builder.table(SOURCE_TOPIC_2, Materialized.as(secondTableName))
-            .join(t1, v -> v, (v1, v2) -> v2, TableJoined.as(joinName));
+        final KTable<Object, Long> t1 = builder.stream(SOURCE_TOPIC_1).selectKey((k, v) -> v).groupByKey().count(Materialized.as(firstTableName));
+
+        builder.table(SOURCE_TOPIC_2, Materialized.as(secondTableName)).join(t1, v -> v, (v1, v2) -> v2, TableJoined.as(joinName));
 
         return builder.build(config);
     }
@@ -648,39 +363,19 @@
     @Test
     public void shouldThrowForUnknownTopic() {
         testDriver = new TopologyTestDriver(new Topology());
-        assertThrows(
-            IllegalArgumentException.class,
-            () -> testDriver.pipeRecord(
-                "unknownTopic",
-                new TestRecord<>((byte[]) null),
-                new ByteArraySerializer(),
-                new ByteArraySerializer(),
-                Instant.now())
-        );
+        assertThrows(IllegalArgumentException.class, () -> testDriver.pipeRecord("unknownTopic", new TestRecord<>((byte[]) null), new ByteArraySerializer(), new ByteArraySerializer(), Instant.now()));
     }
 
     @Test
     public void shouldThrowForMissingTime() {
         testDriver = new TopologyTestDriver(new Topology());
-        assertThrows(
-            IllegalStateException.class,
-            () -> testDriver.pipeRecord(
-                SINK_TOPIC_1,
-                new TestRecord<>("value"),
-                new StringSerializer(),
-                new StringSerializer(),
-                null));
+        assertThrows(IllegalStateException.class, () -> testDriver.pipeRecord(SINK_TOPIC_1, new TestRecord<>("value"), new StringSerializer(), new StringSerializer(), null));
     }
 
     @Test
     public void shouldThrowNoSuchElementExceptionForUnusedOutputTopicWithDynamicRouting() {
         testDriver = new TopologyTestDriver(setupSourceSinkTopology(), config);
-        final TestOutputTopic<String, String> outputTopic = new TestOutputTopic<>(
-            testDriver,
-            "unused-topic",
-            new StringDeserializer(),
-            new StringDeserializer()
-        );
+        final TestOutputTopic<String, String> outputTopic = new TestOutputTopic<>(testDriver, "unused-topic", new StringDeserializer(), new StringDeserializer());
 
         assertTrue(outputTopic.isEmpty());
         assertThrows(NoSuchElementException.class, outputTopic::readRecord);
@@ -698,34 +393,15 @@
 
     @Test
     public void shouldCaptureInternalTopicNamesIfWrittenInto() {
-        testDriver = new TopologyTestDriver(
-            setupTopologyWithInternalTopic("table1", "table2", "join"),
-            config
-        );
+        testDriver = new TopologyTestDriver(setupTopologyWithInternalTopic("table1", "table2", "join"), config);
 
         assertThat(testDriver.producedTopicNames(), is(Collections.emptySet()));
 
         pipeRecord(SOURCE_TOPIC_1, testRecord1);
-        assertThat(
-            testDriver.producedTopicNames(),
-            equalTo(mkSet(
-                config.getProperty(StreamsConfig.APPLICATION_ID_CONFIG) + "-table1-repartition",
-                config.getProperty(StreamsConfig.APPLICATION_ID_CONFIG) + "-table1-changelog"
-            ))
-        );
+        assertThat(testDriver.producedTopicNames(), equalTo(mkSet(config.getProperty(StreamsConfig.APPLICATION_ID_CONFIG) + "-table1-repartition", config.getProperty(StreamsConfig.APPLICATION_ID_CONFIG) + "-table1-changelog")));
 
         pipeRecord(SOURCE_TOPIC_2, testRecord1);
-        assertThat(
-            testDriver.producedTopicNames(),
-            equalTo(mkSet(
-                config.getProperty(StreamsConfig.APPLICATION_ID_CONFIG) + "-table1-repartition",
-                config.getProperty(StreamsConfig.APPLICATION_ID_CONFIG) + "-table1-changelog",
-                config.getProperty(StreamsConfig.APPLICATION_ID_CONFIG) + "-table2-changelog",
-                config.getProperty(StreamsConfig.APPLICATION_ID_CONFIG) + "-join-subscription-registration-topic",
-                config.getProperty(StreamsConfig.APPLICATION_ID_CONFIG) + "-join-subscription-store-changelog",
-                config.getProperty(StreamsConfig.APPLICATION_ID_CONFIG) + "-join-subscription-response-topic"
-            ))
-        );
+        assertThat(testDriver.producedTopicNames(), equalTo(mkSet(config.getProperty(StreamsConfig.APPLICATION_ID_CONFIG) + "-table1-repartition", config.getProperty(StreamsConfig.APPLICATION_ID_CONFIG) + "-table1-changelog", config.getProperty(StreamsConfig.APPLICATION_ID_CONFIG) + "-table2-changelog", config.getProperty(StreamsConfig.APPLICATION_ID_CONFIG) + "-join-subscription-registration-topic", config.getProperty(StreamsConfig.APPLICATION_ID_CONFIG) + "-join-subscription-store-changelog", config.getProperty(StreamsConfig.APPLICATION_ID_CONFIG) + "-join-subscription-response-topic")));
     }
 
     @Test
@@ -739,10 +415,7 @@
         assertThat(testDriver.producedTopicNames(), is(Collections.emptySet()));
 
         pipeRecord(SOURCE_TOPIC_2, testRecord1);
-        assertThat(
-            testDriver.producedTopicNames(),
-            equalTo(Collections.singleton(SOURCE_TOPIC_1))
-        );
+        assertThat(testDriver.producedTopicNames(), equalTo(Collections.singleton(SOURCE_TOPIC_1)));
     }
 
     @Test
@@ -760,59 +433,50 @@
     @Test
     public void shouldSetRecordMetadata() {
         testDriver = new TopologyTestDriver(setupSingleProcessorTopology(), config);
->>>>>>> 15418db6
-
-		pipeRecord(SOURCE_TOPIC_1, testRecord1);
-
-		final List<TTDTestRecord> processedRecords = mockProcessors.get(0).processedRecords;
-		assertEquals(1, processedRecords.size());
-
-		final TTDTestRecord record = processedRecords.get(0);
-		final TTDTestRecord expectedResult = new TTDTestRecord(SOURCE_TOPIC_1, testRecord1, 0L);
-
-		assertThat(record, equalTo(expectedResult));
-	}
-
-	private void pipeRecord(final String topic, final TestRecord<byte[], byte[]> record) {
-		testDriver.pipeRecord(topic, record, new ByteArraySerializer(), new ByteArraySerializer(), null);
-	}
-
-
-<<<<<<< HEAD
-	@Test
-	public void shouldSendRecordViaCorrectSourceTopic() {
-		testDriver = new TopologyTestDriver(setupMultipleSourceTopology(SOURCE_TOPIC_1, SOURCE_TOPIC_2));
-=======
+
+        pipeRecord(SOURCE_TOPIC_1, testRecord1);
+
+        final List<TTDTestRecord> processedRecords = mockProcessors.get(0).processedRecords;
+        assertEquals(1, processedRecords.size());
+
+        final TTDTestRecord record = processedRecords.get(0);
+        final TTDTestRecord expectedResult = new TTDTestRecord(SOURCE_TOPIC_1, testRecord1, 0L);
+
+        assertThat(record, equalTo(expectedResult));
+    }
+
+    private void pipeRecord(final String topic, final TestRecord<byte[], byte[]> record) {
+        testDriver.pipeRecord(topic, record, new ByteArraySerializer(), new ByteArraySerializer(), null);
+    }
+
+
     @Test
     public void shouldSendRecordViaCorrectSourceTopic() {
         testDriver = new TopologyTestDriver(setupMultipleSourceTopology(SOURCE_TOPIC_1, SOURCE_TOPIC_2), config);
->>>>>>> 15418db6
-
-		final List<TTDTestRecord> processedRecords1 = mockProcessors.get(0).processedRecords;
-		final List<TTDTestRecord> processedRecords2 = mockProcessors.get(1).processedRecords;
-
-		final TestInputTopic<byte[], byte[]> inputTopic1 = testDriver.createInputTopic(SOURCE_TOPIC_1,
-				new ByteArraySerializer(), new ByteArraySerializer());
-		final TestInputTopic<byte[], byte[]> inputTopic2 = testDriver.createInputTopic(SOURCE_TOPIC_2,
-				new ByteArraySerializer(), new ByteArraySerializer());
-
-		inputTopic1.pipeInput(new TestRecord<>(key1, value1, headers, timestamp1));
-
-		assertEquals(1, processedRecords1.size());
-		assertEquals(0, processedRecords2.size());
-
-		TTDTestRecord record = processedRecords1.get(0);
-		TTDTestRecord expectedResult = new TTDTestRecord(key1, value1, headers, timestamp1, 0L, SOURCE_TOPIC_1);
-		assertThat(record, equalTo(expectedResult));
-
-		inputTopic2.pipeInput(new TestRecord<>(key2, value2, Instant.ofEpochMilli(timestamp2)));
-
-		assertEquals(1, processedRecords1.size());
-		assertEquals(1, processedRecords2.size());
-
-		record = processedRecords2.get(0);
-		expectedResult = new TTDTestRecord(key2, value2, new RecordHeaders((Iterable<Header>) null), timestamp2, 0L, SOURCE_TOPIC_2);
-		assertThat(record, equalTo(expectedResult));
+
+        final List<TTDTestRecord> processedRecords1 = mockProcessors.get(0).processedRecords;
+        final List<TTDTestRecord> processedRecords2 = mockProcessors.get(1).processedRecords;
+
+        final TestInputTopic<byte[], byte[]> inputTopic1 = testDriver.createInputTopic(SOURCE_TOPIC_1, new ByteArraySerializer(), new ByteArraySerializer());
+        final TestInputTopic<byte[], byte[]> inputTopic2 = testDriver.createInputTopic(SOURCE_TOPIC_2, new ByteArraySerializer(), new ByteArraySerializer());
+
+        inputTopic1.pipeInput(new TestRecord<>(key1, value1, headers, timestamp1));
+
+        assertEquals(1, processedRecords1.size());
+        assertEquals(0, processedRecords2.size());
+
+        TTDTestRecord record = processedRecords1.get(0);
+        TTDTestRecord expectedResult = new TTDTestRecord(key1, value1, headers, timestamp1, 0L, SOURCE_TOPIC_1);
+        assertThat(record, equalTo(expectedResult));
+
+        inputTopic2.pipeInput(new TestRecord<>(key2, value2, Instant.ofEpochMilli(timestamp2)));
+
+        assertEquals(1, processedRecords1.size());
+        assertEquals(1, processedRecords2.size());
+
+        record = processedRecords2.get(0);
+        expectedResult = new TTDTestRecord(key2, value2, new RecordHeaders((Iterable<Header>) null), timestamp2, 0L, SOURCE_TOPIC_2);
+        assertThat(record, equalTo(expectedResult));
     }
 
     @Test
@@ -834,99 +498,12 @@
                     return Serdes.Long().serializer().serialize(topic, (Long) data);
                 }
                 return Serdes.Integer().serializer().serialize(topic, (Integer) data);
-            },
-            (topic, data) -> {
-                if (data instanceof String) {
-                    return Serdes.String().serializer().serialize(topic, (String) data);
-                }
-                return Serdes.Double().serializer().serialize(topic, (Double) data);
-<<<<<<< HEAD
-			},
-				processor);
-
-		testDriver = new TopologyTestDriver(topology);
-
-		final Long source1Key = 42L;
-		final String source1Value = "anyString";
-		final Integer source2Key = 73;
-		final Double source2Value = 3.14;
-
-		final TestRecord<Long, String> consumerRecord1 = new TestRecord<>(source1Key, source1Value);
-		final TestRecord<Integer, Double> consumerRecord2 = new TestRecord<>(source2Key, source2Value);
-
-		testDriver.pipeRecord(SOURCE_TOPIC_1,
-				consumerRecord1,
-				Serdes.Long().serializer(),
-				Serdes.String().serializer(),
-				Instant.now());
-		final TestRecord<Long, String> result1 =
-				testDriver.readRecord(SINK_TOPIC_1, Serdes.Long().deserializer(), Serdes.String().deserializer());
-		assertThat(result1.getKey(), equalTo(source1Key));
-		assertThat(result1.getValue(), equalTo(source1Value));
-
-		testDriver.pipeRecord(SOURCE_TOPIC_2,
-				consumerRecord2,
-				Serdes.Integer().serializer(),
-				Serdes.Double().serializer(),
-				Instant.now());
-		final TestRecord<Integer, Double> result2 =
-				testDriver.readRecord(SINK_TOPIC_1, Serdes.Integer().deserializer(), Serdes.Double().deserializer());
-		assertThat(result2.getKey(), equalTo(source2Key));
-		assertThat(result2.getValue(), equalTo(source2Value));
-	}
-
-	@Test
-	public void shouldPassRecordHeadersIntoSerializersAndDeserializers() {
-		testDriver = new TopologyTestDriver(setupSourceSinkTopology());
-
-		final AtomicBoolean passedHeadersToKeySerializer = new AtomicBoolean(false);
-		final AtomicBoolean passedHeadersToValueSerializer = new AtomicBoolean(false);
-		final AtomicBoolean passedHeadersToKeyDeserializer = new AtomicBoolean(false);
-		final AtomicBoolean passedHeadersToValueDeserializer = new AtomicBoolean(false);
-
-		final Serializer<byte[]> keySerializer = new ByteArraySerializer() {
-			@Override
-			public byte[] serialize(final String topic, final Headers headers, final byte[] data) {
-				passedHeadersToKeySerializer.set(true);
-				return serialize(topic, data);
-			}
-		};
-		final Serializer<byte[]> valueSerializer = new ByteArraySerializer() {
-			@Override
-			public byte[] serialize(final String topic, final Headers headers, final byte[] data) {
-				passedHeadersToValueSerializer.set(true);
-				return serialize(topic, data);
-			}
-		};
-
-		final Deserializer<byte[]> keyDeserializer = new ByteArrayDeserializer() {
-			@Override
-			public byte[] deserialize(final String topic, final Headers headers, final byte[] data) {
-				passedHeadersToKeyDeserializer.set(true);
-				return deserialize(topic, data);
-			}
-		};
-		final Deserializer<byte[]> valueDeserializer = new ByteArrayDeserializer() {
-			@Override
-			public byte[] deserialize(final String topic, final Headers headers, final byte[] data) {
-				passedHeadersToValueDeserializer.set(true);
-				return deserialize(topic, data);
-			}
-		};
-
-		final TestInputTopic<byte[], byte[]> inputTopic = testDriver.createInputTopic(SOURCE_TOPIC_1, keySerializer, valueSerializer);
-		final TestOutputTopic<byte[], byte[]> outputTopic = testDriver.createOutputTopic(SINK_TOPIC_1, keyDeserializer, valueDeserializer);
-		inputTopic.pipeInput(testRecord1);
-		outputTopic.readRecord();
-
-		assertThat(passedHeadersToKeySerializer.get(), equalTo(true));
-		assertThat(passedHeadersToValueSerializer.get(), equalTo(true));
-		assertThat(passedHeadersToKeyDeserializer.get(), equalTo(true));
-		assertThat(passedHeadersToValueDeserializer.get(), equalTo(true));
-	}
-=======
-            },
-            processor);
+            }, (topic, data) -> {
+                    if (data instanceof String) {
+                        return Serdes.String().serializer().serialize(topic, (String) data);
+                    }
+                    return Serdes.Double().serializer().serialize(topic, (Double) data);
+                }, processor);
 
         testDriver = new TopologyTestDriver(topology);
 
@@ -938,23 +515,13 @@
         final TestRecord<Long, String> consumerRecord1 = new TestRecord<>(source1Key, source1Value);
         final TestRecord<Integer, Double> consumerRecord2 = new TestRecord<>(source2Key, source2Value);
 
-        testDriver.pipeRecord(SOURCE_TOPIC_1,
-                consumerRecord1,
-                Serdes.Long().serializer(),
-                Serdes.String().serializer(),
-                Instant.now());
-        final TestRecord<Long, String> result1 =
-            testDriver.readRecord(SINK_TOPIC_1, Serdes.Long().deserializer(), Serdes.String().deserializer());
+        testDriver.pipeRecord(SOURCE_TOPIC_1, consumerRecord1, Serdes.Long().serializer(), Serdes.String().serializer(), Instant.now());
+        final TestRecord<Long, String> result1 = testDriver.readRecord(SINK_TOPIC_1, Serdes.Long().deserializer(), Serdes.String().deserializer());
         assertThat(result1.getKey(), equalTo(source1Key));
         assertThat(result1.getValue(), equalTo(source1Value));
 
-        testDriver.pipeRecord(SOURCE_TOPIC_2,
-                consumerRecord2,
-                Serdes.Integer().serializer(),
-                Serdes.Double().serializer(),
-                Instant.now());
-        final TestRecord<Integer, Double> result2 =
-            testDriver.readRecord(SINK_TOPIC_1, Serdes.Integer().deserializer(), Serdes.Double().deserializer());
+        testDriver.pipeRecord(SOURCE_TOPIC_2, consumerRecord2, Serdes.Integer().serializer(), Serdes.Double().serializer(), Instant.now());
+        final TestRecord<Integer, Double> result2 = testDriver.readRecord(SINK_TOPIC_1, Serdes.Integer().deserializer(), Serdes.Double().deserializer());
         assertThat(result2.getKey(), equalTo(source2Key));
         assertThat(result2.getValue(), equalTo(source2Value));
     }
@@ -1008,7 +575,6 @@
         assertThat(passedHeadersToKeyDeserializer.get(), equalTo(true));
         assertThat(passedHeadersToValueDeserializer.get(), equalTo(true));
     }
->>>>>>> 15418db6
 
     @Test
     public void shouldUseSinkSpecificSerializers() {
@@ -1019,60 +585,36 @@
 
         topology.addSource(sourceName1, Serdes.Long().deserializer(), Serdes.String().deserializer(), SOURCE_TOPIC_1);
         topology.addSource(sourceName2, Serdes.Integer().deserializer(), Serdes.Double().deserializer(), SOURCE_TOPIC_2);
-		topology.addSink("sink-1", SINK_TOPIC_1, Serdes.Long().serializer(), Serdes.String().serializer(), sourceName1);
-		topology.addSink("sink-2", SINK_TOPIC_2, Serdes.Integer().serializer(), Serdes.Double().serializer(), sourceName2);
-
-		testDriver = new TopologyTestDriver(topology);
-
-		final Long source1Key = 42L;
-		final String source1Value = "anyString";
-		final Integer source2Key = 73;
-		final Double source2Value = 3.14;
-
-		final TestRecord<Long, String> consumerRecord1 = new TestRecord<>(source1Key, source1Value);
-		final TestRecord<Integer, Double> consumerRecord2 = new TestRecord<>(source2Key, source2Value);
-
-		testDriver.pipeRecord(SOURCE_TOPIC_1,
-				consumerRecord1,
-				Serdes.Long().serializer(),
-				Serdes.String().serializer(),
-				Instant.now());
-		final TestRecord<Long, String> result1 =
-				testDriver.readRecord(SINK_TOPIC_1, Serdes.Long().deserializer(), Serdes.String().deserializer());
-		assertThat(result1.getKey(), equalTo(source1Key));
-		assertThat(result1.getValue(), equalTo(source1Value));
-
-		testDriver.pipeRecord(SOURCE_TOPIC_2,
-				consumerRecord2,
-				Serdes.Integer().serializer(),
-				Serdes.Double().serializer(),
-				Instant.now());
-		final TestRecord<Integer, Double> result2 =
-				testDriver.readRecord(SINK_TOPIC_2, Serdes.Integer().deserializer(), Serdes.Double().deserializer());
-		assertThat(result2.getKey(), equalTo(source2Key));
-		assertThat(result2.getValue(), equalTo(source2Value));
-	}
+        topology.addSink("sink-1", SINK_TOPIC_1, Serdes.Long().serializer(), Serdes.String().serializer(), sourceName1);
+        topology.addSink("sink-2", SINK_TOPIC_2, Serdes.Integer().serializer(), Serdes.Double().serializer(), sourceName2);
+
+        testDriver = new TopologyTestDriver(topology);
+
+        final Long source1Key = 42L;
+        final String source1Value = "anyString";
+        final Integer source2Key = 73;
+        final Double source2Value = 3.14;
+
+        final TestRecord<Long, String> consumerRecord1 = new TestRecord<>(source1Key, source1Value);
+        final TestRecord<Integer, Double> consumerRecord2 = new TestRecord<>(source2Key, source2Value);
+
+        testDriver.pipeRecord(SOURCE_TOPIC_1, consumerRecord1, Serdes.Long().serializer(), Serdes.String().serializer(), Instant.now());
+        final TestRecord<Long, String> result1 = testDriver.readRecord(SINK_TOPIC_1, Serdes.Long().deserializer(), Serdes.String().deserializer());
+        assertThat(result1.getKey(), equalTo(source1Key));
+        assertThat(result1.getValue(), equalTo(source1Value));
+
+        testDriver.pipeRecord(SOURCE_TOPIC_2, consumerRecord2, Serdes.Integer().serializer(), Serdes.Double().serializer(), Instant.now());
+        final TestRecord<Integer, Double> result2 = testDriver.readRecord(SINK_TOPIC_2, Serdes.Integer().deserializer(), Serdes.Double().deserializer());
+        assertThat(result2.getKey(), equalTo(source2Key));
+        assertThat(result2.getValue(), equalTo(source2Value));
+    }
 
     @Test
     public void shouldForwardRecordsFromSubtopologyToSubtopology() {
-<<<<<<< HEAD
-		testDriver = new TopologyTestDriver(setupTopologyWithTwoSubtopologies());
-=======
         testDriver = new TopologyTestDriver(setupTopologyWithTwoSubtopologies(), config);
->>>>>>> 15418db6
-
-		pipeRecord(SOURCE_TOPIC_1, testRecord1);
-
-<<<<<<< HEAD
-		ProducerRecord<byte[], byte[]> outputRecord = testDriver.readRecord(SINK_TOPIC_1);
-        assertEquals(key1, outputRecord.key());
-        assertEquals(value1, outputRecord.value());
-        assertEquals(SINK_TOPIC_1, outputRecord.topic());
-
-		outputRecord = testDriver.readRecord(SINK_TOPIC_2);
-		assertEquals(key1, outputRecord.key());
-        assertEquals(value1, outputRecord.value());
-=======
+
+        pipeRecord(SOURCE_TOPIC_1, testRecord1);
+
         ProducerRecord<byte[], byte[]> outputRecord = testDriver.readRecord(SINK_TOPIC_1);
         assertArrayEquals(key1, outputRecord.key());
         assertArrayEquals(value1, outputRecord.value());
@@ -1081,152 +623,103 @@
         outputRecord = testDriver.readRecord(SINK_TOPIC_2);
         assertArrayEquals(key1, outputRecord.key());
         assertArrayEquals(value1, outputRecord.value());
->>>>>>> 15418db6
         assertEquals(SINK_TOPIC_2, outputRecord.topic());
     }
 
     @Test
     public void shouldPopulateGlobalStore() {
-<<<<<<< HEAD
-		testDriver = new TopologyTestDriver(setupGlobalStoreTopology(SOURCE_TOPIC_1));
-=======
         testDriver = new TopologyTestDriver(setupGlobalStoreTopology(SOURCE_TOPIC_1), config);
->>>>>>> 15418db6
-
-		final KeyValueStore<byte[], byte[]> globalStore = testDriver.getKeyValueStore(SOURCE_TOPIC_1 + "-globalStore");
-		assertNotNull(globalStore);
-		assertNotNull(testDriver.getAllStateStores().get(SOURCE_TOPIC_1 + "-globalStore"));
-
-		pipeRecord(SOURCE_TOPIC_1, testRecord1);
-
-		assertThat(globalStore.get(testRecord1.key()), is(testRecord1.value()));
-	}
+
+        final KeyValueStore<byte[], byte[]> globalStore = testDriver.getKeyValueStore(SOURCE_TOPIC_1 + "-globalStore");
+        assertNotNull(globalStore);
+        assertNotNull(testDriver.getAllStateStores().get(SOURCE_TOPIC_1 + "-globalStore"));
+
+        pipeRecord(SOURCE_TOPIC_1, testRecord1);
+
+        assertThat(globalStore.get(testRecord1.key()), is(testRecord1.value()));
+    }
 
     @Test
     public void shouldPunctuateOnStreamsTime() {
         final MockPunctuator mockPunctuator = new MockPunctuator();
-<<<<<<< HEAD
-		testDriver = new TopologyTestDriver(
-				setupSingleProcessorTopology(10L, PunctuationType.STREAM_TIME, mockPunctuator)
-		);
-=======
-        testDriver = new TopologyTestDriver(
-            setupSingleProcessorTopology(10L, PunctuationType.STREAM_TIME, mockPunctuator),
-            config
-        );
->>>>>>> 15418db6
+        testDriver = new TopologyTestDriver(setupSingleProcessorTopology(10L, PunctuationType.STREAM_TIME, mockPunctuator), config);
 
         final List<Long> expectedPunctuations = new LinkedList<>();
 
-		expectedPunctuations.add(42L);
-		pipeRecord(SOURCE_TOPIC_1, new TestRecord<>(key1, value1, null, 42L));
-		assertThat(mockPunctuator.punctuatedAt, equalTo(expectedPunctuations));
-
-		pipeRecord(SOURCE_TOPIC_1, new TestRecord<>(key1, value1, null, 42L));
-		assertThat(mockPunctuator.punctuatedAt, equalTo(expectedPunctuations));
-
-		expectedPunctuations.add(51L);
-		pipeRecord(SOURCE_TOPIC_1, new TestRecord<>(key1, value1, null, 51L));
-		assertThat(mockPunctuator.punctuatedAt, equalTo(expectedPunctuations));
-
-		pipeRecord(SOURCE_TOPIC_1, new TestRecord<>(key1, value1, null, 52L));
-		assertThat(mockPunctuator.punctuatedAt, equalTo(expectedPunctuations));
-
-		expectedPunctuations.add(61L);
-		pipeRecord(SOURCE_TOPIC_1, new TestRecord<>(key1, value1, null, 61L));
-		assertThat(mockPunctuator.punctuatedAt, equalTo(expectedPunctuations));
-
-		pipeRecord(SOURCE_TOPIC_1, new TestRecord<>(key1, value1, null, 65L));
-		assertThat(mockPunctuator.punctuatedAt, equalTo(expectedPunctuations));
-
-		expectedPunctuations.add(71L);
-		pipeRecord(SOURCE_TOPIC_1, new TestRecord<>(key1, value1, null, 71L));
-		assertThat(mockPunctuator.punctuatedAt, equalTo(expectedPunctuations));
-
-		pipeRecord(SOURCE_TOPIC_1, new TestRecord<>(key1, value1, null, 72L));
-		assertThat(mockPunctuator.punctuatedAt, equalTo(expectedPunctuations));
-
-		expectedPunctuations.add(95L);
-		pipeRecord(SOURCE_TOPIC_1, new TestRecord<>(key1, value1, null, 95L));
-		assertThat(mockPunctuator.punctuatedAt, equalTo(expectedPunctuations));
-
-		expectedPunctuations.add(101L);
-		pipeRecord(SOURCE_TOPIC_1, new TestRecord<>(key1, value1, null, 101L));
-		assertThat(mockPunctuator.punctuatedAt, equalTo(expectedPunctuations));
-
-		pipeRecord(SOURCE_TOPIC_1, new TestRecord<>(key1, value1, null, 102L));
-		assertThat(mockPunctuator.punctuatedAt, equalTo(expectedPunctuations));
+        expectedPunctuations.add(42L);
+        pipeRecord(SOURCE_TOPIC_1, new TestRecord<>(key1, value1, null, 42L));
+        assertThat(mockPunctuator.punctuatedAt, equalTo(expectedPunctuations));
+
+        pipeRecord(SOURCE_TOPIC_1, new TestRecord<>(key1, value1, null, 42L));
+        assertThat(mockPunctuator.punctuatedAt, equalTo(expectedPunctuations));
+
+        expectedPunctuations.add(51L);
+        pipeRecord(SOURCE_TOPIC_1, new TestRecord<>(key1, value1, null, 51L));
+        assertThat(mockPunctuator.punctuatedAt, equalTo(expectedPunctuations));
+
+        pipeRecord(SOURCE_TOPIC_1, new TestRecord<>(key1, value1, null, 52L));
+        assertThat(mockPunctuator.punctuatedAt, equalTo(expectedPunctuations));
+
+        expectedPunctuations.add(61L);
+        pipeRecord(SOURCE_TOPIC_1, new TestRecord<>(key1, value1, null, 61L));
+        assertThat(mockPunctuator.punctuatedAt, equalTo(expectedPunctuations));
+
+        pipeRecord(SOURCE_TOPIC_1, new TestRecord<>(key1, value1, null, 65L));
+        assertThat(mockPunctuator.punctuatedAt, equalTo(expectedPunctuations));
+
+        expectedPunctuations.add(71L);
+        pipeRecord(SOURCE_TOPIC_1, new TestRecord<>(key1, value1, null, 71L));
+        assertThat(mockPunctuator.punctuatedAt, equalTo(expectedPunctuations));
+
+        pipeRecord(SOURCE_TOPIC_1, new TestRecord<>(key1, value1, null, 72L));
+        assertThat(mockPunctuator.punctuatedAt, equalTo(expectedPunctuations));
+
+        expectedPunctuations.add(95L);
+        pipeRecord(SOURCE_TOPIC_1, new TestRecord<>(key1, value1, null, 95L));
+        assertThat(mockPunctuator.punctuatedAt, equalTo(expectedPunctuations));
+
+        expectedPunctuations.add(101L);
+        pipeRecord(SOURCE_TOPIC_1, new TestRecord<>(key1, value1, null, 101L));
+        assertThat(mockPunctuator.punctuatedAt, equalTo(expectedPunctuations));
+
+        pipeRecord(SOURCE_TOPIC_1, new TestRecord<>(key1, value1, null, 102L));
+        assertThat(mockPunctuator.punctuatedAt, equalTo(expectedPunctuations));
     }
 
     @Test
     public void shouldPunctuateOnWallClockTime() {
         final MockPunctuator mockPunctuator = new MockPunctuator();
-		testDriver = new TopologyTestDriver(
-				setupSingleProcessorTopology(10L, PunctuationType.WALL_CLOCK_TIME, mockPunctuator),
-				config, Instant.ofEpochMilli(0L));
+        testDriver = new TopologyTestDriver(setupSingleProcessorTopology(10L, PunctuationType.WALL_CLOCK_TIME, mockPunctuator), config, Instant.ofEpochMilli(0L));
 
         final List<Long> expectedPunctuations = new LinkedList<>();
 
-		testDriver.advanceWallClockTime(Duration.ofMillis(5L));
-		assertThat(mockPunctuator.punctuatedAt, equalTo(expectedPunctuations));
-
-		expectedPunctuations.add(14L);
-		testDriver.advanceWallClockTime(Duration.ofMillis(9L));
-		assertThat(mockPunctuator.punctuatedAt, equalTo(expectedPunctuations));
-
-		testDriver.advanceWallClockTime(Duration.ofMillis(1L));
-		assertThat(mockPunctuator.punctuatedAt, equalTo(expectedPunctuations));
-
-		expectedPunctuations.add(35L);
-		testDriver.advanceWallClockTime(Duration.ofMillis(20L));
-		assertThat(mockPunctuator.punctuatedAt, equalTo(expectedPunctuations));
-
-		expectedPunctuations.add(40L);
-		testDriver.advanceWallClockTime(Duration.ofMillis(5L));
-		assertThat(mockPunctuator.punctuatedAt, equalTo(expectedPunctuations));
+        testDriver.advanceWallClockTime(Duration.ofMillis(5L));
+        assertThat(mockPunctuator.punctuatedAt, equalTo(expectedPunctuations));
+
+        expectedPunctuations.add(14L);
+        testDriver.advanceWallClockTime(Duration.ofMillis(9L));
+        assertThat(mockPunctuator.punctuatedAt, equalTo(expectedPunctuations));
+
+        testDriver.advanceWallClockTime(Duration.ofMillis(1L));
+        assertThat(mockPunctuator.punctuatedAt, equalTo(expectedPunctuations));
+
+        expectedPunctuations.add(35L);
+        testDriver.advanceWallClockTime(Duration.ofMillis(20L));
+        assertThat(mockPunctuator.punctuatedAt, equalTo(expectedPunctuations));
+
+        expectedPunctuations.add(40L);
+        testDriver.advanceWallClockTime(Duration.ofMillis(5L));
+        assertThat(mockPunctuator.punctuatedAt, equalTo(expectedPunctuations));
     }
 
     @Test
     public void shouldReturnAllStores() {
         final Topology topology = setupSourceSinkTopology();
-		topology.addProcessor("processor", new MockProcessorSupplier(), "source");
-		topology.addStateStore(
-				new KeyValueStoreBuilder<>(
-						Stores.inMemoryKeyValueStore("store"),
-						Serdes.ByteArray(),
-						Serdes.ByteArray(),
-						new SystemTime()),
-				"processor");
-        topology.addGlobalStore(
-<<<<<<< HEAD
-				new KeyValueStoreBuilder<>(
-						Stores.inMemoryKeyValueStore("globalStore"),
-						Serdes.ByteArray(),
-						Serdes.ByteArray(),
-						new SystemTime()).withLoggingDisabled(),
-				"sourceProcessorName",
-				Serdes.ByteArray().deserializer(),
-				Serdes.ByteArray().deserializer(),
-				"globalTopicName",
-				"globalProcessorName",
-				voidProcessorSupplier);
-
-		testDriver = new TopologyTestDriver(topology);
-=======
-            new KeyValueStoreBuilder<>(
-                Stores.inMemoryKeyValueStore("globalStore"),
-                Serdes.ByteArray(),
-                Serdes.ByteArray(),
-                new SystemTime()).withLoggingDisabled(),
-            "sourceProcessorName",
-            Serdes.ByteArray().deserializer(),
-            Serdes.ByteArray().deserializer(),
-            "globalTopicName",
-            "globalProcessorName",
-            voidProcessorSupplier);
+        topology.addProcessor("processor", new MockProcessorSupplier(), "source");
+        topology.addStateStore(new KeyValueStoreBuilder<>(Stores.inMemoryKeyValueStore("store"), Serdes.ByteArray(), Serdes.ByteArray(), new SystemTime()), "processor");
+        topology.addGlobalStore(new KeyValueStoreBuilder<>(Stores.inMemoryKeyValueStore("globalStore"), Serdes.ByteArray(), Serdes.ByteArray(), new SystemTime()).withLoggingDisabled(), "sourceProcessorName", Serdes.ByteArray().deserializer(), Serdes.ByteArray().deserializer(), "globalTopicName", "globalProcessorName", voidProcessorSupplier);
 
         testDriver = new TopologyTestDriver(topology, config);
->>>>>>> 15418db6
 
         final Set<String> expectedStoreNames = new HashSet<>();
         expectedStoreNames.add("store");
@@ -1260,25 +753,10 @@
         final String globalVersionedKeyValueStoreName = "globalKeyValueVersionedStore";
 
         final Topology topology = setupSingleProcessorTopology();
-        addStoresToTopology(
-            topology,
-            persistent,
-            keyValueStoreName,
-            timestampedKeyValueStoreName,
-            versionedKeyValueStoreName,
-            windowStoreName,
-            timestampedWindowStoreName,
-            sessionStoreName,
-            globalKeyValueStoreName,
-            globalTimestampedKeyValueStoreName,
-            globalVersionedKeyValueStoreName);
-
-
-<<<<<<< HEAD
-		testDriver = new TopologyTestDriver(topology);
-=======
+        addStoresToTopology(topology, persistent, keyValueStoreName, timestampedKeyValueStoreName, versionedKeyValueStoreName, windowStoreName, timestampedWindowStoreName, sessionStoreName, globalKeyValueStoreName, globalTimestampedKeyValueStoreName, globalVersionedKeyValueStoreName);
+
+
         testDriver = new TopologyTestDriver(topology, config);
->>>>>>> 15418db6
 
         // verify state stores
         assertNotNull(testDriver.getKeyValueStore(keyValueStoreName));
@@ -1372,25 +850,10 @@
         final String globalVersionedKeyValueStoreName = "globalKeyValueVersionedStore";
 
         final Topology topology = setupSingleProcessorTopology();
-        addStoresToTopology(
-            topology,
-            persistent,
-            keyValueStoreName,
-            timestampedKeyValueStoreName,
-            versionedKeyValueStoreName,
-            windowStoreName,
-            timestampedWindowStoreName,
-            sessionStoreName,
-            globalKeyValueStoreName,
-            globalTimestampedKeyValueStoreName,
-            globalVersionedKeyValueStoreName);
-
-
-<<<<<<< HEAD
-		testDriver = new TopologyTestDriver(topology);
-=======
+        addStoresToTopology(topology, persistent, keyValueStoreName, timestampedKeyValueStoreName, versionedKeyValueStoreName, windowStoreName, timestampedWindowStoreName, sessionStoreName, globalKeyValueStoreName, globalTimestampedKeyValueStoreName, globalVersionedKeyValueStoreName);
+
+
         testDriver = new TopologyTestDriver(topology, config);
->>>>>>> 15418db6
 
         {
             final IllegalArgumentException e = assertThrows(
@@ -1402,31 +865,16 @@
                     + " is a key-value store and should be accessed via `getKeyValueStore()`"));
         }
         {
-            final IllegalArgumentException e = assertThrows(
-                IllegalArgumentException.class,
-                () -> testDriver.getStateStore(timestampedKeyValueStoreName));
-            assertThat(
-                e.getMessage(),
-                equalTo("Store " + timestampedKeyValueStoreName
-                    + " is a timestamped key-value store and should be accessed via `getTimestampedKeyValueStore()`"));
+            final IllegalArgumentException e = assertThrows(IllegalArgumentException.class, () -> testDriver.getStateStore(timestampedKeyValueStoreName));
+            assertThat(e.getMessage(), equalTo("Store " + timestampedKeyValueStoreName + " is a timestamped key-value store and should be accessed via `getTimestampedKeyValueStore()`"));
         }
         if (persistent) { // versioned stores do not offer an in-memory version yet, so nothing to test/verify unless persistent
-            final IllegalArgumentException e = assertThrows(
-                IllegalArgumentException.class,
-                () -> testDriver.getStateStore(versionedKeyValueStoreName));
-            assertThat(
-                e.getMessage(),
-                equalTo("Store " + versionedKeyValueStoreName
-                    + " is a versioned key-value store and should be accessed via `getVersionedKeyValueStore()`"));
+            final IllegalArgumentException e = assertThrows(IllegalArgumentException.class, () -> testDriver.getStateStore(versionedKeyValueStoreName));
+            assertThat(e.getMessage(), equalTo("Store " + versionedKeyValueStoreName + " is a versioned key-value store and should be accessed via `getVersionedKeyValueStore()`"));
         }
         {
-            final IllegalArgumentException e = assertThrows(
-                IllegalArgumentException.class,
-                () -> testDriver.getStateStore(windowStoreName));
-            assertThat(
-                e.getMessage(),
-                equalTo("Store " + windowStoreName
-                    + " is a window store and should be accessed via `getWindowStore()`"));
+            final IllegalArgumentException e = assertThrows(IllegalArgumentException.class, () -> testDriver.getStateStore(windowStoreName));
+            assertThat(e.getMessage(), equalTo("Store " + windowStoreName + " is a window store and should be accessed via `getWindowStore()`"));
         }
         {
             final IllegalArgumentException e = assertThrows(
@@ -1447,58 +895,16 @@
                     + " is a session store and should be accessed via `getSessionStore()`"));
         }
         {
-            final IllegalArgumentException e = assertThrows(
-                IllegalArgumentException.class,
-                () -> testDriver.getStateStore(globalKeyValueStoreName));
-            assertThat(
-                e.getMessage(),
-                equalTo("Store " + globalKeyValueStoreName
-                    + " is a key-value store and should be accessed via `getKeyValueStore()`"));
+            final IllegalArgumentException e = assertThrows(IllegalArgumentException.class, () -> testDriver.getStateStore(globalKeyValueStoreName));
+            assertThat(e.getMessage(), equalTo("Store " + globalKeyValueStoreName + " is a key-value store and should be accessed via `getKeyValueStore()`"));
         }
         {
-<<<<<<< HEAD
-			final IllegalArgumentException e = assertThrows(
-					IllegalArgumentException.class,
-					() -> testDriver.getStateStore(globalTimestampedKeyValueStoreName));
-			assertThat(
-					e.getMessage(),
-					equalTo("Store " + globalTimestampedKeyValueStoreName
-							+ " is a timestamped key-value store and should be accessed via `getTimestampedKeyValueStore()`"));
-		}
-	}
-
-	final ProcessorSupplier<byte[], byte[], Void, Void> voidProcessorSupplier = () -> new Processor<byte[], byte[], Void, Void>() {
-		@Override
-		public void process(final Record<byte[], byte[]> record) {
-		}
-	};
-
-	private void addStoresToTopology(final Topology topology,
-									 final boolean persistent,
-									 final String keyValueStoreName,
-									 final String timestampedKeyValueStoreName,
-									 final String windowStoreName,
-									 final String timestampedWindowStoreName,
-									 final String sessionStoreName,
-									 final String globalKeyValueStoreName,
-									 final String globalTimestampedKeyValueStoreName) {
-=======
-            final IllegalArgumentException e = assertThrows(
-                IllegalArgumentException.class,
-                () -> testDriver.getStateStore(globalTimestampedKeyValueStoreName));
-            assertThat(
-                e.getMessage(),
-                equalTo("Store " + globalTimestampedKeyValueStoreName
-                    + " is a timestamped key-value store and should be accessed via `getTimestampedKeyValueStore()`"));
+            final IllegalArgumentException e = assertThrows(IllegalArgumentException.class, () -> testDriver.getStateStore(globalTimestampedKeyValueStoreName));
+            assertThat(e.getMessage(), equalTo("Store " + globalTimestampedKeyValueStoreName + " is a timestamped key-value store and should be accessed via `getTimestampedKeyValueStore()`"));
         }
         if (persistent) { // versioned stores do not offer an in-memory version yet, so nothing to test/verify unless persistent
-            final IllegalArgumentException e = assertThrows(
-                IllegalArgumentException.class,
-                () -> testDriver.getStateStore(globalVersionedKeyValueStoreName));
-            assertThat(
-                e.getMessage(),
-                equalTo("Store " + globalVersionedKeyValueStoreName
-                    + " is a versioned key-value store and should be accessed via `getVersionedKeyValueStore()`"));
+            final IllegalArgumentException e = assertThrows(IllegalArgumentException.class, () -> testDriver.getStateStore(globalVersionedKeyValueStoreName));
+            assertThat(e.getMessage(), equalTo("Store " + globalVersionedKeyValueStoreName + " is a versioned key-value store and should be accessed via `getVersionedKeyValueStore()`"));
         }
     }
 
@@ -1508,56 +914,15 @@
         }
     };
 
-    private void addStoresToTopology(final Topology topology,
-                                     final boolean persistent,
-                                     final String keyValueStoreName,
-                                     final String timestampedKeyValueStoreName,
-                                     final String versionedKeyValueStoreName,
-                                     final String windowStoreName,
-                                     final String timestampedWindowStoreName,
-                                     final String sessionStoreName,
-                                     final String globalKeyValueStoreName,
-                                     final String globalTimestampedKeyValueStoreName,
-                                     final String globalVersionedKeyValueStoreName) {
->>>>>>> 15418db6
+    private void addStoresToTopology(final Topology topology, final boolean persistent, final String keyValueStoreName, final String timestampedKeyValueStoreName, final String versionedKeyValueStoreName, final String windowStoreName, final String timestampedWindowStoreName, final String sessionStoreName, final String globalKeyValueStoreName, final String globalTimestampedKeyValueStoreName, final String globalVersionedKeyValueStoreName) {
 
         // add state stores
-        topology.addStateStore(
-            Stores.keyValueStoreBuilder(
-                persistent ?
-                    Stores.persistentKeyValueStore(keyValueStoreName) :
-                    Stores.inMemoryKeyValueStore(keyValueStoreName),
-                Serdes.ByteArray(),
-                Serdes.ByteArray()
-            ),
-            "processor");
-        topology.addStateStore(
-            Stores.timestampedKeyValueStoreBuilder(
-                persistent ?
-                    Stores.persistentTimestampedKeyValueStore(timestampedKeyValueStoreName) :
-                    Stores.inMemoryKeyValueStore(timestampedKeyValueStoreName),
-                Serdes.ByteArray(),
-                Serdes.ByteArray()
-            ),
-            "processor");
+        topology.addStateStore(Stores.keyValueStoreBuilder(persistent ? Stores.persistentKeyValueStore(keyValueStoreName) : Stores.inMemoryKeyValueStore(keyValueStoreName), Serdes.ByteArray(), Serdes.ByteArray()), "processor");
+        topology.addStateStore(Stores.timestampedKeyValueStoreBuilder(persistent ? Stores.persistentTimestampedKeyValueStore(timestampedKeyValueStoreName) : Stores.inMemoryKeyValueStore(timestampedKeyValueStoreName), Serdes.ByteArray(), Serdes.ByteArray()), "processor");
         if (persistent) { // versioned stores do not offer an in-memory version yet
-            topology.addStateStore(
-                Stores.versionedKeyValueStoreBuilder(
-                    Stores.persistentVersionedKeyValueStore(versionedKeyValueStoreName, Duration.ofMillis(1000L)),
-                    Serdes.ByteArray(),
-                    Serdes.ByteArray()
-                ),
-                "processor");
-        }
-        topology.addStateStore(
-            Stores.windowStoreBuilder(
-                persistent ?
-                    Stores.persistentWindowStore(windowStoreName, Duration.ofMillis(1000L), Duration.ofMillis(100L), false) :
-                    Stores.inMemoryWindowStore(windowStoreName, Duration.ofMillis(1000L), Duration.ofMillis(100L), false),
-                Serdes.ByteArray(),
-                Serdes.ByteArray()
-            ),
-            "processor");
+            topology.addStateStore(Stores.versionedKeyValueStoreBuilder(Stores.persistentVersionedKeyValueStore(versionedKeyValueStoreName, Duration.ofMillis(1000L)), Serdes.ByteArray(), Serdes.ByteArray()), "processor");
+        }
+        topology.addStateStore(Stores.windowStoreBuilder(persistent ? Stores.persistentWindowStore(windowStoreName, Duration.ofMillis(1000L), Duration.ofMillis(100L), false) : Stores.inMemoryWindowStore(windowStoreName, Duration.ofMillis(1000L), Duration.ofMillis(100L), false), Serdes.ByteArray(), Serdes.ByteArray()), "processor");
         topology.addStateStore(
             Stores.timestampedWindowStoreBuilder(
                 persistent ?
@@ -1575,133 +940,22 @@
                     Serdes.ByteArray()) :
                 Stores.sessionStoreBuilder(
                     Stores.inMemorySessionStore(sessionStoreName, Duration.ofMillis(1000L)),
-                    Serdes.ByteArray(),
-                    Serdes.ByteArray()),
-            "processor");
+                    Serdes.ByteArray(), Serdes.ByteArray()), "processor");
         // add global stores
-        topology.addGlobalStore(
-            persistent ?
-                Stores.keyValueStoreBuilder(
-                    Stores.persistentKeyValueStore(globalKeyValueStoreName),
-                    Serdes.ByteArray(),
-                    Serdes.ByteArray()
-                ).withLoggingDisabled() :
-<<<<<<< HEAD
-					Stores.keyValueStoreBuilder(
-							Stores.inMemoryKeyValueStore(globalKeyValueStoreName),
-							Serdes.ByteArray(),
-							Serdes.ByteArray()
-					).withLoggingDisabled(),
-				"sourceDummy1",
-				Serdes.ByteArray().deserializer(),
-				Serdes.ByteArray().deserializer(),
-				"topicDummy1",
-				"processorDummy1",
-				voidProcessorSupplier);
-		topology.addGlobalStore(
-				persistent ?
-						Stores.timestampedKeyValueStoreBuilder(
-								Stores.persistentTimestampedKeyValueStore(globalTimestampedKeyValueStoreName),
-								Serdes.ByteArray(),
-								Serdes.ByteArray()
-						).withLoggingDisabled() :
-						Stores.timestampedKeyValueStoreBuilder(
-								Stores.inMemoryKeyValueStore(globalTimestampedKeyValueStoreName),
-								Serdes.ByteArray(),
-								Serdes.ByteArray()
-						).withLoggingDisabled(),
-				"sourceDummy2",
-				Serdes.ByteArray().deserializer(),
-				Serdes.ByteArray().deserializer(),
-				"topicDummy2",
-				"processorDummy2",
-				voidProcessorSupplier);
-=======
-                Stores.keyValueStoreBuilder(
-                    Stores.inMemoryKeyValueStore(globalKeyValueStoreName),
-                    Serdes.ByteArray(),
-                    Serdes.ByteArray()
-                ).withLoggingDisabled(),
-            "sourceDummy1",
-            Serdes.ByteArray().deserializer(),
-            Serdes.ByteArray().deserializer(),
-            "topicDummy1",
-            "processorDummy1",
-            voidProcessorSupplier);
-        topology.addGlobalStore(
-            persistent ?
-                Stores.timestampedKeyValueStoreBuilder(
-                    Stores.persistentTimestampedKeyValueStore(globalTimestampedKeyValueStoreName),
-                    Serdes.ByteArray(),
-                    Serdes.ByteArray()
-                ).withLoggingDisabled() :
-                Stores.timestampedKeyValueStoreBuilder(
-                    Stores.inMemoryKeyValueStore(globalTimestampedKeyValueStoreName),
-                    Serdes.ByteArray(),
-                    Serdes.ByteArray()
-                ).withLoggingDisabled(),
-            "sourceDummy2",
-            Serdes.ByteArray().deserializer(),
-            Serdes.ByteArray().deserializer(),
-            "topicDummy2",
-            "processorDummy2",
-            voidProcessorSupplier);
+        topology.addGlobalStore(persistent ? Stores.keyValueStoreBuilder(Stores.persistentKeyValueStore(globalKeyValueStoreName), Serdes.ByteArray(), Serdes.ByteArray()).withLoggingDisabled() : Stores.keyValueStoreBuilder(Stores.inMemoryKeyValueStore(globalKeyValueStoreName), Serdes.ByteArray(), Serdes.ByteArray()).withLoggingDisabled(), "sourceDummy1", Serdes.ByteArray().deserializer(), Serdes.ByteArray().deserializer(), "topicDummy1", "processorDummy1", voidProcessorSupplier);
+        topology.addGlobalStore(persistent ? Stores.timestampedKeyValueStoreBuilder(Stores.persistentTimestampedKeyValueStore(globalTimestampedKeyValueStoreName), Serdes.ByteArray(), Serdes.ByteArray()).withLoggingDisabled() : Stores.timestampedKeyValueStoreBuilder(Stores.inMemoryKeyValueStore(globalTimestampedKeyValueStoreName), Serdes.ByteArray(), Serdes.ByteArray()).withLoggingDisabled(), "sourceDummy2", Serdes.ByteArray().deserializer(), Serdes.ByteArray().deserializer(), "topicDummy2", "processorDummy2", voidProcessorSupplier);
         if (persistent) { // versioned stores do not offer an in-memory version yet
-            topology.addGlobalStore(
-                Stores.versionedKeyValueStoreBuilder(
-                    Stores.persistentVersionedKeyValueStore(globalVersionedKeyValueStoreName, Duration.ofMillis(1000L)),
-                    Serdes.ByteArray(),
-                    Serdes.ByteArray()
-                ).withLoggingDisabled(),
-                "sourceDummy3",
-                Serdes.ByteArray().deserializer(),
-                Serdes.ByteArray().deserializer(),
-                "topicDummy3",
-                "processorDummy3",
-                voidProcessorSupplier);
-        }
->>>>>>> 15418db6
+            topology.addGlobalStore(Stores.versionedKeyValueStoreBuilder(Stores.persistentVersionedKeyValueStore(globalVersionedKeyValueStoreName, Duration.ofMillis(1000L)), Serdes.ByteArray(), Serdes.ByteArray()).withLoggingDisabled(), "sourceDummy3", Serdes.ByteArray().deserializer(), Serdes.ByteArray().deserializer(), "topicDummy3", "processorDummy3", voidProcessorSupplier);
+        }
     }
 
     @Test
     public void shouldReturnAllStoresNames() {
         final Topology topology = setupSourceSinkTopology();
-        topology.addStateStore(
-            new KeyValueStoreBuilder<>(
-                Stores.inMemoryKeyValueStore("store"),
-                Serdes.ByteArray(),
-                Serdes.ByteArray(),
-                new SystemTime()));
-        topology.addGlobalStore(
-<<<<<<< HEAD
-				new KeyValueStoreBuilder<>(
-						Stores.inMemoryKeyValueStore("globalStore"),
-						Serdes.ByteArray(),
-						Serdes.ByteArray(),
-						new SystemTime()).withLoggingDisabled(),
-				"sourceProcessorName",
-				Serdes.ByteArray().deserializer(),
-				Serdes.ByteArray().deserializer(),
-				"globalTopicName",
-				"globalProcessorName",
-				voidProcessorSupplier);
-
-		testDriver = new TopologyTestDriver(topology);
-=======
-            new KeyValueStoreBuilder<>(
-                Stores.inMemoryKeyValueStore("globalStore"),
-                Serdes.ByteArray(),
-                Serdes.ByteArray(),
-                new SystemTime()).withLoggingDisabled(),
-            "sourceProcessorName",
-            Serdes.ByteArray().deserializer(),
-            Serdes.ByteArray().deserializer(),
-            "globalTopicName",
-            "globalProcessorName",
-            voidProcessorSupplier);
+        topology.addStateStore(new KeyValueStoreBuilder<>(Stores.inMemoryKeyValueStore("store"), Serdes.ByteArray(), Serdes.ByteArray(), new SystemTime()));
+        topology.addGlobalStore(new KeyValueStoreBuilder<>(Stores.inMemoryKeyValueStore("globalStore"), Serdes.ByteArray(), Serdes.ByteArray(), new SystemTime()).withLoggingDisabled(), "sourceProcessorName", Serdes.ByteArray().deserializer(), Serdes.ByteArray().deserializer(), "globalTopicName", "globalProcessorName", voidProcessorSupplier);
 
         testDriver = new TopologyTestDriver(topology, config);
->>>>>>> 15418db6
 
         final Set<String> expectedStoreNames = new HashSet<>();
         expectedStoreNames.add("store");
@@ -1717,124 +971,119 @@
         final Topology topology = new Topology();
         topology.addSource("sourceProcessor", "input-topic");
         topology.addProcessor("aggregator", new CustomMaxAggregatorSupplier(), "sourceProcessor");
-        topology.addStateStore(Stores.keyValueStoreBuilder(
-                storeSupplier,
-                Serdes.String(),
-                Serdes.Long()),
-                "aggregator");
-		topology.addSink("sinkProcessor", "result-topic", "aggregator");
-
-		config.setProperty(StreamsConfig.DEFAULT_KEY_SERDE_CLASS_CONFIG, Serdes.String().getClass().getName());
-		config.setProperty(StreamsConfig.DEFAULT_VALUE_SERDE_CLASS_CONFIG, Serdes.Long().getClass().getName());
-		testDriver = new TopologyTestDriver(topology, config);
-
-		store = testDriver.getKeyValueStore("aggStore");
-		store.put("a", 21L);
-	}
-
-	private void pipeInput(final String topic, final String key, final Long value, final Long time) {
-		testDriver.pipeRecord(topic, new TestRecord<>(key, value, null, time),
-				new StringSerializer(), new LongSerializer(), null);
-	}
-
-	private void compareKeyValue(final TestRecord<String, Long> record, final String key, final Long value) {
-		assertThat(record.getKey(), equalTo(key));
-		assertThat(record.getValue(), equalTo(value));
-	}
-
-	@Test
-	public void shouldFlushStoreForFirstInput() {
-		setup();
-		pipeInput("input-topic", "a", 1L, 9999L);
-		compareKeyValue(testDriver.readRecord("result-topic", stringDeserializer, longDeserializer), "a", 21L);
-		assertTrue(testDriver.isEmpty("result-topic"));
-	}
-
-	@Test
+        topology.addStateStore(Stores.keyValueStoreBuilder(storeSupplier, Serdes.String(), Serdes.Long()), "aggregator");
+        topology.addSink("sinkProcessor", "result-topic", "aggregator");
+
+        config.setProperty(StreamsConfig.DEFAULT_KEY_SERDE_CLASS_CONFIG, Serdes.String().getClass().getName());
+        config.setProperty(StreamsConfig.DEFAULT_VALUE_SERDE_CLASS_CONFIG, Serdes.Long().getClass().getName());
+        testDriver = new TopologyTestDriver(topology, config);
+
+        store = testDriver.getKeyValueStore("aggStore");
+        store.put("a", 21L);
+    }
+
+    private void pipeInput(final String topic, final String key, final Long value, final Long time) {
+        testDriver.pipeRecord(topic, new TestRecord<>(key, value, null, time), new StringSerializer(), new LongSerializer(), null);
+    }
+
+    private void compareKeyValue(final TestRecord<String, Long> record, final String key, final Long value) {
+        assertThat(record.getKey(), equalTo(key));
+        assertThat(record.getValue(), equalTo(value));
+    }
+
+    @Test
+    public void shouldFlushStoreForFirstInput() {
+        setup();
+        pipeInput("input-topic", "a", 1L, 9999L);
+        compareKeyValue(testDriver.readRecord("result-topic", stringDeserializer, longDeserializer), "a", 21L);
+        assertTrue(testDriver.isEmpty("result-topic"));
+    }
+
+    @Test
     public void shouldNotUpdateStoreForSmallerValue() {
-		setup();
-		pipeInput("input-topic", "a", 1L, 9999L);
-		assertThat(store.get("a"), equalTo(21L));
-		compareKeyValue(testDriver.readRecord("result-topic", stringDeserializer, longDeserializer), "a", 21L);
-		assertTrue(testDriver.isEmpty("result-topic"));
-	}
+        setup();
+        pipeInput("input-topic", "a", 1L, 9999L);
+        assertThat(store.get("a"), equalTo(21L));
+        compareKeyValue(testDriver.readRecord("result-topic", stringDeserializer, longDeserializer), "a", 21L);
+        assertTrue(testDriver.isEmpty("result-topic"));
+    }
 
     @Test
     public void shouldNotUpdateStoreForLargerValue() {
-		setup();
-		pipeInput("input-topic", "a", 42L, 9999L);
-		assertThat(store.get("a"), equalTo(42L));
-		compareKeyValue(testDriver.readRecord("result-topic", stringDeserializer, longDeserializer), "a", 42L);
-		assertTrue(testDriver.isEmpty("result-topic"));
-	}
+        setup();
+        pipeInput("input-topic", "a", 42L, 9999L);
+        assertThat(store.get("a"), equalTo(42L));
+        compareKeyValue(testDriver.readRecord("result-topic", stringDeserializer, longDeserializer), "a", 42L);
+        assertTrue(testDriver.isEmpty("result-topic"));
+    }
 
     @Test
     public void shouldUpdateStoreForNewKey() {
-		setup();
-		pipeInput("input-topic", "b", 21L, 9999L);
-		assertThat(store.get("b"), equalTo(21L));
-		compareKeyValue(testDriver.readRecord("result-topic", stringDeserializer, longDeserializer), "a", 21L);
-		compareKeyValue(testDriver.readRecord("result-topic", stringDeserializer, longDeserializer), "b", 21L);
-		assertTrue(testDriver.isEmpty("result-topic"));
-	}
+        setup();
+        pipeInput("input-topic", "b", 21L, 9999L);
+        assertThat(store.get("b"), equalTo(21L));
+        compareKeyValue(testDriver.readRecord("result-topic", stringDeserializer, longDeserializer), "a", 21L);
+        compareKeyValue(testDriver.readRecord("result-topic", stringDeserializer, longDeserializer), "b", 21L);
+        assertTrue(testDriver.isEmpty("result-topic"));
+    }
 
     @Test
     public void shouldPunctuateIfEvenTimeAdvances() {
-		setup();
-		pipeInput("input-topic", "a", 1L, 9999L);
-		compareKeyValue(testDriver.readRecord("result-topic", stringDeserializer, longDeserializer), "a", 21L);
-
-		pipeInput("input-topic", "a", 1L, 9999L);
-		assertTrue(testDriver.isEmpty("result-topic"));
-
-		pipeInput("input-topic", "a", 1L, 10000L);
-		compareKeyValue(testDriver.readRecord("result-topic", stringDeserializer, longDeserializer), "a", 21L);
-		assertTrue(testDriver.isEmpty("result-topic"));
-	}
+        setup();
+        pipeInput("input-topic", "a", 1L, 9999L);
+        compareKeyValue(testDriver.readRecord("result-topic", stringDeserializer, longDeserializer), "a", 21L);
+
+        pipeInput("input-topic", "a", 1L, 9999L);
+        assertTrue(testDriver.isEmpty("result-topic"));
+
+        pipeInput("input-topic", "a", 1L, 10000L);
+        compareKeyValue(testDriver.readRecord("result-topic", stringDeserializer, longDeserializer), "a", 21L);
+        assertTrue(testDriver.isEmpty("result-topic"));
+    }
 
     @Test
     public void shouldPunctuateIfWallClockTimeAdvances() {
-		setup();
-		testDriver.advanceWallClockTime(Duration.ofMillis(60000));
-		compareKeyValue(testDriver.readRecord("result-topic", stringDeserializer, longDeserializer), "a", 21L);
-		assertTrue(testDriver.isEmpty("result-topic"));
-	}
-
-	private static class CustomMaxAggregatorSupplier implements ProcessorSupplier<String, Long, String, Long> {
-		@Override
-		public Processor<String, Long, String, Long> get() {
-			return new CustomMaxAggregator();
-		}
-	}
-
-	private static class CustomMaxAggregator implements Processor<String, Long, String, Long> {
-		ProcessorContext<String, Long> context;
-		private KeyValueStore<String, Long> store;
-
-		@Override
-		public void init(final ProcessorContext<String, Long> context) {
-			this.context = context;
-			context.schedule(Duration.ofMinutes(1), PunctuationType.WALL_CLOCK_TIME, this::flushStore);
-			context.schedule(Duration.ofSeconds(10), PunctuationType.STREAM_TIME, this::flushStore);
-			store = context.getStateStore("aggStore");
-		}
-
-		@Override
-		public void process(final Record<String, Long> record) {
-			final Long oldValue = store.get(record.key());
-			if (oldValue == null || record.value() > oldValue) {
-				store.put(record.key(), record.value());
-			}
-		}
-
-		private void flushStore(final long timestamp) {
-			try (final KeyValueIterator<String, Long> it = store.all()) {
-				while (it.hasNext()) {
-					final KeyValue<String, Long> next = it.next();
-					context.forward(new Record<>(next.key, next.value, timestamp));
-				}
-			}
-		}
+        setup();
+        testDriver.advanceWallClockTime(Duration.ofMillis(60000));
+        compareKeyValue(testDriver.readRecord("result-topic", stringDeserializer, longDeserializer), "a", 21L);
+        assertTrue(testDriver.isEmpty("result-topic"));
+    }
+
+    private static class CustomMaxAggregatorSupplier implements ProcessorSupplier<String, Long, String, Long> {
+        @Override
+        public Processor<String, Long, String, Long> get() {
+            return new CustomMaxAggregator();
+        }
+    }
+
+    private static class CustomMaxAggregator implements Processor<String, Long, String, Long> {
+        ProcessorContext<String, Long> context;
+        private KeyValueStore<String, Long> store;
+
+        @Override
+        public void init(final ProcessorContext<String, Long> context) {
+            this.context = context;
+            context.schedule(Duration.ofMinutes(1), PunctuationType.WALL_CLOCK_TIME, this::flushStore);
+            context.schedule(Duration.ofSeconds(10), PunctuationType.STREAM_TIME, this::flushStore);
+            store = context.getStateStore("aggStore");
+        }
+
+        @Override
+        public void process(final Record<String, Long> record) {
+            final Long oldValue = store.get(record.key());
+            if (oldValue == null || record.value() > oldValue) {
+                store.put(record.key(), record.value());
+            }
+        }
+
+        private void flushStore(final long timestamp) {
+            try (final KeyValueIterator<String, Long> it = store.all()) {
+                while (it.hasNext()) {
+                    final KeyValue<String, Long> next = it.next();
+                    context.forward(new Record<>(next.key, next.value, timestamp));
+                }
+            }
+        }
     }
 
     @Test
@@ -1848,11 +1097,7 @@
             Serdes.Long()).withCachingEnabled(), // intentionally turn on caching to achieve better test coverage
             "aggregator");
 
-<<<<<<< HEAD
-		testDriver = new TopologyTestDriver(topology);
-=======
         testDriver = new TopologyTestDriver(topology, config);
->>>>>>> 15418db6
 
         store = testDriver.getKeyValueStore("aggStore");
         store.put("a", 21L);
@@ -1862,50 +1107,42 @@
     public void shouldCleanUpPersistentStateStoresOnClose() {
         final Topology topology = new Topology();
         topology.addSource("sourceProcessor", "input-topic");
-        topology.addProcessor(
-            "storeProcessor",
-				new ProcessorSupplier<String, Long, Void, Void>() {
-					@Override
-					public Processor<String, Long, Void, Void> get() {
-						return new Processor<String, Long, Void, Void>() {
-							private KeyValueStore<String, Long> store;
-
-							@Override
-							public void init(final ProcessorContext<Void, Void> context) {
-								this.store = context.getStateStore("storeProcessorStore");
-							}
-
-							@Override
-							public void process(final Record<String, Long> record) {
-								store.put(record.key(), record.value());
-							}
-						};
-					}
-				},
-				"sourceProcessor"
-		);
-		topology.addStateStore(Stores.keyValueStoreBuilder(
-				Stores.persistentKeyValueStore("storeProcessorStore"), Serdes.String(), Serdes.Long()),
-				"storeProcessor");
-
-		final Properties config = new Properties();
-		config.put(StreamsConfig.APPLICATION_ID_CONFIG, "test-TopologyTestDriver-cleanup");
-		config.put(StreamsConfig.STATE_DIR_CONFIG, TestUtils.tempDirectory().getAbsolutePath());
-		config.put(StreamsConfig.DEFAULT_KEY_SERDE_CLASS_CONFIG, Serdes.String().getClass().getName());
-		config.put(StreamsConfig.DEFAULT_VALUE_SERDE_CLASS_CONFIG, Serdes.Long().getClass().getName());
-
-		try (final TopologyTestDriver testDriver = new TopologyTestDriver(topology, config)) {
-			assertNull(testDriver.getKeyValueStore("storeProcessorStore").get("a"));
-			testDriver.pipeRecord("input-topic", new TestRecord<>("a", 1L),
-					new StringSerializer(), new LongSerializer(), Instant.now());
-			assertEquals(1L, testDriver.getKeyValueStore("storeProcessorStore").get("a"));
-		}
-
+        topology.addProcessor("storeProcessor", new ProcessorSupplier<String, Long, Void, Void>() {
+            @Override
+            public Processor<String, Long, Void, Void> get() {
+                return new Processor<String, Long, Void, Void>() {
+                    private KeyValueStore<String, Long> store;
+
+                    @Override
+                    public void init(final ProcessorContext<Void, Void> context) {
+                        this.store = context.getStateStore("storeProcessorStore");
+                    }
+
+                    @Override
+                    public void process(final Record<String, Long> record) {
+                        store.put(record.key(), record.value());
+                    }
+                };
+            }
+        }, "sourceProcessor");
+        topology.addStateStore(Stores.keyValueStoreBuilder(Stores.persistentKeyValueStore("storeProcessorStore"), Serdes.String(), Serdes.Long()), "storeProcessor");
+
+        final Properties config = new Properties();
+        config.put(StreamsConfig.APPLICATION_ID_CONFIG, "test-TopologyTestDriver-cleanup");
+        config.put(StreamsConfig.STATE_DIR_CONFIG, TestUtils.tempDirectory().getAbsolutePath());
+        config.put(StreamsConfig.DEFAULT_KEY_SERDE_CLASS_CONFIG, Serdes.String().getClass().getName());
+        config.put(StreamsConfig.DEFAULT_VALUE_SERDE_CLASS_CONFIG, Serdes.Long().getClass().getName());
 
         try (final TopologyTestDriver testDriver = new TopologyTestDriver(topology, config)) {
-			assertNull(testDriver.getKeyValueStore("storeProcessorStore").get("a"),
-					"Closing the prior test driver should have cleaned up this store and value.");
-		}
+            assertNull(testDriver.getKeyValueStore("storeProcessorStore").get("a"));
+            testDriver.pipeRecord("input-topic", new TestRecord<>("a", 1L), new StringSerializer(), new LongSerializer(), Instant.now());
+            assertEquals(1L, testDriver.getKeyValueStore("storeProcessorStore").get("a"));
+        }
+
+
+        try (final TopologyTestDriver testDriver = new TopologyTestDriver(topology, config)) {
+            assertNull(testDriver.getKeyValueStore("storeProcessorStore").get("a"), "Closing the prior test driver should have cleaned up this store and value.");
+        }
 
     }
 
@@ -1916,18 +1153,13 @@
             Consumed.with(Serdes.String(), Serdes.String()),
             Materialized.as("globalStore"));
         try (final TopologyTestDriver testDriver = new TopologyTestDriver(builder.build(), config)) {
-			final KeyValueStore<String, String> globalStore = testDriver.getKeyValueStore("globalStore");
-			assertNotNull(globalStore);
-			assertNotNull(testDriver.getAllStateStores().get("globalStore"));
-			testDriver.pipeRecord(
-					"topic",
-					new TestRecord<>("k1", "value1"),
-					new StringSerializer(),
-					new StringSerializer(),
-					Instant.now());
-			// we expect to have both in the global store, the one from pipeInput and the one from the producer
-			assertEquals("value1", globalStore.get("k1"));
-		}
+            final KeyValueStore<String, String> globalStore = testDriver.getKeyValueStore("globalStore");
+            assertNotNull(globalStore);
+            assertNotNull(testDriver.getAllStateStores().get("globalStore"));
+            testDriver.pipeRecord("topic", new TestRecord<>("k1", "value1"), new StringSerializer(), new StringSerializer(), Instant.now());
+            // we expect to have both in the global store, the one from pipeInput and the one from the producer
+            assertEquals("value1", globalStore.get("k1"));
+        }
     }
 
     private Topology setupMultipleSourcesPatternTopology(final Pattern... sourceTopicPatternNames) {
@@ -1949,56 +1181,46 @@
     @Test
     public void shouldProcessFromSourcesThatMatchMultiplePattern() {
 
-		final Pattern pattern2Source1 = Pattern.compile("source-topic-\\d");
-		final Pattern pattern2Source2 = Pattern.compile("source-topic-[A-Z]");
-		final String consumerTopic2 = "source-topic-Z";
-
-		final TestRecord<byte[], byte[]> consumerRecord2 = new TestRecord<>(key2, value2, null, timestamp2);
-
-		testDriver = new TopologyTestDriver(setupMultipleSourcesPatternTopology(pattern2Source1, pattern2Source2), config);
-
-		final List<TTDTestRecord> processedRecords1 = mockProcessors.get(0).processedRecords;
-		final List<TTDTestRecord> processedRecords2 = mockProcessors.get(1).processedRecords;
-
-		pipeRecord(SOURCE_TOPIC_1, testRecord1);
-
-		assertEquals(1, processedRecords1.size());
-		assertEquals(0, processedRecords2.size());
-
-		final TTDTestRecord record1 = processedRecords1.get(0);
-		final TTDTestRecord expectedResult1 = new TTDTestRecord(SOURCE_TOPIC_1, testRecord1, 0L);
-		assertThat(record1, equalTo(expectedResult1));
-
-		pipeRecord(consumerTopic2, consumerRecord2);
-
-		assertEquals(1, processedRecords1.size());
-		assertEquals(1, processedRecords2.size());
-
-		final TTDTestRecord record2 = processedRecords2.get(0);
-		final TTDTestRecord expectedResult2 = new TTDTestRecord(consumerTopic2, consumerRecord2, 0L);
-		assertThat(record2, equalTo(expectedResult2));
-	}
+        final Pattern pattern2Source1 = Pattern.compile("source-topic-\\d");
+        final Pattern pattern2Source2 = Pattern.compile("source-topic-[A-Z]");
+        final String consumerTopic2 = "source-topic-Z";
+
+        final TestRecord<byte[], byte[]> consumerRecord2 = new TestRecord<>(key2, value2, null, timestamp2);
+
+        testDriver = new TopologyTestDriver(setupMultipleSourcesPatternTopology(pattern2Source1, pattern2Source2), config);
+
+        final List<TTDTestRecord> processedRecords1 = mockProcessors.get(0).processedRecords;
+        final List<TTDTestRecord> processedRecords2 = mockProcessors.get(1).processedRecords;
+
+        pipeRecord(SOURCE_TOPIC_1, testRecord1);
+
+        assertEquals(1, processedRecords1.size());
+        assertEquals(0, processedRecords2.size());
+
+        final TTDTestRecord record1 = processedRecords1.get(0);
+        final TTDTestRecord expectedResult1 = new TTDTestRecord(SOURCE_TOPIC_1, testRecord1, 0L);
+        assertThat(record1, equalTo(expectedResult1));
+
+        pipeRecord(consumerTopic2, consumerRecord2);
+
+        assertEquals(1, processedRecords1.size());
+        assertEquals(1, processedRecords2.size());
+
+        final TTDTestRecord record2 = processedRecords2.get(0);
+        final TTDTestRecord expectedResult2 = new TTDTestRecord(consumerTopic2, consumerRecord2, 0L);
+        assertThat(record2, equalTo(expectedResult2));
+    }
 
     @Test
     public void shouldProcessFromSourceThatMatchPattern() {
-		final String sourceName = "source";
-		final Pattern pattern2Source1 = Pattern.compile("source-topic-\\d");
-
-		final Topology topology = new Topology();
-
-		topology.addSource(sourceName, pattern2Source1);
-		topology.addSink("sink", SINK_TOPIC_1, sourceName);
-
-<<<<<<< HEAD
-		testDriver = new TopologyTestDriver(topology);
-		pipeRecord(SOURCE_TOPIC_1, testRecord1);
-
-		final ProducerRecord<byte[], byte[]> outputRecord = testDriver.readRecord(SINK_TOPIC_1);
-		assertEquals(key1, outputRecord.key());
-		assertEquals(value1, outputRecord.value());
-		assertEquals(SINK_TOPIC_1, outputRecord.topic());
-	}
-=======
+        final String sourceName = "source";
+        final Pattern pattern2Source1 = Pattern.compile("source-topic-\\d");
+
+        final Topology topology = new Topology();
+
+        topology.addSource(sourceName, pattern2Source1);
+        topology.addSink("sink", SINK_TOPIC_1, sourceName);
+
         testDriver = new TopologyTestDriver(topology, config);
         pipeRecord(SOURCE_TOPIC_1, testRecord1);
 
@@ -2007,7 +1229,6 @@
         assertArrayEquals(value1, outputRecord.value());
         assertEquals(SINK_TOPIC_1, outputRecord.topic());
     }
->>>>>>> 15418db6
 
     @Test
     public void shouldThrowPatternNotValidForTopicNameException() {
@@ -2019,13 +1240,9 @@
         topology.addSource(sourceName, pattern2Source1);
         topology.addSink("sink", SINK_TOPIC_1, sourceName);
 
-<<<<<<< HEAD
-		testDriver = new TopologyTestDriver(topology);
-=======
         testDriver = new TopologyTestDriver(topology, config);
->>>>>>> 15418db6
         try {
-			pipeRecord(SOURCE_TOPIC_1, testRecord1);
+            pipeRecord(SOURCE_TOPIC_1, testRecord1);
         } catch (final TopologyException exception) {
             final String str =
                     String.format(
@@ -2047,183 +1264,145 @@
 
     @Test
     public void shouldCreateStateDirectoryForStatefulTopology() {
-		setup(Stores.persistentKeyValueStore("aggStore"));
-		final String stateDir = config.getProperty(StreamsConfig.STATE_DIR_CONFIG);
-		final File appDir = new File(stateDir, config.getProperty(StreamsConfig.APPLICATION_ID_CONFIG));
-
-		assertTrue(appDir.exists());
-		assertTrue(appDir.isDirectory());
-
-		final TaskId taskId = new TaskId(0, 0);
-		assertTrue(new File(appDir, taskId.toString()).exists());
-	}
-
-	@Test
-	public void shouldEnqueueLaterOutputsAfterEarlierOnes() {
-		final Topology topology = new Topology();
-		topology.addSource("source", new StringDeserializer(), new StringDeserializer(), "input");
-		topology.addProcessor(
-				"recursiveProcessor",
-				() -> new Processor<String, String, String, String>() {
-					private ProcessorContext<String, String> context;
-
-					@Override
-					public void init(final ProcessorContext<String, String> context) {
-						this.context = context;
-					}
-
-					@Override
-					public void process(final Record<String, String> record) {
-						final String value = record.value();
-						if (!value.startsWith("recurse-")) {
-							context.forward(record.withValue("recurse-" + value), "recursiveSink");
-						}
-						context.forward(record, "sink");
-					}
-				},
-				"source"
-		);
-		topology.addSink("recursiveSink", "input", new StringSerializer(), new StringSerializer(), "recursiveProcessor");
-		topology.addSink("sink", "output", new StringSerializer(), new StringSerializer(), "recursiveProcessor");
-
-		try (final TopologyTestDriver topologyTestDriver = new TopologyTestDriver(topology)) {
-			final TestInputTopic<String, String> in = topologyTestDriver.createInputTopic("input", new StringSerializer(), new StringSerializer());
-			final TestOutputTopic<String, String> out = topologyTestDriver.createOutputTopic("output", new StringDeserializer(), new StringDeserializer());
-
-			// given the topology above, we expect to see the output _first_ echo the input
-			// and _then_ print it with "recurse-" prepended.
-
-			in.pipeInput("B", "beta");
-			final List<KeyValue<String, String>> events = out.readKeyValuesToList();
-			assertThat(
-					events,
-					is(Arrays.asList(
-							new KeyValue<>("B", "beta"),
-							new KeyValue<>("B", "recurse-beta")
-					))
-			);
-
-		}
-	}
-
-	@Test
-	public void shouldApplyGlobalUpdatesCorrectlyInRecursiveTopologies() {
-		final Topology topology = new Topology();
-		topology.addSource("source", new StringDeserializer(), new StringDeserializer(), "input");
-		topology.addGlobalStore(
-				Stores.keyValueStoreBuilder(Stores.inMemoryKeyValueStore("global-store"), Serdes.String(), Serdes.String()).withLoggingDisabled(),
-				"globalSource",
-				new StringDeserializer(),
-				new StringDeserializer(),
-				"global-topic",
-				"globalProcessor",
-				() -> new Processor<String, String, Void, Void>() {
-					private KeyValueStore<String, String> stateStore;
-
-					@Override
-					public void init(final ProcessorContext<Void, Void> context) {
-						stateStore = context.getStateStore("global-store");
-					}
-
-					@Override
-					public void process(final Record<String, String> record) {
-						stateStore.put(record.key(), record.value());
-					}
-				}
-		);
-		topology.addProcessor(
-				"recursiveProcessor",
-				() -> new Processor<String, String, String, String>() {
-					private ProcessorContext<String, String> context;
-
-					@Override
-					public void init(final ProcessorContext<String, String> context) {
-						this.context = context;
-					}
-
-					@Override
-					public void process(final Record<String, String> record) {
-						final String value = record.value();
-						if (!value.startsWith("recurse-")) {
-							context.forward(record.withValue("recurse-" + value), "recursiveSink");
-						}
-						context.forward(record, "sink");
-						context.forward(record, "globalSink");
-					}
-				},
-				"source"
-		);
-		topology.addSink("recursiveSink", "input", new StringSerializer(), new StringSerializer(), "recursiveProcessor");
-		topology.addSink("sink", "output", new StringSerializer(), new StringSerializer(), "recursiveProcessor");
-		topology.addSink("globalSink", "global-topic", new StringSerializer(), new StringSerializer(), "recursiveProcessor");
-
-		try (final TopologyTestDriver topologyTestDriver = new TopologyTestDriver(topology)) {
-			final TestInputTopic<String, String> in = topologyTestDriver.createInputTopic("input", new StringSerializer(), new StringSerializer());
-			final TestOutputTopic<String, String> globalTopic = topologyTestDriver.createOutputTopic("global-topic", new StringDeserializer(), new StringDeserializer());
-
-			in.pipeInput("A", "alpha");
-
-			// expect the global store to correctly reflect the last update
-			final KeyValueStore<String, String> keyValueStore = topologyTestDriver.getKeyValueStore("global-store");
-			assertThat(keyValueStore, notNullValue());
-			assertThat(keyValueStore.get("A"), is("recurse-alpha"));
-
-			// and also just make sure the test really sent both events to the topic.
-			final List<KeyValue<String, String>> events = globalTopic.readKeyValuesToList();
-			assertThat(
-					events,
-					is(Arrays.asList(
-							new KeyValue<>("A", "alpha"),
-							new KeyValue<>("A", "recurse-alpha")
-					))
-			);
-		}
-	}
-
-	@Test
-	public void shouldRespectTaskIdling() {
-		final Properties properties = new Properties();
-		// This is the key to this test. Wall-clock time doesn't advance automatically in TopologyTestDriver,
-		// so with an idle time specified, TTD can't just expect all enqueued records to be processable.
-		properties.setProperty(StreamsConfig.MAX_TASK_IDLE_MS_CONFIG, "1000");
-
-		final Topology topology = new Topology();
-		topology.addSource("source1", new StringDeserializer(), new StringDeserializer(), "input1");
-		topology.addSource("source2", new StringDeserializer(), new StringDeserializer(), "input2");
-		topology.addSink("sink", "output", new StringSerializer(), new StringSerializer(), "source1", "source2");
-
-		try (final TopologyTestDriver topologyTestDriver = new TopologyTestDriver(topology, properties)) {
-			final TestInputTopic<String, String> in1 = topologyTestDriver.createInputTopic("input1", new StringSerializer(), new StringSerializer());
-			final TestInputTopic<String, String> in2 = topologyTestDriver.createInputTopic("input2", new StringSerializer(), new StringSerializer());
-			final TestOutputTopic<String, String> out = topologyTestDriver.createOutputTopic("output", new StringDeserializer(), new StringDeserializer());
-
-			in1.pipeInput("A", "alpha");
-			topologyTestDriver.advanceWallClockTime(Duration.ofMillis(1));
-
-			// only one input has records, and it's only been one ms
-			assertThat(out.readKeyValuesToList(), is(Collections.emptyList()));
-
-			in2.pipeInput("B", "beta");
-
-			// because both topics have records, we can process (even though it's only been one ms)
-			// but after processing A (the earlier record), we now only have one input queued, so
-			// task idling takes effect again
-			assertThat(
-					out.readKeyValuesToList(),
-					is(Collections.singletonList(
-							new KeyValue<>("A", "alpha")
-					))
-			);
-
-			topologyTestDriver.advanceWallClockTime(Duration.ofSeconds(1));
-
-			// now that one second has elapsed, the idle time has expired, and we can process B
-			assertThat(
-					out.readKeyValuesToList(),
-					is(Collections.singletonList(
-							new KeyValue<>("B", "beta")
-					))
-			);
-		}
-	}
+        setup(Stores.persistentKeyValueStore("aggStore"));
+        final String stateDir = config.getProperty(StreamsConfig.STATE_DIR_CONFIG);
+        final File appDir = new File(stateDir, config.getProperty(StreamsConfig.APPLICATION_ID_CONFIG));
+
+        assertTrue(appDir.exists());
+        assertTrue(appDir.isDirectory());
+
+        final TaskId taskId = new TaskId(0, 0);
+        assertTrue(new File(appDir, taskId.toString()).exists());
+    }
+
+    @Test
+    public void shouldEnqueueLaterOutputsAfterEarlierOnes() {
+        final Topology topology = new Topology();
+        topology.addSource("source", new StringDeserializer(), new StringDeserializer(), "input");
+        topology.addProcessor("recursiveProcessor", () -> new Processor<String, String, String, String>() {
+            private ProcessorContext<String, String> context;
+
+            @Override
+            public void init(final ProcessorContext<String, String> context) {
+                this.context = context;
+            }
+
+            @Override
+            public void process(final Record<String, String> record) {
+                final String value = record.value();
+                if (!value.startsWith("recurse-")) {
+                    context.forward(record.withValue("recurse-" + value), "recursiveSink");
+                }
+                context.forward(record, "sink");
+            }
+        }, "source");
+        topology.addSink("recursiveSink", "input", new StringSerializer(), new StringSerializer(), "recursiveProcessor");
+        topology.addSink("sink", "output", new StringSerializer(), new StringSerializer(), "recursiveProcessor");
+
+        try (final TopologyTestDriver topologyTestDriver = new TopologyTestDriver(topology)) {
+            final TestInputTopic<String, String> in = topologyTestDriver.createInputTopic("input", new StringSerializer(), new StringSerializer());
+            final TestOutputTopic<String, String> out = topologyTestDriver.createOutputTopic("output", new StringDeserializer(), new StringDeserializer());
+
+            // given the topology above, we expect to see the output _first_ echo the input
+            // and _then_ print it with "recurse-" prepended.
+
+            in.pipeInput("B", "beta");
+            final List<KeyValue<String, String>> events = out.readKeyValuesToList();
+            assertThat(events, is(Arrays.asList(new KeyValue<>("B", "beta"), new KeyValue<>("B", "recurse-beta"))));
+
+        }
+    }
+
+    @Test
+    public void shouldApplyGlobalUpdatesCorrectlyInRecursiveTopologies() {
+        final Topology topology = new Topology();
+        topology.addSource("source", new StringDeserializer(), new StringDeserializer(), "input");
+        topology.addGlobalStore(Stores.keyValueStoreBuilder(Stores.inMemoryKeyValueStore("global-store"), Serdes.String(), Serdes.String()).withLoggingDisabled(), "globalSource", new StringDeserializer(), new StringDeserializer(), "global-topic", "globalProcessor", () -> new Processor<String, String, Void, Void>() {
+            private KeyValueStore<String, String> stateStore;
+
+            @Override
+            public void init(final ProcessorContext<Void, Void> context) {
+                stateStore = context.getStateStore("global-store");
+            }
+
+            @Override
+            public void process(final Record<String, String> record) {
+                stateStore.put(record.key(), record.value());
+            }
+        });
+        topology.addProcessor("recursiveProcessor", () -> new Processor<String, String, String, String>() {
+            private ProcessorContext<String, String> context;
+
+            @Override
+            public void init(final ProcessorContext<String, String> context) {
+                this.context = context;
+            }
+
+            @Override
+            public void process(final Record<String, String> record) {
+                final String value = record.value();
+                if (!value.startsWith("recurse-")) {
+                    context.forward(record.withValue("recurse-" + value), "recursiveSink");
+                }
+                context.forward(record, "sink");
+                context.forward(record, "globalSink");
+            }
+        }, "source");
+        topology.addSink("recursiveSink", "input", new StringSerializer(), new StringSerializer(), "recursiveProcessor");
+        topology.addSink("sink", "output", new StringSerializer(), new StringSerializer(), "recursiveProcessor");
+        topology.addSink("globalSink", "global-topic", new StringSerializer(), new StringSerializer(), "recursiveProcessor");
+
+        try (final TopologyTestDriver topologyTestDriver = new TopologyTestDriver(topology)) {
+            final TestInputTopic<String, String> in = topologyTestDriver.createInputTopic("input", new StringSerializer(), new StringSerializer());
+            final TestOutputTopic<String, String> globalTopic = topologyTestDriver.createOutputTopic("global-topic", new StringDeserializer(), new StringDeserializer());
+
+            in.pipeInput("A", "alpha");
+
+            // expect the global store to correctly reflect the last update
+            final KeyValueStore<String, String> keyValueStore = topologyTestDriver.getKeyValueStore("global-store");
+            assertThat(keyValueStore, notNullValue());
+            assertThat(keyValueStore.get("A"), is("recurse-alpha"));
+
+            // and also just make sure the test really sent both events to the topic.
+            final List<KeyValue<String, String>> events = globalTopic.readKeyValuesToList();
+            assertThat(events, is(Arrays.asList(new KeyValue<>("A", "alpha"), new KeyValue<>("A", "recurse-alpha"))));
+        }
+    }
+
+    @Test
+    public void shouldRespectTaskIdling() {
+        final Properties properties = new Properties();
+        // This is the key to this test. Wall-clock time doesn't advance automatically in TopologyTestDriver,
+        // so with an idle time specified, TTD can't just expect all enqueued records to be processable.
+        properties.setProperty(StreamsConfig.MAX_TASK_IDLE_MS_CONFIG, "1000");
+
+        final Topology topology = new Topology();
+        topology.addSource("source1", new StringDeserializer(), new StringDeserializer(), "input1");
+        topology.addSource("source2", new StringDeserializer(), new StringDeserializer(), "input2");
+        topology.addSink("sink", "output", new StringSerializer(), new StringSerializer(), "source1", "source2");
+
+        try (final TopologyTestDriver topologyTestDriver = new TopologyTestDriver(topology, properties)) {
+            final TestInputTopic<String, String> in1 = topologyTestDriver.createInputTopic("input1", new StringSerializer(), new StringSerializer());
+            final TestInputTopic<String, String> in2 = topologyTestDriver.createInputTopic("input2", new StringSerializer(), new StringSerializer());
+            final TestOutputTopic<String, String> out = topologyTestDriver.createOutputTopic("output", new StringDeserializer(), new StringDeserializer());
+
+            in1.pipeInput("A", "alpha");
+            topologyTestDriver.advanceWallClockTime(Duration.ofMillis(1));
+
+            // only one input has records, and it's only been one ms
+            assertThat(out.readKeyValuesToList(), is(Collections.emptyList()));
+
+            in2.pipeInput("B", "beta");
+
+            // because both topics have records, we can process (even though it's only been one ms)
+            // but after processing A (the earlier record), we now only have one input queued, so
+            // task idling takes effect again
+            assertThat(out.readKeyValuesToList(), is(Collections.singletonList(new KeyValue<>("A", "alpha"))));
+
+            topologyTestDriver.advanceWallClockTime(Duration.ofSeconds(1));
+
+            // now that one second has elapsed, the idle time has expired, and we can process B
+            assertThat(out.readKeyValuesToList(), is(Collections.singletonList(new KeyValue<>("B", "beta"))));
+        }
+    }
 }