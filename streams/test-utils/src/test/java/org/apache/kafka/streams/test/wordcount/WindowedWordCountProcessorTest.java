--- conflicted
+++ resolved
@@ -52,13 +52,6 @@
         final MockProcessorContext<String, String> context = new MockProcessorContext<>();
 
         // Create, initialize, and register the state store.
-<<<<<<< HEAD
-        final WindowStore<String, Integer> store = Stores.windowStoreBuilder(Stores.inMemoryWindowStore("WindowedCounts", Duration.ofDays(24), Duration.ofMillis(100), false), Serdes.String(), Serdes.Integer()).withLoggingDisabled() // Changelog is not supported by MockProcessorContext.
-                .withCachingDisabled() // Caching is not supported by MockProcessorContext.
-                .build();
-        store.init(context.getStateStoreContext(), store);
-        context.getStateStoreContext().register(store, null);
-=======
         final WindowStore<String, Integer> store =
             Stores.windowStoreBuilder(Stores.inMemoryWindowStore("WindowedCounts",
                                                                  Duration.ofDays(24),
@@ -72,7 +65,6 @@
         final InternalProcessorContext<?, ?> internalProcessorContext = mockInternalProcessorContext(context);
         store.init(internalProcessorContext, store);
         internalProcessorContext.register(store, null);
->>>>>>> 9494bebe
 
         // Create and initialize the processor under test
         final Processor<String, String, String, String> processor = new WindowedWordCountProcessorSupplier().get();
@@ -92,7 +84,13 @@
 
         // finally, we can verify the output.
         final List<CapturedForward<? extends String, ? extends String>> capturedForwards = context.forwarded();
-        final List<CapturedForward<? extends String, ? extends String>> expected = asList(new CapturedForward<>(new Record<>("[alpha@100/200]", "2", 1_000L)), new CapturedForward<>(new Record<>("[beta@100/200]", "1", 1_000L)), new CapturedForward<>(new Record<>("[gamma@100/200]", "1", 1_000L)), new CapturedForward<>(new Record<>("[delta@200/300]", "1", 1_000L)), new CapturedForward<>(new Record<>("[gamma@200/300]", "1", 1_000L)));
+        final List<CapturedForward<? extends String, ? extends String>> expected = asList(
+            new CapturedForward<>(new Record<>("[alpha@100/200]", "2", 1_000L)),
+            new CapturedForward<>(new Record<>("[beta@100/200]", "1", 1_000L)),
+            new CapturedForward<>(new Record<>("[gamma@100/200]", "1", 1_000L)),
+            new CapturedForward<>(new Record<>("[delta@200/300]", "1", 1_000L)),
+            new CapturedForward<>(new Record<>("[gamma@200/300]", "1", 1_000L))
+        );
 
         assertThat(capturedForwards, is(expected));
 
@@ -104,16 +102,13 @@
         final File stateDir = TestUtils.tempDirectory();
 
         try {
-            final MockProcessorContext<String, String> context = new MockProcessorContext<>(new Properties(), new TaskId(0, 0), stateDir);
+            final MockProcessorContext<String, String> context = new MockProcessorContext<>(
+                new Properties(),
+                new TaskId(0, 0),
+                stateDir
+            );
 
             // Create, initialize, and register the state store.
-<<<<<<< HEAD
-            final WindowStore<String, Integer> store = Stores.windowStoreBuilder(Stores.persistentWindowStore("WindowedCounts", Duration.ofDays(24), Duration.ofMillis(100), false), Serdes.String(), Serdes.Integer()).withLoggingDisabled() // Changelog is not supported by MockProcessorContext.
-                    .withCachingDisabled() // Caching is not supported by MockProcessorContext.
-                    .build();
-            store.init(context.getStateStoreContext(), store);
-            context.getStateStoreContext().register(store, null);
-=======
             final WindowStore<String, Integer> store =
                 Stores.windowStoreBuilder(Stores.persistentWindowStore("WindowedCounts",
                                                                        Duration.ofDays(24),
@@ -127,7 +122,6 @@
             final InternalProcessorContext<?, ?> internalProcessorContext = mockInternalProcessorContext(context, stateDir);
             store.init(internalProcessorContext, store);
             internalProcessorContext.register(store, null);
->>>>>>> 9494bebe
 
             // Create and initialize the processor under test
             final Processor<String, String, String, String> processor = new WindowedWordCountProcessorSupplier().get();
@@ -147,7 +141,13 @@
 
             // finally, we can verify the output.
             final List<CapturedForward<? extends String, ? extends String>> capturedForwards = context.forwarded();
-            final List<CapturedForward<? extends String, ? extends String>> expected = asList(new CapturedForward<>(new Record<>("[alpha@100/200]", "2", 1_000L)), new CapturedForward<>(new Record<>("[beta@100/200]", "1", 1_000L)), new CapturedForward<>(new Record<>("[delta@200/300]", "1", 1_000L)), new CapturedForward<>(new Record<>("[gamma@100/200]", "1", 1_000L)), new CapturedForward<>(new Record<>("[gamma@200/300]", "1", 1_000L)));
+            final List<CapturedForward<? extends String, ? extends String>> expected = asList(
+                new CapturedForward<>(new Record<>("[alpha@100/200]", "2", 1_000L)),
+                new CapturedForward<>(new Record<>("[beta@100/200]", "1", 1_000L)),
+                new CapturedForward<>(new Record<>("[delta@200/300]", "1", 1_000L)),
+                new CapturedForward<>(new Record<>("[gamma@100/200]", "1", 1_000L)),
+                new CapturedForward<>(new Record<>("[gamma@200/300]", "1", 1_000L))
+            );
 
             assertThat(capturedForwards, is(expected));
 
