--- conflicted
+++ resolved
@@ -20,13 +20,7 @@
 import java.util.Collections;
 
 public class TopologyTestDriverEosTest extends TopologyTestDriverTest {
-<<<<<<< HEAD
-	TopologyTestDriverEosTest() {
-		super(Collections.singletonMap(StreamsConfig.PROCESSING_GUARANTEE_CONFIG, StreamsConfig.EXACTLY_ONCE));
-	}
-=======
     TopologyTestDriverEosTest() {
         super(Collections.singletonMap(StreamsConfig.PROCESSING_GUARANTEE_CONFIG, StreamsConfig.EXACTLY_ONCE_V2));
     }
->>>>>>> 15418db6
 }