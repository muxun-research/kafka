--- conflicted
+++ resolved
@@ -30,7 +30,7 @@
         obfuscation {
             // This obfuscates the IP addresses of the build machine in the build scan.
             // Alternatively, the build scan will provide the hostname for troubleshooting host-specific issues.
-            ipAddresses { addresses -> addresses.collect { address -> "0.0.0.0" } }
+            ipAddresses { addresses -> addresses.collect { address -> "0.0.0.0"} }
         }
         if (isGithubActions) {
             tag "github"
@@ -54,54 +54,6 @@
 }
 
 include 'clients',
-<<<<<<< HEAD
-        'connect:api',
-        'connect:basic-auth-extension',
-        'connect:file',
-        'connect:json',
-        'connect:mirror',
-        'connect:mirror-client',
-        'connect:runtime',
-        'connect:transforms',
-        'core',
-        'examples',
-        'generator',
-        'group-coordinator',
-        'jmh-benchmarks',
-        'log4j-appender',
-        'metadata',
-        'raft',
-        'server-common',
-        'shell',
-        'storage',
-        'storage:api',
-        'streams',
-        'streams:examples',
-        'streams:streams-scala',
-        'streams:test-utils',
-        'streams:upgrade-system-tests-0100',
-        'streams:upgrade-system-tests-0101',
-        'streams:upgrade-system-tests-0102',
-    'streams:upgrade-system-tests-0110',
-        'streams:upgrade-system-tests-10',
-        'streams:upgrade-system-tests-11',
-        'streams:upgrade-system-tests-20',
-        'streams:upgrade-system-tests-21',
-        'streams:upgrade-system-tests-22',
-        'streams:upgrade-system-tests-23',
-        'streams:upgrade-system-tests-24',
-        'streams:upgrade-system-tests-25',
-        'streams:upgrade-system-tests-26',
-        'streams:upgrade-system-tests-27',
-        'streams:upgrade-system-tests-28',
-        'streams:upgrade-system-tests-30',
-        'streams:upgrade-system-tests-31',
-        'streams:upgrade-system-tests-32',
-        'streams:upgrade-system-tests-33',
-        'tools',
-        'tools:tools-api',
-        'trogdor'
-=======
     'connect:api',
     'connect:basic-auth-extension',
     'connect:file',
@@ -160,7 +112,6 @@
     'test-common:test-common-internal-api',
     'test-common:test-common-util',
     'test-common:test-common-runtime'
->>>>>>> 9494bebe
 
 project(":storage:api").name = "storage-api"
 rootProject.name = 'kafka'
