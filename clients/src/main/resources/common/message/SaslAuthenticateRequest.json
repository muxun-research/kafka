// Licensed to the Apache Software Foundation (ASF) under one or more
// contributor license agreements.  See the NOTICE file distributed with
// this work for additional information regarding copyright ownership.
// The ASF licenses this file to You under the Apache License, Version 2.0
// (the "License"); you may not use this file except in compliance with
// the License.  You may obtain a copy of the License at
//
//    http://www.apache.org/licenses/LICENSE-2.0
//
// Unless required by applicable law or agreed to in writing, software
// distributed under the License is distributed on an "AS IS" BASIS,
// WITHOUT WARRANTIES OR CONDITIONS OF ANY KIND, either express or implied.
// See the License for the specific language governing permissions and
// limitations under the License.

{
  "apiKey": 36,
  "type": "request",
<<<<<<< HEAD
  "listeners": [
    "zkBroker",
    "broker",
    "controller"
  ],
=======
  "listeners": ["broker", "controller"],
>>>>>>> 9494bebe
  "name": "SaslAuthenticateRequest",
  // Version 1 is the same as version 0.
  // Version 2 adds flexible version support
  "validVersions": "0-2",
  "flexibleVersions": "2+",
  "fields": [
    {
      "name": "AuthBytes",
      "type": "bytes",
      "versions": "0+",
      "about": "The SASL authentication bytes from the client, as defined by the SASL mechanism."
    }
  ]
}<|MERGE_RESOLUTION|>--- conflicted
+++ resolved
@@ -16,26 +16,14 @@
 {
   "apiKey": 36,
   "type": "request",
-<<<<<<< HEAD
-  "listeners": [
-    "zkBroker",
-    "broker",
-    "controller"
-  ],
-=======
   "listeners": ["broker", "controller"],
->>>>>>> 9494bebe
   "name": "SaslAuthenticateRequest",
   // Version 1 is the same as version 0.
   // Version 2 adds flexible version support
   "validVersions": "0-2",
   "flexibleVersions": "2+",
   "fields": [
-    {
-      "name": "AuthBytes",
-      "type": "bytes",
-      "versions": "0+",
-      "about": "The SASL authentication bytes from the client, as defined by the SASL mechanism."
-    }
+    { "name": "AuthBytes", "type": "bytes", "versions": "0+",
+      "about": "The SASL authentication bytes from the client, as defined by the SASL mechanism." }
   ]
 }