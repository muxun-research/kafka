--- conflicted
+++ resolved
@@ -16,13 +16,11 @@
 {
   "apiKey": 30,
   "type": "request",
-<<<<<<< HEAD
   "listeners": [
-    "zkBroker"
+    "zkBroker",
+    "broker",
+    "controller"
   ],
-=======
-  "listeners": ["zkBroker", "broker", "controller"],
->>>>>>> 15418db6
   "name": "CreateAclsRequest",
   // Version 1 adds resource pattern type.
   // Version 2 enables flexible versions.
@@ -65,11 +63,21 @@
           "name": "Host",
           "type": "string",
           "versions": "0+",
-        "about": "The host for the ACL." },
-      { "name": "Operation", "type": "int8", "versions": "0+",
-        "about": "The operation type for the ACL (read, write, etc.)." },
-      { "name": "PermissionType", "type": "int8", "versions": "0+",
-        "about": "The permission type for the ACL (allow, deny, etc.)." }
-    ]}
+          "about": "The host for the ACL."
+        },
+        {
+          "name": "Operation",
+          "type": "int8",
+          "versions": "0+",
+          "about": "The operation type for the ACL (read, write, etc.)."
+        },
+        {
+          "name": "PermissionType",
+          "type": "int8",
+          "versions": "0+",
+          "about": "The permission type for the ACL (allow, deny, etc.)."
+        }
+      ]
+    }
   ]
 }