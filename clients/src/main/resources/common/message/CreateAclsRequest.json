// Licensed to the Apache Software Foundation (ASF) under one or more
// contributor license agreements.  See the NOTICE file distributed with
// this work for additional information regarding copyright ownership.
// The ASF licenses this file to You under the Apache License, Version 2.0
// (the "License"); you may not use this file except in compliance with
// the License.  You may obtain a copy of the License at
//
//    http://www.apache.org/licenses/LICENSE-2.0
//
// Unless required by applicable law or agreed to in writing, software
// distributed under the License is distributed on an "AS IS" BASIS,
// WITHOUT WARRANTIES OR CONDITIONS OF ANY KIND, either express or implied.
// See the License for the specific language governing permissions and
// limitations under the License.

{
  "apiKey": 30,
  "type": "request",
<<<<<<< HEAD
  "listeners": [
    "zkBroker",
    "broker",
    "controller"
  ],
=======
  "listeners": ["broker", "controller"],
>>>>>>> 9494bebe
  "name": "CreateAclsRequest",
  // Version 0 was removed in Apache Kafka 4.0, Version 1 is the new baseline.
  // Version 1 adds resource pattern type.
  // Version 2 enables flexible versions.
  // Version 3 adds user resource type.
  "validVersions": "1-3",
  "flexibleVersions": "2+",
  "fields": [
    {
      "name": "Creations",
      "type": "[]AclCreation",
      "versions": "0+",
      "about": "The ACLs that we want to create.",
      "fields": [
        {
          "name": "ResourceType",
          "type": "int8",
          "versions": "0+",
          "about": "The type of the resource."
        },
        {
          "name": "ResourceName",
          "type": "string",
          "versions": "0+",
          "about": "The resource name for the ACL."
        },
        {
          "name": "ResourcePatternType",
          "type": "int8",
          "versions": "1+",
          "default": "3",
          "about": "The pattern type for the ACL."
        },
        {
          "name": "Principal",
          "type": "string",
          "versions": "0+",
          "about": "The principal for the ACL."
        },
        {
          "name": "Host",
          "type": "string",
          "versions": "0+",
          "about": "The host for the ACL."
        },
        {
          "name": "Operation",
          "type": "int8",
          "versions": "0+",
          "about": "The operation type for the ACL (read, write, etc.)."
        },
        {
          "name": "PermissionType",
          "type": "int8",
          "versions": "0+",
          "about": "The permission type for the ACL (allow, deny, etc.)."
        }
      ]
    }
  ]
}<|MERGE_RESOLUTION|>--- conflicted
+++ resolved
@@ -16,15 +16,7 @@
 {
   "apiKey": 30,
   "type": "request",
-<<<<<<< HEAD
-  "listeners": [
-    "zkBroker",
-    "broker",
-    "controller"
-  ],
-=======
   "listeners": ["broker", "controller"],
->>>>>>> 9494bebe
   "name": "CreateAclsRequest",
   // Version 0 was removed in Apache Kafka 4.0, Version 1 is the new baseline.
   // Version 1 adds resource pattern type.
@@ -33,56 +25,22 @@
   "validVersions": "1-3",
   "flexibleVersions": "2+",
   "fields": [
-    {
-      "name": "Creations",
-      "type": "[]AclCreation",
-      "versions": "0+",
-      "about": "The ACLs that we want to create.",
-      "fields": [
-        {
-          "name": "ResourceType",
-          "type": "int8",
-          "versions": "0+",
-          "about": "The type of the resource."
-        },
-        {
-          "name": "ResourceName",
-          "type": "string",
-          "versions": "0+",
-          "about": "The resource name for the ACL."
-        },
-        {
-          "name": "ResourcePatternType",
-          "type": "int8",
-          "versions": "1+",
-          "default": "3",
-          "about": "The pattern type for the ACL."
-        },
-        {
-          "name": "Principal",
-          "type": "string",
-          "versions": "0+",
-          "about": "The principal for the ACL."
-        },
-        {
-          "name": "Host",
-          "type": "string",
-          "versions": "0+",
-          "about": "The host for the ACL."
-        },
-        {
-          "name": "Operation",
-          "type": "int8",
-          "versions": "0+",
-          "about": "The operation type for the ACL (read, write, etc.)."
-        },
-        {
-          "name": "PermissionType",
-          "type": "int8",
-          "versions": "0+",
-          "about": "The permission type for the ACL (allow, deny, etc.)."
-        }
-      ]
-    }
+    { "name": "Creations", "type": "[]AclCreation", "versions": "0+",
+      "about": "The ACLs that we want to create.", "fields": [
+      { "name": "ResourceType", "type": "int8", "versions": "0+",
+        "about": "The type of the resource." },
+      { "name": "ResourceName", "type": "string", "versions": "0+",
+        "about": "The resource name for the ACL." },
+      { "name": "ResourcePatternType", "type": "int8", "versions": "1+", "default": "3",
+        "about": "The pattern type for the ACL." },
+      { "name": "Principal", "type": "string", "versions": "0+",
+        "about": "The principal for the ACL." },
+      { "name": "Host", "type": "string", "versions": "0+",
+        "about": "The host for the ACL." },
+      { "name": "Operation", "type": "int8", "versions": "0+",
+        "about": "The operation type for the ACL (read, write, etc.)." },
+      { "name": "PermissionType", "type": "int8", "versions": "0+",
+        "about": "The permission type for the ACL (allow, deny, etc.)." }
+    ]}
   ]
 }