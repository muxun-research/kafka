--- conflicted
+++ resolved
@@ -26,42 +26,19 @@
   "validVersions": "1-2",
   "flexibleVersions": "2+",
   "fields": [
-    {
-      "name": "RequestApiKey",
-      "type": "int16",
-      "versions": "0+",
-      "about": "The API key of this request."
-    },
-    {
-      "name": "RequestApiVersion",
-      "type": "int16",
-      "versions": "0+",
-      "about": "The API version of this request."
-    },
-    {
-      "name": "CorrelationId",
-      "type": "int32",
-      "versions": "0+",
-      "about": "The correlation ID of this request."
-    },
+    { "name": "RequestApiKey", "type": "int16", "versions": "0+",
+      "about": "The API key of this request." },
+    { "name": "RequestApiVersion", "type": "int16", "versions": "0+",
+      "about": "The API version of this request." },
+    { "name": "CorrelationId", "type": "int32", "versions": "0+",
+      "about": "The correlation ID of this request." },
+
     // The ClientId string must be serialized with the old-style two-byte length prefix.
     // The reason is that older brokers must be able to read the request header for any
     // ApiVersionsRequest, even if it is from a newer version.
     // Since the client is sending the ApiVersionsRequest in order to discover what
     // versions are supported, the client does not know the best version to use.
-<<<<<<< HEAD
-    {
-      "name": "ClientId",
-      "type": "string",
-      "versions": "1+",
-      "nullableVersions": "1+",
-      "ignorable": true,
-      "flexibleVersions": "none",
-      "about": "The client ID string."
-    }
-=======
     { "name": "ClientId", "type": "string", "versions": "1+", "nullableVersions": "1+", "flexibleVersions": "none",
       "about": "The client ID string." }
->>>>>>> 9494bebe
   ]
 }