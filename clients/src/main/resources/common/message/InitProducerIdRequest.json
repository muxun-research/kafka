--- conflicted
+++ resolved
@@ -16,14 +16,7 @@
 {
   "apiKey": 22,
   "type": "request",
-<<<<<<< HEAD
-  "listeners": [
-    "zkBroker",
-    "broker"
-  ],
-=======
   "listeners": ["broker"],
->>>>>>> 9494bebe
   "name": "InitProducerIdRequest",
   // Version 1 is the same as version 0.
   //
@@ -40,37 +33,6 @@
   "validVersions": "0-6",
   "flexibleVersions": "2+",
   "fields": [
-<<<<<<< HEAD
-    {
-      "name": "TransactionalId",
-      "type": "string",
-      "versions": "0+",
-      "nullableVersions": "0+",
-      "entityType": "transactionalId",
-      "about": "The transactional id, or null if the producer is not transactional."
-    },
-    {
-      "name": "TransactionTimeoutMs",
-      "type": "int32",
-      "versions": "0+",
-      "about": "The time in ms to wait before aborting idle transactions sent by this producer. This is only relevant if a TransactionalId has been defined."
-    },
-    {
-      "name": "ProducerId",
-      "type": "int64",
-      "versions": "3+",
-      "default": "-1",
-      "entityType": "producerId",
-      "about": "The producer id. This is used to disambiguate requests if a transactional id is reused following its expiration."
-    },
-    {
-      "name": "ProducerEpoch",
-      "type": "int16",
-      "versions": "3+",
-      "default": "-1",
-      "about": "The producer's current epoch. This will be checked against the producer epoch on the broker, and the request will return an error if they do not match."
-    }
-=======
     { "name": "TransactionalId", "type": "string", "versions": "0+", "nullableVersions": "0+", "entityType": "transactionalId",
       "about": "The transactional id, or null if the producer is not transactional." },
     { "name": "TransactionTimeoutMs", "type": "int32", "versions": "0+",
@@ -84,6 +46,5 @@
     { "name": "KeepPreparedTxn", "type": "bool", "versions": "6+", "default": "false",
       "about": "True if the client wants to keep the currently ongoing transaction instead of aborting it." }
 
->>>>>>> 9494bebe
   ]
 }