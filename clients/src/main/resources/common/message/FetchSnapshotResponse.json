--- conflicted
+++ resolved
@@ -21,114 +21,6 @@
   // Version 1 adds leader endpoint (KIP-853)
   "flexibleVersions": "0+",
   "fields": [
-<<<<<<< HEAD
-    {
-      "name": "ThrottleTimeMs",
-      "type": "int32",
-      "versions": "0+",
-      "ignorable": true,
-      "about": "The duration in milliseconds for which the request was throttled due to a quota violation, or zero if the request did not violate any quota."
-    },
-    {
-      "name": "ErrorCode",
-      "type": "int16",
-      "versions": "0+",
-      "ignorable": false,
-      "about": "The top level response error code."
-    },
-    {
-      "name": "Topics",
-      "type": "[]TopicSnapshot",
-      "versions": "0+",
-      "about": "The topics to fetch.",
-      "fields": [
-        {
-          "name": "Name",
-          "type": "string",
-          "versions": "0+",
-          "entityType": "topicName",
-          "about": "The name of the topic to fetch."
-        },
-        {
-          "name": "Partitions",
-          "type": "[]PartitionSnapshot",
-          "versions": "0+",
-          "about": "The partitions to fetch.",
-          "fields": [
-            {
-              "name": "Index",
-              "type": "int32",
-              "versions": "0+",
-              "about": "The partition index."
-            },
-            {
-              "name": "ErrorCode",
-              "type": "int16",
-              "versions": "0+",
-              "about": "The error code, or 0 if there was no fetch error."
-            },
-            {
-              "name": "SnapshotId",
-              "type": "SnapshotId",
-              "versions": "0+",
-              "about": "The snapshot endOffset and epoch fetched",
-              "fields": [
-                {
-                  "name": "EndOffset",
-                  "type": "int64",
-                  "versions": "0+"
-                },
-                {
-                  "name": "Epoch",
-                  "type": "int32",
-                  "versions": "0+"
-                }
-              ]
-            },
-            {
-              "name": "CurrentLeader",
-              "type": "LeaderIdAndEpoch",
-              "versions": "0+",
-              "taggedVersions": "0+",
-              "tag": 0,
-              "fields": [
-                {
-                  "name": "LeaderId",
-                  "type": "int32",
-                  "versions": "0+",
-                  "entityType": "brokerId",
-                  "about": "The ID of the current leader or -1 if the leader is unknown."
-                },
-                {
-                  "name": "LeaderEpoch",
-                  "type": "int32",
-                  "versions": "0+",
-                  "about": "The latest known leader epoch"
-                }
-              ]
-            },
-            {
-              "name": "Size",
-              "type": "int64",
-              "versions": "0+",
-              "about": "The total size of the snapshot."
-            },
-            {
-              "name": "Position",
-              "type": "int64",
-              "versions": "0+",
-              "about": "The starting byte position within the snapshot included in the Bytes field."
-            },
-            {
-              "name": "UnalignedRecords",
-              "type": "records",
-              "versions": "0+",
-              "about": "Snapshot data in records format which may not be aligned on an offset boundary"
-            }
-          ]
-        }
-      ]
-=======
     { "name": "ThrottleTimeMs", "type": "int32", "versions": "0+", "ignorable": true,
       "about": "The duration in milliseconds for which the request was throttled due to a quota violation, or zero if the request did not violate any quota." },
     { "name": "ErrorCode", "type": "int16", "versions": "0+", "ignorable": false,
@@ -177,7 +69,6 @@
         { "name": "Host", "type": "string", "versions": "1+", "about": "The node's hostname." },
         { "name": "Port", "type": "uint16", "versions": "1+", "about": "The node's port." }
       ]
->>>>>>> 9494bebe
     }
   ]
 }