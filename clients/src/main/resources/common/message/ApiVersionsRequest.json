// Licensed to the Apache Software Foundation (ASF) under one or more
// contributor license agreements.  See the NOTICE file distributed with
// this work for additional information regarding copyright ownership.
// The ASF licenses this file to You under the Apache License, Version 2.0
// (the "License"); you may not use this file except in compliance with
// the License.  You may obtain a copy of the License at
//
//    http://www.apache.org/licenses/LICENSE-2.0
//
// Unless required by applicable law or agreed to in writing, software
// distributed under the License is distributed on an "AS IS" BASIS,
// WITHOUT WARRANTIES OR CONDITIONS OF ANY KIND, either express or implied.
// See the License for the specific language governing permissions and
// limitations under the License.

{
  "apiKey": 18,
  "type": "request",
<<<<<<< HEAD
  "listeners": [
    "zkBroker",
    "broker",
    "controller"
  ],
=======
  "listeners": ["broker", "controller"],
>>>>>>> 9494bebe
  "name": "ApiVersionsRequest",
  // Versions 0 through 2 of ApiVersionsRequest are the same.
  //
  // Version 3 is the first flexible version and adds ClientSoftwareName and ClientSoftwareVersion.
  //
  // Version 4 fixes KAFKA-17011, which blocked SupportedFeatures.MinVersion in the response from being 0.
  "validVersions": "0-4",
  "flexibleVersions": "3+",
  "fields": [
    {
      "name": "ClientSoftwareName",
      "type": "string",
      "versions": "3+",
      "ignorable": true,
      "about": "The name of the client."
    },
    {
      "name": "ClientSoftwareVersion",
      "type": "string",
      "versions": "3+",
      "ignorable": true,
      "about": "The version of the client."
    }
  ]
}<|MERGE_RESOLUTION|>--- conflicted
+++ resolved
@@ -16,15 +16,7 @@
 {
   "apiKey": 18,
   "type": "request",
-<<<<<<< HEAD
-  "listeners": [
-    "zkBroker",
-    "broker",
-    "controller"
-  ],
-=======
   "listeners": ["broker", "controller"],
->>>>>>> 9494bebe
   "name": "ApiVersionsRequest",
   // Versions 0 through 2 of ApiVersionsRequest are the same.
   //
@@ -34,19 +26,9 @@
   "validVersions": "0-4",
   "flexibleVersions": "3+",
   "fields": [
-    {
-      "name": "ClientSoftwareName",
-      "type": "string",
-      "versions": "3+",
-      "ignorable": true,
-      "about": "The name of the client."
-    },
-    {
-      "name": "ClientSoftwareVersion",
-      "type": "string",
-      "versions": "3+",
-      "ignorable": true,
-      "about": "The version of the client."
-    }
+    { "name": "ClientSoftwareName", "type": "string", "versions": "3+",
+      "ignorable": true, "about": "The name of the client." },
+    { "name": "ClientSoftwareVersion", "type": "string", "versions": "3+",
+      "ignorable": true, "about": "The version of the client." }
   ]
 }