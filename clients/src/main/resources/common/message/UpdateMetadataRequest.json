// Licensed to the Apache Software Foundation (ASF) under one or more
// contributor license agreements.  See the NOTICE file distributed with
// this work for additional information regarding copyright ownership.
// The ASF licenses this file to You under the Apache License, Version 2.0
// (the "License"); you may not use this file except in compliance with
// the License.  You may obtain a copy of the License at
//
//    http://www.apache.org/licenses/LICENSE-2.0
//
// Unless required by applicable law or agreed to in writing, software
// distributed under the License is distributed on an "AS IS" BASIS,
// WITHOUT WARRANTIES OR CONDITIONS OF ANY KIND, either express or implied.
// See the License for the specific language governing permissions and
// limitations under the License.

{
  "apiKey": 6,
  "type": "request",
<<<<<<< HEAD
  "listeners": [
    "zkBroker"
  ],
  "name": "UpdateMetadataRequest",
  // Version 1 allows specifying multiple endpoints for each broker.
  //
  // Version 2 adds the rack.
  //
  // Version 3 adds the listener name.
  //
  // Version 4 adds the offline replica list.
  //
  // Version 5 adds the broker epoch field and normalizes partitions by topic.
  //
  // Version 7 adds topicId
  //
  // Version 8 adds KRaft Controller ID field as part of KIP-866
  "validVersions": "0-8",
  "flexibleVersions": "6+",
  "fields": [
    {
      "name": "ControllerId",
      "type": "int32",
      "versions": "0+",
      "entityType": "brokerId",
      "about": "The controller id."
    },
    {
      "name": "isKRaftController",
      "type": "bool",
      "versions": "8+",
      "default": "false",
      "about": "If KRaft controller id is used during migration. See KIP-866"
    },
    {
      "name": "ControllerEpoch",
      "type": "int32",
      "versions": "0+",
      "about": "The controller epoch."
    },
    {
      "name": "BrokerEpoch",
      "type": "int64",
      "versions": "5+",
      "ignorable": true,
      "default": "-1",
      "about": "The broker epoch."
    },
    {
      "name": "UngroupedPartitionStates",
      "type": "[]UpdateMetadataPartitionState",
      "versions": "0-4",
      "about": "In older versions of this RPC, each partition that we would like to update."
    },
    {
      "name": "TopicStates",
      "type": "[]UpdateMetadataTopicState",
      "versions": "5+",
      "about": "In newer versions of this RPC, each topic that we would like to update.",
      "fields": [
        {
          "name": "TopicName",
          "type": "string",
          "versions": "5+",
          "entityType": "topicName",
          "about": "The topic name."
        },
        {
          "name": "TopicId",
          "type": "uuid",
          "versions": "7+",
          "ignorable": true,
          "about": "The topic id."
        },
        {
          "name": "PartitionStates",
          "type": "[]UpdateMetadataPartitionState",
          "versions": "5+",
          "about": "The partition that we would like to update."
        }
      ]
    },
    {
      "name": "LiveBrokers",
      "type": "[]UpdateMetadataBroker",
      "versions": "0+",
      "fields": [
        {
          "name": "Id",
          "type": "int32",
          "versions": "0+",
          "entityType": "brokerId",
          "about": "The broker id."
        },
        // Version 0 of the protocol only allowed specifying a single host and
        // port per broker, rather than an array of endpoints.
        {
          "name": "V0Host",
          "type": "string",
          "versions": "0",
          "ignorable": true,
          "about": "The broker hostname."
        },
        {
          "name": "V0Port",
          "type": "int32",
          "versions": "0",
          "ignorable": true,
          "about": "The broker port."
        },
        {
          "name": "Endpoints",
          "type": "[]UpdateMetadataEndpoint",
          "versions": "1+",
          "ignorable": true,
          "about": "The broker endpoints.",
          "fields": [
            {
              "name": "Port",
              "type": "int32",
              "versions": "1+",
              "about": "The port of this endpoint"
            },
            {
              "name": "Host",
              "type": "string",
              "versions": "1+",
              "about": "The hostname of this endpoint"
            },
            {
              "name": "Listener",
              "type": "string",
              "versions": "3+",
              "ignorable": true,
              "about": "The listener name."
            },
            {
              "name": "SecurityProtocol",
              "type": "int16",
              "versions": "1+",
              "about": "The security protocol type."
            }
          ]
        },
        {
          "name": "Rack",
          "type": "string",
          "versions": "2+",
          "nullableVersions": "0+",
          "ignorable": true,
          "about": "The rack which this broker belongs to."
        }
      ]}
  ],
  "commonStructs": [
    { "name": "UpdateMetadataPartitionState", "versions": "0+", "fields": [
      {
        "name": "TopicName",
        "type": "string",
        "versions": "0-4",
        "entityType": "topicName",
        "ignorable": true,
        "about": "In older versions of this RPC, the topic name."
      },
      {
        "name": "PartitionIndex",
        "type": "int32",
        "versions": "0+",
        "about": "The partition index."
      },
      {
        "name": "ControllerEpoch",
        "type": "int32",
        "versions": "0+",
        "about": "The controller epoch."
      },
      {
        "name": "Leader",
        "type": "int32",
        "versions": "0+",
        "entityType": "brokerId",
        "about": "The ID of the broker which is the current partition leader."
      },
      {
        "name": "LeaderEpoch",
        "type": "int32",
        "versions": "0+",
        "about": "The leader epoch of this partition."
      },
      {
        "name": "Isr",
        "type": "[]int32",
        "versions": "0+",
        "entityType": "brokerId",
        "about": "The brokers which are in the ISR for this partition."
      },
      {
        "name": "ZkVersion",
        "type": "int32",
        "versions": "0+",
        "about": "The Zookeeper version."
      },
      {
        "name": "Replicas",
        "type": "[]int32",
        "versions": "0+",
        "entityType": "brokerId",
        "about": "All the replicas of this partition."
      },
      {
        "name": "OfflineReplicas",
        "type": "[]int32",
        "versions": "4+",
        "entityType": "brokerId",
        "ignorable": true,
        "about": "The replicas of this partition which are offline."
      }
    ]}
  ]
=======
  "name": "UpdateMetadataRequest",
  // This request was removed in Apache Kafka 4.0.
  "validVersions": "none"
>>>>>>> 9494bebe
}<|MERGE_RESOLUTION|>--- conflicted
+++ resolved
@@ -16,229 +16,7 @@
 {
   "apiKey": 6,
   "type": "request",
-<<<<<<< HEAD
-  "listeners": [
-    "zkBroker"
-  ],
-  "name": "UpdateMetadataRequest",
-  // Version 1 allows specifying multiple endpoints for each broker.
-  //
-  // Version 2 adds the rack.
-  //
-  // Version 3 adds the listener name.
-  //
-  // Version 4 adds the offline replica list.
-  //
-  // Version 5 adds the broker epoch field and normalizes partitions by topic.
-  //
-  // Version 7 adds topicId
-  //
-  // Version 8 adds KRaft Controller ID field as part of KIP-866
-  "validVersions": "0-8",
-  "flexibleVersions": "6+",
-  "fields": [
-    {
-      "name": "ControllerId",
-      "type": "int32",
-      "versions": "0+",
-      "entityType": "brokerId",
-      "about": "The controller id."
-    },
-    {
-      "name": "isKRaftController",
-      "type": "bool",
-      "versions": "8+",
-      "default": "false",
-      "about": "If KRaft controller id is used during migration. See KIP-866"
-    },
-    {
-      "name": "ControllerEpoch",
-      "type": "int32",
-      "versions": "0+",
-      "about": "The controller epoch."
-    },
-    {
-      "name": "BrokerEpoch",
-      "type": "int64",
-      "versions": "5+",
-      "ignorable": true,
-      "default": "-1",
-      "about": "The broker epoch."
-    },
-    {
-      "name": "UngroupedPartitionStates",
-      "type": "[]UpdateMetadataPartitionState",
-      "versions": "0-4",
-      "about": "In older versions of this RPC, each partition that we would like to update."
-    },
-    {
-      "name": "TopicStates",
-      "type": "[]UpdateMetadataTopicState",
-      "versions": "5+",
-      "about": "In newer versions of this RPC, each topic that we would like to update.",
-      "fields": [
-        {
-          "name": "TopicName",
-          "type": "string",
-          "versions": "5+",
-          "entityType": "topicName",
-          "about": "The topic name."
-        },
-        {
-          "name": "TopicId",
-          "type": "uuid",
-          "versions": "7+",
-          "ignorable": true,
-          "about": "The topic id."
-        },
-        {
-          "name": "PartitionStates",
-          "type": "[]UpdateMetadataPartitionState",
-          "versions": "5+",
-          "about": "The partition that we would like to update."
-        }
-      ]
-    },
-    {
-      "name": "LiveBrokers",
-      "type": "[]UpdateMetadataBroker",
-      "versions": "0+",
-      "fields": [
-        {
-          "name": "Id",
-          "type": "int32",
-          "versions": "0+",
-          "entityType": "brokerId",
-          "about": "The broker id."
-        },
-        // Version 0 of the protocol only allowed specifying a single host and
-        // port per broker, rather than an array of endpoints.
-        {
-          "name": "V0Host",
-          "type": "string",
-          "versions": "0",
-          "ignorable": true,
-          "about": "The broker hostname."
-        },
-        {
-          "name": "V0Port",
-          "type": "int32",
-          "versions": "0",
-          "ignorable": true,
-          "about": "The broker port."
-        },
-        {
-          "name": "Endpoints",
-          "type": "[]UpdateMetadataEndpoint",
-          "versions": "1+",
-          "ignorable": true,
-          "about": "The broker endpoints.",
-          "fields": [
-            {
-              "name": "Port",
-              "type": "int32",
-              "versions": "1+",
-              "about": "The port of this endpoint"
-            },
-            {
-              "name": "Host",
-              "type": "string",
-              "versions": "1+",
-              "about": "The hostname of this endpoint"
-            },
-            {
-              "name": "Listener",
-              "type": "string",
-              "versions": "3+",
-              "ignorable": true,
-              "about": "The listener name."
-            },
-            {
-              "name": "SecurityProtocol",
-              "type": "int16",
-              "versions": "1+",
-              "about": "The security protocol type."
-            }
-          ]
-        },
-        {
-          "name": "Rack",
-          "type": "string",
-          "versions": "2+",
-          "nullableVersions": "0+",
-          "ignorable": true,
-          "about": "The rack which this broker belongs to."
-        }
-      ]}
-  ],
-  "commonStructs": [
-    { "name": "UpdateMetadataPartitionState", "versions": "0+", "fields": [
-      {
-        "name": "TopicName",
-        "type": "string",
-        "versions": "0-4",
-        "entityType": "topicName",
-        "ignorable": true,
-        "about": "In older versions of this RPC, the topic name."
-      },
-      {
-        "name": "PartitionIndex",
-        "type": "int32",
-        "versions": "0+",
-        "about": "The partition index."
-      },
-      {
-        "name": "ControllerEpoch",
-        "type": "int32",
-        "versions": "0+",
-        "about": "The controller epoch."
-      },
-      {
-        "name": "Leader",
-        "type": "int32",
-        "versions": "0+",
-        "entityType": "brokerId",
-        "about": "The ID of the broker which is the current partition leader."
-      },
-      {
-        "name": "LeaderEpoch",
-        "type": "int32",
-        "versions": "0+",
-        "about": "The leader epoch of this partition."
-      },
-      {
-        "name": "Isr",
-        "type": "[]int32",
-        "versions": "0+",
-        "entityType": "brokerId",
-        "about": "The brokers which are in the ISR for this partition."
-      },
-      {
-        "name": "ZkVersion",
-        "type": "int32",
-        "versions": "0+",
-        "about": "The Zookeeper version."
-      },
-      {
-        "name": "Replicas",
-        "type": "[]int32",
-        "versions": "0+",
-        "entityType": "brokerId",
-        "about": "All the replicas of this partition."
-      },
-      {
-        "name": "OfflineReplicas",
-        "type": "[]int32",
-        "versions": "4+",
-        "entityType": "brokerId",
-        "ignorable": true,
-        "about": "The replicas of this partition which are offline."
-      }
-    ]}
-  ]
-=======
   "name": "UpdateMetadataRequest",
   // This request was removed in Apache Kafka 4.0.
   "validVersions": "none"
->>>>>>> 9494bebe
 }