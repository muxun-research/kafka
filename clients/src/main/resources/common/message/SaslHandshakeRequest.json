// Licensed to the Apache Software Foundation (ASF) under one or more
// contributor license agreements.  See the NOTICE file distributed with
// this work for additional information regarding copyright ownership.
// The ASF licenses this file to You under the Apache License, Version 2.0
// (the "License"); you may not use this file except in compliance with
// the License.  You may obtain a copy of the License at
//
//    http://www.apache.org/licenses/LICENSE-2.0
//
// Unless required by applicable law or agreed to in writing, software
// distributed under the License is distributed on an "AS IS" BASIS,
// WITHOUT WARRANTIES OR CONDITIONS OF ANY KIND, either express or implied.
// See the License for the specific language governing permissions and
// limitations under the License.

{
  "apiKey": 17,
  "type": "request",
<<<<<<< HEAD
  "listeners": [
    "zkBroker",
    "broker",
    "controller"
  ],
=======
  "listeners": ["broker", "controller"],
>>>>>>> 9494bebe
  "name": "SaslHandshakeRequest",
  // Version 1 supports SASL_AUTHENTICATE.
  // NOTE: Version cannot be easily bumped due to incorrect
  // client negotiation for clients <= 2.4.
  // See https://issues.apache.org/jira/browse/KAFKA-9577
  "validVersions": "0-1",
  "flexibleVersions": "none",
  "fields": [
    {
      "name": "Mechanism",
      "type": "string",
      "versions": "0+",
      "about": "The SASL mechanism chosen by the client."
    }
  ]
}<|MERGE_RESOLUTION|>--- conflicted
+++ resolved
@@ -16,15 +16,7 @@
 {
   "apiKey": 17,
   "type": "request",
-<<<<<<< HEAD
-  "listeners": [
-    "zkBroker",
-    "broker",
-    "controller"
-  ],
-=======
   "listeners": ["broker", "controller"],
->>>>>>> 9494bebe
   "name": "SaslHandshakeRequest",
   // Version 1 supports SASL_AUTHENTICATE.
   // NOTE: Version cannot be easily bumped due to incorrect
@@ -33,11 +25,7 @@
   "validVersions": "0-1",
   "flexibleVersions": "none",
   "fields": [
-    {
-      "name": "Mechanism",
-      "type": "string",
-      "versions": "0+",
-      "about": "The SASL mechanism chosen by the client."
-    }
+    { "name": "Mechanism", "type": "string", "versions": "0+",
+      "about": "The SASL mechanism chosen by the client." }
   ]
 }