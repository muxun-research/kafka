// Licensed to the Apache Software Foundation (ASF) under one or more
// contributor license agreements.  See the NOTICE file distributed with
// this work for additional information regarding copyright ownership.
// The ASF licenses this file to You under the Apache License, Version 2.0
// (the "License"); you may not use this file except in compliance with
// the License.  You may obtain a copy of the License at
//
//    http://www.apache.org/licenses/LICENSE-2.0
//
// Unless required by applicable law or agreed to in writing, software
// distributed under the License is distributed on an "AS IS" BASIS,
// WITHOUT WARRANTIES OR CONDITIONS OF ANY KIND, either express or implied.
// See the License for the specific language governing permissions and
// limitations under the License.

{
  "apiKey": 37,
  "type": "request",
<<<<<<< HEAD
  "listeners": [
    "zkBroker",
    "broker",
    "controller"
  ],
=======
  "listeners": ["broker", "controller"],
>>>>>>> 9494bebe
  "name": "CreatePartitionsRequest",
  // Version 1 is the same as version 0.
  //
  // Version 2 adds flexible version support
  //
  // Version 3 is identical to version 2 but may return a THROTTLING_QUOTA_EXCEEDED error
  // in the response if the partitions creation is throttled (KIP-599).
  "validVersions": "0-3",
  "flexibleVersions": "2+",
  "fields": [
    {
      "name": "Topics",
      "type": "[]CreatePartitionsTopic",
      "versions": "0+",
      "about": "Each topic that we want to create new partitions inside.",
      "fields": [
        {
          "name": "Name",
          "type": "string",
          "versions": "0+",
          "mapKey": true,
          "entityType": "topicName",
          "about": "The topic name."
        },
        {
          "name": "Count",
          "type": "int32",
          "versions": "0+",
          "about": "The new partition count."
        },
        {
          "name": "Assignments",
          "type": "[]CreatePartitionsAssignment",
          "versions": "0+",
          "nullableVersions": "0+",
          "about": "The new partition assignments.",
          "fields": [
            {
              "name": "BrokerIds",
              "type": "[]int32",
              "versions": "0+",
              "entityType": "brokerId",
              "about": "The assigned broker IDs."
            }
          ]
        }
      ]
    },
    {
      "name": "TimeoutMs",
      "type": "int32",
      "versions": "0+",
      "about": "The time in ms to wait for the partitions to be created."
    },
    {
      "name": "ValidateOnly",
      "type": "bool",
      "versions": "0+",
      "about": "If true, then validate the request, but don't actually increase the number of partitions."
    }
  ]
}<|MERGE_RESOLUTION|>--- conflicted
+++ resolved
@@ -16,15 +16,7 @@
 {
   "apiKey": 37,
   "type": "request",
-<<<<<<< HEAD
-  "listeners": [
-    "zkBroker",
-    "broker",
-    "controller"
-  ],
-=======
   "listeners": ["broker", "controller"],
->>>>>>> 9494bebe
   "name": "CreatePartitionsRequest",
   // Version 1 is the same as version 0.
   //
@@ -35,55 +27,21 @@
   "validVersions": "0-3",
   "flexibleVersions": "2+",
   "fields": [
-    {
-      "name": "Topics",
-      "type": "[]CreatePartitionsTopic",
-      "versions": "0+",
-      "about": "Each topic that we want to create new partitions inside.",
-      "fields": [
-        {
-          "name": "Name",
-          "type": "string",
-          "versions": "0+",
-          "mapKey": true,
-          "entityType": "topicName",
-          "about": "The topic name."
-        },
-        {
-          "name": "Count",
-          "type": "int32",
-          "versions": "0+",
-          "about": "The new partition count."
-        },
-        {
-          "name": "Assignments",
-          "type": "[]CreatePartitionsAssignment",
-          "versions": "0+",
-          "nullableVersions": "0+",
-          "about": "The new partition assignments.",
-          "fields": [
-            {
-              "name": "BrokerIds",
-              "type": "[]int32",
-              "versions": "0+",
-              "entityType": "brokerId",
-              "about": "The assigned broker IDs."
-            }
-          ]
-        }
-      ]
-    },
-    {
-      "name": "TimeoutMs",
-      "type": "int32",
-      "versions": "0+",
-      "about": "The time in ms to wait for the partitions to be created."
-    },
-    {
-      "name": "ValidateOnly",
-      "type": "bool",
-      "versions": "0+",
-      "about": "If true, then validate the request, but don't actually increase the number of partitions."
-    }
+    { "name": "Topics", "type": "[]CreatePartitionsTopic", "versions": "0+",
+      "about": "Each topic that we want to create new partitions inside.",  "fields": [
+      { "name": "Name", "type": "string", "versions": "0+", "mapKey": true, "entityType": "topicName",
+        "about": "The topic name." },
+      { "name": "Count", "type": "int32", "versions": "0+",
+        "about": "The new partition count." },
+      { "name": "Assignments", "type": "[]CreatePartitionsAssignment", "versions": "0+", "nullableVersions": "0+", 
+        "about": "The new partition assignments.", "fields": [
+        { "name": "BrokerIds", "type": "[]int32", "versions": "0+", "entityType": "brokerId",
+          "about": "The assigned broker IDs." }
+      ]}
+    ]},
+    { "name": "TimeoutMs", "type": "int32", "versions": "0+",
+      "about": "The time in ms to wait for the partitions to be created." },
+    { "name": "ValidateOnly", "type": "bool", "versions": "0+",
+      "about": "If true, then validate the request, but don't actually increase the number of partitions." }
   ]
 }