--- conflicted
+++ resolved
@@ -16,13 +16,11 @@
 {
   "apiKey": 37,
   "type": "request",
-<<<<<<< HEAD
   "listeners": [
-    "zkBroker"
+    "zkBroker",
+    "broker",
+    "controller"
   ],
-=======
-  "listeners": ["zkBroker", "broker", "controller"],
->>>>>>> 15418db6
   "name": "CreatePartitionsRequest",
   // Version 1 is the same as version 0.
   //
@@ -65,12 +63,23 @@
               "type": "[]int32",
               "versions": "0+",
               "entityType": "brokerId",
-          "about": "The assigned broker IDs." }
-      ]}
-    ]},
-    { "name": "TimeoutMs", "type": "int32", "versions": "0+",
-      "about": "The time in ms to wait for the partitions to be created." },
-    { "name": "ValidateOnly", "type": "bool", "versions": "0+",
-      "about": "If true, then validate the request, but don't actually increase the number of partitions." }
+              "about": "The assigned broker IDs."
+            }
+          ]
+        }
+      ]
+    },
+    {
+      "name": "TimeoutMs",
+      "type": "int32",
+      "versions": "0+",
+      "about": "The time in ms to wait for the partitions to be created."
+    },
+    {
+      "name": "ValidateOnly",
+      "type": "bool",
+      "versions": "0+",
+      "about": "If true, then validate the request, but don't actually increase the number of partitions."
+    }
   ]
 }