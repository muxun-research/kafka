// Licensed to the Apache Software Foundation (ASF) under one or more
// contributor license agreements.  See the NOTICE file distributed with
// this work for additional information regarding copyright ownership.
// The ASF licenses this file to You under the Apache License, Version 2.0
// (the "License"); you may not use this file except in compliance with
// the License.  You may obtain a copy of the License at
//
//    http://www.apache.org/licenses/LICENSE-2.0
//
// Unless required by applicable law or agreed to in writing, software
// distributed under the License is distributed on an "AS IS" BASIS,
// WITHOUT WARRANTIES OR CONDITIONS OF ANY KIND, either express or implied.
// See the License for the specific language governing permissions and
// limitations under the License.

{
  "apiKey": 43,
  "type": "response",
  "name": "ElectLeadersResponse",
  // Version 1 adds a top-level error code.
  //
  // Version 2 is the first flexible version.
  "validVersions": "0-2",
  "flexibleVersions": "2+",
  "fields": [
<<<<<<< HEAD
    {
      "name": "ThrottleTimeMs",
      "type": "int32",
      "versions": "0+",
      "about": "The duration in milliseconds for which the request was throttled due to a quota violation, or zero if the request did not violate any quota."
    },
    {
      "name": "ErrorCode",
      "type": "int16",
      "versions": "1+",
      "ignorable": false,
      "about": "The top level response error code."
    },
    {
      "name": "ReplicaElectionResults",
      "type": "[]ReplicaElectionResult",
      "versions": "0+",
      "about": "The election results, or an empty array if the requester did not have permission and the request asks for all partitions.",
      "fields": [
        {
          "name": "Topic",
          "type": "string",
          "versions": "0+",
          "entityType": "topicName",
          "about": "The topic name"
        },
        {
          "name": "PartitionResult",
          "type": "[]PartitionResult",
          "versions": "0+",
        "about": "The results for each partition", "fields": [
=======
    { "name": "ThrottleTimeMs", "type": "int32", "versions": "0+",
      "about": "The duration in milliseconds for which the request was throttled due to a quota violation, or zero if the request did not violate any quota." },
    { "name": "ErrorCode", "type": "int16", "versions": "1+", "ignorable": false,
      "about": "The top level response error code." },
    { "name": "ReplicaElectionResults", "type": "[]ReplicaElectionResult", "versions": "0+",
      "about": "The election results, or an empty array if the requester did not have permission and the request asks for all partitions.", "fields": [
      { "name": "Topic", "type": "string", "versions": "0+", "entityType": "topicName",
        "about": "The topic name." },
      { "name": "PartitionResult", "type": "[]PartitionResult", "versions": "0+",
        "about": "The results for each partition.", "fields": [
>>>>>>> 9494bebe
        { "name": "PartitionId", "type": "int32", "versions": "0+",
          "about": "The partition id." },
        { "name": "ErrorCode", "type": "int16", "versions": "0+",
          "about": "The result error, or zero if there was no error."},
        { "name": "ErrorMessage", "type": "string", "versions": "0+", "nullableVersions": "0+",
          "about": "The result message, or null if there was no error."}
      ]}
    ]}
  ]
}<|MERGE_RESOLUTION|>--- conflicted
+++ resolved
@@ -23,39 +23,6 @@
   "validVersions": "0-2",
   "flexibleVersions": "2+",
   "fields": [
-<<<<<<< HEAD
-    {
-      "name": "ThrottleTimeMs",
-      "type": "int32",
-      "versions": "0+",
-      "about": "The duration in milliseconds for which the request was throttled due to a quota violation, or zero if the request did not violate any quota."
-    },
-    {
-      "name": "ErrorCode",
-      "type": "int16",
-      "versions": "1+",
-      "ignorable": false,
-      "about": "The top level response error code."
-    },
-    {
-      "name": "ReplicaElectionResults",
-      "type": "[]ReplicaElectionResult",
-      "versions": "0+",
-      "about": "The election results, or an empty array if the requester did not have permission and the request asks for all partitions.",
-      "fields": [
-        {
-          "name": "Topic",
-          "type": "string",
-          "versions": "0+",
-          "entityType": "topicName",
-          "about": "The topic name"
-        },
-        {
-          "name": "PartitionResult",
-          "type": "[]PartitionResult",
-          "versions": "0+",
-        "about": "The results for each partition", "fields": [
-=======
     { "name": "ThrottleTimeMs", "type": "int32", "versions": "0+",
       "about": "The duration in milliseconds for which the request was throttled due to a quota violation, or zero if the request did not violate any quota." },
     { "name": "ErrorCode", "type": "int16", "versions": "1+", "ignorable": false,
@@ -66,7 +33,6 @@
         "about": "The topic name." },
       { "name": "PartitionResult", "type": "[]PartitionResult", "versions": "0+",
         "about": "The results for each partition.", "fields": [
->>>>>>> 9494bebe
         { "name": "PartitionId", "type": "int32", "versions": "0+",
           "about": "The partition id." },
         { "name": "ErrorCode", "type": "int16", "versions": "0+",
