// Licensed to the Apache Software Foundation (ASF) under one or more
// contributor license agreements.  See the NOTICE file distributed with
// this work for additional information regarding copyright ownership.
// The ASF licenses this file to You under the Apache License, Version 2.0
// (the "License"); you may not use this file except in compliance with
// the License.  You may obtain a copy of the License at
//
//    http://www.apache.org/licenses/LICENSE-2.0
//
// Unless required by applicable law or agreed to in writing, software
// distributed under the License is distributed on an "AS IS" BASIS,
// WITHOUT WARRANTIES OR CONDITIONS OF ANY KIND, either express or implie
// See the License for the specific language governing permissions and
// limitations under the License.

{
  "apiKey": 56,
  "type": "request",
<<<<<<< HEAD
  "listeners": [
    "zkBroker",
    "controller"
  ],
=======
  "listeners": ["controller"],
>>>>>>> 9494bebe
  "name": "AlterPartitionRequest",
  // Version 1 adds LeaderRecoveryState field (KIP-704).
  //
  // Version 2 adds TopicId field to replace TopicName field (KIP-841).
  //
  // Version 3 adds the NewIsrEpochs field and deprecates the NewIsr field (KIP-903).
  "validVersions": "0-3",
  "flexibleVersions": "0+",
  "fields": [
<<<<<<< HEAD
    {
      "name": "BrokerId",
      "type": "int32",
      "versions": "0+",
      "entityType": "brokerId",
      "about": "The ID of the requesting broker"
    },
    {
      "name": "BrokerEpoch",
      "type": "int64",
      "versions": "0+",
      "default": "-1",
      "about": "The epoch of the requesting broker"
    },
    {
      "name": "Topics",
      "type": "[]TopicData",
      "versions": "0+",
      "fields": [
        {
          "name": "TopicName",
          "type": "string",
          "versions": "0-1",
          "ignorable": true,
          "entityType": "topicName",
          "about": "The name of the topic to alter ISRs for"
        },
        {
          "name": "TopicId",
          "type": "uuid",
          "versions": "2+",
          "ignorable": true,
          "about": "The ID of the topic to alter ISRs for"
        },
        {
          "name": "Partitions",
          "type": "[]PartitionData",
          "versions": "0+",
          "fields": [
            {
              "name": "PartitionIndex",
              "type": "int32",
              "versions": "0+",
              "about": "The partition index"
            },
            {
              "name": "LeaderEpoch",
              "type": "int32",
              "versions": "0+",
              "about": "The leader epoch of this partition"
            },
            {
              "name": "NewIsr",
              "type": "[]int32",
              "versions": "0-2",
              "entityType": "brokerId",
              "about": "The ISR for this partition. Deprecated since version 3."
            },
            {
              "name": "NewIsrWithEpochs",
              "type": "[]BrokerState",
              "versions": "3+",
              "fields": [
                {
                  "name": "BrokerId",
                  "type": "int32",
                  "versions": "3+",
                  "entityType": "brokerId",
                  "about": "The ID of the broker."
                },
                {
                  "name": "BrokerEpoch",
                  "type": "int64",
                  "versions": "3+",
                  "default": "-1",
                  "about": "The epoch of the broker. It will be -1 if the epoch check is not supported."
                }
              ]
            },
            {
              "name": "LeaderRecoveryState",
              "type": "int8",
              "versions": "1+",
              "default": "0",
              "about": "1 if the partition is recovering from an unclean leader election; 0 otherwise."
            },
            {
              "name": "PartitionEpoch",
              "type": "int32",
              "versions": "0+",
              "about": "The expected epoch of the partition which is being updated. For legacy cluster this is the ZkVersion in the LeaderAndIsr request."
            }
          ]
        }
      ]
    }
=======
    { "name": "BrokerId", "type": "int32", "versions": "0+", "entityType": "brokerId",
      "about": "The ID of the requesting broker." },
    { "name": "BrokerEpoch", "type": "int64", "versions": "0+", "default": "-1",
      "about": "The epoch of the requesting broker." },
    { "name": "Topics", "type": "[]TopicData", "versions": "0+",
      "about": "The topics to alter ISRs for.", "fields": [
      { "name":  "TopicName", "type": "string", "versions": "0-1", "ignorable": true, "entityType": "topicName",
        "about": "The name of the topic to alter ISRs for." },
      { "name":  "TopicId", "type": "uuid", "versions": "2+", "ignorable": true,
        "about": "The ID of the topic to alter ISRs for." },
      { "name": "Partitions", "type": "[]PartitionData", "versions": "0+",
        "about": "The partitions to alter ISRs for.", "fields": [
        { "name": "PartitionIndex", "type": "int32", "versions": "0+",
          "about": "The partition index." },
        { "name": "LeaderEpoch", "type": "int32", "versions": "0+",
          "about": "The leader epoch of this partition." },
        { "name": "NewIsr", "type": "[]int32", "versions": "0-2", "entityType": "brokerId",
          "about": "The ISR for this partition. Deprecated since version 3." },
        { "name": "NewIsrWithEpochs", "type": "[]BrokerState", "versions": "3+",
          "about":  "The ISR for this partition.", "fields": [
          { "name": "BrokerId", "type": "int32", "versions": "3+", "entityType": "brokerId",
            "about": "The ID of the broker." },
          { "name": "BrokerEpoch", "type": "int64", "versions": "3+", "default": "-1",
            "about": "The epoch of the broker. It will be -1 if the epoch check is not supported." }
        ]},
        { "name": "LeaderRecoveryState", "type": "int8", "versions": "1+", "default": "0",
          "about": "1 if the partition is recovering from an unclean leader election; 0 otherwise." },
        { "name": "PartitionEpoch", "type": "int32", "versions": "0+",
          "about": "The expected epoch of the partition which is being updated." }
      ]}
    ]}
>>>>>>> 9494bebe
  ]
}<|MERGE_RESOLUTION|>--- conflicted
+++ resolved
@@ -16,14 +16,7 @@
 {
   "apiKey": 56,
   "type": "request",
-<<<<<<< HEAD
-  "listeners": [
-    "zkBroker",
-    "controller"
-  ],
-=======
   "listeners": ["controller"],
->>>>>>> 9494bebe
   "name": "AlterPartitionRequest",
   // Version 1 adds LeaderRecoveryState field (KIP-704).
   //
@@ -33,104 +26,6 @@
   "validVersions": "0-3",
   "flexibleVersions": "0+",
   "fields": [
-<<<<<<< HEAD
-    {
-      "name": "BrokerId",
-      "type": "int32",
-      "versions": "0+",
-      "entityType": "brokerId",
-      "about": "The ID of the requesting broker"
-    },
-    {
-      "name": "BrokerEpoch",
-      "type": "int64",
-      "versions": "0+",
-      "default": "-1",
-      "about": "The epoch of the requesting broker"
-    },
-    {
-      "name": "Topics",
-      "type": "[]TopicData",
-      "versions": "0+",
-      "fields": [
-        {
-          "name": "TopicName",
-          "type": "string",
-          "versions": "0-1",
-          "ignorable": true,
-          "entityType": "topicName",
-          "about": "The name of the topic to alter ISRs for"
-        },
-        {
-          "name": "TopicId",
-          "type": "uuid",
-          "versions": "2+",
-          "ignorable": true,
-          "about": "The ID of the topic to alter ISRs for"
-        },
-        {
-          "name": "Partitions",
-          "type": "[]PartitionData",
-          "versions": "0+",
-          "fields": [
-            {
-              "name": "PartitionIndex",
-              "type": "int32",
-              "versions": "0+",
-              "about": "The partition index"
-            },
-            {
-              "name": "LeaderEpoch",
-              "type": "int32",
-              "versions": "0+",
-              "about": "The leader epoch of this partition"
-            },
-            {
-              "name": "NewIsr",
-              "type": "[]int32",
-              "versions": "0-2",
-              "entityType": "brokerId",
-              "about": "The ISR for this partition. Deprecated since version 3."
-            },
-            {
-              "name": "NewIsrWithEpochs",
-              "type": "[]BrokerState",
-              "versions": "3+",
-              "fields": [
-                {
-                  "name": "BrokerId",
-                  "type": "int32",
-                  "versions": "3+",
-                  "entityType": "brokerId",
-                  "about": "The ID of the broker."
-                },
-                {
-                  "name": "BrokerEpoch",
-                  "type": "int64",
-                  "versions": "3+",
-                  "default": "-1",
-                  "about": "The epoch of the broker. It will be -1 if the epoch check is not supported."
-                }
-              ]
-            },
-            {
-              "name": "LeaderRecoveryState",
-              "type": "int8",
-              "versions": "1+",
-              "default": "0",
-              "about": "1 if the partition is recovering from an unclean leader election; 0 otherwise."
-            },
-            {
-              "name": "PartitionEpoch",
-              "type": "int32",
-              "versions": "0+",
-              "about": "The expected epoch of the partition which is being updated. For legacy cluster this is the ZkVersion in the LeaderAndIsr request."
-            }
-          ]
-        }
-      ]
-    }
-=======
     { "name": "BrokerId", "type": "int32", "versions": "0+", "entityType": "brokerId",
       "about": "The ID of the requesting broker." },
     { "name": "BrokerEpoch", "type": "int64", "versions": "0+", "default": "-1",
@@ -162,6 +57,5 @@
           "about": "The expected epoch of the partition which is being updated." }
       ]}
     ]}
->>>>>>> 9494bebe
   ]
 }