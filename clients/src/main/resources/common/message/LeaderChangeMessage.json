// Licensed to the Apache Software Foundation (ASF) under one or more
// contributor license agreements.  See the NOTICE file distributed with
// this work for additional information regarding copyright ownership.
// The ASF licenses this file to You under the Apache License, Version 2.0
// (the "License"); you may not use this file except in compliance with
// the License.  You may obtain a copy of the License at
//
//    http://www.apache.org/licenses/LICENSE-2.0
//
// Unless required by applicable law or agreed to in writing, software
// distributed under the License is distributed on an "AS IS" BASIS,
// WITHOUT WARRANTIES OR CONDITIONS OF ANY KIND, either express or implied.
// See the License for the specific language governing permissions and
// limitations under the License.

{
  "type": "data",
  "name": "LeaderChangeMessage",
  // Version 1 adds VoterDirectoryId (KIP-853)
  "validVersions": "0-1",
  "flexibleVersions": "0+",
  "fields": [
<<<<<<< HEAD
    {
      "name": "Version",
      "type": "int16",
      "versions": "0+",
      "about": "The version of the leader change message"
    },
    {
      "name": "LeaderId",
      "type": "int32",
      "versions": "0+",
      "entityType": "brokerId",
      "about": "The ID of the newly elected leader"
    },
    {
      "name": "Voters",
      "type": "[]Voter",
      "versions": "0+",
      "about": "The set of voters in the quorum for this epoch"
    },
    {
      "name": "GrantingVoters",
      "type": "[]Voter",
      "versions": "0+",
      "about": "The voters who voted for the leader at the time of election"
    }
  ],
  "commonStructs": [
    {
      "name": "Voter",
      "versions": "0+",
      "fields": [
        {
          "name": "VoterId",
          "type": "int32",
          "versions": "0+"
        }
      ]
    }
=======
    { "name": "Version", "type": "int16", "versions": "0+",
      "about": "The version of the leader change message."},
    { "name": "LeaderId", "type": "int32", "versions": "0+", "entityType": "brokerId",
      "about": "The ID of the newly elected leader."},
    { "name": "Voters", "type": "[]Voter", "versions": "0+",
      "about": "The set of voters in the quorum for this epoch."},
    { "name": "GrantingVoters", "type": "[]Voter", "versions": "0+",
      "about": "The voters who voted for the leader at the time of election."}
  ],
  "commonStructs": [
    { "name": "Voter", "versions": "0+", "fields": [
      { "name": "VoterId", "type": "int32", "versions": "0+",
        "about": "The ID of the voter."},
      { "name": "VoterDirectoryId", "type": "uuid", "versions": "1+",
        "about": "The directory id of the voter."}
    ]}
>>>>>>> 9494bebe
  ]
}<|MERGE_RESOLUTION|>--- conflicted
+++ resolved
@@ -20,46 +20,6 @@
   "validVersions": "0-1",
   "flexibleVersions": "0+",
   "fields": [
-<<<<<<< HEAD
-    {
-      "name": "Version",
-      "type": "int16",
-      "versions": "0+",
-      "about": "The version of the leader change message"
-    },
-    {
-      "name": "LeaderId",
-      "type": "int32",
-      "versions": "0+",
-      "entityType": "brokerId",
-      "about": "The ID of the newly elected leader"
-    },
-    {
-      "name": "Voters",
-      "type": "[]Voter",
-      "versions": "0+",
-      "about": "The set of voters in the quorum for this epoch"
-    },
-    {
-      "name": "GrantingVoters",
-      "type": "[]Voter",
-      "versions": "0+",
-      "about": "The voters who voted for the leader at the time of election"
-    }
-  ],
-  "commonStructs": [
-    {
-      "name": "Voter",
-      "versions": "0+",
-      "fields": [
-        {
-          "name": "VoterId",
-          "type": "int32",
-          "versions": "0+"
-        }
-      ]
-    }
-=======
     { "name": "Version", "type": "int16", "versions": "0+",
       "about": "The version of the leader change message."},
     { "name": "LeaderId", "type": "int32", "versions": "0+", "entityType": "brokerId",
@@ -76,6 +36,5 @@
       { "name": "VoterDirectoryId", "type": "uuid", "versions": "1+",
         "about": "The directory id of the voter."}
     ]}
->>>>>>> 9494bebe
   ]
 }