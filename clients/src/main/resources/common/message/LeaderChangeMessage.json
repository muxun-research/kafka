// Licensed to the Apache Software Foundation (ASF) under one or more
// contributor license agreements.  See the NOTICE file distributed with
// this work for additional information regarding copyright ownership.
// The ASF licenses this file to You under the Apache License, Version 2.0
// (the "License"); you may not use this file except in compliance with
// the License.  You may obtain a copy of the License at
//
//    http://www.apache.org/licenses/LICENSE-2.0
//
// Unless required by applicable law or agreed to in writing, software
// distributed under the License is distributed on an "AS IS" BASIS,
// WITHOUT WARRANTIES OR CONDITIONS OF ANY KIND, either express or implied.
// See the License for the specific language governing permissions and
// limitations under the License.

{
  "type": "data",
  "name": "LeaderChangeMessage",
  "validVersions": "0",
  "flexibleVersions": "0+",
  "fields": [
<<<<<<< HEAD
    {
      "name": "LeaderId",
      "type": "int32",
      "versions": "0+",
      "entityType": "brokerId",
      "about": "The ID of the newly elected leader"
    },
    {
      "name": "Voters",
      "type": "[]Voter",
      "versions": "0+",
      "about": "The set of voters in the quorum for this epoch"
    },
    {
      "name": "GrantingVoters",
      "type": "[]Voter",
      "versions": "0+",
      "about": "The voters who voted for the leader at the time of election"
    }
=======
    {"name": "Version", "type": "int16", "versions": "0+",
      "about": "The version of the leader change message"},
    {"name": "LeaderId", "type": "int32", "versions": "0+", "entityType": "brokerId",
      "about": "The ID of the newly elected leader"},
    {"name": "Voters", "type": "[]Voter", "versions": "0+",
      "about": "The set of voters in the quorum for this epoch"},
    {"name": "GrantingVoters", "type": "[]Voter", "versions": "0+",
      "about": "The voters who voted for the leader at the time of election"}
>>>>>>> 15418db6
  ],
  "commonStructs": [
    {
      "name": "Voter",
      "versions": "0+",
      "fields": [
        {
          "name": "VoterId",
          "type": "int32",
          "versions": "0+"
        }
      ]
    }
  ]
}<|MERGE_RESOLUTION|>--- conflicted
+++ resolved
@@ -19,7 +19,12 @@
   "validVersions": "0",
   "flexibleVersions": "0+",
   "fields": [
-<<<<<<< HEAD
+    {
+      "name": "Version",
+      "type": "int16",
+      "versions": "0+",
+      "about": "The version of the leader change message"
+    },
     {
       "name": "LeaderId",
       "type": "int32",
@@ -39,16 +44,6 @@
       "versions": "0+",
       "about": "The voters who voted for the leader at the time of election"
     }
-=======
-    {"name": "Version", "type": "int16", "versions": "0+",
-      "about": "The version of the leader change message"},
-    {"name": "LeaderId", "type": "int32", "versions": "0+", "entityType": "brokerId",
-      "about": "The ID of the newly elected leader"},
-    {"name": "Voters", "type": "[]Voter", "versions": "0+",
-      "about": "The set of voters in the quorum for this epoch"},
-    {"name": "GrantingVoters", "type": "[]Voter", "versions": "0+",
-      "about": "The voters who voted for the leader at the time of election"}
->>>>>>> 15418db6
   ],
   "commonStructs": [
     {
