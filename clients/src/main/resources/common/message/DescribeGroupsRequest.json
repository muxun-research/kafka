--- conflicted
+++ resolved
@@ -16,14 +16,7 @@
 {
   "apiKey": 15,
   "type": "request",
-<<<<<<< HEAD
-  "listeners": [
-    "zkBroker",
-    "broker"
-  ],
-=======
   "listeners": ["broker"],
->>>>>>> 9494bebe
   "name": "DescribeGroupsRequest",
   // Versions 1 and 2 are the same as version 0.
   //
@@ -37,25 +30,9 @@
   "validVersions": "0-6",
   "flexibleVersions": "5+",
   "fields": [
-<<<<<<< HEAD
-    {
-      "name": "Groups",
-      "type": "[]string",
-      "versions": "0+",
-      "entityType": "groupId",
-      "about": "The names of the groups to describe"
-    },
-    {
-      "name": "IncludeAuthorizedOperations",
-      "type": "bool",
-      "versions": "3+",
-      "about": "Whether to include authorized operations."
-    }
-=======
     { "name": "Groups", "type": "[]string", "versions": "0+", "entityType": "groupId",
       "about": "The names of the groups to describe." },
     { "name": "IncludeAuthorizedOperations", "type": "bool", "versions": "3+",
       "about": "Whether to include authorized operations." }
->>>>>>> 9494bebe
   ]
 }