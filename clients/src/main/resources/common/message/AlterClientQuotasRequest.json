--- conflicted
+++ resolved
@@ -16,80 +16,32 @@
 {
   "apiKey": 49,
   "type": "request",
-<<<<<<< HEAD
-  "listeners": [
-    "zkBroker",
-    "broker",
-    "controller"
-  ],
-=======
   "listeners": ["broker", "controller"],
->>>>>>> 9494bebe
   "name": "AlterClientQuotasRequest",
   "validVersions": "0-1",
   // Version 1 enables flexible versions.
   "flexibleVersions": "1+",
   "fields": [
-    {
-      "name": "Entries",
-      "type": "[]EntryData",
-      "versions": "0+",
-      "about": "The quota configuration entries to alter.",
-      "fields": [
-        {
-          "name": "Entity",
-          "type": "[]EntityData",
-          "versions": "0+",
-          "about": "The quota entity to alter.",
-          "fields": [
-            {
-              "name": "EntityType",
-              "type": "string",
-              "versions": "0+",
-              "about": "The entity type."
-            },
-            {
-              "name": "EntityName",
-              "type": "string",
-              "versions": "0+",
-              "nullableVersions": "0+",
-              "about": "The name of the entity, or null if the default."
-            }
-          ]
-        },
-        {
-          "name": "Ops",
-          "type": "[]OpData",
-          "versions": "0+",
-          "about": "An individual quota configuration entry to alter.",
-          "fields": [
-            {
-              "name": "Key",
-              "type": "string",
-              "versions": "0+",
-              "about": "The quota configuration key."
-            },
-            {
-              "name": "Value",
-              "type": "float64",
-              "versions": "0+",
-              "about": "The value to set, otherwise ignored if the value is to be removed."
-            },
-            {
-              "name": "Remove",
-              "type": "bool",
-              "versions": "0+",
-              "about": "Whether the quota configuration value should be removed, otherwise set."
-            }
-          ]
-        }
-      ]
-    },
-    {
-      "name": "ValidateOnly",
-      "type": "bool",
-      "versions": "0+",
-      "about": "Whether the alteration should be validated, but not performed."
-    }
+    { "name": "Entries", "type": "[]EntryData", "versions": "0+",
+      "about": "The quota configuration entries to alter.", "fields": [
+      { "name": "Entity", "type": "[]EntityData", "versions": "0+",
+        "about": "The quota entity to alter.", "fields": [
+        { "name": "EntityType", "type": "string", "versions": "0+",
+          "about": "The entity type." },
+        { "name": "EntityName", "type": "string", "versions": "0+", "nullableVersions": "0+",
+          "about": "The name of the entity, or null if the default." }
+      ]},
+      { "name": "Ops", "type": "[]OpData", "versions": "0+",
+        "about": "An individual quota configuration entry to alter.", "fields": [
+        { "name": "Key", "type": "string", "versions": "0+",
+          "about": "The quota configuration key." },
+        { "name": "Value", "type": "float64", "versions": "0+",
+          "about": "The value to set, otherwise ignored if the value is to be removed." },
+        { "name": "Remove", "type": "bool", "versions": "0+",
+          "about": "Whether the quota configuration value should be removed, otherwise set." }
+      ]}
+    ]},
+    { "name": "ValidateOnly", "type": "bool", "versions": "0+",
+      "about": "Whether the alteration should be validated, but not performed." }
   ]
 }