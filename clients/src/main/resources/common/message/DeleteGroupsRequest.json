// Licensed to the Apache Software Foundation (ASF) under one or more
// contributor license agreements.  See the NOTICE file distributed with
// this work for additional information regarding copyright ownership.
// The ASF licenses this file to You under the Apache License, Version 2.0
// (the "License"); you may not use this file except in compliance with
// the License.  You may obtain a copy of the License at
//
//    http://www.apache.org/licenses/LICENSE-2.0
//
// Unless required by applicable law or agreed to in writing, software
// distributed under the License is distributed on an "AS IS" BASIS,
// WITHOUT WARRANTIES OR CONDITIONS OF ANY KIND, either express or implied.
// See the License for the specific language governing permissions and
// limitations under the License.

{
  "apiKey": 42,
  "type": "request",
<<<<<<< HEAD
  "listeners": [
    "zkBroker",
    "broker"
  ],
=======
  "listeners": ["broker"],
>>>>>>> 9494bebe
  "name": "DeleteGroupsRequest",
  // Version 1 is the same as version 0.
  //
  // Version 2 is the first flexible version.
  "validVersions": "0-2",
  "flexibleVersions": "2+",
  "fields": [
    {
      "name": "GroupsNames",
      "type": "[]string",
      "versions": "0+",
      "entityType": "groupId",
      "about": "The group names to delete."
    }
  ]
}<|MERGE_RESOLUTION|>--- conflicted
+++ resolved
@@ -16,14 +16,7 @@
 {
   "apiKey": 42,
   "type": "request",
-<<<<<<< HEAD
-  "listeners": [
-    "zkBroker",
-    "broker"
-  ],
-=======
   "listeners": ["broker"],
->>>>>>> 9494bebe
   "name": "DeleteGroupsRequest",
   // Version 1 is the same as version 0.
   //
@@ -31,12 +24,7 @@
   "validVersions": "0-2",
   "flexibleVersions": "2+",
   "fields": [
-    {
-      "name": "GroupsNames",
-      "type": "[]string",
-      "versions": "0+",
-      "entityType": "groupId",
-      "about": "The group names to delete."
-    }
+    { "name": "GroupsNames", "type": "[]string", "versions": "0+", "entityType": "groupId",
+      "about": "The group names to delete." }
   ]
 }