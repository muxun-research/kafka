--- conflicted
+++ resolved
@@ -36,53 +36,6 @@
   "validVersions": "1-6",
   "flexibleVersions": "4+",
   "fields": [
-<<<<<<< HEAD
-    {
-      "name": "ThrottleTimeMs",
-      "type": "int32",
-      "versions": "1+",
-      "ignorable": true,
-      "about": "The duration in milliseconds for which the request was throttled due to a quota violation, or zero if the request did not violate any quota."
-    },
-    {
-      "name": "Responses",
-      "type": "[]DeletableTopicResult",
-      "versions": "0+",
-      "about": "The results for each topic we tried to delete.",
-      "fields": [
-        {
-          "name": "Name",
-          "type": "string",
-          "versions": "0+",
-          "nullableVersions": "6+",
-          "mapKey": true,
-          "entityType": "topicName",
-          "about": "The topic name"
-        },
-        {
-          "name": "TopicId",
-          "type": "uuid",
-          "versions": "6+",
-          "ignorable": true,
-          "about": "the unique topic ID"
-        },
-        {
-          "name": "ErrorCode",
-          "type": "int16",
-          "versions": "0+",
-          "about": "The deletion error, or 0 if the deletion succeeded."
-        },
-        {
-          "name": "ErrorMessage",
-          "type": "string",
-          "versions": "5+",
-          "nullableVersions": "5+",
-          "ignorable": true,
-          "default": "null",
-          "about": "The error message, or null if there was no error."
-        }
-      ]}
-=======
     { "name": "ThrottleTimeMs", "type": "int32", "versions": "1+", "ignorable": true,
       "about": "The duration in milliseconds for which the request was throttled due to a quota violation, or zero if the request did not violate any quota." },
     { "name": "Responses", "type": "[]DeletableTopicResult", "versions": "0+",
@@ -95,6 +48,5 @@
       { "name": "ErrorMessage", "type": "string", "versions": "5+", "nullableVersions": "5+", "ignorable": true, "default": "null",
         "about": "The error message, or null if there was no error." }
     ]}
->>>>>>> 9494bebe
   ]
 }