--- conflicted
+++ resolved
@@ -16,14 +16,7 @@
 {
   "apiKey": 24,
   "type": "request",
-<<<<<<< HEAD
-  "listeners": [
-    "zkBroker",
-    "broker"
-  ],
-=======
   "listeners": ["broker"],
->>>>>>> 9494bebe
   "name": "AddPartitionsToTxnRequest",
   // Version 1 is the same as version 0.
   //
@@ -39,104 +32,34 @@
   "validVersions": "0-5",
   "flexibleVersions": "3+",
   "fields": [
-    {
-      "name": "Transactions",
-      "type": "[]AddPartitionsToTxnTransaction",
-      "versions": "4+",
-      "about": "List of transactions to add partitions to.",
-      "fields": [
-        {
-          "name": "TransactionalId",
-          "type": "string",
-          "versions": "4+",
-          "mapKey": true,
-          "entityType": "transactionalId",
-          "about": "The transactional id corresponding to the transaction."
-        },
-        {
-          "name": "ProducerId",
-          "type": "int64",
-          "versions": "4+",
-          "entityType": "producerId",
-          "about": "Current producer id in use by the transactional id."
-        },
-        {
-          "name": "ProducerEpoch",
-          "type": "int16",
-          "versions": "4+",
-          "about": "Current epoch associated with the producer id."
-        },
-        {
-          "name": "VerifyOnly",
-          "type": "bool",
-          "versions": "4+",
-          "default": false,
-          "about": "Boolean to signify if we want to check if the partition is in the transaction rather than add it."
-        },
-        {
-          "name": "Topics",
-          "type": "[]AddPartitionsToTxnTopic",
-          "versions": "4+",
-          "about": "The partitions to add to the transaction."
-        }
-      ]
-    },
-    {
-      "name": "V3AndBelowTransactionalId",
-      "type": "string",
-      "versions": "0-3",
-      "entityType": "transactionalId",
-      "about": "The transactional id corresponding to the transaction."
-    },
-    {
-      "name": "V3AndBelowProducerId",
-      "type": "int64",
-      "versions": "0-3",
-      "entityType": "producerId",
-      "about": "Current producer id in use by the transactional id."
-    },
-    {
-      "name": "V3AndBelowProducerEpoch",
-      "type": "int16",
-      "versions": "0-3",
-      "about": "Current epoch associated with the producer id."
-    },
-    {
-      "name": "V3AndBelowTopics",
-      "type": "[]AddPartitionsToTxnTopic",
-      "versions": "0-3",
-      "about": "The partitions to add to the transaction."
-    }
+    { "name": "Transactions", "type": "[]AddPartitionsToTxnTransaction", "versions":  "4+",
+      "about": "List of transactions to add partitions to.", "fields": [
+      { "name": "TransactionalId", "type": "string", "versions": "4+", "mapKey": true, "entityType": "transactionalId",
+        "about": "The transactional id corresponding to the transaction." },
+      { "name": "ProducerId", "type": "int64", "versions": "4+", "entityType": "producerId",
+        "about": "Current producer id in use by the transactional id." },
+      { "name": "ProducerEpoch", "type": "int16", "versions": "4+",
+        "about": "Current epoch associated with the producer id." },
+      { "name": "VerifyOnly", "type": "bool", "versions": "4+", "default": false,
+        "about": "Boolean to signify if we want to check if the partition is in the transaction rather than add it." },
+      { "name": "Topics", "type": "[]AddPartitionsToTxnTopic", "versions": "4+",
+        "about": "The partitions to add to the transaction." }
+    ]},
+    { "name": "V3AndBelowTransactionalId", "type": "string", "versions": "0-3", "entityType": "transactionalId",
+      "about": "The transactional id corresponding to the transaction." },
+    { "name": "V3AndBelowProducerId", "type": "int64", "versions": "0-3", "entityType": "producerId",
+      "about": "Current producer id in use by the transactional id." },
+    { "name": "V3AndBelowProducerEpoch", "type": "int16", "versions": "0-3",
+      "about": "Current epoch associated with the producer id." },
+    { "name": "V3AndBelowTopics", "type": "[]AddPartitionsToTxnTopic", "versions": "0-3",
+      "about": "The partitions to add to the transaction." }
   ],
   "commonStructs": [
-<<<<<<< HEAD
-    {
-      "name": "AddPartitionsToTxnTopic",
-      "versions": "0+",
-      "fields": [
-        {
-          "name": "Name",
-          "type": "string",
-          "versions": "0+",
-          "mapKey": true,
-          "entityType": "topicName",
-          "about": "The name of the topic."
-        },
-        {
-          "name": "Partitions",
-          "type": "[]int32",
-          "versions": "0+",
-          "about": "The partition indexes to add to the transaction"
-        }
-      ]
-    }
-=======
     { "name": "AddPartitionsToTxnTopic", "versions": "0+", "fields": [
       { "name": "Name", "type": "string", "versions": "0+", "mapKey": true, "entityType": "topicName",
         "about": "The name of the topic." },
       { "name": "Partitions", "type": "[]int32", "versions": "0+",
         "about": "The partition indexes to add to the transaction." }
     ]}
->>>>>>> 9494bebe
   ]
 }