// Licensed to the Apache Software Foundation (ASF) under one or more
// contributor license agreements.  See the NOTICE file distributed with
// this work for additional information regarding copyright ownership.
// The ASF licenses this file to You under the Apache License, Version 2.0
// (the "License"); you may not use this file except in compliance with
// the License.  You may obtain a copy of the License at
//
//    http://www.apache.org/licenses/LICENSE-2.0
//
// Unless required by applicable law or agreed to in writing, software
// distributed under the License is distributed on an "AS IS" BASIS,
// WITHOUT WARRANTIES OR CONDITIONS OF ANY KIND, either express or implied.
// See the License for the specific language governing permissions and
// limitations under the License.

{
  "apiKey": 65,
  "type": "request",
<<<<<<< HEAD
  "listeners": [
    "zkBroker",
    "broker"
  ],
=======
  "listeners": ["broker"],
>>>>>>> 9494bebe
  "name": "DescribeTransactionsRequest",
  "validVersions": "0",
  "flexibleVersions": "0+",
  "fields": [
    {
      "name": "TransactionalIds",
      "entityType": "transactionalId",
      "type": "[]string",
      "versions": "0+",
      "about": "Array of transactionalIds to include in describe results. If empty, then no results will be returned."
    }
  ]
}<|MERGE_RESOLUTION|>--- conflicted
+++ resolved
@@ -16,24 +16,12 @@
 {
   "apiKey": 65,
   "type": "request",
-<<<<<<< HEAD
-  "listeners": [
-    "zkBroker",
-    "broker"
-  ],
-=======
   "listeners": ["broker"],
->>>>>>> 9494bebe
   "name": "DescribeTransactionsRequest",
   "validVersions": "0",
   "flexibleVersions": "0+",
   "fields": [
-    {
-      "name": "TransactionalIds",
-      "entityType": "transactionalId",
-      "type": "[]string",
-      "versions": "0+",
-      "about": "Array of transactionalIds to include in describe results. If empty, then no results will be returned."
-    }
+      { "name": "TransactionalIds", "entityType": "transactionalId", "type": "[]string", "versions": "0+",
+        "about": "Array of transactionalIds to include in describe results. If empty, then no results will be returned." }
   ]
 }