--- conflicted
+++ resolved
@@ -16,10 +16,7 @@
 {
   "apiKey": 55,
   "type": "request",
-  "listeners": [
-    "broker",
-    "controller"
-  ],
+  "listeners": ["broker", "controller"],
   "name": "DescribeQuorumRequest",
   // Version 1 adds additional fields in the response. The request is unchanged (KIP-836).
   // Version 2 adds additional fields in the response. The request is unchanged (KIP-853).
@@ -27,33 +24,6 @@
   "flexibleVersions": "0+",
   "latestVersionUnstable": false,
   "fields": [
-<<<<<<< HEAD
-    {
-      "name": "Topics",
-      "type": "[]TopicData",
-      "versions": "0+",
-      "fields": [
-        {
-          "name": "TopicName",
-          "type": "string",
-          "versions": "0+",
-          "entityType": "topicName",
-          "about": "The topic name."
-        },
-        {
-          "name": "Partitions",
-          "type": "[]PartitionData",
-          "versions": "0+",
-          "fields": [
-            {
-              "name": "PartitionIndex",
-              "type": "int32",
-              "versions": "0+",
-              "about": "The partition index."
-            }
-          ]
-        }
-=======
     { "name": "Topics", "type": "[]TopicData", "versions": "0+",
       "about": "The topics to describe.", "fields": [
       { "name": "TopicName", "type": "string", "versions": "0+", "entityType": "topicName",
@@ -62,8 +32,8 @@
         "about": "The partitions to describe.", "fields": [
         { "name": "PartitionIndex", "type": "int32", "versions": "0+",
           "about": "The partition index." }
->>>>>>> 9494bebe
       ]
+      }]
     }
   ]
 }