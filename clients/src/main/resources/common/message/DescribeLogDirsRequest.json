// Licensed to the Apache Software Foundation (ASF) under one or more
// contributor license agreements.  See the NOTICE file distributed with
// this work for additional information regarding copyright ownership.
// The ASF licenses this file to You under the Apache License, Version 2.0
// (the "License"); you may not use this file except in compliance with
// the License.  You may obtain a copy of the License at
//
//    http://www.apache.org/licenses/LICENSE-2.0
//
// Unless required by applicable law or agreed to in writing, software
// distributed under the License is distributed on an "AS IS" BASIS,
// WITHOUT WARRANTIES OR CONDITIONS OF ANY KIND, either express or implied.
// See the License for the specific language governing permissions and
// limitations under the License.

{
  "apiKey": 35,
  "type": "request",
  "listeners": [
    "zkBroker",
    "broker"
  ],
  "name": "DescribeLogDirsRequest",
  // Version 1 is the same as version 0.
  "validVersions": "0-4",
  // Version 2 is the first flexible version.
  // Version 3 is the same as version 2 (new field in response).
  // Version 4 is the same as version 2 (new fields in response).
  "flexibleVersions": "2+",
  "fields": [
<<<<<<< HEAD
    {
      "name": "Topics",
      "type": "[]DescribableLogDirTopic",
      "versions": "0+",
      "nullableVersions": "0+",
      "about": "Each topic that we want to describe log directories for, or null for all topics.",
      "fields": [
        {
          "name": "Topic",
          "type": "string",
          "versions": "0+",
          "entityType": "topicName",
          "mapKey": true,
          "about": "The topic name"
        },
        {
          "name": "Partitions",
          "type": "[]int32",
          "versions": "0+",
          "about": "The partition indxes."
        }
      ]
    }
=======
    { "name": "Topics", "type": "[]DescribableLogDirTopic", "versions": "0+", "nullableVersions": "0+",
      "about": "Each topic that we want to describe log directories for, or null for all topics.", "fields": [
      { "name": "Topic", "type": "string", "versions": "0+", "entityType": "topicName", "mapKey": true,
        "about": "The topic name" },
      { "name": "Partitions", "type": "[]int32", "versions": "0+",
        "about": "The partition indexes." }
    ]}
>>>>>>> 15418db6
  ]
}<|MERGE_RESOLUTION|>--- conflicted
+++ resolved
@@ -28,7 +28,6 @@
   // Version 4 is the same as version 2 (new fields in response).
   "flexibleVersions": "2+",
   "fields": [
-<<<<<<< HEAD
     {
       "name": "Topics",
       "type": "[]DescribableLogDirTopic",
@@ -48,18 +47,9 @@
           "name": "Partitions",
           "type": "[]int32",
           "versions": "0+",
-          "about": "The partition indxes."
+          "about": "The partition indexes."
         }
       ]
     }
-=======
-    { "name": "Topics", "type": "[]DescribableLogDirTopic", "versions": "0+", "nullableVersions": "0+",
-      "about": "Each topic that we want to describe log directories for, or null for all topics.", "fields": [
-      { "name": "Topic", "type": "string", "versions": "0+", "entityType": "topicName", "mapKey": true,
-        "about": "The topic name" },
-      { "name": "Partitions", "type": "[]int32", "versions": "0+",
-        "about": "The partition indexes." }
-    ]}
->>>>>>> 15418db6
   ]
 }