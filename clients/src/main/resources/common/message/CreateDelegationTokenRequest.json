// Licensed to the Apache Software Foundation (ASF) under one or more
// contributor license agreements.  See the NOTICE file distributed with
// this work for additional information regarding copyright ownership.
// The ASF licenses this file to You under the Apache License, Version 2.0
// (the "License"); you may not use this file except in compliance with
// the License.  You may obtain a copy of the License at
//
//    http://www.apache.org/licenses/LICENSE-2.0
//
// Unless required by applicable law or agreed to in writing, software
// distributed under the License is distributed on an "AS IS" BASIS,
// WITHOUT WARRANTIES OR CONDITIONS OF ANY KIND, either express or implied.
// See the License for the specific language governing permissions and
// limitations under the License.

{
  "apiKey": 38,
  "type": "request",
  "listeners": [
    "zkBroker"
  ],
  "name": "CreateDelegationTokenRequest",
  // Version 1 is the same as version 0.
  //
  // Version 2 is the first flexible version.
  //
  // Version 3 adds owner principal
  "validVersions": "0-3",
  "flexibleVersions": "2+",
  "fields": [
<<<<<<< HEAD
    {
      "name": "Renewers",
      "type": "[]CreatableRenewers",
      "versions": "0+",
      "about": "A list of those who are allowed to renew this token before it expires.",
      "fields": [
        {
          "name": "PrincipalType",
          "type": "string",
          "versions": "0+",
          "about": "The type of the Kafka principal."
        },
        {
          "name": "PrincipalName",
          "type": "string",
          "versions": "0+",
          "about": "The name of the Kafka principal."
        }
      ]
    },
    {
      "name": "MaxLifetimeMs",
      "type": "int64",
      "versions": "0+",
      "about": "The maximum lifetime of the token in milliseconds, or -1 to use the server side default."
    }
=======
    { "name": "OwnerPrincipalType", "type": "string", "versions": "3+", "nullableVersions": "3+",
      "about": "The principal type of the owner of the token. If it's null it defaults to the token request principal." },
    { "name": "OwnerPrincipalName", "type": "string", "versions": "3+", "nullableVersions": "3+",
      "about": "The principal name of the owner of the token. If it's null it defaults to the token request principal." },
    { "name": "Renewers", "type": "[]CreatableRenewers", "versions": "0+",
      "about": "A list of those who are allowed to renew this token before it expires.", "fields": [
      { "name": "PrincipalType", "type": "string", "versions": "0+",
        "about": "The type of the Kafka principal." },
      { "name": "PrincipalName", "type": "string", "versions": "0+",
        "about": "The name of the Kafka principal." }
    ]},
    { "name": "MaxLifetimeMs", "type": "int64", "versions": "0+",
      "about": "The maximum lifetime of the token in milliseconds, or -1 to use the server side default." }
>>>>>>> 15418db6
  ]
}<|MERGE_RESOLUTION|>--- conflicted
+++ resolved
@@ -28,7 +28,20 @@
   "validVersions": "0-3",
   "flexibleVersions": "2+",
   "fields": [
-<<<<<<< HEAD
+    {
+      "name": "OwnerPrincipalType",
+      "type": "string",
+      "versions": "3+",
+      "nullableVersions": "3+",
+      "about": "The principal type of the owner of the token. If it's null it defaults to the token request principal."
+    },
+    {
+      "name": "OwnerPrincipalName",
+      "type": "string",
+      "versions": "3+",
+      "nullableVersions": "3+",
+      "about": "The principal name of the owner of the token. If it's null it defaults to the token request principal."
+    },
     {
       "name": "Renewers",
       "type": "[]CreatableRenewers",
@@ -55,20 +68,5 @@
       "versions": "0+",
       "about": "The maximum lifetime of the token in milliseconds, or -1 to use the server side default."
     }
-=======
-    { "name": "OwnerPrincipalType", "type": "string", "versions": "3+", "nullableVersions": "3+",
-      "about": "The principal type of the owner of the token. If it's null it defaults to the token request principal." },
-    { "name": "OwnerPrincipalName", "type": "string", "versions": "3+", "nullableVersions": "3+",
-      "about": "The principal name of the owner of the token. If it's null it defaults to the token request principal." },
-    { "name": "Renewers", "type": "[]CreatableRenewers", "versions": "0+",
-      "about": "A list of those who are allowed to renew this token before it expires.", "fields": [
-      { "name": "PrincipalType", "type": "string", "versions": "0+",
-        "about": "The type of the Kafka principal." },
-      { "name": "PrincipalName", "type": "string", "versions": "0+",
-        "about": "The name of the Kafka principal." }
-    ]},
-    { "name": "MaxLifetimeMs", "type": "int64", "versions": "0+",
-      "about": "The maximum lifetime of the token in milliseconds, or -1 to use the server side default." }
->>>>>>> 15418db6
   ]
 }