--- conflicted
+++ resolved
@@ -17,43 +17,6 @@
   "apiKey": 7,
   "type": "response",
   "name": "ControlledShutdownResponse",
-<<<<<<< HEAD
-  // Versions 1 and 2 are the same as version 0.
-  "validVersions": "0-3",
-  "flexibleVersions": "3+",
-  "fields": [
-    {
-      "name": "ErrorCode",
-      "type": "int16",
-      "versions": "0+",
-      "about": "The top-level error code."
-    },
-    {
-      "name": "RemainingPartitions",
-      "type": "[]RemainingPartition",
-      "versions": "0+",
-      "about": "The partitions that the broker still leads.",
-      "fields": [
-        {
-          "name": "TopicName",
-          "type": "string",
-          "versions": "0+",
-          "mapKey": true,
-          "entityType": "topicName",
-          "about": "The name of the topic."
-        },
-        {
-          "name": "PartitionIndex",
-          "type": "int32",
-          "versions": "0+",
-          "mapKey": true,
-          "about": "The index of the partition."
-        }
-      ]
-    }
-  ]
-=======
   // This request was removed in Apache Kafka 4.0.
   "validVersions": "none"
->>>>>>> 9494bebe
 }