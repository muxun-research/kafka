--- conflicted
+++ resolved
@@ -16,13 +16,10 @@
 {
   "apiKey": 28,
   "type": "request",
-<<<<<<< HEAD
   "listeners": [
-    "zkBroker"
+    "zkBroker",
+    "broker"
   ],
-=======
-  "listeners": ["zkBroker", "broker"],
->>>>>>> 15418db6
   "name": "TxnOffsetCommitRequest",
   // Version 1 is the same as version 0.
   //
@@ -32,7 +29,6 @@
   "validVersions": "0-3",
   "flexibleVersions": "3+",
   "fields": [
-<<<<<<< HEAD
     {
       "name": "TransactionalId",
       "type": "string",
@@ -99,7 +95,7 @@
           "name": "Partitions",
           "type": "[]TxnOffsetCommitRequestPartition",
           "versions": "0+",
-          "about": "The partitions inside the topic that we want to committ offsets for.",
+          "about": "The partitions inside the topic that we want to commit offsets for.",
           "fields": [
             {
               "name": "PartitionIndex",
@@ -121,38 +117,16 @@
               "ignorable": true,
               "about": "The leader epoch of the last consumed record."
             },
-=======
-    { "name": "TransactionalId", "type": "string", "versions": "0+", "entityType": "transactionalId",
-      "about": "The ID of the transaction." },
-    { "name": "GroupId", "type": "string", "versions": "0+", "entityType": "groupId",
-      "about": "The ID of the group." },
-    { "name": "ProducerId", "type": "int64", "versions": "0+", "entityType": "producerId",
-      "about": "The current producer ID in use by the transactional ID." },
-    { "name": "ProducerEpoch", "type": "int16", "versions": "0+",
-      "about": "The current epoch associated with the producer ID." },
-    { "name": "GenerationId", "type": "int32", "versions": "3+", "default": "-1",
-      "about": "The generation of the consumer." },
-    { "name": "MemberId", "type": "string", "versions": "3+", "default": "",
-      "about": "The member ID assigned by the group coordinator." },
-    { "name": "GroupInstanceId", "type": "string", "versions": "3+",
-      "nullableVersions": "3+", "default": "null",
-      "about": "The unique identifier of the consumer instance provided by end user." },
-    { "name": "Topics", "type" : "[]TxnOffsetCommitRequestTopic", "versions": "0+",
-      "about": "Each topic that we want to commit offsets for.", "fields": [
-      { "name": "Name", "type": "string", "versions": "0+", "entityType": "topicName",
-        "about": "The topic name." },
-      { "name": "Partitions", "type": "[]TxnOffsetCommitRequestPartition", "versions": "0+",
-        "about": "The partitions inside the topic that we want to commit offsets for.", "fields": [
-        { "name": "PartitionIndex", "type": "int32", "versions": "0+",
-          "about": "The index of the partition within the topic." },
-        { "name": "CommittedOffset", "type": "int64", "versions": "0+",
-          "about": "The message offset to be committed." },
-        { "name": "CommittedLeaderEpoch", "type": "int32", "versions": "2+", "default": "-1", "ignorable": true,
-          "about": "The leader epoch of the last consumed record." },
->>>>>>> 15418db6
-        { "name": "CommittedMetadata", "type": "string", "versions": "0+", "nullableVersions": "0+",
-          "about": "Any associated metadata the client wants to keep." }
-      ]}
-    ]}
+            {
+              "name": "CommittedMetadata",
+              "type": "string",
+              "versions": "0+",
+              "nullableVersions": "0+",
+              "about": "Any associated metadata the client wants to keep."
+            }
+          ]
+        }
+      ]
+    }
   ]
 }