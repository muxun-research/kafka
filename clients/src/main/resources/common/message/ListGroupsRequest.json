--- conflicted
+++ resolved
@@ -16,14 +16,7 @@
 {
   "apiKey": 16,
   "type": "request",
-<<<<<<< HEAD
-  "listeners": [
-    "zkBroker",
-    "broker"
-  ],
-=======
   "listeners": ["broker"],
->>>>>>> 9494bebe
   "name": "ListGroupsRequest",
   // Version 1 and 2 are the same as version 0.
   //
@@ -35,18 +28,9 @@
   "validVersions": "0-5",
   "flexibleVersions": "3+",
   "fields": [
-<<<<<<< HEAD
-    {
-      "name": "StatesFilter",
-      "type": "[]string",
-      "versions": "4+",
-      "about": "The states of the groups we want to list. If empty all groups are returned with their state."
-    }
-=======
     { "name": "StatesFilter", "type": "[]string", "versions": "4+",
       "about": "The states of the groups we want to list. If empty, all groups are returned with their state." },
     { "name": "TypesFilter", "type": "[]string", "versions": "5+",
       "about": "The types of the groups we want to list. If empty, all groups are returned with their type." }
->>>>>>> 9494bebe
   ]
 }