--- conflicted
+++ resolved
@@ -16,13 +16,10 @@
 {
   "apiKey": 58,
   "type": "request",
-<<<<<<< HEAD
   "listeners": [
-    "controller"
+    "controller",
+    "zkBroker"
   ],
-=======
-  "listeners": ["controller", "zkBroker"],
->>>>>>> 15418db6
   "name": "EnvelopeRequest",
   // Request struct for forwarding.
   "validVersions": "0",
