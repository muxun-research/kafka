// Licensed to the Apache Software Foundation (ASF) under one or more
// contributor license agreements.  See the NOTICE file distributed with
// this work for additional information regarding copyright ownership.
// The ASF licenses this file to You under the Apache License, Version 2.0
// (the "License"); you may not use this file except in compliance with
// the License.  You may obtain a copy of the License at
//
//    http://www.apache.org/licenses/LICENSE-2.0
//
// Unless required by applicable law or agreed to in writing, software
// distributed under the License is distributed on an "AS IS" BASIS,
// WITHOUT WARRANTIES OR CONDITIONS OF ANY KIND, either express or implied.
// See the License for the specific language governing permissions and
// limitations under the License.

{
  "apiKey": 58,
  "type": "request",
<<<<<<< HEAD
  "listeners": [
    "controller",
    "zkBroker"
  ],
=======
  "listeners": ["controller"],
>>>>>>> 9494bebe
  "name": "EnvelopeRequest",
  // Request struct for forwarding.
  "validVersions": "0",
  "flexibleVersions": "0+",
  "fields": [
    {
      "name": "RequestData",
      "type": "bytes",
      "versions": "0+",
      "zeroCopy": true,
      "about": "The embedded request header and data."
    },
    {
      "name": "RequestPrincipal",
      "type": "bytes",
      "versions": "0+",
      "nullableVersions": "0+",
      "about": "Value of the initial client principal when the request is redirected by a broker."
    },
    {
      "name": "ClientHostAddress",
      "type": "bytes",
      "versions": "0+",
      "about": "The original client's address in bytes."
    }
  ]
}<|MERGE_RESOLUTION|>--- conflicted
+++ resolved
@@ -16,38 +16,17 @@
 {
   "apiKey": 58,
   "type": "request",
-<<<<<<< HEAD
-  "listeners": [
-    "controller",
-    "zkBroker"
-  ],
-=======
   "listeners": ["controller"],
->>>>>>> 9494bebe
   "name": "EnvelopeRequest",
   // Request struct for forwarding.
   "validVersions": "0",
   "flexibleVersions": "0+",
   "fields": [
-    {
-      "name": "RequestData",
-      "type": "bytes",
-      "versions": "0+",
-      "zeroCopy": true,
-      "about": "The embedded request header and data."
-    },
-    {
-      "name": "RequestPrincipal",
-      "type": "bytes",
-      "versions": "0+",
-      "nullableVersions": "0+",
-      "about": "Value of the initial client principal when the request is redirected by a broker."
-    },
-    {
-      "name": "ClientHostAddress",
-      "type": "bytes",
-      "versions": "0+",
-      "about": "The original client's address in bytes."
-    }
+    { "name": "RequestData", "type": "bytes", "versions": "0+", "zeroCopy": true,
+      "about": "The embedded request header and data."},
+    { "name": "RequestPrincipal", "type": "bytes", "versions": "0+", "nullableVersions": "0+",
+      "about": "Value of the initial client principal when the request is redirected by a broker." },
+    { "name": "ClientHostAddress", "type": "bytes", "versions": "0+",
+      "about": "The original client's address in bytes." }
   ]
 }