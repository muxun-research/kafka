// Licensed to the Apache Software Foundation (ASF) under one or more
// contributor license agreements.  See the NOTICE file distributed with
// this work for additional information regarding copyright ownership.
// The ASF licenses this file to You under the Apache License, Version 2.0
// (the "License"); you may not use this file except in compliance with
// the License.  You may obtain a copy of the License at
//
//    http://www.apache.org/licenses/LICENSE-2.0
//
// Unless required by applicable law or agreed to in writing, software
// distributed under the License is distributed on an "AS IS" BASIS,
// WITHOUT WARRANTIES OR CONDITIONS OF ANY KIND, either express or implied.
// See the License for the specific language governing permissions and
// limitations under the License.

{
  "apiKey": 27,
  "type": "request",
<<<<<<< HEAD
  "listeners": [
    "zkBroker",
    "broker"
  ],
=======
  "listeners": ["broker"],
>>>>>>> 9494bebe
  "name": "WriteTxnMarkersRequest",
  // Version 0 was removed in Apache Kafka 4.0, Version 1 is the new baseline.
  //
  // Version 1 enables flexible versions.
  "validVersions": "1",
  "flexibleVersions": "1+",
  "fields": [
    {
      "name": "Markers",
      "type": "[]WritableTxnMarker",
      "versions": "0+",
      "about": "The transaction markers to be written.",
      "fields": [
        {
          "name": "ProducerId",
          "type": "int64",
          "versions": "0+",
          "entityType": "producerId",
          "about": "The current producer ID."
        },
        {
          "name": "ProducerEpoch",
          "type": "int16",
          "versions": "0+",
          "about": "The current epoch associated with the producer ID."
        },
        {
          "name": "TransactionResult",
          "type": "bool",
          "versions": "0+",
          "about": "The result of the transaction to write to the partitions (false = ABORT, true = COMMIT)."
        },
        {
          "name": "Topics",
          "type": "[]WritableTxnMarkerTopic",
          "versions": "0+",
        "about": "Each topic that we want to write transaction marker(s) for.", "fields": [
        { "name": "Name", "type": "string", "versions": "0+", "entityType": "topicName",
          "about": "The topic name." },
        { "name": "PartitionIndexes", "type": "[]int32", "versions": "0+",
          "about": "The indexes of the partitions to write transaction markers for." }
      ]},
      { "name": "CoordinatorEpoch", "type": "int32", "versions": "0+",
        "about": "Epoch associated with the transaction state partition hosted by this transaction coordinator." }
    ]}
  ]
}<|MERGE_RESOLUTION|>--- conflicted
+++ resolved
@@ -16,14 +16,7 @@
 {
   "apiKey": 27,
   "type": "request",
-<<<<<<< HEAD
-  "listeners": [
-    "zkBroker",
-    "broker"
-  ],
-=======
   "listeners": ["broker"],
->>>>>>> 9494bebe
   "name": "WriteTxnMarkersRequest",
   // Version 0 was removed in Apache Kafka 4.0, Version 1 is the new baseline.
   //
@@ -31,35 +24,15 @@
   "validVersions": "1",
   "flexibleVersions": "1+",
   "fields": [
-    {
-      "name": "Markers",
-      "type": "[]WritableTxnMarker",
-      "versions": "0+",
-      "about": "The transaction markers to be written.",
-      "fields": [
-        {
-          "name": "ProducerId",
-          "type": "int64",
-          "versions": "0+",
-          "entityType": "producerId",
-          "about": "The current producer ID."
-        },
-        {
-          "name": "ProducerEpoch",
-          "type": "int16",
-          "versions": "0+",
-          "about": "The current epoch associated with the producer ID."
-        },
-        {
-          "name": "TransactionResult",
-          "type": "bool",
-          "versions": "0+",
-          "about": "The result of the transaction to write to the partitions (false = ABORT, true = COMMIT)."
-        },
-        {
-          "name": "Topics",
-          "type": "[]WritableTxnMarkerTopic",
-          "versions": "0+",
+    { "name": "Markers", "type": "[]WritableTxnMarker", "versions": "0+",
+      "about": "The transaction markers to be written.", "fields": [
+      { "name": "ProducerId", "type": "int64", "versions": "0+", "entityType": "producerId",
+        "about": "The current producer ID."},
+      { "name": "ProducerEpoch", "type": "int16", "versions": "0+",
+        "about": "The current epoch associated with the producer ID." },
+      { "name": "TransactionResult", "type": "bool", "versions": "0+",
+        "about": "The result of the transaction to write to the partitions (false = ABORT, true = COMMIT)." },
+      { "name": "Topics", "type": "[]WritableTxnMarkerTopic", "versions": "0+",
         "about": "Each topic that we want to write transaction marker(s) for.", "fields": [
         { "name": "Name", "type": "string", "versions": "0+", "entityType": "topicName",
           "about": "The topic name." },
