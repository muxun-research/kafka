// Licensed to the Apache Software Foundation (ASF) under one or more
// contributor license agreements.  See the NOTICE file distributed with
// this work for additional information regarding copyright ownership.
// The ASF licenses this file to You under the Apache License, Version 2.0
// (the "License"); you may not use this file except in compliance with
// the License.  You may obtain a copy of the License at
//
//    http://www.apache.org/licenses/LICENSE-2.0
//
// Unless required by applicable law or agreed to in writing, software
// distributed under the License is distributed on an "AS IS" BASIS,
// WITHOUT WARRANTIES OR CONDITIONS OF ANY KIND, either express or implied.
// See the License for the specific language governing permissions and
// limitations under the License.

{
  "apiKey": 59,
  "type": "request",
  "listeners": [
    "controller"
  ],
  "name": "FetchSnapshotRequest",
  // Version 1 adds replica directory id (KIP-853)
  "validVersions": "0-1",
  "flexibleVersions": "0+",
  "fields": [
<<<<<<< HEAD
    {
      "name": "ClusterId",
      "type": "string",
      "versions": "0+",
      "nullableVersions": "0+",
      "default": "null",
      "taggedVersions": "0+",
      "tag": 0,
      "about": "The clusterId if known, this is used to validate metadata fetches prior to broker registration"
    },
    {
      "name": "ReplicaId",
      "type": "int32",
      "versions": "0+",
      "default": "-1",
      "entityType": "brokerId",
      "about": "The broker ID of the follower"
    },
    {
      "name": "MaxBytes",
      "type": "int32",
      "versions": "0+",
      "default": "0x7fffffff",
      "about": "The maximum bytes to fetch from all of the snapshots"
    },
    {
      "name": "Topics",
      "type": "[]TopicSnapshot",
      "versions": "0+",
      "about": "The topics to fetch",
      "fields": [
        {
          "name": "Name",
          "type": "string",
          "versions": "0+",
          "entityType": "topicName",
          "about": "The name of the topic to fetch"
        },
        {
          "name": "Partitions",
          "type": "[]PartitionSnapshot",
          "versions": "0+",
          "about": "The partitions to fetch",
          "fields": [
            {
              "name": "Partition",
              "type": "int32",
              "versions": "0+",
              "about": "The partition index"
            },
            {
              "name": "CurrentLeaderEpoch",
              "type": "int32",
              "versions": "0+",
              "about": "The current leader epoch of the partition, -1 for unknown leader epoch"
            },
            {
              "name": "SnapshotId",
              "type": "SnapshotId",
              "versions": "0+",
              "about": "The snapshot endOffset and epoch to fetch",
              "fields": [
                {
                  "name": "EndOffset",
                  "type": "int64",
                  "versions": "0+"
                },
                {
                  "name": "Epoch",
                  "type": "int32",
                  "versions": "0+"
                }
              ]
            },
            {
              "name": "Position",
              "type": "int64",
              "versions": "0+",
              "about": "The byte position within the snapshot to start fetching from"
            }
=======
    { "name": "ClusterId", "type": "string", "versions": "0+", "nullableVersions": "0+", "default": "null", "taggedVersions": "0+", "tag": 0,
      "about": "The clusterId if known, this is used to validate metadata fetches prior to broker registration." },
    { "name": "ReplicaId", "type": "int32", "versions": "0+", "default": "-1", "entityType": "brokerId",
      "about": "The broker ID of the follower." },
    { "name": "MaxBytes", "type": "int32", "versions": "0+", "default": "0x7fffffff",
      "about": "The maximum bytes to fetch from all of the snapshots." },
    { "name": "Topics", "type": "[]TopicSnapshot", "versions": "0+",
      "about": "The topics to fetch.", "fields": [
        { "name": "Name", "type": "string", "versions": "0+", "entityType": "topicName",
          "about": "The name of the topic to fetch." },
        { "name": "Partitions", "type": "[]PartitionSnapshot", "versions": "0+",
          "about": "The partitions to fetch.", "fields": [
            { "name": "Partition", "type": "int32", "versions": "0+",
              "about": "The partition index." },
            { "name": "CurrentLeaderEpoch", "type": "int32", "versions": "0+",
              "about": "The current leader epoch of the partition, -1 for unknown leader epoch." },
            { "name": "SnapshotId", "type": "SnapshotId", "versions": "0+",
              "about": "The snapshot endOffset and epoch to fetch.", "fields": [
                { "name": "EndOffset", "type": "int64", "versions": "0+",
                  "about": "The end offset of the snapshot."},
                { "name": "Epoch", "type": "int32", "versions": "0+",
                  "about": "The epoch of the snapshot."}
              ]
            },
            { "name": "Position", "type": "int64", "versions": "0+",
              "about": "The byte position within the snapshot to start fetching from." },
            { "name": "ReplicaDirectoryId", "type": "uuid", "versions": "1+", "taggedVersions": "1+", "tag": 0, "ignorable": true,
              "about": "The directory id of the follower fetching." }
>>>>>>> 9494bebe
          ]
        }
      ]
    }
  ]
}<|MERGE_RESOLUTION|>--- conflicted
+++ resolved
@@ -16,96 +16,12 @@
 {
   "apiKey": 59,
   "type": "request",
-  "listeners": [
-    "controller"
-  ],
+  "listeners": ["controller"],
   "name": "FetchSnapshotRequest",
   // Version 1 adds replica directory id (KIP-853)
   "validVersions": "0-1",
   "flexibleVersions": "0+",
   "fields": [
-<<<<<<< HEAD
-    {
-      "name": "ClusterId",
-      "type": "string",
-      "versions": "0+",
-      "nullableVersions": "0+",
-      "default": "null",
-      "taggedVersions": "0+",
-      "tag": 0,
-      "about": "The clusterId if known, this is used to validate metadata fetches prior to broker registration"
-    },
-    {
-      "name": "ReplicaId",
-      "type": "int32",
-      "versions": "0+",
-      "default": "-1",
-      "entityType": "brokerId",
-      "about": "The broker ID of the follower"
-    },
-    {
-      "name": "MaxBytes",
-      "type": "int32",
-      "versions": "0+",
-      "default": "0x7fffffff",
-      "about": "The maximum bytes to fetch from all of the snapshots"
-    },
-    {
-      "name": "Topics",
-      "type": "[]TopicSnapshot",
-      "versions": "0+",
-      "about": "The topics to fetch",
-      "fields": [
-        {
-          "name": "Name",
-          "type": "string",
-          "versions": "0+",
-          "entityType": "topicName",
-          "about": "The name of the topic to fetch"
-        },
-        {
-          "name": "Partitions",
-          "type": "[]PartitionSnapshot",
-          "versions": "0+",
-          "about": "The partitions to fetch",
-          "fields": [
-            {
-              "name": "Partition",
-              "type": "int32",
-              "versions": "0+",
-              "about": "The partition index"
-            },
-            {
-              "name": "CurrentLeaderEpoch",
-              "type": "int32",
-              "versions": "0+",
-              "about": "The current leader epoch of the partition, -1 for unknown leader epoch"
-            },
-            {
-              "name": "SnapshotId",
-              "type": "SnapshotId",
-              "versions": "0+",
-              "about": "The snapshot endOffset and epoch to fetch",
-              "fields": [
-                {
-                  "name": "EndOffset",
-                  "type": "int64",
-                  "versions": "0+"
-                },
-                {
-                  "name": "Epoch",
-                  "type": "int32",
-                  "versions": "0+"
-                }
-              ]
-            },
-            {
-              "name": "Position",
-              "type": "int64",
-              "versions": "0+",
-              "about": "The byte position within the snapshot to start fetching from"
-            }
-=======
     { "name": "ClusterId", "type": "string", "versions": "0+", "nullableVersions": "0+", "default": "null", "taggedVersions": "0+", "tag": 0,
       "about": "The clusterId if known, this is used to validate metadata fetches prior to broker registration." },
     { "name": "ReplicaId", "type": "int32", "versions": "0+", "default": "-1", "entityType": "brokerId",
@@ -134,7 +50,6 @@
               "about": "The byte position within the snapshot to start fetching from." },
             { "name": "ReplicaDirectoryId", "type": "uuid", "versions": "1+", "taggedVersions": "1+", "tag": 0, "ignorable": true,
               "about": "The directory id of the follower fetching." }
->>>>>>> 9494bebe
           ]
         }
       ]
