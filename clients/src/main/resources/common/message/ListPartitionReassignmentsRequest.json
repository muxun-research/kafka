--- conflicted
+++ resolved
@@ -16,51 +16,11 @@
 {
   "apiKey": 46,
   "type": "request",
-<<<<<<< HEAD
-  "listeners": [
-    "broker",
-    "controller",
-    "zkBroker"
-  ],
-=======
   "listeners": ["broker", "controller"],
->>>>>>> 9494bebe
   "name": "ListPartitionReassignmentsRequest",
   "validVersions": "0",
   "flexibleVersions": "0+",
   "fields": [
-<<<<<<< HEAD
-    {
-      "name": "TimeoutMs",
-      "type": "int32",
-      "versions": "0+",
-      "default": "60000",
-      "about": "The time in ms to wait for the request to complete."
-    },
-    {
-      "name": "Topics",
-      "type": "[]ListPartitionReassignmentsTopics",
-      "versions": "0+",
-      "nullableVersions": "0+",
-      "default": "null",
-      "about": "The topics to list partition reassignments for, or null to list everything.",
-      "fields": [
-        {
-          "name": "Name",
-          "type": "string",
-          "versions": "0+",
-          "entityType": "topicName",
-          "about": "The topic name"
-        },
-        {
-          "name": "PartitionIndexes",
-          "type": "[]int32",
-          "versions": "0+",
-          "about": "The partitions to list partition reassignments for."
-        }
-      ]
-    }
-=======
     { "name": "TimeoutMs", "type": "int32", "versions": "0+", "default": "60000",
       "about": "The time in ms to wait for the request to complete." },
     { "name": "Topics", "type": "[]ListPartitionReassignmentsTopics", "versions": "0+", "nullableVersions": "0+", "default": "null",
@@ -70,6 +30,5 @@
       { "name": "PartitionIndexes", "type": "[]int32", "versions": "0+",
         "about": "The partitions to list partition reassignments for." }
     ]}
->>>>>>> 9494bebe
   ]
 }