--- conflicted
+++ resolved
@@ -16,13 +16,11 @@
 {
   "apiKey": 46,
   "type": "request",
-<<<<<<< HEAD
   "listeners": [
+    "broker",
+    "controller",
     "zkBroker"
   ],
-=======
-  "listeners": ["broker", "controller", "zkBroker"],
->>>>>>> 15418db6
   "name": "ListPartitionReassignmentsRequest",
   "validVersions": "0",
   "flexibleVersions": "0+",
