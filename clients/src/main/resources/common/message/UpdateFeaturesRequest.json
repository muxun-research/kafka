--- conflicted
+++ resolved
@@ -16,18 +16,15 @@
 {
   "apiKey": 57,
   "type": "request",
-<<<<<<< HEAD
   "listeners": [
-    "zkBroker"
+    "zkBroker",
+    "broker",
+    "controller"
   ],
-=======
-  "listeners": ["zkBroker", "broker", "controller"],
->>>>>>> 15418db6
   "name": "UpdateFeaturesRequest",
   "validVersions": "0-1",
   "flexibleVersions": "0+",
   "fields": [
-<<<<<<< HEAD
     {
       "name": "timeoutMs",
       "type": "int32",
@@ -57,27 +54,24 @@
         {
           "name": "AllowDowngrade",
           "type": "bool",
-          "versions": "0+",
-          "about": "When set to true, the finalized feature version level is allowed to be downgraded/deleted. The downgrade request will fail if the new maximum version level is a value that's not lower than the existing maximum finalized version level."
+          "versions": "0",
+          "about": "DEPRECATED in version 1 (see DowngradeType). When set to true, the finalized feature version level is allowed to be downgraded/deleted. The downgrade request will fail if the new maximum version level is a value that's not lower than the existing maximum finalized version level."
+        },
+        {
+          "name": "UpgradeType",
+          "type": "int8",
+          "versions": "1+",
+          "default": 1,
+          "about": "Determine which type of upgrade will be performed: 1 will perform an upgrade only (default), 2 is safe downgrades only (lossless), 3 is unsafe downgrades (lossy)."
         }
       ]
+    },
+    {
+      "name": "ValidateOnly",
+      "type": "bool",
+      "versions": "1+",
+      "default": false,
+      "about": "True if we should validate the request, but not perform the upgrade or downgrade."
     }
-=======
-    { "name": "timeoutMs", "type": "int32", "versions": "0+", "default": "60000",
-      "about": "How long to wait in milliseconds before timing out the request." },
-    { "name": "FeatureUpdates", "type": "[]FeatureUpdateKey", "versions": "0+",
-      "about": "The list of updates to finalized features.", "fields": [
-      {"name": "Feature", "type": "string", "versions": "0+", "mapKey": true,
-        "about": "The name of the finalized feature to be updated."},
-      {"name": "MaxVersionLevel", "type": "int16", "versions": "0+",
-        "about": "The new maximum version level for the finalized feature. A value >= 1 is valid. A value < 1, is special, and can be used to request the deletion of the finalized feature."},
-      {"name": "AllowDowngrade", "type": "bool", "versions": "0",
-        "about": "DEPRECATED in version 1 (see DowngradeType). When set to true, the finalized feature version level is allowed to be downgraded/deleted. The downgrade request will fail if the new maximum version level is a value that's not lower than the existing maximum finalized version level."},
-      {"name": "UpgradeType", "type": "int8", "versions": "1+", "default": 1,
-        "about": "Determine which type of upgrade will be performed: 1 will perform an upgrade only (default), 2 is safe downgrades only (lossless), 3 is unsafe downgrades (lossy)."}
-    ]},
-    {"name": "ValidateOnly", "type": "bool", "versions": "1+", "default": false,
-      "about": "True if we should validate the request, but not perform the upgrade or downgrade."}
->>>>>>> 15418db6
   ]
 }