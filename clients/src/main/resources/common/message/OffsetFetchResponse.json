--- conflicted
+++ resolved
@@ -50,157 +50,6 @@
   // - UNKNOWN_MEMBER_ID (version 9+)
   // - STALE_MEMBER_EPOCH (version 9+)
   "fields": [
-<<<<<<< HEAD
-    {
-      "name": "ThrottleTimeMs",
-      "type": "int32",
-      "versions": "3+",
-      "ignorable": true,
-      "about": "The duration in milliseconds for which the request was throttled due to a quota violation, or zero if the request did not violate any quota."
-    },
-    {
-      "name": "Topics",
-      "type": "[]OffsetFetchResponseTopic",
-      "versions": "0-7",
-      "about": "The responses per topic.",
-      "fields": [
-        {
-          "name": "Name",
-          "type": "string",
-          "versions": "0-7",
-          "entityType": "topicName",
-          "about": "The topic name."
-        },
-        {
-          "name": "Partitions",
-          "type": "[]OffsetFetchResponsePartition",
-          "versions": "0-7",
-          "about": "The responses per partition",
-          "fields": [
-            {
-              "name": "PartitionIndex",
-              "type": "int32",
-              "versions": "0-7",
-              "about": "The partition index."
-            },
-            {
-              "name": "CommittedOffset",
-              "type": "int64",
-              "versions": "0-7",
-              "about": "The committed message offset."
-            },
-            {
-              "name": "CommittedLeaderEpoch",
-              "type": "int32",
-              "versions": "5-7",
-              "default": "-1",
-              "ignorable": true,
-              "about": "The leader epoch."
-            },
-            {
-              "name": "Metadata",
-              "type": "string",
-              "versions": "0-7",
-              "nullableVersions": "0-7",
-              "about": "The partition metadata."
-            },
-            {
-              "name": "ErrorCode",
-              "type": "int16",
-              "versions": "0-7",
-              "about": "The error code, or 0 if there was no error."
-            }
-          ]
-        }
-      ]
-    },
-    {
-      "name": "ErrorCode",
-      "type": "int16",
-      "versions": "2-7",
-      "default": "0",
-      "ignorable": true,
-      "about": "The top-level error code, or 0 if there was no error."
-    },
-    {
-      "name": "Groups",
-      "type": "[]OffsetFetchResponseGroup",
-      "versions": "8+",
-      "about": "The responses per group id.",
-      "fields": [
-        {
-          "name": "groupId",
-          "type": "string",
-          "versions": "8+",
-          "entityType": "groupId",
-          "about": "The group ID."
-        },
-        {
-          "name": "Topics",
-          "type": "[]OffsetFetchResponseTopics",
-          "versions": "8+",
-          "about": "The responses per topic.",
-          "fields": [
-            {
-              "name": "Name",
-              "type": "string",
-              "versions": "8+",
-              "entityType": "topicName",
-              "about": "The topic name."
-            },
-            {
-              "name": "Partitions",
-              "type": "[]OffsetFetchResponsePartitions",
-              "versions": "8+",
-              "about": "The responses per partition",
-              "fields": [
-                {
-                  "name": "PartitionIndex",
-                  "type": "int32",
-                  "versions": "8+",
-                  "about": "The partition index."
-                },
-                {
-                  "name": "CommittedOffset",
-                  "type": "int64",
-                  "versions": "8+",
-                  "about": "The committed message offset."
-                },
-                {
-                  "name": "CommittedLeaderEpoch",
-                  "type": "int32",
-                  "versions": "8+",
-                  "default": "-1",
-                  "ignorable": true,
-                  "about": "The leader epoch."
-                },
-                {
-                  "name": "Metadata",
-                  "type": "string",
-                  "versions": "8+",
-                  "nullableVersions": "8+",
-                  "about": "The partition metadata."
-                },
-                {
-                  "name": "ErrorCode",
-                  "type": "int16",
-                  "versions": "8+",
-                  "about": "The partition-level error code, or 0 if there was no error."
-                }
-              ]
-            }
-          ]
-        },
-        {
-          "name": "ErrorCode",
-          "type": "int16",
-          "versions": "8+",
-          "default": "0",
-          "about": "The group-level error code, or 0 if there was no error."
-        }
-      ]
-    }
-=======
     { "name": "ThrottleTimeMs", "type": "int32", "versions": "3+", "ignorable": true,
       "about": "The duration in milliseconds for which the request was throttled due to a quota violation, or zero if the request did not violate any quota." },
     { "name": "Topics", "type": "[]OffsetFetchResponseTopic", "versions": "0-7",
@@ -248,6 +97,5 @@
       { "name": "ErrorCode", "type": "int16", "versions": "8+", "default": "0",
         "about": "The group-level error code, or 0 if there was no error." }
     ]}
->>>>>>> 9494bebe
   ]
 }