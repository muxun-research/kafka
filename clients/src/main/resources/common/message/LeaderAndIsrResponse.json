// Licensed to the Apache Software Foundation (ASF) under one or more
// contributor license agreements.  See the NOTICE file distributed with
// this work for additional information regarding copyright ownership.
// The ASF licenses this file to You under the Apache License, Version 2.0
// (the "License"); you may not use this file except in compliance with
// the License.  You may obtain a copy of the License at
//
//    http://www.apache.org/licenses/LICENSE-2.0
//
// Unless required by applicable law or agreed to in writing, software
// distributed under the License is distributed on an "AS IS" BASIS,
// WITHOUT WARRANTIES OR CONDITIONS OF ANY KIND, either express or implied.
// See the License for the specific language governing permissions and
// limitations under the License.

{
  "apiKey": 4,
  "type": "response",
  "name": "LeaderAndIsrResponse",
<<<<<<< HEAD
  // Version 1 adds KAFKA_STORAGE_ERROR as a valid error code.
  //
  // Version 2 is the same as version 1.
  //
  // Version 3 is the same as version 2.
  //
  // Version 4 is the first flexible version.
  //
  // Version 5 removes TopicName and replaces it with TopicId and reorganizes
  // the partitions by topic, as described by KIP-516.
  "validVersions": "0-7",
  "flexibleVersions": "4+",
  "fields": [
    {
      "name": "ErrorCode",
      "type": "int16",
      "versions": "0+",
      "about": "The error code, or 0 if there was no error."
    },
    {
      "name": "PartitionErrors",
      "type": "[]LeaderAndIsrPartitionError",
      "versions": "0-4",
      "about": "Each partition in v0 to v4 message."
    },
    {
      "name": "Topics",
      "type": "[]LeaderAndIsrTopicError",
      "versions": "5+",
      "about": "Each topic",
      "fields": [
        {
          "name": "TopicId",
          "type": "uuid",
          "versions": "5+",
          "mapKey": true,
          "about": "The unique topic ID"
        },
        {
          "name": "PartitionErrors",
          "type": "[]LeaderAndIsrPartitionError",
          "versions": "5+",
          "about": "Each partition."
        }
      ]
    }
  ],
  "commonStructs": [
    {
      "name": "LeaderAndIsrPartitionError",
      "versions": "0+",
      "fields": [
        {
          "name": "TopicName",
          "type": "string",
          "versions": "0-4",
          "entityType": "topicName",
          "ignorable": true,
          "about": "The topic name."
        },
        {
          "name": "PartitionIndex",
          "type": "int32",
          "versions": "0+",
          "about": "The partition index."
        },
        {
          "name": "ErrorCode",
          "type": "int16",
          "versions": "0+",
          "about": "The partition error code, or 0 if there was no error."
        }
      ]
    }
  ]
=======
  // This request was removed in Apache Kafka 4.0.
  "validVersions": "none"
>>>>>>> 9494bebe
}<|MERGE_RESOLUTION|>--- conflicted
+++ resolved
@@ -17,84 +17,6 @@
   "apiKey": 4,
   "type": "response",
   "name": "LeaderAndIsrResponse",
-<<<<<<< HEAD
-  // Version 1 adds KAFKA_STORAGE_ERROR as a valid error code.
-  //
-  // Version 2 is the same as version 1.
-  //
-  // Version 3 is the same as version 2.
-  //
-  // Version 4 is the first flexible version.
-  //
-  // Version 5 removes TopicName and replaces it with TopicId and reorganizes
-  // the partitions by topic, as described by KIP-516.
-  "validVersions": "0-7",
-  "flexibleVersions": "4+",
-  "fields": [
-    {
-      "name": "ErrorCode",
-      "type": "int16",
-      "versions": "0+",
-      "about": "The error code, or 0 if there was no error."
-    },
-    {
-      "name": "PartitionErrors",
-      "type": "[]LeaderAndIsrPartitionError",
-      "versions": "0-4",
-      "about": "Each partition in v0 to v4 message."
-    },
-    {
-      "name": "Topics",
-      "type": "[]LeaderAndIsrTopicError",
-      "versions": "5+",
-      "about": "Each topic",
-      "fields": [
-        {
-          "name": "TopicId",
-          "type": "uuid",
-          "versions": "5+",
-          "mapKey": true,
-          "about": "The unique topic ID"
-        },
-        {
-          "name": "PartitionErrors",
-          "type": "[]LeaderAndIsrPartitionError",
-          "versions": "5+",
-          "about": "Each partition."
-        }
-      ]
-    }
-  ],
-  "commonStructs": [
-    {
-      "name": "LeaderAndIsrPartitionError",
-      "versions": "0+",
-      "fields": [
-        {
-          "name": "TopicName",
-          "type": "string",
-          "versions": "0-4",
-          "entityType": "topicName",
-          "ignorable": true,
-          "about": "The topic name."
-        },
-        {
-          "name": "PartitionIndex",
-          "type": "int32",
-          "versions": "0+",
-          "about": "The partition index."
-        },
-        {
-          "name": "ErrorCode",
-          "type": "int16",
-          "versions": "0+",
-          "about": "The partition error code, or 0 if there was no error."
-        }
-      ]
-    }
-  ]
-=======
   // This request was removed in Apache Kafka 4.0.
   "validVersions": "none"
->>>>>>> 9494bebe
 }