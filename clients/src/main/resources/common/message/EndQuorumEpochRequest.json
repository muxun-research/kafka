// Licensed to the Apache Software Foundation (ASF) under one or more
// contributor license agreements.  See the NOTICE file distributed with
// this work for additional information regarding copyright ownership.
// The ASF licenses this file to You under the Apache License, Version 2.0
// (the "License"); you may not use this file except in compliance with
// the License.  You may obtain a copy of the License at
//
//    http://www.apache.org/licenses/LICENSE-2.0
//
// Unless required by applicable law or agreed to in writing, software
// distributed under the License is distributed on an "AS IS" BASIS,
// WITHOUT WARRANTIES OR CONDITIONS OF ANY KIND, either express or implied.
// See the License for the specific language governing permissions and
// limitations under the License.

{
  "apiKey": 54,
  "type": "request",
  "listeners": [
    "controller"
  ],
  "name": "EndQuorumEpochRequest",
  // Version 1 adds flexible versions, replaces preferred successors with preferred candidates
  // and adds leader endpoints (KIP-853)
  "validVersions": "0-1",
  "flexibleVersions": "1+",
  "fields": [
<<<<<<< HEAD
    {
      "name": "ClusterId",
      "type": "string",
      "versions": "0+",
      "nullableVersions": "0+",
      "default": "null"
    },
    {
      "name": "Topics",
      "type": "[]TopicData",
      "versions": "0+",
      "fields": [
        {
          "name": "TopicName",
          "type": "string",
          "versions": "0+",
          "entityType": "topicName",
          "about": "The topic name."
        },
        {
          "name": "Partitions",
          "type": "[]PartitionData",
          "versions": "0+",
          "fields": [
            {
              "name": "PartitionIndex",
              "type": "int32",
              "versions": "0+",
              "about": "The partition index."
            },
            {
              "name": "LeaderId",
              "type": "int32",
              "versions": "0+",
              "entityType": "brokerId",
              "about": "The current leader ID that is resigning"
            },
            {
              "name": "LeaderEpoch",
              "type": "int32",
              "versions": "0+",
              "about": "The current epoch"
            },
            {
              "name": "PreferredSuccessors",
              "type": "[]int32",
              "versions": "0+",
              "about": "A sorted list of preferred successors to start the election"
            }
          ]
        }
      ]
=======
    { "name": "ClusterId", "type": "string", "versions": "0+",
      "nullableVersions": "0+", "default": "null",
      "about": "The cluster id."},
    { "name": "Topics", "type": "[]TopicData", "versions": "0+",
      "about": "The topics.", "fields": [
        { "name": "TopicName", "type": "string", "versions": "0+", "entityType": "topicName",
          "about": "The topic name." },
        { "name": "Partitions", "type": "[]PartitionData", "versions": "0+",
          "about": "The partitions.", "fields": [
            { "name": "PartitionIndex", "type": "int32", "versions": "0+",
              "about": "The partition index." },
            { "name": "LeaderId", "type": "int32", "versions": "0+", "entityType": "brokerId",
              "about": "The current leader ID that is resigning."},
            { "name": "LeaderEpoch", "type": "int32", "versions": "0+",
              "about": "The current epoch."},
            { "name": "PreferredSuccessors", "type": "[]int32", "versions": "0", "ignorable": true,
              "about": "A sorted list of preferred successors to start the election." },
            { "name": "PreferredCandidates", "type": "[]ReplicaInfo", "versions": "1+", "ignorable": true,
              "about": "A sorted list of preferred candidates to start the election.", "fields": [
                { "name": "CandidateId", "type": "int32", "versions": "1+", "entityType": "brokerId",
                  "about": "The ID of the candidate replica."},
                { "name": "CandidateDirectoryId", "type": "uuid", "versions": "1+",
                  "about": "The directory ID of the candidate replica."}
              ]
            }
          ]
        }
      ]
    },
    { "name": "LeaderEndpoints", "type": "[]LeaderEndpoint", "versions": "1+", "ignorable": true,
      "about": "Endpoints for the leader.", "fields": [
        { "name": "Name", "type": "string", "versions": "1+", "mapKey": true, "about": "The name of the endpoint." },
        { "name": "Host", "type": "string", "versions": "1+", "about": "The node's hostname." },
        { "name": "Port", "type": "uint16", "versions": "1+", "about": "The node's port." }
      ]
>>>>>>> 9494bebe
    }
  ]
}<|MERGE_RESOLUTION|>--- conflicted
+++ resolved
@@ -16,69 +16,13 @@
 {
   "apiKey": 54,
   "type": "request",
-  "listeners": [
-    "controller"
-  ],
+  "listeners": ["controller"],
   "name": "EndQuorumEpochRequest",
   // Version 1 adds flexible versions, replaces preferred successors with preferred candidates
   // and adds leader endpoints (KIP-853)
   "validVersions": "0-1",
   "flexibleVersions": "1+",
   "fields": [
-<<<<<<< HEAD
-    {
-      "name": "ClusterId",
-      "type": "string",
-      "versions": "0+",
-      "nullableVersions": "0+",
-      "default": "null"
-    },
-    {
-      "name": "Topics",
-      "type": "[]TopicData",
-      "versions": "0+",
-      "fields": [
-        {
-          "name": "TopicName",
-          "type": "string",
-          "versions": "0+",
-          "entityType": "topicName",
-          "about": "The topic name."
-        },
-        {
-          "name": "Partitions",
-          "type": "[]PartitionData",
-          "versions": "0+",
-          "fields": [
-            {
-              "name": "PartitionIndex",
-              "type": "int32",
-              "versions": "0+",
-              "about": "The partition index."
-            },
-            {
-              "name": "LeaderId",
-              "type": "int32",
-              "versions": "0+",
-              "entityType": "brokerId",
-              "about": "The current leader ID that is resigning"
-            },
-            {
-              "name": "LeaderEpoch",
-              "type": "int32",
-              "versions": "0+",
-              "about": "The current epoch"
-            },
-            {
-              "name": "PreferredSuccessors",
-              "type": "[]int32",
-              "versions": "0+",
-              "about": "A sorted list of preferred successors to start the election"
-            }
-          ]
-        }
-      ]
-=======
     { "name": "ClusterId", "type": "string", "versions": "0+",
       "nullableVersions": "0+", "default": "null",
       "about": "The cluster id."},
@@ -114,7 +58,6 @@
         { "name": "Host", "type": "string", "versions": "1+", "about": "The node's hostname." },
         { "name": "Port", "type": "uint16", "versions": "1+", "about": "The node's port." }
       ]
->>>>>>> 9494bebe
     }
   ]
 }