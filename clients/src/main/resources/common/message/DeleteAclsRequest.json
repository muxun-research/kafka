// Licensed to the Apache Software Foundation (ASF) under one or more
// contributor license agreements.  See the NOTICE file distributed with
// this work for additional information regarding copyright ownership.
// The ASF licenses this file to You under the Apache License, Version 2.0
// (the "License"); you may not use this file except in compliance with
// the License.  You may obtain a copy of the License at
//
//    http://www.apache.org/licenses/LICENSE-2.0
//
// Unless required by applicable law or agreed to in writing, software
// distributed under the License is distributed on an "AS IS" BASIS,
// WITHOUT WARRANTIES OR CONDITIONS OF ANY KIND, either express or implied.
// See the License for the specific language governing permissions and
// limitations under the License.

{
  "apiKey": 31,
  "type": "request",
<<<<<<< HEAD
  "listeners": [
    "zkBroker"
  ],
=======
  "listeners": ["zkBroker", "broker", "controller"],
>>>>>>> 15418db6
  "name": "DeleteAclsRequest",
  // Version 1 adds the pattern type.
  // Version 2 enables flexible versions.
  // Version 3 adds the user resource type.
  "validVersions": "0-3",
  "flexibleVersions": "2+",
  "fields": [
    {
      "name": "Filters",
      "type": "[]DeleteAclsFilter",
      "versions": "0+",
      "about": "The filters to use when deleting ACLs.",
      "fields": [
        {
          "name": "ResourceTypeFilter",
          "type": "int8",
          "versions": "0+",
          "about": "The resource type."
        },
        {
          "name": "ResourceNameFilter",
          "type": "string",
          "versions": "0+",
          "nullableVersions": "0+",
          "about": "The resource name."
        },
        {
          "name": "PatternTypeFilter",
          "type": "int8",
          "versions": "1+",
          "default": "3",
          "ignorable": false,
          "about": "The pattern type."
        },
        {
          "name": "PrincipalFilter",
          "type": "string",
          "versions": "0+",
          "nullableVersions": "0+",
        "about": "The principal filter, or null to accept all principals." },
      { "name": "HostFilter", "type": "string", "versions": "0+", "nullableVersions": "0+",
        "about": "The host filter, or null to accept all hosts." },
      { "name": "Operation", "type": "int8", "versions": "0+",
        "about": "The ACL operation." },
      { "name": "PermissionType", "type": "int8", "versions": "0+",
        "about": "The permission type." }
    ]}
  ]
}<|MERGE_RESOLUTION|>--- conflicted
+++ resolved
@@ -16,13 +16,11 @@
 {
   "apiKey": 31,
   "type": "request",
-<<<<<<< HEAD
   "listeners": [
-    "zkBroker"
+    "zkBroker",
+    "broker",
+    "controller"
   ],
-=======
-  "listeners": ["zkBroker", "broker", "controller"],
->>>>>>> 15418db6
   "name": "DeleteAclsRequest",
   // Version 1 adds the pattern type.
   // Version 2 enables flexible versions.
@@ -62,13 +60,28 @@
           "type": "string",
           "versions": "0+",
           "nullableVersions": "0+",
-        "about": "The principal filter, or null to accept all principals." },
-      { "name": "HostFilter", "type": "string", "versions": "0+", "nullableVersions": "0+",
-        "about": "The host filter, or null to accept all hosts." },
-      { "name": "Operation", "type": "int8", "versions": "0+",
-        "about": "The ACL operation." },
-      { "name": "PermissionType", "type": "int8", "versions": "0+",
-        "about": "The permission type." }
-    ]}
+          "about": "The principal filter, or null to accept all principals."
+        },
+        {
+          "name": "HostFilter",
+          "type": "string",
+          "versions": "0+",
+          "nullableVersions": "0+",
+          "about": "The host filter, or null to accept all hosts."
+        },
+        {
+          "name": "Operation",
+          "type": "int8",
+          "versions": "0+",
+          "about": "The ACL operation."
+        },
+        {
+          "name": "PermissionType",
+          "type": "int8",
+          "versions": "0+",
+          "about": "The permission type."
+        }
+      ]
+    }
   ]
 }