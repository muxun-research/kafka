--- conflicted
+++ resolved
@@ -23,7 +23,6 @@
   "validVersions": "0-3",
   "flexibleVersions": "2+",
   "fields": [
-<<<<<<< HEAD
     {
       "name": "ErrorCode",
       "type": "int16",
@@ -49,34 +48,51 @@
           "about": "The token principal name."
         },
         {
+          "name": "TokenRequesterPrincipalType",
+          "type": "string",
+          "versions": "3+",
+          "about": "The principal type of the requester of the token."
+        },
+        {
+          "name": "TokenRequesterPrincipalName",
+          "type": "string",
+          "versions": "3+",
+          "about": "The principal type of the requester of the token."
+        },
+        {
           "name": "IssueTimestamp",
           "type": "int64",
           "versions": "0+",
-=======
-    { "name": "ErrorCode", "type": "int16", "versions": "0+",
-      "about": "The error code, or 0 if there was no error." },
-    { "name": "Tokens", "type": "[]DescribedDelegationToken", "versions": "0+",
-      "about": "The tokens.", "fields": [
-      { "name": "PrincipalType", "type": "string", "versions": "0+",
-        "about": "The token principal type." },
-      { "name": "PrincipalName", "type": "string", "versions": "0+",
-        "about": "The token principal name." },
-      { "name": "TokenRequesterPrincipalType", "type": "string", "versions": "3+",
-        "about": "The principal type of the requester of the token." },
-      { "name": "TokenRequesterPrincipalName", "type": "string", "versions": "3+",
-        "about": "The principal type of the requester of the token." },
-      { "name": "IssueTimestamp", "type": "int64", "versions": "0+",
->>>>>>> 15418db6
-        "about": "The token issue timestamp in milliseconds." },
-      { "name": "ExpiryTimestamp", "type": "int64", "versions": "0+",
-        "about": "The token expiry timestamp in milliseconds." },
-      { "name": "MaxTimestamp", "type": "int64", "versions": "0+",
-        "about": "The token maximum timestamp length in milliseconds." },
-      { "name": "TokenId", "type": "string", "versions": "0+",
-        "about": "The token ID." },
-      { "name": "Hmac", "type": "bytes", "versions": "0+",
-        "about": "The token HMAC." },
-      { "name": "Renewers", "type": "[]DescribedDelegationTokenRenewer", "versions": "0+",
+          "about": "The token issue timestamp in milliseconds."
+        },
+        {
+          "name": "ExpiryTimestamp",
+          "type": "int64",
+          "versions": "0+",
+          "about": "The token expiry timestamp in milliseconds."
+        },
+        {
+          "name": "MaxTimestamp",
+          "type": "int64",
+          "versions": "0+",
+          "about": "The token maximum timestamp length in milliseconds."
+        },
+        {
+          "name": "TokenId",
+          "type": "string",
+          "versions": "0+",
+          "about": "The token ID."
+        },
+        {
+          "name": "Hmac",
+          "type": "bytes",
+          "versions": "0+",
+          "about": "The token HMAC."
+        },
+        {
+          "name": "Renewers",
+          "type": "[]DescribedDelegationTokenRenewer",
+          "versions": "0+",
         "about": "Those who are able to renew this token before it expires.", "fields": [
         { "name": "PrincipalType", "type": "string", "versions": "0+",
           "about": "The renewer principal type" },
