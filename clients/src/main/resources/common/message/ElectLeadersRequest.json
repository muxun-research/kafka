--- conflicted
+++ resolved
@@ -16,15 +16,7 @@
 {
   "apiKey": 43,
   "type": "request",
-<<<<<<< HEAD
-  "listeners": [
-    "zkBroker",
-    "broker",
-    "controller"
-  ],
-=======
   "listeners": ["broker", "controller"],
->>>>>>> 9494bebe
   "name": "ElectLeadersRequest",
   // Version 1 implements multiple leader election types, as described by KIP-460.
   //
@@ -32,41 +24,18 @@
   "validVersions": "0-2",
   "flexibleVersions": "2+",
   "fields": [
-    {
-      "name": "ElectionType",
-      "type": "int8",
-      "versions": "1+",
-      "about": "Type of elections to conduct for the partition. A value of '0' elects the preferred replica. A value of '1' elects the first live replica if there are no in-sync replica."
-    },
-    {
-      "name": "TopicPartitions",
-      "type": "[]TopicPartitions",
-      "versions": "0+",
-      "nullableVersions": "0+",
+    { "name": "ElectionType", "type": "int8", "versions": "1+",
+      "about": "Type of elections to conduct for the partition. A value of '0' elects the preferred replica. A value of '1' elects the first live replica if there are no in-sync replica." },
+    { "name": "TopicPartitions", "type": "[]TopicPartitions", "versions": "0+", "nullableVersions": "0+",
       "about": "The topic partitions to elect leaders.",
       "fields": [
-        {
-          "name": "Topic",
-          "type": "string",
-          "versions": "0+",
-          "entityType": "topicName",
-          "mapKey": true,
-          "about": "The name of a topic."
-        },
-        {
-          "name": "Partitions",
-          "type": "[]int32",
-          "versions": "0+",
-          "about": "The partitions of this topic whose leader should be elected."
-        }
+        { "name": "Topic", "type": "string", "versions": "0+", "entityType": "topicName", "mapKey": true,
+          "about": "The name of a topic." },
+        { "name": "Partitions", "type": "[]int32", "versions": "0+",
+          "about": "The partitions of this topic whose leader should be elected." }
       ]
     },
-    {
-      "name": "TimeoutMs",
-      "type": "int32",
-      "versions": "0+",
-      "default": "60000",
-      "about": "The time in ms to wait for the election to complete."
-    }
+    { "name": "TimeoutMs", "type": "int32", "versions": "0+", "default": "60000",
+      "about": "The time in ms to wait for the election to complete." }
   ]
 }