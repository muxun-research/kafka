// Licensed to the Apache Software Foundation (ASF) under one or more
// contributor license agreements.  See the NOTICE file distributed with
// this work for additional information regarding copyright ownership.
// The ASF licenses this file to You under the Apache License, Version 2.0
// (the "License"); you may not use this file except in compliance with
// the License.  You may obtain a copy of the License at
//
//    http://www.apache.org/licenses/LICENSE-2.0
//
// Unless required by applicable law or agreed to in writing, software
// distributed under the License is distributed on an "AS IS" BASIS,
// WITHOUT WARRANTIES OR CONDITIONS OF ANY KIND, either express or implied.
// See the License for the specific language governing permissions and
// limitations under the License.

{
  "apiKey": 19,
  "type": "request",
<<<<<<< HEAD
  "listeners": [
    "zkBroker",
    "broker",
    "controller"
  ],
=======
  "listeners": ["broker", "controller"],
>>>>>>> 9494bebe
  "name": "CreateTopicsRequest",
  // Versions 0-1 were removed in Apache Kafka 4.0, Version 2 is the new baseline.
  //
  // Version 1 adds validateOnly.
  //
  // Version 4 makes partitions/replicationFactor optional even when assignments are not present (KIP-464)
  //
  // Version 5 is the first flexible version.
  // Version 5 also returns topic configs in the response (KIP-525).
  //
  // Version 6 is identical to version 5 but may return a THROTTLING_QUOTA_EXCEEDED error
  // in the response if the topics creation is throttled (KIP-599).
  //
  // Version 7 is the same as version 6.
  "validVersions": "2-7",
  "flexibleVersions": "5+",
  "fields": [
    {
      "name": "Topics",
      "type": "[]CreatableTopic",
      "versions": "0+",
      "about": "The topics to create.",
      "fields": [
        {
          "name": "Name",
          "type": "string",
          "versions": "0+",
          "mapKey": true,
          "entityType": "topicName",
          "about": "The topic name."
        },
        {
          "name": "NumPartitions",
          "type": "int32",
          "versions": "0+",
          "about": "The number of partitions to create in the topic, or -1 if we are either specifying a manual partition assignment or using the default partitions."
        },
        {
          "name": "ReplicationFactor",
          "type": "int16",
          "versions": "0+",
          "about": "The number of replicas to create for each partition in the topic, or -1 if we are either specifying a manual partition assignment or using the default replication factor."
        },
        {
          "name": "Assignments",
          "type": "[]CreatableReplicaAssignment",
          "versions": "0+",
        "about": "The manual partition assignment, or the empty array if we are using automatic assignment.", "fields": [
        { "name": "PartitionIndex", "type": "int32", "versions": "0+", "mapKey": true,
          "about": "The partition index." },
        { "name": "BrokerIds", "type": "[]int32", "versions": "0+", "entityType": "brokerId",
          "about": "The brokers to place the partition on." }
      ]},
      { "name": "Configs", "type": "[]CreatableTopicConfig", "versions": "0+",
        "about": "The custom topic configurations to set.", "fields": [
        { "name": "Name", "type": "string", "versions": "0+" , "mapKey": true,
          "about": "The configuration name." },
        { "name": "Value", "type": "string", "versions": "0+", "nullableVersions": "0+",
          "about": "The configuration value." }
      ]}
    ]},
    { "name": "timeoutMs", "type": "int32", "versions": "0+", "default": "60000",
      "about": "How long to wait in milliseconds before timing out the request." },
    { "name": "validateOnly", "type": "bool", "versions": "1+", "default": "false", "ignorable": false,
      "about": "If true, check that the topics can be created as specified, but don't create anything." }
  ]
}<|MERGE_RESOLUTION|>--- conflicted
+++ resolved
@@ -16,15 +16,7 @@
 {
   "apiKey": 19,
   "type": "request",
-<<<<<<< HEAD
-  "listeners": [
-    "zkBroker",
-    "broker",
-    "controller"
-  ],
-=======
   "listeners": ["broker", "controller"],
->>>>>>> 9494bebe
   "name": "CreateTopicsRequest",
   // Versions 0-1 were removed in Apache Kafka 4.0, Version 2 is the new baseline.
   //
@@ -42,36 +34,15 @@
   "validVersions": "2-7",
   "flexibleVersions": "5+",
   "fields": [
-    {
-      "name": "Topics",
-      "type": "[]CreatableTopic",
-      "versions": "0+",
-      "about": "The topics to create.",
-      "fields": [
-        {
-          "name": "Name",
-          "type": "string",
-          "versions": "0+",
-          "mapKey": true,
-          "entityType": "topicName",
-          "about": "The topic name."
-        },
-        {
-          "name": "NumPartitions",
-          "type": "int32",
-          "versions": "0+",
-          "about": "The number of partitions to create in the topic, or -1 if we are either specifying a manual partition assignment or using the default partitions."
-        },
-        {
-          "name": "ReplicationFactor",
-          "type": "int16",
-          "versions": "0+",
-          "about": "The number of replicas to create for each partition in the topic, or -1 if we are either specifying a manual partition assignment or using the default replication factor."
-        },
-        {
-          "name": "Assignments",
-          "type": "[]CreatableReplicaAssignment",
-          "versions": "0+",
+    { "name": "Topics", "type": "[]CreatableTopic", "versions": "0+",
+      "about": "The topics to create.", "fields": [
+      { "name": "Name", "type": "string", "versions": "0+", "mapKey": true, "entityType": "topicName",
+        "about": "The topic name." },
+      { "name": "NumPartitions", "type": "int32", "versions": "0+",
+        "about": "The number of partitions to create in the topic, or -1 if we are either specifying a manual partition assignment or using the default partitions." },
+      { "name": "ReplicationFactor", "type": "int16", "versions": "0+",
+        "about": "The number of replicas to create for each partition in the topic, or -1 if we are either specifying a manual partition assignment or using the default replication factor." },
+      { "name": "Assignments", "type": "[]CreatableReplicaAssignment", "versions": "0+",
         "about": "The manual partition assignment, or the empty array if we are using automatic assignment.", "fields": [
         { "name": "PartitionIndex", "type": "int32", "versions": "0+", "mapKey": true,
           "about": "The partition index." },
