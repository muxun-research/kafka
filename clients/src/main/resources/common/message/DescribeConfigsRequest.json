// Licensed to the Apache Software Foundation (ASF) under one or more
// contributor license agreements.  See the NOTICE file distributed with
// this work for additional information regarding copyright ownership.
// The ASF licenses this file to You under the Apache License, Version 2.0
// (the "License"); you may not use this file except in compliance with
// the License.  You may obtain a copy of the License at
//
//    http://www.apache.org/licenses/LICENSE-2.0
//
// Unless required by applicable law or agreed to in writing, software
// distributed under the License is distributed on an "AS IS" BASIS,
// WITHOUT WARRANTIES OR CONDITIONS OF ANY KIND, either express or implied.
// See the License for the specific language governing permissions and
// limitations under the License.

{
  "apiKey": 32,
  "type": "request",
<<<<<<< HEAD
  "listeners": [
    "zkBroker",
    "broker"
  ],
=======
  "listeners": ["broker", "controller"],
>>>>>>> 9494bebe
  "name": "DescribeConfigsRequest",
  // Version 0 was removed in Apache Kafka 4.0, Version 1 is the new baseline.
  // Version 1 adds IncludeSynonyms and removes IsDefault.
  // Version 2 is the same as version 1.
  // Version 4 enables flexible versions.
  "validVersions": "1-4",
  "flexibleVersions": "4+",
  "fields": [
    {
      "name": "Resources",
      "type": "[]DescribeConfigsResource",
      "versions": "0+",
      "about": "The resources whose configurations we want to describe.",
      "fields": [
        {
          "name": "ResourceType",
          "type": "int8",
          "versions": "0+",
          "about": "The resource type."
        },
        {
          "name": "ResourceName",
          "type": "string",
          "versions": "0+",
          "about": "The resource name."
        },
        {
          "name": "ConfigurationKeys",
          "type": "[]string",
          "versions": "0+",
          "nullableVersions": "0+",
          "about": "The configuration keys to list, or null to list all configuration keys."
        }
      ]
    },
    {
      "name": "IncludeSynonyms",
      "type": "bool",
      "versions": "1+",
      "default": "false",
      "ignorable": false,
      "about": "True if we should include all synonyms."
    },
    {
      "name": "IncludeDocumentation",
      "type": "bool",
      "versions": "3+",
      "default": "false",
      "ignorable": false,
      "about": "True if we should include configuration documentation."
    }
  ]
}<|MERGE_RESOLUTION|>--- conflicted
+++ resolved
@@ -16,14 +16,7 @@
 {
   "apiKey": 32,
   "type": "request",
-<<<<<<< HEAD
-  "listeners": [
-    "zkBroker",
-    "broker"
-  ],
-=======
   "listeners": ["broker", "controller"],
->>>>>>> 9494bebe
   "name": "DescribeConfigsRequest",
   // Version 0 was removed in Apache Kafka 4.0, Version 1 is the new baseline.
   // Version 1 adds IncludeSynonyms and removes IsDefault.
@@ -32,48 +25,18 @@
   "validVersions": "1-4",
   "flexibleVersions": "4+",
   "fields": [
-    {
-      "name": "Resources",
-      "type": "[]DescribeConfigsResource",
-      "versions": "0+",
-      "about": "The resources whose configurations we want to describe.",
-      "fields": [
-        {
-          "name": "ResourceType",
-          "type": "int8",
-          "versions": "0+",
-          "about": "The resource type."
-        },
-        {
-          "name": "ResourceName",
-          "type": "string",
-          "versions": "0+",
-          "about": "The resource name."
-        },
-        {
-          "name": "ConfigurationKeys",
-          "type": "[]string",
-          "versions": "0+",
-          "nullableVersions": "0+",
-          "about": "The configuration keys to list, or null to list all configuration keys."
-        }
-      ]
-    },
-    {
-      "name": "IncludeSynonyms",
-      "type": "bool",
-      "versions": "1+",
-      "default": "false",
-      "ignorable": false,
-      "about": "True if we should include all synonyms."
-    },
-    {
-      "name": "IncludeDocumentation",
-      "type": "bool",
-      "versions": "3+",
-      "default": "false",
-      "ignorable": false,
-      "about": "True if we should include configuration documentation."
-    }
+    { "name": "Resources", "type": "[]DescribeConfigsResource", "versions": "0+",
+      "about": "The resources whose configurations we want to describe.", "fields": [
+      { "name": "ResourceType", "type": "int8", "versions": "0+",
+        "about": "The resource type." },
+      { "name": "ResourceName", "type": "string", "versions": "0+",
+        "about": "The resource name." },
+      { "name": "ConfigurationKeys", "type": "[]string", "versions": "0+", "nullableVersions": "0+",
+        "about": "The configuration keys to list, or null to list all configuration keys." }
+    ]},
+    { "name": "IncludeSynonyms", "type": "bool", "versions": "1+", "default": "false", "ignorable": false,
+      "about": "True if we should include all synonyms." },
+    { "name": "IncludeDocumentation", "type": "bool", "versions": "3+", "default": "false", "ignorable": false,
+      "about": "True if we should include configuration documentation." }
   ]
 }