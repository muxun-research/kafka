--- conflicted
+++ resolved
@@ -20,38 +20,6 @@
   "validVersions": "0",
   "flexibleVersions": "0+",
   "fields": [
-<<<<<<< HEAD
-    {
-      "name": "ThrottleTimeMs",
-      "type": "int32",
-      "versions": "0+",
-      "about": "The duration in milliseconds for which the request was throttled due to a quota violation, or zero if the request did not violate any quota."
-    },
-    {
-      "name": "ErrorCode",
-      "type": "int16",
-      "versions": "0+",
-      "about": "The top-level error code, or 0 if there was no error"
-    },
-    {
-      "name": "ErrorMessage",
-      "type": "string",
-      "versions": "0+",
-      "nullableVersions": "0+",
-      "about": "The top-level error message, or null if there was no error."
-    },
-    {
-      "name": "Topics",
-      "type": "[]OngoingTopicReassignment",
-      "versions": "0+",
-      "about": "The ongoing reassignments for each topic.",
-      "fields": [
-        {
-          "name": "Name",
-          "type": "string",
-          "versions": "0+",
-          "entityType": "topicName",
-=======
     { "name": "ThrottleTimeMs", "type": "int32", "versions": "0+",
       "about": "The duration in milliseconds for which the request was throttled due to a quota violation, or zero if the request did not violate any quota." },
     { "name": "ErrorCode", "type": "int16", "versions": "0+",
@@ -61,33 +29,17 @@
     { "name": "Topics", "type": "[]OngoingTopicReassignment", "versions": "0+",
       "about": "The ongoing reassignments for each topic.", "fields": [
       { "name": "Name", "type": "string", "versions": "0+", "entityType": "topicName",
->>>>>>> 9494bebe
         "about": "The topic name." },
       { "name": "Partitions", "type": "[]OngoingPartitionReassignment", "versions": "0+",
         "about": "The ongoing reassignments for each partition.", "fields": [
         { "name": "PartitionIndex", "type": "int32", "versions": "0+",
           "about": "The index of the partition." },
-        {
-          "name": "Replicas",
-          "type": "[]int32",
-          "versions": "0+",
-          "entityType": "brokerId",
-          "about": "The current replica set."
-        },
-        {
-          "name": "AddingReplicas",
-          "type": "[]int32",
-          "versions": "0+",
-          "entityType": "brokerId",
-          "about": "The set of replicas we are currently adding."
-        },
-        {
-          "name": "RemovingReplicas",
-          "type": "[]int32",
-          "versions": "0+",
-          "entityType": "brokerId",
-          "about": "The set of replicas we are currently removing."
-        }
+        { "name": "Replicas", "type": "[]int32", "versions": "0+", "entityType": "brokerId",
+          "about": "The current replica set." },
+        { "name": "AddingReplicas", "type": "[]int32", "versions": "0+", "entityType": "brokerId",
+          "about": "The set of replicas we are currently adding." },
+        { "name": "RemovingReplicas", "type": "[]int32", "versions": "0+", "entityType": "brokerId",
+          "about": "The set of replicas we are currently removing." }
       ]}
     ]}
   ]
