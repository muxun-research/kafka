// Licensed to the Apache Software Foundation (ASF) under one or more
// contributor license agreements.  See the NOTICE file distributed with
// this work for additional information regarding copyright ownership.
// The ASF licenses this file to You under the Apache License, Version 2.0
// (the "License"); you may not use this file except in compliance with
// the License.  You may obtain a copy of the License at
//
//    http://www.apache.org/licenses/LICENSE-2.0
//
// Unless required by applicable law or agreed to in writing, software
// distributed under the License is distributed on an "AS IS" BASIS,
// WITHOUT WARRANTIES OR CONDITIONS OF ANY KIND, either express or implied.
// See the License for the specific language governing permissions and
// limitations under the License.

{
  "apiKey": 41,
  "type": "request",
<<<<<<< HEAD
  "listeners": [
    "zkBroker"
  ],
=======
  "listeners": ["broker", "controller"],
>>>>>>> 9494bebe
  "name": "DescribeDelegationTokenRequest",
  // Version 0 was removed in Apache Kafka 4.0, Version 1 is the new baseline.
  // Version 1 is the same as version 0.
  // Version 2 adds flexible version support
  // Version 3 adds token requester into the response
  "validVersions": "1-3",
  "flexibleVersions": "2+",
  "fields": [
    {
      "name": "Owners",
      "type": "[]DescribeDelegationTokenOwner",
      "versions": "0+",
      "nullableVersions": "0+",
      "about": "Each owner that we want to describe delegation tokens for, or null to describe all tokens.",
      "fields": [
        {
          "name": "PrincipalType",
          "type": "string",
          "versions": "0+",
          "about": "The owner principal type."
        },
        {
          "name": "PrincipalName",
          "type": "string",
          "versions": "0+",
          "about": "The owner principal name."
        }
      ]
    }
  ]
}<|MERGE_RESOLUTION|>--- conflicted
+++ resolved
@@ -16,13 +16,7 @@
 {
   "apiKey": 41,
   "type": "request",
-<<<<<<< HEAD
-  "listeners": [
-    "zkBroker"
-  ],
-=======
   "listeners": ["broker", "controller"],
->>>>>>> 9494bebe
   "name": "DescribeDelegationTokenRequest",
   // Version 0 was removed in Apache Kafka 4.0, Version 1 is the new baseline.
   // Version 1 is the same as version 0.
@@ -31,26 +25,12 @@
   "validVersions": "1-3",
   "flexibleVersions": "2+",
   "fields": [
-    {
-      "name": "Owners",
-      "type": "[]DescribeDelegationTokenOwner",
-      "versions": "0+",
-      "nullableVersions": "0+",
-      "about": "Each owner that we want to describe delegation tokens for, or null to describe all tokens.",
-      "fields": [
-        {
-          "name": "PrincipalType",
-          "type": "string",
-          "versions": "0+",
-          "about": "The owner principal type."
-        },
-        {
-          "name": "PrincipalName",
-          "type": "string",
-          "versions": "0+",
-          "about": "The owner principal name."
-        }
-      ]
-    }
+    { "name": "Owners", "type": "[]DescribeDelegationTokenOwner", "versions": "0+", "nullableVersions": "0+",
+      "about": "Each owner that we want to describe delegation tokens for, or null to describe all tokens.", "fields": [
+      { "name": "PrincipalType", "type": "string", "versions": "0+",
+        "about": "The owner principal type." },
+      { "name": "PrincipalName", "type": "string", "versions": "0+",
+        "about": "The owner principal name." }
+    ]}
   ]
 }