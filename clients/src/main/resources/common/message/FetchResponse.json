// Licensed to the Apache Software Foundation (ASF) under one or more
// contributor license agreements.  See the NOTICE file distributed with
// this work for additional information regarding copyright ownership.
// The ASF licenses this file to You under the Apache License, Version 2.0
// (the "License"); you may not use this file except in compliance with
// the License.  You may obtain a copy of the License at
//
//    http://www.apache.org/licenses/LICENSE-2.0
//
// Unless required by applicable law or agreed to in writing, software
// distributed under the License is distributed on an "AS IS" BASIS,
// WITHOUT WARRANTIES OR CONDITIONS OF ANY KIND, either express or implied.
// See the License for the specific language governing permissions and
// limitations under the License.

{
  "apiKey": 1,
  "type": "response",
  "name": "FetchResponse",
  // Versions 0-3 were removed in Apache Kafka 4.0, Version 4 is the new baseline.
  //
  // Version 1 adds throttle time. Version 2 and 3 are the same as version 1.
  //
  // Version 4 adds features for transactional consumption.
  //
  // Version 5 adds LogStartOffset to indicate the earliest available offset of
  // partition data that can be consumed.
  //
  // Starting in version 6, we may return KAFKA_STORAGE_ERROR as an error code.
  //
  // Version 7 adds incremental fetch request support.
  //
  // Starting in version 8, on quota violation, brokers send out responses before throttling.
  //
  // Version 9 is the same as version 8.
  //
  // Version 10 indicates that the response data can use the ZStd compression
  // algorithm, as described in KIP-110.
  // Version 12 adds support for flexible versions, epoch detection through the `TruncationOffset` field,
  // and leader discovery through the `CurrentLeader` field
  //
  // Version 13 replaces the topic name field with topic ID (KIP-516).
  //
  // Version 14 is the same as version 13 but it also receives a new error called OffsetMovedToTieredStorageException (KIP-405)
  //
  // Version 15 is the same as version 14 (KIP-903).
  //
  // Version 16 adds the 'NodeEndpoints' field (KIP-951).
  //
  // Version 17 no changes to the response (KIP-853).
  "validVersions": "4-17",
  "flexibleVersions": "12+",
  "fields": [
<<<<<<< HEAD
    {
      "name": "ThrottleTimeMs",
      "type": "int32",
      "versions": "1+",
      "ignorable": true,
      "about": "The duration in milliseconds for which the request was throttled due to a quota violation, or zero if the request did not violate any quota."
    },
    {
      "name": "ErrorCode",
      "type": "int16",
      "versions": "7+",
      "ignorable": true,
      "about": "The top level response error code."
    },
    {
      "name": "SessionId",
      "type": "int32",
      "versions": "7+",
      "default": "0",
      "ignorable": false,
      "about": "The fetch session ID, or 0 if this is not part of a fetch session."
    },
    {
      "name": "Responses",
      "type": "[]FetchableTopicResponse",
      "versions": "0+",
      "about": "The response topics.",
      "fields": [
        {
          "name": "Topic",
          "type": "string",
          "versions": "0-12",
          "ignorable": true,
          "entityType": "topicName",
          "about": "The topic name."
        },
        {
          "name": "TopicId",
          "type": "uuid",
          "versions": "13+",
          "ignorable": true,
          "about": "The unique topic ID"
        },
        {
          "name": "Partitions",
          "type": "[]PartitionData",
          "versions": "0+",
          "about": "The topic partitions.",
          "fields": [
            {
              "name": "PartitionIndex",
              "type": "int32",
              "versions": "0+",
              "about": "The partition index."
            },
            {
              "name": "ErrorCode",
              "type": "int16",
              "versions": "0+",
              "about": "The error code, or 0 if there was no fetch error."
            },
            {
              "name": "HighWatermark",
              "type": "int64",
              "versions": "0+",
              "about": "The current high water mark."
            },
            {
              "name": "LastStableOffset",
              "type": "int64",
              "versions": "4+",
              "default": "-1",
              "ignorable": true,
              "about": "The last stable offset (or LSO) of the partition. This is the last offset such that the state of all transactional records prior to this offset have been decided (ABORTED or COMMITTED)"
            },
            {
              "name": "LogStartOffset",
              "type": "int64",
              "versions": "5+",
              "default": "-1",
              "ignorable": true,
              "about": "The current log start offset."
            },
            {
              "name": "DivergingEpoch",
              "type": "EpochEndOffset",
              "versions": "12+",
              "taggedVersions": "12+",
              "tag": 0,
              "about": "In case divergence is detected based on the `LastFetchedEpoch` and `FetchOffset` in the request, this field indicates the largest epoch and its end offset such that subsequent records are known to diverge",
              "fields": [
                {
                  "name": "Epoch",
                  "type": "int32",
                  "versions": "12+",
                  "default": "-1"
                },
                {
                  "name": "EndOffset",
                  "type": "int64",
                  "versions": "12+",
                  "default": "-1"
                }
              ]
            },
            {
              "name": "CurrentLeader",
              "type": "LeaderIdAndEpoch",
              "versions": "12+",
              "taggedVersions": "12+",
              "tag": 1,
              "fields": [
                {
                  "name": "LeaderId",
                  "type": "int32",
                  "versions": "12+",
                  "default": "-1",
                  "entityType": "brokerId",
                  "about": "The ID of the current leader or -1 if the leader is unknown."
                },
                {
                  "name": "LeaderEpoch",
                  "type": "int32",
                  "versions": "12+",
                  "default": "-1",
                  "about": "The latest known leader epoch"
                }
              ]
            },
            {
              "name": "SnapshotId",
              "type": "SnapshotId",
              "versions": "12+",
              "taggedVersions": "12+",
              "tag": 2,
              "about": "In the case of fetching an offset less than the LogStartOffset, this is the end offset and epoch that should be used in the FetchSnapshot request.",
              "fields": [
                {
                  "name": "EndOffset",
                  "type": "int64",
                  "versions": "0+",
                  "default": "-1"
                },
                {
                  "name": "Epoch",
                  "type": "int32",
                  "versions": "0+",
                  "default": "-1"
                }
              ]
            },
            {
              "name": "AbortedTransactions",
              "type": "[]AbortedTransaction",
              "versions": "4+",
              "nullableVersions": "4+",
              "ignorable": true,
              "about": "The aborted transactions.",
              "fields": [
                {
                  "name": "ProducerId",
                  "type": "int64",
                  "versions": "4+",
                  "entityType": "producerId",
                  "about": "The producer id associated with the aborted transaction."
                },
                {
                  "name": "FirstOffset",
                  "type": "int64",
                  "versions": "4+",
                  "about": "The first offset in the aborted transaction."
                }
              ]
            },
            {
              "name": "PreferredReadReplica",
              "type": "int32",
              "versions": "11+",
              "default": "-1",
              "ignorable": false,
              "entityType": "brokerId",
              "about": "The preferred read replica for the consumer to use on its next fetch request"
            },
            {
              "name": "Records",
              "type": "records",
              "versions": "0+",
              "nullableVersions": "0+",
              "about": "The record data."
            }
          ]
        }
      ]
    }
=======
    { "name": "ThrottleTimeMs", "type": "int32", "versions": "1+", "ignorable": true,
      "about": "The duration in milliseconds for which the request was throttled due to a quota violation, or zero if the request did not violate any quota." },
    { "name": "ErrorCode", "type": "int16", "versions": "7+", "ignorable": true,
      "about": "The top level response error code." },
    { "name": "SessionId", "type": "int32", "versions": "7+", "default": "0", "ignorable": false,
      "about": "The fetch session ID, or 0 if this is not part of a fetch session." },
    { "name": "Responses", "type": "[]FetchableTopicResponse", "versions": "0+",
      "about": "The response topics.", "fields": [
      { "name": "Topic", "type": "string", "versions": "0-12", "ignorable": true, "entityType": "topicName",
        "about": "The topic name." },
      { "name": "TopicId", "type": "uuid", "versions": "13+", "ignorable": true, "about": "The unique topic ID."},
      { "name": "Partitions", "type": "[]PartitionData", "versions": "0+",
        "about": "The topic partitions.", "fields": [
        { "name": "PartitionIndex", "type": "int32", "versions": "0+",
          "about": "The partition index." },
        { "name": "ErrorCode", "type": "int16", "versions": "0+",
          "about": "The error code, or 0 if there was no fetch error." },
        { "name": "HighWatermark", "type": "int64", "versions": "0+",
          "about": "The current high water mark." },
        { "name": "LastStableOffset", "type": "int64", "versions": "4+", "default": "-1", "ignorable": true,
          "about": "The last stable offset (or LSO) of the partition. This is the last offset such that the state of all transactional records prior to this offset have been decided (ABORTED or COMMITTED)." },
        { "name": "LogStartOffset", "type": "int64", "versions": "5+", "default": "-1", "ignorable": true,
          "about": "The current log start offset." },
        { "name": "DivergingEpoch", "type": "EpochEndOffset", "versions": "12+", "taggedVersions": "12+", "tag": 0,
          "about": "In case divergence is detected based on the `LastFetchedEpoch` and `FetchOffset` in the request, this field indicates the largest epoch and its end offset such that subsequent records are known to diverge.", "fields": [
          { "name": "Epoch", "type": "int32", "versions": "12+", "default": "-1",
            "about": "The largest epoch." },
          { "name": "EndOffset", "type": "int64", "versions": "12+", "default": "-1",
            "about": "The end offset of the epoch." }
        ]},
        { "name": "CurrentLeader", "type": "LeaderIdAndEpoch",
          "versions": "12+", "taggedVersions": "12+", "tag": 1,
          "about": "The current leader of the partition.", "fields": [
          { "name": "LeaderId", "type": "int32", "versions": "12+", "default": "-1", "entityType": "brokerId",
            "about": "The ID of the current leader or -1 if the leader is unknown."},
          { "name": "LeaderEpoch", "type": "int32", "versions": "12+", "default": "-1",
            "about": "The latest known leader epoch." }
        ]},
        { "name": "SnapshotId", "type": "SnapshotId",
          "versions": "12+", "taggedVersions": "12+", "tag": 2,
          "about": "In the case of fetching an offset less than the LogStartOffset, this is the end offset and epoch that should be used in the FetchSnapshot request.", "fields": [
          { "name": "EndOffset", "type": "int64", "versions": "0+", "default": "-1",
            "about": "The end offset of the epoch." },
          { "name": "Epoch", "type": "int32", "versions": "0+", "default": "-1",
            "about": "The largest epoch." }
        ]},
        { "name": "AbortedTransactions", "type": "[]AbortedTransaction", "versions": "4+", "nullableVersions": "4+", "ignorable": true,
          "about": "The aborted transactions.",  "fields": [
          { "name": "ProducerId", "type": "int64", "versions": "4+", "entityType": "producerId",
            "about": "The producer id associated with the aborted transaction." },
          { "name": "FirstOffset", "type": "int64", "versions": "4+",
            "about": "The first offset in the aborted transaction." }
        ]},
        { "name": "PreferredReadReplica", "type": "int32", "versions": "11+", "default": "-1", "ignorable": false, "entityType": "brokerId",
          "about": "The preferred read replica for the consumer to use on its next fetch request."},
        { "name": "Records", "type": "records", "versions": "0+", "about": "The record data."}
      ]}
    ]},
    { "name": "NodeEndpoints", "type": "[]NodeEndpoint", "versions": "16+", "taggedVersions": "16+", "tag": 0,
      "about": "Endpoints for all current-leaders enumerated in PartitionData, with errors NOT_LEADER_OR_FOLLOWER & FENCED_LEADER_EPOCH.", "fields": [
      { "name": "NodeId", "type": "int32", "versions": "16+",
        "mapKey": true, "entityType": "brokerId", "about": "The ID of the associated node."},
      { "name": "Host", "type": "string", "versions": "16+", "about": "The node's hostname." },
      { "name": "Port", "type": "int32", "versions": "16+", "about": "The node's port." },
      { "name": "Rack", "type": "string", "versions": "16+", "nullableVersions": "16+", "default": "null",
        "about": "The rack of the node, or null if it has not been assigned to a rack." }
    ]}
>>>>>>> 9494bebe
  ]
}<|MERGE_RESOLUTION|>--- conflicted
+++ resolved
@@ -51,202 +51,6 @@
   "validVersions": "4-17",
   "flexibleVersions": "12+",
   "fields": [
-<<<<<<< HEAD
-    {
-      "name": "ThrottleTimeMs",
-      "type": "int32",
-      "versions": "1+",
-      "ignorable": true,
-      "about": "The duration in milliseconds for which the request was throttled due to a quota violation, or zero if the request did not violate any quota."
-    },
-    {
-      "name": "ErrorCode",
-      "type": "int16",
-      "versions": "7+",
-      "ignorable": true,
-      "about": "The top level response error code."
-    },
-    {
-      "name": "SessionId",
-      "type": "int32",
-      "versions": "7+",
-      "default": "0",
-      "ignorable": false,
-      "about": "The fetch session ID, or 0 if this is not part of a fetch session."
-    },
-    {
-      "name": "Responses",
-      "type": "[]FetchableTopicResponse",
-      "versions": "0+",
-      "about": "The response topics.",
-      "fields": [
-        {
-          "name": "Topic",
-          "type": "string",
-          "versions": "0-12",
-          "ignorable": true,
-          "entityType": "topicName",
-          "about": "The topic name."
-        },
-        {
-          "name": "TopicId",
-          "type": "uuid",
-          "versions": "13+",
-          "ignorable": true,
-          "about": "The unique topic ID"
-        },
-        {
-          "name": "Partitions",
-          "type": "[]PartitionData",
-          "versions": "0+",
-          "about": "The topic partitions.",
-          "fields": [
-            {
-              "name": "PartitionIndex",
-              "type": "int32",
-              "versions": "0+",
-              "about": "The partition index."
-            },
-            {
-              "name": "ErrorCode",
-              "type": "int16",
-              "versions": "0+",
-              "about": "The error code, or 0 if there was no fetch error."
-            },
-            {
-              "name": "HighWatermark",
-              "type": "int64",
-              "versions": "0+",
-              "about": "The current high water mark."
-            },
-            {
-              "name": "LastStableOffset",
-              "type": "int64",
-              "versions": "4+",
-              "default": "-1",
-              "ignorable": true,
-              "about": "The last stable offset (or LSO) of the partition. This is the last offset such that the state of all transactional records prior to this offset have been decided (ABORTED or COMMITTED)"
-            },
-            {
-              "name": "LogStartOffset",
-              "type": "int64",
-              "versions": "5+",
-              "default": "-1",
-              "ignorable": true,
-              "about": "The current log start offset."
-            },
-            {
-              "name": "DivergingEpoch",
-              "type": "EpochEndOffset",
-              "versions": "12+",
-              "taggedVersions": "12+",
-              "tag": 0,
-              "about": "In case divergence is detected based on the `LastFetchedEpoch` and `FetchOffset` in the request, this field indicates the largest epoch and its end offset such that subsequent records are known to diverge",
-              "fields": [
-                {
-                  "name": "Epoch",
-                  "type": "int32",
-                  "versions": "12+",
-                  "default": "-1"
-                },
-                {
-                  "name": "EndOffset",
-                  "type": "int64",
-                  "versions": "12+",
-                  "default": "-1"
-                }
-              ]
-            },
-            {
-              "name": "CurrentLeader",
-              "type": "LeaderIdAndEpoch",
-              "versions": "12+",
-              "taggedVersions": "12+",
-              "tag": 1,
-              "fields": [
-                {
-                  "name": "LeaderId",
-                  "type": "int32",
-                  "versions": "12+",
-                  "default": "-1",
-                  "entityType": "brokerId",
-                  "about": "The ID of the current leader or -1 if the leader is unknown."
-                },
-                {
-                  "name": "LeaderEpoch",
-                  "type": "int32",
-                  "versions": "12+",
-                  "default": "-1",
-                  "about": "The latest known leader epoch"
-                }
-              ]
-            },
-            {
-              "name": "SnapshotId",
-              "type": "SnapshotId",
-              "versions": "12+",
-              "taggedVersions": "12+",
-              "tag": 2,
-              "about": "In the case of fetching an offset less than the LogStartOffset, this is the end offset and epoch that should be used in the FetchSnapshot request.",
-              "fields": [
-                {
-                  "name": "EndOffset",
-                  "type": "int64",
-                  "versions": "0+",
-                  "default": "-1"
-                },
-                {
-                  "name": "Epoch",
-                  "type": "int32",
-                  "versions": "0+",
-                  "default": "-1"
-                }
-              ]
-            },
-            {
-              "name": "AbortedTransactions",
-              "type": "[]AbortedTransaction",
-              "versions": "4+",
-              "nullableVersions": "4+",
-              "ignorable": true,
-              "about": "The aborted transactions.",
-              "fields": [
-                {
-                  "name": "ProducerId",
-                  "type": "int64",
-                  "versions": "4+",
-                  "entityType": "producerId",
-                  "about": "The producer id associated with the aborted transaction."
-                },
-                {
-                  "name": "FirstOffset",
-                  "type": "int64",
-                  "versions": "4+",
-                  "about": "The first offset in the aborted transaction."
-                }
-              ]
-            },
-            {
-              "name": "PreferredReadReplica",
-              "type": "int32",
-              "versions": "11+",
-              "default": "-1",
-              "ignorable": false,
-              "entityType": "brokerId",
-              "about": "The preferred read replica for the consumer to use on its next fetch request"
-            },
-            {
-              "name": "Records",
-              "type": "records",
-              "versions": "0+",
-              "nullableVersions": "0+",
-              "about": "The record data."
-            }
-          ]
-        }
-      ]
-    }
-=======
     { "name": "ThrottleTimeMs", "type": "int32", "versions": "1+", "ignorable": true,
       "about": "The duration in milliseconds for which the request was throttled due to a quota violation, or zero if the request did not violate any quota." },
     { "name": "ErrorCode", "type": "int16", "versions": "7+", "ignorable": true,
@@ -314,6 +118,5 @@
       { "name": "Rack", "type": "string", "versions": "16+", "nullableVersions": "16+", "default": "null",
         "about": "The rack of the node, or null if it has not been assigned to a rack." }
     ]}
->>>>>>> 9494bebe
   ]
 }