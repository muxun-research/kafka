--- conflicted
+++ resolved
@@ -48,7 +48,6 @@
   "validVersions": "0-15",
   "flexibleVersions": "12+",
   "fields": [
-<<<<<<< HEAD
     {
       "name": "ThrottleTimeMs",
       "type": "int32",
@@ -80,42 +79,23 @@
         {
           "name": "Topic",
           "type": "string",
-          "versions": "0+",
+          "versions": "0-12",
+          "ignorable": true,
           "entityType": "topicName",
           "about": "The topic name."
+        },
+        {
+          "name": "TopicId",
+          "type": "uuid",
+          "versions": "13+",
+          "ignorable": true,
+          "about": "The unique topic ID"
         },
         {
           "name": "Partitions",
           "type": "[]PartitionData",
           "versions": "0+",
           "about": "The topic partitions.",
-=======
-    { "name": "ThrottleTimeMs", "type": "int32", "versions": "1+", "ignorable": true,
-      "about": "The duration in milliseconds for which the request was throttled due to a quota violation, or zero if the request did not violate any quota." },
-    { "name": "ErrorCode", "type": "int16", "versions": "7+", "ignorable": true,
-      "about": "The top level response error code." },
-    { "name": "SessionId", "type": "int32", "versions": "7+", "default": "0", "ignorable": false,
-      "about": "The fetch session ID, or 0 if this is not part of a fetch session." },
-    { "name": "Responses", "type": "[]FetchableTopicResponse", "versions": "0+",
-      "about": "The response topics.", "fields": [
-      { "name": "Topic", "type": "string", "versions": "0-12", "ignorable": true, "entityType": "topicName",
-        "about": "The topic name." },
-      { "name": "TopicId", "type": "uuid", "versions": "13+", "ignorable": true, "about": "The unique topic ID"},
-      { "name": "Partitions", "type": "[]PartitionData", "versions": "0+",
-        "about": "The topic partitions.", "fields": [
-        { "name": "PartitionIndex", "type": "int32", "versions": "0+",
-          "about": "The partition index." },
-        { "name": "ErrorCode", "type": "int16", "versions": "0+",
-          "about": "The error code, or 0 if there was no fetch error." },
-        { "name": "HighWatermark", "type": "int64", "versions": "0+",
-          "about": "The current high water mark." },
-        { "name": "LastStableOffset", "type": "int64", "versions": "4+", "default": "-1", "ignorable": true,
-          "about": "The last stable offset (or LSO) of the partition. This is the last offset such that the state of all transactional records prior to this offset have been decided (ABORTED or COMMITTED)" },
-        { "name": "LogStartOffset", "type": "int64", "versions": "5+", "default": "-1", "ignorable": true,
-          "about": "The current log start offset." },
-        { "name": "DivergingEpoch", "type": "EpochEndOffset", "versions": "12+", "taggedVersions": "12+", "tag": 0,
-          "about": "In case divergence is detected based on the `LastFetchedEpoch` and `FetchOffset` in the request, this field indicates the largest epoch and its end offset such that subsequent records are known to diverge",
->>>>>>> 15418db6
           "fields": [
             {
               "name": "PartitionIndex",
@@ -258,7 +238,9 @@
               "nullableVersions": "0+",
               "about": "The record data."
             }
-          ]}
-    ]}
+          ]
+        }
+      ]
+    }
   ]
 }