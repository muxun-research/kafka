--- conflicted
+++ resolved
@@ -16,13 +16,11 @@
 {
   "apiKey": 29,
   "type": "request",
-<<<<<<< HEAD
   "listeners": [
-    "zkBroker"
+    "zkBroker",
+    "broker",
+    "controller"
   ],
-=======
-  "listeners": ["zkBroker", "broker", "controller"],
->>>>>>> 15418db6
   "name": "DescribeAclsRequest",
   // Version 1 adds resource pattern type.
   // Version 2 enables flexible versions.
@@ -63,10 +61,19 @@
       "type": "string",
       "versions": "0+",
       "nullableVersions": "0+",
-      "about": "The host to match, or null to match any host." },
-    { "name": "Operation", "type": "int8", "versions": "0+",
-      "about": "The operation to match." },
-    { "name": "PermissionType", "type": "int8", "versions": "0+",
-      "about": "The permission type to match." }
+      "about": "The host to match, or null to match any host."
+    },
+    {
+      "name": "Operation",
+      "type": "int8",
+      "versions": "0+",
+      "about": "The operation to match."
+    },
+    {
+      "name": "PermissionType",
+      "type": "int8",
+      "versions": "0+",
+      "about": "The permission type to match."
+    }
   ]
 }