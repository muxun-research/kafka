--- conflicted
+++ resolved
@@ -24,7 +24,6 @@
   "validVersions": "0",
   "flexibleVersions": "0+",
   "fields": [
-<<<<<<< HEAD
     {
       "name": "Topics",
       "type": "[]TopicRequest",
@@ -45,15 +44,5 @@
         }
       ]
     }
-=======
-    { "name": "Topics", "type": "[]TopicRequest", "versions": "0+", "fields": [
-      { "name": "Name", "type": "string", "versions": "0+", "entityType": "topicName",
-        "about": "The topic name." },
-      { "name": "PartitionIndexes", "type": "[]int32", "versions": "0+",
-        "about": "The indexes of the partitions to list producers for." }
-     ]}
->>>>>>> 15418db6
   ]
-}
-]
 }