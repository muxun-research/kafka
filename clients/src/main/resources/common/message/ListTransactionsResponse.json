// Licensed to the Apache Software Foundation (ASF) under one or more
// contributor license agreements.  See the NOTICE file distributed with
// this work for additional information regarding copyright ownership.
// The ASF licenses this file to You under the Apache License, Version 2.0
// (the "License"); you may not use this file except in compliance with
// the License.  You may obtain a copy of the License at
//
//    http://www.apache.org/licenses/LICENSE-2.0
//
// Unless required by applicable law or agreed to in writing, software
// distributed under the License is distributed on an "AS IS" BASIS,
// WITHOUT WARRANTIES OR CONDITIONS OF ANY KIND, either express or implied.
// See the License for the specific language governing permissions and
// limitations under the License.

{
  "apiKey": 66,
  "type": "response",
  "name": "ListTransactionsResponse",
  // Version 1 is the same as version 0 (KIP-994).
  "validVersions": "0-1",
  "flexibleVersions": "0+",
  "fields": [
<<<<<<< HEAD
    {
      "name": "ThrottleTimeMs",
      "type": "int32",
      "versions": "0+",
      "about": "The duration in milliseconds for which the request was throttled due to a quota violation, or zero if the request did not violate any quota."
    },
    {
      "name": "ErrorCode",
      "type": "int16",
      "versions": "0+"
    },
    {
      "name": "UnknownStateFilters",
      "type": "[]string",
      "versions": "0+",
      "about": "Set of state filters provided in the request which were unknown to the transaction coordinator"
    },
    {
      "name": "TransactionStates",
      "type": "[]TransactionState",
      "versions": "0+",
      "fields": [
        {
          "name": "TransactionalId",
          "type": "string",
          "versions": "0+",
          "entityType": "transactionalId"
        },
        {
          "name": "ProducerId",
          "type": "int64",
          "versions": "0+",
          "entityType": "producerId"
        },
        {
          "name": "TransactionState",
          "type": "string",
          "versions": "0+",
          "about": "The current transaction state of the producer"
        }
      ]
    }
=======
      { "name": "ThrottleTimeMs", "type": "int32", "versions": "0+",
        "about": "The duration in milliseconds for which the request was throttled due to a quota violation, or zero if the request did not violate any quota." },
      { "name": "ErrorCode", "type": "int16", "versions": "0+",
        "about": "The error code, or 0 if there was no error." },
      { "name": "UnknownStateFilters", "type": "[]string", "versions": "0+",
        "about": "Set of state filters provided in the request which were unknown to the transaction coordinator." },
      { "name": "TransactionStates", "type": "[]TransactionState", "versions": "0+",
        "about": "The current state of the transaction for the transactional id.", "fields": [
        { "name": "TransactionalId", "type": "string", "versions": "0+", "entityType": "transactionalId",
          "about": "The transactional id." },
        { "name": "ProducerId", "type": "int64", "versions": "0+", "entityType": "producerId",
          "about": "The producer id." },
        { "name": "TransactionState", "type": "string", "versions": "0+",
          "about": "The current transaction state of the producer." }
    ]}
>>>>>>> 9494bebe
  ]
}<|MERGE_RESOLUTION|>--- conflicted
+++ resolved
@@ -21,50 +21,6 @@
   "validVersions": "0-1",
   "flexibleVersions": "0+",
   "fields": [
-<<<<<<< HEAD
-    {
-      "name": "ThrottleTimeMs",
-      "type": "int32",
-      "versions": "0+",
-      "about": "The duration in milliseconds for which the request was throttled due to a quota violation, or zero if the request did not violate any quota."
-    },
-    {
-      "name": "ErrorCode",
-      "type": "int16",
-      "versions": "0+"
-    },
-    {
-      "name": "UnknownStateFilters",
-      "type": "[]string",
-      "versions": "0+",
-      "about": "Set of state filters provided in the request which were unknown to the transaction coordinator"
-    },
-    {
-      "name": "TransactionStates",
-      "type": "[]TransactionState",
-      "versions": "0+",
-      "fields": [
-        {
-          "name": "TransactionalId",
-          "type": "string",
-          "versions": "0+",
-          "entityType": "transactionalId"
-        },
-        {
-          "name": "ProducerId",
-          "type": "int64",
-          "versions": "0+",
-          "entityType": "producerId"
-        },
-        {
-          "name": "TransactionState",
-          "type": "string",
-          "versions": "0+",
-          "about": "The current transaction state of the producer"
-        }
-      ]
-    }
-=======
       { "name": "ThrottleTimeMs", "type": "int32", "versions": "0+",
         "about": "The duration in milliseconds for which the request was throttled due to a quota violation, or zero if the request did not violate any quota." },
       { "name": "ErrorCode", "type": "int16", "versions": "0+",
@@ -80,6 +36,5 @@
         { "name": "TransactionState", "type": "string", "versions": "0+",
           "about": "The current transaction state of the producer." }
     ]}
->>>>>>> 9494bebe
   ]
 }