// Licensed to the Apache Software Foundation (ASF) under one or more
// contributor license agreements.  See the NOTICE file distributed with
// this work for additional information regarding copyright ownership.
// The ASF licenses this file to You under the Apache License, Version 2.0
// (the "License"); you may not use this file except in compliance with
// the License.  You may obtain a copy of the License at
//
//    http://www.apache.org/licenses/LICENSE-2.0
//
// Unless required by applicable law or agreed to in writing, software
// distributed under the License is distributed on an "AS IS" BASIS,
// WITHOUT WARRANTIES OR CONDITIONS OF ANY KIND, either express or implied.
// See the License for the specific language governing permissions and
// limitations under the License.

{
  "apiKey": 26,
  "type": "response",
  "name": "EndTxnResponse",
  // Starting in version 1, on quota violation, brokers send out responses before throttling.
  //
  // Version 2 adds the support for new error code PRODUCER_FENCED.
  //
  // Version 3 enables flexible versions.
  //
  // Version 4 adds support for new error code TRANSACTION_ABORTABLE (KIP-890).
  //
  // Version 5 enables bumping epoch on every transaction (KIP-890 Part 2), so producer ID and epoch are included in the response.
  "validVersions": "0-5",
  "flexibleVersions": "3+",
  "fields": [
<<<<<<< HEAD
    {
      "name": "ThrottleTimeMs",
      "type": "int32",
      "versions": "0+",
      "about": "The duration in milliseconds for which the request was throttled due to a quota violation, or zero if the request did not violate any quota."
    },
    {
      "name": "ErrorCode",
      "type": "int16",
      "versions": "0+",
      "about": "The error code, or 0 if there was no error."
    }
=======
    { "name": "ThrottleTimeMs", "type": "int32", "versions": "0+",
      "about": "The duration in milliseconds for which the request was throttled due to a quota violation, or zero if the request did not violate any quota." },
    { "name": "ErrorCode", "type": "int16", "versions": "0+",
      "about": "The error code, or 0 if there was no error." },
    { "name": "ProducerId", "type": "int64", "versions": "5+", "entityType": "producerId", "default": "-1", "ignorable": true,
      "about": "The producer ID." },
    { "name": "ProducerEpoch", "type": "int16", "versions": "5+", "default": "-1", "ignorable": true,
      "about": "The current epoch associated with the producer." }
>>>>>>> 9494bebe
  ]
}<|MERGE_RESOLUTION|>--- conflicted
+++ resolved
@@ -29,20 +29,6 @@
   "validVersions": "0-5",
   "flexibleVersions": "3+",
   "fields": [
-<<<<<<< HEAD
-    {
-      "name": "ThrottleTimeMs",
-      "type": "int32",
-      "versions": "0+",
-      "about": "The duration in milliseconds for which the request was throttled due to a quota violation, or zero if the request did not violate any quota."
-    },
-    {
-      "name": "ErrorCode",
-      "type": "int16",
-      "versions": "0+",
-      "about": "The error code, or 0 if there was no error."
-    }
-=======
     { "name": "ThrottleTimeMs", "type": "int32", "versions": "0+",
       "about": "The duration in milliseconds for which the request was throttled due to a quota violation, or zero if the request did not violate any quota." },
     { "name": "ErrorCode", "type": "int16", "versions": "0+",
@@ -51,6 +37,5 @@
       "about": "The producer ID." },
     { "name": "ProducerEpoch", "type": "int16", "versions": "5+", "default": "-1", "ignorable": true,
       "about": "The current epoch associated with the producer." }
->>>>>>> 9494bebe
   ]
 }