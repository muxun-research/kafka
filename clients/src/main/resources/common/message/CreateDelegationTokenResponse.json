--- conflicted
+++ resolved
@@ -25,7 +25,6 @@
   "validVersions": "0-3",
   "flexibleVersions": "2+",
   "fields": [
-<<<<<<< HEAD
     {
       "name": "ErrorCode",
       "type": "int16",
@@ -45,6 +44,18 @@
       "about": "The name of the token owner."
     },
     {
+      "name": "TokenRequesterPrincipalType",
+      "type": "string",
+      "versions": "3+",
+      "about": "The principal type of the requester of the token."
+    },
+    {
+      "name": "TokenRequesterPrincipalName",
+      "type": "string",
+      "versions": "3+",
+      "about": "The principal type of the requester of the token."
+    },
+    {
       "name": "IssueTimestampMs",
       "type": "int64",
       "versions": "0+",
@@ -54,29 +65,31 @@
       "name": "ExpiryTimestampMs",
       "type": "int64",
       "versions": "0+",
-=======
-    { "name": "ErrorCode", "type": "int16", "versions": "0+",
-      "about": "The top-level error, or zero if there was no error."},
-    { "name": "PrincipalType", "type": "string", "versions": "0+",
-      "about": "The principal type of the token owner." },
-    { "name": "PrincipalName", "type": "string", "versions": "0+",
-      "about": "The name of the token owner." },
-    { "name": "TokenRequesterPrincipalType", "type": "string", "versions": "3+",
-      "about": "The principal type of the requester of the token." },
-    { "name": "TokenRequesterPrincipalName", "type": "string", "versions": "3+",
-      "about": "The principal type of the requester of the token." },
-    { "name": "IssueTimestampMs", "type": "int64", "versions": "0+",
-      "about": "When this token was generated." },
-    { "name": "ExpiryTimestampMs", "type": "int64", "versions": "0+",
->>>>>>> 15418db6
-      "about": "When this token expires." },
-    { "name": "MaxTimestampMs", "type": "int64", "versions": "0+",
-      "about": "The maximum lifetime of this token." },
-    { "name": "TokenId", "type": "string", "versions": "0+",
-      "about": "The token UUID." },
-    { "name": "Hmac", "type": "bytes", "versions": "0+",
-      "about": "HMAC of the delegation token." },
-    { "name": "ThrottleTimeMs", "type": "int32", "versions": "0+",
-      "about": "The duration in milliseconds for which the request was throttled due to a quota violation, or zero if the request did not violate any quota." }
+      "about": "When this token expires."
+    },
+    {
+      "name": "MaxTimestampMs",
+      "type": "int64",
+      "versions": "0+",
+      "about": "The maximum lifetime of this token."
+    },
+    {
+      "name": "TokenId",
+      "type": "string",
+      "versions": "0+",
+      "about": "The token UUID."
+    },
+    {
+      "name": "Hmac",
+      "type": "bytes",
+      "versions": "0+",
+      "about": "HMAC of the delegation token."
+    },
+    {
+      "name": "ThrottleTimeMs",
+      "type": "int32",
+      "versions": "0+",
+      "about": "The duration in milliseconds for which the request was throttled due to a quota violation, or zero if the request did not violate any quota."
+    }
   ]
 }