// Licensed to the Apache Software Foundation (ASF) under one or more
// contributor license agreements.  See the NOTICE file distributed with
// this work for additional information regarding copyright ownership.
// The ASF licenses this file to You under the Apache License, Version 2.0
// (the "License"); you may not use this file except in compliance with
// the License.  You may obtain a copy of the License at
//
//    http://www.apache.org/licenses/LICENSE-2.0
//
// Unless required by applicable law or agreed to in writing, software
// distributed under the License is distributed on an "AS IS" BASIS,
// WITHOUT WARRANTIES OR CONDITIONS OF ANY KIND, either express or implied.
// See the License for the specific language governing permissions and
// limitations under the License.

{
  "apiKey": 10,
  "type": "response",
  "name": "FindCoordinatorResponse",
  // Version 1 adds throttle time and error messages.
  //
  // Starting in version 2, on quota violation, brokers send out responses before throttling.
  //
  // Version 3 is the first flexible version.
  //
  // Version 4 adds support for batching via Coordinators (KIP-699)
  //
  // Version 5 adds support for new error code TRANSACTION_ABORTABLE (KIP-890).
  //
  // Version 6 adds support for share groups (KIP-932).
  "validVersions": "0-6",
  "flexibleVersions": "3+",
  "fields": [
<<<<<<< HEAD
    {
      "name": "ThrottleTimeMs",
      "type": "int32",
      "versions": "1+",
      "ignorable": true,
      "about": "The duration in milliseconds for which the request was throttled due to a quota violation, or zero if the request did not violate any quota."
    },
    {
      "name": "ErrorCode",
      "type": "int16",
      "versions": "0-3",
      "about": "The error code, or 0 if there was no error."
    },
    {
      "name": "ErrorMessage",
      "type": "string",
      "versions": "1-3",
      "nullableVersions": "1-3",
      "ignorable": true,
      "about": "The error message, or null if there was no error."
    },
    {
      "name": "NodeId",
      "type": "int32",
      "versions": "0-3",
      "entityType": "brokerId",
      "about": "The node id."
    },
    {
      "name": "Host",
      "type": "string",
      "versions": "0-3",
      "about": "The host name."
    },
    {
      "name": "Port",
      "type": "int32",
      "versions": "0-3",
      "about": "The port."
    },
    {
      "name": "Coordinators",
      "type": "[]Coordinator",
      "versions": "4+",
      "about": "Each coordinator result in the response",
      "fields": [
        {
          "name": "Key",
          "type": "string",
          "versions": "4+",
          "about": "The coordinator key."
        },
        {
          "name": "NodeId",
          "type": "int32",
          "versions": "4+",
          "entityType": "brokerId",
          "about": "The node id."
        },
        {
          "name": "Host",
          "type": "string",
          "versions": "4+",
          "about": "The host name."
        },
        {
          "name": "Port",
          "type": "int32",
          "versions": "4+",
          "about": "The port."
        },
        {
          "name": "ErrorCode",
          "type": "int16",
          "versions": "4+",
          "about": "The error code, or 0 if there was no error."
        },
        {
          "name": "ErrorMessage",
          "type": "string",
          "versions": "4+",
          "nullableVersions": "4+",
          "ignorable": true,
          "about": "The error message, or null if there was no error."
        }
      ]
    }
=======
    { "name": "ThrottleTimeMs", "type": "int32", "versions": "1+", "ignorable": true,
      "about": "The duration in milliseconds for which the request was throttled due to a quota violation, or zero if the request did not violate any quota." },
    { "name": "ErrorCode", "type": "int16", "versions": "0-3",
      "about": "The error code, or 0 if there was no error." },
    { "name": "ErrorMessage", "type": "string", "versions": "1-3", "nullableVersions": "1-3", "ignorable": true,
      "about": "The error message, or null if there was no error." },
    { "name": "NodeId", "type": "int32", "versions": "0-3", "entityType": "brokerId",
      "about": "The node id." },
    { "name": "Host", "type": "string", "versions": "0-3",
      "about": "The host name." },
    { "name": "Port", "type": "int32", "versions": "0-3",
      "about": "The port." },
    { "name": "Coordinators", "type": "[]Coordinator", "versions": "4+", "about": "Each coordinator result in the response.", "fields": [
      { "name": "Key", "type": "string", "versions": "4+", "about": "The coordinator key." },
      { "name": "NodeId", "type": "int32", "versions": "4+", "entityType": "brokerId",
        "about": "The node id." },
      { "name": "Host", "type": "string", "versions": "4+", "about": "The host name." },
      { "name": "Port", "type": "int32", "versions": "4+", "about": "The port." },
      { "name": "ErrorCode", "type": "int16", "versions": "4+",
        "about": "The error code, or 0 if there was no error." },
      { "name": "ErrorMessage", "type": "string", "versions": "4+", "nullableVersions": "4+", "ignorable": true,
        "about": "The error message, or null if there was no error." }
    ]}
>>>>>>> 9494bebe
  ]
}<|MERGE_RESOLUTION|>--- conflicted
+++ resolved
@@ -31,95 +31,6 @@
   "validVersions": "0-6",
   "flexibleVersions": "3+",
   "fields": [
-<<<<<<< HEAD
-    {
-      "name": "ThrottleTimeMs",
-      "type": "int32",
-      "versions": "1+",
-      "ignorable": true,
-      "about": "The duration in milliseconds for which the request was throttled due to a quota violation, or zero if the request did not violate any quota."
-    },
-    {
-      "name": "ErrorCode",
-      "type": "int16",
-      "versions": "0-3",
-      "about": "The error code, or 0 if there was no error."
-    },
-    {
-      "name": "ErrorMessage",
-      "type": "string",
-      "versions": "1-3",
-      "nullableVersions": "1-3",
-      "ignorable": true,
-      "about": "The error message, or null if there was no error."
-    },
-    {
-      "name": "NodeId",
-      "type": "int32",
-      "versions": "0-3",
-      "entityType": "brokerId",
-      "about": "The node id."
-    },
-    {
-      "name": "Host",
-      "type": "string",
-      "versions": "0-3",
-      "about": "The host name."
-    },
-    {
-      "name": "Port",
-      "type": "int32",
-      "versions": "0-3",
-      "about": "The port."
-    },
-    {
-      "name": "Coordinators",
-      "type": "[]Coordinator",
-      "versions": "4+",
-      "about": "Each coordinator result in the response",
-      "fields": [
-        {
-          "name": "Key",
-          "type": "string",
-          "versions": "4+",
-          "about": "The coordinator key."
-        },
-        {
-          "name": "NodeId",
-          "type": "int32",
-          "versions": "4+",
-          "entityType": "brokerId",
-          "about": "The node id."
-        },
-        {
-          "name": "Host",
-          "type": "string",
-          "versions": "4+",
-          "about": "The host name."
-        },
-        {
-          "name": "Port",
-          "type": "int32",
-          "versions": "4+",
-          "about": "The port."
-        },
-        {
-          "name": "ErrorCode",
-          "type": "int16",
-          "versions": "4+",
-          "about": "The error code, or 0 if there was no error."
-        },
-        {
-          "name": "ErrorMessage",
-          "type": "string",
-          "versions": "4+",
-          "nullableVersions": "4+",
-          "ignorable": true,
-          "about": "The error message, or null if there was no error."
-        }
-      ]
-    }
-=======
     { "name": "ThrottleTimeMs", "type": "int32", "versions": "1+", "ignorable": true,
       "about": "The duration in milliseconds for which the request was throttled due to a quota violation, or zero if the request did not violate any quota." },
     { "name": "ErrorCode", "type": "int16", "versions": "0-3",
@@ -143,6 +54,5 @@
       { "name": "ErrorMessage", "type": "string", "versions": "4+", "nullableVersions": "4+", "ignorable": true,
         "about": "The error message, or null if there was no error." }
     ]}
->>>>>>> 9494bebe
   ]
 }