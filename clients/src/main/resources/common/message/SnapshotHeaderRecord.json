--- conflicted
+++ resolved
@@ -19,24 +19,9 @@
   "validVersions": "0",
   "flexibleVersions": "0+",
   "fields": [
-<<<<<<< HEAD
-    {
-      "name": "Version",
-      "type": "int16",
-      "versions": "0+",
-      "about": "The version of the snapshot header record"
-    },
-    {
-      "name": "LastContainedLogTimestamp",
-      "type": "int64",
-      "versions": "0+",
-      "about": "The append time of the last record from the log contained in this snapshot"
-    }
-=======
     { "name": "Version", "type": "int16", "versions": "0+",
       "about": "The version of the snapshot header record."},
     { "name": "LastContainedLogTimestamp", "type": "int64", "versions": "0+",
       "about": "The append time of the last record from the log contained in this snapshot."}
->>>>>>> 9494bebe
   ]
 }