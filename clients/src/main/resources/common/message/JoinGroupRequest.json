// Licensed to the Apache Software Foundation (ASF) under one or more
// contributor license agreements.  See the NOTICE file distributed with
// this work for additional information regarding copyright ownership.
// The ASF licenses this file to You under the Apache License, Version 2.0
// (the "License"); you may not use this file except in compliance with
// the License.  You may obtain a copy of the License at
//
//    http://www.apache.org/licenses/LICENSE-2.0
//
// Unless required by applicable law or agreed to in writing, software
// distributed under the License is distributed on an "AS IS" BASIS,
// WITHOUT WARRANTIES OR CONDITIONS OF ANY KIND, either express or implied.
// See the License for the specific language governing permissions and
// limitations under the License.

{
  "apiKey": 11,
  "type": "request",
<<<<<<< HEAD
  "listeners": [
    "zkBroker",
    "broker"
  ],
=======
  "listeners": ["broker"],
>>>>>>> 9494bebe
  "name": "JoinGroupRequest",
  // Versions 0-1 were removed in Apache Kafka 4.0, Version 2 is the new baseline.
  //
  // Version 1 adds RebalanceTimeoutMs. Version 2 and 3 are the same as version 1.
  //
  // Starting from version 4, the client needs to issue a second request to join group
  //
  // Starting from version 5, we add a new field called groupInstanceId to indicate member identity across restarts.
  // with assigned id.
  //
  // Version 6 is the first flexible version.
  //
  // Version 7 is the same as version 6.
  //
  // Version 8 adds the Reason field (KIP-800).
  //
  // Version 9 is the same as version 8.
  "validVersions": "2-9",
  "flexibleVersions": "6+",
  "fields": [
    {
      "name": "GroupId",
      "type": "string",
      "versions": "0+",
      "entityType": "groupId",
      "about": "The group identifier."
    },
    {
      "name": "SessionTimeoutMs",
      "type": "int32",
      "versions": "0+",
      "about": "The coordinator considers the consumer dead if it receives no heartbeat after this timeout in milliseconds."
    },
    // Note: if RebalanceTimeoutMs is not present, SessionTimeoutMs should be
    // used instead.  The default of -1 here is just intended as a placeholder.
    {
      "name": "RebalanceTimeoutMs",
      "type": "int32",
      "versions": "1+",
      "default": "-1",
      "ignorable": true,
      "about": "The maximum time in milliseconds that the coordinator will wait for each member to rejoin when rebalancing the group."
    },
    {
      "name": "MemberId",
      "type": "string",
      "versions": "0+",
      "about": "The member id assigned by the group coordinator." },
    { "name": "GroupInstanceId", "type": "string", "versions": "5+",
      "nullableVersions": "5+",
      "default": "null",
      "about": "The unique identifier of the consumer instance provided by end user."
    },
    {
      "name": "ProtocolType",
      "type": "string",
      "versions": "0+",
      "about": "The unique name the for class of protocols implemented by the group we want to join."
    },
    {
      "name": "Protocols",
      "type": "[]JoinGroupRequestProtocol",
      "versions": "0+",
      "about": "The list of protocols that the member supports.",
      "fields": [
        {
          "name": "Name",
          "type": "string",
          "versions": "0+",
          "mapKey": true,
          "about": "The protocol name."
        },
        {
          "name": "Metadata",
          "type": "bytes",
          "versions": "0+",
          "about": "The protocol metadata."
        }
      ]
    },
    {
      "name": "Reason",
      "type": "string",
      "versions": "8+",
      "nullableVersions": "8+",
      "default": "null",
      "ignorable": true,
      "about": "The reason why the member (re-)joins the group."
    }
  ]
}<|MERGE_RESOLUTION|>--- conflicted
+++ resolved
@@ -16,14 +16,7 @@
 {
   "apiKey": 11,
   "type": "request",
-<<<<<<< HEAD
-  "listeners": [
-    "zkBroker",
-    "broker"
-  ],
-=======
   "listeners": ["broker"],
->>>>>>> 9494bebe
   "name": "JoinGroupRequest",
   // Versions 0-1 were removed in Apache Kafka 4.0, Version 2 is the new baseline.
   //
@@ -44,74 +37,29 @@
   "validVersions": "2-9",
   "flexibleVersions": "6+",
   "fields": [
-    {
-      "name": "GroupId",
-      "type": "string",
-      "versions": "0+",
-      "entityType": "groupId",
-      "about": "The group identifier."
-    },
-    {
-      "name": "SessionTimeoutMs",
-      "type": "int32",
-      "versions": "0+",
-      "about": "The coordinator considers the consumer dead if it receives no heartbeat after this timeout in milliseconds."
-    },
+    { "name": "GroupId", "type": "string", "versions": "0+", "entityType": "groupId",
+      "about": "The group identifier." },
+    { "name": "SessionTimeoutMs", "type": "int32", "versions": "0+",
+      "about": "The coordinator considers the consumer dead if it receives no heartbeat after this timeout in milliseconds." },
     // Note: if RebalanceTimeoutMs is not present, SessionTimeoutMs should be
     // used instead.  The default of -1 here is just intended as a placeholder.
-    {
-      "name": "RebalanceTimeoutMs",
-      "type": "int32",
-      "versions": "1+",
-      "default": "-1",
-      "ignorable": true,
-      "about": "The maximum time in milliseconds that the coordinator will wait for each member to rejoin when rebalancing the group."
-    },
-    {
-      "name": "MemberId",
-      "type": "string",
-      "versions": "0+",
+    { "name": "RebalanceTimeoutMs", "type": "int32", "versions": "1+", "default": "-1", "ignorable": true,
+      "about": "The maximum time in milliseconds that the coordinator will wait for each member to rejoin when rebalancing the group." },
+    { "name": "MemberId", "type": "string", "versions": "0+",
       "about": "The member id assigned by the group coordinator." },
-    { "name": "GroupInstanceId", "type": "string", "versions": "5+",
-      "nullableVersions": "5+",
-      "default": "null",
-      "about": "The unique identifier of the consumer instance provided by end user."
-    },
-    {
-      "name": "ProtocolType",
-      "type": "string",
-      "versions": "0+",
-      "about": "The unique name the for class of protocols implemented by the group we want to join."
-    },
-    {
-      "name": "Protocols",
-      "type": "[]JoinGroupRequestProtocol",
-      "versions": "0+",
-      "about": "The list of protocols that the member supports.",
-      "fields": [
-        {
-          "name": "Name",
-          "type": "string",
-          "versions": "0+",
-          "mapKey": true,
-          "about": "The protocol name."
-        },
-        {
-          "name": "Metadata",
-          "type": "bytes",
-          "versions": "0+",
-          "about": "The protocol metadata."
-        }
-      ]
-    },
-    {
-      "name": "Reason",
-      "type": "string",
-      "versions": "8+",
-      "nullableVersions": "8+",
-      "default": "null",
-      "ignorable": true,
-      "about": "The reason why the member (re-)joins the group."
-    }
+    { "name": "GroupInstanceId", "type": "string", "versions": "5+", 
+      "nullableVersions": "5+", "default": "null",
+      "about": "The unique identifier of the consumer instance provided by end user." },
+    { "name": "ProtocolType", "type": "string", "versions": "0+",
+      "about": "The unique name the for class of protocols implemented by the group we want to join." },
+    { "name": "Protocols", "type": "[]JoinGroupRequestProtocol", "versions": "0+",
+      "about": "The list of protocols that the member supports.", "fields": [
+      { "name": "Name", "type": "string", "versions": "0+", "mapKey": true,
+        "about": "The protocol name." },
+      { "name": "Metadata", "type": "bytes", "versions": "0+",
+        "about": "The protocol metadata." }
+    ]},
+    { "name": "Reason", "type": "string", "versions": "8+", "nullableVersions": "8+", "default": "null", "ignorable": true,
+      "about": "The reason why the member (re-)joins the group." }
   ]
 }