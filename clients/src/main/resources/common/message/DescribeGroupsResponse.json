--- conflicted
+++ resolved
@@ -31,38 +31,6 @@
   "validVersions": "0-6",
   "flexibleVersions": "5+",
   "fields": [
-<<<<<<< HEAD
-    {
-      "name": "ThrottleTimeMs",
-      "type": "int32",
-      "versions": "1+",
-      "ignorable": true,
-      "about": "The duration in milliseconds for which the request was throttled due to a quota violation, or zero if the request did not violate any quota."
-    },
-    {
-      "name": "Groups",
-      "type": "[]DescribedGroup",
-      "versions": "0+",
-      "about": "Each described group.",
-      "fields": [
-        {
-          "name": "ErrorCode",
-          "type": "int16",
-          "versions": "0+",
-          "about": "The describe error, or 0 if there was no error."
-        },
-        {
-          "name": "GroupId",
-          "type": "string",
-          "versions": "0+",
-          "entityType": "groupId",
-          "about": "The group ID string."
-        },
-        {
-          "name": "GroupState",
-          "type": "string",
-          "versions": "0+",
-=======
     { "name": "ThrottleTimeMs", "type": "int32", "versions": "1+", "ignorable": true,
       "about": "The duration in milliseconds for which the request was throttled due to a quota violation, or zero if the request did not violate any quota." },
     { "name": "Groups", "type": "[]DescribedGroup", "versions": "0+",
@@ -74,7 +42,6 @@
       { "name": "GroupId", "type": "string", "versions": "0+", "entityType": "groupId",
         "about": "The group ID string." },
       { "name": "GroupState", "type": "string", "versions": "0+",
->>>>>>> 9494bebe
         "about": "The group state string, or the empty string." },
       { "name": "ProtocolType", "type": "string", "versions": "0+",
         "about": "The group protocol type, or the empty string." },
@@ -85,23 +52,10 @@
       { "name": "Members", "type": "[]DescribedGroupMember", "versions": "0+",
         "about": "The group members.", "fields": [
         { "name": "MemberId", "type": "string", "versions": "0+",
-<<<<<<< HEAD
-          "about": "The member ID assigned by the group coordinator." },
-        {
-          "name": "GroupInstanceId",
-          "type": "string",
-          "versions": "4+",
-          "ignorable": true,
-          "nullableVersions": "4+",
-          "default": "null",
-          "about": "The unique identifier of the consumer instance provided by end user."
-        },
-=======
           "about": "The member id." },
         { "name": "GroupInstanceId", "type": "string", "versions": "4+", "ignorable": true,
           "nullableVersions": "4+", "default": "null",
           "about": "The unique identifier of the consumer instance provided by end user." },
->>>>>>> 9494bebe
         { "name": "ClientId", "type": "string", "versions": "0+",
           "about": "The client ID used in the member's latest join group request." },
         { "name": "ClientHost", "type": "string", "versions": "0+",
