// Licensed to the Apache Software Foundation (ASF) under one or more
// contributor license agreements.  See the NOTICE file distributed with
// this work for additional information regarding copyright ownership.
// The ASF licenses this file to You under the Apache License, Version 2.0
// (the "License"); you may not use this file except in compliance with
// the License.  You may obtain a copy of the License at
//
//    http://www.apache.org/licenses/LICENSE-2.0
//
// Unless required by applicable law or agreed to in writing, software
// distributed under the License is distributed on an "AS IS" BASIS,
// WITHOUT WARRANTIES OR CONDITIONS OF ANY KIND, either express or implied.
// See the License for the specific language governing permissions and
// limitations under the License.

{
  "apiKey": 4,
  "type": "request",
  "listeners": [
    "zkBroker"
  ],
  "name": "LeaderAndIsrRequest",
  // Version 1 adds IsNew.
  //
  // Version 2 adds broker epoch and reorganizes the partitions by topic.
  //
  // Version 3 adds AddingReplicas and RemovingReplicas.
  //
  // Version 4 is the first flexible version.
  //
  // Version 5 adds Topic ID and Type to the TopicStates, as described in KIP-516.
  //
  // Version 6 adds LeaderRecoveryState as described in KIP-704.
  //
  // Version 7 adds KRaft Controller ID field as part of KIP-866
  "validVersions": "0-7",
  "flexibleVersions": "4+",
  "fields": [
<<<<<<< HEAD
    {
      "name": "ControllerId",
      "type": "int32",
      "versions": "0+",
      "entityType": "brokerId",
      "about": "The current controller ID."
    },
    {
      "name": "ControllerEpoch",
      "type": "int32",
      "versions": "0+",
      "about": "The current controller epoch."
    },
    {
      "name": "BrokerEpoch",
      "type": "int64",
      "versions": "2+",
      "ignorable": true,
      "default": "-1",
      "about": "The current broker epoch."
    },
    {
      "name": "Type",
      "type": "int8",
      "versions": "5+",
      "about": "The type that indicates whether all topics are included in the request"
    },
    {
      "name": "UngroupedPartitionStates",
      "type": "[]LeaderAndIsrPartitionState",
      "versions": "0-1",
      "about": "The state of each partition, in a v0 or v1 message."
    },
=======
    { "name": "ControllerId", "type": "int32", "versions": "0+", "entityType": "brokerId",
      "about": "The current controller ID." },
    { "name": "isKRaftController", "type": "bool", "versions": "7+", "default": "false",
      "about": "If KRaft controller id is used during migration. See KIP-866" },
    { "name": "ControllerEpoch", "type": "int32", "versions": "0+",
      "about": "The current controller epoch." },
    { "name": "BrokerEpoch", "type": "int64", "versions": "2+", "ignorable": true, "default": "-1",
      "about": "The current broker epoch." },
    { "name": "Type", "type": "int8", "versions": "5+",
      "about": "The type that indicates whether all topics are included in the request"},
    { "name": "UngroupedPartitionStates", "type": "[]LeaderAndIsrPartitionState", "versions": "0-1",
      "about": "The state of each partition, in a v0 or v1 message." },
>>>>>>> 15418db6
    // In v0 or v1 requests, each partition is listed alongside its topic name.
    // In v2+ requests, partitions are organized by topic, so that each topic name
    // only needs to be listed once.
    {
      "name": "TopicStates",
      "type": "[]LeaderAndIsrTopicState",
      "versions": "2+",
      "about": "Each topic.",
      "fields": [
        {
          "name": "TopicName",
          "type": "string",
          "versions": "2+",
          "entityType": "topicName",
          "about": "The topic name."
        },
        {
          "name": "TopicId",
          "type": "uuid",
          "versions": "5+",
          "ignorable": true,
          "about": "The unique topic ID."
        },
        {
          "name": "PartitionStates",
          "type": "[]LeaderAndIsrPartitionState",
          "versions": "2+",
          "about": "The state of each partition"
        }
      ]
    },
    { "name": "LiveLeaders", "type": "[]LeaderAndIsrLiveLeader", "versions": "0+",
      "about": "The current live leaders.", "fields": [
      { "name": "BrokerId", "type": "int32", "versions": "0+", "entityType": "brokerId",
        "about": "The leader's broker ID." },
      { "name": "HostName", "type": "string", "versions": "0+",
        "about": "The leader's hostname." },
      { "name": "Port", "type": "int32", "versions": "0+",
        "about": "The leader's port." }
    ]}
  ],
  "commonStructs": [
<<<<<<< HEAD
    {
      "name": "LeaderAndIsrPartitionState",
      "versions": "0+",
      "fields": [
        {
          "name": "TopicName",
          "type": "string",
          "versions": "0-1",
          "entityType": "topicName",
          "ignorable": true,
          "about": "The topic name.  This is only present in v0 or v1."
        },
        {
          "name": "PartitionIndex",
          "type": "int32",
          "versions": "0+",
          "about": "The partition index."
        },
        {
          "name": "ControllerEpoch",
          "type": "int32",
          "versions": "0+",
          "about": "The controller epoch."
        },
        {
          "name": "Leader",
          "type": "int32",
          "versions": "0+",
          "entityType": "brokerId",
          "about": "The broker ID of the leader."
        },
        {
          "name": "LeaderEpoch",
          "type": "int32",
          "versions": "0+",
          "about": "The leader epoch."
        },
        {
          "name": "Isr",
          "type": "[]int32",
          "versions": "0+",
          "entityType": "brokerId",
          "about": "The in-sync replica IDs."
        },
      { "name": "ZkVersion", "type": "int32", "versions": "0+",
        "about": "The ZooKeeper version." },
        {
          "name": "Replicas",
          "type": "[]int32",
          "versions": "0+",
          "entityType": "brokerId",
          "about": "The replica IDs."
        },
        {
          "name": "AddingReplicas",
          "type": "[]int32",
          "versions": "3+",
          "ignorable": true,
          "entityType": "brokerId",
          "about": "The replica IDs that we are adding this partition to, or null if no replicas are being added."
        },
        {
          "name": "RemovingReplicas",
          "type": "[]int32",
          "versions": "3+",
          "ignorable": true,
          "entityType": "brokerId",
          "about": "The replica IDs that we are removing this partition from, or null if no replicas are being removed."
        },
=======
    { "name": "LeaderAndIsrPartitionState", "versions": "0+", "fields": [
      { "name": "TopicName", "type": "string", "versions": "0-1", "entityType": "topicName", "ignorable": true,
        "about": "The topic name.  This is only present in v0 or v1." },
      { "name": "PartitionIndex", "type": "int32", "versions": "0+",
        "about": "The partition index." },
      { "name": "ControllerEpoch", "type": "int32", "versions": "0+",
        "about": "The controller epoch." },
      { "name": "Leader", "type": "int32", "versions": "0+", "entityType": "brokerId",
        "about": "The broker ID of the leader." },
      { "name": "LeaderEpoch", "type": "int32", "versions": "0+",
        "about": "The leader epoch." },
      { "name": "Isr", "type": "[]int32", "versions": "0+", "entityType": "brokerId",
        "about": "The in-sync replica IDs." },
      { "name": "PartitionEpoch", "type": "int32", "versions": "0+",
        "about": "The current epoch for the partition. The epoch is a monotonically increasing value which is incremented after every partition change. (Since the LeaderAndIsr request is only used by the legacy controller, this corresponds to the zkVersion)" },
      { "name": "Replicas", "type": "[]int32", "versions": "0+", "entityType": "brokerId",
        "about": "The replica IDs." },
      { "name": "AddingReplicas", "type": "[]int32", "versions": "3+", "ignorable": true, "entityType": "brokerId",
        "about": "The replica IDs that we are adding this partition to, or null if no replicas are being added." },
      { "name": "RemovingReplicas", "type": "[]int32", "versions": "3+", "ignorable": true, "entityType": "brokerId",
        "about": "The replica IDs that we are removing this partition from, or null if no replicas are being removed." },
>>>>>>> 15418db6
      { "name": "IsNew", "type": "bool", "versions": "1+", "default": "false", "ignorable": true,
        "about": "Whether the replica should have existed on the broker or not." },
      { "name": "LeaderRecoveryState", "type": "int8", "versions": "6+", "default": "0",
        "about": "1 if the partition is recovering from an unclean leader election; 0 otherwise." }
    ]}
  ]
}<|MERGE_RESOLUTION|>--- conflicted
+++ resolved
@@ -36,13 +36,19 @@
   "validVersions": "0-7",
   "flexibleVersions": "4+",
   "fields": [
-<<<<<<< HEAD
     {
       "name": "ControllerId",
       "type": "int32",
       "versions": "0+",
       "entityType": "brokerId",
       "about": "The current controller ID."
+    },
+    {
+      "name": "isKRaftController",
+      "type": "bool",
+      "versions": "7+",
+      "default": "false",
+      "about": "If KRaft controller id is used during migration. See KIP-866"
     },
     {
       "name": "ControllerEpoch",
@@ -70,20 +76,6 @@
       "versions": "0-1",
       "about": "The state of each partition, in a v0 or v1 message."
     },
-=======
-    { "name": "ControllerId", "type": "int32", "versions": "0+", "entityType": "brokerId",
-      "about": "The current controller ID." },
-    { "name": "isKRaftController", "type": "bool", "versions": "7+", "default": "false",
-      "about": "If KRaft controller id is used during migration. See KIP-866" },
-    { "name": "ControllerEpoch", "type": "int32", "versions": "0+",
-      "about": "The current controller epoch." },
-    { "name": "BrokerEpoch", "type": "int64", "versions": "2+", "ignorable": true, "default": "-1",
-      "about": "The current broker epoch." },
-    { "name": "Type", "type": "int8", "versions": "5+",
-      "about": "The type that indicates whether all topics are included in the request"},
-    { "name": "UngroupedPartitionStates", "type": "[]LeaderAndIsrPartitionState", "versions": "0-1",
-      "about": "The state of each partition, in a v0 or v1 message." },
->>>>>>> 15418db6
     // In v0 or v1 requests, each partition is listed alongside its topic name.
     // In v2+ requests, partitions are organized by topic, so that each topic name
     // only needs to be listed once.
@@ -115,18 +107,35 @@
         }
       ]
     },
-    { "name": "LiveLeaders", "type": "[]LeaderAndIsrLiveLeader", "versions": "0+",
-      "about": "The current live leaders.", "fields": [
-      { "name": "BrokerId", "type": "int32", "versions": "0+", "entityType": "brokerId",
-        "about": "The leader's broker ID." },
-      { "name": "HostName", "type": "string", "versions": "0+",
-        "about": "The leader's hostname." },
-      { "name": "Port", "type": "int32", "versions": "0+",
-        "about": "The leader's port." }
-    ]}
+    {
+      "name": "LiveLeaders",
+      "type": "[]LeaderAndIsrLiveLeader",
+      "versions": "0+",
+      "about": "The current live leaders.",
+      "fields": [
+        {
+          "name": "BrokerId",
+          "type": "int32",
+          "versions": "0+",
+          "entityType": "brokerId",
+          "about": "The leader's broker ID."
+        },
+        {
+          "name": "HostName",
+          "type": "string",
+          "versions": "0+",
+          "about": "The leader's hostname."
+        },
+        {
+          "name": "Port",
+          "type": "int32",
+          "versions": "0+",
+          "about": "The leader's port."
+        }
+      ]
+    }
   ],
   "commonStructs": [
-<<<<<<< HEAD
     {
       "name": "LeaderAndIsrPartitionState",
       "versions": "0+",
@@ -171,8 +180,12 @@
           "entityType": "brokerId",
           "about": "The in-sync replica IDs."
         },
-      { "name": "ZkVersion", "type": "int32", "versions": "0+",
-        "about": "The ZooKeeper version." },
+        {
+          "name": "PartitionEpoch",
+          "type": "int32",
+          "versions": "0+",
+          "about": "The current epoch for the partition. The epoch is a monotonically increasing value which is incremented after every partition change. (Since the LeaderAndIsr request is only used by the legacy controller, this corresponds to the zkVersion)"
+        },
         {
           "name": "Replicas",
           "type": "[]int32",
@@ -196,33 +209,22 @@
           "entityType": "brokerId",
           "about": "The replica IDs that we are removing this partition from, or null if no replicas are being removed."
         },
-=======
-    { "name": "LeaderAndIsrPartitionState", "versions": "0+", "fields": [
-      { "name": "TopicName", "type": "string", "versions": "0-1", "entityType": "topicName", "ignorable": true,
-        "about": "The topic name.  This is only present in v0 or v1." },
-      { "name": "PartitionIndex", "type": "int32", "versions": "0+",
-        "about": "The partition index." },
-      { "name": "ControllerEpoch", "type": "int32", "versions": "0+",
-        "about": "The controller epoch." },
-      { "name": "Leader", "type": "int32", "versions": "0+", "entityType": "brokerId",
-        "about": "The broker ID of the leader." },
-      { "name": "LeaderEpoch", "type": "int32", "versions": "0+",
-        "about": "The leader epoch." },
-      { "name": "Isr", "type": "[]int32", "versions": "0+", "entityType": "brokerId",
-        "about": "The in-sync replica IDs." },
-      { "name": "PartitionEpoch", "type": "int32", "versions": "0+",
-        "about": "The current epoch for the partition. The epoch is a monotonically increasing value which is incremented after every partition change. (Since the LeaderAndIsr request is only used by the legacy controller, this corresponds to the zkVersion)" },
-      { "name": "Replicas", "type": "[]int32", "versions": "0+", "entityType": "brokerId",
-        "about": "The replica IDs." },
-      { "name": "AddingReplicas", "type": "[]int32", "versions": "3+", "ignorable": true, "entityType": "brokerId",
-        "about": "The replica IDs that we are adding this partition to, or null if no replicas are being added." },
-      { "name": "RemovingReplicas", "type": "[]int32", "versions": "3+", "ignorable": true, "entityType": "brokerId",
-        "about": "The replica IDs that we are removing this partition from, or null if no replicas are being removed." },
->>>>>>> 15418db6
-      { "name": "IsNew", "type": "bool", "versions": "1+", "default": "false", "ignorable": true,
-        "about": "Whether the replica should have existed on the broker or not." },
-      { "name": "LeaderRecoveryState", "type": "int8", "versions": "6+", "default": "0",
-        "about": "1 if the partition is recovering from an unclean leader election; 0 otherwise." }
-    ]}
+        {
+          "name": "IsNew",
+          "type": "bool",
+          "versions": "1+",
+          "default": "false",
+          "ignorable": true,
+          "about": "Whether the replica should have existed on the broker or not."
+        },
+        {
+          "name": "LeaderRecoveryState",
+          "type": "int8",
+          "versions": "6+",
+          "default": "0",
+          "about": "1 if the partition is recovering from an unclean leader election; 0 otherwise."
+        }
+      ]
+    }
   ]
 }