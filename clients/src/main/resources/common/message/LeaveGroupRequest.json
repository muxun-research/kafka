--- conflicted
+++ resolved
@@ -16,14 +16,7 @@
 {
   "apiKey": 13,
   "type": "request",
-<<<<<<< HEAD
-  "listeners": [
-    "zkBroker",
-    "broker"
-  ],
-=======
   "listeners": ["broker"],
->>>>>>> 9494bebe
   "name": "LeaveGroupRequest",
   // Version 1 and 2 are the same as version 0.
   //
@@ -35,48 +28,20 @@
   "validVersions": "0-5",
   "flexibleVersions": "4+",
   "fields": [
-    {
-      "name": "GroupId",
-      "type": "string",
-      "versions": "0+",
-      "entityType": "groupId",
-      "about": "The ID of the group to leave."
-    },
-    {
-      "name": "MemberId",
-      "type": "string",
-      "versions": "0-2",
-      "about": "The member ID to remove from the group."
-    },
-    {
-      "name": "Members",
-      "type": "[]MemberIdentity",
-      "versions": "3+",
-      "about": "List of leaving member identities.",
-      "fields": [
-        {
-          "name": "MemberId",
-          "type": "string",
-          "versions": "3+",
-          "about": "The member ID to remove from the group."
-        },
-        {
-          "name": "GroupInstanceId",
-          "type": "string",
-          "versions": "3+",
-          "nullableVersions": "3+",
-          "default": "null",
-          "about": "The group instance ID to remove from the group."
-        },
-        {
-          "name": "Reason",
-          "type": "string",
-          "versions": "5+",
-          "nullableVersions": "5+",
-          "default": "null",
-          "ignorable": true,
-          "about": "The reason why the member left the group."
-        }
-      ]}
+    { "name": "GroupId", "type": "string", "versions": "0+", "entityType": "groupId",
+      "about": "The ID of the group to leave." },
+    { "name": "MemberId", "type": "string", "versions": "0-2",
+      "about": "The member ID to remove from the group." },
+    { "name": "Members", "type": "[]MemberIdentity", "versions": "3+",
+      "about": "List of leaving member identities.", "fields": [
+      { "name": "MemberId", "type": "string", "versions": "3+",
+        "about": "The member ID to remove from the group." },
+      { "name": "GroupInstanceId", "type": "string",
+        "versions": "3+", "nullableVersions": "3+", "default": "null",
+        "about": "The group instance ID to remove from the group." },
+      { "name": "Reason", "type": "string",
+        "versions": "5+", "nullableVersions": "5+", "default": "null", "ignorable": true,
+        "about": "The reason why the member left the group." }
+    ]}
   ]
 }