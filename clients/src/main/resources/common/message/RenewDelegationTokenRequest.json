// Licensed to the Apache Software Foundation (ASF) under one or more
// contributor license agreements.  See the NOTICE file distributed with
// this work for additional information regarding copyright ownership.
// The ASF licenses this file to You under the Apache License, Version 2.0
// (the "License"); you may not use this file except in compliance with
// the License.  You may obtain a copy of the License at
//
//    http://www.apache.org/licenses/LICENSE-2.0
//
// Unless required by applicable law or agreed to in writing, software
// distributed under the License is distributed on an "AS IS" BASIS,
// WITHOUT WARRANTIES OR CONDITIONS OF ANY KIND, either express or implied.
// See the License for the specific language governing permissions and
// limitations under the License.

{
  "apiKey": 39,
  "type": "request",
<<<<<<< HEAD
  "listeners": [
    "zkBroker"
  ],
=======
  "listeners": ["broker", "controller"],
>>>>>>> 9494bebe
  "name": "RenewDelegationTokenRequest",
  // Version 0 was removed in Apache Kafka 4.0, Version 1 is the new baseline.
  // Version 1 is the same as version 0.
  // Version 2 adds flexible version support
  "validVersions": "1-2",
  "flexibleVersions": "2+",
  "fields": [
    {
      "name": "Hmac",
      "type": "bytes",
      "versions": "0+",
      "about": "The HMAC of the delegation token to be renewed."
    },
    {
      "name": "RenewPeriodMs",
      "type": "int64",
      "versions": "0+",
      "about": "The renewal time period in milliseconds."
    }
  ]
}<|MERGE_RESOLUTION|>--- conflicted
+++ resolved
@@ -16,13 +16,7 @@
 {
   "apiKey": 39,
   "type": "request",
-<<<<<<< HEAD
-  "listeners": [
-    "zkBroker"
-  ],
-=======
   "listeners": ["broker", "controller"],
->>>>>>> 9494bebe
   "name": "RenewDelegationTokenRequest",
   // Version 0 was removed in Apache Kafka 4.0, Version 1 is the new baseline.
   // Version 1 is the same as version 0.
@@ -30,17 +24,9 @@
   "validVersions": "1-2",
   "flexibleVersions": "2+",
   "fields": [
-    {
-      "name": "Hmac",
-      "type": "bytes",
-      "versions": "0+",
-      "about": "The HMAC of the delegation token to be renewed."
-    },
-    {
-      "name": "RenewPeriodMs",
-      "type": "int64",
-      "versions": "0+",
-      "about": "The renewal time period in milliseconds."
-    }
+    { "name": "Hmac", "type": "bytes", "versions": "0+",
+      "about": "The HMAC of the delegation token to be renewed." },
+    { "name": "RenewPeriodMs", "type": "int64", "versions": "0+",
+      "about": "The renewal time period in milliseconds." }
   ]
 }