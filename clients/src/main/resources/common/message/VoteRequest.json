// Licensed to the Apache Software Foundation (ASF) under one or more
// contributor license agreements.  See the NOTICE file distributed with
// this work for additional information regarding copyright ownership.
// The ASF licenses this file to You under the Apache License, Version 2.0
// (the "License"); you may not use this file except in compliance with
// the License.  You may obtain a copy of the License at
//
//    http://www.apache.org/licenses/LICENSE-2.0
//
// Unless required by applicable law or agreed to in writing, software
// distributed under the License is distributed on an "AS IS" BASIS,
// WITHOUT WARRANTIES OR CONDITIONS OF ANY KIND, either express or implied.
// See the License for the specific language governing permissions and
// limitations under the License.

{
  "apiKey": 52,
  "type": "request",
  "listeners": [
    "controller"
  ],
  "name": "VoteRequest",
  // Version 1 adds voter key and directory id (KIP-853)
  // Version 2 adds PreVote field and renames candidate to replica
  "validVersions": "0-2",
  "flexibleVersions": "0+",
  "fields": [
<<<<<<< HEAD
    {
      "name": "ClusterId",
      "type": "string",
      "versions": "0+",
      "nullableVersions": "0+",
      "default": "null"
    },
    {
      "name": "Topics",
      "type": "[]TopicData",
      "versions": "0+",
      "fields": [
        {
          "name": "TopicName",
          "type": "string",
          "versions": "0+",
          "entityType": "topicName",
          "about": "The topic name."
        },
        {
          "name": "Partitions",
          "type": "[]PartitionData",
          "versions": "0+",
          "fields": [
            {
              "name": "PartitionIndex",
              "type": "int32",
              "versions": "0+",
              "about": "The partition index."
            },
            {
              "name": "CandidateEpoch",
              "type": "int32",
              "versions": "0+",
              "about": "The bumped epoch of the candidate sending the request"
            },
            {
              "name": "CandidateId",
              "type": "int32",
              "versions": "0+",
              "entityType": "brokerId",
              "about": "The ID of the voter sending the request"
            },
            {
              "name": "LastOffsetEpoch",
              "type": "int32",
              "versions": "0+",
              "about": "The epoch of the last record written to the metadata log"
            },
            {
              "name": "LastOffset",
              "type": "int64",
              "versions": "0+",
              "about": "The offset of the last record written to the metadata log"
            }
=======
    { "name": "ClusterId", "type": "string", "versions": "0+",
      "nullableVersions": "0+", "default": "null",
      "about":  "The cluster id."},
    { "name": "VoterId", "type": "int32", "versions": "1+", "ignorable": true, "default": "-1", "entityType": "brokerId",
      "about": "The replica id of the voter receiving the request." },
    { "name": "Topics", "type": "[]TopicData", "versions": "0+",
      "about": "The topic data.", "fields": [
        { "name": "TopicName", "type": "string", "versions": "0+", "entityType": "topicName",
          "about": "The topic name." },
        { "name": "Partitions", "type": "[]PartitionData",
          "versions": "0+", "about": "The partition data.", "fields": [
            { "name": "PartitionIndex", "type": "int32", "versions": "0+",
              "about": "The partition index." },
            { "name": "ReplicaEpoch", "type": "int32", "versions": "0+",
              "about": "The epoch of the voter sending the request"},
            { "name": "ReplicaId", "type": "int32", "versions": "0+", "entityType": "brokerId",
              "about": "The replica id of the voter sending the request"},
            { "name": "ReplicaDirectoryId", "type": "uuid", "versions": "1+", "ignorable": true,
              "about": "The directory id of the voter sending the request" },
            { "name": "VoterDirectoryId", "type": "uuid", "versions": "1+", "ignorable": true,
              "about": "The directory id of the voter receiving the request"},
            { "name": "LastOffsetEpoch", "type": "int32", "versions": "0+",
              "about": "The epoch of the last record written to the metadata log."},
            { "name": "LastOffset", "type": "int64", "versions": "0+",
              "about": "The log end offset of the metadata log of the voter sending the request."},
            { "name": "PreVote", "type": "bool", "versions": "2+",
              "about": "Whether the request is a PreVote request (not persisted) or not."}
>>>>>>> 9494bebe
          ]
        }
      ]
    }
  ]
}<|MERGE_RESOLUTION|>--- conflicted
+++ resolved
@@ -16,72 +16,13 @@
 {
   "apiKey": 52,
   "type": "request",
-  "listeners": [
-    "controller"
-  ],
+  "listeners": ["controller"],
   "name": "VoteRequest",
   // Version 1 adds voter key and directory id (KIP-853)
   // Version 2 adds PreVote field and renames candidate to replica
   "validVersions": "0-2",
   "flexibleVersions": "0+",
   "fields": [
-<<<<<<< HEAD
-    {
-      "name": "ClusterId",
-      "type": "string",
-      "versions": "0+",
-      "nullableVersions": "0+",
-      "default": "null"
-    },
-    {
-      "name": "Topics",
-      "type": "[]TopicData",
-      "versions": "0+",
-      "fields": [
-        {
-          "name": "TopicName",
-          "type": "string",
-          "versions": "0+",
-          "entityType": "topicName",
-          "about": "The topic name."
-        },
-        {
-          "name": "Partitions",
-          "type": "[]PartitionData",
-          "versions": "0+",
-          "fields": [
-            {
-              "name": "PartitionIndex",
-              "type": "int32",
-              "versions": "0+",
-              "about": "The partition index."
-            },
-            {
-              "name": "CandidateEpoch",
-              "type": "int32",
-              "versions": "0+",
-              "about": "The bumped epoch of the candidate sending the request"
-            },
-            {
-              "name": "CandidateId",
-              "type": "int32",
-              "versions": "0+",
-              "entityType": "brokerId",
-              "about": "The ID of the voter sending the request"
-            },
-            {
-              "name": "LastOffsetEpoch",
-              "type": "int32",
-              "versions": "0+",
-              "about": "The epoch of the last record written to the metadata log"
-            },
-            {
-              "name": "LastOffset",
-              "type": "int64",
-              "versions": "0+",
-              "about": "The offset of the last record written to the metadata log"
-            }
-=======
     { "name": "ClusterId", "type": "string", "versions": "0+",
       "nullableVersions": "0+", "default": "null",
       "about":  "The cluster id."},
@@ -109,7 +50,6 @@
               "about": "The log end offset of the metadata log of the voter sending the request."},
             { "name": "PreVote", "type": "bool", "versions": "2+",
               "about": "Whether the request is a PreVote request (not persisted) or not."}
->>>>>>> 9494bebe
           ]
         }
       ]
