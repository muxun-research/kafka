// Licensed to the Apache Software Foundation (ASF) under one or more
// contributor license agreements.  See the NOTICE file distributed with
// this work for additional information regarding copyright ownership.
// The ASF licenses this file to You under the Apache License, Version 2.0
// (the "License"); you may not use this file except in compliance with
// the License.  You may obtain a copy of the License at
//
//    http://www.apache.org/licenses/LICENSE-2.0
//
// Unless required by applicable law or agreed to in writing, software
// distributed under the License is distributed on an "AS IS" BASIS,
// WITHOUT WARRANTIES OR CONDITIONS OF ANY KIND, either express or implied.
// See the License for the specific language governing permissions and
// limitations under the License.

{
  "apiKey": 18,
  "type": "response",
  "name": "ApiVersionsResponse",
  // Version 1 adds throttle time to the response.
  //
  // Starting in version 2, on quota violation, brokers send out responses before throttling.
  //
  // Version 3 is the first flexible version. Tagged fields are only supported in the body but
  // not in the header. The length of the header must not change in order to guarantee the
  // backward compatibility.
  //
  // Starting from Apache Kafka 2.4 (KIP-511), ApiKeys field is populated with the supported
  // versions of the ApiVersionsRequest when an UNSUPPORTED_VERSION error is returned.
  "validVersions": "0-3",
  "flexibleVersions": "3+",
  "fields": [
<<<<<<< HEAD
    {
      "name": "ErrorCode",
      "type": "int16",
      "versions": "0+",
      "about": "The top-level error code."
    },
    {
      "name": "ApiKeys",
      "type": "[]ApiVersion",
      "versions": "0+",
      "about": "The APIs supported by the broker.",
      "fields": [
        {
          "name": "ApiKey",
          "type": "int16",
          "versions": "0+",
          "mapKey": true,
          "about": "The API index."
        },
        {
          "name": "MinVersion",
          "type": "int16",
          "versions": "0+",
          "about": "The minimum supported version, inclusive."
        },
        {
          "name": "MaxVersion",
          "type": "int16",
          "versions": "0+",
          "about": "The maximum supported version, inclusive."
        }
      ]
    },
    {
      "name": "ThrottleTimeMs",
      "type": "int32",
      "versions": "1+",
      "ignorable": true,
      "about": "The duration in milliseconds for which the request was throttled due to a quota violation, or zero if the request did not violate any quota."
    },
    {
      "name": "SupportedFeatures",
      "type": "[]SupportedFeatureKey",
      "versions": "3+",
      "tag": 0,
      "taggedVersions": "3+",
=======
    { "name": "ErrorCode", "type": "int16", "versions": "0+",
      "about": "The top-level error code." },
    { "name": "ApiKeys", "type": "[]ApiVersion", "versions": "0+",
      "about": "The APIs supported by the broker.", "fields": [
      { "name": "ApiKey", "type": "int16", "versions": "0+", "mapKey": true,
        "about": "The API index." },
      { "name": "MinVersion", "type": "int16", "versions": "0+",
        "about": "The minimum supported version, inclusive." },
      { "name": "MaxVersion", "type": "int16", "versions": "0+",
        "about": "The maximum supported version, inclusive." }
    ]},
    { "name": "ThrottleTimeMs", "type": "int32", "versions": "1+", "ignorable": true,
      "about": "The duration in milliseconds for which the request was throttled due to a quota violation, or zero if the request did not violate any quota." },
    { "name":  "SupportedFeatures", "type": "[]SupportedFeatureKey", "ignorable": true,
      "versions":  "3+", "tag": 0, "taggedVersions": "3+",
>>>>>>> 15418db6
      "about": "Features supported by the broker.",
      "fields": [
        {
          "name": "Name",
          "type": "string",
          "versions": "3+",
          "mapKey": true,
          "about": "The name of the feature."
        },
        {
          "name": "MinVersion",
          "type": "int16",
          "versions": "3+",
          "about": "The minimum supported version for the feature."
        },
        {
          "name": "MaxVersion",
          "type": "int16",
          "versions": "3+",
          "about": "The maximum supported version for the feature."
        }
      ]
    },
<<<<<<< HEAD
    {
      "name": "FinalizedFeaturesEpoch",
      "type": "int64",
      "versions": "3+",
      "tag": 1,
      "taggedVersions": "3+",
      "default": "-1",
      "ignorable": true,
      "about": "The monotonically increasing epoch for the finalized features information. Valid values are >= 0. A value of -1 is special and represents unknown epoch."
    },
    {
      "name": "FinalizedFeatures",
      "type": "[]FinalizedFeatureKey",
      "versions": "3+",
      "tag": 2,
      "taggedVersions": "3+",
=======
    { "name": "FinalizedFeaturesEpoch", "type": "int64", "versions": "3+",
      "tag": 1, "taggedVersions": "3+", "default": "-1", "ignorable": true,
      "about": "The monotonically increasing epoch for the finalized features information. Valid values are >= 0. A value of -1 is special and represents unknown epoch."},
    { "name":  "FinalizedFeatures", "type": "[]FinalizedFeatureKey", "ignorable": true,
      "versions":  "3+", "tag": 2, "taggedVersions": "3+",
>>>>>>> 15418db6
      "about": "List of cluster-wide finalized features. The information is valid only if FinalizedFeaturesEpoch >= 0.",
      "fields": [
        {
          "name": "Name",
          "type": "string",
          "versions": "3+",
          "mapKey": true,
          "about": "The name of the feature."
        },
        {
          "name": "MaxVersionLevel",
          "type": "int16",
          "versions": "3+",
          "about": "The cluster-wide finalized max version level for the feature."
        },
        {
          "name": "MinVersionLevel",
          "type": "int16",
          "versions": "3+",
          "about": "The cluster-wide finalized min version level for the feature."
        }
      ]
    },
    { "name":  "ZkMigrationReady", "type": "bool", "versions": "3+", "taggedVersions": "3+",
      "tag": 3, "ignorable": true, "default": "false",
      "about": "Set by a KRaft controller if the required configurations for ZK migration are present" }
  ]
}<|MERGE_RESOLUTION|>--- conflicted
+++ resolved
@@ -30,7 +30,6 @@
   "validVersions": "0-3",
   "flexibleVersions": "3+",
   "fields": [
-<<<<<<< HEAD
     {
       "name": "ErrorCode",
       "type": "int16",
@@ -74,26 +73,10 @@
     {
       "name": "SupportedFeatures",
       "type": "[]SupportedFeatureKey",
+      "ignorable": true,
       "versions": "3+",
       "tag": 0,
       "taggedVersions": "3+",
-=======
-    { "name": "ErrorCode", "type": "int16", "versions": "0+",
-      "about": "The top-level error code." },
-    { "name": "ApiKeys", "type": "[]ApiVersion", "versions": "0+",
-      "about": "The APIs supported by the broker.", "fields": [
-      { "name": "ApiKey", "type": "int16", "versions": "0+", "mapKey": true,
-        "about": "The API index." },
-      { "name": "MinVersion", "type": "int16", "versions": "0+",
-        "about": "The minimum supported version, inclusive." },
-      { "name": "MaxVersion", "type": "int16", "versions": "0+",
-        "about": "The maximum supported version, inclusive." }
-    ]},
-    { "name": "ThrottleTimeMs", "type": "int32", "versions": "1+", "ignorable": true,
-      "about": "The duration in milliseconds for which the request was throttled due to a quota violation, or zero if the request did not violate any quota." },
-    { "name":  "SupportedFeatures", "type": "[]SupportedFeatureKey", "ignorable": true,
-      "versions":  "3+", "tag": 0, "taggedVersions": "3+",
->>>>>>> 15418db6
       "about": "Features supported by the broker.",
       "fields": [
         {
@@ -117,7 +100,6 @@
         }
       ]
     },
-<<<<<<< HEAD
     {
       "name": "FinalizedFeaturesEpoch",
       "type": "int64",
@@ -131,16 +113,10 @@
     {
       "name": "FinalizedFeatures",
       "type": "[]FinalizedFeatureKey",
+      "ignorable": true,
       "versions": "3+",
       "tag": 2,
       "taggedVersions": "3+",
-=======
-    { "name": "FinalizedFeaturesEpoch", "type": "int64", "versions": "3+",
-      "tag": 1, "taggedVersions": "3+", "default": "-1", "ignorable": true,
-      "about": "The monotonically increasing epoch for the finalized features information. Valid values are >= 0. A value of -1 is special and represents unknown epoch."},
-    { "name":  "FinalizedFeatures", "type": "[]FinalizedFeatureKey", "ignorable": true,
-      "versions":  "3+", "tag": 2, "taggedVersions": "3+",
->>>>>>> 15418db6
       "about": "List of cluster-wide finalized features. The information is valid only if FinalizedFeaturesEpoch >= 0.",
       "fields": [
         {
@@ -164,8 +140,15 @@
         }
       ]
     },
-    { "name":  "ZkMigrationReady", "type": "bool", "versions": "3+", "taggedVersions": "3+",
-      "tag": 3, "ignorable": true, "default": "false",
-      "about": "Set by a KRaft controller if the required configurations for ZK migration are present" }
+    {
+      "name": "ZkMigrationReady",
+      "type": "bool",
+      "versions": "3+",
+      "taggedVersions": "3+",
+      "tag": 3,
+      "ignorable": true,
+      "default": "false",
+      "about": "Set by a KRaft controller if the required configurations for ZK migration are present"
+    }
   ]
 }