--- conflicted
+++ resolved
@@ -22,110 +22,6 @@
   "validVersions": "0-2",
   "flexibleVersions": "0+",
   "fields": [
-<<<<<<< HEAD
-    {
-      "name": "ErrorCode",
-      "type": "int16",
-      "versions": "0+",
-      "about": "The top level error code."
-    },
-    {
-      "name": "Topics",
-      "type": "[]TopicData",
-      "versions": "0+",
-      "fields": [
-        {
-          "name": "TopicName",
-          "type": "string",
-          "versions": "0+",
-          "entityType": "topicName",
-          "about": "The topic name."
-        },
-        {
-          "name": "Partitions",
-          "type": "[]PartitionData",
-          "versions": "0+",
-          "fields": [
-            {
-              "name": "PartitionIndex",
-              "type": "int32",
-              "versions": "0+",
-              "about": "The partition index."
-            },
-            {
-              "name": "ErrorCode",
-              "type": "int16",
-              "versions": "0+"
-            },
-            {
-              "name": "LeaderId",
-              "type": "int32",
-              "versions": "0+",
-              "entityType": "brokerId",
-              "about": "The ID of the current leader or -1 if the leader is unknown."
-            },
-            {
-              "name": "LeaderEpoch",
-              "type": "int32",
-              "versions": "0+",
-              "about": "The latest known leader epoch"
-            },
-            {
-              "name": "HighWatermark",
-              "type": "int64",
-              "versions": "0+"
-            },
-            {
-              "name": "CurrentVoters",
-              "type": "[]ReplicaState",
-              "versions": "0+"
-            },
-            {
-              "name": "Observers",
-              "type": "[]ReplicaState",
-              "versions": "0+"
-            }
-          ]
-        }
-      ]
-    }
-  ],
-  "commonStructs": [
-    {
-      "name": "ReplicaState",
-      "versions": "0+",
-      "fields": [
-        {
-          "name": "ReplicaId",
-          "type": "int32",
-          "versions": "0+",
-          "entityType": "brokerId"
-        },
-        {
-          "name": "LogEndOffset",
-          "type": "int64",
-          "versions": "0+",
-          "about": "The last known log end offset of the follower or -1 if it is unknown"
-        },
-        {
-          "name": "LastFetchTimestamp",
-          "type": "int64",
-          "versions": "1+",
-          "ignorable": true,
-          "default": -1,
-          "about": "The last known leader wall clock time time when a follower fetched from the leader. This is reported as -1 both for the current leader or if it is unknown for a voter"
-        },
-        {
-          "name": "LastCaughtUpTimestamp",
-          "type": "int64",
-          "versions": "1+",
-          "ignorable": true,
-          "default": -1,
-          "about": "The leader wall clock append time of the offset for which the follower made the most recent fetch request. This is reported as the current time for the leader and -1 if unknown for a voter"
-        }
-      ]
-    }
-=======
     { "name": "ErrorCode", "type": "int16", "versions": "0+",
       "about": "The top level error code."},
     { "name": "ErrorMessage", "type": "string", "versions": "2+", "nullableVersions": "2+", "ignorable": true,
@@ -182,6 +78,5 @@
       { "name": "LastCaughtUpTimestamp", "type": "int64", "versions": "1+", "ignorable": true, "default": -1,
         "about": "The leader wall clock append time of the offset for which the follower made the most recent fetch request. This is reported as the current time for the leader and -1 if unknown for a voter."}
     ]}
->>>>>>> 9494bebe
   ]
 }