--- conflicted
+++ resolved
@@ -89,7 +89,6 @@
     }
   ],
   "commonStructs": [
-<<<<<<< HEAD
     {
       "name": "ReplicaState",
       "versions": "0+",
@@ -105,19 +104,24 @@
           "type": "int64",
           "versions": "0+",
           "about": "The last known log end offset of the follower or -1 if it is unknown"
+        },
+        {
+          "name": "LastFetchTimestamp",
+          "type": "int64",
+          "versions": "1+",
+          "ignorable": true,
+          "default": -1,
+          "about": "The last known leader wall clock time time when a follower fetched from the leader. This is reported as -1 both for the current leader or if it is unknown for a voter"
+        },
+        {
+          "name": "LastCaughtUpTimestamp",
+          "type": "int64",
+          "versions": "1+",
+          "ignorable": true,
+          "default": -1,
+          "about": "The leader wall clock append time of the offset for which the follower made the most recent fetch request. This is reported as the current time for the leader and -1 if unknown for a voter"
         }
       ]
     }
-=======
-    { "name": "ReplicaState", "versions": "0+", "fields": [
-      { "name": "ReplicaId", "type": "int32", "versions": "0+", "entityType": "brokerId" },
-      { "name": "LogEndOffset", "type": "int64", "versions": "0+",
-        "about": "The last known log end offset of the follower or -1 if it is unknown"},
-      { "name": "LastFetchTimestamp", "type": "int64", "versions": "1+", "ignorable": true, "default": -1,
-        "about": "The last known leader wall clock time time when a follower fetched from the leader. This is reported as -1 both for the current leader or if it is unknown for a voter"},
-      { "name": "LastCaughtUpTimestamp", "type": "int64", "versions": "1+", "ignorable": true, "default": -1,
-        "about": "The leader wall clock append time of the offset for which the follower made the most recent fetch request. This is reported as the current time for the leader and -1 if unknown for a voter"}
-    ]}
->>>>>>> 15418db6
   ]
 }