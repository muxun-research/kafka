--- conflicted
+++ resolved
@@ -28,56 +28,6 @@
   "validVersions": "0-3",
   "flexibleVersions": "none",
   "fields": [
-<<<<<<< HEAD
-    {
-      "name": "Topics",
-      "type": "[]string",
-      "versions": "0+"
-    },
-    {
-      "name": "UserData",
-      "type": "bytes",
-      "versions": "0+",
-      "nullableVersions": "0+",
-      "default": "null",
-      "zeroCopy": true
-    },
-    {
-      "name": "OwnedPartitions",
-      "type": "[]TopicPartition",
-      "versions": "1+",
-      "ignorable": true,
-      "fields": [
-        {
-          "name": "Topic",
-          "type": "string",
-          "mapKey": true,
-          "versions": "1+",
-          "entityType": "topicName"
-        },
-        {
-          "name": "Partitions",
-          "type": "[]int32",
-          "versions": "1+"
-        }
-      ]
-    },
-    {
-      "name": "GenerationId",
-      "type": "int32",
-      "versions": "2+",
-      "default": "-1",
-      "ignorable": true
-    },
-    {
-      "name": "RackId",
-      "type": "string",
-      "versions": "3+",
-      "nullableVersions": "3+",
-      "default": "null",
-      "ignorable": true
-    }
-=======
     { "name": "Topics", "type": "[]string", "versions": "0+",
       "about": "The topics that the member wants to consume."},
     { "name": "UserData", "type": "bytes", "versions": "0+", "nullableVersions": "0+",
@@ -95,6 +45,5 @@
       "about": "The generation id of the member."},
     { "name": "RackId", "type": "string", "versions": "3+", "nullableVersions": "3+", "default": "null", "ignorable": true,
       "about": "The rack id of the member."}
->>>>>>> 9494bebe
   ]
 }