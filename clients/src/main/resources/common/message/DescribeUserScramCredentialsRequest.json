// Licensed to the Apache Software Foundation (ASF) under one or more
// contributor license agreements.  See the NOTICE file distributed with
// this work for additional information regarding copyright ownership.
// The ASF licenses this file to You under the Apache License, Version 2.0
// (the "License"); you may not use this file except in compliance with
// the License.  You may obtain a copy of the License at
//
//    http://www.apache.org/licenses/LICENSE-2.0
//
// Unless required by applicable law or agreed to in writing, software
// distributed under the License is distributed on an "AS IS" BASIS,
// WITHOUT WARRANTIES OR CONDITIONS OF ANY KIND, either express or implied.
// See the License for the specific language governing permissions and
// limitations under the License.

{
  "apiKey": 50,
  "type": "request",
<<<<<<< HEAD
  "listeners": [
    "zkBroker",
    "broker",
    "controller"
  ],
=======
  "listeners": ["broker", "controller"],
>>>>>>> 9494bebe
  "name": "DescribeUserScramCredentialsRequest",
  "validVersions": "0",
  "flexibleVersions": "0+",
  "fields": [
    {
      "name": "Users",
      "type": "[]UserName",
      "versions": "0+",
      "nullableVersions": "0+",
      "about": "The users to describe, or null/empty to describe all users.",
      "fields": [
        {
          "name": "Name",
          "type": "string",
          "versions": "0+",
          "about": "The user name."
        }
      ]
    }
  ]
}<|MERGE_RESOLUTION|>--- conflicted
+++ resolved
@@ -16,33 +16,15 @@
 {
   "apiKey": 50,
   "type": "request",
-<<<<<<< HEAD
-  "listeners": [
-    "zkBroker",
-    "broker",
-    "controller"
-  ],
-=======
   "listeners": ["broker", "controller"],
->>>>>>> 9494bebe
   "name": "DescribeUserScramCredentialsRequest",
   "validVersions": "0",
   "flexibleVersions": "0+",
   "fields": [
-    {
-      "name": "Users",
-      "type": "[]UserName",
-      "versions": "0+",
-      "nullableVersions": "0+",
-      "about": "The users to describe, or null/empty to describe all users.",
-      "fields": [
-        {
-          "name": "Name",
-          "type": "string",
-          "versions": "0+",
-          "about": "The user name."
-        }
-      ]
-    }
+    { "name": "Users", "type": "[]UserName", "versions": "0+", "nullableVersions": "0+",
+      "about": "The users to describe, or null/empty to describe all users.", "fields": [
+      { "name": "Name", "type": "string", "versions": "0+",
+        "about": "The user name." }
+    ]}
   ]
 }