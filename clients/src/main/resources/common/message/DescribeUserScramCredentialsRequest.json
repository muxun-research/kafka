// Licensed to the Apache Software Foundation (ASF) under one or more
// contributor license agreements.  See the NOTICE file distributed with
// this work for additional information regarding copyright ownership.
// The ASF licenses this file to You under the Apache License, Version 2.0
// (the "License"); you may not use this file except in compliance with
// the License.  You may obtain a copy of the License at
//
//    http://www.apache.org/licenses/LICENSE-2.0
//
// Unless required by applicable law or agreed to in writing, software
// distributed under the License is distributed on an "AS IS" BASIS,
// WITHOUT WARRANTIES OR CONDITIONS OF ANY KIND, either express or implied.
// See the License for the specific language governing permissions and
// limitations under the License.

{
  "apiKey": 50,
  "type": "request",
<<<<<<< HEAD
  "listeners": [
    "zkBroker"
  ],
=======
  "listeners": ["zkBroker", "broker", "controller"],
>>>>>>> 15418db6
  "name": "DescribeUserScramCredentialsRequest",
  "validVersions": "0",
  "flexibleVersions": "0+",
  "fields": [
    {
      "name": "Users",
      "type": "[]UserName",
      "versions": "0+",
      "nullableVersions": "0+",
      "about": "The users to describe, or null/empty to describe all users.",
      "fields": [
        {
          "name": "Name",
          "type": "string",
          "versions": "0+",
          "about": "The user name."
        }
      ]
    }
  ]
}<|MERGE_RESOLUTION|>--- conflicted
+++ resolved
@@ -16,13 +16,11 @@
 {
   "apiKey": 50,
   "type": "request",
-<<<<<<< HEAD
   "listeners": [
-    "zkBroker"
+    "zkBroker",
+    "broker",
+    "controller"
   ],
-=======
-  "listeners": ["zkBroker", "broker", "controller"],
->>>>>>> 15418db6
   "name": "DescribeUserScramCredentialsRequest",
   "validVersions": "0",
   "flexibleVersions": "0+",
