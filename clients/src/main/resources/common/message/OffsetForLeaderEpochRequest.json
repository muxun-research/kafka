// Licensed to the Apache Software Foundation (ASF) under one or more
// contributor license agreements.  See the NOTICE file distributed with
// this work for additional information regarding copyright ownership.
// The ASF licenses this file to You under the Apache License, Version 2.0
// (the "License"); you may not use this file except in compliance with
// the License.  You may obtain a copy of the License at
//
//    http://www.apache.org/licenses/LICENSE-2.0
//
// Unless required by applicable law or agreed to in writing, software
// distributed under the License is distributed on an "AS IS" BASIS,
// WITHOUT WARRANTIES OR CONDITIONS OF ANY KIND, either express or implied.
// See the License for the specific language governing permissions and
// limitations under the License.

{
  "apiKey": 23,
  "type": "request",
<<<<<<< HEAD
  "listeners": [
    "zkBroker",
    "broker"
  ],
=======
  "listeners": ["broker"],
>>>>>>> 9494bebe
  "name": "OffsetForLeaderEpochRequest",
  // Versions 0-1 were removed in Apache Kafka 4.0, Version 2 is the new baseline.
  //
  // Version 1 is the same as version 0.
  //
  // Version 2 adds the current leader epoch to support fencing.
  //
  // Version 3 adds ReplicaId (the default is -2 which conventionally represents a
  //    "debug" consumer which is allowed to see offsets beyond the high watermark).
  //    Followers will use this replicaId when using an older version of the protocol.
  //
  // Version 4 enables flexible versions.
  "validVersions": "2-4",
  "flexibleVersions": "4+",
  "fields": [
    {
      "name": "ReplicaId",
      "type": "int32",
      "versions": "3+",
      "default": -2,
      "ignorable": true,
      "entityType": "brokerId",
      "about": "The broker ID of the follower, of -1 if this request is from a consumer."
    },
    {
      "name": "Topics",
      "type": "[]OffsetForLeaderTopic",
      "versions": "0+",
      "about": "Each topic to get offsets for.",
      "fields": [
        {
          "name": "Topic",
          "type": "string",
          "versions": "0+",
          "entityType": "topicName",
          "mapKey": true,
          "about": "The topic name."
        },
        {
          "name": "Partitions",
          "type": "[]OffsetForLeaderPartition",
          "versions": "0+",
          "about": "Each partition to get offsets for.",
          "fields": [
            {
              "name": "Partition",
              "type": "int32",
              "versions": "0+",
              "about": "The partition index."
            },
            {
              "name": "CurrentLeaderEpoch",
              "type": "int32",
              "versions": "2+",
              "default": "-1",
              "ignorable": true,
              "about": "An epoch used to fence consumers/replicas with old metadata. If the epoch provided by the client is larger than the current epoch known to the broker, then the UNKNOWN_LEADER_EPOCH error code will be returned. If the provided epoch is smaller, then the FENCED_LEADER_EPOCH error code will be returned."
            },
            {
              "name": "LeaderEpoch",
              "type": "int32",
              "versions": "0+",
              "about": "The epoch to look up an offset for."
            }
          ]
        }
      ]}
  ]
}<|MERGE_RESOLUTION|>--- conflicted
+++ resolved
@@ -16,14 +16,7 @@
 {
   "apiKey": 23,
   "type": "request",
-<<<<<<< HEAD
-  "listeners": [
-    "zkBroker",
-    "broker"
-  ],
-=======
   "listeners": ["broker"],
->>>>>>> 9494bebe
   "name": "OffsetForLeaderEpochRequest",
   // Versions 0-1 were removed in Apache Kafka 4.0, Version 2 is the new baseline.
   //
@@ -39,57 +32,21 @@
   "validVersions": "2-4",
   "flexibleVersions": "4+",
   "fields": [
-    {
-      "name": "ReplicaId",
-      "type": "int32",
-      "versions": "3+",
-      "default": -2,
-      "ignorable": true,
-      "entityType": "brokerId",
-      "about": "The broker ID of the follower, of -1 if this request is from a consumer."
-    },
-    {
-      "name": "Topics",
-      "type": "[]OffsetForLeaderTopic",
-      "versions": "0+",
-      "about": "Each topic to get offsets for.",
-      "fields": [
-        {
-          "name": "Topic",
-          "type": "string",
-          "versions": "0+",
-          "entityType": "topicName",
-          "mapKey": true,
-          "about": "The topic name."
-        },
-        {
-          "name": "Partitions",
-          "type": "[]OffsetForLeaderPartition",
-          "versions": "0+",
-          "about": "Each partition to get offsets for.",
-          "fields": [
-            {
-              "name": "Partition",
-              "type": "int32",
-              "versions": "0+",
-              "about": "The partition index."
-            },
-            {
-              "name": "CurrentLeaderEpoch",
-              "type": "int32",
-              "versions": "2+",
-              "default": "-1",
-              "ignorable": true,
-              "about": "An epoch used to fence consumers/replicas with old metadata. If the epoch provided by the client is larger than the current epoch known to the broker, then the UNKNOWN_LEADER_EPOCH error code will be returned. If the provided epoch is smaller, then the FENCED_LEADER_EPOCH error code will be returned."
-            },
-            {
-              "name": "LeaderEpoch",
-              "type": "int32",
-              "versions": "0+",
-              "about": "The epoch to look up an offset for."
-            }
-          ]
-        }
+    { "name": "ReplicaId", "type": "int32", "versions": "3+", "default": -2, "ignorable": true, "entityType": "brokerId",
+      "about": "The broker ID of the follower, of -1 if this request is from a consumer." },
+    { "name": "Topics", "type": "[]OffsetForLeaderTopic", "versions": "0+",
+      "about": "Each topic to get offsets for.", "fields": [
+      { "name": "Topic", "type": "string", "versions": "0+", "entityType": "topicName",
+        "mapKey": true, "about": "The topic name." },
+      { "name": "Partitions", "type": "[]OffsetForLeaderPartition", "versions": "0+",
+        "about": "Each partition to get offsets for.", "fields": [
+        { "name": "Partition", "type": "int32", "versions": "0+",
+          "about": "The partition index." },
+        { "name": "CurrentLeaderEpoch", "type": "int32", "versions": "2+", "default": "-1", "ignorable": true,
+          "about": "An epoch used to fence consumers/replicas with old metadata. If the epoch provided by the client is larger than the current epoch known to the broker, then the UNKNOWN_LEADER_EPOCH error code will be returned. If the provided epoch is smaller, then the FENCED_LEADER_EPOCH error code will be returned." },
+        { "name": "LeaderEpoch", "type": "int32", "versions": "0+",
+          "about": "The epoch to look up an offset for." }
       ]}
+    ]}
   ]
 }