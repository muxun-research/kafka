// Licensed to the Apache Software Foundation (ASF) under one or more
// contributor license agreements.  See the NOTICE file distributed with
// this work for additional information regarding copyright ownership.
// The ASF licenses this file to You under the Apache License, Version 2.0
// (the "License"); you may not use this file except in compliance with
// the License.  You may obtain a copy of the License at
//
//    http://www.apache.org/licenses/LICENSE-2.0
//
// Unless required by applicable law or agreed to in writing, software
// distributed under the License is distributed on an "AS IS" BASIS,
// WITHOUT WARRANTIES OR CONDITIONS OF ANY KIND, either express or implied.
// See the License for the specific language governing permissions and
// limitations under the License.

{
  "apiKey": 26,
  "type": "request",
<<<<<<< HEAD
  "listeners": [
    "zkBroker",
    "broker"
  ],
=======
  "listeners": ["broker"],
>>>>>>> 9494bebe
  "name": "EndTxnRequest",
  // Version 1 is the same as version 0.
  //
  // Version 2 adds the support for new error code PRODUCER_FENCED.
  //
  // Version 3 enables flexible versions.
  //
  // Version 4 adds support for new error code TRANSACTION_ABORTABLE (KIP-890).
  //
  // Version 5 enables bumping epoch on every transaction (KIP-890 Part 2)
  "latestVersionUnstable": false,
  "validVersions": "0-5",
  "flexibleVersions": "3+",
  "fields": [
    {
      "name": "TransactionalId",
      "type": "string",
      "versions": "0+",
      "entityType": "transactionalId",
      "about": "The ID of the transaction to end."
    },
    {
      "name": "ProducerId",
      "type": "int64",
      "versions": "0+",
      "entityType": "producerId",
      "about": "The producer ID."
    },
    {
      "name": "ProducerEpoch",
      "type": "int16",
      "versions": "0+",
      "about": "The current epoch associated with the producer."
    },
    {
      "name": "Committed",
      "type": "bool",
      "versions": "0+",
      "about": "True if the transaction was committed, false if it was aborted."
    }
  ]
}<|MERGE_RESOLUTION|>--- conflicted
+++ resolved
@@ -16,14 +16,7 @@
 {
   "apiKey": 26,
   "type": "request",
-<<<<<<< HEAD
-  "listeners": [
-    "zkBroker",
-    "broker"
-  ],
-=======
   "listeners": ["broker"],
->>>>>>> 9494bebe
   "name": "EndTxnRequest",
   // Version 1 is the same as version 0.
   //
@@ -38,31 +31,13 @@
   "validVersions": "0-5",
   "flexibleVersions": "3+",
   "fields": [
-    {
-      "name": "TransactionalId",
-      "type": "string",
-      "versions": "0+",
-      "entityType": "transactionalId",
-      "about": "The ID of the transaction to end."
-    },
-    {
-      "name": "ProducerId",
-      "type": "int64",
-      "versions": "0+",
-      "entityType": "producerId",
-      "about": "The producer ID."
-    },
-    {
-      "name": "ProducerEpoch",
-      "type": "int16",
-      "versions": "0+",
-      "about": "The current epoch associated with the producer."
-    },
-    {
-      "name": "Committed",
-      "type": "bool",
-      "versions": "0+",
-      "about": "True if the transaction was committed, false if it was aborted."
-    }
+    { "name": "TransactionalId", "type": "string", "versions": "0+", "entityType": "transactionalId",
+      "about": "The ID of the transaction to end." },
+    { "name": "ProducerId", "type": "int64", "versions": "0+", "entityType": "producerId",
+      "about": "The producer ID." },
+    { "name": "ProducerEpoch", "type": "int16", "versions": "0+",
+      "about": "The current epoch associated with the producer." },
+    { "name": "Committed", "type": "bool", "versions": "0+",
+      "about": "True if the transaction was committed, false if it was aborted." }
   ]
 }