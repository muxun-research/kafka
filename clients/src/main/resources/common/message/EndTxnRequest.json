// Licensed to the Apache Software Foundation (ASF) under one or more
// contributor license agreements.  See the NOTICE file distributed with
// this work for additional information regarding copyright ownership.
// The ASF licenses this file to You under the Apache License, Version 2.0
// (the "License"); you may not use this file except in compliance with
// the License.  You may obtain a copy of the License at
//
//    http://www.apache.org/licenses/LICENSE-2.0
//
// Unless required by applicable law or agreed to in writing, software
// distributed under the License is distributed on an "AS IS" BASIS,
// WITHOUT WARRANTIES OR CONDITIONS OF ANY KIND, either express or implied.
// See the License for the specific language governing permissions and
// limitations under the License.

{
  "apiKey": 26,
  "type": "request",
<<<<<<< HEAD
  "listeners": [
    "zkBroker"
  ],
=======
  "listeners": ["zkBroker", "broker"],
>>>>>>> 15418db6
  "name": "EndTxnRequest",
  // Version 1 is the same as version 0.
  //
  // Version 2 adds the support for new error code PRODUCER_FENCED.
  //
  // Version 3 enables flexible versions.
  "validVersions": "0-3",
  "flexibleVersions": "3+",
  "fields": [
    {
      "name": "TransactionalId",
      "type": "string",
      "versions": "0+",
      "entityType": "transactionalId",
      "about": "The ID of the transaction to end."
    },
    {
      "name": "ProducerId",
      "type": "int64",
      "versions": "0+",
      "entityType": "producerId",
      "about": "The producer ID."
    },
    {
      "name": "ProducerEpoch",
      "type": "int16",
      "versions": "0+",
      "about": "The current epoch associated with the producer."
    },
    {
      "name": "Committed",
      "type": "bool",
      "versions": "0+",
      "about": "True if the transaction was committed, false if it was aborted."
    }
  ]
}<|MERGE_RESOLUTION|>--- conflicted
+++ resolved
@@ -16,13 +16,10 @@
 {
   "apiKey": 26,
   "type": "request",
-<<<<<<< HEAD
   "listeners": [
-    "zkBroker"
+    "zkBroker",
+    "broker"
   ],
-=======
-  "listeners": ["zkBroker", "broker"],
->>>>>>> 15418db6
   "name": "EndTxnRequest",
   // Version 1 is the same as version 0.
   //
