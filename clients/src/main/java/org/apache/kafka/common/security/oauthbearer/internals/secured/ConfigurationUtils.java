--- conflicted
+++ resolved
@@ -28,14 +28,11 @@
 import java.util.Arrays;
 import java.util.Locale;
 import java.util.Map;
-<<<<<<< HEAD
-=======
 import java.util.Set;
 import java.util.stream.Collectors;
 
 import static org.apache.kafka.common.config.internals.BrokerSecurityConfigs.ALLOWED_SASL_OAUTHBEARER_URLS_CONFIG;
 import static org.apache.kafka.common.config.internals.BrokerSecurityConfigs.ALLOWED_SASL_OAUTHBEARER_URLS_DEFAULT;
->>>>>>> 9494bebe
 
 /**
  * <code>ConfigurationUtils</code> is a utility class to perform basic configuration-related
@@ -69,7 +66,7 @@
      *     <ul>has read permission</ul>
      *     <ul>points to a file</ul>
      * </li>
-     * <p>
+     *
      * If the value is null or an empty string, it is assumed to be an "empty" value and thus.
      * ignored. Any whitespace is trimmed off of the beginning and end.
      */
@@ -103,7 +100,7 @@
      *     <ul>is an Integer</ul>
      *     <ul>has a value that is not less than the provided minimum value</ul>
      * </li>
-     * <p>
+     *
      * If the value is null or an empty string, it is assumed to be an "empty" value and thus
      * ignored. Any whitespace is trimmed off of the beginning and end.
      */
@@ -128,7 +125,7 @@
      *     <ul>is an Integer</ul>
      *     <ul>has a value that is not less than the provided minimum value</ul>
      * </li>
-     * <p>
+     *
      * If the value is null or an empty string, it is assumed to be an "empty" value and thus
      * ignored. Any whitespace is trimmed off of the beginning and end.
      */
@@ -160,14 +157,6 @@
     /**
      * Validates that the configured URL that:
      *
-<<<<<<< HEAD
-     * <li>
-     *     <ul>is well-formed</ul>
-     *     <ul>contains a scheme</ul>
-     *     <ul>uses either HTTP, HTTPS, or file protocols</ul>
-     * </li>
-     * <p>
-=======
      * <ul>
      *     <li>is well-formed</li>
      *     <li>contains a scheme</li>
@@ -175,7 +164,6 @@
      *     <li>is in the allow-list</li>
      * </ul>
      *
->>>>>>> 9494bebe
      * No effort is made to connect to the URL in the validation step.
      */
 
