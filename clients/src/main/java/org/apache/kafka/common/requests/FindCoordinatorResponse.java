/*
 * Licensed to the Apache Software Foundation (ASF) under one or more
 * contributor license agreements. See the NOTICE file distributed with
 * this work for additional information regarding copyright ownership.
 * The ASF licenses this file to You under the Apache License, Version 2.0
 * (the "License"); you may not use this file except in compliance with
 * the License. You may obtain a copy of the License at
 *
 *    http://www.apache.org/licenses/LICENSE-2.0
 *
 * Unless required by applicable law or agreed to in writing, software
 * distributed under the License is distributed on an "AS IS" BASIS,
 * WITHOUT WARRANTIES OR CONDITIONS OF ANY KIND, either express or implied.
 * See the License for the specific language governing permissions and
 * limitations under the License.
 */
package org.apache.kafka.common.requests;

import org.apache.kafka.common.Node;
import org.apache.kafka.common.message.FindCoordinatorResponseData;
import org.apache.kafka.common.message.FindCoordinatorResponseData.Coordinator;
import org.apache.kafka.common.protocol.ApiKeys;
import org.apache.kafka.common.protocol.ByteBufferAccessor;
import org.apache.kafka.common.protocol.Errors;

import java.nio.ByteBuffer;
import java.util.ArrayList;
import java.util.Collections;
import java.util.HashMap;
import java.util.List;
import java.util.Map;
import java.util.Objects;
import java.util.Optional;


public class FindCoordinatorResponse extends AbstractResponse {

    /**
     * Possible error codes:
     *
     * COORDINATOR_LOAD_IN_PROGRESS (14)
     * COORDINATOR_NOT_AVAILABLE (15)
     * GROUP_AUTHORIZATION_FAILED (30)
     * INVALID_REQUEST (42)
     * TRANSACTIONAL_ID_AUTHORIZATION_FAILED (53)
     */

    private final FindCoordinatorResponseData data;

    public FindCoordinatorResponse(FindCoordinatorResponseData data) {
		super(ApiKeys.FIND_COORDINATOR);
		this.data = data;
    }

<<<<<<< HEAD
	@Override
=======
    public Optional<Coordinator> coordinatorByKey(String key) {
        Objects.requireNonNull(key);
        if (this.data.coordinators().isEmpty()) {
            // version <= 3
            return Optional.of(new Coordinator()
                    .setErrorCode(data.errorCode())
                    .setErrorMessage(data.errorMessage())
                    .setHost(data.host())
                    .setPort(data.port())
                    .setNodeId(data.nodeId())
                    .setKey(key));
        }
        // version >= 4
        return data.coordinators().stream().filter(c -> c.key().equals(key)).findFirst();
    }

    @Override
>>>>>>> 15418db6
    public FindCoordinatorResponseData data() {
        return data;
    }

    public Node node() {
        return new Node(data.nodeId(), data.host(), data.port());
    }

    @Override
    public int throttleTimeMs() {
        return data.throttleTimeMs();
    }

    @Override
    public void maybeSetThrottleTimeMs(int throttleTimeMs) {
        data.setThrottleTimeMs(throttleTimeMs);
    }

    public boolean hasError() {
        return error() != Errors.NONE;
    }

    public Errors error() {
        return Errors.forCode(data.errorCode());
    }

    @Override
    public Map<Errors, Integer> errorCounts() {
<<<<<<< HEAD
		return errorCounts(error());
=======
        if (!data.coordinators().isEmpty()) {
            Map<Errors, Integer> errorCounts = new HashMap<>();
            for (Coordinator coordinator : data.coordinators()) {
                updateErrorCounts(errorCounts, Errors.forCode(coordinator.errorCode()));
            }
            return errorCounts;
        } else {
            return errorCounts(error());
        }
>>>>>>> 15418db6
    }

    public static FindCoordinatorResponse parse(ByteBuffer buffer, short version) {
		return new FindCoordinatorResponse(new FindCoordinatorResponseData(new ByteBufferAccessor(buffer), version));
    }

    @Override
    public String toString() {
        return data.toString();
    }

    @Override
    public boolean shouldClientThrottle(short version) {
        return version >= 2;
    }

    public List<FindCoordinatorResponseData.Coordinator> coordinators() {
        if (!data.coordinators().isEmpty())
            return data.coordinators();
        else {
            FindCoordinatorResponseData.Coordinator coordinator = new Coordinator()
                    .setErrorCode(data.errorCode())
                    .setErrorMessage(data.errorMessage())
                    .setKey(null)
                    .setNodeId(data.nodeId())
                    .setHost(data.host())
                    .setPort(data.port());
            return Collections.singletonList(coordinator);
        }
    }

    public static FindCoordinatorResponse prepareOldResponse(Errors error, Node node) {
        FindCoordinatorResponseData data = new FindCoordinatorResponseData();
        data.setErrorCode(error.code())
            .setErrorMessage(error.message())
            .setNodeId(node.id())
            .setHost(node.host())
            .setPort(node.port());
        return new FindCoordinatorResponse(data);
    }

    public static FindCoordinatorResponse prepareResponse(Errors error, String key, Node node) {
        FindCoordinatorResponseData data = new FindCoordinatorResponseData();
        data.setCoordinators(Collections.singletonList(
                new FindCoordinatorResponseData.Coordinator()
                .setErrorCode(error.code())
                .setErrorMessage(error.message())
                .setKey(key)
                .setHost(node.host())
                .setPort(node.port())
                .setNodeId(node.id())));
        return new FindCoordinatorResponse(data);
    }

    public static FindCoordinatorResponse prepareErrorResponse(Errors error, List<String> keys) {
        FindCoordinatorResponseData data = new FindCoordinatorResponseData();
        List<FindCoordinatorResponseData.Coordinator> coordinators = new ArrayList<>(keys.size());
        for (String key : keys) {
            FindCoordinatorResponseData.Coordinator coordinator = new FindCoordinatorResponseData.Coordinator()
                .setErrorCode(error.code())
                .setErrorMessage(error.message())
                .setKey(key)
                .setHost(Node.noNode().host())
                .setPort(Node.noNode().port())
                .setNodeId(Node.noNode().id());
            coordinators.add(coordinator);
        }
        data.setCoordinators(coordinators);
        return new FindCoordinatorResponse(data);
    }

}<|MERGE_RESOLUTION|>--- conflicted
+++ resolved
@@ -24,13 +24,7 @@
 import org.apache.kafka.common.protocol.Errors;
 
 import java.nio.ByteBuffer;
-import java.util.ArrayList;
-import java.util.Collections;
-import java.util.HashMap;
-import java.util.List;
-import java.util.Map;
-import java.util.Objects;
-import java.util.Optional;
+import java.util.*;
 
 
 public class FindCoordinatorResponse extends AbstractResponse {
@@ -48,31 +42,21 @@
     private final FindCoordinatorResponseData data;
 
     public FindCoordinatorResponse(FindCoordinatorResponseData data) {
-		super(ApiKeys.FIND_COORDINATOR);
-		this.data = data;
+        super(ApiKeys.FIND_COORDINATOR);
+        this.data = data;
     }
 
-<<<<<<< HEAD
-	@Override
-=======
     public Optional<Coordinator> coordinatorByKey(String key) {
         Objects.requireNonNull(key);
         if (this.data.coordinators().isEmpty()) {
             // version <= 3
-            return Optional.of(new Coordinator()
-                    .setErrorCode(data.errorCode())
-                    .setErrorMessage(data.errorMessage())
-                    .setHost(data.host())
-                    .setPort(data.port())
-                    .setNodeId(data.nodeId())
-                    .setKey(key));
+            return Optional.of(new Coordinator().setErrorCode(data.errorCode()).setErrorMessage(data.errorMessage()).setHost(data.host()).setPort(data.port()).setNodeId(data.nodeId()).setKey(key));
         }
         // version >= 4
         return data.coordinators().stream().filter(c -> c.key().equals(key)).findFirst();
     }
 
     @Override
->>>>>>> 15418db6
     public FindCoordinatorResponseData data() {
         return data;
     }
@@ -101,9 +85,6 @@
 
     @Override
     public Map<Errors, Integer> errorCounts() {
-<<<<<<< HEAD
-		return errorCounts(error());
-=======
         if (!data.coordinators().isEmpty()) {
             Map<Errors, Integer> errorCounts = new HashMap<>();
             for (Coordinator coordinator : data.coordinators()) {
@@ -113,11 +94,10 @@
         } else {
             return errorCounts(error());
         }
->>>>>>> 15418db6
     }
 
     public static FindCoordinatorResponse parse(ByteBuffer buffer, short version) {
-		return new FindCoordinatorResponse(new FindCoordinatorResponseData(new ByteBufferAccessor(buffer), version));
+        return new FindCoordinatorResponse(new FindCoordinatorResponseData(new ByteBufferAccessor(buffer), version));
     }
 
     @Override
@@ -134,37 +114,20 @@
         if (!data.coordinators().isEmpty())
             return data.coordinators();
         else {
-            FindCoordinatorResponseData.Coordinator coordinator = new Coordinator()
-                    .setErrorCode(data.errorCode())
-                    .setErrorMessage(data.errorMessage())
-                    .setKey(null)
-                    .setNodeId(data.nodeId())
-                    .setHost(data.host())
-                    .setPort(data.port());
+            FindCoordinatorResponseData.Coordinator coordinator = new Coordinator().setErrorCode(data.errorCode()).setErrorMessage(data.errorMessage()).setKey(null).setNodeId(data.nodeId()).setHost(data.host()).setPort(data.port());
             return Collections.singletonList(coordinator);
         }
     }
 
     public static FindCoordinatorResponse prepareOldResponse(Errors error, Node node) {
         FindCoordinatorResponseData data = new FindCoordinatorResponseData();
-        data.setErrorCode(error.code())
-            .setErrorMessage(error.message())
-            .setNodeId(node.id())
-            .setHost(node.host())
-            .setPort(node.port());
+        data.setErrorCode(error.code()).setErrorMessage(error.message()).setNodeId(node.id()).setHost(node.host()).setPort(node.port());
         return new FindCoordinatorResponse(data);
     }
 
     public static FindCoordinatorResponse prepareResponse(Errors error, String key, Node node) {
         FindCoordinatorResponseData data = new FindCoordinatorResponseData();
-        data.setCoordinators(Collections.singletonList(
-                new FindCoordinatorResponseData.Coordinator()
-                .setErrorCode(error.code())
-                .setErrorMessage(error.message())
-                .setKey(key)
-                .setHost(node.host())
-                .setPort(node.port())
-                .setNodeId(node.id())));
+        data.setCoordinators(Collections.singletonList(new FindCoordinatorResponseData.Coordinator().setErrorCode(error.code()).setErrorMessage(error.message()).setKey(key).setHost(node.host()).setPort(node.port()).setNodeId(node.id())));
         return new FindCoordinatorResponse(data);
     }
 
@@ -172,13 +135,7 @@
         FindCoordinatorResponseData data = new FindCoordinatorResponseData();
         List<FindCoordinatorResponseData.Coordinator> coordinators = new ArrayList<>(keys.size());
         for (String key : keys) {
-            FindCoordinatorResponseData.Coordinator coordinator = new FindCoordinatorResponseData.Coordinator()
-                .setErrorCode(error.code())
-                .setErrorMessage(error.message())
-                .setKey(key)
-                .setHost(Node.noNode().host())
-                .setPort(Node.noNode().port())
-                .setNodeId(Node.noNode().id());
+            FindCoordinatorResponseData.Coordinator coordinator = new FindCoordinatorResponseData.Coordinator().setErrorCode(error.code()).setErrorMessage(error.message()).setKey(key).setHost(Node.noNode().host()).setPort(Node.noNode().port()).setNodeId(Node.noNode().id());
             coordinators.add(coordinator);
         }
         data.setCoordinators(coordinators);
