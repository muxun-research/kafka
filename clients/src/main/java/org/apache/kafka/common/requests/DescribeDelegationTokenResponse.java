/*
 * Licensed to the Apache Software Foundation (ASF) under one or more
 * contributor license agreements. See the NOTICE file distributed with
 * this work for additional information regarding copyright ownership.
 * The ASF licenses this file to You under the Apache License, Version 2.0
 * (the "License"); you may not use this file except in compliance with
 * the License. You may obtain a copy of the License at
 *
 *    http://www.apache.org/licenses/LICENSE-2.0
 *
 * Unless required by applicable law or agreed to in writing, software
 * distributed under the License is distributed on an "AS IS" BASIS,
 * WITHOUT WARRANTIES OR CONDITIONS OF ANY KIND, either express or implied.
 * See the License for the specific language governing permissions and
 * limitations under the License.
 */
package org.apache.kafka.common.requests;

import org.apache.kafka.common.message.DescribeDelegationTokenResponseData;
import org.apache.kafka.common.message.DescribeDelegationTokenResponseData.DescribedDelegationToken;
import org.apache.kafka.common.message.DescribeDelegationTokenResponseData.DescribedDelegationTokenRenewer;
import org.apache.kafka.common.protocol.ApiKeys;
import org.apache.kafka.common.protocol.ByteBufferAccessor;
import org.apache.kafka.common.protocol.Errors;
import org.apache.kafka.common.security.auth.KafkaPrincipal;
import org.apache.kafka.common.security.token.delegation.DelegationToken;
import org.apache.kafka.common.security.token.delegation.TokenInformation;

import java.nio.ByteBuffer;
import java.util.ArrayList;
import java.util.List;
import java.util.Map;
import java.util.stream.Collectors;

public class DescribeDelegationTokenResponse extends AbstractResponse {

    private final DescribeDelegationTokenResponseData data;

<<<<<<< HEAD
    public DescribeDelegationTokenResponse(int throttleTimeMs, Errors error, List<DelegationToken> tokens) {
		super(ApiKeys.DESCRIBE_DELEGATION_TOKEN);
=======
    public DescribeDelegationTokenResponse(int version, int throttleTimeMs, Errors error, List<DelegationToken> tokens) {
        super(ApiKeys.DESCRIBE_DELEGATION_TOKEN);
>>>>>>> 15418db6
        List<DescribedDelegationToken> describedDelegationTokenList = tokens
            .stream()
            .map(dt -> {
                DescribedDelegationToken ddt = new DescribedDelegationToken()
                    .setTokenId(dt.tokenInfo().tokenId())
                    .setPrincipalType(dt.tokenInfo().owner().getPrincipalType())
                    .setPrincipalName(dt.tokenInfo().owner().getName())
                    .setIssueTimestamp(dt.tokenInfo().issueTimestamp())
                    .setMaxTimestamp(dt.tokenInfo().maxTimestamp())
                    .setExpiryTimestamp(dt.tokenInfo().expiryTimestamp())
                    .setHmac(dt.hmac())
                    .setRenewers(dt.tokenInfo().renewers()
                        .stream()
                        .map(r -> new DescribedDelegationTokenRenewer().setPrincipalName(r.getName()).setPrincipalType(r.getPrincipalType()))
                        .collect(Collectors.toList()));
                if (version > 2) {
                    ddt.setTokenRequesterPrincipalType(dt.tokenInfo().tokenRequester().getPrincipalType())
                        .setTokenRequesterPrincipalName(dt.tokenInfo().tokenRequester().getName());
                }
                return ddt;
            })
            .collect(Collectors.toList());

		this.data = new DescribeDelegationTokenResponseData()
				.setThrottleTimeMs(throttleTimeMs)
				.setErrorCode(error.code())
				.setTokens(describedDelegationTokenList);
	}

	public DescribeDelegationTokenResponse(int throttleTimeMs, Errors error) {
		this(throttleTimeMs, error, new ArrayList<>());
	}

	public DescribeDelegationTokenResponse(DescribeDelegationTokenResponseData data) {
		super(ApiKeys.DESCRIBE_DELEGATION_TOKEN);
		this.data = data;
	}

	public static DescribeDelegationTokenResponse parse(ByteBuffer buffer, short version) {
		return new DescribeDelegationTokenResponse(new DescribeDelegationTokenResponseData(
				new ByteBufferAccessor(buffer), version));
	}

	@Override
	public Map<Errors, Integer> errorCounts() {
		return errorCounts(error());
    }

<<<<<<< HEAD
	@Override
	public DescribeDelegationTokenResponseData data() {
		return data;
	}
=======
    public DescribeDelegationTokenResponse(int version, int throttleTimeMs, Errors error) {
        this(version, throttleTimeMs, error, new ArrayList<>());
    }

    public DescribeDelegationTokenResponse(DescribeDelegationTokenResponseData data) {
        super(ApiKeys.DESCRIBE_DELEGATION_TOKEN);
        this.data = data;
    }

    public static DescribeDelegationTokenResponse parse(ByteBuffer buffer, short version) {
        return new DescribeDelegationTokenResponse(new DescribeDelegationTokenResponseData(
            new ByteBufferAccessor(buffer), version));
    }

    @Override
    public Map<Errors, Integer> errorCounts() {
        return errorCounts(error());
    }

    @Override
    public DescribeDelegationTokenResponseData data() {
        return data;
    }
>>>>>>> 15418db6

    @Override
    public int throttleTimeMs() {
        return data.throttleTimeMs();
    }

    @Override
    public void maybeSetThrottleTimeMs(int throttleTimeMs) {
        data.setThrottleTimeMs(throttleTimeMs);
    }

    public Errors error() {
        return Errors.forCode(data.errorCode());
    }

    public List<DelegationToken> tokens() {
        return data.tokens()
            .stream()
            .map(ddt -> new DelegationToken(new TokenInformation(
                ddt.tokenId(),
                new KafkaPrincipal(ddt.principalType(), ddt.principalName()),
                new KafkaPrincipal(ddt.tokenRequesterPrincipalType(), ddt.tokenRequesterPrincipalName()),
                ddt.renewers()
                    .stream()
                    .map(ddtr -> new KafkaPrincipal(ddtr.principalType(), ddtr.principalName()))
                    .collect(Collectors.toList()), ddt.issueTimestamp(), ddt.maxTimestamp(), ddt.expiryTimestamp()),
                ddt.hmac()))
            .collect(Collectors.toList());
    }

    public boolean hasError() {
        return error() != Errors.NONE;
    }

    @Override
    public boolean shouldClientThrottle(short version) {
        return version >= 1;
    }
}<|MERGE_RESOLUTION|>--- conflicted
+++ resolved
@@ -36,67 +36,19 @@
 
     private final DescribeDelegationTokenResponseData data;
 
-<<<<<<< HEAD
-    public DescribeDelegationTokenResponse(int throttleTimeMs, Errors error, List<DelegationToken> tokens) {
-		super(ApiKeys.DESCRIBE_DELEGATION_TOKEN);
-=======
     public DescribeDelegationTokenResponse(int version, int throttleTimeMs, Errors error, List<DelegationToken> tokens) {
         super(ApiKeys.DESCRIBE_DELEGATION_TOKEN);
->>>>>>> 15418db6
-        List<DescribedDelegationToken> describedDelegationTokenList = tokens
-            .stream()
-            .map(dt -> {
-                DescribedDelegationToken ddt = new DescribedDelegationToken()
-                    .setTokenId(dt.tokenInfo().tokenId())
-                    .setPrincipalType(dt.tokenInfo().owner().getPrincipalType())
-                    .setPrincipalName(dt.tokenInfo().owner().getName())
-                    .setIssueTimestamp(dt.tokenInfo().issueTimestamp())
-                    .setMaxTimestamp(dt.tokenInfo().maxTimestamp())
-                    .setExpiryTimestamp(dt.tokenInfo().expiryTimestamp())
-                    .setHmac(dt.hmac())
-                    .setRenewers(dt.tokenInfo().renewers()
-                        .stream()
-                        .map(r -> new DescribedDelegationTokenRenewer().setPrincipalName(r.getName()).setPrincipalType(r.getPrincipalType()))
-                        .collect(Collectors.toList()));
-                if (version > 2) {
-                    ddt.setTokenRequesterPrincipalType(dt.tokenInfo().tokenRequester().getPrincipalType())
-                        .setTokenRequesterPrincipalName(dt.tokenInfo().tokenRequester().getName());
-                }
-                return ddt;
-            })
-            .collect(Collectors.toList());
+        List<DescribedDelegationToken> describedDelegationTokenList = tokens.stream().map(dt -> {
+            DescribedDelegationToken ddt = new DescribedDelegationToken().setTokenId(dt.tokenInfo().tokenId()).setPrincipalType(dt.tokenInfo().owner().getPrincipalType()).setPrincipalName(dt.tokenInfo().owner().getName()).setIssueTimestamp(dt.tokenInfo().issueTimestamp()).setMaxTimestamp(dt.tokenInfo().maxTimestamp()).setExpiryTimestamp(dt.tokenInfo().expiryTimestamp()).setHmac(dt.hmac()).setRenewers(dt.tokenInfo().renewers().stream().map(r -> new DescribedDelegationTokenRenewer().setPrincipalName(r.getName()).setPrincipalType(r.getPrincipalType())).collect(Collectors.toList()));
+            if (version > 2) {
+                ddt.setTokenRequesterPrincipalType(dt.tokenInfo().tokenRequester().getPrincipalType()).setTokenRequesterPrincipalName(dt.tokenInfo().tokenRequester().getName());
+            }
+            return ddt;
+        }).collect(Collectors.toList());
 
-		this.data = new DescribeDelegationTokenResponseData()
-				.setThrottleTimeMs(throttleTimeMs)
-				.setErrorCode(error.code())
-				.setTokens(describedDelegationTokenList);
-	}
-
-	public DescribeDelegationTokenResponse(int throttleTimeMs, Errors error) {
-		this(throttleTimeMs, error, new ArrayList<>());
-	}
-
-	public DescribeDelegationTokenResponse(DescribeDelegationTokenResponseData data) {
-		super(ApiKeys.DESCRIBE_DELEGATION_TOKEN);
-		this.data = data;
-	}
-
-	public static DescribeDelegationTokenResponse parse(ByteBuffer buffer, short version) {
-		return new DescribeDelegationTokenResponse(new DescribeDelegationTokenResponseData(
-				new ByteBufferAccessor(buffer), version));
-	}
-
-	@Override
-	public Map<Errors, Integer> errorCounts() {
-		return errorCounts(error());
+        this.data = new DescribeDelegationTokenResponseData().setThrottleTimeMs(throttleTimeMs).setErrorCode(error.code()).setTokens(describedDelegationTokenList);
     }
 
-<<<<<<< HEAD
-	@Override
-	public DescribeDelegationTokenResponseData data() {
-		return data;
-	}
-=======
     public DescribeDelegationTokenResponse(int version, int throttleTimeMs, Errors error) {
         this(version, throttleTimeMs, error, new ArrayList<>());
     }
@@ -107,8 +59,7 @@
     }
 
     public static DescribeDelegationTokenResponse parse(ByteBuffer buffer, short version) {
-        return new DescribeDelegationTokenResponse(new DescribeDelegationTokenResponseData(
-            new ByteBufferAccessor(buffer), version));
+        return new DescribeDelegationTokenResponse(new DescribeDelegationTokenResponseData(new ByteBufferAccessor(buffer), version));
     }
 
     @Override
@@ -120,7 +71,6 @@
     public DescribeDelegationTokenResponseData data() {
         return data;
     }
->>>>>>> 15418db6
 
     @Override
     public int throttleTimeMs() {
@@ -137,16 +87,7 @@
     }
 
     public List<DelegationToken> tokens() {
-        return data.tokens()
-            .stream()
-            .map(ddt -> new DelegationToken(new TokenInformation(
-                ddt.tokenId(),
-                new KafkaPrincipal(ddt.principalType(), ddt.principalName()),
-                new KafkaPrincipal(ddt.tokenRequesterPrincipalType(), ddt.tokenRequesterPrincipalName()),
-                ddt.renewers()
-                    .stream()
-                    .map(ddtr -> new KafkaPrincipal(ddtr.principalType(), ddtr.principalName()))
-                    .collect(Collectors.toList()), ddt.issueTimestamp(), ddt.maxTimestamp(), ddt.expiryTimestamp()),
+        return data.tokens().stream().map(ddt -> new DelegationToken(new TokenInformation(ddt.tokenId(), new KafkaPrincipal(ddt.principalType(), ddt.principalName()), new KafkaPrincipal(ddt.tokenRequesterPrincipalType(), ddt.tokenRequesterPrincipalName()), ddt.renewers().stream().map(ddtr -> new KafkaPrincipal(ddtr.principalType(), ddtr.principalName())).collect(Collectors.toList()), ddt.issueTimestamp(), ddt.maxTimestamp(), ddt.expiryTimestamp()),
                 ddt.hmac()))
             .collect(Collectors.toList());
     }
