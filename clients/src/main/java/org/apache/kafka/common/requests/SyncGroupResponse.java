/*
 * Licensed to the Apache Software Foundation (ASF) under one or more
 * contributor license agreements. See the NOTICE file distributed with
 * this work for additional information regarding copyright ownership.
 * The ASF licenses this file to You under the Apache License, Version 2.0
 * (the "License"); you may not use this file except in compliance with
 * the License. You may obtain a copy of the License at
 *
 *    http://www.apache.org/licenses/LICENSE-2.0
 *
 * Unless required by applicable law or agreed to in writing, software
 * distributed under the License is distributed on an "AS IS" BASIS,
 * WITHOUT WARRANTIES OR CONDITIONS OF ANY KIND, either express or implied.
 * See the License for the specific language governing permissions and
 * limitations under the License.
 */
package org.apache.kafka.common.requests;

import org.apache.kafka.common.message.SyncGroupResponseData;
import org.apache.kafka.common.protocol.ApiKeys;
import org.apache.kafka.common.protocol.ByteBufferAccessor;
import org.apache.kafka.common.protocol.Errors;

import java.nio.ByteBuffer;
import java.util.Map;

public class SyncGroupResponse extends AbstractResponse {

	private final SyncGroupResponseData data;

    public SyncGroupResponse(SyncGroupResponseData data) {
		super(ApiKeys.SYNC_GROUP);
		this.data = data;
    }

    @Override
    public int throttleTimeMs() {
        return data.throttleTimeMs();
    }

<<<<<<< HEAD
	public Errors error() {
		return Errors.forCode(data.errorCode());
	}
=======
    @Override
    public void maybeSetThrottleTimeMs(int throttleTimeMs) {
        data.setThrottleTimeMs(throttleTimeMs);
    }

    public Errors error() {
        return Errors.forCode(data.errorCode());
    }
>>>>>>> 15418db6

	@Override
	public Map<Errors, Integer> errorCounts() {
		return errorCounts(Errors.forCode(data.errorCode()));
	}

	@Override
	public SyncGroupResponseData data() {
		return data;
	}

	@Override
	public String toString() {
		return data.toString();
	}

	public static SyncGroupResponse parse(ByteBuffer buffer, short version) {
		return new SyncGroupResponse(new SyncGroupResponseData(new ByteBufferAccessor(buffer), version));
	}

	@Override
	public boolean shouldClientThrottle(short version) {
		return version >= 2;
	}
}<|MERGE_RESOLUTION|>--- conflicted
+++ resolved
@@ -26,11 +26,11 @@
 
 public class SyncGroupResponse extends AbstractResponse {
 
-	private final SyncGroupResponseData data;
+    private final SyncGroupResponseData data;
 
     public SyncGroupResponse(SyncGroupResponseData data) {
-		super(ApiKeys.SYNC_GROUP);
-		this.data = data;
+        super(ApiKeys.SYNC_GROUP);
+        this.data = data;
     }
 
     @Override
@@ -38,11 +38,6 @@
         return data.throttleTimeMs();
     }
 
-<<<<<<< HEAD
-	public Errors error() {
-		return Errors.forCode(data.errorCode());
-	}
-=======
     @Override
     public void maybeSetThrottleTimeMs(int throttleTimeMs) {
         data.setThrottleTimeMs(throttleTimeMs);
@@ -51,29 +46,28 @@
     public Errors error() {
         return Errors.forCode(data.errorCode());
     }
->>>>>>> 15418db6
 
-	@Override
-	public Map<Errors, Integer> errorCounts() {
-		return errorCounts(Errors.forCode(data.errorCode()));
-	}
+    @Override
+    public Map<Errors, Integer> errorCounts() {
+        return errorCounts(Errors.forCode(data.errorCode()));
+    }
 
-	@Override
-	public SyncGroupResponseData data() {
-		return data;
-	}
+    @Override
+    public SyncGroupResponseData data() {
+        return data;
+    }
 
-	@Override
-	public String toString() {
-		return data.toString();
-	}
+    @Override
+    public String toString() {
+        return data.toString();
+    }
 
-	public static SyncGroupResponse parse(ByteBuffer buffer, short version) {
-		return new SyncGroupResponse(new SyncGroupResponseData(new ByteBufferAccessor(buffer), version));
-	}
+    public static SyncGroupResponse parse(ByteBuffer buffer, short version) {
+        return new SyncGroupResponse(new SyncGroupResponseData(new ByteBufferAccessor(buffer), version));
+    }
 
-	@Override
-	public boolean shouldClientThrottle(short version) {
-		return version >= 2;
-	}
+    @Override
+    public boolean shouldClientThrottle(short version) {
+        return version >= 2;
+    }
 }