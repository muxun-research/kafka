--- conflicted
+++ resolved
@@ -20,23 +20,13 @@
 import org.apache.kafka.common.KafkaException;
 import org.apache.kafka.common.errors.CorruptRecordException;
 import org.apache.kafka.common.header.Header;
-import org.apache.kafka.common.utils.BufferSupplier;
-import org.apache.kafka.common.utils.ByteBufferOutputStream;
-import org.apache.kafka.common.utils.ByteUtils;
-import org.apache.kafka.common.utils.CloseableIterator;
-import org.apache.kafka.common.utils.Crc32C;
+import org.apache.kafka.common.utils.*;
 
 import java.io.IOException;
 import java.io.InputStream;
 import java.nio.BufferUnderflowException;
 import java.nio.ByteBuffer;
-import java.util.ArrayList;
-import java.util.Collections;
-import java.util.Iterator;
-import java.util.List;
-import java.util.NoSuchElementException;
-import java.util.Objects;
-import java.util.OptionalLong;
+import java.util.*;
 
 import static org.apache.kafka.common.record.Records.LOG_OVERHEAD;
 
@@ -147,17 +137,14 @@
     @Override
     public void ensureValid() {
         if (sizeInBytes() < RECORD_BATCH_OVERHEAD)
-			throw new CorruptRecordException("Record batch is corrupt (the size " + sizeInBytes() +
-					" is smaller than the minimum allowed overhead " + RECORD_BATCH_OVERHEAD + ")");
+            throw new CorruptRecordException("Record batch is corrupt (the size " + sizeInBytes() + " is smaller than the minimum allowed overhead " + RECORD_BATCH_OVERHEAD + ")");
 
         if (!isValid())
-			throw new CorruptRecordException("Record is corrupt (stored crc = " + checksum()
-					+ ", computed crc = " + computeChecksum() + ")");
+            throw new CorruptRecordException("Record is corrupt (stored crc = " + checksum() + ", computed crc = " + computeChecksum() + ")");
     }
 
     /**
      * Gets the base timestamp of the batch which is used to calculate the record timestamps from the deltas.
-     * 
      * @return The base timestamp
      */
     public long baseTimestamp() {
@@ -260,33 +247,6 @@
     @Override
     public boolean isControlBatch() {
         return (attributes() & CONTROL_FLAG_MASK) > 0;
-<<<<<<< HEAD
-	}
-
-	@Override
-	public int partitionLeaderEpoch() {
-		return buffer.getInt(PARTITION_LEADER_EPOCH_OFFSET);
-	}
-
-	public DataInputStream recordInputStream(BufferSupplier bufferSupplier) {
-		final ByteBuffer buffer = this.buffer.duplicate();
-		buffer.position(RECORDS_OFFSET);
-		return new DataInputStream(compressionType().wrapForInput(buffer, magic(), bufferSupplier));
-	}
-
-	private CloseableIterator<Record> compressedIterator(BufferSupplier bufferSupplier, boolean skipKeyValue) {
-		final DataInputStream inputStream = recordInputStream(bufferSupplier);
-
-		if (skipKeyValue) {
-			// this buffer is used to skip length delimited fields like key, value, headers
-			byte[] skipArray = new byte[MAX_SKIP_BUFFER_SIZE];
-
-			return new StreamRecordIterator(inputStream) {
-				@Override
-				protected Record doReadRecord(long baseOffset, long firstTimestamp, int baseSequence, Long logAppendTime) throws IOException {
-					return DefaultRecord.readPartiallyFrom(inputStream, skipArray, baseOffset, firstTimestamp, baseSequence, logAppendTime);
-				}
-=======
     }
 
     @Override
@@ -309,7 +269,6 @@
                 protected Record doReadRecord(long baseOffset, long baseTimestamp, int baseSequence, Long logAppendTime) throws IOException {
                     return DefaultRecord.readPartiallyFrom(inputStream, baseOffset, baseTimestamp, baseSequence, logAppendTime);
                 }
->>>>>>> 15418db6
             };
         } else {
             return new StreamRecordIterator(inputStream) {
@@ -321,38 +280,6 @@
         }
     }
 
-<<<<<<< HEAD
-	/**
-	 * 创建一个RecordIterator迭代器
-	 * @return RecordIterator迭代器
-	 */
-	private CloseableIterator<Record> uncompressedIterator() {
-		// 复制一份RecordBatch的buffer
-		final ByteBuffer buffer = this.buffer.duplicate();
-		// 调整到offset的读取起始位置
-		buffer.position(RECORDS_OFFSET);
-		return new RecordIterator() {
-			@Override
-			protected Record readNext(long baseOffset, long firstTimestamp, int baseSequence, Long logAppendTime) {
-				try {
-					// 根据offset读取数据
-					return DefaultRecord.readFrom(buffer, baseOffset, firstTimestamp, baseSequence, logAppendTime);
-				} catch (BufferUnderflowException e) {
-					throw new InvalidRecordException("Incorrect declared batch size, premature EOF reached");
-				}
-			}
-
-			@Override
-			protected boolean ensureNoneRemaining() {
-				return !buffer.hasRemaining();
-			}
-
-			@Override
-			public void close() {
-			}
-		};
-	}
-=======
     private CloseableIterator<Record> uncompressedIterator() {
         final ByteBuffer buffer = this.buffer.duplicate();
         buffer.position(RECORDS_OFFSET);
@@ -365,15 +292,17 @@
                     throw new InvalidRecordException("Incorrect declared batch size, premature EOF reached");
                 }
             }
+
             @Override
             protected boolean ensureNoneRemaining() {
                 return !buffer.hasRemaining();
             }
+
             @Override
-            public void close() {}
+            public void close() {
+            }
         };
     }
->>>>>>> 15418db6
 
     @Override
     public Iterator<Record> iterator() {
@@ -415,11 +344,9 @@
 
     @Override
     public CloseableIterator<Record> streamingIterator(BufferSupplier bufferSupplier) {
-		// 如果开启了压缩，则进行压缩迭代
         if (isCompressed())
             return compressedIterator(bufferSupplier, false);
-		else
-			// 未开启压缩使用正常的迭代器
+        else
             return uncompressedIterator();
     }
 
@@ -481,11 +408,9 @@
         return buffer != null ? buffer.hashCode() : 0;
     }
 
-    private static byte computeAttributes(CompressionType type, TimestampType timestampType,
-                                          boolean isTransactional, boolean isControl, boolean isDeleteHorizonSet) {
+    private static byte computeAttributes(CompressionType type, TimestampType timestampType, boolean isTransactional, boolean isControl, boolean isDeleteHorizonSet) {
         if (timestampType == TimestampType.NO_TIMESTAMP_TYPE)
-            throw new IllegalArgumentException("Timestamp type must be provided to compute attributes for message " +
-                    "format v2 and above");
+            throw new IllegalArgumentException("Timestamp type must be provided to compute attributes for message " + "format v2 and above");
 
         byte attributes = isTransactional ? TRANSACTIONAL_FLAG_MASK : 0;
         if (isControl)
@@ -499,86 +424,12 @@
         return attributes;
     }
 
-    public static void writeEmptyHeader(ByteBuffer buffer,
-<<<<<<< HEAD
-										byte magic,
-										long producerId,
-										short producerEpoch,
-										int baseSequence,
-										long baseOffset,
-										long lastOffset,
-										int partitionLeaderEpoch,
-										TimestampType timestampType,
-										long timestamp,
-										boolean isTransactional,
-										boolean isControlRecord) {
-		int offsetDelta = (int) (lastOffset - baseOffset);
-		writeHeader(buffer, baseOffset, offsetDelta, DefaultRecordBatch.RECORD_BATCH_OVERHEAD, magic,
-				CompressionType.NONE, timestampType, RecordBatch.NO_TIMESTAMP, timestamp, producerId,
-				producerEpoch, baseSequence, isTransactional, isControlRecord, partitionLeaderEpoch, 0);
-	}
-
-	public static void writeHeader(ByteBuffer buffer,
-								   long baseOffset,
-								   int lastOffsetDelta,
-								   int sizeInBytes,
-								   byte magic,
-								   CompressionType compressionType,
-								   TimestampType timestampType,
-								   long firstTimestamp,
-								   long maxTimestamp,
-								   long producerId,
-								   short epoch,
-								   int sequence,
-								   boolean isTransactional,
-								   boolean isControlBatch,
-								   int partitionLeaderEpoch,
-								   int numRecords) {
-		if (magic < RecordBatch.CURRENT_MAGIC_VALUE)
-			throw new IllegalArgumentException("Invalid magic value " + magic);
-		if (firstTimestamp < 0 && firstTimestamp != NO_TIMESTAMP)
-			throw new IllegalArgumentException("Invalid message timestamp " + firstTimestamp);
-
-		short attributes = computeAttributes(compressionType, timestampType, isTransactional, isControlBatch);
-
-		int position = buffer.position();
-		buffer.putLong(position + BASE_OFFSET_OFFSET, baseOffset);
-		buffer.putInt(position + LENGTH_OFFSET, sizeInBytes - LOG_OVERHEAD);
-=======
-                                        byte magic,
-                                        long producerId,
-                                        short producerEpoch,
-                                        int baseSequence,
-                                        long baseOffset,
-                                        long lastOffset,
-                                        int partitionLeaderEpoch,
-                                        TimestampType timestampType,
-                                        long timestamp,
-                                        boolean isTransactional,
-                                        boolean isControlRecord) {
+    public static void writeEmptyHeader(ByteBuffer buffer, byte magic, long producerId, short producerEpoch, int baseSequence, long baseOffset, long lastOffset, int partitionLeaderEpoch, TimestampType timestampType, long timestamp, boolean isTransactional, boolean isControlRecord) {
         int offsetDelta = (int) (lastOffset - baseOffset);
-        writeHeader(buffer, baseOffset, offsetDelta, DefaultRecordBatch.RECORD_BATCH_OVERHEAD, magic,
-                    CompressionType.NONE, timestampType, RecordBatch.NO_TIMESTAMP, timestamp, producerId,
-                    producerEpoch, baseSequence, isTransactional, isControlRecord, false, partitionLeaderEpoch, 0);
-    }
-
-    public static void writeHeader(ByteBuffer buffer,
-                                   long baseOffset,
-                                   int lastOffsetDelta,
-                                   int sizeInBytes,
-                                   byte magic,
-                                   CompressionType compressionType,
-                                   TimestampType timestampType,
-                                   long baseTimestamp,
-                                   long maxTimestamp,
-                                   long producerId,
-                                   short epoch,
-                                   int sequence,
-                                   boolean isTransactional,
-                                   boolean isControlBatch,
-                                   boolean isDeleteHorizonSet,
-                                   int partitionLeaderEpoch,
-                                   int numRecords) {
+        writeHeader(buffer, baseOffset, offsetDelta, DefaultRecordBatch.RECORD_BATCH_OVERHEAD, magic, CompressionType.NONE, timestampType, RecordBatch.NO_TIMESTAMP, timestamp, producerId, producerEpoch, baseSequence, isTransactional, isControlRecord, false, partitionLeaderEpoch, 0);
+    }
+
+    public static void writeHeader(ByteBuffer buffer, long baseOffset, int lastOffsetDelta, int sizeInBytes, byte magic, CompressionType compressionType, TimestampType timestampType, long baseTimestamp, long maxTimestamp, long producerId, short epoch, int sequence, boolean isTransactional, boolean isControlBatch, boolean isDeleteHorizonSet, int partitionLeaderEpoch, int numRecords) {
         if (magic < RecordBatch.CURRENT_MAGIC_VALUE)
             throw new IllegalArgumentException("Invalid magic value " + magic);
         if (baseTimestamp < 0 && baseTimestamp != NO_TIMESTAMP)
@@ -589,7 +440,6 @@
         int position = buffer.position();
         buffer.putLong(position + BASE_OFFSET_OFFSET, baseOffset);
         buffer.putInt(position + LENGTH_OFFSET, sizeInBytes - LOG_OVERHEAD);
->>>>>>> 15418db6
         buffer.putInt(position + PARTITION_LEADER_EPOCH_OFFSET, partitionLeaderEpoch);
         buffer.put(position + MAGIC_OFFSET, magic);
         buffer.putShort(position + ATTRIBUTES_OFFSET, attributes);
@@ -607,10 +457,7 @@
 
     @Override
     public String toString() {
-        return "RecordBatch(magic=" + magic() + ", offsets=[" + baseOffset() + ", " + lastOffset() + "], " +
-				"sequence=[" + baseSequence() + ", " + lastSequence() + "], " +
-				"isTransactional=" + isTransactional() + ", isControlBatch=" + isControlBatch() + ", " +
-				"compression=" + compressionType() + ", timestampType=" + timestampType() + ", crc=" + checksum() + ")";
+        return "RecordBatch(magic=" + magic() + ", offsets=[" + baseOffset() + ", " + lastOffset() + "], " + "sequence=[" + baseSequence() + ", " + lastSequence() + "], " + "isTransactional=" + isTransactional() + ", isControlBatch=" + isControlBatch() + ", " + "compression=" + compressionType() + ", timestampType=" + timestampType() + ", crc=" + checksum() + ")";
     }
 
     public static int sizeInBytes(long baseOffset, Iterable<Record> records) {
@@ -626,8 +473,7 @@
             if (baseTimestamp == null)
                 baseTimestamp = record.timestamp();
             long timestampDelta = record.timestamp() - baseTimestamp;
-            size += DefaultRecord.sizeInBytes(offsetDelta, timestampDelta, record.key(), record.value(),
-                    record.headers());
+            size += DefaultRecord.sizeInBytes(offsetDelta, timestampDelta, record.key(), record.value(), record.headers());
         }
         return size;
     }
@@ -645,42 +491,11 @@
             if (baseTimestamp == null)
                 baseTimestamp = record.timestamp();
             long timestampDelta = record.timestamp() - baseTimestamp;
-            size += DefaultRecord.sizeInBytes(offsetDelta++, timestampDelta, record.key(), record.value(),
-                    record.headers());
+            size += DefaultRecord.sizeInBytes(offsetDelta++, timestampDelta, record.key(), record.value(), record.headers());
         }
         return size;
     }
 
-<<<<<<< HEAD
-	/**
-	 * Get an upper bound on the size of a batch with only a single record using a given key and value. This
-	 * is only an estimate because it does not take into account additional overhead from the compression
-	 * algorithm used.
-	 */
-	static int estimateBatchSizeUpperBound(ByteBuffer key, ByteBuffer value, Header[] headers) {
-		return RECORD_BATCH_OVERHEAD + DefaultRecord.recordSizeUpperBound(key, value, headers);
-	}
-
-	public static int incrementSequence(int sequence, int increment) {
-		if (sequence > Integer.MAX_VALUE - increment)
-			return increment - (Integer.MAX_VALUE - sequence) - 1;
-		return sequence + increment;
-	}
-
-	public static int decrementSequence(int sequence, int decrement) {
-		if (sequence < decrement)
-			return Integer.MAX_VALUE - (decrement - sequence) + 1;
-		return sequence - decrement;
-	}
-
-	private abstract class RecordIterator implements CloseableIterator<Record> {
-		private final Long logAppendTime;
-		private final long baseOffset;
-		private final long firstTimestamp;
-		private final int baseSequence;
-		private final int numRecords;
-		private int readRecords = 0;
-=======
     /**
      * Get an upper bound on the size of a batch with only a single record using a given key and value. This
      * is only an estimate because it does not take into account additional overhead from the compression
@@ -710,7 +525,6 @@
         private final int baseSequence;
         private final int numRecords;
         private int readRecords = 0;
->>>>>>> 15418db6
 
         RecordIterator() {
             this.logAppendTime = timestampType() == TimestampType.LOG_APPEND_TIME ? maxTimestamp() : null;
@@ -719,8 +533,7 @@
             this.baseSequence = baseSequence();
             int numRecords = count();
             if (numRecords < 0)
-                throw new InvalidRecordException("Found invalid record count " + numRecords + " in magic v" +
-                        magic() + " batch");
+                throw new InvalidRecordException("Found invalid record count " + numRecords + " in magic v" + magic() + " batch");
             this.numRecords = numRecords;
         }
 
