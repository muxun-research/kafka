/*
 * Licensed to the Apache Software Foundation (ASF) under one or more
 * contributor license agreements. See the NOTICE file distributed with
 * this work for additional information regarding copyright ownership.
 * The ASF licenses this file to You under the Apache License, Version 2.0
 * (the "License"); you may not use this file except in compliance with
 * the License. You may obtain a copy of the License at
 *
 *    http://www.apache.org/licenses/LICENSE-2.0
 *
 * Unless required by applicable law or agreed to in writing, software
 * distributed under the License is distributed on an "AS IS" BASIS,
 * WITHOUT WARRANTIES OR CONDITIONS OF ANY KIND, either express or implied.
 * See the License for the specific language governing permissions and
 * limitations under the License.
 */
package org.apache.kafka.common.utils;

import java.nio.ByteBuffer;
import java.util.zip.Checksum;

/**
 * Utility methods for `Checksum` instances.
<<<<<<< HEAD
 * <p>
 * Implementation note: we can add methods to our implementations of CRC32 and CRC32C, but we cannot do the same for
 * the Java implementations (we prefer the Java 9 implementation of CRC32C if available). A utility class is the
 * simplest way to add methods that are useful for all Checksum implementations.
 * <p>
 * NOTE: This class is intended for INTERNAL usage only within Kafka.
 */
public final class Checksums {
    private static final MethodHandle BYTE_BUFFER_UPDATE;

    static {
        MethodHandle byteBufferUpdate = null;
        if (Java.IS_JAVA9_COMPATIBLE) {
            try {
                byteBufferUpdate = MethodHandles.publicLookup().findVirtual(Checksum.class, "update", MethodType.methodType(void.class, ByteBuffer.class));
            } catch (Throwable t) {
                handleUpdateThrowable(t);
            }
        }
        BYTE_BUFFER_UPDATE = byteBufferUpdate;
    }
=======
 *
 * NOTE: This class is intended for INTERNAL usage only within Kafka.
 */
public final class Checksums {
>>>>>>> 9494bebe

    private Checksums() {
    }

    /**
     * Uses {@link Checksum#update} on {@code buffer}'s content, without modifying its position and limit.<br>
     * This is semantically equivalent to {@link #update(Checksum, ByteBuffer, int, int)} with {@code offset = 0}.
     */
    public static void update(Checksum checksum, ByteBuffer buffer, int length) {
        update(checksum, buffer, 0, length);
    }

    /**
     * Uses {@link Checksum#update} on {@code buffer}'s content, starting from the given {@code offset}
     * by the provided {@code length}, without modifying its position and limit.
     */
    public static void update(Checksum checksum, ByteBuffer buffer, int offset, int length) {
        if (buffer.hasArray()) {
            checksum.update(buffer.array(), buffer.position() + buffer.arrayOffset() + offset, length);
        } else if (buffer.isDirect()) {
            final int oldPosition = buffer.position();
            final int oldLimit = buffer.limit();
            try {
                // save a slice to be used to save an allocation in the hot-path
                final int start = oldPosition + offset;
                buffer.limit(start + length);
                buffer.position(start);
                checksum.update(buffer);
            } finally {
                // reset buffer's offsets
                buffer.limit(oldLimit);
                buffer.position(oldPosition);
            }
        } else {
            // slow-path
            int start = buffer.position() + offset;
            for (int i = start; i < start + length; i++) {
                checksum.update(buffer.get(i));
            }
        }
    }
<<<<<<< HEAD

    private static void handleUpdateThrowable(Throwable t) {
        if (t instanceof RuntimeException) {
            throw (RuntimeException) t;
        }
        if (t instanceof Error) {
            throw (Error) t;
        }
        throw new IllegalStateException(t);
    }

=======
    
>>>>>>> 9494bebe
    public static void updateInt(Checksum checksum, int input) {
        checksum.update((byte) (input >> 24));
        checksum.update((byte) (input >> 16));
        checksum.update((byte) (input >> 8));
        checksum.update((byte) input /* >> 0 */);
    }

    public static void updateLong(Checksum checksum, long input) {
        checksum.update((byte) (input >> 56));
        checksum.update((byte) (input >> 48));
        checksum.update((byte) (input >> 40));
        checksum.update((byte) (input >> 32));
        checksum.update((byte) (input >> 24));
        checksum.update((byte) (input >> 16));
        checksum.update((byte) (input >> 8));
        checksum.update((byte) input /* >> 0 */);
    }
}<|MERGE_RESOLUTION|>--- conflicted
+++ resolved
@@ -21,34 +21,10 @@
 
 /**
  * Utility methods for `Checksum` instances.
-<<<<<<< HEAD
- * <p>
- * Implementation note: we can add methods to our implementations of CRC32 and CRC32C, but we cannot do the same for
- * the Java implementations (we prefer the Java 9 implementation of CRC32C if available). A utility class is the
- * simplest way to add methods that are useful for all Checksum implementations.
- * <p>
- * NOTE: This class is intended for INTERNAL usage only within Kafka.
- */
-public final class Checksums {
-    private static final MethodHandle BYTE_BUFFER_UPDATE;
-
-    static {
-        MethodHandle byteBufferUpdate = null;
-        if (Java.IS_JAVA9_COMPATIBLE) {
-            try {
-                byteBufferUpdate = MethodHandles.publicLookup().findVirtual(Checksum.class, "update", MethodType.methodType(void.class, ByteBuffer.class));
-            } catch (Throwable t) {
-                handleUpdateThrowable(t);
-            }
-        }
-        BYTE_BUFFER_UPDATE = byteBufferUpdate;
-    }
-=======
  *
  * NOTE: This class is intended for INTERNAL usage only within Kafka.
  */
 public final class Checksums {
->>>>>>> 9494bebe
 
     private Checksums() {
     }
@@ -90,21 +66,7 @@
             }
         }
     }
-<<<<<<< HEAD
-
-    private static void handleUpdateThrowable(Throwable t) {
-        if (t instanceof RuntimeException) {
-            throw (RuntimeException) t;
-        }
-        if (t instanceof Error) {
-            throw (Error) t;
-        }
-        throw new IllegalStateException(t);
-    }
-
-=======
     
->>>>>>> 9494bebe
     public static void updateInt(Checksum checksum, int input) {
         checksum.update((byte) (input >> 24));
         checksum.update((byte) (input >> 16));
