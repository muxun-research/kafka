/*
 * Licensed to the Apache Software Foundation (ASF) under one or more
 * contributor license agreements. See the NOTICE file distributed with
 * this work for additional information regarding copyright ownership.
 * The ASF licenses this file to You under the Apache License, Version 2.0
 * (the "License"); you may not use this file except in compliance with
 * the License. You may obtain a copy of the License at
 *
 *    http://www.apache.org/licenses/LICENSE-2.0
 *
 * Unless required by applicable law or agreed to in writing, software
 * distributed under the License is distributed on an "AS IS" BASIS,
 * WITHOUT WARRANTIES OR CONDITIONS OF ANY KIND, either express or implied.
 * See the License for the specific language governing permissions and
 * limitations under the License.
 */

package org.apache.kafka.common;

import java.util.Arrays;
import java.util.Locale;
import java.util.Map;
import java.util.function.Function;
import java.util.stream.Collectors;

/**
 * The consumer group state.
 * @deprecated Since 4.0. Use {@link GroupState} instead.
 */
@Deprecated
public enum ConsumerGroupState {
<<<<<<< HEAD
    UNKNOWN("Unknown"), PREPARING_REBALANCE("PreparingRebalance"), COMPLETING_REBALANCE("CompletingRebalance"), STABLE("Stable"), DEAD("Dead"), EMPTY("Empty");

    private final static Map<String, ConsumerGroupState> NAME_TO_ENUM = Arrays.stream(values()).collect(Collectors.toMap(state -> state.name, Function.identity()));
=======
    UNKNOWN("Unknown"),
    PREPARING_REBALANCE("PreparingRebalance"),
    COMPLETING_REBALANCE("CompletingRebalance"),
    STABLE("Stable"),
    DEAD("Dead"),
    EMPTY("Empty"),
    ASSIGNING("Assigning"),
    RECONCILING("Reconciling");

    private static final Map<String, ConsumerGroupState> NAME_TO_ENUM = Arrays.stream(values())
        .collect(Collectors.toMap(state -> state.name.toUpperCase(Locale.ROOT), Function.identity()));
>>>>>>> 9494bebe

    private final String name;

    ConsumerGroupState(String name) {
        this.name = name;
    }

    /**
     * Case-insensitive consumer group state lookup by string name.
     */
    public static ConsumerGroupState parse(String name) {
        ConsumerGroupState state = NAME_TO_ENUM.get(name.toUpperCase(Locale.ROOT));
        return state == null ? UNKNOWN : state;
    }

    @Override
    public String toString() {
        return name;
    }
}<|MERGE_RESOLUTION|>--- conflicted
+++ resolved
@@ -29,11 +29,6 @@
  */
 @Deprecated
 public enum ConsumerGroupState {
-<<<<<<< HEAD
-    UNKNOWN("Unknown"), PREPARING_REBALANCE("PreparingRebalance"), COMPLETING_REBALANCE("CompletingRebalance"), STABLE("Stable"), DEAD("Dead"), EMPTY("Empty");
-
-    private final static Map<String, ConsumerGroupState> NAME_TO_ENUM = Arrays.stream(values()).collect(Collectors.toMap(state -> state.name, Function.identity()));
-=======
     UNKNOWN("Unknown"),
     PREPARING_REBALANCE("PreparingRebalance"),
     COMPLETING_REBALANCE("CompletingRebalance"),
@@ -45,7 +40,6 @@
 
     private static final Map<String, ConsumerGroupState> NAME_TO_ENUM = Arrays.stream(values())
         .collect(Collectors.toMap(state -> state.name.toUpperCase(Locale.ROOT), Function.identity()));
->>>>>>> 9494bebe
 
     private final String name;
 
