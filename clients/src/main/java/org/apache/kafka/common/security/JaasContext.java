--- conflicted
+++ resolved
@@ -23,17 +23,11 @@
 import org.slf4j.Logger;
 import org.slf4j.LoggerFactory;
 
-<<<<<<< HEAD
-import javax.security.auth.login.AppConfigurationEntry;
-import javax.security.auth.login.Configuration;
-import java.util.*;
-=======
 import java.util.Arrays;
 import java.util.List;
 import java.util.Locale;
 import java.util.Map;
 import java.util.Set;
->>>>>>> 9494bebe
 import java.util.stream.Collectors;
 
 import javax.security.auth.login.AppConfigurationEntry;
@@ -90,7 +84,7 @@
      */
     public static JaasContext loadClientContext(Map<String, ?> configs) {
         Password dynamicJaasConfig = (Password) configs.get(SaslConfigs.SASL_JAAS_CONFIG);
-		return load(JaasContext.Type.CLIENT, null, GLOBAL_CONTEXT_NAME_CLIENT, dynamicJaasConfig);
+        return load(JaasContext.Type.CLIENT, null, GLOBAL_CONTEXT_NAME_CLIENT, dynamicJaasConfig);
     }
 
     static JaasContext load(JaasContext.Type contextType, String listenerContextName,
@@ -110,18 +104,24 @@
     }
 
     private static void throwIfLoginModuleIsNotAllowed(AppConfigurationEntry appConfigurationEntry) {
-        Set<String> disallowedLoginModuleList = Arrays.stream(System.getProperty(DISALLOWED_LOGIN_MODULES_CONFIG, DISALLOWED_LOGIN_MODULES_DEFAULT).split(",")).map(String::trim).collect(Collectors.toSet());
+        Set<String> disallowedLoginModuleList = Arrays.stream(
+                System.getProperty(DISALLOWED_LOGIN_MODULES_CONFIG, DISALLOWED_LOGIN_MODULES_DEFAULT).split(","))
+                .map(String::trim)
+                .collect(Collectors.toSet());
         String loginModuleName = appConfigurationEntry.getLoginModuleName().trim();
         if (disallowedLoginModuleList.contains(loginModuleName)) {
-            throw new IllegalArgumentException(loginModuleName + " is not allowed. Update System property '" + DISALLOWED_LOGIN_MODULES_CONFIG + "' to allow " + loginModuleName);
-        }
-    }
-
-    private static JaasContext defaultContext(JaasContext.Type contextType, String listenerContextName, String globalContextName) {
+            throw new IllegalArgumentException(loginModuleName + " is not allowed. Update System property '"
+                    + DISALLOWED_LOGIN_MODULES_CONFIG + "' to allow " + loginModuleName);
+        }
+    }
+
+    private static JaasContext defaultContext(JaasContext.Type contextType, String listenerContextName,
+                                              String globalContextName) {
         String jaasConfigFile = System.getProperty(JaasUtils.JAVA_LOGIN_CONFIG_PARAM);
         if (jaasConfigFile == null) {
             if (contextType == Type.CLIENT) {
-                LOG.debug("System property '" + JaasUtils.JAVA_LOGIN_CONFIG_PARAM + "' and Kafka SASL property '" + SaslConfigs.SASL_JAAS_CONFIG + "' are not set, using default JAAS configuration.");
+                LOG.debug("System property '" + JaasUtils.JAVA_LOGIN_CONFIG_PARAM + "' and Kafka SASL property '" +
+                        SaslConfigs.SASL_JAAS_CONFIG + "' are not set, using default JAAS configuration.");
             } else {
                 LOG.debug("System property '" + JaasUtils.JAVA_LOGIN_CONFIG_PARAM + "' is not set, using default JAAS " +
                         "configuration.");
@@ -144,7 +144,9 @@
 
         if (configEntries == null) {
             String listenerNameText = listenerContextName == null ? "" : " or '" + listenerContextName + "'";
-            String errorMessage = "Could not find a '" + globalContextName + "'" + listenerNameText + " entry in the JAAS " + "configuration. System property '" + JaasUtils.JAVA_LOGIN_CONFIG_PARAM + "' is " + (jaasConfigFile == null ? "not set" : jaasConfigFile);
+            String errorMessage = "Could not find a '" + globalContextName + "'" + listenerNameText + " entry in the JAAS " +
+                    "configuration. System property '" + JaasUtils.JAVA_LOGIN_CONFIG_PARAM + "' is " +
+                    (jaasConfigFile == null ? "not set" : jaasConfigFile);
             throw new IllegalArgumentException(errorMessage);
         }
 
