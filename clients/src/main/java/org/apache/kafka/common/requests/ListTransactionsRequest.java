/*
 * Licensed to the Apache Software Foundation (ASF) under one or more
 * contributor license agreements. See the NOTICE file distributed with
 * this work for additional information regarding copyright ownership.
 * The ASF licenses this file to You under the Apache License, Version 2.0
 * (the "License"); you may not use this file except in compliance with
 * the License. You may obtain a copy of the License at
 *
 *    http://www.apache.org/licenses/LICENSE-2.0
 *
 * Unless required by applicable law or agreed to in writing, software
 * distributed under the License is distributed on an "AS IS" BASIS,
 * WITHOUT WARRANTIES OR CONDITIONS OF ANY KIND, either express or implied.
 * See the License for the specific language governing permissions and
 * limitations under the License.
 */
package org.apache.kafka.common.requests;

import org.apache.kafka.common.errors.UnsupportedVersionException;
import org.apache.kafka.common.message.ListTransactionsRequestData;
import org.apache.kafka.common.message.ListTransactionsResponseData;
import org.apache.kafka.common.protocol.ApiKeys;
import org.apache.kafka.common.protocol.ByteBufferAccessor;
import org.apache.kafka.common.protocol.Errors;

import java.nio.ByteBuffer;

public class ListTransactionsRequest extends AbstractRequest {
	public static class Builder extends AbstractRequest.Builder<ListTransactionsRequest> {
		public final ListTransactionsRequestData data;

		public Builder(ListTransactionsRequestData data) {
			super(ApiKeys.LIST_TRANSACTIONS);
			this.data = data;
		}

<<<<<<< HEAD
		@Override
		public ListTransactionsRequest build(short version) {
			return new ListTransactionsRequest(data, version);
		}
=======
        @Override
        public ListTransactionsRequest build(short version) {
            if (data.durationFilter() >= 0 && version < 1) {
                throw new UnsupportedVersionException("Duration filter can be set only when using API version 1 or higher." +
                        " If client is connected to an older broker, do not specify duration filter or set duration filter to -1.");
            }
            return new ListTransactionsRequest(data, version);
        }
>>>>>>> 9494bebe

		@Override
		public String toString() {
			return data.toString();
		}
	}

	private final ListTransactionsRequestData data;

	private ListTransactionsRequest(ListTransactionsRequestData data, short version) {
		super(ApiKeys.LIST_TRANSACTIONS, version);
		this.data = data;
	}

	public ListTransactionsRequestData data() {
		return data;
	}

	@Override
	public ListTransactionsResponse getErrorResponse(int throttleTimeMs, Throwable e) {
		Errors error = Errors.forException(e);
		ListTransactionsResponseData response = new ListTransactionsResponseData()
				.setErrorCode(error.code())
				.setThrottleTimeMs(throttleTimeMs);
		return new ListTransactionsResponse(response);
	}

	public static ListTransactionsRequest parse(ByteBuffer buffer, short version) {
		return new ListTransactionsRequest(new ListTransactionsRequestData(
				new ByteBufferAccessor(buffer), version), version);
	}

	@Override
	public String toString(boolean verbose) {
		return data.toString();
	}

}<|MERGE_RESOLUTION|>--- conflicted
+++ resolved
@@ -26,20 +26,14 @@
 import java.nio.ByteBuffer;
 
 public class ListTransactionsRequest extends AbstractRequest {
-	public static class Builder extends AbstractRequest.Builder<ListTransactionsRequest> {
-		public final ListTransactionsRequestData data;
+    public static class Builder extends AbstractRequest.Builder<ListTransactionsRequest> {
+        public final ListTransactionsRequestData data;
 
-		public Builder(ListTransactionsRequestData data) {
-			super(ApiKeys.LIST_TRANSACTIONS);
-			this.data = data;
-		}
+        public Builder(ListTransactionsRequestData data) {
+            super(ApiKeys.LIST_TRANSACTIONS);
+            this.data = data;
+        }
 
-<<<<<<< HEAD
-		@Override
-		public ListTransactionsRequest build(short version) {
-			return new ListTransactionsRequest(data, version);
-		}
-=======
         @Override
         public ListTransactionsRequest build(short version) {
             if (data.durationFilter() >= 0 && version < 1) {
@@ -48,42 +42,41 @@
             }
             return new ListTransactionsRequest(data, version);
         }
->>>>>>> 9494bebe
 
-		@Override
-		public String toString() {
-			return data.toString();
-		}
-	}
+        @Override
+        public String toString() {
+            return data.toString();
+        }
+    }
 
-	private final ListTransactionsRequestData data;
+    private final ListTransactionsRequestData data;
 
-	private ListTransactionsRequest(ListTransactionsRequestData data, short version) {
-		super(ApiKeys.LIST_TRANSACTIONS, version);
-		this.data = data;
-	}
+    private ListTransactionsRequest(ListTransactionsRequestData data, short version) {
+        super(ApiKeys.LIST_TRANSACTIONS, version);
+        this.data = data;
+    }
 
-	public ListTransactionsRequestData data() {
-		return data;
-	}
+    public ListTransactionsRequestData data() {
+        return data;
+    }
 
-	@Override
-	public ListTransactionsResponse getErrorResponse(int throttleTimeMs, Throwable e) {
-		Errors error = Errors.forException(e);
-		ListTransactionsResponseData response = new ListTransactionsResponseData()
-				.setErrorCode(error.code())
-				.setThrottleTimeMs(throttleTimeMs);
-		return new ListTransactionsResponse(response);
-	}
+    @Override
+    public ListTransactionsResponse getErrorResponse(int throttleTimeMs, Throwable e) {
+        Errors error = Errors.forException(e);
+        ListTransactionsResponseData response = new ListTransactionsResponseData()
+            .setErrorCode(error.code())
+            .setThrottleTimeMs(throttleTimeMs);
+        return new ListTransactionsResponse(response);
+    }
 
-	public static ListTransactionsRequest parse(ByteBuffer buffer, short version) {
-		return new ListTransactionsRequest(new ListTransactionsRequestData(
-				new ByteBufferAccessor(buffer), version), version);
-	}
+    public static ListTransactionsRequest parse(ByteBuffer buffer, short version) {
+        return new ListTransactionsRequest(new ListTransactionsRequestData(
+            new ByteBufferAccessor(buffer), version), version);
+    }
 
-	@Override
-	public String toString(boolean verbose) {
-		return data.toString();
-	}
+    @Override
+    public String toString(boolean verbose) {
+        return data.toString();
+    }
 
 }