/*
 * Licensed to the Apache Software Foundation (ASF) under one or more
 * contributor license agreements. See the NOTICE file distributed with
 * this work for additional information regarding copyright ownership.
 * The ASF licenses this file to You under the Apache License, Version 2.0
 * (the "License"); you may not use this file except in compliance with
 * the License. You may obtain a copy of the License at
 *
 *    http://www.apache.org/licenses/LICENSE-2.0
 *
 * Unless required by applicable law or agreed to in writing, software
 * distributed under the License is distributed on an "AS IS" BASIS,
 * WITHOUT WARRANTIES OR CONDITIONS OF ANY KIND, either express or implied.
 * See the License for the specific language governing permissions and
 * limitations under the License.
 */
package org.apache.kafka.common.requests;

import org.apache.kafka.common.message.DescribeDelegationTokenRequestData;
import org.apache.kafka.common.protocol.ApiKeys;
import org.apache.kafka.common.protocol.ByteBufferAccessor;
import org.apache.kafka.common.protocol.Errors;
import org.apache.kafka.common.security.auth.KafkaPrincipal;

import java.nio.ByteBuffer;
import java.util.List;
import java.util.stream.Collectors;

public class DescribeDelegationTokenRequest extends AbstractRequest {

    public static class Builder extends AbstractRequest.Builder<DescribeDelegationTokenRequest> {
        private final DescribeDelegationTokenRequestData data;

        public Builder(List<KafkaPrincipal> owners) {
            super(ApiKeys.DESCRIBE_DELEGATION_TOKEN);
            this.data = new DescribeDelegationTokenRequestData()
                .setOwners(owners == null ? null : owners
                    .stream()
                    .map(owner -> new DescribeDelegationTokenRequestData.DescribeDelegationTokenOwner()
                            .setPrincipalName(owner.getName())
                            .setPrincipalType(owner.getPrincipalType()))
                    .collect(Collectors.toList()));
        }

        @Override
        public DescribeDelegationTokenRequest build(short version) {
            return new DescribeDelegationTokenRequest(data, version);
        }

        @Override
        public String toString() {
            return data.toString();
        }
    }

	private final DescribeDelegationTokenRequestData data;

    public DescribeDelegationTokenRequest(DescribeDelegationTokenRequestData data, short version) {
        super(ApiKeys.DESCRIBE_DELEGATION_TOKEN, version);
        this.data = data;
    }

    @Override
    public DescribeDelegationTokenRequestData data() {
        return data;
	}

	public boolean ownersListEmpty() {
		return data.owners() != null && data.owners().isEmpty();
	}

<<<<<<< HEAD
	@Override
	public AbstractResponse getErrorResponse(int throttleTimeMs, Throwable e) {
		return new DescribeDelegationTokenResponse(throttleTimeMs, Errors.forException(e));
	}
=======
    @Override
    public AbstractResponse getErrorResponse(int throttleTimeMs, Throwable e) {
        return new DescribeDelegationTokenResponse(version(), throttleTimeMs, Errors.forException(e));
    }
>>>>>>> 15418db6

	public static DescribeDelegationTokenRequest parse(ByteBuffer buffer, short version) {
		return new DescribeDelegationTokenRequest(new DescribeDelegationTokenRequestData(
				new ByteBufferAccessor(buffer), version), version);
	}
}<|MERGE_RESOLUTION|>--- conflicted
+++ resolved
@@ -53,7 +53,7 @@
         }
     }
 
-	private final DescribeDelegationTokenRequestData data;
+    private final DescribeDelegationTokenRequestData data;
 
     public DescribeDelegationTokenRequest(DescribeDelegationTokenRequestData data, short version) {
         super(ApiKeys.DESCRIBE_DELEGATION_TOKEN, version);
@@ -63,26 +63,18 @@
     @Override
     public DescribeDelegationTokenRequestData data() {
         return data;
-	}
+    }
 
-	public boolean ownersListEmpty() {
-		return data.owners() != null && data.owners().isEmpty();
-	}
+    public boolean ownersListEmpty() {
+        return data.owners() != null && data.owners().isEmpty();
+    }
 
-<<<<<<< HEAD
-	@Override
-	public AbstractResponse getErrorResponse(int throttleTimeMs, Throwable e) {
-		return new DescribeDelegationTokenResponse(throttleTimeMs, Errors.forException(e));
-	}
-=======
     @Override
     public AbstractResponse getErrorResponse(int throttleTimeMs, Throwable e) {
         return new DescribeDelegationTokenResponse(version(), throttleTimeMs, Errors.forException(e));
     }
->>>>>>> 15418db6
 
-	public static DescribeDelegationTokenRequest parse(ByteBuffer buffer, short version) {
-		return new DescribeDelegationTokenRequest(new DescribeDelegationTokenRequestData(
-				new ByteBufferAccessor(buffer), version), version);
-	}
+    public static DescribeDelegationTokenRequest parse(ByteBuffer buffer, short version) {
+        return new DescribeDelegationTokenRequest(new DescribeDelegationTokenRequestData(new ByteBufferAccessor(buffer), version), version);
+    }
 }