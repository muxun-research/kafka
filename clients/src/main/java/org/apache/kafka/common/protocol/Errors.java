--- conflicted
+++ resolved
@@ -17,9 +17,6 @@
 package org.apache.kafka.common.protocol;
 
 import org.apache.kafka.common.InvalidRecordException;
-<<<<<<< HEAD
-import org.apache.kafka.common.errors.*;
-=======
 import org.apache.kafka.common.errors.ApiException;
 import org.apache.kafka.common.errors.BrokerIdNotRegisteredException;
 import org.apache.kafka.common.errors.BrokerNotAvailableException;
@@ -155,7 +152,6 @@
 import org.apache.kafka.common.errors.UnsupportedVersionException;
 import org.apache.kafka.common.errors.VoterNotFoundException;
 
->>>>>>> 9494bebe
 import org.slf4j.Logger;
 import org.slf4j.LoggerFactory;
 
@@ -179,7 +175,48 @@
  * @see org.apache.kafka.common.network.SslTransportLayer
  */
 public enum Errors {
-    UNKNOWN_SERVER_ERROR(-1, "The server experienced an unexpected error when processing the request.", UnknownServerException::new), NONE(0, null, message -> null), OFFSET_OUT_OF_RANGE(1, "The requested offset is not within the range of offsets maintained by the server.", OffsetOutOfRangeException::new), CORRUPT_MESSAGE(2, "This message has failed its CRC checksum, exceeds the valid size, has a null key for a compacted topic, or is otherwise corrupt.", CorruptRecordException::new), UNKNOWN_TOPIC_OR_PARTITION(3, "This server does not host this topic-partition.", UnknownTopicOrPartitionException::new), INVALID_FETCH_SIZE(4, "The requested fetch size is invalid.", InvalidFetchSizeException::new), LEADER_NOT_AVAILABLE(5, "There is no leader for this topic-partition as we are in the middle of a leadership election.", LeaderNotAvailableException::new), NOT_LEADER_OR_FOLLOWER(6, "For requests intended only for the leader, this error indicates that the broker is not the current leader. " + "For requests intended for any replica, this error indicates that the broker is not a replica of the topic partition.", NotLeaderOrFollowerException::new), REQUEST_TIMED_OUT(7, "The request timed out.", TimeoutException::new), BROKER_NOT_AVAILABLE(8, "The broker is not available.", BrokerNotAvailableException::new), REPLICA_NOT_AVAILABLE(9, "The replica is not available for the requested topic-partition. Produce/Fetch requests and other requests " + "intended only for the leader or follower return NOT_LEADER_OR_FOLLOWER if the broker is not a replica of the topic-partition.", ReplicaNotAvailableException::new), MESSAGE_TOO_LARGE(10, "The request included a message larger than the max message size the server will accept.", RecordTooLargeException::new), STALE_CONTROLLER_EPOCH(11, "The controller moved to another broker.", ControllerMovedException::new), OFFSET_METADATA_TOO_LARGE(12, "The metadata field of the offset request was too large.", OffsetMetadataTooLarge::new), NETWORK_EXCEPTION(13, "The server disconnected before a response was received.", NetworkException::new), COORDINATOR_LOAD_IN_PROGRESS(14, "The coordinator is loading and hence can't process requests.", CoordinatorLoadInProgressException::new), COORDINATOR_NOT_AVAILABLE(15, "The coordinator is not available.", CoordinatorNotAvailableException::new), NOT_COORDINATOR(16, "This is not the correct coordinator.", NotCoordinatorException::new), INVALID_TOPIC_EXCEPTION(17, "The request attempted to perform an operation on an invalid topic.", InvalidTopicException::new), RECORD_LIST_TOO_LARGE(18, "The request included message batch larger than the configured segment size on the server.", RecordBatchTooLargeException::new), NOT_ENOUGH_REPLICAS(19, "Messages are rejected since there are fewer in-sync replicas than required.",
+    UNKNOWN_SERVER_ERROR(-1, "The server experienced an unexpected error when processing the request.",
+            UnknownServerException::new),
+    NONE(0, null, message -> null),
+    OFFSET_OUT_OF_RANGE(1, "The requested offset is not within the range of offsets maintained by the server.",
+            OffsetOutOfRangeException::new),
+    CORRUPT_MESSAGE(2, "This message has failed its CRC checksum, exceeds the valid size, has a null key for a compacted topic, or is otherwise corrupt.",
+            CorruptRecordException::new),
+    UNKNOWN_TOPIC_OR_PARTITION(3, "This server does not host this topic-partition.",
+            UnknownTopicOrPartitionException::new),
+    INVALID_FETCH_SIZE(4, "The requested fetch size is invalid.",
+            InvalidFetchSizeException::new),
+    LEADER_NOT_AVAILABLE(5, "There is no leader for this topic-partition as we are in the middle of a leadership election.",
+            LeaderNotAvailableException::new),
+    NOT_LEADER_OR_FOLLOWER(6, "For requests intended only for the leader, this error indicates that the broker is not the current leader. " +
+            "For requests intended for any replica, this error indicates that the broker is not a replica of the topic partition.",
+            NotLeaderOrFollowerException::new),
+    REQUEST_TIMED_OUT(7, "The request timed out.",
+            TimeoutException::new),
+    BROKER_NOT_AVAILABLE(8, "The broker is not available.",
+            BrokerNotAvailableException::new),
+    REPLICA_NOT_AVAILABLE(9, "The replica is not available for the requested topic-partition. Produce/Fetch requests and other requests " +
+            "intended only for the leader or follower return NOT_LEADER_OR_FOLLOWER if the broker is not a replica of the topic-partition.",
+            ReplicaNotAvailableException::new),
+    MESSAGE_TOO_LARGE(10, "The request included a message larger than the max message size the server will accept.",
+            RecordTooLargeException::new),
+    STALE_CONTROLLER_EPOCH(11, "The controller moved to another broker.",
+            ControllerMovedException::new),
+    OFFSET_METADATA_TOO_LARGE(12, "The metadata field of the offset request was too large.",
+            OffsetMetadataTooLarge::new),
+    NETWORK_EXCEPTION(13, "The server disconnected before a response was received.",
+            NetworkException::new),
+    COORDINATOR_LOAD_IN_PROGRESS(14, "The coordinator is loading and hence can't process requests.",
+            CoordinatorLoadInProgressException::new),
+    COORDINATOR_NOT_AVAILABLE(15, "The coordinator is not available.",
+            CoordinatorNotAvailableException::new),
+    NOT_COORDINATOR(16, "This is not the correct coordinator.",
+            NotCoordinatorException::new),
+    INVALID_TOPIC_EXCEPTION(17, "The request attempted to perform an operation on an invalid topic.",
+            InvalidTopicException::new),
+    RECORD_LIST_TOO_LARGE(18, "The request included message batch larger than the configured segment size on the server.",
+            RecordBatchTooLargeException::new),
+    NOT_ENOUGH_REPLICAS(19, "Messages are rejected since there are fewer in-sync replicas than required.",
             NotEnoughReplicasException::new),
     NOT_ENOUGH_REPLICAS_AFTER_APPEND(20, "Messages are written to the log, but to fewer in-sync replicas than required.",
             NotEnoughReplicasAfterAppendException::new),
@@ -218,7 +255,49 @@
     TOPIC_ALREADY_EXISTS(36, "Topic with this name already exists.",
             TopicExistsException::new),
     INVALID_PARTITIONS(37, "Number of partitions is below 1.",
-            InvalidPartitionsException::new), INVALID_REPLICATION_FACTOR(38, "Replication factor is below 1 or larger than the number of available brokers.", InvalidReplicationFactorException::new), INVALID_REPLICA_ASSIGNMENT(39, "Replica assignment is invalid.", InvalidReplicaAssignmentException::new), INVALID_CONFIG(40, "Configuration is invalid.", InvalidConfigurationException::new), NOT_CONTROLLER(41, "This is not the correct controller for this cluster.", NotControllerException::new), INVALID_REQUEST(42, "This most likely occurs because of a request being malformed by the " + "client library or the message was sent to an incompatible broker. See the broker logs " + "for more details.", InvalidRequestException::new), UNSUPPORTED_FOR_MESSAGE_FORMAT(43, "The message format version on the broker does not support the request.", UnsupportedForMessageFormatException::new), POLICY_VIOLATION(44, "Request parameters do not satisfy the configured policy.", PolicyViolationException::new), OUT_OF_ORDER_SEQUENCE_NUMBER(45, "The broker received an out of order sequence number.", OutOfOrderSequenceException::new), DUPLICATE_SEQUENCE_NUMBER(46, "The broker received a duplicate sequence number.", DuplicateSequenceException::new), INVALID_PRODUCER_EPOCH(47, "Producer attempted to produce with an old epoch.", InvalidProducerEpochException::new), INVALID_TXN_STATE(48, "The producer attempted a transactional operation in an invalid state.", InvalidTxnStateException::new), INVALID_PRODUCER_ID_MAPPING(49, "The producer attempted to use a producer id which is not currently assigned to " + "its transactional id.", InvalidPidMappingException::new), INVALID_TRANSACTION_TIMEOUT(50, "The transaction timeout is larger than the maximum value allowed by " + "the broker (as configured by transaction.max.timeout.ms).", InvalidTxnTimeoutException::new), CONCURRENT_TRANSACTIONS(51, "The producer attempted to update a transaction " + "while another concurrent operation on the same transaction was ongoing.", ConcurrentTransactionsException::new), TRANSACTION_COORDINATOR_FENCED(52, "Indicates that the transaction coordinator sending a WriteTxnMarker " + "is no longer the current coordinator for a given producer.", TransactionCoordinatorFencedException::new), TRANSACTIONAL_ID_AUTHORIZATION_FAILED(53, "Transactional Id authorization failed.", TransactionalIdAuthorizationException::new), SECURITY_DISABLED(54, "Security features are disabled.", SecurityDisabledException::new), OPERATION_NOT_ATTEMPTED(55, "The broker did not attempt to execute this operation. This may happen for " + "batched RPCs where some operations in the batch failed, causing the broker to respond without " +
+            InvalidPartitionsException::new),
+    INVALID_REPLICATION_FACTOR(38, "Replication factor is below 1 or larger than the number of available brokers.",
+            InvalidReplicationFactorException::new),
+    INVALID_REPLICA_ASSIGNMENT(39, "Replica assignment is invalid.",
+            InvalidReplicaAssignmentException::new),
+    INVALID_CONFIG(40, "Configuration is invalid.",
+            InvalidConfigurationException::new),
+    NOT_CONTROLLER(41, "This is not the correct controller for this cluster.",
+            NotControllerException::new),
+    INVALID_REQUEST(42, "This most likely occurs because of a request being malformed by the " +
+            "client library or the message was sent to an incompatible broker. See the broker logs " +
+            "for more details.",
+            InvalidRequestException::new),
+    UNSUPPORTED_FOR_MESSAGE_FORMAT(43, "The message format version on the broker does not support the request.",
+            UnsupportedForMessageFormatException::new),
+    POLICY_VIOLATION(44, "Request parameters do not satisfy the configured policy.",
+            PolicyViolationException::new),
+    OUT_OF_ORDER_SEQUENCE_NUMBER(45, "The broker received an out of order sequence number.",
+            OutOfOrderSequenceException::new),
+    DUPLICATE_SEQUENCE_NUMBER(46, "The broker received a duplicate sequence number.",
+            DuplicateSequenceException::new),
+    INVALID_PRODUCER_EPOCH(47, "Producer attempted to produce with an old epoch.",
+            InvalidProducerEpochException::new),
+    INVALID_TXN_STATE(48, "The producer attempted a transactional operation in an invalid state.",
+            InvalidTxnStateException::new),
+    INVALID_PRODUCER_ID_MAPPING(49, "The producer attempted to use a producer id which is not currently assigned to " +
+            "its transactional id.",
+            InvalidPidMappingException::new),
+    INVALID_TRANSACTION_TIMEOUT(50, "The transaction timeout is larger than the maximum value allowed by " +
+            "the broker (as configured by transaction.max.timeout.ms).",
+            InvalidTxnTimeoutException::new),
+    CONCURRENT_TRANSACTIONS(51, "The producer attempted to update a transaction " +
+            "while another concurrent operation on the same transaction was ongoing.",
+            ConcurrentTransactionsException::new),
+    TRANSACTION_COORDINATOR_FENCED(52, "Indicates that the transaction coordinator sending a WriteTxnMarker " +
+            "is no longer the current coordinator for a given producer.",
+            TransactionCoordinatorFencedException::new),
+    TRANSACTIONAL_ID_AUTHORIZATION_FAILED(53, "Transactional Id authorization failed.",
+            TransactionalIdAuthorizationException::new),
+    SECURITY_DISABLED(54, "Security features are disabled.",
+            SecurityDisabledException::new),
+    OPERATION_NOT_ATTEMPTED(55, "The broker did not attempt to execute this operation. This may happen for " +
+            "batched RPCs where some operations in the batch failed, causing the broker to respond without " +
             "trying the rest.",
             OperationNotAttemptedException::new),
     KAFKA_STORAGE_ERROR(56, "Disk error when trying to access log file on the disk.",
@@ -252,9 +331,6 @@
             InvalidPrincipalTypeException::new),
     NON_EMPTY_GROUP(68, "The group is not empty.",
             GroupNotEmptyException::new),
-<<<<<<< HEAD
-    GROUP_ID_NOT_FOUND(69, "The group id does not exist.", GroupIdNotFoundException::new), FETCH_SESSION_ID_NOT_FOUND(70, "The fetch session ID was not found.", FetchSessionIdNotFoundException::new), INVALID_FETCH_SESSION_EPOCH(71, "The fetch session epoch is invalid.", InvalidFetchSessionEpochException::new), LISTENER_NOT_FOUND(72, "There is no listener on the leader broker that matches the listener on which " + "metadata request was processed.", ListenerNotFoundException::new), TOPIC_DELETION_DISABLED(73, "Topic deletion is disabled.", TopicDeletionDisabledException::new), FENCED_LEADER_EPOCH(74, "The leader epoch in the request is older than the epoch on the broker.", FencedLeaderEpochException::new), UNKNOWN_LEADER_EPOCH(75, "The leader epoch in the request is newer than the epoch on the broker.", UnknownLeaderEpochException::new), UNSUPPORTED_COMPRESSION_TYPE(76, "The requesting client does not support the compression type of given partition.", UnsupportedCompressionTypeException::new), STALE_BROKER_EPOCH(77, "Broker epoch has changed.", StaleBrokerEpochException::new), OFFSET_NOT_AVAILABLE(78, "The leader high watermark has not caught up from a recent leader " + "election so the offsets cannot be guaranteed to be monotonically increasing.", OffsetNotAvailableException::new), MEMBER_ID_REQUIRED(79, "The group member needs to have a valid member id before actually entering a consumer group.", MemberIdRequiredException::new), PREFERRED_LEADER_NOT_AVAILABLE(80, "The preferred leader was not available.", PreferredLeaderNotAvailableException::new), GROUP_MAX_SIZE_REACHED(81, "The consumer group has reached its max size.", GroupMaxSizeReachedException::new), FENCED_INSTANCE_ID(82, "The broker rejected this static consumer since " + "another consumer with the same group.instance.id has registered with a different member.id.", FencedInstanceIdException::new), ELIGIBLE_LEADERS_NOT_AVAILABLE(83, "Eligible topic partition leaders are not available.", EligibleLeadersNotAvailableException::new), ELECTION_NOT_NEEDED(84, "Leader election not needed for topic partition.", ElectionNotNeededException::new), NO_REASSIGNMENT_IN_PROGRESS(85, "No partition reassignment is in progress.", NoReassignmentInProgressException::new), GROUP_SUBSCRIBED_TO_TOPIC(86, "Deleting offsets of a topic is forbidden while the consumer group is actively subscribed to it.", GroupSubscribedToTopicException::new), INVALID_RECORD(87, "This record has failed the validation on broker and hence will be rejected.", InvalidRecordException::new), UNSTABLE_OFFSET_COMMIT(88, "There are unstable offsets that need to be cleared.", UnstableOffsetCommitException::new), THROTTLING_QUOTA_EXCEEDED(89, "The throttling quota has been exceeded.", ThrottlingQuotaExceededException::new), PRODUCER_FENCED(90, "There is a newer producer with the same transactionalId " + "which fences the current one.", ProducerFencedException::new), RESOURCE_NOT_FOUND(91, "A request illegally referred to a resource that does not exist.", ResourceNotFoundException::new), DUPLICATE_RESOURCE(92, "A request illegally referred to the same resource twice.", DuplicateResourceException::new), UNACCEPTABLE_CREDENTIAL(93, "Requested credential would not meet criteria for acceptability.", UnacceptableCredentialException::new), INCONSISTENT_VOTER_SET(94, "Indicates that the either the sender or recipient of a " + "voter-only request is not one of the expected voters", InconsistentVoterSetException::new), INVALID_UPDATE_VERSION(95, "The given update version was invalid.", InvalidUpdateVersionException::new), FEATURE_UPDATE_FAILED(96, "Unable to update finalized features due to an unexpected server error.", FeatureUpdateFailedException::new), PRINCIPAL_DESERIALIZATION_FAILURE(97, "Request principal deserialization failed during forwarding. " + "This indicates an internal error on the broker cluster security setup.", PrincipalDeserializationException::new), SNAPSHOT_NOT_FOUND(98, "Requested snapshot was not found", SnapshotNotFoundException::new), POSITION_OUT_OF_RANGE(99, "Requested position is not greater than or equal to zero, and less than the size of the snapshot.", PositionOutOfRangeException::new), UNKNOWN_TOPIC_ID(100, "This server does not host this topic ID.", UnknownTopicIdException::new), DUPLICATE_BROKER_REGISTRATION(101, "This broker ID is already in use.", DuplicateBrokerRegistrationException::new), BROKER_ID_NOT_REGISTERED(102, "The given broker ID was not registered.", BrokerIdNotRegisteredException::new), INCONSISTENT_TOPIC_ID(103, "The log's topic ID did not match the topic ID in the request", InconsistentTopicIdException::new), INCONSISTENT_CLUSTER_ID(104, "The clusterId in the request does not match that found on the server", InconsistentClusterIdException::new), TRANSACTIONAL_ID_NOT_FOUND(105, "The transactionalId could not be found", TransactionalIdNotFoundException::new), FETCH_SESSION_TOPIC_ID_ERROR(106, "The fetch session encountered inconsistent topic ID usage", FetchSessionTopicIdException::new), INELIGIBLE_REPLICA(107, "The new ISR contains at least one ineligible replica.", IneligibleReplicaException::new), NEW_LEADER_ELECTED(108, "The AlterPartition request successfully updated the partition state but the leader has changed.", NewLeaderElectedException::new), OFFSET_MOVED_TO_TIERED_STORAGE(109, "The requested offset is moved to tiered storage.", OffsetMovedToTieredStorageException::new), FENCED_MEMBER_EPOCH(110, "The member epoch is fenced by the group coordinator. The member must abandon all its partitions and rejoin.", FencedMemberEpochException::new), UNRELEASED_INSTANCE_ID(111, "The instance ID is still used by another member in the consumer group. That member must leave first.", UnreleasedInstanceIdException::new), UNSUPPORTED_ASSIGNOR(112, "The assignor or its version range is not supported by the consumer group.", UnsupportedAssignorException::new);
-=======
     GROUP_ID_NOT_FOUND(69, "The group id does not exist.",
             GroupIdNotFoundException::new),
     FETCH_SESSION_ID_NOT_FOUND(70, "The fetch session ID was not found.",
@@ -344,7 +420,6 @@
     STREAMS_INVALID_TOPOLOGY(130, "The supplied topology is invalid.", StreamsInvalidTopologyException::new),
     STREAMS_INVALID_TOPOLOGY_EPOCH(131, "The supplied topology epoch is invalid.", StreamsInvalidTopologyEpochException::new),
     STREAMS_TOPOLOGY_FENCED(132, "The supplied topology epoch is outdated.", StreamsTopologyFencedException::new);
->>>>>>> 9494bebe
 
     private static final Logger log = LoggerFactory.getLogger(Errors.class);
 
@@ -353,14 +428,9 @@
 
     static {
         for (Errors error : Errors.values()) {
-<<<<<<< HEAD
-            if (codeToError.put(error.code(), error) != null)
-                throw new ExceptionInInitializerError("Code " + error.code() + " for error " + error + " has already been used");
-=======
             if (CODE_TO_ERROR.put(error.code(), error) != null)
                 throw new ExceptionInInitializerError("Code " + error.code() + " for error " +
                         error + " has already been used");
->>>>>>> 9494bebe
 
             if (error.exception != null)
                 CLASS_TO_ERROR.put(error.exception.getClass(), error);
@@ -465,6 +535,7 @@
      * Check if a Throwable is a commonly wrapped exception type (e.g. `CompletionException`) and return
      * the cause if so. This is useful to handle cases where exceptions may be raised from a future or a
      * completion stage (as might be the case for requests sent to the controller in `ControllerApis`).
+     *
      * @param t The Throwable to check
      * @return The throwable itself or its cause if it is an instance of a commonly wrapped exception type
      */
