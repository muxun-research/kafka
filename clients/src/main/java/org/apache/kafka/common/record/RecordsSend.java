--- conflicted
+++ resolved
@@ -31,29 +31,17 @@
     private int remaining;
     private boolean pending = false;
 
-	protected RecordsSend(T records, int maxBytesToWrite) {
-		this.records = records;
-		this.maxBytesToWrite = maxBytesToWrite;
-		this.remaining = maxBytesToWrite;
-	}
+    protected RecordsSend(T records, int maxBytesToWrite) {
+        this.records = records;
+        this.maxBytesToWrite = maxBytesToWrite;
+        this.remaining = maxBytesToWrite;
+    }
 
     @Override
     public boolean completed() {
         return remaining <= 0 && !pending;
     }
 
-<<<<<<< HEAD
-	@Override
-	public final long writeTo(TransferableChannel channel) throws IOException {
-		long written = 0;
-
-		if (remaining > 0) {
-			written = writeTo(channel, size() - remaining, remaining);
-			if (written < 0)
-				throw new EOFException("Wrote negative bytes to channel. This shouldn't happen.");
-			remaining -= written;
-		}
-=======
     @Override
     public final long writeTo(TransferableChannel channel) throws IOException {
         int written = 0;
@@ -64,9 +52,8 @@
                 throw new EOFException("Wrote negative bytes to channel. This shouldn't happen.");
             remaining -= written;
         }
->>>>>>> 15418db6
 
-		pending = channel.hasPendingWrites();
+        pending = channel.hasPendingWrites();
         if (remaining <= 0 && pending)
             channel.write(EMPTY_BYTE_BUFFER);
 
@@ -82,31 +69,16 @@
         return records;
     }
 
-<<<<<<< HEAD
-	/**
-	 * Write records up to `remaining` bytes to `channel`. The implementation is allowed to be stateful. The contract
-	 * from the caller is that the first invocation will be with `previouslyWritten` equal to 0, and `remaining` equal to
-	 * the to maximum bytes we want to write the to `channel`. `previouslyWritten` and `remaining` will be adjusted
-	 * appropriately for every subsequent invocation. See {@link #writeTo} for example expected usage.
-	 * @param channel           The channel to write to
-	 * @param previouslyWritten Bytes written in previous calls to {@link #writeTo(TransferableChannel, long, int)}; 0 if being called for the first time
-	 * @param remaining         Number of bytes remaining to be written
-	 * @return The number of bytes actually written
-	 * @throws IOException For any IO errors
-	 */
-	protected abstract long writeTo(TransferableChannel channel, long previouslyWritten, int remaining) throws IOException;
-=======
     /**
      * Write records up to `remaining` bytes to `channel`. The implementation is allowed to be stateful. The contract
      * from the caller is that the first invocation will be with `previouslyWritten` equal to 0, and `remaining` equal to
      * the to maximum bytes we want to write the to `channel`. `previouslyWritten` and `remaining` will be adjusted
      * appropriately for every subsequent invocation. See {@link #writeTo} for example expected usage.
-     * @param channel The channel to write to
+     * @param channel           The channel to write to
      * @param previouslyWritten Bytes written in previous calls to {@link #writeTo(TransferableChannel, int, int)}; 0 if being called for the first time
-     * @param remaining Number of bytes remaining to be written
+     * @param remaining         Number of bytes remaining to be written
      * @return The number of bytes actually written
      * @throws IOException For any IO errors
      */
     protected abstract int writeTo(TransferableChannel channel, int previouslyWritten, int remaining) throws IOException;
->>>>>>> 15418db6
 }