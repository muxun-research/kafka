--- conflicted
+++ resolved
@@ -16,8 +16,8 @@
  */
 package org.apache.kafka.common.requests;
 
+import org.apache.kafka.common.TopicIdPartition;
 import org.apache.kafka.common.TopicPartition;
-import org.apache.kafka.common.TopicIdPartition;
 import org.apache.kafka.common.Uuid;
 import org.apache.kafka.common.message.FetchResponseData;
 import org.apache.kafka.common.protocol.ApiKeys;
@@ -28,14 +28,7 @@
 import org.apache.kafka.common.record.Records;
 
 import java.nio.ByteBuffer;
-import java.util.ArrayList;
-import java.util.HashMap;
-import java.util.Iterator;
-import java.util.LinkedHashMap;
-import java.util.List;
-import java.util.Map;
-import java.util.Optional;
-import java.util.Set;
+import java.util.*;
 import java.util.stream.Collectors;
 
 import static org.apache.kafka.common.requests.FetchMetadata.INVALID_SESSION_ID;
@@ -57,183 +50,10 @@
  * - {@link Errors#UNSUPPORTED_COMPRESSION_TYPE} If a fetched topic is using a compression type which is
  * not supported by the fetch request version
  * - {@link Errors#CORRUPT_MESSAGE} If corrupt message encountered, e.g. when the broker scans the log to find
-<<<<<<< HEAD
  * the fetch offset after the index lookup
- * - {@link Errors#UNKNOWN_SERVER_ERROR} For any unexpected errors
- */
-public class FetchResponse extends AbstractResponse {
-	public static final long INVALID_HIGH_WATERMARK = -1L;
-	public static final long INVALID_LAST_STABLE_OFFSET = -1L;
-	public static final long INVALID_LOG_START_OFFSET = -1L;
-	public static final int INVALID_PREFERRED_REPLICA_ID = -1;
-
-	private final FetchResponseData data;
-	// we build responseData when needed.
-	private volatile LinkedHashMap<TopicPartition, FetchResponseData.PartitionData> responseData = null;
-
-	@Override
-	public FetchResponseData data() {
-		return data;
-	}
-
-	public FetchResponse(FetchResponseData fetchResponseData) {
-		super(ApiKeys.FETCH);
-		this.data = fetchResponseData;
-	}
-
-	public Errors error() {
-		return Errors.forCode(data.errorCode());
-	}
-
-	public LinkedHashMap<TopicPartition, FetchResponseData.PartitionData> responseData() {
-		if (responseData == null) {
-			synchronized (this) {
-				if (responseData == null) {
-					responseData = new LinkedHashMap<>();
-					data.responses().forEach(topicResponse ->
-							topicResponse.partitions().forEach(partition ->
-									responseData.put(new TopicPartition(topicResponse.topic(), partition.partitionIndex()), partition))
-					);
-				}
-			}
-		}
-		return responseData;
-	}
-
-	@Override
-	public int throttleTimeMs() {
-		return data.throttleTimeMs();
-	}
-
-	public int sessionId() {
-		return data.sessionId();
-	}
-
-	@Override
-	public Map<Errors, Integer> errorCounts() {
-		Map<Errors, Integer> errorCounts = new HashMap<>();
-		updateErrorCounts(errorCounts, error());
-		data.responses().forEach(topicResponse ->
-				topicResponse.partitions().forEach(partition ->
-						updateErrorCounts(errorCounts, Errors.forCode(partition.errorCode())))
-		);
-		return errorCounts;
-	}
-
-	public static FetchResponse parse(ByteBuffer buffer, short version) {
-		return new FetchResponse(new FetchResponseData(new ByteBufferAccessor(buffer), version));
-	}
-
-	/**
-	 * Convenience method to find the size of a response.
-	 * @param version      The version of the response to use.
-	 * @param partIterator The partition iterator.
-	 * @return The response size in bytes.
-	 */
-	public static int sizeOf(short version,
-							 Iterator<Map.Entry<TopicPartition, FetchResponseData.PartitionData>> partIterator) {
-		// Since the throttleTimeMs and metadata field sizes are constant and fixed, we can
-		// use arbitrary values here without affecting the result.
-		FetchResponseData data = toMessage(Errors.NONE, 0, INVALID_SESSION_ID, partIterator);
-		ObjectSerializationCache cache = new ObjectSerializationCache();
-		return 4 + data.size(cache, version);
-	}
-
-	@Override
-	public boolean shouldClientThrottle(short version) {
-		return version >= 8;
-	}
-
-	public static Optional<FetchResponseData.EpochEndOffset> divergingEpoch(FetchResponseData.PartitionData partitionResponse) {
-		return partitionResponse.divergingEpoch().epoch() < 0 ? Optional.empty()
-				: Optional.of(partitionResponse.divergingEpoch());
-	}
-
-	public static boolean isDivergingEpoch(FetchResponseData.PartitionData partitionResponse) {
-		return partitionResponse.divergingEpoch().epoch() >= 0;
-	}
-
-	public static Optional<Integer> preferredReadReplica(FetchResponseData.PartitionData partitionResponse) {
-		return partitionResponse.preferredReadReplica() == INVALID_PREFERRED_REPLICA_ID ? Optional.empty()
-				: Optional.of(partitionResponse.preferredReadReplica());
-	}
-
-	public static boolean isPreferredReplica(FetchResponseData.PartitionData partitionResponse) {
-		return partitionResponse.preferredReadReplica() != INVALID_PREFERRED_REPLICA_ID;
-	}
-
-	public static FetchResponseData.PartitionData partitionResponse(int partition, Errors error) {
-		return new FetchResponseData.PartitionData()
-				.setPartitionIndex(partition)
-				.setErrorCode(error.code())
-				.setHighWatermark(FetchResponse.INVALID_HIGH_WATERMARK);
-	}
-
-	/**
-	 * Returns `partition.records` as `Records` (instead of `BaseRecords`). If `records` is `null`, returns `MemoryRecords.EMPTY`.
-	 * <p>
-	 * If this response was deserialized after a fetch, this method should never fail. An example where this would
-	 * fail is a down-converted response (e.g. LazyDownConversionRecords) on the broker (before it's serialized and
-	 * sent on the wire).
-	 * @param partition partition data
-	 * @return Records or empty record if the records in PartitionData is null.
-	 */
-	public static Records recordsOrFail(FetchResponseData.PartitionData partition) {
-		if (partition.records() == null) return MemoryRecords.EMPTY;
-		if (partition.records() instanceof Records) return (Records) partition.records();
-		throw new ClassCastException("The record type is " + partition.records().getClass().getSimpleName() + ", which is not a subtype of " +
-				Records.class.getSimpleName() + ". This method is only safe to call if the `FetchResponse` was deserialized from bytes.");
-	}
-
-	/**
-	 * @return The size in bytes of the records. 0 is returned if records of input partition is null.
-	 */
-	public static int recordsSize(FetchResponseData.PartitionData partition) {
-		return partition.records() == null ? 0 : partition.records().sizeInBytes();
-	}
-
-	public static FetchResponse of(Errors error,
-								   int throttleTimeMs,
-								   int sessionId,
-								   LinkedHashMap<TopicPartition, FetchResponseData.PartitionData> responseData) {
-		return new FetchResponse(toMessage(error, throttleTimeMs, sessionId, responseData.entrySet().iterator()));
-	}
-
-	private static FetchResponseData toMessage(Errors error,
-											   int throttleTimeMs,
-											   int sessionId,
-											   Iterator<Map.Entry<TopicPartition, FetchResponseData.PartitionData>> partIterator) {
-		List<FetchResponseData.FetchableTopicResponse> topicResponseList = new ArrayList<>();
-		partIterator.forEachRemaining(entry -> {
-			FetchResponseData.PartitionData partitionData = entry.getValue();
-			// Since PartitionData alone doesn't know the partition ID, we set it here
-			partitionData.setPartitionIndex(entry.getKey().partition());
-			// We have to keep the order of input topic-partition. Hence, we batch the partitions only if the last
-			// batch is in the same topic group.
-			FetchResponseData.FetchableTopicResponse previousTopic = topicResponseList.isEmpty() ? null
-					: topicResponseList.get(topicResponseList.size() - 1);
-			if (previousTopic != null && previousTopic.topic().equals(entry.getKey().topic()))
-				previousTopic.partitions().add(partitionData);
-			else {
-				List<FetchResponseData.PartitionData> partitionResponses = new ArrayList<>();
-				partitionResponses.add(partitionData);
-				topicResponseList.add(new FetchResponseData.FetchableTopicResponse()
-						.setTopic(entry.getKey().topic())
-						.setPartitions(partitionResponses));
-			}
-		});
-
-		return new FetchResponseData()
-				.setThrottleTimeMs(throttleTimeMs)
-				.setErrorCode(error.code())
-				.setSessionId(sessionId)
-				.setResponses(topicResponseList);
-	}
-=======
- *     the fetch offset after the index lookup
  * - {@link Errors#UNKNOWN_TOPIC_ID} If the request contains a topic ID unknown to the broker
  * - {@link Errors#FETCH_SESSION_TOPIC_ID_ERROR} If the request version supports topic IDs but the session does not or vice versa,
- *     or a topic ID in the request is inconsistent with a topic ID in the session
+ * or a topic ID in the request is inconsistent with a topic ID in the session
  * - {@link Errors#INCONSISTENT_TOPIC_ID} If a topic ID in the session does not match the topic ID in the log
  * - {@link Errors#UNKNOWN_SERVER_ERROR} For any unexpected errors
  */
@@ -275,8 +95,7 @@
                 if (responseData == null) {
                     // Assigning the lazy-initialized `responseData` in the last step
                     // to avoid other threads accessing a half-initialized object.
-                    final LinkedHashMap<TopicPartition, FetchResponseData.PartitionData> responseDataTmp =
-                            new LinkedHashMap<>();
+                    final LinkedHashMap<TopicPartition, FetchResponseData.PartitionData> responseDataTmp = new LinkedHashMap<>();
                     data.responses().forEach(topicResponse -> {
                         String name;
                         if (version < 13) {
@@ -285,8 +104,7 @@
                             name = topicNames.get(topicResponse.topicId());
                         }
                         if (name != null) {
-                            topicResponse.partitions().forEach(partition ->
-                                responseDataTmp.put(new TopicPartition(name, partition.partitionIndex()), partition));
+                            topicResponse.partitions().forEach(partition -> responseDataTmp.put(new TopicPartition(name, partition.partitionIndex()), partition));
                         }
                     });
                     responseData = responseDataTmp;
@@ -314,10 +132,7 @@
     public Map<Errors, Integer> errorCounts() {
         Map<Errors, Integer> errorCounts = new HashMap<>();
         updateErrorCounts(errorCounts, error());
-        data.responses().forEach(topicResponse ->
-            topicResponse.partitions().forEach(partition ->
-                updateErrorCounts(errorCounts, Errors.forCode(partition.errorCode())))
-        );
+        data.responses().forEach(topicResponse -> topicResponse.partitions().forEach(partition -> updateErrorCounts(errorCounts, Errors.forCode(partition.errorCode()))));
         return errorCounts;
     }
 
@@ -333,14 +148,11 @@
 
     /**
      * Convenience method to find the size of a response.
-     *
-     * @param version       The version of the response to use.
-     * @param partIterator  The partition iterator.
-     * @return              The response size in bytes.
-     */
-    public static int sizeOf(short version,
-                             Iterator<Map.Entry<TopicIdPartition,
-                             FetchResponseData.PartitionData>> partIterator) {
+     * @param version      The version of the response to use.
+     * @param partIterator The partition iterator.
+     * @return The response size in bytes.
+     */
+    public static int sizeOf(short version, Iterator<Map.Entry<TopicIdPartition, FetchResponseData.PartitionData>> partIterator) {
         // Since the throttleTimeMs and metadata field sizes are constant and fixed, we can
         // use arbitrary values here without affecting the result.
         FetchResponseData data = toMessage(Errors.NONE, 0, INVALID_SESSION_ID, partIterator);
@@ -354,8 +166,7 @@
     }
 
     public static Optional<FetchResponseData.EpochEndOffset> divergingEpoch(FetchResponseData.PartitionData partitionResponse) {
-        return partitionResponse.divergingEpoch().epoch() < 0 ? Optional.empty()
-                : Optional.of(partitionResponse.divergingEpoch());
+        return partitionResponse.divergingEpoch().epoch() < 0 ? Optional.empty() : Optional.of(partitionResponse.divergingEpoch());
     }
 
     public static boolean isDivergingEpoch(FetchResponseData.PartitionData partitionResponse) {
@@ -363,8 +174,7 @@
     }
 
     public static Optional<Integer> preferredReadReplica(FetchResponseData.PartitionData partitionResponse) {
-        return partitionResponse.preferredReadReplica() == INVALID_PREFERRED_REPLICA_ID ? Optional.empty()
-                : Optional.of(partitionResponse.preferredReadReplica());
+        return partitionResponse.preferredReadReplica() == INVALID_PREFERRED_REPLICA_ID ? Optional.empty() : Optional.of(partitionResponse.preferredReadReplica());
     }
 
     public static boolean isPreferredReplica(FetchResponseData.PartitionData partitionResponse) {
@@ -376,27 +186,24 @@
     }
 
     public static FetchResponseData.PartitionData partitionResponse(int partition, Errors error) {
-        return new FetchResponseData.PartitionData()
-            .setPartitionIndex(partition)
-            .setErrorCode(error.code())
-            .setHighWatermark(FetchResponse.INVALID_HIGH_WATERMARK);
+        return new FetchResponseData.PartitionData().setPartitionIndex(partition).setErrorCode(error.code()).setHighWatermark(FetchResponse.INVALID_HIGH_WATERMARK);
     }
 
     /**
      * Returns `partition.records` as `Records` (instead of `BaseRecords`). If `records` is `null`, returns `MemoryRecords.EMPTY`.
-     *
+     * <p>
      * If this response was deserialized after a fetch, this method should never fail. An example where this would
      * fail is a down-converted response (e.g. LazyDownConversionRecords) on the broker (before it's serialized and
      * sent on the wire).
-     *
      * @param partition partition data
      * @return Records or empty record if the records in PartitionData is null.
      */
     public static Records recordsOrFail(FetchResponseData.PartitionData partition) {
-        if (partition.records() == null) return MemoryRecords.EMPTY;
-        if (partition.records() instanceof Records) return (Records) partition.records();
-        throw new ClassCastException("The record type is " + partition.records().getClass().getSimpleName() + ", which is not a subtype of " +
-            Records.class.getSimpleName() + ". This method is only safe to call if the `FetchResponse` was deserialized from bytes.");
+        if (partition.records() == null)
+            return MemoryRecords.EMPTY;
+        if (partition.records() instanceof Records)
+            return (Records) partition.records();
+        throw new ClassCastException("The record type is " + partition.records().getClass().getSimpleName() + ", which is not a subtype of " + Records.class.getSimpleName() + ". This method is only safe to call if the `FetchResponse` was deserialized from bytes.");
     }
 
     /**
@@ -407,10 +214,7 @@
     }
 
     // TODO: remove as a part of KAFKA-12410
-    public static FetchResponse of(Errors error,
-                                   int throttleTimeMs,
-                                   int sessionId,
-                                   LinkedHashMap<TopicIdPartition, FetchResponseData.PartitionData> responseData) {
+    public static FetchResponse of(Errors error, int throttleTimeMs, int sessionId, LinkedHashMap<TopicIdPartition, FetchResponseData.PartitionData> responseData) {
         return new FetchResponse(toMessage(error, throttleTimeMs, sessionId, responseData.entrySet().iterator()));
     }
 
@@ -424,10 +228,7 @@
 
     }
 
-    private static FetchResponseData toMessage(Errors error,
-                                               int throttleTimeMs,
-                                               int sessionId,
-                                               Iterator<Map.Entry<TopicIdPartition, FetchResponseData.PartitionData>> partIterator) {
+    private static FetchResponseData toMessage(Errors error, int throttleTimeMs, int sessionId, Iterator<Map.Entry<TopicIdPartition, FetchResponseData.PartitionData>> partIterator) {
         List<FetchResponseData.FetchableTopicResponse> topicResponseList = new ArrayList<>();
         while (partIterator.hasNext()) {
             Map.Entry<TopicIdPartition, FetchResponseData.PartitionData> entry = partIterator.next();
@@ -436,25 +237,16 @@
             partitionData.setPartitionIndex(entry.getKey().topicPartition().partition());
             // We have to keep the order of input topic-partition. Hence, we batch the partitions only if the last
             // batch is in the same topic group.
-            FetchResponseData.FetchableTopicResponse previousTopic = topicResponseList.isEmpty() ? null
-                : topicResponseList.get(topicResponseList.size() - 1);
+            FetchResponseData.FetchableTopicResponse previousTopic = topicResponseList.isEmpty() ? null : topicResponseList.get(topicResponseList.size() - 1);
             if (matchingTopic(previousTopic, entry.getKey()))
                 previousTopic.partitions().add(partitionData);
             else {
                 List<FetchResponseData.PartitionData> partitionResponses = new ArrayList<>();
                 partitionResponses.add(partitionData);
-                topicResponseList.add(new FetchResponseData.FetchableTopicResponse()
-                    .setTopic(entry.getKey().topicPartition().topic())
-                    .setTopicId(entry.getKey().topicId())
-                    .setPartitions(partitionResponses));
+                topicResponseList.add(new FetchResponseData.FetchableTopicResponse().setTopic(entry.getKey().topicPartition().topic()).setTopicId(entry.getKey().topicId()).setPartitions(partitionResponses));
             }
         }
 
-        return new FetchResponseData()
-            .setThrottleTimeMs(throttleTimeMs)
-            .setErrorCode(error.code())
-            .setSessionId(sessionId)
-            .setResponses(topicResponseList);
-    }
->>>>>>> 15418db6
+        return new FetchResponseData().setThrottleTimeMs(throttleTimeMs).setErrorCode(error.code()).setSessionId(sessionId).setResponses(topicResponseList);
+    }
 }