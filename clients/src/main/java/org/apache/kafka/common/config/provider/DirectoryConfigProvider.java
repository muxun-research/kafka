/*
 * Licensed to the Apache Software Foundation (ASF) under one or more
 * contributor license agreements. See the NOTICE file distributed with
 * this work for additional information regarding copyright ownership.
 * The ASF licenses this file to You under the Apache License, Version 2.0
 * (the "License"); you may not use this file except in compliance with
 * the License. You may obtain a copy of the License at
 *
 *    http://www.apache.org/licenses/LICENSE-2.0
 *
 * Unless required by applicable law or agreed to in writing, software
 * distributed under the License is distributed on an "AS IS" BASIS,
 * WITHOUT WARRANTIES OR CONDITIONS OF ANY KIND, either express or implied.
 * See the License for the specific language governing permissions and
 * limitations under the License.
 */
package org.apache.kafka.common.config.provider;

import org.apache.kafka.common.config.ConfigData;
import org.apache.kafka.common.config.ConfigException;
import org.slf4j.Logger;
import org.slf4j.LoggerFactory;

import java.io.File;
import java.io.IOException;
import java.nio.charset.StandardCharsets;
import java.nio.file.Files;
import java.nio.file.Path;
import java.util.Map;
import java.util.Set;
import java.util.function.Predicate;
import java.util.stream.Collectors;
import java.util.stream.Stream;

import static java.util.Collections.emptyMap;

/**
 * An implementation of {@link ConfigProvider} based on a directory of files.
 * Property keys correspond to the names of the regular (i.e. non-directory)
 * files in a directory given by the path parameter.
 * Property values are taken from the file contents corresponding to each key.
 */
public class DirectoryConfigProvider implements ConfigProvider {

	private static final Logger log = LoggerFactory.getLogger(DirectoryConfigProvider.class);

	@Override
	public void configure(Map<String, ?> configs) {
	}

	@Override
	public void close() throws IOException {
	}

	/**
	 * Retrieves the data contained in regular files in the directory given by {@code path}.
	 * Non-regular files (such as directories) in the given directory are silently ignored.
	 * @param path the directory where data files reside.
	 * @return the configuration data.
	 */
	@Override
	public ConfigData get(String path) {
		return get(path, Files::isRegularFile);
	}

	/**
	 * Retrieves the data contained in the regular files named by {@code keys} in the directory given by {@code path}.
	 * Non-regular files (such as directories) in the given directory are silently ignored.
	 * @param path the directory where data files reside.
	 * @param keys the keys whose values will be retrieved.
	 * @return the configuration data.
	 */
	@Override
	public ConfigData get(String path, Set<String> keys) {
		return get(path, pathname ->
				Files.isRegularFile(pathname)
						&& keys.contains(pathname.getFileName().toString()));
	}

<<<<<<< HEAD
	private static ConfigData get(String path, Predicate<Path> fileFilter) {
		Map<String, String> map = emptyMap();
		if (path != null && !path.isEmpty()) {
			Path dir = new File(path).toPath();
			if (!Files.isDirectory(dir)) {
				log.warn("The path {} is not a directory", path);
			} else {
				try {
					map = Files.list(dir)
							.filter(fileFilter)
							.collect(Collectors.toMap(
									p -> p.getFileName().toString(),
									p -> read(p)));
				} catch (IOException e) {
					throw new ConfigException("Could not list directory " + dir, e);
				}
			}
		}
		return new ConfigData(map);
	}

	private static String read(Path path) {
		try {
			return new String(Files.readAllBytes(path), StandardCharsets.UTF_8);
		} catch (IOException e) {
			throw new ConfigException("Could not read file " + path + " for property " + path.getFileName(), e);
		}
	}
=======
    private static ConfigData get(String path, Predicate<Path> fileFilter) {
        Map<String, String> map = emptyMap();
        if (path != null && !path.isEmpty()) {
            Path dir = new File(path).toPath();
            if (!Files.isDirectory(dir)) {
                log.warn("The path {} is not a directory", path);
            } else {
                try (Stream<Path> stream = Files.list(dir)) {
                    map = stream
                        .filter(fileFilter)
                        .collect(Collectors.toMap(
                            p -> p.getFileName().toString(),
                            p -> read(p)));
                } catch (IOException e) {
                    log.error("Could not list directory {}", dir, e);
                    throw new ConfigException("Could not list directory " + dir);
                }
            }
        }
        return new ConfigData(map);
    }

    private static String read(Path path) {
        try {
            return new String(Files.readAllBytes(path), StandardCharsets.UTF_8);
        } catch (IOException e) {
            log.error("Could not read file {} for property {}", path, path.getFileName(), e);
            throw new ConfigException("Could not read file " + path + " for property " + path.getFileName());
        }
    }
>>>>>>> 15418db6

}<|MERGE_RESOLUTION|>--- conflicted
+++ resolved
@@ -42,71 +42,39 @@
  */
 public class DirectoryConfigProvider implements ConfigProvider {
 
-	private static final Logger log = LoggerFactory.getLogger(DirectoryConfigProvider.class);
+    private static final Logger log = LoggerFactory.getLogger(DirectoryConfigProvider.class);
 
-	@Override
-	public void configure(Map<String, ?> configs) {
-	}
+    @Override
+    public void configure(Map<String, ?> configs) {
+    }
 
-	@Override
-	public void close() throws IOException {
-	}
+    @Override
+    public void close() throws IOException {
+    }
 
-	/**
-	 * Retrieves the data contained in regular files in the directory given by {@code path}.
-	 * Non-regular files (such as directories) in the given directory are silently ignored.
-	 * @param path the directory where data files reside.
-	 * @return the configuration data.
-	 */
-	@Override
-	public ConfigData get(String path) {
-		return get(path, Files::isRegularFile);
-	}
+    /**
+     * Retrieves the data contained in regular files in the directory given by {@code path}.
+     * Non-regular files (such as directories) in the given directory are silently ignored.
+     * @param path the directory where data files reside.
+     * @return the configuration data.
+     */
+    @Override
+    public ConfigData get(String path) {
+        return get(path, Files::isRegularFile);
+    }
 
-	/**
-	 * Retrieves the data contained in the regular files named by {@code keys} in the directory given by {@code path}.
-	 * Non-regular files (such as directories) in the given directory are silently ignored.
-	 * @param path the directory where data files reside.
-	 * @param keys the keys whose values will be retrieved.
-	 * @return the configuration data.
-	 */
-	@Override
-	public ConfigData get(String path, Set<String> keys) {
-		return get(path, pathname ->
-				Files.isRegularFile(pathname)
-						&& keys.contains(pathname.getFileName().toString()));
-	}
+    /**
+     * Retrieves the data contained in the regular files named by {@code keys} in the directory given by {@code path}.
+     * Non-regular files (such as directories) in the given directory are silently ignored.
+     * @param path the directory where data files reside.
+     * @param keys the keys whose values will be retrieved.
+     * @return the configuration data.
+     */
+    @Override
+    public ConfigData get(String path, Set<String> keys) {
+        return get(path, pathname -> Files.isRegularFile(pathname) && keys.contains(pathname.getFileName().toString()));
+    }
 
-<<<<<<< HEAD
-	private static ConfigData get(String path, Predicate<Path> fileFilter) {
-		Map<String, String> map = emptyMap();
-		if (path != null && !path.isEmpty()) {
-			Path dir = new File(path).toPath();
-			if (!Files.isDirectory(dir)) {
-				log.warn("The path {} is not a directory", path);
-			} else {
-				try {
-					map = Files.list(dir)
-							.filter(fileFilter)
-							.collect(Collectors.toMap(
-									p -> p.getFileName().toString(),
-									p -> read(p)));
-				} catch (IOException e) {
-					throw new ConfigException("Could not list directory " + dir, e);
-				}
-			}
-		}
-		return new ConfigData(map);
-	}
-
-	private static String read(Path path) {
-		try {
-			return new String(Files.readAllBytes(path), StandardCharsets.UTF_8);
-		} catch (IOException e) {
-			throw new ConfigException("Could not read file " + path + " for property " + path.getFileName(), e);
-		}
-	}
-=======
     private static ConfigData get(String path, Predicate<Path> fileFilter) {
         Map<String, String> map = emptyMap();
         if (path != null && !path.isEmpty()) {
@@ -115,11 +83,7 @@
                 log.warn("The path {} is not a directory", path);
             } else {
                 try (Stream<Path> stream = Files.list(dir)) {
-                    map = stream
-                        .filter(fileFilter)
-                        .collect(Collectors.toMap(
-                            p -> p.getFileName().toString(),
-                            p -> read(p)));
+                    map = stream.filter(fileFilter).collect(Collectors.toMap(p -> p.getFileName().toString(), p -> read(p)));
                 } catch (IOException e) {
                     log.error("Could not list directory {}", dir, e);
                     throw new ConfigException("Could not list directory " + dir);
@@ -137,6 +101,5 @@
             throw new ConfigException("Could not read file " + path + " for property " + path.getFileName());
         }
     }
->>>>>>> 15418db6
 
 }