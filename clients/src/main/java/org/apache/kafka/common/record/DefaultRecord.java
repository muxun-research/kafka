--- conflicted
+++ resolved
@@ -157,69 +157,63 @@
     }
 
     /**
-	 * 将record写入到stream中，并返回写入的大小
-	 * 已经算上了varint
-	 */
+     * Write the record to `out` and return its size.
+     */
     public static int writeTo(DataOutputStream out,
                               int offsetDelta,
                               long timestampDelta,
                               ByteBuffer key,
                               ByteBuffer value,
                               Header[] headers) throws IOException {
-		// 获取key，value的字节大小，使用Protobuf压缩后的
-		int sizeInBytes = sizeOfBodyInBytes(offsetDelta, timestampDelta, key, value, headers);
-		// 使用varint写入消息key，value
-		ByteUtils.writeVarint(sizeInBytes, out);
-
-		byte attributes = 0; // 现在record attributes还没有使用
-		out.write(attributes);
-		// 相对时间戳，varint类型
-		ByteUtils.writeVarlong(timestampDelta, out);
-		// 相对偏移量，varint类型
-		ByteUtils.writeVarint(offsetDelta, out);
-
-		if (key == null) {
-			// 如果没有key，则写入-1作为占位，也是varint类型
-			ByteUtils.writeVarint(-1, out);
-		} else {
-			// 使用varint写入key的大小，再正常的写入key
-			int keySize = key.remaining();
-			ByteUtils.writeVarint(keySize, out);
-			Utils.writeTo(out, key, keySize);
-		}
-		// 写入value
-		if (value == null) {
-			ByteUtils.writeVarint(-1, out);
-		} else {
-			int valueSize = value.remaining();
-			ByteUtils.writeVarint(valueSize, out);
-			Utils.writeTo(out, value, valueSize);
-		}
-
-		if (headers == null)
-			throw new IllegalArgumentException("Headers cannot be null");
-		// 写入header的长度
-		ByteUtils.writeVarint(headers.length, out);
-		// 写入header信息
-		for (Header header : headers) {
-			String headerKey = header.key();
-			if (headerKey == null)
-				throw new IllegalArgumentException("Invalid null header key found in headers");
-
-			byte[] utf8Bytes = Utils.utf8(headerKey);
-			ByteUtils.writeVarint(utf8Bytes.length, out);
-			out.write(utf8Bytes);
-
-			byte[] headerValue = header.value();
-			if (headerValue == null) {
-				ByteUtils.writeVarint(-1, out);
-			} else {
-				ByteUtils.writeVarint(headerValue.length, out);
-				out.write(headerValue);
-			}
-		}
-		// record的总大小（已经算上了varint）+ sizeInBytes的varint的大小
-		return ByteUtils.sizeOfVarint(sizeInBytes) + sizeInBytes;
+        int sizeInBytes = sizeOfBodyInBytes(offsetDelta, timestampDelta, key, value, headers);
+        ByteUtils.writeVarint(sizeInBytes, out);
+
+        byte attributes = 0; // there are no used record attributes at the moment
+        out.write(attributes);
+
+        ByteUtils.writeVarlong(timestampDelta, out);
+        ByteUtils.writeVarint(offsetDelta, out);
+
+        if (key == null) {
+            ByteUtils.writeVarint(-1, out);
+        } else {
+            int keySize = key.remaining();
+            ByteUtils.writeVarint(keySize, out);
+            Utils.writeTo(out, key, keySize);
+        }
+
+        if (value == null) {
+            ByteUtils.writeVarint(-1, out);
+        } else {
+            int valueSize = value.remaining();
+            ByteUtils.writeVarint(valueSize, out);
+            Utils.writeTo(out, value, valueSize);
+        }
+
+        if (headers == null)
+            throw new IllegalArgumentException("Headers cannot be null");
+
+        ByteUtils.writeVarint(headers.length, out);
+
+        for (Header header : headers) {
+            String headerKey = header.key();
+            if (headerKey == null)
+                throw new IllegalArgumentException("Invalid null header key found in headers");
+
+            byte[] utf8Bytes = Utils.utf8(headerKey);
+            ByteUtils.writeVarint(utf8Bytes.length, out);
+            out.write(utf8Bytes);
+
+            byte[] headerValue = header.value();
+            if (headerValue == null) {
+                ByteUtils.writeVarint(-1, out);
+            } else {
+                ByteUtils.writeVarint(headerValue.length, out);
+                out.write(headerValue);
+            }
+        }
+
+        return ByteUtils.sizeOfVarint(sizeInBytes) + sizeInBytes;
     }
 
     @Override
@@ -277,20 +271,14 @@
         return result;
     }
 
-    public static DefaultRecord readFrom(InputStream input,
-                                         long baseOffset,
-                                         long baseTimestamp,
-                                         int baseSequence,
-                                         Long logAppendTime) throws IOException {
+    public static DefaultRecord readFrom(InputStream input, long baseOffset, long baseTimestamp, int baseSequence, Long logAppendTime) throws IOException {
         int sizeOfBodyInBytes = ByteUtils.readVarint(input);
         ByteBuffer recordBuffer = ByteBuffer.allocate(sizeOfBodyInBytes);
         int bytesRead = Utils.readFully(input, recordBuffer);
         if (bytesRead != sizeOfBodyInBytes)
-            throw new InvalidRecordException("Invalid record size: expected " + sizeOfBodyInBytes +
-                " bytes in record payload, but the record payload reached EOF.");
+            throw new InvalidRecordException("Invalid record size: expected " + sizeOfBodyInBytes + " bytes in record payload, but the record payload reached EOF.");
         recordBuffer.flip(); // prepare for reading
-        return readFrom(recordBuffer, sizeOfBodyInBytes, baseOffset, baseTimestamp,
-                baseSequence, logAppendTime);
+        return readFrom(recordBuffer, sizeOfBodyInBytes, baseOffset, baseTimestamp, baseSequence, logAppendTime);
     }
 
     public static DefaultRecord readFrom(ByteBuffer buffer,
@@ -299,8 +287,7 @@
                                          int baseSequence,
                                          Long logAppendTime) {
         int sizeOfBodyInBytes = ByteUtils.readVarint(buffer);
-        return readFrom(buffer, sizeOfBodyInBytes, baseOffset, baseTimestamp,
-            baseSequence, logAppendTime);
+        return readFrom(buffer, sizeOfBodyInBytes, baseOffset, baseTimestamp, baseSequence, logAppendTime);
     }
 
     private static DefaultRecord readFrom(ByteBuffer buffer,
@@ -310,9 +297,7 @@
                                           int baseSequence,
                                           Long logAppendTime) {
         if (buffer.remaining() < sizeOfBodyInBytes)
-            throw new InvalidRecordException("Invalid record size: expected " + sizeOfBodyInBytes +
-                " bytes in record payload, but instead the buffer has only " + buffer.remaining() +
-                " remaining bytes.");
+            throw new InvalidRecordException("Invalid record size: expected " + sizeOfBodyInBytes + " bytes in record payload, but instead the buffer has only " + buffer.remaining() + " remaining bytes.");
         try {
             int recordStart = buffer.position();
             byte attributes = buffer.get();
@@ -349,8 +334,7 @@
 
             // validate whether we have read all header bytes in the current record
             if (buffer.position() - recordStart != sizeOfBodyInBytes)
-                throw new InvalidRecordException("Invalid record size: expected to read " + sizeOfBodyInBytes +
-                        " bytes in record payload, but instead read " + (buffer.position() - recordStart));
+                throw new InvalidRecordException("Invalid record size: expected to read " + sizeOfBodyInBytes + " bytes in record payload, but instead read " + (buffer.position() - recordStart));
 
             int totalSizeInBytes = ByteUtils.sizeOfVarint(sizeOfBodyInBytes) + sizeOfBodyInBytes;
             return new DefaultRecord(totalSizeInBytes, attributes, offset, timestamp, sequence, key, value, headers);
@@ -359,24 +343,14 @@
         }
     }
 
-    public static PartialDefaultRecord readPartiallyFrom(InputStream input,
-                                                         long baseOffset,
-                                                         long baseTimestamp,
-                                                         int baseSequence,
-                                                         Long logAppendTime) throws IOException {
+    public static PartialDefaultRecord readPartiallyFrom(InputStream input, long baseOffset, long baseTimestamp, int baseSequence, Long logAppendTime) throws IOException {
         int sizeOfBodyInBytes = ByteUtils.readVarint(input);
         int totalSizeInBytes = ByteUtils.sizeOfVarint(sizeOfBodyInBytes) + sizeOfBodyInBytes;
 
-        return readPartiallyFrom(input, totalSizeInBytes, baseOffset, baseTimestamp,
-            baseSequence, logAppendTime);
-    }
-
-    private static PartialDefaultRecord readPartiallyFrom(InputStream input,
-                                                          int sizeInBytes,
-                                                          long baseOffset,
-                                                          long baseTimestamp,
-                                                          int baseSequence,
-                                                          Long logAppendTime) throws IOException {
+        return readPartiallyFrom(input, totalSizeInBytes, baseOffset, baseTimestamp, baseSequence, logAppendTime);
+    }
+
+    private static PartialDefaultRecord readPartiallyFrom(InputStream input, int sizeInBytes, long baseOffset, long baseTimestamp, int baseSequence, Long logAppendTime) throws IOException {
         try {
             byte attributes = (byte) input.read();
             long timestampDelta = ByteUtils.readVarlong(input);
@@ -386,9 +360,7 @@
 
             int offsetDelta = ByteUtils.readVarint(input);
             long offset = baseOffset + offsetDelta;
-            int sequence = baseSequence >= 0 ?
-                DefaultRecordBatch.incrementSequence(baseSequence, offsetDelta) :
-                RecordBatch.NO_SEQUENCE;
+            int sequence = baseSequence >= 0 ? DefaultRecordBatch.incrementSequence(baseSequence, offsetDelta) : RecordBatch.NO_SEQUENCE;
 
             // skip key
             int keySize = ByteUtils.readVarint(input);
@@ -422,18 +394,18 @@
 
     /**
      * Skips over and discards exactly {@code bytesToSkip} bytes from the input stream.
-     *
+     * <p>
      * We require a loop over {@link InputStream#skip(long)} because it is possible for InputStream to skip smaller
      * number of bytes than expected (see javadoc for InputStream#skip).
-     *
+     * <p>
      * No-op for case where bytesToSkip <= 0. This could occur for cases where field is expected to be null.
      * @throws InvalidRecordException if end of stream is encountered before we could skip required bytes.
-     * @throws IOException is an I/O error occurs while trying to skip from InputStream.
-     * 
+     * @throws IOException            is an I/O error occurs while trying to skip from InputStream.
      * @see java.io.InputStream#skip(long)
      */
     private static void skipBytes(InputStream in, int bytesToSkip) throws IOException {
-        if (bytesToSkip <= 0) return;
+        if (bytesToSkip <= 0)
+            return;
 
         // Starting JDK 12, this implementation could be replaced by InputStream#skipNBytes
         while (bytesToSkip > 0) {
@@ -444,8 +416,7 @@
             } else if (ns == 0) { // no bytes skipped
                 // read one byte to check for EOS
                 if (in.read() == -1) {
-                    throw new InvalidRecordException("Reached end of input stream before skipping all bytes. " +
-                        "Remaining bytes:" + bytesToSkip);
+                    throw new InvalidRecordException("Reached end of input stream before skipping all bytes. " + "Remaining bytes:" + bytesToSkip);
                 }
                 // one byte read so decrement number to skip
                 bytesToSkip--;
@@ -458,25 +429,6 @@
     private static Header[] readHeaders(ByteBuffer buffer, int numHeaders) {
         Header[] headers = new Header[numHeaders];
         for (int i = 0; i < numHeaders; i++) {
-<<<<<<< HEAD
-			int headerKeySize = ByteUtils.readVarint(buffer);
-			if (headerKeySize < 0)
-				throw new InvalidRecordException("Invalid negative header key size " + headerKeySize);
-
-			ByteBuffer headerKeyBuffer = buffer.slice();
-			headerKeyBuffer.limit(headerKeySize);
-			buffer.position(buffer.position() + headerKeySize);
-
-			ByteBuffer headerValue = null;
-			int headerValueSize = ByteUtils.readVarint(buffer);
-			if (headerValueSize >= 0) {
-				headerValue = buffer.slice();
-				headerValue.limit(headerValueSize);
-				buffer.position(buffer.position() + headerValueSize);
-			}
-
-			headers[i] = new RecordHeader(headerKeyBuffer, headerValue);
-=======
             int headerKeySize = ByteUtils.readVarint(buffer);
             if (headerKeySize < 0)
                 throw new InvalidRecordException("Invalid negative header key size " + headerKeySize);
@@ -487,7 +439,6 @@
             ByteBuffer headerValue = Utils.readBytes(buffer, headerValueSize);
 
             headers[i] = new RecordHeader(headerKeyBuffer, headerValue);
->>>>>>> 15418db6
         }
 
         return headers;
@@ -502,40 +453,28 @@
         return bodySize + ByteUtils.sizeOfVarint(bodySize);
     }
 
-    public static int sizeInBytes(int offsetDelta,
-                                  long timestampDelta,
-                                  int keySize,
-                                  int valueSize,
-                                  Header[] headers) {
+    public static int sizeInBytes(int offsetDelta, long timestampDelta, int keySize, int valueSize, Header[] headers) {
         int bodySize = sizeOfBodyInBytes(offsetDelta, timestampDelta, keySize, valueSize, headers);
         return bodySize + ByteUtils.sizeOfVarint(bodySize);
     }
 
-	private static int sizeOfBodyInBytes(int offsetDelta,
-										 long timestampDelta,
-										 ByteBuffer key,
-										 ByteBuffer value,
-										 Header[] headers) {
-		int keySize = key == null ? -1 : key.remaining();
-		int valueSize = value == null ? -1 : value.remaining();
-		return sizeOfBodyInBytes(offsetDelta, timestampDelta, keySize, valueSize, headers);
-	}
-
-	public static int sizeOfBodyInBytes(int offsetDelta,
-										long timestampDelta,
-										int keySize,
-										int valueSize,
-										Header[] headers) {
-		int size = 1; // always one byte for attributes
-		size += ByteUtils.sizeOfVarint(offsetDelta);
-		size += ByteUtils.sizeOfVarlong(timestampDelta);
-		size += sizeOf(keySize, valueSize, headers);
-		return size;
-	}
-
-	private static int sizeOf(int keySize, int valueSize, Header[] headers) {
-		int size = 0;
-		if (keySize < 0)
+    private static int sizeOfBodyInBytes(int offsetDelta, long timestampDelta, ByteBuffer key, ByteBuffer value, Header[] headers) {
+        int keySize = key == null ? -1 : key.remaining();
+        int valueSize = value == null ? -1 : value.remaining();
+        return sizeOfBodyInBytes(offsetDelta, timestampDelta, keySize, valueSize, headers);
+    }
+
+    public static int sizeOfBodyInBytes(int offsetDelta, long timestampDelta, int keySize, int valueSize, Header[] headers) {
+        int size = 1; // always one byte for attributes
+        size += ByteUtils.sizeOfVarint(offsetDelta);
+        size += ByteUtils.sizeOfVarlong(timestampDelta);
+        size += sizeOf(keySize, valueSize, headers);
+        return size;
+    }
+
+    private static int sizeOf(int keySize, int valueSize, Header[] headers) {
+        int size = 0;
+        if (keySize < 0)
             size += NULL_VARINT_SIZE_BYTES;
         else
             size += ByteUtils.sizeOfVarint(keySize) + keySize;
