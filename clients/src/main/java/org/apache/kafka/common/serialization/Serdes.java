/*
 * Licensed to the Apache Software Foundation (ASF) under one or more
 * contributor license agreements. See the NOTICE file distributed with
 * this work for additional information regarding copyright ownership.
 * The ASF licenses this file to You under the Apache License, Version 2.0
 * (the "License"); you may not use this file except in compliance with
 * the License. You may obtain a copy of the License at
 *
 *    http://www.apache.org/licenses/LICENSE-2.0
 *
 * Unless required by applicable law or agreed to in writing, software
 * distributed under the License is distributed on an "AS IS" BASIS,
 * WITHOUT WARRANTIES OR CONDITIONS OF ANY KIND, either express or implied.
 * See the License for the specific language governing permissions and
 * limitations under the License.
 */
package org.apache.kafka.common.serialization;

import org.apache.kafka.common.utils.Bytes;

import java.nio.ByteBuffer;
import java.util.List;
import java.util.Map;
import java.util.UUID;

/**
 * Factory for creating serializers / deserializers.
 */
public class Serdes {

    static public class WrapperSerde<T> implements Serde<T> {
        final private Serializer<T> serializer;
        final private Deserializer<T> deserializer;

        public WrapperSerde(Serializer<T> serializer, Deserializer<T> deserializer) {
            this.serializer = serializer;
            this.deserializer = deserializer;
        }

        @Override
        public void configure(Map<String, ?> configs, boolean isKey) {
            serializer.configure(configs, isKey);
            deserializer.configure(configs, isKey);
        }

        @Override
        public void close() {
            serializer.close();
            deserializer.close();
        }

        @Override
		public Serializer<T> serializer() {
			return serializer;
		}

		@Override
		public Deserializer<T> deserializer() {
			return deserializer;
		}
	}

	static public final class VoidSerde extends WrapperSerde<Void> {
		public VoidSerde() {
			super(new VoidSerializer(), new VoidDeserializer());
		}
	}

	static public final class LongSerde extends WrapperSerde<Long> {
		public LongSerde() {
			super(new LongSerializer(), new LongDeserializer());
		}
	}

	static public final class IntegerSerde extends WrapperSerde<Integer> {
		public IntegerSerde() {
			super(new IntegerSerializer(), new IntegerDeserializer());
        }
    }

    static public final class ShortSerde extends WrapperSerde<Short> {
        public ShortSerde() {
            super(new ShortSerializer(), new ShortDeserializer());
        }
    }

    static public final class FloatSerde extends WrapperSerde<Float> {
        public FloatSerde() {
            super(new FloatSerializer(), new FloatDeserializer());
        }
    }

    static public final class DoubleSerde extends WrapperSerde<Double> {
        public DoubleSerde() {
            super(new DoubleSerializer(), new DoubleDeserializer());
        }
    }

    static public final class StringSerde extends WrapperSerde<String> {
        public StringSerde() {
            super(new StringSerializer(), new StringDeserializer());
        }
    }

    static public final class ByteBufferSerde extends WrapperSerde<ByteBuffer> {
        public ByteBufferSerde() {
            super(new ByteBufferSerializer(), new ByteBufferDeserializer());
        }
    }

    static public final class BytesSerde extends WrapperSerde<Bytes> {
        public BytesSerde() {
            super(new BytesSerializer(), new BytesDeserializer());
        }
    }

    static public final class ByteArraySerde extends WrapperSerde<byte[]> {
        public ByteArraySerde() {
            super(new ByteArraySerializer(), new ByteArrayDeserializer());
        }
    }

    static public final class UUIDSerde extends WrapperSerde<UUID> {
        public UUIDSerde() {
            super(new UUIDSerializer(), new UUIDDeserializer());
        }
    }

    static public final class BooleanSerde extends WrapperSerde<Boolean> {
        public BooleanSerde() {
            super(new BooleanSerializer(), new BooleanDeserializer());
        }
    }

    static public final class ListSerde<Inner> extends WrapperSerde<List<Inner>> {

        final static int NULL_ENTRY_VALUE = -1;

        enum SerializationStrategy {
            CONSTANT_SIZE,
            VARIABLE_SIZE;

            public static final SerializationStrategy[] VALUES = SerializationStrategy.values();
        }

        public ListSerde() {
            super(new ListSerializer<>(), new ListDeserializer<>());
        }

        public <L extends List<Inner>> ListSerde(Class<L> listClass, Serde<Inner> serde) {
            super(new ListSerializer<>(serde.serializer()), new ListDeserializer<>(listClass, serde.deserializer()));
        }

    }

    @SuppressWarnings("unchecked")
    static public <T> Serde<T> serdeFrom(Class<T> type) {
        if (String.class.isAssignableFrom(type)) {
            return (Serde<T>) String();
        }

        if (Short.class.isAssignableFrom(type)) {
            return (Serde<T>) Short();
        }

        if (Integer.class.isAssignableFrom(type)) {
            return (Serde<T>) Integer();
        }

        if (Long.class.isAssignableFrom(type)) {
            return (Serde<T>) Long();
        }

        if (Float.class.isAssignableFrom(type)) {
            return (Serde<T>) Float();
        }

        if (Double.class.isAssignableFrom(type)) {
            return (Serde<T>) Double();
        }

        if (byte[].class.isAssignableFrom(type)) {
            return (Serde<T>) ByteArray();
        }

        if (ByteBuffer.class.isAssignableFrom(type)) {
            return (Serde<T>) ByteBuffer();
        }

        if (Bytes.class.isAssignableFrom(type)) {
            return (Serde<T>) Bytes();
        }

        if (UUID.class.isAssignableFrom(type)) {
            return (Serde<T>) UUID();
        }

        if (Boolean.class.isAssignableFrom(type)) {
            return (Serde<T>) Boolean();
        }

        // TODO: we can also serializes objects of type T using generic Java serialization by default
        throw new IllegalArgumentException("Unknown class for built-in serializer. Supported types are: " +
            "String, Short, Integer, Long, Float, Double, ByteArray, ByteBuffer, Bytes, UUID, Boolean");
    }

    /**
     * Construct a serde object from separate serializer and deserializer
     *
     * @param serializer    must not be null.
     * @param deserializer  must not be null.
     */
    static public <T> Serde<T> serdeFrom(final Serializer<T> serializer, final Deserializer<T> deserializer) {
        if (serializer == null) {
            throw new IllegalArgumentException("serializer must not be null");
        }
        if (deserializer == null) {
            throw new IllegalArgumentException("deserializer must not be null");
        }

        return new WrapperSerde<>(serializer, deserializer);
    }

	/**
     * A serde for nullable {@code Long} type.
     */
    static public Serde<Long> Long() {
        return new LongSerde();
    }

	/**
     * A serde for nullable {@code Integer} type.
     */
    static public Serde<Integer> Integer() {
        return new IntegerSerde();
    }

	/**
     * A serde for nullable {@code Short} type.
     */
    static public Serde<Short> Short() {
        return new ShortSerde();
    }

	/**
     * A serde for nullable {@code Float} type.
     */
    static public Serde<Float> Float() {
        return new FloatSerde();
    }

	/**
     * A serde for nullable {@code Double} type.
     */
    static public Serde<Double> Double() {
        return new DoubleSerde();
    }

	/**
     * A serde for nullable {@code String} type.
     */
    static public Serde<String> String() {
        return new StringSerde();
    }

	/**
     * A serde for nullable {@code ByteBuffer} type.
     */
    static public Serde<ByteBuffer> ByteBuffer() {
        return new ByteBufferSerde();
    }

	/**
     * A serde for nullable {@code Bytes} type.
     */
    static public Serde<Bytes> Bytes() {
        return new BytesSerde();
    }

	/**
     * A serde for nullable {@code UUID} type
     */
<<<<<<< HEAD
	static public Serde<UUID> UUID() {
		return new UUIDSerde();
	}

	/**
	 * A serde for nullable {@code byte[]} type.
	 */
	static public Serde<byte[]> ByteArray() {
		return new ByteArraySerde();
	}

	/**
	 * A serde for {@code Void} type.
	 */
	static public Serde<Void> Void() {
		return new VoidSerde();
	}
=======
    static public Serde<UUID> UUID() {
        return new UUIDSerde();
    }

    /**
     * A serde for nullable {@code Boolean} type.
     */
    static public Serde<Boolean> Boolean() {
        return new BooleanSerde();
    }

    /**
     * A serde for nullable {@code byte[]} type.
     */
    static public Serde<byte[]> ByteArray() {
        return new ByteArraySerde();
    }

    /**
     * A serde for {@code Void} type.
     */
    static public Serde<Void> Void() {
        return new VoidSerde();
    }

    /*
     * A serde for {@code List} type
     */
    static public <L extends List<Inner>, Inner> Serde<List<Inner>> ListSerde(Class<L> listClass, Serde<Inner> innerSerde) {
        return new ListSerde<>(listClass, innerSerde);
    }

>>>>>>> 15418db6
}<|MERGE_RESOLUTION|>--- conflicted
+++ resolved
@@ -50,31 +50,31 @@
         }
 
         @Override
-		public Serializer<T> serializer() {
-			return serializer;
-		}
-
-		@Override
-		public Deserializer<T> deserializer() {
-			return deserializer;
-		}
-	}
-
-	static public final class VoidSerde extends WrapperSerde<Void> {
-		public VoidSerde() {
-			super(new VoidSerializer(), new VoidDeserializer());
-		}
-	}
-
-	static public final class LongSerde extends WrapperSerde<Long> {
-		public LongSerde() {
-			super(new LongSerializer(), new LongDeserializer());
-		}
-	}
-
-	static public final class IntegerSerde extends WrapperSerde<Integer> {
-		public IntegerSerde() {
-			super(new IntegerSerializer(), new IntegerDeserializer());
+        public Serializer<T> serializer() {
+            return serializer;
+        }
+
+        @Override
+        public Deserializer<T> deserializer() {
+            return deserializer;
+        }
+    }
+
+    static public final class VoidSerde extends WrapperSerde<Void> {
+        public VoidSerde() {
+            super(new VoidSerializer(), new VoidDeserializer());
+        }
+    }
+
+    static public final class LongSerde extends WrapperSerde<Long> {
+        public LongSerde() {
+            super(new LongSerializer(), new LongDeserializer());
+        }
+    }
+
+    static public final class IntegerSerde extends WrapperSerde<Integer> {
+        public IntegerSerde() {
+            super(new IntegerSerializer(), new IntegerDeserializer());
         }
     }
 
@@ -137,8 +137,7 @@
         final static int NULL_ENTRY_VALUE = -1;
 
         enum SerializationStrategy {
-            CONSTANT_SIZE,
-            VARIABLE_SIZE;
+            CONSTANT_SIZE, VARIABLE_SIZE;
 
             public static final SerializationStrategy[] VALUES = SerializationStrategy.values();
         }
@@ -200,8 +199,7 @@
         }
 
         // TODO: we can also serializes objects of type T using generic Java serialization by default
-        throw new IllegalArgumentException("Unknown class for built-in serializer. Supported types are: " +
-            "String, Short, Integer, Long, Float, Double, ByteArray, ByteBuffer, Bytes, UUID, Boolean");
+        throw new IllegalArgumentException("Unknown class for built-in serializer. Supported types are: " + "String, Short, Integer, Long, Float, Double, ByteArray, ByteBuffer, Bytes, UUID, Boolean");
     }
 
     /**
@@ -221,84 +219,65 @@
         return new WrapperSerde<>(serializer, deserializer);
     }
 
-	/**
+    /**
      * A serde for nullable {@code Long} type.
      */
     static public Serde<Long> Long() {
         return new LongSerde();
     }
 
-	/**
+    /**
      * A serde for nullable {@code Integer} type.
      */
     static public Serde<Integer> Integer() {
         return new IntegerSerde();
     }
 
-	/**
+    /**
      * A serde for nullable {@code Short} type.
      */
     static public Serde<Short> Short() {
         return new ShortSerde();
     }
 
-	/**
+    /**
      * A serde for nullable {@code Float} type.
      */
     static public Serde<Float> Float() {
         return new FloatSerde();
     }
 
-	/**
+    /**
      * A serde for nullable {@code Double} type.
      */
     static public Serde<Double> Double() {
         return new DoubleSerde();
     }
 
-	/**
+    /**
      * A serde for nullable {@code String} type.
      */
     static public Serde<String> String() {
         return new StringSerde();
     }
 
-	/**
+    /**
      * A serde for nullable {@code ByteBuffer} type.
      */
     static public Serde<ByteBuffer> ByteBuffer() {
         return new ByteBufferSerde();
     }
 
-	/**
+    /**
      * A serde for nullable {@code Bytes} type.
      */
     static public Serde<Bytes> Bytes() {
         return new BytesSerde();
     }
 
-	/**
+    /**
      * A serde for nullable {@code UUID} type
      */
-<<<<<<< HEAD
-	static public Serde<UUID> UUID() {
-		return new UUIDSerde();
-	}
-
-	/**
-	 * A serde for nullable {@code byte[]} type.
-	 */
-	static public Serde<byte[]> ByteArray() {
-		return new ByteArraySerde();
-	}
-
-	/**
-	 * A serde for {@code Void} type.
-	 */
-	static public Serde<Void> Void() {
-		return new VoidSerde();
-	}
-=======
     static public Serde<UUID> UUID() {
         return new UUIDSerde();
     }
@@ -331,5 +310,4 @@
         return new ListSerde<>(listClass, innerSerde);
     }
 
->>>>>>> 15418db6
 }