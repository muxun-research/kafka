/*
 * Licensed to the Apache Software Foundation (ASF) under one or more
 * contributor license agreements. See the NOTICE file distributed with
 * this work for additional information regarding copyright ownership.
 * The ASF licenses this file to You under the Apache License, Version 2.0
 * (the "License"); you may not use this file except in compliance with
 * the License. You may obtain a copy of the License at
 *
 *    http://www.apache.org/licenses/LICENSE-2.0
 *
 * Unless required by applicable law or agreed to in writing, software
 * distributed under the License is distributed on an "AS IS" BASIS,
 * WITHOUT WARRANTIES OR CONDITIONS OF ANY KIND, either express or implied.
 * See the License for the specific language governing permissions and
 * limitations under the License.
 */
package org.apache.kafka.common.serialization;

import org.apache.kafka.common.header.Headers;

import java.nio.ByteBuffer;

public class VoidDeserializer implements Deserializer<Void> {
	@Override
	public Void deserialize(String topic, byte[] data) {
		if (data != null)
			throw new IllegalArgumentException("Data should be null for a VoidDeserializer.");

<<<<<<< HEAD
		return null;
	}
=======
        return null;
    }

    @Override
    public Void deserialize(String topic, Headers headers, ByteBuffer data) {
        if (data != null) {
            throw new IllegalArgumentException("Data should be null for a VoidDeserializer.");
        }
        return null;
    }
>>>>>>> 15418db6
}<|MERGE_RESOLUTION|>--- conflicted
+++ resolved
@@ -21,15 +21,11 @@
 import java.nio.ByteBuffer;
 
 public class VoidDeserializer implements Deserializer<Void> {
-	@Override
-	public Void deserialize(String topic, byte[] data) {
-		if (data != null)
-			throw new IllegalArgumentException("Data should be null for a VoidDeserializer.");
+    @Override
+    public Void deserialize(String topic, byte[] data) {
+        if (data != null)
+            throw new IllegalArgumentException("Data should be null for a VoidDeserializer.");
 
-<<<<<<< HEAD
-		return null;
-	}
-=======
         return null;
     }
 
@@ -40,5 +36,4 @@
         }
         return null;
     }
->>>>>>> 15418db6
 }