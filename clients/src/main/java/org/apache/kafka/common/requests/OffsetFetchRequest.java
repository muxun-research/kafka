/*
 * Licensed to the Apache Software Foundation (ASF) under one or more
 * contributor license agreements. See the NOTICE file distributed with
 * this work for additional information regarding copyright ownership.
 * The ASF licenses this file to You under the Apache License, Version 2.0
 * (the "License"); you may not use this file except in compliance with
 * the License. You may obtain a copy of the License at
 *
 *    http://www.apache.org/licenses/LICENSE-2.0
 *
 * Unless required by applicable law or agreed to in writing, software
 * distributed under the License is distributed on an "AS IS" BASIS,
 * WITHOUT WARRANTIES OR CONDITIONS OF ANY KIND, either express or implied.
 * See the License for the specific language governing permissions and
 * limitations under the License.
 */
package org.apache.kafka.common.requests;

import org.apache.kafka.common.TopicPartition;
import org.apache.kafka.common.errors.UnsupportedVersionException;
import org.apache.kafka.common.message.OffsetFetchRequestData;
import org.apache.kafka.common.message.OffsetFetchRequestData.OffsetFetchRequestGroup;
import org.apache.kafka.common.message.OffsetFetchRequestData.OffsetFetchRequestTopic;
import org.apache.kafka.common.message.OffsetFetchRequestData.OffsetFetchRequestTopics;
import org.apache.kafka.common.protocol.ApiKeys;
import org.apache.kafka.common.protocol.ByteBufferAccessor;
import org.apache.kafka.common.protocol.Errors;

import org.slf4j.Logger;
import org.slf4j.LoggerFactory;

import java.nio.ByteBuffer;
<<<<<<< HEAD
import java.util.*;
import java.util.Map.Entry;
=======
import java.util.ArrayList;
import java.util.Collections;
import java.util.HashMap;
import java.util.List;
import java.util.Map;
import java.util.Map.Entry;
import java.util.Optional;
>>>>>>> 9494bebe
import java.util.stream.Collectors;

public class OffsetFetchRequest extends AbstractRequest {

    private static final Logger log = LoggerFactory.getLogger(OffsetFetchRequest.class);

    private static final List<OffsetFetchRequestTopic> ALL_TOPIC_PARTITIONS = null;
    private static final List<OffsetFetchRequestTopics> ALL_TOPIC_PARTITIONS_BATCH = null;
    private final OffsetFetchRequestData data;

    public static class Builder extends AbstractRequest.Builder<OffsetFetchRequest> {

        public final OffsetFetchRequestData data;
        private final boolean throwOnFetchStableOffsetsUnsupported;

<<<<<<< HEAD
        public Builder(String groupId, boolean requireStable, List<TopicPartition> partitions, boolean throwOnFetchStableOffsetsUnsupported) {
=======
        public Builder(String groupId,
                       boolean requireStable,
                       List<TopicPartition> partitions,
                       boolean throwOnFetchStableOffsetsUnsupported) {
            this(
                groupId,
                null,
                -1,
                requireStable,
                partitions,
                throwOnFetchStableOffsetsUnsupported
            );
        }

        public Builder(String groupId,
                       String memberId,
                       int memberEpoch,
                       boolean requireStable,
                       List<TopicPartition> partitions,
                       boolean throwOnFetchStableOffsetsUnsupported) {
>>>>>>> 9494bebe
            super(ApiKeys.OFFSET_FETCH);

            OffsetFetchRequestData.OffsetFetchRequestGroup group =
                new OffsetFetchRequestData.OffsetFetchRequestGroup()
                    .setGroupId(groupId)
                    .setMemberId(memberId)
                    .setMemberEpoch(memberEpoch);

            if (partitions != null) {
                Map<String, OffsetFetchRequestTopics> offsetFetchRequestTopicMap = new HashMap<>();
                for (TopicPartition topicPartition : partitions) {
                    String topicName = topicPartition.topic();
<<<<<<< HEAD
                    OffsetFetchRequestTopic topic = offsetFetchRequestTopicMap.getOrDefault(topicName, new OffsetFetchRequestTopic().setName(topicName));
=======
                    OffsetFetchRequestTopics topic = offsetFetchRequestTopicMap.getOrDefault(
                        topicName, new OffsetFetchRequestTopics().setName(topicName));
>>>>>>> 9494bebe
                    topic.partitionIndexes().add(topicPartition.partition());
                    offsetFetchRequestTopicMap.put(topicName, topic);
                }
                group.setTopics(new ArrayList<>(offsetFetchRequestTopicMap.values()));
            } else {
                // If passed in partition list is null, it is requesting offsets for all topic partitions.
                group.setTopics(ALL_TOPIC_PARTITIONS_BATCH);
            }

<<<<<<< HEAD
            this.data = new OffsetFetchRequestData().setGroupId(groupId).setRequireStable(requireStable).setTopics(topics);
            this.throwOnFetchStableOffsetsUnsupported = throwOnFetchStableOffsetsUnsupported;
        }

        boolean isAllTopicPartitions() {
            return this.data.topics() == ALL_TOPIC_PARTITIONS;
        }

        public Builder(Map<String, List<TopicPartition>> groupIdToTopicPartitionMap, boolean requireStable, boolean throwOnFetchStableOffsetsUnsupported) {
=======
            this.data = new OffsetFetchRequestData()
                .setRequireStable(requireStable)
                .setGroups(Collections.singletonList(group));
            this.throwOnFetchStableOffsetsUnsupported = throwOnFetchStableOffsetsUnsupported;
        }

        public Builder(Map<String, List<TopicPartition>> groupIdToTopicPartitionMap,
                       boolean requireStable,
                       boolean throwOnFetchStableOffsetsUnsupported) {
>>>>>>> 9494bebe
            super(ApiKeys.OFFSET_FETCH);

            List<OffsetFetchRequestGroup> groups = new ArrayList<>();
            for (Entry<String, List<TopicPartition>> entry : groupIdToTopicPartitionMap.entrySet()) {
                String groupName = entry.getKey();
                List<TopicPartition> tpList = entry.getValue();
                final List<OffsetFetchRequestTopics> topics;
                if (tpList != null) {
                    Map<String, OffsetFetchRequestTopics> offsetFetchRequestTopicMap = new HashMap<>();
                    for (TopicPartition topicPartition : tpList) {
                        String topicName = topicPartition.topic();
                        OffsetFetchRequestTopics topic = offsetFetchRequestTopicMap.getOrDefault(topicName, new OffsetFetchRequestTopics().setName(topicName));
                        topic.partitionIndexes().add(topicPartition.partition());
                        offsetFetchRequestTopicMap.put(topicName, topic);
                    }
                    topics = new ArrayList<>(offsetFetchRequestTopicMap.values());
                } else {
                    topics = ALL_TOPIC_PARTITIONS_BATCH;
                }
                groups.add(new OffsetFetchRequestGroup().setGroupId(groupName).setTopics(topics));
            }
            this.data = new OffsetFetchRequestData().setGroups(groups).setRequireStable(requireStable);
            this.throwOnFetchStableOffsetsUnsupported = throwOnFetchStableOffsetsUnsupported;
        }

        @Override
        public OffsetFetchRequest build(short version) {
<<<<<<< HEAD
            if (isAllTopicPartitions() && version < 2) {
                throw new UnsupportedVersionException("The broker only supports OffsetFetchRequest " + "v" + version + ", but we need v2 or newer to request all topic partitions.");
            }
=======
>>>>>>> 9494bebe
            if (data.groups().size() > 1 && version < 8) {
                throw new NoBatchedOffsetFetchRequestException("Broker does not support" + " batching groups for fetch offset request on version " + version);
            }
            if (data.requireStable() && version < 7) {
                if (throwOnFetchStableOffsetsUnsupported) {
                    throw new UnsupportedVersionException("Broker unexpectedly " + "doesn't support requireStable flag on version " + version);
                } else {
                    log.trace("Fallback the requireStable flag to false as broker " + "only supports OffsetFetchRequest version {}. Need " + "v7 or newer to enable this feature", version);
                    data.setRequireStable(false);
                }
            }
            // convert data to use the appropriate version since version 8 uses different format
            if (version < 8) {
                OffsetFetchRequestData normalizedData;
                if (!data.groups().isEmpty()) {
                    OffsetFetchRequestGroup group = data.groups().get(0);
                    String groupName = group.groupId();
                    List<OffsetFetchRequestTopics> topics = group.topics();
                    List<OffsetFetchRequestTopic> oldFormatTopics = null;
                    if (topics != null) {
                        oldFormatTopics = topics.stream().map(t -> new OffsetFetchRequestTopic().setName(t.name()).setPartitionIndexes(t.partitionIndexes())).collect(Collectors.toList());
                    }
<<<<<<< HEAD
                    oldDataFormat = new OffsetFetchRequestData().setGroupId(groupName).setTopics(oldFormatTopics).setRequireStable(data.requireStable());
                }
                return new OffsetFetchRequest(oldDataFormat == null ? data : oldDataFormat, version);
            } else {
                if (data.groups().isEmpty()) {
                    String groupName = data.groupId();
                    List<OffsetFetchRequestTopic> oldFormatTopics = data.topics();
                    List<OffsetFetchRequestTopics> topics = null;
                    if (oldFormatTopics != null) {
                        topics = oldFormatTopics.stream().map(t -> new OffsetFetchRequestTopics().setName(t.name()).setPartitionIndexes(t.partitionIndexes())).collect(Collectors.toList());
                    }
                    OffsetFetchRequestData convertedDataFormat = new OffsetFetchRequestData().setGroups(Collections.singletonList(new OffsetFetchRequestGroup().setGroupId(groupName).setTopics(topics))).setRequireStable(data.requireStable());
                    return new OffsetFetchRequest(convertedDataFormat, version);
=======
                    normalizedData = new OffsetFetchRequestData()
                        .setGroupId(groupName)
                        .setTopics(oldFormatTopics)
                        .setRequireStable(data.requireStable());
                } else {
                    normalizedData = data;
                }
                if (normalizedData.topics() == null && version < 2) {
                    throw new UnsupportedVersionException("The broker only supports OffsetFetchRequest " +
                        "v" + version + ", but we need v2 or newer to request all topic partitions.");
>>>>>>> 9494bebe
                }
                return new OffsetFetchRequest(normalizedData, version);
            }
            return new OffsetFetchRequest(data, version);
        }

        @Override
        public String toString() {
            return data.toString();
        }
    }

    /**
     * Indicates that it is not possible to fetch consumer groups in batches with FetchOffset.
     * Instead consumer groups' offsets must be fetched one by one.
     */
    public static class NoBatchedOffsetFetchRequestException extends UnsupportedVersionException {
        private static final long serialVersionUID = 1L;

        public NoBatchedOffsetFetchRequestException(String message) {
            super(message);
        }
    }

    public List<TopicPartition> partitions() {
        if (isAllPartitions()) {
            return null;
        }
        List<TopicPartition> partitions = new ArrayList<>();
        for (OffsetFetchRequestTopic topic : data.topics()) {
            for (Integer partitionIndex : topic.partitionIndexes()) {
                partitions.add(new TopicPartition(topic.name(), partitionIndex));
            }
        }
        return partitions;
    }

    public String groupId() {
        return data.groupId();
    }

    public boolean requireStable() {
        return data.requireStable();
    }

    public List<OffsetFetchRequestData.OffsetFetchRequestGroup> groups() {
        if (version() >= 8) {
            return data.groups();
        } else {
            OffsetFetchRequestData.OffsetFetchRequestGroup group = new OffsetFetchRequestData.OffsetFetchRequestGroup().setGroupId(data.groupId());

            if (data.topics() == null) {
                // If topics is null, it means that all topic-partitions should
                // be fetched hence we preserve it.
                group.setTopics(null);
            } else {
                // Otherwise, topics are translated to the new structure.
<<<<<<< HEAD
                data.topics().forEach(topic -> {
                    group.topics().add(new OffsetFetchRequestTopics().setName(topic.name()).setPartitionIndexes(topic.partitionIndexes()));
                });
=======
                data.topics().forEach(topic ->
                    group.topics().add(new OffsetFetchRequestTopics()
                        .setName(topic.name())
                        .setPartitionIndexes(topic.partitionIndexes())
                    )
                );
>>>>>>> 9494bebe
            }

            return Collections.singletonList(group);
        }
    }

    public Map<String, List<TopicPartition>> groupIdsToPartitions() {
        Map<String, List<TopicPartition>> groupIdsToPartitions = new HashMap<>();
        for (OffsetFetchRequestGroup group : data.groups()) {
            List<TopicPartition> tpList = null;
            if (group.topics() != ALL_TOPIC_PARTITIONS_BATCH) {
                tpList = new ArrayList<>();
                for (OffsetFetchRequestTopics topic : group.topics()) {
                    for (Integer partitionIndex : topic.partitionIndexes()) {
                        tpList.add(new TopicPartition(topic.name(), partitionIndex));
                    }
                }
            }
            groupIdsToPartitions.put(group.groupId(), tpList);
        }
        return groupIdsToPartitions;
    }

    public Map<String, List<OffsetFetchRequestTopics>> groupIdsToTopics() {
        Map<String, List<OffsetFetchRequestTopics>> groupIdsToTopics = new HashMap<>(data.groups().size());
        data.groups().forEach(g -> groupIdsToTopics.put(g.groupId(), g.topics()));
        return groupIdsToTopics;
    }

    public List<String> groupIds() {
        return data.groups().stream().map(OffsetFetchRequestGroup::groupId).collect(Collectors.toList());
    }

    private OffsetFetchRequest(OffsetFetchRequestData data, short version) {
        super(ApiKeys.OFFSET_FETCH, version);
        this.data = data;
    }

    public OffsetFetchResponse getErrorResponse(Errors error) {
        return getErrorResponse(AbstractResponse.DEFAULT_THROTTLE_TIME, error);
    }

    public OffsetFetchResponse getErrorResponse(int throttleTimeMs, Errors error) {
        Map<TopicPartition, OffsetFetchResponse.PartitionData> responsePartitions = new HashMap<>();
        if (version() < 2) {
            OffsetFetchResponse.PartitionData partitionError = new OffsetFetchResponse.PartitionData(OffsetFetchResponse.INVALID_OFFSET, Optional.empty(), OffsetFetchResponse.NO_METADATA, error);

            for (OffsetFetchRequestTopic topic : this.data.topics()) {
                for (int partitionIndex : topic.partitionIndexes()) {
                    responsePartitions.put(new TopicPartition(topic.name(), partitionIndex), partitionError);
                }
            }
            return new OffsetFetchResponse(error, responsePartitions);
        }
        if (version() == 2) {
            return new OffsetFetchResponse(error, responsePartitions);
        }
        if (version() >= 3 && version() < 8) {
            return new OffsetFetchResponse(throttleTimeMs, error, responsePartitions);
        }
        List<String> groupIds = groupIds();
        Map<String, Errors> errorsMap = new HashMap<>(groupIds.size());
        Map<String, Map<TopicPartition, OffsetFetchResponse.PartitionData>> partitionMap = new HashMap<>(groupIds.size());
        for (String g : groupIds) {
            errorsMap.put(g, error);
            partitionMap.put(g, responsePartitions);
        }
        return new OffsetFetchResponse(throttleTimeMs, errorsMap, partitionMap);
    }

    @Override
    public OffsetFetchResponse getErrorResponse(int throttleTimeMs, Throwable e) {
        return getErrorResponse(throttleTimeMs, Errors.forException(e));
    }

    public static OffsetFetchRequest parse(ByteBuffer buffer, short version) {
        return new OffsetFetchRequest(new OffsetFetchRequestData(new ByteBufferAccessor(buffer), version), version);
    }

    public boolean isAllPartitions() {
        return data.topics() == ALL_TOPIC_PARTITIONS;
    }

    public boolean isAllPartitionsForGroup(String groupId) {
        OffsetFetchRequestGroup group = data.groups().stream().filter(g -> g.groupId().equals(groupId)).collect(Collectors.toList()).get(0);
        return group.topics() == ALL_TOPIC_PARTITIONS_BATCH;
    }

    @Override
    public OffsetFetchRequestData data() {
        return data;
    }
}<|MERGE_RESOLUTION|>--- conflicted
+++ resolved
@@ -30,10 +30,6 @@
 import org.slf4j.LoggerFactory;
 
 import java.nio.ByteBuffer;
-<<<<<<< HEAD
-import java.util.*;
-import java.util.Map.Entry;
-=======
 import java.util.ArrayList;
 import java.util.Collections;
 import java.util.HashMap;
@@ -41,7 +37,6 @@
 import java.util.Map;
 import java.util.Map.Entry;
 import java.util.Optional;
->>>>>>> 9494bebe
 import java.util.stream.Collectors;
 
 public class OffsetFetchRequest extends AbstractRequest {
@@ -57,9 +52,6 @@
         public final OffsetFetchRequestData data;
         private final boolean throwOnFetchStableOffsetsUnsupported;
 
-<<<<<<< HEAD
-        public Builder(String groupId, boolean requireStable, List<TopicPartition> partitions, boolean throwOnFetchStableOffsetsUnsupported) {
-=======
         public Builder(String groupId,
                        boolean requireStable,
                        List<TopicPartition> partitions,
@@ -80,7 +72,6 @@
                        boolean requireStable,
                        List<TopicPartition> partitions,
                        boolean throwOnFetchStableOffsetsUnsupported) {
->>>>>>> 9494bebe
             super(ApiKeys.OFFSET_FETCH);
 
             OffsetFetchRequestData.OffsetFetchRequestGroup group =
@@ -93,12 +84,8 @@
                 Map<String, OffsetFetchRequestTopics> offsetFetchRequestTopicMap = new HashMap<>();
                 for (TopicPartition topicPartition : partitions) {
                     String topicName = topicPartition.topic();
-<<<<<<< HEAD
-                    OffsetFetchRequestTopic topic = offsetFetchRequestTopicMap.getOrDefault(topicName, new OffsetFetchRequestTopic().setName(topicName));
-=======
                     OffsetFetchRequestTopics topic = offsetFetchRequestTopicMap.getOrDefault(
                         topicName, new OffsetFetchRequestTopics().setName(topicName));
->>>>>>> 9494bebe
                     topic.partitionIndexes().add(topicPartition.partition());
                     offsetFetchRequestTopicMap.put(topicName, topic);
                 }
@@ -108,17 +95,6 @@
                 group.setTopics(ALL_TOPIC_PARTITIONS_BATCH);
             }
 
-<<<<<<< HEAD
-            this.data = new OffsetFetchRequestData().setGroupId(groupId).setRequireStable(requireStable).setTopics(topics);
-            this.throwOnFetchStableOffsetsUnsupported = throwOnFetchStableOffsetsUnsupported;
-        }
-
-        boolean isAllTopicPartitions() {
-            return this.data.topics() == ALL_TOPIC_PARTITIONS;
-        }
-
-        public Builder(Map<String, List<TopicPartition>> groupIdToTopicPartitionMap, boolean requireStable, boolean throwOnFetchStableOffsetsUnsupported) {
-=======
             this.data = new OffsetFetchRequestData()
                 .setRequireStable(requireStable)
                 .setGroups(Collections.singletonList(group));
@@ -128,7 +104,6 @@
         public Builder(Map<String, List<TopicPartition>> groupIdToTopicPartitionMap,
                        boolean requireStable,
                        boolean throwOnFetchStableOffsetsUnsupported) {
->>>>>>> 9494bebe
             super(ApiKeys.OFFSET_FETCH);
 
             List<OffsetFetchRequestGroup> groups = new ArrayList<>();
@@ -137,10 +112,12 @@
                 List<TopicPartition> tpList = entry.getValue();
                 final List<OffsetFetchRequestTopics> topics;
                 if (tpList != null) {
-                    Map<String, OffsetFetchRequestTopics> offsetFetchRequestTopicMap = new HashMap<>();
+                    Map<String, OffsetFetchRequestTopics> offsetFetchRequestTopicMap =
+                        new HashMap<>();
                     for (TopicPartition topicPartition : tpList) {
                         String topicName = topicPartition.topic();
-                        OffsetFetchRequestTopics topic = offsetFetchRequestTopicMap.getOrDefault(topicName, new OffsetFetchRequestTopics().setName(topicName));
+                        OffsetFetchRequestTopics topic = offsetFetchRequestTopicMap.getOrDefault(
+                            topicName, new OffsetFetchRequestTopics().setName(topicName));
                         topic.partitionIndexes().add(topicPartition.partition());
                         offsetFetchRequestTopicMap.put(topicName, topic);
                     }
@@ -148,28 +125,30 @@
                 } else {
                     topics = ALL_TOPIC_PARTITIONS_BATCH;
                 }
-                groups.add(new OffsetFetchRequestGroup().setGroupId(groupName).setTopics(topics));
-            }
-            this.data = new OffsetFetchRequestData().setGroups(groups).setRequireStable(requireStable);
+                groups.add(new OffsetFetchRequestGroup()
+                    .setGroupId(groupName)
+                    .setTopics(topics));
+            }
+            this.data = new OffsetFetchRequestData()
+                .setGroups(groups)
+                .setRequireStable(requireStable);
             this.throwOnFetchStableOffsetsUnsupported = throwOnFetchStableOffsetsUnsupported;
         }
 
         @Override
         public OffsetFetchRequest build(short version) {
-<<<<<<< HEAD
-            if (isAllTopicPartitions() && version < 2) {
-                throw new UnsupportedVersionException("The broker only supports OffsetFetchRequest " + "v" + version + ", but we need v2 or newer to request all topic partitions.");
-            }
-=======
->>>>>>> 9494bebe
             if (data.groups().size() > 1 && version < 8) {
-                throw new NoBatchedOffsetFetchRequestException("Broker does not support" + " batching groups for fetch offset request on version " + version);
+                throw new NoBatchedOffsetFetchRequestException("Broker does not support"
+                    + " batching groups for fetch offset request on version " + version);
             }
             if (data.requireStable() && version < 7) {
                 if (throwOnFetchStableOffsetsUnsupported) {
-                    throw new UnsupportedVersionException("Broker unexpectedly " + "doesn't support requireStable flag on version " + version);
+                    throw new UnsupportedVersionException("Broker unexpectedly " +
+                        "doesn't support requireStable flag on version " + version);
                 } else {
-                    log.trace("Fallback the requireStable flag to false as broker " + "only supports OffsetFetchRequest version {}. Need " + "v7 or newer to enable this feature", version);
+                    log.trace("Fallback the requireStable flag to false as broker " +
+                        "only supports OffsetFetchRequest version {}. Need " +
+                        "v7 or newer to enable this feature", version);
                     data.setRequireStable(false);
                 }
             }
@@ -182,23 +161,14 @@
                     List<OffsetFetchRequestTopics> topics = group.topics();
                     List<OffsetFetchRequestTopic> oldFormatTopics = null;
                     if (topics != null) {
-                        oldFormatTopics = topics.stream().map(t -> new OffsetFetchRequestTopic().setName(t.name()).setPartitionIndexes(t.partitionIndexes())).collect(Collectors.toList());
+                        oldFormatTopics = topics
+                            .stream()
+                            .map(t ->
+                                new OffsetFetchRequestTopic()
+                                    .setName(t.name())
+                                    .setPartitionIndexes(t.partitionIndexes()))
+                            .collect(Collectors.toList());
                     }
-<<<<<<< HEAD
-                    oldDataFormat = new OffsetFetchRequestData().setGroupId(groupName).setTopics(oldFormatTopics).setRequireStable(data.requireStable());
-                }
-                return new OffsetFetchRequest(oldDataFormat == null ? data : oldDataFormat, version);
-            } else {
-                if (data.groups().isEmpty()) {
-                    String groupName = data.groupId();
-                    List<OffsetFetchRequestTopic> oldFormatTopics = data.topics();
-                    List<OffsetFetchRequestTopics> topics = null;
-                    if (oldFormatTopics != null) {
-                        topics = oldFormatTopics.stream().map(t -> new OffsetFetchRequestTopics().setName(t.name()).setPartitionIndexes(t.partitionIndexes())).collect(Collectors.toList());
-                    }
-                    OffsetFetchRequestData convertedDataFormat = new OffsetFetchRequestData().setGroups(Collections.singletonList(new OffsetFetchRequestGroup().setGroupId(groupName).setTopics(topics))).setRequireStable(data.requireStable());
-                    return new OffsetFetchRequest(convertedDataFormat, version);
-=======
                     normalizedData = new OffsetFetchRequestData()
                         .setGroupId(groupName)
                         .setTopics(oldFormatTopics)
@@ -209,7 +179,6 @@
                 if (normalizedData.topics() == null && version < 2) {
                     throw new UnsupportedVersionException("The broker only supports OffsetFetchRequest " +
                         "v" + version + ", but we need v2 or newer to request all topic partitions.");
->>>>>>> 9494bebe
                 }
                 return new OffsetFetchRequest(normalizedData, version);
             }
@@ -259,7 +228,9 @@
         if (version() >= 8) {
             return data.groups();
         } else {
-            OffsetFetchRequestData.OffsetFetchRequestGroup group = new OffsetFetchRequestData.OffsetFetchRequestGroup().setGroupId(data.groupId());
+            OffsetFetchRequestData.OffsetFetchRequestGroup group =
+                new OffsetFetchRequestData.OffsetFetchRequestGroup()
+                    .setGroupId(data.groupId());
 
             if (data.topics() == null) {
                 // If topics is null, it means that all topic-partitions should
@@ -267,18 +238,12 @@
                 group.setTopics(null);
             } else {
                 // Otherwise, topics are translated to the new structure.
-<<<<<<< HEAD
-                data.topics().forEach(topic -> {
-                    group.topics().add(new OffsetFetchRequestTopics().setName(topic.name()).setPartitionIndexes(topic.partitionIndexes()));
-                });
-=======
                 data.topics().forEach(topic ->
                     group.topics().add(new OffsetFetchRequestTopics()
                         .setName(topic.name())
                         .setPartitionIndexes(topic.partitionIndexes())
                     )
                 );
->>>>>>> 9494bebe
             }
 
             return Collections.singletonList(group);
@@ -303,13 +268,17 @@
     }
 
     public Map<String, List<OffsetFetchRequestTopics>> groupIdsToTopics() {
-        Map<String, List<OffsetFetchRequestTopics>> groupIdsToTopics = new HashMap<>(data.groups().size());
+        Map<String, List<OffsetFetchRequestTopics>> groupIdsToTopics =
+            new HashMap<>(data.groups().size());
         data.groups().forEach(g -> groupIdsToTopics.put(g.groupId(), g.topics()));
         return groupIdsToTopics;
     }
 
     public List<String> groupIds() {
-        return data.groups().stream().map(OffsetFetchRequestGroup::groupId).collect(Collectors.toList());
+        return data.groups()
+            .stream()
+            .map(OffsetFetchRequestGroup::groupId)
+            .collect(Collectors.toList());
     }
 
     private OffsetFetchRequest(OffsetFetchRequestData data, short version) {
@@ -324,11 +293,16 @@
     public OffsetFetchResponse getErrorResponse(int throttleTimeMs, Errors error) {
         Map<TopicPartition, OffsetFetchResponse.PartitionData> responsePartitions = new HashMap<>();
         if (version() < 2) {
-            OffsetFetchResponse.PartitionData partitionError = new OffsetFetchResponse.PartitionData(OffsetFetchResponse.INVALID_OFFSET, Optional.empty(), OffsetFetchResponse.NO_METADATA, error);
+            OffsetFetchResponse.PartitionData partitionError = new OffsetFetchResponse.PartitionData(
+                    OffsetFetchResponse.INVALID_OFFSET,
+                    Optional.empty(),
+                    OffsetFetchResponse.NO_METADATA,
+                    error);
 
             for (OffsetFetchRequestTopic topic : this.data.topics()) {
                 for (int partitionIndex : topic.partitionIndexes()) {
-                    responsePartitions.put(new TopicPartition(topic.name(), partitionIndex), partitionError);
+                    responsePartitions.put(
+                        new TopicPartition(topic.name(), partitionIndex), partitionError);
                 }
             }
             return new OffsetFetchResponse(error, responsePartitions);
@@ -341,7 +315,8 @@
         }
         List<String> groupIds = groupIds();
         Map<String, Errors> errorsMap = new HashMap<>(groupIds.size());
-        Map<String, Map<TopicPartition, OffsetFetchResponse.PartitionData>> partitionMap = new HashMap<>(groupIds.size());
+        Map<String, Map<TopicPartition, OffsetFetchResponse.PartitionData>> partitionMap =
+            new HashMap<>(groupIds.size());
         for (String g : groupIds) {
             errorsMap.put(g, error);
             partitionMap.put(g, responsePartitions);
@@ -363,7 +338,12 @@
     }
 
     public boolean isAllPartitionsForGroup(String groupId) {
-        OffsetFetchRequestGroup group = data.groups().stream().filter(g -> g.groupId().equals(groupId)).collect(Collectors.toList()).get(0);
+        OffsetFetchRequestGroup group = data
+            .groups()
+            .stream()
+            .filter(g -> g.groupId().equals(groupId))
+            .collect(Collectors.toList())
+            .get(0);
         return group.topics() == ALL_TOPIC_PARTITIONS_BATCH;
     }
 
