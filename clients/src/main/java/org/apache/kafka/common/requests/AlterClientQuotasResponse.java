/*
 * Licensed to the Apache Software Foundation (ASF) under one or more
 * contributor license agreements. See the NOTICE file distributed with
 * this work for additional information regarding copyright ownership.
 * The ASF licenses this file to You under the Apache License, Version 2.0
 * (the "License"); you may not use this file except in compliance with
 * the License. You may obtain a copy of the License at
 *
 *    http://www.apache.org/licenses/LICENSE-2.0
 *
 * Unless required by applicable law or agreed to in writing, software
 * distributed under the License is distributed on an "AS IS" BASIS,
 * WITHOUT WARRANTIES OR CONDITIONS OF ANY KIND, either express or implied.
 * See the License for the specific language governing permissions and
 * limitations under the License.
 */
package org.apache.kafka.common.requests;

import org.apache.kafka.common.internals.KafkaFutureImpl;
import org.apache.kafka.common.message.AlterClientQuotasResponseData;
import org.apache.kafka.common.message.AlterClientQuotasResponseData.EntityData;
import org.apache.kafka.common.message.AlterClientQuotasResponseData.EntryData;
import org.apache.kafka.common.protocol.ApiKeys;
import org.apache.kafka.common.protocol.ByteBufferAccessor;
import org.apache.kafka.common.protocol.Errors;
import org.apache.kafka.common.quota.ClientQuotaEntity;

import java.nio.ByteBuffer;
import java.util.ArrayList;
import java.util.HashMap;
import java.util.List;
import java.util.Map;

public class AlterClientQuotasResponse extends AbstractResponse {

<<<<<<< HEAD
	private final AlterClientQuotasResponseData data;

	public AlterClientQuotasResponse(AlterClientQuotasResponseData data) {
		super(ApiKeys.ALTER_CLIENT_QUOTAS);
		this.data = data;
	}

	public void complete(Map<ClientQuotaEntity, KafkaFutureImpl<Void>> futures) {
		for (EntryData entryData : data.entries()) {
			Map<String, String> entityEntries = new HashMap<>(entryData.entity().size());
			for (EntityData entityData : entryData.entity()) {
				entityEntries.put(entityData.entityType(), entityData.entityName());
			}
			ClientQuotaEntity entity = new ClientQuotaEntity(entityEntries);

			KafkaFutureImpl<Void> future = futures.get(entity);
			if (future == null) {
				throw new IllegalArgumentException("Future map must contain entity " + entity);
			}

			Errors error = Errors.forCode(entryData.errorCode());
			if (error == Errors.NONE) {
				future.complete(null);
			} else {
				future.completeExceptionally(error.exception(entryData.errorMessage()));
			}
		}
	}

	@Override
	public int throttleTimeMs() {
		return data.throttleTimeMs();
	}

	@Override
	public Map<Errors, Integer> errorCounts() {
		Map<Errors, Integer> counts = new HashMap<>();
		data.entries().forEach(entry ->
				updateErrorCounts(counts, Errors.forCode(entry.errorCode()))
		);
		return counts;
	}

	@Override
	public AlterClientQuotasResponseData data() {
		return data;
	}

	private static List<EntityData> toEntityData(ClientQuotaEntity entity) {
		List<AlterClientQuotasResponseData.EntityData> entityData = new ArrayList<>(entity.entries().size());
		for (Map.Entry<String, String> entry : entity.entries().entrySet()) {
			entityData.add(new AlterClientQuotasResponseData.EntityData()
					.setEntityType(entry.getKey())
					.setEntityName(entry.getValue()));
		}
		return entityData;
	}

	public static AlterClientQuotasResponse parse(ByteBuffer buffer, short version) {
		return new AlterClientQuotasResponse(new AlterClientQuotasResponseData(new ByteBufferAccessor(buffer), version));
	}

	public static AlterClientQuotasResponse fromQuotaEntities(Map<ClientQuotaEntity, ApiError> result, int throttleTimeMs) {
		List<EntryData> entries = new ArrayList<>(result.size());
		for (Map.Entry<ClientQuotaEntity, ApiError> entry : result.entrySet()) {
			ApiError e = entry.getValue();
			entries.add(new EntryData()
					.setErrorCode(e.error().code())
					.setErrorMessage(e.message())
					.setEntity(toEntityData(entry.getKey())));
		}

		return new AlterClientQuotasResponse(new AlterClientQuotasResponseData()
				.setThrottleTimeMs(throttleTimeMs)
				.setEntries(entries));
	}
=======
    private final AlterClientQuotasResponseData data;

    public AlterClientQuotasResponse(AlterClientQuotasResponseData data) {
        super(ApiKeys.ALTER_CLIENT_QUOTAS);
        this.data = data;
    }

    public void complete(Map<ClientQuotaEntity, KafkaFutureImpl<Void>> futures) {
        for (EntryData entryData : data.entries()) {
            Map<String, String> entityEntries = new HashMap<>(entryData.entity().size());
            for (EntityData entityData : entryData.entity()) {
                entityEntries.put(entityData.entityType(), entityData.entityName());
            }
            ClientQuotaEntity entity = new ClientQuotaEntity(entityEntries);

            KafkaFutureImpl<Void> future = futures.get(entity);
            if (future == null) {
                throw new IllegalArgumentException("Future map must contain entity " + entity);
            }

            Errors error = Errors.forCode(entryData.errorCode());
            if (error == Errors.NONE) {
                future.complete(null);
            } else {
                future.completeExceptionally(error.exception(entryData.errorMessage()));
            }
        }
    }

    @Override
    public int throttleTimeMs() {
        return data.throttleTimeMs();
    }

    @Override
    public void maybeSetThrottleTimeMs(int throttleTimeMs) {
        data.setThrottleTimeMs(throttleTimeMs);
    }

    @Override
    public Map<Errors, Integer> errorCounts() {
        Map<Errors, Integer> counts = new HashMap<>();
        data.entries().forEach(entry ->
            updateErrorCounts(counts, Errors.forCode(entry.errorCode()))
        );
        return counts;
    }

    @Override
    public AlterClientQuotasResponseData data() {
        return data;
    }

    private static List<EntityData> toEntityData(ClientQuotaEntity entity) {
        List<AlterClientQuotasResponseData.EntityData> entityData = new ArrayList<>(entity.entries().size());
        for (Map.Entry<String, String> entry : entity.entries().entrySet()) {
            entityData.add(new AlterClientQuotasResponseData.EntityData()
                    .setEntityType(entry.getKey())
                    .setEntityName(entry.getValue()));
        }
        return entityData;
    }

    public static AlterClientQuotasResponse parse(ByteBuffer buffer, short version) {
        return new AlterClientQuotasResponse(new AlterClientQuotasResponseData(new ByteBufferAccessor(buffer), version));
    }

    public static AlterClientQuotasResponse fromQuotaEntities(Map<ClientQuotaEntity, ApiError> result, int throttleTimeMs) {
        List<EntryData> entries = new ArrayList<>(result.size());
        for (Map.Entry<ClientQuotaEntity, ApiError> entry : result.entrySet()) {
            ApiError e = entry.getValue();
            entries.add(new EntryData()
                    .setErrorCode(e.error().code())
                    .setErrorMessage(e.message())
                    .setEntity(toEntityData(entry.getKey())));
        }

        return new AlterClientQuotasResponse(new AlterClientQuotasResponseData()
            .setThrottleTimeMs(throttleTimeMs)
            .setEntries(entries));
    }
>>>>>>> 15418db6

}<|MERGE_RESOLUTION|>--- conflicted
+++ resolved
@@ -33,84 +33,6 @@
 
 public class AlterClientQuotasResponse extends AbstractResponse {
 
-<<<<<<< HEAD
-	private final AlterClientQuotasResponseData data;
-
-	public AlterClientQuotasResponse(AlterClientQuotasResponseData data) {
-		super(ApiKeys.ALTER_CLIENT_QUOTAS);
-		this.data = data;
-	}
-
-	public void complete(Map<ClientQuotaEntity, KafkaFutureImpl<Void>> futures) {
-		for (EntryData entryData : data.entries()) {
-			Map<String, String> entityEntries = new HashMap<>(entryData.entity().size());
-			for (EntityData entityData : entryData.entity()) {
-				entityEntries.put(entityData.entityType(), entityData.entityName());
-			}
-			ClientQuotaEntity entity = new ClientQuotaEntity(entityEntries);
-
-			KafkaFutureImpl<Void> future = futures.get(entity);
-			if (future == null) {
-				throw new IllegalArgumentException("Future map must contain entity " + entity);
-			}
-
-			Errors error = Errors.forCode(entryData.errorCode());
-			if (error == Errors.NONE) {
-				future.complete(null);
-			} else {
-				future.completeExceptionally(error.exception(entryData.errorMessage()));
-			}
-		}
-	}
-
-	@Override
-	public int throttleTimeMs() {
-		return data.throttleTimeMs();
-	}
-
-	@Override
-	public Map<Errors, Integer> errorCounts() {
-		Map<Errors, Integer> counts = new HashMap<>();
-		data.entries().forEach(entry ->
-				updateErrorCounts(counts, Errors.forCode(entry.errorCode()))
-		);
-		return counts;
-	}
-
-	@Override
-	public AlterClientQuotasResponseData data() {
-		return data;
-	}
-
-	private static List<EntityData> toEntityData(ClientQuotaEntity entity) {
-		List<AlterClientQuotasResponseData.EntityData> entityData = new ArrayList<>(entity.entries().size());
-		for (Map.Entry<String, String> entry : entity.entries().entrySet()) {
-			entityData.add(new AlterClientQuotasResponseData.EntityData()
-					.setEntityType(entry.getKey())
-					.setEntityName(entry.getValue()));
-		}
-		return entityData;
-	}
-
-	public static AlterClientQuotasResponse parse(ByteBuffer buffer, short version) {
-		return new AlterClientQuotasResponse(new AlterClientQuotasResponseData(new ByteBufferAccessor(buffer), version));
-	}
-
-	public static AlterClientQuotasResponse fromQuotaEntities(Map<ClientQuotaEntity, ApiError> result, int throttleTimeMs) {
-		List<EntryData> entries = new ArrayList<>(result.size());
-		for (Map.Entry<ClientQuotaEntity, ApiError> entry : result.entrySet()) {
-			ApiError e = entry.getValue();
-			entries.add(new EntryData()
-					.setErrorCode(e.error().code())
-					.setErrorMessage(e.message())
-					.setEntity(toEntityData(entry.getKey())));
-		}
-
-		return new AlterClientQuotasResponse(new AlterClientQuotasResponseData()
-				.setThrottleTimeMs(throttleTimeMs)
-				.setEntries(entries));
-	}
-=======
     private final AlterClientQuotasResponseData data;
 
     public AlterClientQuotasResponse(AlterClientQuotasResponseData data) {
@@ -153,9 +75,7 @@
     @Override
     public Map<Errors, Integer> errorCounts() {
         Map<Errors, Integer> counts = new HashMap<>();
-        data.entries().forEach(entry ->
-            updateErrorCounts(counts, Errors.forCode(entry.errorCode()))
-        );
+        data.entries().forEach(entry -> updateErrorCounts(counts, Errors.forCode(entry.errorCode())));
         return counts;
     }
 
@@ -167,9 +87,7 @@
     private static List<EntityData> toEntityData(ClientQuotaEntity entity) {
         List<AlterClientQuotasResponseData.EntityData> entityData = new ArrayList<>(entity.entries().size());
         for (Map.Entry<String, String> entry : entity.entries().entrySet()) {
-            entityData.add(new AlterClientQuotasResponseData.EntityData()
-                    .setEntityType(entry.getKey())
-                    .setEntityName(entry.getValue()));
+            entityData.add(new AlterClientQuotasResponseData.EntityData().setEntityType(entry.getKey()).setEntityName(entry.getValue()));
         }
         return entityData;
     }
@@ -182,16 +100,10 @@
         List<EntryData> entries = new ArrayList<>(result.size());
         for (Map.Entry<ClientQuotaEntity, ApiError> entry : result.entrySet()) {
             ApiError e = entry.getValue();
-            entries.add(new EntryData()
-                    .setErrorCode(e.error().code())
-                    .setErrorMessage(e.message())
-                    .setEntity(toEntityData(entry.getKey())));
+            entries.add(new EntryData().setErrorCode(e.error().code()).setErrorMessage(e.message()).setEntity(toEntityData(entry.getKey())));
         }
 
-        return new AlterClientQuotasResponse(new AlterClientQuotasResponseData()
-            .setThrottleTimeMs(throttleTimeMs)
-            .setEntries(entries));
+        return new AlterClientQuotasResponse(new AlterClientQuotasResponseData().setThrottleTimeMs(throttleTimeMs).setEntries(entries));
     }
->>>>>>> 15418db6
 
 }