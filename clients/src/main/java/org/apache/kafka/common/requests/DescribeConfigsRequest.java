--- conflicted
+++ resolved
@@ -27,47 +27,34 @@
 
 public class DescribeConfigsRequest extends AbstractRequest {
 
-	public static class Builder extends AbstractRequest.Builder<DescribeConfigsRequest> {
-		private final DescribeConfigsRequestData data;
+    public static class Builder extends AbstractRequest.Builder<DescribeConfigsRequest> {
+        private final DescribeConfigsRequestData data;
 
-		public Builder(DescribeConfigsRequestData data) {
-			super(ApiKeys.DESCRIBE_CONFIGS);
-			this.data = data;
-		}
+        public Builder(DescribeConfigsRequestData data) {
+            super(ApiKeys.DESCRIBE_CONFIGS);
+            this.data = data;
+        }
 
-		@Override
-		public DescribeConfigsRequest build(short version) {
-			return new DescribeConfigsRequest(data, version);
-		}
+        @Override
+        public DescribeConfigsRequest build(short version) {
+            return new DescribeConfigsRequest(data, version);
+        }
     }
 
-	private final DescribeConfigsRequestData data;
+    private final DescribeConfigsRequestData data;
 
-	public DescribeConfigsRequest(DescribeConfigsRequestData data, short version) {
-		super(ApiKeys.DESCRIBE_CONFIGS, version);
-		this.data = data;
-	}
+    public DescribeConfigsRequest(DescribeConfigsRequestData data, short version) {
+        super(ApiKeys.DESCRIBE_CONFIGS, version);
+        this.data = data;
+    }
 
-	@Override
-	public DescribeConfigsRequestData data() {
-		return data;
-	}
+    @Override
+    public DescribeConfigsRequestData data() {
+        return data;
+    }
 
     @Override
     public DescribeConfigsResponse getErrorResponse(int throttleTimeMs, Throwable e) {
-<<<<<<< HEAD
-		Errors error = Errors.forException(e);
-		return new DescribeConfigsResponse(new DescribeConfigsResponseData()
-				.setThrottleTimeMs(throttleTimeMs)
-				.setResults(data.resources().stream().map(result -> {
-							return new DescribeConfigsResponseData.DescribeConfigsResult().setErrorCode(error.code())
-									.setErrorMessage(error.message())
-									.setResourceName(result.resourceName())
-									.setResourceType(result.resourceType());
-						}).collect(Collectors.toList())
-				));
-	}
-=======
         Errors error = Errors.forException(e);
         return new DescribeConfigsResponse(new DescribeConfigsResponseData()
                 .setThrottleTimeMs(throttleTimeMs)
@@ -79,9 +66,8 @@
                 .collect(Collectors.toList())
         ));
     }
->>>>>>> 9494bebe
 
     public static DescribeConfigsRequest parse(ByteBuffer buffer, short version) {
-		return new DescribeConfigsRequest(new DescribeConfigsRequestData(new ByteBufferAccessor(buffer), version), version);
+        return new DescribeConfigsRequest(new DescribeConfigsRequestData(new ByteBufferAccessor(buffer), version), version);
     }
 }