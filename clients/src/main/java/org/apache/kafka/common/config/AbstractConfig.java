--- conflicted
+++ resolved
@@ -24,14 +24,7 @@
 import org.slf4j.Logger;
 import org.slf4j.LoggerFactory;
 
-import java.util.ArrayList;
-import java.util.Collections;
-import java.util.HashMap;
-import java.util.HashSet;
-import java.util.List;
-import java.util.Map;
-import java.util.Set;
-import java.util.TreeMap;
+import java.util.*;
 import java.util.concurrent.ConcurrentHashMap;
 
 /**
@@ -50,10 +43,8 @@
      */
     private final Set<String> used = ConcurrentHashMap.newKeySet();
 
-	/**
-	 * 用户传递的原始值
-	 */
-	private final Map<String, ?> originals;
+    /* the original values passed in by the user */
+    private final Map<String, ?> originals;
 
     /* the parsed values */
     private final Map<String, Object> values;
@@ -96,7 +87,6 @@
      * and optional "path" to a ConfigProvider with the specified name, and the result from the ConfigProvider is
      * then used in place of the variable. Variables that cannot be resolved by the AbstractConfig constructor will
      * be left unchanged in the configuration.
-     *
      * @param definition          the definition of the configurations; may not be null
      * @param originals           the configuration properties plus any optional config provider properties;
      * @param configProviderProps the map of properties of config providers which will be instantiated by
@@ -112,10 +102,6 @@
 
         this.originals = resolveConfigVariables(configProviderProps, (Map<String, Object>) originals);
         this.values = definition.parse(this.originals);
-<<<<<<< HEAD
-		this.used = Collections.synchronizedSet(new HashSet<>());
-=======
->>>>>>> 15418db6
         Map<String, Object> configUpdates = postProcessParsedConfig(Collections.unmodifiableMap(this.values));
         for (Map.Entry<String, Object> update : configUpdates.entrySet()) {
             this.values.put(update.getKey(), update.getValue());
@@ -200,61 +186,6 @@
     }
 
     public String getString(String key) {
-<<<<<<< HEAD
-		return (String) get(key);
-	}
-
-	public ConfigDef.Type typeOf(String key) {
-		ConfigDef.ConfigKey configKey = definition.configKeys().get(key);
-		if (configKey == null)
-			return null;
-		return configKey.type;
-	}
-
-	public String documentationOf(String key) {
-		ConfigDef.ConfigKey configKey = definition.configKeys().get(key);
-		if (configKey == null)
-			return null;
-		return configKey.documentation;
-	}
-
-	public Password getPassword(String key) {
-		return (Password) get(key);
-	}
-
-	public Class<?> getClass(String key) {
-		return (Class<?>) get(key);
-	}
-
-	public Set<String> unused() {
-		Set<String> keys = new HashSet<>(originals.keySet());
-		keys.removeAll(used);
-		return keys;
-	}
-
-	public Map<String, Object> originals() {
-		Map<String, Object> copy = new RecordingMap<>();
-		copy.putAll(originals);
-		return copy;
-	}
-
-	public Map<String, Object> originals(Map<String, Object> configOverrides) {
-		Map<String, Object> copy = new RecordingMap<>();
-		copy.putAll(originals);
-		copy.putAll(configOverrides);
-		return copy;
-	}
-
-	/**
-	 * Get all the original settings, ensuring that all values are of type String.
-	 * @return the original settings
-	 * @throws ClassCastException if any of the values are not strings
-	 */
-	public Map<String, String> originalsStrings() {
-		Map<String, String> copy = new RecordingMap<>();
-		for (Map.Entry<String, ?> entry : originals.entrySet()) {
-			if (!(entry.getValue() instanceof String))
-=======
         final String res = (String) get(key);
         return res == null ? res : res.trim();
     }
@@ -302,7 +233,6 @@
 
     /**
      * Get all the original settings, ensuring that all values are of type String.
-     *
      * @return the original settings
      * @throws ClassCastException if any of the values are not strings
      */
@@ -310,9 +240,7 @@
         Map<String, String> copy = new RecordingMap<>();
         for (Map.Entry<String, ?> entry : originals.entrySet()) {
             if (!(entry.getValue() instanceof String))
->>>>>>> 15418db6
-                throw new ClassCastException("Non-string value found in original settings for key " + entry.getKey() +
-                        ": " + (entry.getValue() == null ? null : entry.getValue().getClass().getName()));
+                throw new ClassCastException("Non-string value found in original settings for key " + entry.getKey() + ": " + (entry.getValue() == null ? null : entry.getValue().getClass().getName()));
             copy.put(entry.getKey(), (String) entry.getValue());
         }
         return copy;
@@ -395,36 +323,36 @@
                 ConfigDef.ConfigKey configKey = definition.configKeys().get(entry.getKey());
                 if (configKey != null)
                     result.put(entry.getKey(), definition.parseValue(configKey, entry.getValue(), true));
-			}
-
-			return result;
-		}
-	}
-
-	public Map<String, ?> values() {
-		return new RecordingMap<>(values);
-	}
-
-	public Map<String, ?> nonInternalValues() {
-		Map<String, Object> nonInternalConfigs = new RecordingMap<>();
-		values.forEach((key, value) -> {
-			ConfigDef.ConfigKey configKey = definition.configKeys().get(key);
-			if (configKey == null || !configKey.internalConfig) {
-				nonInternalConfigs.put(key, value);
-			}
-		});
-		return nonInternalConfigs;
-	}
-
-	private void logAll() {
-		StringBuilder b = new StringBuilder();
-		b.append(getClass().getSimpleName());
-		b.append(" values: ");
-		b.append(Utils.NL);
-
-		for (Map.Entry<String, Object> entry : new TreeMap<>(this.values).entrySet()) {
-			b.append('\t');
-			b.append(entry.getKey());
+            }
+
+            return result;
+        }
+    }
+
+    public Map<String, ?> values() {
+        return new RecordingMap<>(values);
+    }
+
+    public Map<String, ?> nonInternalValues() {
+        Map<String, Object> nonInternalConfigs = new RecordingMap<>();
+        values.forEach((key, value) -> {
+            ConfigDef.ConfigKey configKey = definition.configKeys().get(key);
+            if (configKey == null || !configKey.internalConfig) {
+                nonInternalConfigs.put(key, value);
+            }
+        });
+        return nonInternalConfigs;
+    }
+
+    private void logAll() {
+        StringBuilder b = new StringBuilder();
+        b.append(getClass().getSimpleName());
+        b.append(" values: ");
+        b.append(Utils.NL);
+
+        for (Map.Entry<String, Object> entry : new TreeMap<>(this.values).entrySet()) {
+            b.append('\t');
+            b.append(entry.getKey());
             b.append(" = ");
             b.append(entry.getValue());
             b.append(Utils.NL);
@@ -469,43 +397,9 @@
         return t.cast(o);
     }
 
-<<<<<<< HEAD
-	/**
-	 * Get a configured instance of the give class specified by the given configuration key. If the object implements
-	 * Configurable configure it using the configuration.
-	 * @param key The configuration key for the class
-	 * @param t   The interface the class should implement
-	 * @return A configured instance of the class
-	 */
-	public <T> T getConfiguredInstance(String key, Class<T> t) {
-		return getConfiguredInstance(key, t, Collections.emptyMap());
-	}
-
-	/**
-	 * Get a configured instance of the give class specified by the given configuration key. If the object implements
-	 * Configurable configure it using the configuration.
-	 * @param key             The configuration key for the class
-	 * @param t               The interface the class should implement
-	 * @param configOverrides override origin configs
-	 * @return A configured instance of the class
-	 */
-	public <T> T getConfiguredInstance(String key, Class<T> t, Map<String, Object> configOverrides) {
-		Class<?> c = getClass(key);
-
-		return getConfiguredInstance(c, t, originals(configOverrides));
-	}
-
-	/**
-	 * Get a list of configured instances of the given class specified by the given configuration key. The configuration
-	 * may specify either null or an empty string to indicate no configured instances. In both cases, this method
-	 * returns an empty list to indicate no configured instances.
-	 * @param key The configuration key for the class
-     * @param t The interface the class should implement
-=======
     /**
      * Get a configured instance of the give class specified by the given configuration key. If the object implements
      * Configurable configure it using the configuration.
-     *
      * @param key The configuration key for the class
      * @param t   The interface the class should implement
      * @return A configured instance of the class
@@ -517,7 +411,6 @@
     /**
      * Get a configured instance of the give class specified by the given configuration key. If the object implements
      * Configurable configure it using the configuration.
-     *
      * @param key             The configuration key for the class
      * @param t               The interface the class should implement
      * @param configOverrides override origin configs
@@ -533,10 +426,8 @@
      * Get a list of configured instances of the given class specified by the given configuration key. The configuration
      * may specify either null or an empty string to indicate no configured instances. In both cases, this method
      * returns an empty list to indicate no configured instances.
-     *
      * @param key The configuration key for the class
      * @param t   The interface the class should implement
->>>>>>> 15418db6
      * @return The list of configured instances
      */
     public <T> List<T> getConfiguredInstances(String key, Class<T> t) {
@@ -547,7 +438,6 @@
      * Get a list of configured instances of the given class specified by the given configuration key. The configuration
      * may specify either null or an empty string to indicate no configured instances. In both cases, this method
      * returns an empty list to indicate no configured instances.
-     *
      * @param key             The configuration key for the class
      * @param t               The interface the class should implement
      * @param configOverrides Configuration overrides to use.
@@ -637,8 +527,8 @@
             if (!result.data().isEmpty()) {
                 resolvedOriginals.putAll(result.data());
             }
-		}
-		providers.values().forEach(x -> Utils.closeQuietly(x, "config provider"));
+        }
+        providers.values().forEach(x -> Utils.closeQuietly(x, "config provider"));
 
         return new ResolvingMap<>(resolvedOriginals, originals);
     }
@@ -704,8 +594,10 @@
 
     @Override
     public boolean equals(Object o) {
-        if (this == o) return true;
-        if (o == null || getClass() != o.getClass()) return false;
+        if (this == o)
+            return true;
+        if (o == null || getClass() != o.getClass())
+            return false;
 
         AbstractConfig that = (AbstractConfig) o;
 
