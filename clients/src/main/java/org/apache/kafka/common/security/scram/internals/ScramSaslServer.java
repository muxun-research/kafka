--- conflicted
+++ resolved
@@ -16,24 +16,6 @@
  */
 package org.apache.kafka.common.security.scram.internals;
 
-<<<<<<< HEAD
-=======
-import java.security.InvalidKeyException;
-import java.security.MessageDigest;
-import java.security.NoSuchAlgorithmException;
-import java.util.Arrays;
-import java.util.Collection;
-import java.util.Map;
-import java.util.Set;
-
-import javax.security.auth.callback.Callback;
-import javax.security.auth.callback.CallbackHandler;
-import javax.security.auth.callback.NameCallback;
-import javax.security.sasl.SaslException;
-import javax.security.sasl.SaslServer;
-import javax.security.sasl.SaslServerFactory;
-
->>>>>>> 15418db6
 import org.apache.kafka.common.errors.AuthenticationException;
 import org.apache.kafka.common.errors.IllegalSaslStateException;
 import org.apache.kafka.common.errors.SaslAuthenticationException;
@@ -57,6 +39,7 @@
 import javax.security.sasl.SaslServer;
 import javax.security.sasl.SaslServerFactory;
 import java.security.InvalidKeyException;
+import java.security.MessageDigest;
 import java.security.NoSuchAlgorithmException;
 import java.util.Arrays;
 import java.util.Collection;
@@ -67,6 +50,7 @@
  * SaslServer implementation for SASL/SCRAM. This server is configured with a callback
  * handler for integration with a credential manager. Kafka brokers provide callbacks
  * based on a Zookeeper-based password store.
+ *
  * @see <a href="https://tools.ietf.org/html/rfc5802">RFC 5802</a>
  */
 public class ScramSaslServer implements SaslServer {
@@ -124,7 +108,7 @@
                     try {
                         String saslName = clientFirstMessage.saslName();
                         this.username = ScramFormatter.username(saslName);
-						NameCallback nameCallback = new NameCallback("username", username);
+                        NameCallback nameCallback = new NameCallback("username", username);
                         ScramCredentialCallback credentialCallback;
                         if (scramExtensions.tokenAuthenticated()) {
                             DelegationTokenCredentialCallback tokenCallback = new DelegationTokenCredentialCallback();
@@ -276,6 +260,6 @@
         public String[] getMechanismNames(Map<String, ?> props) {
             Collection<String> mechanisms = ScramMechanism.mechanismNames();
             return mechanisms.toArray(new String[0]);
-		}
+        }
     }
 }