--- conflicted
+++ resolved
@@ -32,31 +32,6 @@
  * This class is thread-safe.
  */
 public class ExponentialBackoff {
-<<<<<<< HEAD
-	private final int multiplier;
-	private final double expMax;
-	private final long initialInterval;
-	private final double jitter;
-
-	public ExponentialBackoff(long initialInterval, int multiplier, long maxInterval, double jitter) {
-		this.initialInterval = initialInterval;
-		this.multiplier = multiplier;
-		this.jitter = jitter;
-		this.expMax = maxInterval > initialInterval ?
-				Math.log(maxInterval / (double) Math.max(initialInterval, 1)) / Math.log(multiplier) : 0;
-	}
-
-	public long backoff(long attempts) {
-		if (expMax == 0) {
-			return initialInterval;
-		}
-		double exp = Math.min(attempts, this.expMax);
-		double term = initialInterval * Math.pow(multiplier, exp);
-		double randomFactor = jitter < Double.MIN_NORMAL ? 1.0 :
-				ThreadLocalRandom.current().nextDouble(1 - jitter, 1 + jitter);
-		return (long) (randomFactor * term);
-	}
-=======
     private final long initialInterval;
     private final int multiplier;
     private final long maxInterval;
@@ -97,5 +72,4 @@
                 ", jitter=" + jitter +
                 '}';
     }
->>>>>>> 9494bebe
 }