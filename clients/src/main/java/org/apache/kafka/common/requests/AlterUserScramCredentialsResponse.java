--- conflicted
+++ resolved
@@ -26,38 +26,6 @@
 
 public class AlterUserScramCredentialsResponse extends AbstractResponse {
 
-<<<<<<< HEAD
-	private final AlterUserScramCredentialsResponseData data;
-
-	public AlterUserScramCredentialsResponse(AlterUserScramCredentialsResponseData responseData) {
-		super(ApiKeys.ALTER_USER_SCRAM_CREDENTIALS);
-		this.data = responseData;
-	}
-
-	@Override
-	public AlterUserScramCredentialsResponseData data() {
-		return data;
-	}
-
-	@Override
-	public boolean shouldClientThrottle(short version) {
-		return true;
-	}
-
-	@Override
-	public int throttleTimeMs() {
-		return data.throttleTimeMs();
-	}
-
-	@Override
-	public Map<Errors, Integer> errorCounts() {
-		return errorCounts(data.results().stream().map(r -> Errors.forCode(r.errorCode())));
-	}
-
-	public static AlterUserScramCredentialsResponse parse(ByteBuffer buffer, short version) {
-		return new AlterUserScramCredentialsResponse(new AlterUserScramCredentialsResponseData(new ByteBufferAccessor(buffer), version));
-	}
-=======
     private final AlterUserScramCredentialsResponseData data;
 
     public AlterUserScramCredentialsResponse(AlterUserScramCredentialsResponseData responseData) {
@@ -93,5 +61,4 @@
     public static AlterUserScramCredentialsResponse parse(ByteBuffer buffer, short version) {
         return new AlterUserScramCredentialsResponse(new AlterUserScramCredentialsResponseData(new ByteBufferAccessor(buffer), version));
     }
->>>>>>> 15418db6
 }