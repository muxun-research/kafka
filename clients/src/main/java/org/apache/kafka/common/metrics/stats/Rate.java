/*
 * Licensed to the Apache Software Foundation (ASF) under one or more
 * contributor license agreements. See the NOTICE file distributed with
 * this work for additional information regarding copyright ownership.
 * The ASF licenses this file to You under the Apache License, Version 2.0
 * (the "License"); you may not use this file except in compliance with
 * the License. You may obtain a copy of the License at
 *
 *    http://www.apache.org/licenses/LICENSE-2.0
 *
 * Unless required by applicable law or agreed to in writing, software
 * distributed under the License is distributed on an "AS IS" BASIS,
 * WITHOUT WARRANTIES OR CONDITIONS OF ANY KIND, either express or implied.
 * See the License for the specific language governing permissions and
 * limitations under the License.
 */
package org.apache.kafka.common.metrics.stats;

import org.apache.kafka.common.metrics.MeasurableStat;
import org.apache.kafka.common.metrics.MetricConfig;

import java.util.Locale;
import java.util.concurrent.TimeUnit;

import static org.apache.kafka.common.metrics.internals.MetricsUtils.convert;

/**
 * The rate of the given quantity. By default this is the total observed over a set of samples from a sampled statistic
 * divided by the elapsed time over the sample windows. Alternative {@link SampledStat} implementations can be provided,
 * however, to record the rate of occurrences (e.g. the count of values measured over the time interval) or other such
 * values.
 */
public class Rate implements MeasurableStat {

    protected final TimeUnit unit;
    protected final SampledStat stat;

    public Rate() {
        this(TimeUnit.SECONDS);
    }

    public Rate(TimeUnit unit) {
        this(unit, new WindowedSum());
    }

    public Rate(SampledStat stat) {
        this(TimeUnit.SECONDS, stat);
    }

    public Rate(TimeUnit unit, SampledStat stat) {
        this.stat = stat;
        this.unit = unit;
    }

    public String unitName() {
        return unit.name().substring(0, unit.name().length() - 2).toLowerCase(Locale.ROOT);
    }

    @Override
    public void record(MetricConfig config, double value, long timeMs) {
        this.stat.record(config, value, timeMs);
    }

    @Override
    public double measure(MetricConfig config, long now) {
        double value = stat.measure(config, now);
		return value / convert(windowSize(config, now), unit);
    }

    public long windowSize(MetricConfig config, long now) {
        // purge old samples before we compute the window size
        stat.purgeObsoleteSamples(config, now);

        /*
         * Here we check the total amount of time elapsed since the oldest non-obsolete window.
         * This give the total windowSize of the batch which is the time used for Rate computation.
         * However, there is an issue if we do not have sufficient data for e.g. if only 1 second has elapsed in a 30 second
         * window, the measured rate will be very high.
         * Hence we assume that the elapsed time is always N-1 complete windows plus whatever fraction of the final window is complete.
         *
         * Note that we could simply count the amount of time elapsed in the current window and add n-1 windows to get the total time,
         * but this approach does not account for sleeps. SampledStat only creates samples whenever record is called,
         * if no record is called for a period of time that time is not accounted for in windowSize and produces incorrect results.
         */
        long totalElapsedTimeMs = now - stat.oldest(now).lastWindowMs;
        // Check how many full windows of data we have currently retained
<<<<<<< HEAD
		int numFullWindows = (int) (totalElapsedTimeMs / config.timeWindowMs());
		int minFullWindows = config.samples() - 1;

		// If the available windows are less than the minimum required, add the difference to the totalElapsedTime
		if (numFullWindows < minFullWindows)
			totalElapsedTimeMs += (minFullWindows - numFullWindows) * config.timeWindowMs();

		return totalElapsedTimeMs;
	}

	@Override
	public String toString() {
		return "Rate(" +
				"unit=" + unit +
				", stat=" + stat +
				')';
	}

	/**
	 * @deprecated since 2.4 Use {@link WindowedSum} instead.
	 */
	@Deprecated
	public static class SampledTotal extends WindowedSum {
	}
=======
        int numFullWindows = (int) (totalElapsedTimeMs / config.timeWindowMs());
        int minFullWindows = config.samples() - 1;

        // If the available windows are less than the minimum required, add the difference to the totalElapsedTime
        if (numFullWindows < minFullWindows)
            totalElapsedTimeMs += (minFullWindows - numFullWindows) * config.timeWindowMs();

        // If window size is being calculated at the exact beginning of the window with no prior samples, the window size
        // will result in a value of 0. Calculation of rate over a window is size 0 is undefined, hence, we assume the
        // minimum window size to be at least 1ms.
        return Math.max(totalElapsedTimeMs, 1);
    }

    @Override
    public String toString() {
        return "Rate(" +
            "unit=" + unit +
            ", stat=" + stat +
            ')';
    }
>>>>>>> 15418db6
}<|MERGE_RESOLUTION|>--- conflicted
+++ resolved
@@ -64,7 +64,7 @@
     @Override
     public double measure(MetricConfig config, long now) {
         double value = stat.measure(config, now);
-		return value / convert(windowSize(config, now), unit);
+        return value / convert(windowSize(config, now), unit);
     }
 
     public long windowSize(MetricConfig config, long now) {
@@ -84,32 +84,6 @@
          */
         long totalElapsedTimeMs = now - stat.oldest(now).lastWindowMs;
         // Check how many full windows of data we have currently retained
-<<<<<<< HEAD
-		int numFullWindows = (int) (totalElapsedTimeMs / config.timeWindowMs());
-		int minFullWindows = config.samples() - 1;
-
-		// If the available windows are less than the minimum required, add the difference to the totalElapsedTime
-		if (numFullWindows < minFullWindows)
-			totalElapsedTimeMs += (minFullWindows - numFullWindows) * config.timeWindowMs();
-
-		return totalElapsedTimeMs;
-	}
-
-	@Override
-	public String toString() {
-		return "Rate(" +
-				"unit=" + unit +
-				", stat=" + stat +
-				')';
-	}
-
-	/**
-	 * @deprecated since 2.4 Use {@link WindowedSum} instead.
-	 */
-	@Deprecated
-	public static class SampledTotal extends WindowedSum {
-	}
-=======
         int numFullWindows = (int) (totalElapsedTimeMs / config.timeWindowMs());
         int minFullWindows = config.samples() - 1;
 
@@ -125,10 +99,6 @@
 
     @Override
     public String toString() {
-        return "Rate(" +
-            "unit=" + unit +
-            ", stat=" + stat +
-            ')';
+        return "Rate(" + "unit=" + unit + ", stat=" + stat + ')';
     }
->>>>>>> 15418db6
 }