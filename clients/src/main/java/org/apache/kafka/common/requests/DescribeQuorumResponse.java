--- conflicted
+++ resolved
@@ -39,87 +39,52 @@
  * - {@link Errors#UNKNOWN_TOPIC_OR_PARTITION}
  */
 public class DescribeQuorumResponse extends AbstractResponse {
-	private final DescribeQuorumResponseData data;
+    private final DescribeQuorumResponseData data;
 
-	public DescribeQuorumResponse(DescribeQuorumResponseData data) {
-		super(ApiKeys.DESCRIBE_QUORUM);
-		this.data = data;
-	}
+    public DescribeQuorumResponse(DescribeQuorumResponseData data) {
+        super(ApiKeys.DESCRIBE_QUORUM);
+        this.data = data;
+    }
 
-	@Override
-	public Map<Errors, Integer> errorCounts() {
-		Map<Errors, Integer> errors = new HashMap<>();
+    @Override
+    public Map<Errors, Integer> errorCounts() {
+        Map<Errors, Integer> errors = new HashMap<>();
 
-		errors.put(Errors.forCode(data.errorCode()), 1);
+        errors.put(Errors.forCode(data.errorCode()), 1);
 
-		for (DescribeQuorumResponseData.TopicData topicResponse : data.topics()) {
-			for (DescribeQuorumResponseData.PartitionData partitionResponse : topicResponse.partitions()) {
-				updateErrorCounts(errors, Errors.forCode(partitionResponse.errorCode()));
-			}
-		}
-		return errors;
-	}
+        for (DescribeQuorumResponseData.TopicData topicResponse : data.topics()) {
+            for (DescribeQuorumResponseData.PartitionData partitionResponse : topicResponse.partitions()) {
+                updateErrorCounts(errors, Errors.forCode(partitionResponse.errorCode()));
+            }
+        }
+        return errors;
+    }
 
-	@Override
-	public DescribeQuorumResponseData data() {
-		return data;
-	}
+    @Override
+    public DescribeQuorumResponseData data() {
+        return data;
+    }
 
-	@Override
-	public int throttleTimeMs() {
-		return DEFAULT_THROTTLE_TIME;
-	}
+    @Override
+    public int throttleTimeMs() {
+        return DEFAULT_THROTTLE_TIME;
+    }
 
-<<<<<<< HEAD
-	public static DescribeQuorumResponseData singletonResponse(TopicPartition topicPartition,
-															   int leaderId,
-															   int leaderEpoch,
-															   long highWatermark,
-															   List<ReplicaState> voterStates,
-															   List<ReplicaState> observerStates) {
-		return new DescribeQuorumResponseData()
-				.setTopics(Collections.singletonList(new DescribeQuorumResponseData.TopicData()
-						.setTopicName(topicPartition.topic())
-						.setPartitions(Collections.singletonList(new DescribeQuorumResponseData.PartitionData()
-								.setErrorCode(Errors.NONE.code())
-								.setLeaderId(leaderId)
-								.setLeaderEpoch(leaderEpoch)
-								.setHighWatermark(highWatermark)
-								.setCurrentVoters(voterStates)
-								.setObservers(observerStates)))));
-	}
-=======
     @Override
     public void maybeSetThrottleTimeMs(int throttleTimeMs) {
         // Not supported by the response schema
     }
 
-    public static DescribeQuorumResponseData singletonErrorResponse(
-        TopicPartition topicPartition,
-        Errors error
-    ) {
-        return new DescribeQuorumResponseData()
-            .setTopics(Collections.singletonList(new DescribeQuorumResponseData.TopicData()
-                .setTopicName(topicPartition.topic())
-                .setPartitions(Collections.singletonList(new DescribeQuorumResponseData.PartitionData()
-                    .setPartitionIndex(topicPartition.partition())
-                    .setErrorCode(error.code())))));
+    public static DescribeQuorumResponseData singletonErrorResponse(TopicPartition topicPartition, Errors error) {
+        return new DescribeQuorumResponseData().setTopics(Collections.singletonList(new DescribeQuorumResponseData.TopicData().setTopicName(topicPartition.topic()).setPartitions(Collections.singletonList(new DescribeQuorumResponseData.PartitionData().setPartitionIndex(topicPartition.partition()).setErrorCode(error.code())))));
     }
 
 
-    public static DescribeQuorumResponseData singletonResponse(
-        TopicPartition topicPartition,
-        DescribeQuorumResponseData.PartitionData partitionData
-    ) {
-        return new DescribeQuorumResponseData()
-            .setTopics(Collections.singletonList(new DescribeQuorumResponseData.TopicData()
-                .setTopicName(topicPartition.topic())
-                .setPartitions(Collections.singletonList(partitionData
-                    .setPartitionIndex(topicPartition.partition())))));
+    public static DescribeQuorumResponseData singletonResponse(TopicPartition topicPartition, DescribeQuorumResponseData.PartitionData partitionData) {
+        return new DescribeQuorumResponseData().setTopics(Collections.singletonList(new DescribeQuorumResponseData.TopicData().setTopicName(topicPartition.topic()).setPartitions(Collections.singletonList(partitionData.setPartitionIndex(topicPartition.partition())))));
     }
->>>>>>> 15418db6
 
-	public static DescribeQuorumResponse parse(ByteBuffer buffer, short version) {
-		return new DescribeQuorumResponse(new DescribeQuorumResponseData(new ByteBufferAccessor(buffer), version));
-	}
+    public static DescribeQuorumResponse parse(ByteBuffer buffer, short version) {
+        return new DescribeQuorumResponse(new DescribeQuorumResponseData(new ByteBufferAccessor(buffer), version));
+    }
 }