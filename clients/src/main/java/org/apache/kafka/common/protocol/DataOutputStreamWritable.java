/*
 * Licensed to the Apache Software Foundation (ASF) under one or more
 * contributor license agreements. See the NOTICE file distributed with
 * this work for additional information regarding copyright ownership.
 * The ASF licenses this file to You under the Apache License, Version 2.0
 * (the "License"); you may not use this file except in compliance with
 * the License. You may obtain a copy of the License at
 *
 *    http://www.apache.org/licenses/LICENSE-2.0
 *
 * Unless required by applicable law or agreed to in writing, software
 * distributed under the License is distributed on an "AS IS" BASIS,
 * WITHOUT WARRANTIES OR CONDITIONS OF ANY KIND, either express or implied.
 * See the License for the specific language governing permissions and
 * limitations under the License.
 */

package org.apache.kafka.common.protocol;

import org.apache.kafka.common.utils.ByteUtils;
import org.apache.kafka.common.utils.Utils;

import java.io.Closeable;
import java.io.DataOutputStream;
import java.io.IOException;
import java.nio.ByteBuffer;

public class DataOutputStreamWritable implements Writable, Closeable {
<<<<<<< HEAD
	protected final DataOutputStream out;

	public DataOutputStreamWritable(DataOutputStream out) {
		this.out = out;
	}

	@Override
	public void writeByte(byte val) {
		try {
			out.writeByte(val);
		} catch (IOException e) {
			throw new RuntimeException(e);
		}
	}

	@Override
	public void writeShort(short val) {
		try {
			out.writeShort(val);
		} catch (IOException e) {
			throw new RuntimeException(e);
		}
	}

	@Override
	public void writeInt(int val) {
		try {
			out.writeInt(val);
		} catch (IOException e) {
			throw new RuntimeException(e);
		}
	}

	@Override
	public void writeLong(long val) {
		try {
			out.writeLong(val);
		} catch (IOException e) {
			throw new RuntimeException(e);
		}
	}

	@Override
	public void writeDouble(double val) {
		try {
			out.writeDouble(val);
		} catch (IOException e) {
			throw new RuntimeException(e);
		}
	}

	@Override
	public void writeByteArray(byte[] arr) {
		try {
			out.write(arr);
		} catch (IOException e) {
			throw new RuntimeException(e);
		}
	}

	@Override
	public void writeUnsignedVarint(int i) {
		try {
			ByteUtils.writeUnsignedVarint(i, out);
		} catch (IOException e) {
			throw new RuntimeException(e);
		}
	}

	@Override
	public void writeByteBuffer(ByteBuffer buf) {
		try {
			if (buf.hasArray()) {
				out.write(buf.array(), buf.position(), buf.limit());
			} else {
				byte[] bytes = Utils.toArray(buf);
				out.write(bytes);
			}
		} catch (IOException e) {
			throw new RuntimeException(e);
		}
	}

	@Override
	public void writeVarint(int i) {
		try {
			ByteUtils.writeVarint(i, out);
		} catch (IOException e) {
			throw new RuntimeException(e);
		}
	}

	@Override
	public void writeVarlong(long i) {
		try {
			ByteUtils.writeVarlong(i, out);
		} catch (IOException e) {
			throw new RuntimeException(e);
		}
	}

	public void flush() {
		try {
			out.flush();
		} catch (IOException e) {
			throw new RuntimeException(e);
		}
	}

	@Override
	public void close() {
		try {
			out.close();
		} catch (IOException e) {
			throw new RuntimeException(e);
		}
	}
=======
    protected final DataOutputStream out;

    public DataOutputStreamWritable(DataOutputStream out) {
        this.out = out;
    }

    @Override
    public void writeByte(byte val) {
        try {
            out.writeByte(val);
        } catch (IOException e) {
            throw new RuntimeException(e);
        }
    }

    @Override
    public void writeShort(short val) {
        try {
            out.writeShort(val);
        } catch (IOException e) {
            throw new RuntimeException(e);
        }
    }

    @Override
    public void writeInt(int val) {
        try {
            out.writeInt(val);
        } catch (IOException e) {
            throw new RuntimeException(e);
        }
    }

    @Override
    public void writeLong(long val) {
        try {
            out.writeLong(val);
        } catch (IOException e) {
            throw new RuntimeException(e);
        }
    }

    @Override
    public void writeDouble(double val) {
        try {
            out.writeDouble(val);
        } catch (IOException e) {
            throw new RuntimeException(e);
        }
    }

    @Override
    public void writeByteArray(byte[] arr) {
        try {
            out.write(arr);
        } catch (IOException e) {
            throw new RuntimeException(e);
        }
    }

    @Override
    public void writeUnsignedVarint(int i) {
        try {
            ByteUtils.writeUnsignedVarint(i, out);
        } catch (IOException e) {
            throw new RuntimeException(e);
        }
    }

    @Override
    public void writeByteBuffer(ByteBuffer buf) {
        try {
            if (buf.hasArray()) {
                out.write(buf.array(), buf.arrayOffset() + buf.position(), buf.remaining());
            } else {
                byte[] bytes = Utils.toArray(buf);
                out.write(bytes);
            }
        } catch (IOException e) {
            throw new RuntimeException(e);
        }
    }

    @Override
    public void writeVarint(int i) {
        try {
            ByteUtils.writeVarint(i, out);
        } catch (IOException e) {
            throw new RuntimeException(e);
        }
    }

    @Override
    public void writeVarlong(long i) {
        try {
            ByteUtils.writeVarlong(i, out);
        } catch (IOException e) {
            throw new RuntimeException(e);
        }
    }

    public void flush() {
        try {
            out.flush();
        } catch (IOException e) {
            throw new RuntimeException(e);
        }
    }

    @Override
    public void close() {
        try {
            out.close();
        } catch (IOException e) {
            throw new RuntimeException(e);
        }
    }
>>>>>>> 15418db6
}<|MERGE_RESOLUTION|>--- conflicted
+++ resolved
@@ -26,125 +26,6 @@
 import java.nio.ByteBuffer;
 
 public class DataOutputStreamWritable implements Writable, Closeable {
-<<<<<<< HEAD
-	protected final DataOutputStream out;
-
-	public DataOutputStreamWritable(DataOutputStream out) {
-		this.out = out;
-	}
-
-	@Override
-	public void writeByte(byte val) {
-		try {
-			out.writeByte(val);
-		} catch (IOException e) {
-			throw new RuntimeException(e);
-		}
-	}
-
-	@Override
-	public void writeShort(short val) {
-		try {
-			out.writeShort(val);
-		} catch (IOException e) {
-			throw new RuntimeException(e);
-		}
-	}
-
-	@Override
-	public void writeInt(int val) {
-		try {
-			out.writeInt(val);
-		} catch (IOException e) {
-			throw new RuntimeException(e);
-		}
-	}
-
-	@Override
-	public void writeLong(long val) {
-		try {
-			out.writeLong(val);
-		} catch (IOException e) {
-			throw new RuntimeException(e);
-		}
-	}
-
-	@Override
-	public void writeDouble(double val) {
-		try {
-			out.writeDouble(val);
-		} catch (IOException e) {
-			throw new RuntimeException(e);
-		}
-	}
-
-	@Override
-	public void writeByteArray(byte[] arr) {
-		try {
-			out.write(arr);
-		} catch (IOException e) {
-			throw new RuntimeException(e);
-		}
-	}
-
-	@Override
-	public void writeUnsignedVarint(int i) {
-		try {
-			ByteUtils.writeUnsignedVarint(i, out);
-		} catch (IOException e) {
-			throw new RuntimeException(e);
-		}
-	}
-
-	@Override
-	public void writeByteBuffer(ByteBuffer buf) {
-		try {
-			if (buf.hasArray()) {
-				out.write(buf.array(), buf.position(), buf.limit());
-			} else {
-				byte[] bytes = Utils.toArray(buf);
-				out.write(bytes);
-			}
-		} catch (IOException e) {
-			throw new RuntimeException(e);
-		}
-	}
-
-	@Override
-	public void writeVarint(int i) {
-		try {
-			ByteUtils.writeVarint(i, out);
-		} catch (IOException e) {
-			throw new RuntimeException(e);
-		}
-	}
-
-	@Override
-	public void writeVarlong(long i) {
-		try {
-			ByteUtils.writeVarlong(i, out);
-		} catch (IOException e) {
-			throw new RuntimeException(e);
-		}
-	}
-
-	public void flush() {
-		try {
-			out.flush();
-		} catch (IOException e) {
-			throw new RuntimeException(e);
-		}
-	}
-
-	@Override
-	public void close() {
-		try {
-			out.close();
-		} catch (IOException e) {
-			throw new RuntimeException(e);
-		}
-	}
-=======
     protected final DataOutputStream out;
 
     public DataOutputStreamWritable(DataOutputStream out) {
@@ -262,5 +143,4 @@
             throw new RuntimeException(e);
         }
     }
->>>>>>> 15418db6
 }