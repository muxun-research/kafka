/*
 * Licensed to the Apache Software Foundation (ASF) under one or more
 * contributor license agreements. See the NOTICE file distributed with
 * this work for additional information regarding copyright ownership.
 * The ASF licenses this file to You under the Apache License, Version 2.0
 * (the "License"); you may not use this file except in compliance with
 * the License. You may obtain a copy of the License at
 *
 *    http://www.apache.org/licenses/LICENSE-2.0
 *
 * Unless required by applicable law or agreed to in writing, software
 * distributed under the License is distributed on an "AS IS" BASIS,
 * WITHOUT WARRANTIES OR CONDITIONS OF ANY KIND, either express or implied.
 * See the License for the specific language governing permissions and
 * limitations under the License.
 */
package org.apache.kafka.common.record;

import org.apache.kafka.common.config.ConfigDef;
import org.apache.kafka.common.config.ConfigException;

import java.util.zip.Deflater;

import static org.apache.kafka.common.config.ConfigDef.Range.between;

/**
 * The compression type to use
 */
public enum CompressionType {
    NONE((byte) 0, "none", 1.0f),

    // Shipped with the JDK
    GZIP((byte) 1, "gzip", 1.0f) {
        public static final int MIN_LEVEL = Deflater.BEST_SPEED;
        public static final int MAX_LEVEL = Deflater.BEST_COMPRESSION;
        public static final int DEFAULT_LEVEL = Deflater.DEFAULT_COMPRESSION;

        @Override
        public int defaultLevel() {
            return DEFAULT_LEVEL;
        }

        @Override
        public int maxLevel() {
            return MAX_LEVEL;
        }

        @Override
        public int minLevel() {
            return MIN_LEVEL;
        }

        @Override
        public ConfigDef.Validator levelValidator() {
            return ConfigDef.LambdaValidator.with((name, value) -> {
                if (value == null)
                    throw new ConfigException(name, null, "Value must be non-null");
                int level = ((Number) value).intValue();
                if (level > MAX_LEVEL || (level < MIN_LEVEL && level != DEFAULT_LEVEL)) {
                    throw new ConfigException(name, value, "Value must be between " + MIN_LEVEL + " and " + MAX_LEVEL + " or equal to " + DEFAULT_LEVEL);
                }
            }, () -> "[" + MIN_LEVEL + ",...," + MAX_LEVEL + "] or " + DEFAULT_LEVEL);
        }
    },

    // We should only load classes from a given compression library when we actually use said compression library. This
    // is because compression libraries include native code for a set of platforms and we want to avoid errors
    // in case the platform is not supported and the compression library is not actually used.
    // To ensure this, we only reference compression library code from classes that are only invoked when actual usage
    // happens.
    SNAPPY((byte) 2, "snappy", 1.0f),
    LZ4((byte) 3, "lz4", 1.0f) {
        // These values come from net.jpountz.lz4.LZ4Constants
        // We may need to update them if the lz4 library changes these values.
        private static final int MIN_LEVEL = 1;
        private static final int MAX_LEVEL = 17;
        private static final int DEFAULT_LEVEL = 9;

        @Override
        public int defaultLevel() {
            return DEFAULT_LEVEL;
        }

        @Override
        public int maxLevel() {
            return MAX_LEVEL;
        }

        @Override
        public int minLevel() {
            return MIN_LEVEL;
        }

        @Override
<<<<<<< HEAD
        public InputStream wrapForInput(ByteBuffer inputBuffer, byte messageVersion, BufferSupplier decompressionBufferSupplier) {
            try {
                return new ChunkedBytesStream(new KafkaLZ4BlockInputStream(inputBuffer, decompressionBufferSupplier, messageVersion == RecordBatch.MAGIC_VALUE_V0), decompressionBufferSupplier, decompressionOutputSize(), true);
            } catch (Throwable e) {
                throw new KafkaException(e);
            }
=======
        public ConfigDef.Validator levelValidator() {
            return between(MIN_LEVEL, MAX_LEVEL);
>>>>>>> 9494bebe
        }
    },
    ZSTD((byte) 4, "zstd", 1.0f) {
        // These values come from the zstd library. We don't use the Zstd.minCompressionLevel(),
        // Zstd.maxCompressionLevel() and Zstd.defaultCompressionLevel() methods to not load the Zstd library
        // while parsing configuration.
        // See ZSTD_minCLevel in https://github.com/facebook/zstd/blob/dev/lib/compress/zstd_compress.c#L6987
        // and ZSTD_TARGETLENGTH_MAX https://github.com/facebook/zstd/blob/dev/lib/zstd.h#L1249
        private static final int MIN_LEVEL = -131072;
        // See ZSTD_MAX_CLEVEL in https://github.com/facebook/zstd/blob/dev/lib/compress/clevels.h#L19
        private static final int MAX_LEVEL = 22;
        // See ZSTD_CLEVEL_DEFAULT in https://github.com/facebook/zstd/blob/dev/lib/zstd.h#L129
        private static final int DEFAULT_LEVEL = 3;

        @Override
        public int defaultLevel() {
            return DEFAULT_LEVEL;
        }

        @Override
        public int maxLevel() {
            return MAX_LEVEL;
        }

        @Override
        public int minLevel() {
            return MIN_LEVEL;
        }

        @Override
        public ConfigDef.Validator levelValidator() {
            return between(MIN_LEVEL, MAX_LEVEL);
        }
    };

    // compression type is represented by two bits in the attributes field of the record batch header, so `byte` is
    // large enough
    public final byte id;
    public final String name;
    public final float rate;

    CompressionType(byte id, String name, float rate) {
        this.id = id;
        this.name = name;
        this.rate = rate;
    }

    public static CompressionType forId(int id) {
        switch (id) {
            case 0:
                return NONE;
            case 1:
                return GZIP;
            case 2:
                return SNAPPY;
            case 3:
                return LZ4;
            case 4:
                return ZSTD;
            default:
                throw new IllegalArgumentException("Unknown compression type id: " + id);
        }
    }

    public static CompressionType forName(String name) {
        if (NONE.name.equals(name))
            return NONE;
        else if (GZIP.name.equals(name))
            return GZIP;
        else if (SNAPPY.name.equals(name))
            return SNAPPY;
        else if (LZ4.name.equals(name))
            return LZ4;
        else if (ZSTD.name.equals(name))
            return ZSTD;
        else
            throw new IllegalArgumentException("Unknown compression name: " + name);
    }

    public int defaultLevel() {
        throw new UnsupportedOperationException("Compression levels are not defined for this compression type: " + name);
    }

    public int maxLevel() {
        throw new UnsupportedOperationException("Compression levels are not defined for this compression type: " + name);
    }

    public int minLevel() {
        throw new UnsupportedOperationException("Compression levels are not defined for this compression type: " + name);
    }

    public ConfigDef.Validator levelValidator() {
        throw new UnsupportedOperationException("Compression levels are not defined for this compression type: " + name);
    }

    @Override
    public String toString() {
        return name;
    }

}<|MERGE_RESOLUTION|>--- conflicted
+++ resolved
@@ -92,17 +92,8 @@
         }
 
         @Override
-<<<<<<< HEAD
-        public InputStream wrapForInput(ByteBuffer inputBuffer, byte messageVersion, BufferSupplier decompressionBufferSupplier) {
-            try {
-                return new ChunkedBytesStream(new KafkaLZ4BlockInputStream(inputBuffer, decompressionBufferSupplier, messageVersion == RecordBatch.MAGIC_VALUE_V0), decompressionBufferSupplier, decompressionOutputSize(), true);
-            } catch (Throwable e) {
-                throw new KafkaException(e);
-            }
-=======
         public ConfigDef.Validator levelValidator() {
             return between(MIN_LEVEL, MAX_LEVEL);
->>>>>>> 9494bebe
         }
     },
     ZSTD((byte) 4, "zstd", 1.0f) {
