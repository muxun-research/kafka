--- conflicted
+++ resolved
@@ -40,29 +40,24 @@
     private final ControlledShutdownResponseData data;
 
     public ControlledShutdownResponse(ControlledShutdownResponseData data) {
-		super(ApiKeys.CONTROLLED_SHUTDOWN);
-		this.data = data;
-	}
+        super(ApiKeys.CONTROLLED_SHUTDOWN);
+        this.data = data;
+    }
 
-	public Errors error() {
-		return Errors.forCode(data.errorCode());
-	}
+    public Errors error() {
+        return Errors.forCode(data.errorCode());
+    }
 
-	@Override
-	public Map<Errors, Integer> errorCounts() {
-		return errorCounts(error());
-	}
+    @Override
+    public Map<Errors, Integer> errorCounts() {
+        return errorCounts(error());
+    }
 
-	@Override
-	public int throttleTimeMs() {
-		return DEFAULT_THROTTLE_TIME;
-	}
+    @Override
+    public int throttleTimeMs() {
+        return DEFAULT_THROTTLE_TIME;
+    }
 
-<<<<<<< HEAD
-	public static ControlledShutdownResponse parse(ByteBuffer buffer, short version) {
-		return new ControlledShutdownResponse(new ControlledShutdownResponseData(new ByteBufferAccessor(buffer), version));
-	}
-=======
     @Override
     public void maybeSetThrottleTimeMs(int throttleTimeMs) {
         // Not supported by the response schema
@@ -71,21 +66,18 @@
     public static ControlledShutdownResponse parse(ByteBuffer buffer, short version) {
         return new ControlledShutdownResponse(new ControlledShutdownResponseData(new ByteBufferAccessor(buffer), version));
     }
->>>>>>> 15418db6
 
-	@Override
-	public ControlledShutdownResponseData data() {
-		return data;
-	}
+    @Override
+    public ControlledShutdownResponseData data() {
+        return data;
+    }
 
     public static ControlledShutdownResponse prepareResponse(Errors error, Set<TopicPartition> tps) {
         ControlledShutdownResponseData data = new ControlledShutdownResponseData();
         data.setErrorCode(error.code());
         ControlledShutdownResponseData.RemainingPartitionCollection pSet = new ControlledShutdownResponseData.RemainingPartitionCollection();
         tps.forEach(tp -> {
-            pSet.add(new RemainingPartition()
-                    .setTopicName(tp.topic())
-                    .setPartitionIndex(tp.partition()));
+            pSet.add(new RemainingPartition().setTopicName(tp.topic()).setPartitionIndex(tp.partition()));
         });
         data.setRemainingPartitions(pSet);
         return new ControlledShutdownResponse(data);
