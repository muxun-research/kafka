--- conflicted
+++ resolved
@@ -34,557 +34,24 @@
 import javax.crypto.SecretKey;
 import javax.crypto.SecretKeyFactory;
 import javax.crypto.spec.PBEKeySpec;
-import javax.net.ssl.KeyManager;
-import javax.net.ssl.KeyManagerFactory;
-import javax.net.ssl.SSLContext;
-import javax.net.ssl.SSLEngine;
-import javax.net.ssl.SSLParameters;
-import javax.net.ssl.TrustManagerFactory;
+import javax.net.ssl.*;
 import java.io.ByteArrayInputStream;
 import java.io.IOException;
 import java.io.InputStream;
 import java.nio.file.Files;
 import java.nio.file.Paths;
-import java.security.GeneralSecurityException;
-import java.security.Key;
-import java.security.KeyFactory;
-import java.security.KeyStore;
-import java.security.PrivateKey;
-import java.security.SecureRandom;
+import java.security.*;
 import java.security.cert.Certificate;
 import java.security.cert.CertificateFactory;
 import java.security.spec.InvalidKeySpecException;
 import java.security.spec.PKCS8EncodedKeySpec;
-import java.util.ArrayList;
-import java.util.Arrays;
-import java.util.Base64;
-import java.util.Collections;
-import java.util.Date;
-import java.util.List;
-import java.util.Map;
-import java.util.Objects;
-import java.util.Set;
+import java.util.*;
 import java.util.regex.Matcher;
 import java.util.regex.Pattern;
 import java.util.stream.Collectors;
 
 public final class DefaultSslEngineFactory implements SslEngineFactory {
 
-<<<<<<< HEAD
-	private static final Logger log = LoggerFactory.getLogger(DefaultSslEngineFactory.class);
-	public static final String PEM_TYPE = "PEM";
-
-	private Map<String, ?> configs;
-	private String protocol;
-	private String provider;
-	private String kmfAlgorithm;
-	private String tmfAlgorithm;
-	private SecurityStore keystore;
-	private SecurityStore truststore;
-	private String[] cipherSuites;
-	private String[] enabledProtocols;
-	private SecureRandom secureRandomImplementation;
-	private SSLContext sslContext;
-	private SslClientAuth sslClientAuth;
-
-
-	@Override
-	public SSLEngine createClientSslEngine(String peerHost, int peerPort, String endpointIdentification) {
-		return createSslEngine(Mode.CLIENT, peerHost, peerPort, endpointIdentification);
-	}
-
-	@Override
-	public SSLEngine createServerSslEngine(String peerHost, int peerPort) {
-		return createSslEngine(Mode.SERVER, peerHost, peerPort, null);
-	}
-
-	@Override
-	public boolean shouldBeRebuilt(Map<String, Object> nextConfigs) {
-		if (!nextConfigs.equals(configs)) {
-			return true;
-		}
-		if (truststore != null && truststore.modified()) {
-			return true;
-		}
-		if (keystore != null && keystore.modified()) {
-			return true;
-		}
-		return false;
-	}
-
-	@Override
-	public Set<String> reconfigurableConfigs() {
-		return SslConfigs.RECONFIGURABLE_CONFIGS;
-	}
-
-	@Override
-	public KeyStore keystore() {
-		return this.keystore != null ? this.keystore.get() : null;
-	}
-
-	@Override
-	public KeyStore truststore() {
-		return this.truststore != null ? this.truststore.get() : null;
-	}
-
-	@SuppressWarnings("unchecked")
-	@Override
-	public void configure(Map<String, ?> configs) {
-		this.configs = Collections.unmodifiableMap(configs);
-		this.protocol = (String) configs.get(SslConfigs.SSL_PROTOCOL_CONFIG);
-		this.provider = (String) configs.get(SslConfigs.SSL_PROVIDER_CONFIG);
-		SecurityUtils.addConfiguredSecurityProviders(this.configs);
-
-		List<String> cipherSuitesList = (List<String>) configs.get(SslConfigs.SSL_CIPHER_SUITES_CONFIG);
-		if (cipherSuitesList != null && !cipherSuitesList.isEmpty()) {
-			this.cipherSuites = cipherSuitesList.toArray(new String[0]);
-		} else {
-			this.cipherSuites = null;
-		}
-
-		List<String> enabledProtocolsList = (List<String>) configs.get(SslConfigs.SSL_ENABLED_PROTOCOLS_CONFIG);
-		if (enabledProtocolsList != null && !enabledProtocolsList.isEmpty()) {
-			this.enabledProtocols = enabledProtocolsList.toArray(new String[0]);
-		} else {
-			this.enabledProtocols = null;
-		}
-
-		this.secureRandomImplementation = createSecureRandom((String)
-				configs.get(SslConfigs.SSL_SECURE_RANDOM_IMPLEMENTATION_CONFIG));
-
-		this.sslClientAuth = createSslClientAuth((String) configs.get(
-				BrokerSecurityConfigs.SSL_CLIENT_AUTH_CONFIG));
-
-		this.kmfAlgorithm = (String) configs.get(SslConfigs.SSL_KEYMANAGER_ALGORITHM_CONFIG);
-		this.tmfAlgorithm = (String) configs.get(SslConfigs.SSL_TRUSTMANAGER_ALGORITHM_CONFIG);
-
-		this.keystore = createKeystore((String) configs.get(SslConfigs.SSL_KEYSTORE_TYPE_CONFIG),
-				(String) configs.get(SslConfigs.SSL_KEYSTORE_LOCATION_CONFIG),
-				(Password) configs.get(SslConfigs.SSL_KEYSTORE_PASSWORD_CONFIG),
-				(Password) configs.get(SslConfigs.SSL_KEY_PASSWORD_CONFIG),
-				(Password) configs.get(SslConfigs.SSL_KEYSTORE_KEY_CONFIG),
-				(Password) configs.get(SslConfigs.SSL_KEYSTORE_CERTIFICATE_CHAIN_CONFIG));
-
-		this.truststore = createTruststore((String) configs.get(SslConfigs.SSL_TRUSTSTORE_TYPE_CONFIG),
-				(String) configs.get(SslConfigs.SSL_TRUSTSTORE_LOCATION_CONFIG),
-				(Password) configs.get(SslConfigs.SSL_TRUSTSTORE_PASSWORD_CONFIG),
-				(Password) configs.get(SslConfigs.SSL_TRUSTSTORE_CERTIFICATES_CONFIG));
-
-		this.sslContext = createSSLContext(keystore, truststore);
-	}
-
-	@Override
-	public void close() {
-		this.sslContext = null;
-	}
-
-	//For Test only
-	public SSLContext sslContext() {
-		return this.sslContext;
-	}
-
-	private SSLEngine createSslEngine(Mode mode, String peerHost, int peerPort, String endpointIdentification) {
-		SSLEngine sslEngine = sslContext.createSSLEngine(peerHost, peerPort);
-		if (cipherSuites != null) sslEngine.setEnabledCipherSuites(cipherSuites);
-		if (enabledProtocols != null) sslEngine.setEnabledProtocols(enabledProtocols);
-
-		if (mode == Mode.SERVER) {
-			sslEngine.setUseClientMode(false);
-			switch (sslClientAuth) {
-				case REQUIRED:
-					sslEngine.setNeedClientAuth(true);
-					break;
-				case REQUESTED:
-					sslEngine.setWantClientAuth(true);
-					break;
-				case NONE:
-					break;
-			}
-			sslEngine.setUseClientMode(false);
-		} else {
-			sslEngine.setUseClientMode(true);
-			SSLParameters sslParams = sslEngine.getSSLParameters();
-			// SSLParameters#setEndpointIdentificationAlgorithm enables endpoint validation
-			// only in client mode. Hence, validation is enabled only for clients.
-			sslParams.setEndpointIdentificationAlgorithm(endpointIdentification);
-			sslEngine.setSSLParameters(sslParams);
-		}
-		return sslEngine;
-	}
-
-	private static SslClientAuth createSslClientAuth(String key) {
-		SslClientAuth auth = SslClientAuth.forConfig(key);
-		if (auth != null) {
-			return auth;
-		}
-		log.warn("Unrecognized client authentication configuration {}.  Falling " +
-						"back to NONE.  Recognized client authentication configurations are {}.",
-				key, String.join(", ", SslClientAuth.VALUES.stream().
-						map(Enum::name).collect(Collectors.toList())));
-		return SslClientAuth.NONE;
-	}
-
-	private static SecureRandom createSecureRandom(String key) {
-		if (key == null) {
-			return null;
-		}
-		try {
-			return SecureRandom.getInstance(key);
-		} catch (GeneralSecurityException e) {
-			throw new KafkaException(e);
-		}
-	}
-
-	private SSLContext createSSLContext(SecurityStore keystore, SecurityStore truststore) {
-		try {
-			SSLContext sslContext;
-			if (provider != null)
-				sslContext = SSLContext.getInstance(protocol, provider);
-			else
-				sslContext = SSLContext.getInstance(protocol);
-
-			KeyManager[] keyManagers = null;
-			if (keystore != null || kmfAlgorithm != null) {
-				String kmfAlgorithm = this.kmfAlgorithm != null ?
-						this.kmfAlgorithm : KeyManagerFactory.getDefaultAlgorithm();
-				KeyManagerFactory kmf = KeyManagerFactory.getInstance(kmfAlgorithm);
-				if (keystore != null) {
-					kmf.init(keystore.get(), keystore.keyPassword());
-				} else {
-					kmf.init(null, null);
-				}
-				keyManagers = kmf.getKeyManagers();
-			}
-
-			String tmfAlgorithm = this.tmfAlgorithm != null ? this.tmfAlgorithm : TrustManagerFactory.getDefaultAlgorithm();
-			TrustManagerFactory tmf = TrustManagerFactory.getInstance(tmfAlgorithm);
-			KeyStore ts = truststore == null ? null : truststore.get();
-			tmf.init(ts);
-
-			sslContext.init(keyManagers, tmf.getTrustManagers(), this.secureRandomImplementation);
-			log.debug("Created SSL context with keystore {}, truststore {}, provider {}.",
-					keystore, truststore, sslContext.getProvider().getName());
-			return sslContext;
-		} catch (Exception e) {
-			throw new KafkaException(e);
-		}
-	}
-
-	// Visibility to override for testing
-	protected SecurityStore createKeystore(String type, String path, Password password, Password keyPassword, Password privateKey, Password certificateChain) {
-		if (privateKey != null) {
-			if (!PEM_TYPE.equals(type))
-				throw new InvalidConfigurationException("SSL private key can be specified only for PEM, but key store type is " + type + ".");
-			else if (certificateChain == null)
-				throw new InvalidConfigurationException("SSL private key is specified, but certificate chain is not specified.");
-			else if (path != null)
-				throw new InvalidConfigurationException("Both SSL key store location and separate private key are specified.");
-			else if (password != null)
-				throw new InvalidConfigurationException("SSL key store password cannot be specified with PEM format, only key password may be specified.");
-			else
-				return new PemStore(certificateChain, privateKey, keyPassword);
-		} else if (certificateChain != null) {
-			throw new InvalidConfigurationException("SSL certificate chain is specified, but private key is not specified");
-		} else if (PEM_TYPE.equals(type) && path != null) {
-			if (password != null)
-				throw new InvalidConfigurationException("SSL key store password cannot be specified with PEM format, only key password may be specified");
-			else if (keyPassword == null)
-				throw new InvalidConfigurationException("SSL PEM key store is specified, but key password is not specified.");
-			else
-				return new FileBasedPemStore(path, keyPassword, true);
-		} else if (path == null && password != null) {
-			throw new InvalidConfigurationException("SSL key store is not specified, but key store password is specified.");
-		} else if (path != null && password == null) {
-			throw new InvalidConfigurationException("SSL key store is specified, but key store password is not specified.");
-		} else if (path != null && password != null) {
-			return new FileBasedStore(type, path, password, keyPassword, true);
-		} else
-			return null; // path == null, clients may use this path with brokers that don't require client auth
-	}
-
-	private static SecurityStore createTruststore(String type, String path, Password password, Password trustStoreCerts) {
-		if (trustStoreCerts != null) {
-			if (!PEM_TYPE.equals(type))
-				throw new InvalidConfigurationException("SSL trust store certs can be specified only for PEM, but trust store type is " + type + ".");
-			else if (path != null)
-				throw new InvalidConfigurationException("Both SSL trust store location and separate trust certificates are specified.");
-			else if (password != null)
-				throw new InvalidConfigurationException("SSL trust store password cannot be specified for PEM format.");
-			else
-				return new PemStore(trustStoreCerts);
-		} else if (PEM_TYPE.equals(type) && path != null) {
-			if (password != null)
-				throw new InvalidConfigurationException("SSL trust store password cannot be specified for PEM format.");
-			else
-				return new FileBasedPemStore(path, null, false);
-		} else if (path == null && password != null) {
-			throw new InvalidConfigurationException("SSL trust store is not specified, but trust store password is specified.");
-		} else if (path != null) {
-			return new FileBasedStore(type, path, password, null, false);
-		} else
-			return null;
-	}
-
-	static interface SecurityStore {
-		KeyStore get();
-
-		char[] keyPassword();
-
-		boolean modified();
-	}
-
-	// package access for testing
-	static class FileBasedStore implements SecurityStore {
-		private final String type;
-		protected final String path;
-		private final Password password;
-		protected final Password keyPassword;
-		private final Long fileLastModifiedMs;
-		private final KeyStore keyStore;
-
-		FileBasedStore(String type, String path, Password password, Password keyPassword, boolean isKeyStore) {
-			Objects.requireNonNull(type, "type must not be null");
-			this.type = type;
-			this.path = path;
-			this.password = password;
-			this.keyPassword = keyPassword;
-			fileLastModifiedMs = lastModifiedMs(path);
-			this.keyStore = load(isKeyStore);
-		}
-
-		@Override
-		public KeyStore get() {
-			return keyStore;
-		}
-
-		@Override
-		public char[] keyPassword() {
-			Password passwd = keyPassword != null ? keyPassword : password;
-			return passwd == null ? null : passwd.value().toCharArray();
-		}
-
-		/**
-		 * Loads this keystore
-		 * @return the keystore
-		 * @throws KafkaException if the file could not be read or if the keystore could not be loaded
-		 *                        using the specified configs (e.g. if the password or keystore type is invalid)
-		 */
-		protected KeyStore load(boolean isKeyStore) {
-			try (InputStream in = Files.newInputStream(Paths.get(path))) {
-				KeyStore ks = KeyStore.getInstance(type);
-				// If a password is not set access to the truststore is still available, but integrity checking is disabled.
-				char[] passwordChars = password != null ? password.value().toCharArray() : null;
-				ks.load(in, passwordChars);
-				return ks;
-			} catch (GeneralSecurityException | IOException e) {
-				throw new KafkaException("Failed to load SSL keystore " + path + " of type " + type, e);
-			}
-		}
-
-		private Long lastModifiedMs(String path) {
-			try {
-				return Files.getLastModifiedTime(Paths.get(path)).toMillis();
-			} catch (IOException e) {
-				log.error("Modification time of key store could not be obtained: " + path, e);
-				return null;
-			}
-		}
-
-		public boolean modified() {
-			Long modifiedMs = lastModifiedMs(path);
-			return modifiedMs != null && !Objects.equals(modifiedMs, this.fileLastModifiedMs);
-		}
-
-		@Override
-		public String toString() {
-			return "SecurityStore(" +
-					"path=" + path +
-					", modificationTime=" + (fileLastModifiedMs == null ? null : new Date(fileLastModifiedMs)) + ")";
-		}
-	}
-
-	static class FileBasedPemStore extends FileBasedStore {
-		FileBasedPemStore(String path, Password keyPassword, boolean isKeyStore) {
-			super(PEM_TYPE, path, null, keyPassword, isKeyStore);
-		}
-
-		@Override
-		protected KeyStore load(boolean isKeyStore) {
-			try {
-				Password storeContents = new Password(Utils.readFileAsString(path));
-				PemStore pemStore = isKeyStore ? new PemStore(storeContents, storeContents, keyPassword) :
-						new PemStore(storeContents);
-				return pemStore.keyStore;
-			} catch (Exception e) {
-				throw new InvalidConfigurationException("Failed to load PEM SSL keystore " + path, e);
-			}
-		}
-	}
-
-	static class PemStore implements SecurityStore {
-		private static final PemParser CERTIFICATE_PARSER = new PemParser("CERTIFICATE");
-		private static final PemParser PRIVATE_KEY_PARSER = new PemParser("PRIVATE KEY");
-		private static final List<KeyFactory> KEY_FACTORIES = Arrays.asList(
-				keyFactory("RSA"),
-				keyFactory("DSA"),
-				keyFactory("EC")
-		);
-
-		private final char[] keyPassword;
-		private final KeyStore keyStore;
-
-		PemStore(Password certificateChain, Password privateKey, Password keyPassword) {
-			this.keyPassword = keyPassword == null ? null : keyPassword.value().toCharArray();
-			keyStore = createKeyStoreFromPem(privateKey.value(), certificateChain.value(), this.keyPassword);
-		}
-
-		PemStore(Password trustStoreCerts) {
-			this.keyPassword = null;
-			keyStore = createTrustStoreFromPem(trustStoreCerts.value());
-		}
-
-		@Override
-		public KeyStore get() {
-			return keyStore;
-		}
-
-		@Override
-		public char[] keyPassword() {
-			return keyPassword;
-		}
-
-		@Override
-		public boolean modified() {
-			return false;
-		}
-
-		private KeyStore createKeyStoreFromPem(String privateKeyPem, String certChainPem, char[] keyPassword) {
-			try {
-				KeyStore ks = KeyStore.getInstance("PKCS12");
-				ks.load(null, null);
-				Key key = privateKey(privateKeyPem, keyPassword);
-				Certificate[] certChain = certs(certChainPem);
-				ks.setKeyEntry("kafka", key, keyPassword, certChain);
-				return ks;
-			} catch (Exception e) {
-				throw new InvalidConfigurationException("Invalid PEM keystore configs", e);
-			}
-		}
-
-		private KeyStore createTrustStoreFromPem(String trustedCertsPem) {
-			try {
-				KeyStore ts = KeyStore.getInstance("PKCS12");
-				ts.load(null, null);
-				Certificate[] certs = certs(trustedCertsPem);
-				for (int i = 0; i < certs.length; i++) {
-					ts.setCertificateEntry("kafka" + i, certs[i]);
-				}
-				return ts;
-			} catch (InvalidConfigurationException e) {
-				throw e;
-			} catch (Exception e) {
-				throw new InvalidConfigurationException("Invalid PEM keystore configs", e);
-			}
-		}
-
-		private Certificate[] certs(String pem) throws GeneralSecurityException {
-			List<byte[]> certEntries = CERTIFICATE_PARSER.pemEntries(pem);
-			if (certEntries.isEmpty())
-				throw new InvalidConfigurationException("At least one certificate expected, but none found");
-
-			Certificate[] certs = new Certificate[certEntries.size()];
-			for (int i = 0; i < certs.length; i++) {
-				certs[i] = CertificateFactory.getInstance("X.509")
-						.generateCertificate(new ByteArrayInputStream(certEntries.get(i)));
-			}
-			return certs;
-		}
-
-		private PrivateKey privateKey(String pem, char[] keyPassword) throws Exception {
-			List<byte[]> keyEntries = PRIVATE_KEY_PARSER.pemEntries(pem);
-			if (keyEntries.isEmpty())
-				throw new InvalidConfigurationException("Private key not provided");
-			if (keyEntries.size() != 1)
-				throw new InvalidConfigurationException("Expected one private key, but found " + keyEntries.size());
-
-			byte[] keyBytes = keyEntries.get(0);
-			PKCS8EncodedKeySpec keySpec;
-			if (keyPassword == null) {
-				keySpec = new PKCS8EncodedKeySpec(keyBytes);
-			} else {
-				EncryptedPrivateKeyInfo keyInfo = new EncryptedPrivateKeyInfo(keyBytes);
-				String algorithm = keyInfo.getAlgName();
-				SecretKeyFactory keyFactory = SecretKeyFactory.getInstance(algorithm);
-				SecretKey pbeKey = keyFactory.generateSecret(new PBEKeySpec(keyPassword));
-				Cipher cipher = Cipher.getInstance(algorithm);
-				cipher.init(Cipher.DECRYPT_MODE, pbeKey, keyInfo.getAlgParameters());
-				keySpec = keyInfo.getKeySpec(cipher);
-			}
-
-			InvalidKeySpecException firstException = null;
-			for (KeyFactory factory : KEY_FACTORIES) {
-				try {
-					return factory.generatePrivate(keySpec);
-				} catch (InvalidKeySpecException e) {
-					if (firstException == null)
-						firstException = e;
-				}
-			}
-			throw new InvalidConfigurationException("Private key could not be loaded", firstException);
-		}
-
-		private static KeyFactory keyFactory(String algorithm) {
-			try {
-				return KeyFactory.getInstance(algorithm);
-			} catch (Exception e) {
-				throw new InvalidConfigurationException("Could not create key factory for algorithm " + algorithm, e);
-			}
-		}
-	}
-
-	/**
-	 * Parser to process certificate/private key entries from PEM files
-	 * Examples:
-	 * -----BEGIN CERTIFICATE-----
-	 * Base64 cert
-	 * -----END CERTIFICATE-----
-	 * <p>
-	 * -----BEGIN ENCRYPTED PRIVATE KEY-----
-	 * Base64 private key
-	 * -----END ENCRYPTED PRIVATE KEY-----
-	 * Additional data may be included before headers, so we match all entries within the PEM.
-	 */
-	static class PemParser {
-		private final String name;
-		private final Pattern pattern;
-
-		PemParser(String name) {
-			this.name = name;
-			String beginOrEndFormat = "-+%s\\s*.*%s[^-]*-+\\s+";
-			String nameIgnoreSpace = name.replace(" ", "\\s+");
-
-			String encodingParams = "\\s*[^\\r\\n]*:[^\\r\\n]*[\\r\\n]+";
-			String base64Pattern = "([a-zA-Z0-9/+=\\s]*)";
-			String patternStr = String.format(beginOrEndFormat, "BEGIN", nameIgnoreSpace) +
-					String.format("(?:%s)*", encodingParams) +
-					base64Pattern +
-					String.format(beginOrEndFormat, "END", nameIgnoreSpace);
-			pattern = Pattern.compile(patternStr);
-		}
-
-		private List<byte[]> pemEntries(String pem) {
-			Matcher matcher = pattern.matcher(pem + "\n"); // allow last newline to be omitted in value
-			List<byte[]> entries = new ArrayList<>();
-			while (matcher.find()) {
-				String base64Str = matcher.group(1).replaceAll("\\s", "");
-				entries.add(Base64.getDecoder().decode(base64Str));
-			}
-			if (entries.isEmpty())
-				throw new InvalidConfigurationException("No matching " + name + " entries in PEM file");
-			return entries;
-		}
-	}
-=======
     private static final Logger log = LoggerFactory.getLogger(DefaultSslEngineFactory.class);
     public static final String PEM_TYPE = "PEM";
 
@@ -663,26 +130,16 @@
             this.enabledProtocols = null;
         }
 
-        this.secureRandomImplementation = createSecureRandom((String)
-                configs.get(SslConfigs.SSL_SECURE_RANDOM_IMPLEMENTATION_CONFIG));
-
-        this.sslClientAuth = createSslClientAuth((String) configs.get(
-                BrokerSecurityConfigs.SSL_CLIENT_AUTH_CONFIG));
+        this.secureRandomImplementation = createSecureRandom((String) configs.get(SslConfigs.SSL_SECURE_RANDOM_IMPLEMENTATION_CONFIG));
+
+        this.sslClientAuth = createSslClientAuth((String) configs.get(BrokerSecurityConfigs.SSL_CLIENT_AUTH_CONFIG));
 
         this.kmfAlgorithm = (String) configs.get(SslConfigs.SSL_KEYMANAGER_ALGORITHM_CONFIG);
         this.tmfAlgorithm = (String) configs.get(SslConfigs.SSL_TRUSTMANAGER_ALGORITHM_CONFIG);
 
-        this.keystore = createKeystore((String) configs.get(SslConfigs.SSL_KEYSTORE_TYPE_CONFIG),
-                (String) configs.get(SslConfigs.SSL_KEYSTORE_LOCATION_CONFIG),
-                (Password) configs.get(SslConfigs.SSL_KEYSTORE_PASSWORD_CONFIG),
-                (Password) configs.get(SslConfigs.SSL_KEY_PASSWORD_CONFIG),
-                (Password) configs.get(SslConfigs.SSL_KEYSTORE_KEY_CONFIG),
-                (Password) configs.get(SslConfigs.SSL_KEYSTORE_CERTIFICATE_CHAIN_CONFIG));
-
-        this.truststore = createTruststore((String) configs.get(SslConfigs.SSL_TRUSTSTORE_TYPE_CONFIG),
-                (String) configs.get(SslConfigs.SSL_TRUSTSTORE_LOCATION_CONFIG),
-                (Password) configs.get(SslConfigs.SSL_TRUSTSTORE_PASSWORD_CONFIG),
-                (Password) configs.get(SslConfigs.SSL_TRUSTSTORE_CERTIFICATES_CONFIG));
+        this.keystore = createKeystore((String) configs.get(SslConfigs.SSL_KEYSTORE_TYPE_CONFIG), (String) configs.get(SslConfigs.SSL_KEYSTORE_LOCATION_CONFIG), (Password) configs.get(SslConfigs.SSL_KEYSTORE_PASSWORD_CONFIG), (Password) configs.get(SslConfigs.SSL_KEY_PASSWORD_CONFIG), (Password) configs.get(SslConfigs.SSL_KEYSTORE_KEY_CONFIG), (Password) configs.get(SslConfigs.SSL_KEYSTORE_CERTIFICATE_CHAIN_CONFIG));
+
+        this.truststore = createTruststore((String) configs.get(SslConfigs.SSL_TRUSTSTORE_TYPE_CONFIG), (String) configs.get(SslConfigs.SSL_TRUSTSTORE_LOCATION_CONFIG), (Password) configs.get(SslConfigs.SSL_TRUSTSTORE_PASSWORD_CONFIG), (Password) configs.get(SslConfigs.SSL_TRUSTSTORE_CERTIFICATES_CONFIG));
 
         this.sslContext = createSSLContext(keystore, truststore);
     }
@@ -699,8 +156,10 @@
 
     private SSLEngine createSslEngine(Mode mode, String peerHost, int peerPort, String endpointIdentification) {
         SSLEngine sslEngine = sslContext.createSSLEngine(peerHost, peerPort);
-        if (cipherSuites != null) sslEngine.setEnabledCipherSuites(cipherSuites);
-        if (enabledProtocols != null) sslEngine.setEnabledProtocols(enabledProtocols);
+        if (cipherSuites != null)
+            sslEngine.setEnabledCipherSuites(cipherSuites);
+        if (enabledProtocols != null)
+            sslEngine.setEnabledProtocols(enabledProtocols);
 
         if (mode == Mode.SERVER) {
             sslEngine.setUseClientMode(false);
@@ -724,15 +183,13 @@
         }
         return sslEngine;
     }
+
     private static SslClientAuth createSslClientAuth(String key) {
         SslClientAuth auth = SslClientAuth.forConfig(key);
         if (auth != null) {
             return auth;
         }
-        log.warn("Unrecognized client authentication configuration {}.  Falling " +
-                "back to NONE.  Recognized client authentication configurations are {}.",
-                key, String.join(", ", SslClientAuth.VALUES.stream().
-                        map(Enum::name).collect(Collectors.toList())));
+        log.warn("Unrecognized client authentication configuration {}.  Falling " + "back to NONE.  Recognized client authentication configurations are {}.", key, String.join(", ", SslClientAuth.VALUES.stream().map(Enum::name).collect(Collectors.toList())));
         return SslClientAuth.NONE;
     }
 
@@ -757,8 +214,7 @@
 
             KeyManager[] keyManagers = null;
             if (keystore != null || kmfAlgorithm != null) {
-                String kmfAlgorithm = this.kmfAlgorithm != null ?
-                        this.kmfAlgorithm : KeyManagerFactory.getDefaultAlgorithm();
+                String kmfAlgorithm = this.kmfAlgorithm != null ? this.kmfAlgorithm : KeyManagerFactory.getDefaultAlgorithm();
                 KeyManagerFactory kmf = KeyManagerFactory.getInstance(kmfAlgorithm);
                 if (keystore != null) {
                     kmf.init(keystore.get(), keystore.keyPassword());
@@ -774,8 +230,7 @@
             tmf.init(ts);
 
             sslContext.init(keyManagers, tmf.getTrustManagers(), this.secureRandomImplementation);
-            log.debug("Created SSL context with keystore {}, truststore {}, provider {}.",
-                    keystore, truststore, sslContext.getProvider().getName());
+            log.debug("Created SSL context with keystore {}, truststore {}, provider {}.", keystore, truststore, sslContext.getProvider().getName());
             return sslContext;
         } catch (Exception e) {
             throw new KafkaException(e);
@@ -837,7 +292,9 @@
 
     interface SecurityStore {
         KeyStore get();
+
         char[] keyPassword();
+
         boolean modified();
     }
 
@@ -875,7 +332,7 @@
          * Loads this keystore
          * @return the keystore
          * @throws KafkaException if the file could not be read or if the keystore could not be loaded
-         *   using the specified configs (e.g. if the password or keystore type is invalid)
+         *                        using the specified configs (e.g. if the password or keystore type is invalid)
          */
         protected KeyStore load(boolean isKeyStore) {
             try (InputStream in = Files.newInputStream(Paths.get(path))) {
@@ -905,9 +362,7 @@
 
         @Override
         public String toString() {
-            return "SecurityStore(" +
-                    "path=" + path +
-                    ", modificationTime=" + (fileLastModifiedMs == null ? null : new Date(fileLastModifiedMs)) + ")";
+            return "SecurityStore(" + "path=" + path + ", modificationTime=" + (fileLastModifiedMs == null ? null : new Date(fileLastModifiedMs)) + ")";
         }
     }
 
@@ -920,8 +375,7 @@
         protected KeyStore load(boolean isKeyStore) {
             try {
                 Password storeContents = new Password(Utils.readFileAsString(path));
-                PemStore pemStore = isKeyStore ? new PemStore(storeContents, storeContents, keyPassword) :
-                    new PemStore(storeContents);
+                PemStore pemStore = isKeyStore ? new PemStore(storeContents, storeContents, keyPassword) : new PemStore(storeContents);
                 return pemStore.keyStore;
             } catch (Exception e) {
                 throw new InvalidConfigurationException("Failed to load PEM SSL keystore " + path, e);
@@ -932,11 +386,7 @@
     static class PemStore implements SecurityStore {
         private static final PemParser CERTIFICATE_PARSER = new PemParser("CERTIFICATE");
         private static final PemParser PRIVATE_KEY_PARSER = new PemParser("PRIVATE KEY");
-        private static final List<KeyFactory> KEY_FACTORIES = Arrays.asList(
-                keyFactory("RSA"),
-                keyFactory("DSA"),
-                keyFactory("EC")
-        );
+        private static final List<KeyFactory> KEY_FACTORIES = Arrays.asList(keyFactory("RSA"), keyFactory("DSA"), keyFactory("EC"));
 
         private final char[] keyPassword;
         private final KeyStore keyStore;
@@ -1002,8 +452,7 @@
 
             Certificate[] certs = new Certificate[certEntries.size()];
             for (int i = 0; i < certs.length; i++) {
-                certs[i] = CertificateFactory.getInstance("X.509")
-                    .generateCertificate(new ByteArrayInputStream(certEntries.get(i)));
+                certs[i] = CertificateFactory.getInstance("X.509").generateCertificate(new ByteArrayInputStream(certEntries.get(i)));
             }
             return certs;
         }
@@ -1053,14 +502,14 @@
     /**
      * Parser to process certificate/private key entries from PEM files
      * Examples:
-     *   -----BEGIN CERTIFICATE-----
-     *   Base64 cert
-     *   -----END CERTIFICATE-----
-     *
-     *   -----BEGIN ENCRYPTED PRIVATE KEY-----
-     *   Base64 private key
-     *   -----END ENCRYPTED PRIVATE KEY-----
-     *   Additional data may be included before headers, so we match all entries within the PEM.
+     * -----BEGIN CERTIFICATE-----
+     * Base64 cert
+     * -----END CERTIFICATE-----
+     * <p>
+     * -----BEGIN ENCRYPTED PRIVATE KEY-----
+     * Base64 private key
+     * -----END ENCRYPTED PRIVATE KEY-----
+     * Additional data may be included before headers, so we match all entries within the PEM.
      */
     static class PemParser {
         private final String name;
@@ -1073,16 +522,13 @@
 
             String encodingParams = "\\s*[^\\r\\n]*:[^\\r\\n]*[\\r\\n]+";
             String base64Pattern = "([a-zA-Z0-9/+=\\s]*)";
-            String patternStr =  String.format(beginOrEndFormat, "BEGIN", nameIgnoreSpace) +
-                String.format("(?:%s)*", encodingParams) +
-                base64Pattern +
-                String.format(beginOrEndFormat, "END", nameIgnoreSpace);
+            String patternStr = String.format(beginOrEndFormat, "BEGIN", nameIgnoreSpace) + String.format("(?:%s)*", encodingParams) + base64Pattern + String.format(beginOrEndFormat, "END", nameIgnoreSpace);
             pattern = Pattern.compile(patternStr);
         }
 
         private List<byte[]> pemEntries(String pem) {
             Matcher matcher = pattern.matcher(pem + "\n"); // allow last newline to be omitted in value
-            List<byte[]>  entries = new ArrayList<>();
+            List<byte[]> entries = new ArrayList<>();
             while (matcher.find()) {
                 String base64Str = matcher.group(1).replaceAll("\\s", "");
                 entries.add(Base64.getDecoder().decode(base64Str));
@@ -1092,5 +538,4 @@
             return entries;
         }
     }
->>>>>>> 15418db6
 }