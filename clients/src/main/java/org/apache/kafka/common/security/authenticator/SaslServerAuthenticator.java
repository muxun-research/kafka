--- conflicted
+++ resolved
@@ -19,12 +19,6 @@
 import org.apache.kafka.common.KafkaException;
 import org.apache.kafka.common.config.SaslConfigs;
 import org.apache.kafka.common.config.internals.BrokerSecurityConfigs;
-<<<<<<< HEAD
-import org.apache.kafka.common.errors.*;
-import org.apache.kafka.common.message.SaslAuthenticateResponseData;
-import org.apache.kafka.common.message.SaslHandshakeResponseData;
-import org.apache.kafka.common.network.*;
-=======
 import org.apache.kafka.common.errors.AuthenticationException;
 import org.apache.kafka.common.errors.IllegalSaslStateException;
 import org.apache.kafka.common.errors.InvalidRequestException;
@@ -46,11 +40,24 @@
 import org.apache.kafka.common.network.Send;
 import org.apache.kafka.common.network.SslTransportLayer;
 import org.apache.kafka.common.network.TransportLayer;
->>>>>>> 9494bebe
 import org.apache.kafka.common.protocol.ApiKeys;
 import org.apache.kafka.common.protocol.Errors;
-import org.apache.kafka.common.requests.*;
-import org.apache.kafka.common.security.auth.*;
+import org.apache.kafka.common.requests.AbstractResponse;
+import org.apache.kafka.common.requests.ApiVersionsRequest;
+import org.apache.kafka.common.requests.ApiVersionsResponse;
+import org.apache.kafka.common.requests.RequestAndSize;
+import org.apache.kafka.common.requests.RequestContext;
+import org.apache.kafka.common.requests.RequestHeader;
+import org.apache.kafka.common.requests.SaslAuthenticateRequest;
+import org.apache.kafka.common.requests.SaslAuthenticateResponse;
+import org.apache.kafka.common.requests.SaslHandshakeRequest;
+import org.apache.kafka.common.requests.SaslHandshakeResponse;
+import org.apache.kafka.common.security.auth.AuthenticateCallbackHandler;
+import org.apache.kafka.common.security.auth.KafkaPrincipal;
+import org.apache.kafka.common.security.auth.KafkaPrincipalBuilder;
+import org.apache.kafka.common.security.auth.KafkaPrincipalSerde;
+import org.apache.kafka.common.security.auth.SaslAuthenticationContext;
+import org.apache.kafka.common.security.auth.SecurityProtocol;
 import org.apache.kafka.common.security.kerberos.KerberosError;
 import org.apache.kafka.common.security.kerberos.KerberosName;
 import org.apache.kafka.common.security.kerberos.KerberosShortNamer;
@@ -67,12 +74,6 @@
 import java.net.InetAddress;
 import java.nio.ByteBuffer;
 import java.nio.channels.SelectionKey;
-<<<<<<< HEAD
-import java.security.PrivilegedActionException;
-import java.security.PrivilegedExceptionAction;
-import java.util.*;
-import java.util.function.Supplier;
-=======
 import java.util.ArrayList;
 import java.util.Date;
 import java.util.HashSet;
@@ -88,7 +89,6 @@
 import javax.security.sasl.Sasl;
 import javax.security.sasl.SaslException;
 import javax.security.sasl.SaslServer;
->>>>>>> 9494bebe
 
 public class SaslServerAuthenticator implements Authenticator {
     private static final Logger LOG = LoggerFactory.getLogger(SaslServerAuthenticator.class);
@@ -148,9 +148,6 @@
     // flag indicating if sasl tokens are sent as Kafka SaslAuthenticate request/responses
     private boolean enableKafkaSaslAuthenticateHeaders;
 
-<<<<<<< HEAD
-    public SaslServerAuthenticator(Map<String, ?> configs, Map<String, AuthenticateCallbackHandler> callbackHandlers, String connectionId, Map<String, Subject> subjects, KerberosShortNamer kerberosNameParser, ListenerName listenerName, SecurityProtocol securityProtocol, TransportLayer transportLayer, Map<String, Long> connectionsMaxReauthMsByMechanism, ChannelMetadataRegistry metadataRegistry, Time time, Supplier<ApiVersionsResponse> apiVersionSupplier) {
-=======
     public SaslServerAuthenticator(Map<String, ?> configs,
                                    Map<String, AuthenticateCallbackHandler> callbackHandlers,
                                    String connectionId,
@@ -163,7 +160,6 @@
                                    ChannelMetadataRegistry metadataRegistry,
                                    Time time,
                                    Function<Short, ApiVersionsResponse> apiVersionSupplier) {
->>>>>>> 9494bebe
         this.callbackHandlers = callbackHandlers;
         this.connectionId = connectionId;
         this.subjects = subjects;
@@ -178,7 +174,8 @@
         this.apiVersionSupplier = apiVersionSupplier;
 
         this.configs = configs;
-        @SuppressWarnings("unchecked") List<String> enabledMechanisms = (List<String>) this.configs.get(BrokerSecurityConfigs.SASL_ENABLED_MECHANISMS_CONFIG);
+        @SuppressWarnings("unchecked")
+        List<String> enabledMechanisms = (List<String>) this.configs.get(BrokerSecurityConfigs.SASL_ENABLED_MECHANISMS_CONFIG);
         if (enabledMechanisms == null || enabledMechanisms.isEmpty())
             throw new IllegalArgumentException("No SASL mechanisms are enabled");
         this.enabledMechanisms = new ArrayList<>(new HashSet<>(enabledMechanisms));
@@ -187,12 +184,8 @@
                 throw new IllegalArgumentException("Callback handler not specified for SASL mechanism " + mechanism);
             if (!subjects.containsKey(mechanism))
                 throw new IllegalArgumentException("Subject cannot be null for SASL mechanism " + mechanism);
-<<<<<<< HEAD
-            LOG.trace("{} for mechanism={}: {}", BrokerSecurityConfigs.CONNECTIONS_MAX_REAUTH_MS, mechanism, connectionsMaxReauthMsByMechanism.get(mechanism));
-=======
             LOG.trace("{} for mechanism={}: {}", BrokerSecurityConfigs.CONNECTIONS_MAX_REAUTH_MS_CONFIG, mechanism,
                     connectionsMaxReauthMsByMechanism.get(mechanism));
->>>>>>> 9494bebe
         }
 
         // Note that the old principal builder does not support SASL, so we do not need to pass the
@@ -212,12 +205,8 @@
             saslServer = createSaslKerberosServer(callbackHandler, configs, subject);
         } else {
             try {
-<<<<<<< HEAD
-                saslServer = Subject.doAs(subject, (PrivilegedExceptionAction<SaslServer>) () -> Sasl.createSaslServer(saslMechanism, "kafka", serverAddress().getHostName(), configs, callbackHandler));
-=======
                 saslServer = SecurityManagerCompatibility.get().callAs(subject, () ->
                     Sasl.createSaslServer(saslMechanism, "kafka", serverAddress().getHostName(), configs, callbackHandler));
->>>>>>> 9494bebe
                 if (saslServer == null) {
                     throw new SaslException("Kafka Server failed to create a SaslServer to interact with a client during session authentication with server mechanism " + saslMechanism);
                 }
@@ -269,8 +258,7 @@
             }
 
             // allocate on heap (as opposed to any socket server memory pool)
-            if (netInBuffer == null)
-                netInBuffer = new NetworkReceive(saslAuthRequestMaxReceiveSize, connectionId);
+            if (netInBuffer == null) netInBuffer = new NetworkReceive(saslAuthRequestMaxReceiveSize, connectionId);
 
             try {
                 netInBuffer.readFrom(transportLayer);
@@ -317,8 +305,10 @@
 
     @Override
     public KafkaPrincipal principal() {
-        Optional<SSLSession> sslSession = transportLayer instanceof SslTransportLayer ? Optional.of(((SslTransportLayer) transportLayer).sslSession()) : Optional.empty();
-        SaslAuthenticationContext context = new SaslAuthenticationContext(saslServer, securityProtocol, clientAddress(), listenerName.value(), sslSession);
+        Optional<SSLSession> sslSession = transportLayer instanceof SslTransportLayer ?
+                Optional.of(((SslTransportLayer) transportLayer).sslSession()) : Optional.empty();
+        SaslAuthenticationContext context = new SaslAuthenticationContext(saslServer, securityProtocol,
+                clientAddress(), listenerName.value(), sslSession);
         KafkaPrincipal principal = principalBuilder.build(context);
         if (ScramMechanism.isScram(saslMechanism) && Boolean.parseBoolean((String) saslServer.getNegotiatedProperty(ScramLoginModule.TOKEN_AUTH_CONFIG))) {
             principal.tokenAuthenticated(true);
@@ -444,13 +434,8 @@
             ByteBuffer requestBuffer = ByteBuffer.wrap(clientToken);
             RequestHeader header = RequestHeader.parse(requestBuffer);
             ApiKeys apiKey = header.apiKey();
-<<<<<<< HEAD
-            short version = header.apiVersion();
-            RequestContext requestContext = new RequestContext(header, connectionId, clientAddress(), KafkaPrincipal.ANONYMOUS, listenerName, securityProtocol, ClientInformation.EMPTY, false);
-=======
             RequestContext requestContext = new RequestContext(header, connectionId, clientAddress(), Optional.of(clientPort()),
                     KafkaPrincipal.ANONYMOUS, listenerName, securityProtocol, ClientInformation.EMPTY, false);
->>>>>>> 9494bebe
             RequestAndSize requestAndSize = requestContext.parseRequest(requestBuffer);
             if (apiKey != ApiKeys.SASL_AUTHENTICATE) {
                 IllegalSaslStateException e = new IllegalSaslStateException("Unexpected Kafka request of type " + apiKey + " during SASL authentication.");
@@ -501,8 +486,13 @@
                 } else {
                     // DO NOT include error message from the `SaslException` in the client response since it may
                     // contain sensitive data like the existence of the user.
-                    String errorMessage = "Authentication failed during " + reauthInfo.authenticationOrReauthenticationText() + " due to invalid credentials with SASL mechanism " + saslMechanism;
-                    buildResponseOnAuthenticateFailure(requestContext, new SaslAuthenticateResponse(new SaslAuthenticateResponseData().setErrorCode(Errors.SASL_AUTHENTICATION_FAILED.code()).setErrorMessage(errorMessage)));
+                    String errorMessage = "Authentication failed during "
+                            + reauthInfo.authenticationOrReauthenticationText()
+                            + " due to invalid credentials with SASL mechanism " + saslMechanism;
+                    buildResponseOnAuthenticateFailure(requestContext, new SaslAuthenticateResponse(
+                            new SaslAuthenticateResponseData()
+                            .setErrorCode(Errors.SASL_AUTHENTICATION_FAILED.code())
+                            .setErrorMessage(errorMessage)));
                     throw new SaslAuthenticationException(errorMessage, e);
                 }
             }
@@ -527,13 +517,8 @@
 
             LOG.debug("Handling Kafka request {} during {}", apiKey, reauthInfo.authenticationOrReauthenticationText());
 
-<<<<<<< HEAD
-
-            RequestContext requestContext = new RequestContext(header, connectionId, clientAddress(), KafkaPrincipal.ANONYMOUS, listenerName, securityProtocol, ClientInformation.EMPTY, false);
-=======
             RequestContext requestContext = new RequestContext(header, connectionId, clientAddress(), Optional.of(clientPort()),
                     KafkaPrincipal.ANONYMOUS, listenerName, securityProtocol, ClientInformation.EMPTY, false);
->>>>>>> 9494bebe
             RequestAndSize requestAndSize = requestContext.parseRequest(requestBuffer);
 
             // A valid Kafka request was received, we can now update the sasl state
@@ -593,14 +578,9 @@
         else if (!apiVersionsRequest.isValid())
             sendKafkaResponse(context, apiVersionsRequest.getErrorResponse(0, Errors.INVALID_REQUEST.exception()));
         else {
-<<<<<<< HEAD
-            metadataRegistry.registerClientInformation(new ClientInformation(apiVersionsRequest.data().clientSoftwareName(), apiVersionsRequest.data().clientSoftwareVersion()));
-            sendKafkaResponse(context, apiVersionSupplier.get());
-=======
             metadataRegistry.registerClientInformation(new ClientInformation(apiVersionsRequest.data().clientSoftwareName(),
                 apiVersionsRequest.data().clientSoftwareVersion()));
             sendKafkaResponse(context, apiVersionSupplier.apply(apiVersionsRequest.version()));
->>>>>>> 9494bebe
             setSaslState(SaslState.HANDSHAKE_REQUEST);
         }
     }
@@ -688,7 +668,8 @@
             long retvalSessionLifetimeMs = 0L;
             long authenticationEndMs = time.milliseconds();
             authenticationEndNanos = time.nanoseconds();
-            Long credentialExpirationMs = (Long) saslServer.getNegotiatedProperty(SaslInternalConfigs.CREDENTIAL_LIFETIME_MS_SASL_NEGOTIATED_PROPERTY_KEY);
+            Long credentialExpirationMs = (Long) saslServer
+                    .getNegotiatedProperty(SaslInternalConfigs.CREDENTIAL_LIFETIME_MS_SASL_NEGOTIATED_PROPERTY_KEY);
             Long connectionsMaxReauthMs = connectionsMaxReauthMsByMechanism.get(saslMechanism);
             boolean maxReauthSet = connectionsMaxReauthMs != null && connectionsMaxReauthMs > 0;
 
@@ -704,7 +685,12 @@
             }
 
             if (credentialExpirationMs != null) {
-                LOG.debug("Authentication complete; session max lifetime from broker config={} ms, credential expiration={} ({} ms); session expiration = {} ({} ms), sending {} ms to client", connectionsMaxReauthMs, new Date(credentialExpirationMs), credentialExpirationMs - authenticationEndMs, new Date(authenticationEndMs + retvalSessionLifetimeMs), retvalSessionLifetimeMs, retvalSessionLifetimeMs);
+                LOG.debug(
+                        "Authentication complete; session max lifetime from broker config={} ms, credential expiration={} ({} ms); session expiration = {} ({} ms), sending {} ms to client",
+                        connectionsMaxReauthMs, new Date(credentialExpirationMs),
+                        credentialExpirationMs - authenticationEndMs,
+                        new Date(authenticationEndMs + retvalSessionLifetimeMs), retvalSessionLifetimeMs,
+                        retvalSessionLifetimeMs);
             } else {
                 if (sessionExpirationTimeNanos != null)
                     LOG.debug(
