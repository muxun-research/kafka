--- conflicted
+++ resolved
@@ -19,56 +19,27 @@
 import java.io.IOException;
 
 /**
-<<<<<<< HEAD
- * 将数据发送到指定目的地的接口模型
+ * This interface models the in-progress sending of data.
  */
 public interface Send {
 
 	/**
-	 * 发送目的地的node id
-	 */
-	String destination();
-
-	/**
-	 * 判断发送是否完成
+	 * Is this send complete?
 	 */
 	boolean completed();
 
 	/**
-	 * 将需要发送的数据写入到channel中
-	 * 可能会进行多次调用，直到所有的需要发送的数据都写入完成
-	 * @param channel 写入的channel
-	 * @return 一共写了多少字节
-	 * @throws IOException 写入失败，抛出IO异常
+	 * Write some as-yet unwritten bytes from this send to the provided channel. It may take multiple calls for the send
+	 * to be completely written
+	 * @param channel The Channel to write to
+	 * @return The number of bytes written
+	 * @throws IOException If the write fails
 	 */
-	long writeTo(GatheringByteChannel channel) throws IOException;
-=======
- * This interface models the in-progress sending of data.
- */
-public interface Send {
-
-    /**
-     * Is this send complete?
-     */
-    boolean completed();
-
-    /**
-     * Write some as-yet unwritten bytes from this send to the provided channel. It may take multiple calls for the send
-     * to be completely written
-     * @param channel The Channel to write to
-     * @return The number of bytes written
-     * @throws IOException If the write fails
-     */
-    long writeTo(TransferableChannel channel) throws IOException;
-
-    /**
-     * Size of the send
-     */
-    long size();
->>>>>>> 031b7208
+	long writeTo(TransferableChannel channel) throws IOException;
 
 	/**
-	 * 发送数据的大小
+	 * Size of the send
 	 */
 	long size();
+
 }