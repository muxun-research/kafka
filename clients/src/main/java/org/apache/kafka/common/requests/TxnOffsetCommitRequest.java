--- conflicted
+++ resolved
@@ -30,167 +30,11 @@
 import org.apache.kafka.common.record.RecordBatch;
 
 import java.nio.ByteBuffer;
-import java.util.ArrayList;
-import java.util.HashMap;
-import java.util.List;
-import java.util.Map;
-import java.util.Objects;
-import java.util.Optional;
+import java.util.*;
 import java.util.stream.Collectors;
 
 public class TxnOffsetCommitRequest extends AbstractRequest {
 
-<<<<<<< HEAD
-	private static final Logger log = LoggerFactory.getLogger(TxnOffsetCommitRequest.class);
-
-	private final TxnOffsetCommitRequestData data;
-
-	public static class Builder extends AbstractRequest.Builder<TxnOffsetCommitRequest> {
-
-		public final TxnOffsetCommitRequestData data;
-
-		private final boolean autoDowngrade;
-
-		public Builder(final String transactionalId,
-					   final String consumerGroupId,
-					   final long producerId,
-					   final short producerEpoch,
-					   final Map<TopicPartition, CommittedOffset> pendingTxnOffsetCommits,
-					   final boolean autoDowngrade) {
-			this(transactionalId,
-					consumerGroupId,
-					producerId,
-					producerEpoch,
-					pendingTxnOffsetCommits,
-					JoinGroupRequest.UNKNOWN_MEMBER_ID,
-					JoinGroupRequest.UNKNOWN_GENERATION_ID,
-					Optional.empty(),
-					autoDowngrade);
-		}
-
-		public Builder(final String transactionalId,
-					   final String consumerGroupId,
-					   final long producerId,
-					   final short producerEpoch,
-					   final Map<TopicPartition, CommittedOffset> pendingTxnOffsetCommits,
-					   final String memberId,
-					   final int generationId,
-					   final Optional<String> groupInstanceId,
-					   final boolean autoDowngrade) {
-			super(ApiKeys.TXN_OFFSET_COMMIT);
-			this.data = new TxnOffsetCommitRequestData()
-					.setTransactionalId(transactionalId)
-					.setGroupId(consumerGroupId)
-					.setProducerId(producerId)
-					.setProducerEpoch(producerEpoch)
-					.setTopics(getTopics(pendingTxnOffsetCommits))
-					.setMemberId(memberId)
-					.setGenerationId(generationId)
-					.setGroupInstanceId(groupInstanceId.orElse(null));
-			this.autoDowngrade = autoDowngrade;
-		}
-
-		@Override
-		public TxnOffsetCommitRequest build(short version) {
-			if (version < 3 && groupMetadataSet()) {
-				if (autoDowngrade) {
-					log.trace("Downgrade the request by resetting group metadata fields: " +
-									"[member.id:{}, generation.id:{}, group.instance.id:{}], because broker " +
-									"only supports TxnOffsetCommit version {}. Need " +
-									"v3 or newer to enable this feature",
-							data.memberId(), data.generationId(), data.groupInstanceId(), version);
-
-					data.setGenerationId(JoinGroupRequest.UNKNOWN_GENERATION_ID)
-							.setMemberId(JoinGroupRequest.UNKNOWN_MEMBER_ID)
-							.setGroupInstanceId(null);
-				} else {
-					throw new UnsupportedVersionException("Broker unexpectedly " +
-							"doesn't support group metadata commit API on version " + version);
-				}
-			}
-			return new TxnOffsetCommitRequest(data, version);
-		}
-
-		private boolean groupMetadataSet() {
-			return !data.memberId().equals(JoinGroupRequest.UNKNOWN_MEMBER_ID) ||
-					data.generationId() != JoinGroupRequest.UNKNOWN_GENERATION_ID ||
-					data.groupInstanceId() != null;
-		}
-
-		@Override
-		public String toString() {
-			return data.toString();
-		}
-	}
-
-	public TxnOffsetCommitRequest(TxnOffsetCommitRequestData data, short version) {
-		super(ApiKeys.TXN_OFFSET_COMMIT, version);
-		this.data = data;
-	}
-
-	public Map<TopicPartition, CommittedOffset> offsets() {
-		List<TxnOffsetCommitRequestTopic> topics = data.topics();
-		Map<TopicPartition, CommittedOffset> offsetMap = new HashMap<>();
-		for (TxnOffsetCommitRequestTopic topic : topics) {
-			for (TxnOffsetCommitRequestPartition partition : topic.partitions()) {
-				offsetMap.put(new TopicPartition(topic.name(), partition.partitionIndex()),
-						new CommittedOffset(partition.committedOffset(),
-								partition.committedMetadata(),
-								RequestUtils.getLeaderEpoch(partition.committedLeaderEpoch()))
-				);
-			}
-		}
-		return offsetMap;
-	}
-
-	static List<TxnOffsetCommitRequestTopic> getTopics(Map<TopicPartition, CommittedOffset> pendingTxnOffsetCommits) {
-		Map<String, List<TxnOffsetCommitRequestPartition>> topicPartitionMap = new HashMap<>();
-		for (Map.Entry<TopicPartition, CommittedOffset> entry : pendingTxnOffsetCommits.entrySet()) {
-			TopicPartition topicPartition = entry.getKey();
-			CommittedOffset offset = entry.getValue();
-
-			List<TxnOffsetCommitRequestPartition> partitions =
-					topicPartitionMap.getOrDefault(topicPartition.topic(), new ArrayList<>());
-			partitions.add(new TxnOffsetCommitRequestPartition()
-					.setPartitionIndex(topicPartition.partition())
-					.setCommittedOffset(offset.offset)
-					.setCommittedLeaderEpoch(offset.leaderEpoch.orElse(RecordBatch.NO_PARTITION_LEADER_EPOCH))
-					.setCommittedMetadata(offset.metadata)
-			);
-			topicPartitionMap.put(topicPartition.topic(), partitions);
-		}
-		return topicPartitionMap.entrySet().stream()
-				.map(entry -> new TxnOffsetCommitRequestTopic()
-						.setName(entry.getKey())
-						.setPartitions(entry.getValue()))
-				.collect(Collectors.toList());
-	}
-
-	@Override
-	public TxnOffsetCommitRequestData data() {
-		return data;
-	}
-
-	static List<TxnOffsetCommitResponseTopic> getErrorResponseTopics(List<TxnOffsetCommitRequestTopic> requestTopics,
-																	 Errors e) {
-		List<TxnOffsetCommitResponseTopic> responseTopicData = new ArrayList<>();
-		for (TxnOffsetCommitRequestTopic entry : requestTopics) {
-			List<TxnOffsetCommitResponsePartition> responsePartitions = new ArrayList<>();
-			for (TxnOffsetCommitRequestPartition requestPartition : entry.partitions()) {
-				responsePartitions.add(new TxnOffsetCommitResponsePartition()
-						.setPartitionIndex(requestPartition.partitionIndex())
-						.setErrorCode(e.code()));
-			}
-			responseTopicData.add(new TxnOffsetCommitResponseTopic()
-					.setName(entry.name())
-					.setPartitions(responsePartitions)
-			);
-		}
-		return responseTopicData;
-	}
-
-	@Override
-=======
     private final TxnOffsetCommitRequestData data;
 
     public static class Builder extends AbstractRequest.Builder<TxnOffsetCommitRequest> {
@@ -198,39 +42,13 @@
         public final TxnOffsetCommitRequestData data;
 
 
-        public Builder(final String transactionalId,
-                       final String consumerGroupId,
-                       final long producerId,
-                       final short producerEpoch,
-                       final Map<TopicPartition, CommittedOffset> pendingTxnOffsetCommits) {
-            this(transactionalId,
-                consumerGroupId,
-                producerId,
-                producerEpoch,
-                pendingTxnOffsetCommits,
-                JoinGroupRequest.UNKNOWN_MEMBER_ID,
-                JoinGroupRequest.UNKNOWN_GENERATION_ID,
-                Optional.empty());
+        public Builder(final String transactionalId, final String consumerGroupId, final long producerId, final short producerEpoch, final Map<TopicPartition, CommittedOffset> pendingTxnOffsetCommits) {
+            this(transactionalId, consumerGroupId, producerId, producerEpoch, pendingTxnOffsetCommits, JoinGroupRequest.UNKNOWN_MEMBER_ID, JoinGroupRequest.UNKNOWN_GENERATION_ID, Optional.empty());
         }
 
-        public Builder(final String transactionalId,
-                       final String consumerGroupId,
-                       final long producerId,
-                       final short producerEpoch,
-                       final Map<TopicPartition, CommittedOffset> pendingTxnOffsetCommits,
-                       final String memberId,
-                       final int generationId,
-                       final Optional<String> groupInstanceId) {
+        public Builder(final String transactionalId, final String consumerGroupId, final long producerId, final short producerEpoch, final Map<TopicPartition, CommittedOffset> pendingTxnOffsetCommits, final String memberId, final int generationId, final Optional<String> groupInstanceId) {
             super(ApiKeys.TXN_OFFSET_COMMIT);
-            this.data = new TxnOffsetCommitRequestData()
-                            .setTransactionalId(transactionalId)
-                            .setGroupId(consumerGroupId)
-                            .setProducerId(producerId)
-                            .setProducerEpoch(producerEpoch)
-                            .setTopics(getTopics(pendingTxnOffsetCommits))
-                            .setMemberId(memberId)
-                            .setGenerationId(generationId)
-                            .setGroupInstanceId(groupInstanceId.orElse(null));
+            this.data = new TxnOffsetCommitRequestData().setTransactionalId(transactionalId).setGroupId(consumerGroupId).setProducerId(producerId).setProducerEpoch(producerEpoch).setTopics(getTopics(pendingTxnOffsetCommits)).setMemberId(memberId).setGenerationId(generationId).setGroupInstanceId(groupInstanceId.orElse(null));
         }
 
         public Builder(final TxnOffsetCommitRequestData data) {
@@ -241,16 +59,13 @@
         @Override
         public TxnOffsetCommitRequest build(short version) {
             if (version < 3 && groupMetadataSet()) {
-                throw new UnsupportedVersionException("Broker doesn't support group metadata commit API on version " + version
-                + ", minimum supported request version is 3 which requires brokers to be on version 2.5 or above.");
+                throw new UnsupportedVersionException("Broker doesn't support group metadata commit API on version " + version + ", minimum supported request version is 3 which requires brokers to be on version 2.5 or above.");
             }
             return new TxnOffsetCommitRequest(data, version);
         }
 
         private boolean groupMetadataSet() {
-            return !data.memberId().equals(JoinGroupRequest.UNKNOWN_MEMBER_ID) ||
-                       data.generationId() != JoinGroupRequest.UNKNOWN_GENERATION_ID ||
-                       data.groupInstanceId() != null;
+            return !data.memberId().equals(JoinGroupRequest.UNKNOWN_MEMBER_ID) || data.generationId() != JoinGroupRequest.UNKNOWN_GENERATION_ID || data.groupInstanceId() != null;
         }
 
         @Override
@@ -269,11 +84,7 @@
         Map<TopicPartition, CommittedOffset> offsetMap = new HashMap<>();
         for (TxnOffsetCommitRequestTopic topic : topics) {
             for (TxnOffsetCommitRequestPartition partition : topic.partitions()) {
-                offsetMap.put(new TopicPartition(topic.name(), partition.partitionIndex()),
-                              new CommittedOffset(partition.committedOffset(),
-                                                  partition.committedMetadata(),
-                                                  RequestUtils.getLeaderEpoch(partition.committedLeaderEpoch()))
-                );
+                offsetMap.put(new TopicPartition(topic.name(), partition.partitionIndex()), new CommittedOffset(partition.committedOffset(), partition.committedMetadata(), RequestUtils.getLeaderEpoch(partition.committedLeaderEpoch())));
             }
         }
         return offsetMap;
@@ -285,21 +96,11 @@
             TopicPartition topicPartition = entry.getKey();
             CommittedOffset offset = entry.getValue();
 
-            List<TxnOffsetCommitRequestPartition> partitions =
-                topicPartitionMap.getOrDefault(topicPartition.topic(), new ArrayList<>());
-            partitions.add(new TxnOffsetCommitRequestPartition()
-                               .setPartitionIndex(topicPartition.partition())
-                               .setCommittedOffset(offset.offset)
-                               .setCommittedLeaderEpoch(offset.leaderEpoch.orElse(RecordBatch.NO_PARTITION_LEADER_EPOCH))
-                               .setCommittedMetadata(offset.metadata)
-            );
+            List<TxnOffsetCommitRequestPartition> partitions = topicPartitionMap.getOrDefault(topicPartition.topic(), new ArrayList<>());
+            partitions.add(new TxnOffsetCommitRequestPartition().setPartitionIndex(topicPartition.partition()).setCommittedOffset(offset.offset).setCommittedLeaderEpoch(offset.leaderEpoch.orElse(RecordBatch.NO_PARTITION_LEADER_EPOCH)).setCommittedMetadata(offset.metadata));
             topicPartitionMap.put(topicPartition.topic(), partitions);
         }
-        return topicPartitionMap.entrySet().stream()
-                   .map(entry -> new TxnOffsetCommitRequestTopic()
-                                     .setName(entry.getKey())
-                                     .setPartitions(entry.getValue()))
-                   .collect(Collectors.toList());
+        return topicPartitionMap.entrySet().stream().map(entry -> new TxnOffsetCommitRequestTopic().setName(entry.getKey()).setPartitions(entry.getValue())).collect(Collectors.toList());
     }
 
     @Override
@@ -307,34 +108,24 @@
         return data;
     }
 
-    static List<TxnOffsetCommitResponseTopic> getErrorResponseTopics(List<TxnOffsetCommitRequestTopic> requestTopics,
-                                                                     Errors e) {
+    static List<TxnOffsetCommitResponseTopic> getErrorResponseTopics(List<TxnOffsetCommitRequestTopic> requestTopics, Errors e) {
         List<TxnOffsetCommitResponseTopic> responseTopicData = new ArrayList<>();
         for (TxnOffsetCommitRequestTopic entry : requestTopics) {
             List<TxnOffsetCommitResponsePartition> responsePartitions = new ArrayList<>();
             for (TxnOffsetCommitRequestPartition requestPartition : entry.partitions()) {
-                responsePartitions.add(new TxnOffsetCommitResponsePartition()
-                                           .setPartitionIndex(requestPartition.partitionIndex())
-                                           .setErrorCode(e.code()));
+                responsePartitions.add(new TxnOffsetCommitResponsePartition().setPartitionIndex(requestPartition.partitionIndex()).setErrorCode(e.code()));
             }
-            responseTopicData.add(new TxnOffsetCommitResponseTopic()
-                                      .setName(entry.name())
-                                      .setPartitions(responsePartitions)
-            );
+            responseTopicData.add(new TxnOffsetCommitResponseTopic().setName(entry.name()).setPartitions(responsePartitions));
         }
         return responseTopicData;
     }
 
     @Override
->>>>>>> 15418db6
     public TxnOffsetCommitResponse getErrorResponse(int throttleTimeMs, Throwable e) {
-		List<TxnOffsetCommitResponseTopic> responseTopicData =
-				getErrorResponseTopics(data.topics(), Errors.forException(e));
+        List<TxnOffsetCommitResponseTopic> responseTopicData = getErrorResponseTopics(data.topics(), Errors.forException(e));
 
-		return new TxnOffsetCommitResponse(new TxnOffsetCommitResponseData()
-				.setThrottleTimeMs(throttleTimeMs)
-				.setTopics(responseTopicData));
-	}
+        return new TxnOffsetCommitResponse(new TxnOffsetCommitResponseData().setThrottleTimeMs(throttleTimeMs).setTopics(responseTopicData));
+    }
 
     @Override
     public TxnOffsetCommitResponse getErrorResponse(Throwable e) {
@@ -342,44 +133,38 @@
     }
 
     public static TxnOffsetCommitRequest parse(ByteBuffer buffer, short version) {
-		return new TxnOffsetCommitRequest(new TxnOffsetCommitRequestData(
-				new ByteBufferAccessor(buffer), version), version);
-	}
+        return new TxnOffsetCommitRequest(new TxnOffsetCommitRequestData(new ByteBufferAccessor(buffer), version), version);
+    }
 
-	public static class CommittedOffset {
-		public final long offset;
-		public final String metadata;
-		public final Optional<Integer> leaderEpoch;
+    public static class CommittedOffset {
+        public final long offset;
+        public final String metadata;
+        public final Optional<Integer> leaderEpoch;
 
-		public CommittedOffset(long offset, String metadata, Optional<Integer> leaderEpoch) {
-			this.offset = offset;
-			this.metadata = metadata;
-			this.leaderEpoch = leaderEpoch;
-		}
+        public CommittedOffset(long offset, String metadata, Optional<Integer> leaderEpoch) {
+            this.offset = offset;
+            this.metadata = metadata;
+            this.leaderEpoch = leaderEpoch;
+        }
 
-		@Override
-		public String toString() {
-			return "CommittedOffset(" +
-					"offset=" + offset +
-					", leaderEpoch=" + leaderEpoch +
-					", metadata='" + metadata + "')";
-		}
+        @Override
+        public String toString() {
+            return "CommittedOffset(" + "offset=" + offset + ", leaderEpoch=" + leaderEpoch + ", metadata='" + metadata + "')";
+        }
 
-		@Override
-		public boolean equals(Object other) {
-			if (!(other instanceof CommittedOffset)) {
-				return false;
-			}
-			CommittedOffset otherOffset = (CommittedOffset) other;
+        @Override
+        public boolean equals(Object other) {
+            if (!(other instanceof CommittedOffset)) {
+                return false;
+            }
+            CommittedOffset otherOffset = (CommittedOffset) other;
 
-			return this.offset == otherOffset.offset
-					&& this.leaderEpoch.equals(otherOffset.leaderEpoch)
-					&& Objects.equals(this.metadata, otherOffset.metadata);
-		}
+            return this.offset == otherOffset.offset && this.leaderEpoch.equals(otherOffset.leaderEpoch) && Objects.equals(this.metadata, otherOffset.metadata);
+        }
 
-		@Override
-		public int hashCode() {
-			return Objects.hash(offset, leaderEpoch, metadata);
-		}
-	}
+        @Override
+        public int hashCode() {
+            return Objects.hash(offset, leaderEpoch, metadata);
+        }
+    }
 }