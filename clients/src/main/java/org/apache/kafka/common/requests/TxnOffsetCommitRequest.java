/*
 * Licensed to the Apache Software Foundation (ASF) under one or more
 * contributor license agreements. See the NOTICE file distributed with
 * this work for additional information regarding copyright ownership.
 * The ASF licenses this file to You under the Apache License, Version 2.0
 * (the "License"); you may not use this file except in compliance with
 * the License. You may obtain a copy of the License at
 *
 *    http://www.apache.org/licenses/LICENSE-2.0
 *
 * Unless required by applicable law or agreed to in writing, software
 * distributed under the License is distributed on an "AS IS" BASIS,
 * WITHOUT WARRANTIES OR CONDITIONS OF ANY KIND, either express or implied.
 * See the License for the specific language governing permissions and
 * limitations under the License.
 */
package org.apache.kafka.common.requests;

import org.apache.kafka.common.TopicPartition;
import org.apache.kafka.common.errors.UnsupportedVersionException;
import org.apache.kafka.common.message.TxnOffsetCommitRequestData;
import org.apache.kafka.common.message.TxnOffsetCommitRequestData.TxnOffsetCommitRequestPartition;
import org.apache.kafka.common.message.TxnOffsetCommitRequestData.TxnOffsetCommitRequestTopic;
import org.apache.kafka.common.message.TxnOffsetCommitResponseData;
import org.apache.kafka.common.message.TxnOffsetCommitResponseData.TxnOffsetCommitResponsePartition;
import org.apache.kafka.common.message.TxnOffsetCommitResponseData.TxnOffsetCommitResponseTopic;
import org.apache.kafka.common.protocol.ApiKeys;
import org.apache.kafka.common.protocol.ByteBufferAccessor;
import org.apache.kafka.common.protocol.Errors;
import org.apache.kafka.common.record.RecordBatch;

import java.nio.ByteBuffer;
import java.util.*;
import java.util.stream.Collectors;

public class TxnOffsetCommitRequest extends AbstractRequest {
    public static final short LAST_STABLE_VERSION_BEFORE_TRANSACTION_V2 = 4;

    private final TxnOffsetCommitRequestData data;

    public static class Builder extends AbstractRequest.Builder<TxnOffsetCommitRequest> {

        public final TxnOffsetCommitRequestData data;
        public final boolean isTransactionV2Enabled;

<<<<<<< HEAD
        public Builder(final String transactionalId, final String consumerGroupId, final long producerId, final short producerEpoch, final Map<TopicPartition, CommittedOffset> pendingTxnOffsetCommits) {
            this(transactionalId, consumerGroupId, producerId, producerEpoch, pendingTxnOffsetCommits, JoinGroupRequest.UNKNOWN_MEMBER_ID, JoinGroupRequest.UNKNOWN_GENERATION_ID, Optional.empty());
        }

        public Builder(final String transactionalId, final String consumerGroupId, final long producerId, final short producerEpoch, final Map<TopicPartition, CommittedOffset> pendingTxnOffsetCommits, final String memberId, final int generationId, final Optional<String> groupInstanceId) {
            super(ApiKeys.TXN_OFFSET_COMMIT);
            this.data = new TxnOffsetCommitRequestData().setTransactionalId(transactionalId).setGroupId(consumerGroupId).setProducerId(producerId).setProducerEpoch(producerEpoch).setTopics(getTopics(pendingTxnOffsetCommits)).setMemberId(memberId).setGenerationId(generationId).setGroupInstanceId(groupInstanceId.orElse(null));
=======
        public Builder(final String transactionalId,
                       final String consumerGroupId,
                       final long producerId,
                       final short producerEpoch,
                       final Map<TopicPartition, CommittedOffset> pendingTxnOffsetCommits,
                       final boolean isTransactionV2Enabled) {
            this(transactionalId,
                consumerGroupId,
                producerId,
                producerEpoch,
                pendingTxnOffsetCommits,
                JoinGroupRequest.UNKNOWN_MEMBER_ID,
                JoinGroupRequest.UNKNOWN_GENERATION_ID,
                Optional.empty(),
                isTransactionV2Enabled);
        }

        public Builder(final String transactionalId,
                       final String consumerGroupId,
                       final long producerId,
                       final short producerEpoch,
                       final Map<TopicPartition, CommittedOffset> pendingTxnOffsetCommits,
                       final String memberId,
                       final int generationId,
                       final Optional<String> groupInstanceId,
                       final boolean isTransactionV2Enabled) {
            super(ApiKeys.TXN_OFFSET_COMMIT);
            this.isTransactionV2Enabled = isTransactionV2Enabled;
            this.data = new TxnOffsetCommitRequestData()
                    .setTransactionalId(transactionalId)
                    .setGroupId(consumerGroupId)
                    .setProducerId(producerId)
                    .setProducerEpoch(producerEpoch)
                    .setTopics(getTopics(pendingTxnOffsetCommits))
                    .setMemberId(memberId)
                    .setGenerationId(generationId)
                    .setGroupInstanceId(groupInstanceId.orElse(null));
>>>>>>> 9494bebe
        }

        public Builder(final TxnOffsetCommitRequestData data) {
            super(ApiKeys.TXN_OFFSET_COMMIT);
            this.data = data;
            this.isTransactionV2Enabled = true;
        }

        @Override
        public TxnOffsetCommitRequest build(short version) {
            if (version < 3 && groupMetadataSet()) {
                throw new UnsupportedVersionException("Broker doesn't support group metadata commit API on version " + version + ", minimum supported request version is 3 which requires brokers to be on version 2.5 or above.");
            }
            if (!isTransactionV2Enabled) {
                version = (short) Math.min(version, LAST_STABLE_VERSION_BEFORE_TRANSACTION_V2);
            }
            return new TxnOffsetCommitRequest(data, version);
        }

        private boolean groupMetadataSet() {
            return !data.memberId().equals(JoinGroupRequest.UNKNOWN_MEMBER_ID) || data.generationId() != JoinGroupRequest.UNKNOWN_GENERATION_ID || data.groupInstanceId() != null;
        }

        @Override
        public String toString() {
            return data.toString();
        }
    }

    public TxnOffsetCommitRequest(TxnOffsetCommitRequestData data, short version) {
        super(ApiKeys.TXN_OFFSET_COMMIT, version);
        this.data = data;
    }

    public Map<TopicPartition, CommittedOffset> offsets() {
        List<TxnOffsetCommitRequestTopic> topics = data.topics();
        Map<TopicPartition, CommittedOffset> offsetMap = new HashMap<>();
        for (TxnOffsetCommitRequestTopic topic : topics) {
            for (TxnOffsetCommitRequestPartition partition : topic.partitions()) {
                offsetMap.put(new TopicPartition(topic.name(), partition.partitionIndex()), new CommittedOffset(partition.committedOffset(), partition.committedMetadata(), RequestUtils.getLeaderEpoch(partition.committedLeaderEpoch())));
            }
        }
        return offsetMap;
    }

    static List<TxnOffsetCommitRequestTopic> getTopics(Map<TopicPartition, CommittedOffset> pendingTxnOffsetCommits) {
        Map<String, List<TxnOffsetCommitRequestPartition>> topicPartitionMap = new HashMap<>();
        for (Map.Entry<TopicPartition, CommittedOffset> entry : pendingTxnOffsetCommits.entrySet()) {
            TopicPartition topicPartition = entry.getKey();
            CommittedOffset offset = entry.getValue();

            List<TxnOffsetCommitRequestPartition> partitions = topicPartitionMap.getOrDefault(topicPartition.topic(), new ArrayList<>());
            partitions.add(new TxnOffsetCommitRequestPartition().setPartitionIndex(topicPartition.partition()).setCommittedOffset(offset.offset).setCommittedLeaderEpoch(offset.leaderEpoch.orElse(RecordBatch.NO_PARTITION_LEADER_EPOCH)).setCommittedMetadata(offset.metadata));
            topicPartitionMap.put(topicPartition.topic(), partitions);
        }
        return topicPartitionMap.entrySet().stream().map(entry -> new TxnOffsetCommitRequestTopic().setName(entry.getKey()).setPartitions(entry.getValue())).collect(Collectors.toList());
    }

    @Override
    public TxnOffsetCommitRequestData data() {
        return data;
    }

    static List<TxnOffsetCommitResponseTopic> getErrorResponseTopics(List<TxnOffsetCommitRequestTopic> requestTopics, Errors e) {
        List<TxnOffsetCommitResponseTopic> responseTopicData = new ArrayList<>();
        for (TxnOffsetCommitRequestTopic entry : requestTopics) {
            List<TxnOffsetCommitResponsePartition> responsePartitions = new ArrayList<>();
            for (TxnOffsetCommitRequestPartition requestPartition : entry.partitions()) {
                responsePartitions.add(new TxnOffsetCommitResponsePartition().setPartitionIndex(requestPartition.partitionIndex()).setErrorCode(e.code()));
            }
            responseTopicData.add(new TxnOffsetCommitResponseTopic().setName(entry.name()).setPartitions(responsePartitions));
        }
        return responseTopicData;
    }

    @Override
    public TxnOffsetCommitResponse getErrorResponse(int throttleTimeMs, Throwable e) {
        List<TxnOffsetCommitResponseTopic> responseTopicData = getErrorResponseTopics(data.topics(), Errors.forException(e));

        return new TxnOffsetCommitResponse(new TxnOffsetCommitResponseData().setThrottleTimeMs(throttleTimeMs).setTopics(responseTopicData));
    }

    @Override
    public TxnOffsetCommitResponse getErrorResponse(Throwable e) {
        return getErrorResponse(AbstractResponse.DEFAULT_THROTTLE_TIME, e);
    }

    public static TxnOffsetCommitResponseData getErrorResponse(
        TxnOffsetCommitRequestData request,
        Errors error
    ) {
        TxnOffsetCommitResponseData response = new TxnOffsetCommitResponseData();
        request.topics().forEach(topic -> {
            TxnOffsetCommitResponseData.TxnOffsetCommitResponseTopic responseTopic = new TxnOffsetCommitResponseData.TxnOffsetCommitResponseTopic()
                .setName(topic.name());
            response.topics().add(responseTopic);

            topic.partitions().forEach(partition ->
                responseTopic.partitions().add(new TxnOffsetCommitResponseData.TxnOffsetCommitResponsePartition()
                    .setPartitionIndex(partition.partitionIndex())
                    .setErrorCode(error.code()))
            );
        });
        return response;
    }

    public static TxnOffsetCommitRequest parse(ByteBuffer buffer, short version) {
        return new TxnOffsetCommitRequest(new TxnOffsetCommitRequestData(new ByteBufferAccessor(buffer), version), version);
    }

    public static class CommittedOffset {
        public final long offset;
        public final String metadata;
        public final Optional<Integer> leaderEpoch;

        public CommittedOffset(long offset, String metadata, Optional<Integer> leaderEpoch) {
            this.offset = offset;
            this.metadata = metadata;
            this.leaderEpoch = leaderEpoch;
        }

        @Override
        public String toString() {
            return "CommittedOffset(" + "offset=" + offset + ", leaderEpoch=" + leaderEpoch + ", metadata='" + metadata + "')";
        }

        @Override
        public boolean equals(Object other) {
            if (!(other instanceof CommittedOffset)) {
                return false;
            }
            CommittedOffset otherOffset = (CommittedOffset) other;

            return this.offset == otherOffset.offset && this.leaderEpoch.equals(otherOffset.leaderEpoch) && Objects.equals(this.metadata, otherOffset.metadata);
        }

        @Override
        public int hashCode() {
            return Objects.hash(offset, leaderEpoch, metadata);
        }
    }
}<|MERGE_RESOLUTION|>--- conflicted
+++ resolved
@@ -30,7 +30,12 @@
 import org.apache.kafka.common.record.RecordBatch;
 
 import java.nio.ByteBuffer;
-import java.util.*;
+import java.util.ArrayList;
+import java.util.HashMap;
+import java.util.List;
+import java.util.Map;
+import java.util.Objects;
+import java.util.Optional;
 import java.util.stream.Collectors;
 
 public class TxnOffsetCommitRequest extends AbstractRequest {
@@ -43,15 +48,6 @@
         public final TxnOffsetCommitRequestData data;
         public final boolean isTransactionV2Enabled;
 
-<<<<<<< HEAD
-        public Builder(final String transactionalId, final String consumerGroupId, final long producerId, final short producerEpoch, final Map<TopicPartition, CommittedOffset> pendingTxnOffsetCommits) {
-            this(transactionalId, consumerGroupId, producerId, producerEpoch, pendingTxnOffsetCommits, JoinGroupRequest.UNKNOWN_MEMBER_ID, JoinGroupRequest.UNKNOWN_GENERATION_ID, Optional.empty());
-        }
-
-        public Builder(final String transactionalId, final String consumerGroupId, final long producerId, final short producerEpoch, final Map<TopicPartition, CommittedOffset> pendingTxnOffsetCommits, final String memberId, final int generationId, final Optional<String> groupInstanceId) {
-            super(ApiKeys.TXN_OFFSET_COMMIT);
-            this.data = new TxnOffsetCommitRequestData().setTransactionalId(transactionalId).setGroupId(consumerGroupId).setProducerId(producerId).setProducerEpoch(producerEpoch).setTopics(getTopics(pendingTxnOffsetCommits)).setMemberId(memberId).setGenerationId(generationId).setGroupInstanceId(groupInstanceId.orElse(null));
-=======
         public Builder(final String transactionalId,
                        final String consumerGroupId,
                        final long producerId,
@@ -89,7 +85,6 @@
                     .setMemberId(memberId)
                     .setGenerationId(generationId)
                     .setGroupInstanceId(groupInstanceId.orElse(null));
->>>>>>> 9494bebe
         }
 
         public Builder(final TxnOffsetCommitRequestData data) {
@@ -101,7 +96,8 @@
         @Override
         public TxnOffsetCommitRequest build(short version) {
             if (version < 3 && groupMetadataSet()) {
-                throw new UnsupportedVersionException("Broker doesn't support group metadata commit API on version " + version + ", minimum supported request version is 3 which requires brokers to be on version 2.5 or above.");
+                throw new UnsupportedVersionException("Broker doesn't support group metadata commit API on version " + version
+                + ", minimum supported request version is 3 which requires brokers to be on version 2.5 or above.");
             }
             if (!isTransactionV2Enabled) {
                 version = (short) Math.min(version, LAST_STABLE_VERSION_BEFORE_TRANSACTION_V2);
@@ -110,7 +106,9 @@
         }
 
         private boolean groupMetadataSet() {
-            return !data.memberId().equals(JoinGroupRequest.UNKNOWN_MEMBER_ID) || data.generationId() != JoinGroupRequest.UNKNOWN_GENERATION_ID || data.groupInstanceId() != null;
+            return !data.memberId().equals(JoinGroupRequest.UNKNOWN_MEMBER_ID) ||
+                       data.generationId() != JoinGroupRequest.UNKNOWN_GENERATION_ID ||
+                       data.groupInstanceId() != null;
         }
 
         @Override
@@ -129,7 +127,11 @@
         Map<TopicPartition, CommittedOffset> offsetMap = new HashMap<>();
         for (TxnOffsetCommitRequestTopic topic : topics) {
             for (TxnOffsetCommitRequestPartition partition : topic.partitions()) {
-                offsetMap.put(new TopicPartition(topic.name(), partition.partitionIndex()), new CommittedOffset(partition.committedOffset(), partition.committedMetadata(), RequestUtils.getLeaderEpoch(partition.committedLeaderEpoch())));
+                offsetMap.put(new TopicPartition(topic.name(), partition.partitionIndex()),
+                              new CommittedOffset(partition.committedOffset(),
+                                                  partition.committedMetadata(),
+                                                  RequestUtils.getLeaderEpoch(partition.committedLeaderEpoch()))
+                );
             }
         }
         return offsetMap;
@@ -141,11 +143,21 @@
             TopicPartition topicPartition = entry.getKey();
             CommittedOffset offset = entry.getValue();
 
-            List<TxnOffsetCommitRequestPartition> partitions = topicPartitionMap.getOrDefault(topicPartition.topic(), new ArrayList<>());
-            partitions.add(new TxnOffsetCommitRequestPartition().setPartitionIndex(topicPartition.partition()).setCommittedOffset(offset.offset).setCommittedLeaderEpoch(offset.leaderEpoch.orElse(RecordBatch.NO_PARTITION_LEADER_EPOCH)).setCommittedMetadata(offset.metadata));
+            List<TxnOffsetCommitRequestPartition> partitions =
+                topicPartitionMap.getOrDefault(topicPartition.topic(), new ArrayList<>());
+            partitions.add(new TxnOffsetCommitRequestPartition()
+                               .setPartitionIndex(topicPartition.partition())
+                               .setCommittedOffset(offset.offset)
+                               .setCommittedLeaderEpoch(offset.leaderEpoch.orElse(RecordBatch.NO_PARTITION_LEADER_EPOCH))
+                               .setCommittedMetadata(offset.metadata)
+            );
             topicPartitionMap.put(topicPartition.topic(), partitions);
         }
-        return topicPartitionMap.entrySet().stream().map(entry -> new TxnOffsetCommitRequestTopic().setName(entry.getKey()).setPartitions(entry.getValue())).collect(Collectors.toList());
+        return topicPartitionMap.entrySet().stream()
+                   .map(entry -> new TxnOffsetCommitRequestTopic()
+                                     .setName(entry.getKey())
+                                     .setPartitions(entry.getValue()))
+                   .collect(Collectors.toList());
     }
 
     @Override
@@ -153,23 +165,32 @@
         return data;
     }
 
-    static List<TxnOffsetCommitResponseTopic> getErrorResponseTopics(List<TxnOffsetCommitRequestTopic> requestTopics, Errors e) {
+    static List<TxnOffsetCommitResponseTopic> getErrorResponseTopics(List<TxnOffsetCommitRequestTopic> requestTopics,
+                                                                     Errors e) {
         List<TxnOffsetCommitResponseTopic> responseTopicData = new ArrayList<>();
         for (TxnOffsetCommitRequestTopic entry : requestTopics) {
             List<TxnOffsetCommitResponsePartition> responsePartitions = new ArrayList<>();
             for (TxnOffsetCommitRequestPartition requestPartition : entry.partitions()) {
-                responsePartitions.add(new TxnOffsetCommitResponsePartition().setPartitionIndex(requestPartition.partitionIndex()).setErrorCode(e.code()));
-            }
-            responseTopicData.add(new TxnOffsetCommitResponseTopic().setName(entry.name()).setPartitions(responsePartitions));
+                responsePartitions.add(new TxnOffsetCommitResponsePartition()
+                                           .setPartitionIndex(requestPartition.partitionIndex())
+                                           .setErrorCode(e.code()));
+            }
+            responseTopicData.add(new TxnOffsetCommitResponseTopic()
+                                      .setName(entry.name())
+                                      .setPartitions(responsePartitions)
+            );
         }
         return responseTopicData;
     }
 
     @Override
     public TxnOffsetCommitResponse getErrorResponse(int throttleTimeMs, Throwable e) {
-        List<TxnOffsetCommitResponseTopic> responseTopicData = getErrorResponseTopics(data.topics(), Errors.forException(e));
-
-        return new TxnOffsetCommitResponse(new TxnOffsetCommitResponseData().setThrottleTimeMs(throttleTimeMs).setTopics(responseTopicData));
+        List<TxnOffsetCommitResponseTopic> responseTopicData =
+            getErrorResponseTopics(data.topics(), Errors.forException(e));
+
+        return new TxnOffsetCommitResponse(new TxnOffsetCommitResponseData()
+                                               .setThrottleTimeMs(throttleTimeMs)
+                                               .setTopics(responseTopicData));
     }
 
     @Override
@@ -197,7 +218,8 @@
     }
 
     public static TxnOffsetCommitRequest parse(ByteBuffer buffer, short version) {
-        return new TxnOffsetCommitRequest(new TxnOffsetCommitRequestData(new ByteBufferAccessor(buffer), version), version);
+        return new TxnOffsetCommitRequest(new TxnOffsetCommitRequestData(
+            new ByteBufferAccessor(buffer), version), version);
     }
 
     public static class CommittedOffset {
@@ -213,7 +235,10 @@
 
         @Override
         public String toString() {
-            return "CommittedOffset(" + "offset=" + offset + ", leaderEpoch=" + leaderEpoch + ", metadata='" + metadata + "')";
+            return "CommittedOffset(" +
+                    "offset=" + offset +
+                    ", leaderEpoch=" + leaderEpoch +
+                    ", metadata='" + metadata + "')";
         }
 
         @Override
@@ -223,7 +248,9 @@
             }
             CommittedOffset otherOffset = (CommittedOffset) other;
 
-            return this.offset == otherOffset.offset && this.leaderEpoch.equals(otherOffset.leaderEpoch) && Objects.equals(this.metadata, otherOffset.metadata);
+            return this.offset == otherOffset.offset
+                       && this.leaderEpoch.equals(otherOffset.leaderEpoch)
+                       && Objects.equals(this.metadata, otherOffset.metadata);
         }
 
         @Override
