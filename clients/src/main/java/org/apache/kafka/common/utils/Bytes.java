--- conflicted
+++ resolved
@@ -131,54 +131,6 @@
             int ch = b[i] & 0xFF;
             if (ch >= ' ' && ch <= '~' && ch != '\\') {
                 result.append((char) ch);
-<<<<<<< HEAD
-			} else {
-				result.append("\\x");
-				result.append(HEX_CHARS_UPPER[ch / 0x10]);
-				result.append(HEX_CHARS_UPPER[ch % 0x10]);
-			}
-		}
-		return result.toString();
-	}
-
-	/**
-	 * Increment the underlying byte array by adding 1. Throws an IndexOutOfBoundsException if incrementing would cause
-	 * the underlying input byte array to overflow.
-	 * @param input - The byte array to increment
-	 * @return A new copy of the incremented byte array.
-	 */
-	public static Bytes increment(Bytes input) throws IndexOutOfBoundsException {
-		byte[] inputArr = input.get();
-		byte[] ret = new byte[inputArr.length];
-		int carry = 1;
-		for (int i = inputArr.length - 1; i >= 0; i--) {
-			if (inputArr[i] == (byte) 0xFF && carry == 1) {
-				ret[i] = (byte) 0x00;
-			} else {
-				ret[i] = (byte) (inputArr[i] + carry);
-				carry = 0;
-			}
-		}
-		if (carry == 0) {
-			return wrap(ret);
-		} else {
-			throw new IndexOutOfBoundsException();
-		}
-	}
-
-	/**
-	 * A byte array comparator based on lexicograpic ordering.
-	 */
-	public final static ByteArrayComparator BYTES_LEXICO_COMPARATOR = new LexicographicByteArrayComparator();
-
-	public interface ByteArrayComparator extends Comparator<byte[]>, Serializable {
-
-		int compare(final byte[] buffer1, int offset1, int length1,
-					final byte[] buffer2, int offset2, int length2);
-	}
-
-	private static class LexicographicByteArrayComparator implements ByteArrayComparator {
-=======
             } else {
                 result.append("\\x");
                 result.append(HEX_CHARS_UPPER[ch / 0x10]);
@@ -226,7 +178,6 @@
     }
 
     private static class LexicographicByteArrayComparator implements ByteArrayComparator {
->>>>>>> 9494bebe
 
         @Override
         public int compare(byte[] buffer1, byte[] buffer2) {
