/*
 * Licensed to the Apache Software Foundation (ASF) under one or more
 * contributor license agreements. See the NOTICE file distributed with
 * this work for additional information regarding copyright ownership.
 * The ASF licenses this file to You under the Apache License, Version 2.0
 * (the "License"); you may not use this file except in compliance with
 * the License. You may obtain a copy of the License at
 *
 *    http://www.apache.org/licenses/LICENSE-2.0
 *
 * Unless required by applicable law or agreed to in writing, software
 * distributed under the License is distributed on an "AS IS" BASIS,
 * WITHOUT WARRANTIES OR CONDITIONS OF ANY KIND, either express or implied.
 * See the License for the specific language governing permissions and
 * limitations under the License.
 */
package org.apache.kafka.common.metrics.stats;

import org.apache.kafka.common.metrics.CompoundStat;
import org.apache.kafka.common.metrics.MetricConfig;
import org.apache.kafka.common.metrics.stats.Histogram.BinScheme;
import org.apache.kafka.common.metrics.stats.Histogram.ConstantBinScheme;
import org.apache.kafka.common.metrics.stats.Histogram.LinearBinScheme;

import org.slf4j.Logger;
import org.slf4j.LoggerFactory;

import java.util.ArrayList;
import java.util.List;

/**
 * A compound stat that reports one or more percentiles
 */
public class Percentiles extends SampledStat implements CompoundStat {

<<<<<<< HEAD
	private final Logger log = LoggerFactory.getLogger(Percentiles.class);

	public enum BucketSizing {
		CONSTANT, LINEAR
	}

	private final int buckets;
	private final Percentile[] percentiles;
	private final BinScheme binScheme;
	private final double min;
	private final double max;

	public Percentiles(int sizeInBytes, double max, BucketSizing bucketing, Percentile... percentiles) {
		this(sizeInBytes, 0.0, max, bucketing, percentiles);
	}

	public Percentiles(int sizeInBytes, double min, double max, BucketSizing bucketing, Percentile... percentiles) {
		super(0.0);
		this.percentiles = percentiles;
		this.buckets = sizeInBytes / 4;
		this.min = min;
		this.max = max;
		if (bucketing == BucketSizing.CONSTANT) {
			this.binScheme = new ConstantBinScheme(buckets, min, max);
		} else if (bucketing == BucketSizing.LINEAR) {
			if (min != 0.0d)
				throw new IllegalArgumentException("Linear bucket sizing requires min to be 0.0.");
			this.binScheme = new LinearBinScheme(buckets, max);
		} else {
			throw new IllegalArgumentException("Unknown bucket type: " + bucketing);
		}
	}
=======
    private static final Logger log = LoggerFactory.getLogger(Percentiles.class);

    public enum BucketSizing {
        CONSTANT, LINEAR
    }

    private final int buckets;
    private final Percentile[] percentiles;
    private final BinScheme binScheme;
    private final double min;
    private final double max;

    public Percentiles(int sizeInBytes, double max, BucketSizing bucketing, Percentile... percentiles) {
        this(sizeInBytes, 0.0, max, bucketing, percentiles);
    }

    public Percentiles(int sizeInBytes, double min, double max, BucketSizing bucketing, Percentile... percentiles) {
        super(0.0);
        this.percentiles = percentiles;
        this.buckets = sizeInBytes / 4;
        this.min = min;
        this.max = max;
        if (bucketing == BucketSizing.CONSTANT) {
            this.binScheme = new ConstantBinScheme(buckets, min, max);
        } else if (bucketing == BucketSizing.LINEAR) {
            if (min != 0.0d)
                throw new IllegalArgumentException("Linear bucket sizing requires min to be 0.0.");
            this.binScheme = new LinearBinScheme(buckets, max);
        } else {
            throw new IllegalArgumentException("Unknown bucket type: " + bucketing);
        }
    }
>>>>>>> 9494bebe

    @Override
    public List<NamedMeasurable> stats() {
		List<NamedMeasurable> ms = new ArrayList<>(this.percentiles.length);
        for (Percentile percentile : this.percentiles) {
			final double pct = percentile.percentile();
			ms.add(new NamedMeasurable(
					percentile.name(),
					(config, now) -> value(config, now, pct / 100.0))
			);
		}
        return ms;
    }

    public double value(MetricConfig config, long now, double quantile) {
        purgeObsoleteSamples(config, now);
        float count = 0.0f;
        for (Sample sample : this.samples)
            count += sample.eventCount;
        if (count == 0.0f)
            return Double.NaN;
        float sum = 0.0f;
        float quant = (float) quantile;
        for (int b = 0; b < buckets; b++) {
            for (Sample s : this.samples) {
                HistogramSample sample = (HistogramSample) s;
                float[] hist = sample.histogram.counts();
                sum += hist[b];
                if (sum / count > quant)
                    return binScheme.fromBin(b);
            }
        }
        return Double.POSITIVE_INFINITY;
    }

    @Override
    public double combine(List<Sample> samples, MetricConfig config, long now) {
        return value(config, now, 0.5);
    }

    @Override
    protected HistogramSample newSample(long timeMs) {
        return new HistogramSample(this.binScheme, timeMs);
    }

    @Override
    protected void update(Sample sample, MetricConfig config, double value, long timeMs) {
		final double boundedValue;
		if (value > max) {
			log.debug("Received value {} which is greater than max recordable value {}, will be pinned to the max value",
					value, max);
			boundedValue = max;
		} else if (value < min) {
			log.debug("Received value {} which is less than min recordable value {}, will be pinned to the min value",
					value, min);
			boundedValue = min;
		} else {
			boundedValue = value;
		}

		HistogramSample hist = (HistogramSample) sample;
		hist.histogram.record(boundedValue);
	}

    private static class HistogramSample extends SampledStat.Sample {
        private final Histogram histogram;

        private HistogramSample(BinScheme scheme, long now) {
            super(0.0, now);
            this.histogram = new Histogram(scheme);
        }

        @Override
        public void reset(long now) {
            super.reset(now);
            this.histogram.clear();
        }
    }

}<|MERGE_RESOLUTION|>--- conflicted
+++ resolved
@@ -33,40 +33,6 @@
  */
 public class Percentiles extends SampledStat implements CompoundStat {
 
-<<<<<<< HEAD
-	private final Logger log = LoggerFactory.getLogger(Percentiles.class);
-
-	public enum BucketSizing {
-		CONSTANT, LINEAR
-	}
-
-	private final int buckets;
-	private final Percentile[] percentiles;
-	private final BinScheme binScheme;
-	private final double min;
-	private final double max;
-
-	public Percentiles(int sizeInBytes, double max, BucketSizing bucketing, Percentile... percentiles) {
-		this(sizeInBytes, 0.0, max, bucketing, percentiles);
-	}
-
-	public Percentiles(int sizeInBytes, double min, double max, BucketSizing bucketing, Percentile... percentiles) {
-		super(0.0);
-		this.percentiles = percentiles;
-		this.buckets = sizeInBytes / 4;
-		this.min = min;
-		this.max = max;
-		if (bucketing == BucketSizing.CONSTANT) {
-			this.binScheme = new ConstantBinScheme(buckets, min, max);
-		} else if (bucketing == BucketSizing.LINEAR) {
-			if (min != 0.0d)
-				throw new IllegalArgumentException("Linear bucket sizing requires min to be 0.0.");
-			this.binScheme = new LinearBinScheme(buckets, max);
-		} else {
-			throw new IllegalArgumentException("Unknown bucket type: " + bucketing);
-		}
-	}
-=======
     private static final Logger log = LoggerFactory.getLogger(Percentiles.class);
 
     public enum BucketSizing {
@@ -99,18 +65,17 @@
             throw new IllegalArgumentException("Unknown bucket type: " + bucketing);
         }
     }
->>>>>>> 9494bebe
 
     @Override
     public List<NamedMeasurable> stats() {
-		List<NamedMeasurable> ms = new ArrayList<>(this.percentiles.length);
+        List<NamedMeasurable> ms = new ArrayList<>(this.percentiles.length);
         for (Percentile percentile : this.percentiles) {
-			final double pct = percentile.percentile();
-			ms.add(new NamedMeasurable(
-					percentile.name(),
-					(config, now) -> value(config, now, pct / 100.0))
-			);
-		}
+            final double pct = percentile.percentile();
+            ms.add(new NamedMeasurable(
+                percentile.name(),
+                (config, now) -> value(config, now, pct / 100.0))
+            );
+        }
         return ms;
     }
 
@@ -147,22 +112,22 @@
 
     @Override
     protected void update(Sample sample, MetricConfig config, double value, long timeMs) {
-		final double boundedValue;
-		if (value > max) {
-			log.debug("Received value {} which is greater than max recordable value {}, will be pinned to the max value",
-					value, max);
-			boundedValue = max;
-		} else if (value < min) {
-			log.debug("Received value {} which is less than min recordable value {}, will be pinned to the min value",
-					value, min);
-			boundedValue = min;
-		} else {
-			boundedValue = value;
-		}
+        final double boundedValue;
+        if (value > max) {
+            log.debug("Received value {} which is greater than max recordable value {}, will be pinned to the max value",
+                     value, max);
+            boundedValue = max;
+        } else if (value < min) {
+            log.debug("Received value {} which is less than min recordable value {}, will be pinned to the min value",
+                     value, min);
+            boundedValue = min;
+        } else {
+            boundedValue = value;
+        }
 
-		HistogramSample hist = (HistogramSample) sample;
-		hist.histogram.record(boundedValue);
-	}
+        HistogramSample hist = (HistogramSample) sample;
+        hist.histogram.record(boundedValue);
+    }
 
     private static class HistogramSample extends SampledStat.Sample {
         private final Histogram histogram;
