/*
 * Licensed to the Apache Software Foundation (ASF) under one or more
 * contributor license agreements. See the NOTICE file distributed with
 * this work for additional information regarding copyright ownership.
 * The ASF licenses this file to You under the Apache License, Version 2.0
 * (the "License"); you may not use this file except in compliance with
 * the License. You may obtain a copy of the License at
 *
 *    http://www.apache.org/licenses/LICENSE-2.0
 *
 * Unless required by applicable law or agreed to in writing, software
 * distributed under the License is distributed on an "AS IS" BASIS,
 * WITHOUT WARRANTIES OR CONDITIONS OF ANY KIND, either express or implied.
 * See the License for the specific language governing permissions and
 * limitations under the License.
 */
package org.apache.kafka.common.requests;

import org.apache.kafka.common.message.SaslAuthenticateRequestData;
import org.apache.kafka.common.message.SaslAuthenticateResponseData;
import org.apache.kafka.common.protocol.ApiKeys;
import org.apache.kafka.common.protocol.ByteBufferAccessor;

import java.nio.ByteBuffer;


/**
 * Request from SASL client containing client SASL authentication token as defined by the
 * SASL protocol for the configured SASL mechanism.
 * <p/>
 * For interoperability with versions prior to Kafka 1.0.0, this request is used only with broker
 * version 1.0.0 and higher that support SaslHandshake request v1. Clients connecting to older
 * brokers will send SaslHandshake request v0 followed by SASL tokens without the Kafka request headers.
 */
public class SaslAuthenticateRequest extends AbstractRequest {

    public static class Builder extends AbstractRequest.Builder<SaslAuthenticateRequest> {
        private final SaslAuthenticateRequestData data;

        public Builder(SaslAuthenticateRequestData data) {
            super(ApiKeys.SASL_AUTHENTICATE);
            this.data = data;
        }

        @Override
        public SaslAuthenticateRequest build(short version) {
            return new SaslAuthenticateRequest(data, version);
        }

        @Override
        public String toString() {
			return "(type=SaslAuthenticateRequest)";
        }
    }

    private final SaslAuthenticateRequestData data;

    public SaslAuthenticateRequest(SaslAuthenticateRequestData data, short version) {
        super(ApiKeys.SASL_AUTHENTICATE, version);
        this.data = data;
    }

	@Override
	public SaslAuthenticateRequestData data() {
		return data;
	}

    @Override
    public AbstractResponse getErrorResponse(int throttleTimeMs, Throwable e) {
		ApiError apiError = ApiError.fromThrowable(e);
		SaslAuthenticateResponseData response = new SaslAuthenticateResponseData()
				.setErrorCode(apiError.error().code())
				.setErrorMessage(apiError.message());
        return new SaslAuthenticateResponse(response);
    }

    public static SaslAuthenticateRequest parse(ByteBuffer buffer, short version) {
<<<<<<< HEAD
		return new SaslAuthenticateRequest(new SaslAuthenticateRequestData(new ByteBufferAccessor(buffer), version),
				version);
	}
}
=======
        return new SaslAuthenticateRequest(new SaslAuthenticateRequestData(new ByteBufferAccessor(buffer), version),
            version);
    }
}
>>>>>>> 9494bebe
<|MERGE_RESOLUTION|>--- conflicted
+++ resolved
@@ -75,14 +75,7 @@
     }
 
     public static SaslAuthenticateRequest parse(ByteBuffer buffer, short version) {
-<<<<<<< HEAD
 		return new SaslAuthenticateRequest(new SaslAuthenticateRequestData(new ByteBufferAccessor(buffer), version),
 				version);
 	}
-}
-=======
-        return new SaslAuthenticateRequest(new SaslAuthenticateRequestData(new ByteBufferAccessor(buffer), version),
-            version);
-    }
-}
->>>>>>> 9494bebe
+}