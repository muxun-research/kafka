--- conflicted
+++ resolved
@@ -25,16 +25,18 @@
     /*
      * NOTE: DO NOT CHANGE EITHER CONFIG NAMES AS THESE ARE PART OF THE PUBLIC API AND CHANGE WILL BREAK USER CODE.
      */
-    /**
-     * SASL mechanism configuration - standard mechanism names are listed <a href="http://www.iana.org/assignments/sasl-mechanisms/sasl-mechanisms.xhtml">here</a>.
-     */
+    /** SASL mechanism configuration - standard mechanism names are listed <a href="http://www.iana.org/assignments/sasl-mechanisms/sasl-mechanisms.xhtml">here</a>. */
     public static final String SASL_MECHANISM = "sasl.mechanism";
     public static final String SASL_MECHANISM_DOC = "SASL mechanism used for client connections. This may be any mechanism for which a security provider is available. GSSAPI is the default mechanism.";
     public static final String GSSAPI_MECHANISM = "GSSAPI";
     public static final String DEFAULT_SASL_MECHANISM = GSSAPI_MECHANISM;
 
     public static final String SASL_JAAS_CONFIG = "sasl.jaas.config";
-    public static final String SASL_JAAS_CONFIG_DOC = "JAAS login context parameters for SASL connections in the format used by JAAS configuration files. " + "JAAS configuration file format is described <a href=\"https://docs.oracle.com/javase/8/docs/technotes/guides/security/jgss/tutorials/LoginConfigFile.html\">here</a>. " + "The format for the value is: <code>loginModuleClass controlFlag (optionName=optionValue)*;</code>. For brokers, " + "the config must be prefixed with listener prefix and SASL mechanism name in lower-case. For example, " + "listener.name.sasl_ssl.scram-sha-256.sasl.jaas.config=com.example.ScramLoginModule required;";
+    public static final String SASL_JAAS_CONFIG_DOC = "JAAS login context parameters for SASL connections in the format used by JAAS configuration files. "
+        + "JAAS configuration file format is described <a href=\"https://docs.oracle.com/javase/8/docs/technotes/guides/security/jgss/tutorials/LoginConfigFile.html\">here</a>. "
+        + "The format for the value is: <code>loginModuleClass controlFlag (optionName=optionValue)*;</code>. For brokers, "
+        + "the config must be prefixed with listener prefix and SASL mechanism name in lower-case. For example, "
+        + "listener.name.sasl_ssl.scram-sha-256.sasl.jaas.config=com.example.ScramLoginModule required;";
 
     public static final String SASL_CLIENT_CALLBACK_HANDLER_CLASS = "sasl.client.callback.handler.class";
     public static final String SASL_CLIENT_CALLBACK_HANDLER_CLASS_DOC = "The fully qualified name of a SASL client callback handler class "
@@ -73,83 +75,128 @@
     public static final long DEFAULT_KERBEROS_MIN_TIME_BEFORE_RELOGIN = 1 * 60 * 1000L;
 
     public static final String SASL_LOGIN_REFRESH_WINDOW_FACTOR = "sasl.login.refresh.window.factor";
-    public static final String SASL_LOGIN_REFRESH_WINDOW_FACTOR_DOC = "Login refresh thread will sleep until the specified window factor relative to the" + " credential's lifetime has been reached, at which time it will try to refresh the credential." + " Legal values are between 0.5 (50%) and 1.0 (100%) inclusive; a default value of 0.8 (80%) is used" + " if no value is specified." + OAUTHBEARER_NOTE;
+    public static final String SASL_LOGIN_REFRESH_WINDOW_FACTOR_DOC = "Login refresh thread will sleep until the specified window factor relative to the"
+            + " credential's lifetime has been reached, at which time it will try to refresh the credential."
+            + " Legal values are between 0.5 (50%) and 1.0 (100%) inclusive; a default value of 0.8 (80%) is used"
+            + " if no value is specified."
+            + OAUTHBEARER_NOTE;
     public static final double DEFAULT_LOGIN_REFRESH_WINDOW_FACTOR = 0.80;
 
     public static final String SASL_LOGIN_REFRESH_WINDOW_JITTER = "sasl.login.refresh.window.jitter";
-    public static final String SASL_LOGIN_REFRESH_WINDOW_JITTER_DOC = "The maximum amount of random jitter relative to the credential's lifetime" + " that is added to the login refresh thread's sleep time. Legal values are between 0 and 0.25 (25%) inclusive;" + " a default value of 0.05 (5%) is used if no value is specified." + OAUTHBEARER_NOTE;
+    public static final String SASL_LOGIN_REFRESH_WINDOW_JITTER_DOC = "The maximum amount of random jitter relative to the credential's lifetime"
+            + " that is added to the login refresh thread's sleep time. Legal values are between 0 and 0.25 (25%) inclusive;"
+            + " a default value of 0.05 (5%) is used if no value is specified."
+            + OAUTHBEARER_NOTE;
     public static final double DEFAULT_LOGIN_REFRESH_WINDOW_JITTER = 0.05;
 
     public static final String SASL_LOGIN_REFRESH_MIN_PERIOD_SECONDS = "sasl.login.refresh.min.period.seconds";
-    public static final String SASL_LOGIN_REFRESH_MIN_PERIOD_SECONDS_DOC = "The desired minimum time for the login refresh thread to wait before refreshing a credential," + " in seconds. Legal values are between 0 and 900 (15 minutes); a default value of 60 (1 minute) is used if no value is specified.  This value and " + " sasl.login.refresh.buffer.seconds are both ignored if their sum exceeds the remaining lifetime of a credential." + OAUTHBEARER_NOTE;
+    public static final String SASL_LOGIN_REFRESH_MIN_PERIOD_SECONDS_DOC = "The desired minimum time for the login refresh thread to wait before refreshing a credential,"
+            + " in seconds. Legal values are between 0 and 900 (15 minutes); a default value of 60 (1 minute) is used if no value is specified.  This value and "
+            + " sasl.login.refresh.buffer.seconds are both ignored if their sum exceeds the remaining lifetime of a credential."
+            + OAUTHBEARER_NOTE;
     public static final short DEFAULT_LOGIN_REFRESH_MIN_PERIOD_SECONDS = 60;
 
     public static final String SASL_LOGIN_REFRESH_BUFFER_SECONDS = "sasl.login.refresh.buffer.seconds";
-    public static final String SASL_LOGIN_REFRESH_BUFFER_SECONDS_DOC = "The amount of buffer time before credential expiration to maintain when refreshing a credential," + " in seconds. If a refresh would otherwise occur closer to expiration than the number of buffer seconds then the refresh will be moved up to maintain" + " as much of the buffer time as possible. Legal values are between 0 and 3600 (1 hour); a default value of  300 (5 minutes) is used if no value is specified." + " This value and sasl.login.refresh.min.period.seconds are both ignored if their sum exceeds the remaining lifetime of a credential." + OAUTHBEARER_NOTE;
+    public static final String SASL_LOGIN_REFRESH_BUFFER_SECONDS_DOC = "The amount of buffer time before credential expiration to maintain when refreshing a credential,"
+            + " in seconds. If a refresh would otherwise occur closer to expiration than the number of buffer seconds then the refresh will be moved up to maintain"
+            + " as much of the buffer time as possible. Legal values are between 0 and 3600 (1 hour); a default value of  300 (5 minutes) is used if no value is specified."
+            + " This value and sasl.login.refresh.min.period.seconds are both ignored if their sum exceeds the remaining lifetime of a credential."
+            + OAUTHBEARER_NOTE;
     public static final short DEFAULT_LOGIN_REFRESH_BUFFER_SECONDS = 300;
 
     public static final String SASL_LOGIN_CONNECT_TIMEOUT_MS = "sasl.login.connect.timeout.ms";
-    public static final String SASL_LOGIN_CONNECT_TIMEOUT_MS_DOC = "The (optional) value in milliseconds for the external authentication provider connection timeout." + OAUTHBEARER_NOTE;
+    public static final String SASL_LOGIN_CONNECT_TIMEOUT_MS_DOC = "The (optional) value in milliseconds for the external authentication provider connection timeout."
+            + OAUTHBEARER_NOTE;
 
     public static final String SASL_LOGIN_READ_TIMEOUT_MS = "sasl.login.read.timeout.ms";
-    public static final String SASL_LOGIN_READ_TIMEOUT_MS_DOC = "The (optional) value in milliseconds for the external authentication provider read timeout." + OAUTHBEARER_NOTE;
-
-    private static final String LOGIN_EXPONENTIAL_BACKOFF_NOTE = " Login uses an exponential backoff algorithm with an initial wait based on the" + " sasl.login.retry.backoff.ms setting and will double in wait length between attempts up to a maximum wait length specified by the" + " sasl.login.retry.backoff.max.ms setting." + OAUTHBEARER_NOTE;
+    public static final String SASL_LOGIN_READ_TIMEOUT_MS_DOC = "The (optional) value in milliseconds for the external authentication provider read timeout."
+            + OAUTHBEARER_NOTE;
+
+    private static final String LOGIN_EXPONENTIAL_BACKOFF_NOTE = " Login uses an exponential backoff algorithm with an initial wait based on the"
+            + " sasl.login.retry.backoff.ms setting and will double in wait length between attempts up to a maximum wait length specified by the"
+            + " sasl.login.retry.backoff.max.ms setting."
+            + OAUTHBEARER_NOTE;
 
     public static final String SASL_LOGIN_RETRY_BACKOFF_MAX_MS = "sasl.login.retry.backoff.max.ms";
     public static final long DEFAULT_SASL_LOGIN_RETRY_BACKOFF_MAX_MS = 10000;
-    public static final String SASL_LOGIN_RETRY_BACKOFF_MAX_MS_DOC = "The (optional) value in milliseconds for the maximum wait between login attempts to the" + " external authentication provider." + LOGIN_EXPONENTIAL_BACKOFF_NOTE;
+    public static final String SASL_LOGIN_RETRY_BACKOFF_MAX_MS_DOC = "The (optional) value in milliseconds for the maximum wait between login attempts to the"
+            + " external authentication provider."
+            + LOGIN_EXPONENTIAL_BACKOFF_NOTE;
 
     public static final String SASL_LOGIN_RETRY_BACKOFF_MS = "sasl.login.retry.backoff.ms";
     public static final long DEFAULT_SASL_LOGIN_RETRY_BACKOFF_MS = 100;
-    public static final String SASL_LOGIN_RETRY_BACKOFF_MS_DOC = "The (optional) value in milliseconds for the initial wait between login attempts to the external" + " authentication provider." + LOGIN_EXPONENTIAL_BACKOFF_NOTE;
+    public static final String SASL_LOGIN_RETRY_BACKOFF_MS_DOC = "The (optional) value in milliseconds for the initial wait between login attempts to the external"
+            + " authentication provider."
+            + LOGIN_EXPONENTIAL_BACKOFF_NOTE;
 
     public static final String SASL_OAUTHBEARER_SCOPE_CLAIM_NAME = "sasl.oauthbearer.scope.claim.name";
     public static final String DEFAULT_SASL_OAUTHBEARER_SCOPE_CLAIM_NAME = "scope";
-    public static final String SASL_OAUTHBEARER_SCOPE_CLAIM_NAME_DOC = "The OAuth claim for the scope is often named \"" + DEFAULT_SASL_OAUTHBEARER_SCOPE_CLAIM_NAME + "\", but this (optional)" + " setting can provide a different name to use for the scope included in the JWT payload's claims if the OAuth/OIDC provider uses a different" + " name for that claim.";
+    public static final String SASL_OAUTHBEARER_SCOPE_CLAIM_NAME_DOC = "The OAuth claim for the scope is often named \"" + DEFAULT_SASL_OAUTHBEARER_SCOPE_CLAIM_NAME + "\", but this (optional)"
+            + " setting can provide a different name to use for the scope included in the JWT payload's claims if the OAuth/OIDC provider uses a different"
+            + " name for that claim.";
 
     public static final String SASL_OAUTHBEARER_SUB_CLAIM_NAME = "sasl.oauthbearer.sub.claim.name";
     public static final String DEFAULT_SASL_OAUTHBEARER_SUB_CLAIM_NAME = "sub";
-    public static final String SASL_OAUTHBEARER_SUB_CLAIM_NAME_DOC = "The OAuth claim for the subject is often named \"" + DEFAULT_SASL_OAUTHBEARER_SUB_CLAIM_NAME + "\", but this (optional)" + " setting can provide a different name to use for the subject included in the JWT payload's claims if the OAuth/OIDC provider uses a different" + " name for that claim.";
+    public static final String SASL_OAUTHBEARER_SUB_CLAIM_NAME_DOC = "The OAuth claim for the subject is often named \"" + DEFAULT_SASL_OAUTHBEARER_SUB_CLAIM_NAME + "\", but this (optional)"
+            + " setting can provide a different name to use for the subject included in the JWT payload's claims if the OAuth/OIDC provider uses a different"
+            + " name for that claim.";
 
     public static final String SASL_OAUTHBEARER_TOKEN_ENDPOINT_URL = "sasl.oauthbearer.token.endpoint.url";
-    public static final String SASL_OAUTHBEARER_TOKEN_ENDPOINT_URL_DOC = "The URL for the OAuth/OIDC identity provider. If the URL is HTTP(S)-based, it is the issuer's token" + " endpoint URL to which requests will be made to login based on the configuration in " + SASL_JAAS_CONFIG + ". If the URL is file-based, it" + " specifies a file containing an access token (in JWT serialized form) issued by the OAuth/OIDC identity provider to use for authorization.";
+    public static final String SASL_OAUTHBEARER_TOKEN_ENDPOINT_URL_DOC = "The URL for the OAuth/OIDC identity provider. If the URL is HTTP(S)-based, it is the issuer's token"
+            + " endpoint URL to which requests will be made to login based on the configuration in " + SASL_JAAS_CONFIG + ". If the URL is file-based, it"
+            + " specifies a file containing an access token (in JWT serialized form) issued by the OAuth/OIDC identity provider to use for authorization.";
 
     public static final String SASL_OAUTHBEARER_JWKS_ENDPOINT_URL = "sasl.oauthbearer.jwks.endpoint.url";
-    public static final String SASL_OAUTHBEARER_JWKS_ENDPOINT_URL_DOC = "The OAuth/OIDC provider URL from which the provider's" + " <a href=\"https://datatracker.ietf.org/doc/html/rfc7517#section-5\">JWKS (JSON Web Key Set)</a> can be retrieved. The URL can be HTTP(S)-based or file-based." + " If the URL is HTTP(S)-based, the JWKS data will be retrieved from the OAuth/OIDC provider via the configured URL on broker startup. All then-current" + " keys will be cached on the broker for incoming requests. If an authentication request is received for a JWT that includes a \"kid\" header claim value that" + " isn't yet in the cache, the JWKS endpoint will be queried again on demand. However, the broker polls the URL every sasl.oauthbearer.jwks.endpoint.refresh.ms" + " milliseconds to refresh the cache with any forthcoming keys before any JWT requests that include them are received." + " If the URL is file-based, the broker will load the JWKS file from a configured location on startup. In the event that the JWT includes a \"kid\" header" + " value that isn't in the JWKS file, the broker will reject the JWT and authentication will fail.";
+    public static final String SASL_OAUTHBEARER_JWKS_ENDPOINT_URL_DOC = "The OAuth/OIDC provider URL from which the provider's"
+            + " <a href=\"https://datatracker.ietf.org/doc/html/rfc7517#section-5\">JWKS (JSON Web Key Set)</a> can be retrieved. The URL can be HTTP(S)-based or file-based."
+            + " If the URL is HTTP(S)-based, the JWKS data will be retrieved from the OAuth/OIDC provider via the configured URL on broker startup. All then-current"
+            + " keys will be cached on the broker for incoming requests. If an authentication request is received for a JWT that includes a \"kid\" header claim value that"
+            + " isn't yet in the cache, the JWKS endpoint will be queried again on demand. However, the broker polls the URL every sasl.oauthbearer.jwks.endpoint.refresh.ms"
+            + " milliseconds to refresh the cache with any forthcoming keys before any JWT requests that include them are received."
+            + " If the URL is file-based, the broker will load the JWKS file from a configured location on startup. In the event that the JWT includes a \"kid\" header"
+            + " value that isn't in the JWKS file, the broker will reject the JWT and authentication will fail.";
 
     public static final String SASL_OAUTHBEARER_JWKS_ENDPOINT_REFRESH_MS = "sasl.oauthbearer.jwks.endpoint.refresh.ms";
     public static final long DEFAULT_SASL_OAUTHBEARER_JWKS_ENDPOINT_REFRESH_MS = 60 * 60 * 1000;
-    public static final String SASL_OAUTHBEARER_JWKS_ENDPOINT_REFRESH_MS_DOC = "The (optional) value in milliseconds for the broker to wait between refreshing its JWKS (JSON Web Key Set)" + " cache that contains the keys to verify the signature of the JWT.";
-
-    private static final String JWKS_EXPONENTIAL_BACKOFF_NOTE = " JWKS retrieval uses an exponential backoff algorithm with an initial wait based on the" + " sasl.oauthbearer.jwks.endpoint.retry.backoff.ms setting and will double in wait length between attempts up to a maximum wait length specified by the" + " sasl.oauthbearer.jwks.endpoint.retry.backoff.max.ms setting.";
+    public static final String SASL_OAUTHBEARER_JWKS_ENDPOINT_REFRESH_MS_DOC = "The (optional) value in milliseconds for the broker to wait between refreshing its JWKS (JSON Web Key Set)"
+            + " cache that contains the keys to verify the signature of the JWT.";
+
+    private static final String JWKS_EXPONENTIAL_BACKOFF_NOTE = " JWKS retrieval uses an exponential backoff algorithm with an initial wait based on the"
+        + " sasl.oauthbearer.jwks.endpoint.retry.backoff.ms setting and will double in wait length between attempts up to a maximum wait length specified by the"
+        + " sasl.oauthbearer.jwks.endpoint.retry.backoff.max.ms setting.";
 
     public static final String SASL_OAUTHBEARER_JWKS_ENDPOINT_RETRY_BACKOFF_MAX_MS = "sasl.oauthbearer.jwks.endpoint.retry.backoff.max.ms";
     public static final long DEFAULT_SASL_OAUTHBEARER_JWKS_ENDPOINT_RETRY_BACKOFF_MAX_MS = 10000;
-    public static final String SASL_OAUTHBEARER_JWKS_ENDPOINT_RETRY_BACKOFF_MAX_MS_DOC = "The (optional) value in milliseconds for the maximum wait between attempts to retrieve the JWKS (JSON Web Key Set)" + " from the external authentication provider." + JWKS_EXPONENTIAL_BACKOFF_NOTE;
+    public static final String SASL_OAUTHBEARER_JWKS_ENDPOINT_RETRY_BACKOFF_MAX_MS_DOC = "The (optional) value in milliseconds for the maximum wait between attempts to retrieve the JWKS (JSON Web Key Set)"
+        + " from the external authentication provider."
+        + JWKS_EXPONENTIAL_BACKOFF_NOTE;
 
     public static final String SASL_OAUTHBEARER_JWKS_ENDPOINT_RETRY_BACKOFF_MS = "sasl.oauthbearer.jwks.endpoint.retry.backoff.ms";
     public static final long DEFAULT_SASL_OAUTHBEARER_JWKS_ENDPOINT_RETRY_BACKOFF_MS = 100;
-    public static final String SASL_OAUTHBEARER_JWKS_ENDPOINT_RETRY_BACKOFF_MS_DOC = "The (optional) value in milliseconds for the initial wait between JWKS (JSON Web Key Set) retrieval attempts from the external" + " authentication provider." + JWKS_EXPONENTIAL_BACKOFF_NOTE;
+    public static final String SASL_OAUTHBEARER_JWKS_ENDPOINT_RETRY_BACKOFF_MS_DOC = "The (optional) value in milliseconds for the initial wait between JWKS (JSON Web Key Set) retrieval attempts from the external"
+        + " authentication provider."
+        + JWKS_EXPONENTIAL_BACKOFF_NOTE;
 
     public static final String SASL_OAUTHBEARER_CLOCK_SKEW_SECONDS = "sasl.oauthbearer.clock.skew.seconds";
     public static final int DEFAULT_SASL_OAUTHBEARER_CLOCK_SKEW_SECONDS = 30;
-    public static final String SASL_OAUTHBEARER_CLOCK_SKEW_SECONDS_DOC = "The (optional) value in seconds to allow for differences between the time of the OAuth/OIDC identity provider and" + " the broker.";
+    public static final String SASL_OAUTHBEARER_CLOCK_SKEW_SECONDS_DOC = "The (optional) value in seconds to allow for differences between the time of the OAuth/OIDC identity provider and"
+            + " the broker.";
 
     public static final String SASL_OAUTHBEARER_EXPECTED_AUDIENCE = "sasl.oauthbearer.expected.audience";
-    public static final String SASL_OAUTHBEARER_EXPECTED_AUDIENCE_DOC = "The (optional) comma-delimited setting for the broker to use to verify that the JWT was issued for one of the" + " expected audiences. The JWT will be inspected for the standard OAuth \"aud\" claim and if this value is set, the broker will match the value from JWT's \"aud\" claim " + " to see if there is an exact match. If there is no match, the broker will reject the JWT and authentication will fail.";
+    public static final String SASL_OAUTHBEARER_EXPECTED_AUDIENCE_DOC = "The (optional) comma-delimited setting for the broker to use to verify that the JWT was issued for one of the"
+            + " expected audiences. The JWT will be inspected for the standard OAuth \"aud\" claim and if this value is set, the broker will match the value from JWT's \"aud\" claim "
+            + " to see if there is an exact match. If there is no match, the broker will reject the JWT and authentication will fail.";
 
     public static final String SASL_OAUTHBEARER_EXPECTED_ISSUER = "sasl.oauthbearer.expected.issuer";
-    public static final String SASL_OAUTHBEARER_EXPECTED_ISSUER_DOC = "The (optional) setting for the broker to use to verify that the JWT was created by the expected issuer. The JWT will" + " be inspected for the standard OAuth \"iss\" claim and if this value is set, the broker will match it exactly against what is in the JWT's \"iss\" claim. If there is no" + " match, the broker will reject the JWT and authentication will fail.";
+    public static final String SASL_OAUTHBEARER_EXPECTED_ISSUER_DOC = "The (optional) setting for the broker to use to verify that the JWT was created by the expected issuer. The JWT will"
+            + " be inspected for the standard OAuth \"iss\" claim and if this value is set, the broker will match it exactly against what is in the JWT's \"iss\" claim. If there is no"
+            + " match, the broker will reject the JWT and authentication will fail.";
 
     public static final String SASL_OAUTHBEARER_HEADER_URLENCODE = "sasl.oauthbearer.header.urlencode";
     public static final boolean DEFAULT_SASL_OAUTHBEARER_HEADER_URLENCODE = false;
     public static final String SASL_OAUTHBEARER_HEADER_URLENCODE_DOC = "The (optional) setting to enable the OAuth client to URL-encode the client_id and client_secret in the authorization header"
             + " in accordance with RFC6749, see <a href=\"https://datatracker.ietf.org/doc/html/rfc6749#section-2.3.1\">here</a> for more details. The default value is set to 'false' for backward compatibility";
     public static void addClientSaslSupport(ConfigDef config) {
-<<<<<<< HEAD
-        config.define(SaslConfigs.SASL_KERBEROS_SERVICE_NAME, ConfigDef.Type.STRING, null, ConfigDef.Importance.MEDIUM, SaslConfigs.SASL_KERBEROS_SERVICE_NAME_DOC).define(SaslConfigs.SASL_KERBEROS_KINIT_CMD, ConfigDef.Type.STRING, SaslConfigs.DEFAULT_KERBEROS_KINIT_CMD, ConfigDef.Importance.LOW, SaslConfigs.SASL_KERBEROS_KINIT_CMD_DOC).define(SaslConfigs.SASL_KERBEROS_TICKET_RENEW_WINDOW_FACTOR, ConfigDef.Type.DOUBLE, SaslConfigs.DEFAULT_KERBEROS_TICKET_RENEW_WINDOW_FACTOR, ConfigDef.Importance.LOW, SaslConfigs.SASL_KERBEROS_TICKET_RENEW_WINDOW_FACTOR_DOC).define(SaslConfigs.SASL_KERBEROS_TICKET_RENEW_JITTER, ConfigDef.Type.DOUBLE, SaslConfigs.DEFAULT_KERBEROS_TICKET_RENEW_JITTER, ConfigDef.Importance.LOW, SaslConfigs.SASL_KERBEROS_TICKET_RENEW_JITTER_DOC).define(SaslConfigs.SASL_KERBEROS_MIN_TIME_BEFORE_RELOGIN, ConfigDef.Type.LONG, SaslConfigs.DEFAULT_KERBEROS_MIN_TIME_BEFORE_RELOGIN, ConfigDef.Importance.LOW, SaslConfigs.SASL_KERBEROS_MIN_TIME_BEFORE_RELOGIN_DOC).define(SaslConfigs.SASL_LOGIN_REFRESH_WINDOW_FACTOR, ConfigDef.Type.DOUBLE, SaslConfigs.DEFAULT_LOGIN_REFRESH_WINDOW_FACTOR, Range.between(0.5, 1.0), ConfigDef.Importance.LOW, SaslConfigs.SASL_LOGIN_REFRESH_WINDOW_FACTOR_DOC).define(SaslConfigs.SASL_LOGIN_REFRESH_WINDOW_JITTER, ConfigDef.Type.DOUBLE, SaslConfigs.DEFAULT_LOGIN_REFRESH_WINDOW_JITTER, Range.between(0.0, 0.25), ConfigDef.Importance.LOW, SaslConfigs.SASL_LOGIN_REFRESH_WINDOW_JITTER_DOC).define(SaslConfigs.SASL_LOGIN_REFRESH_MIN_PERIOD_SECONDS, ConfigDef.Type.SHORT, SaslConfigs.DEFAULT_LOGIN_REFRESH_MIN_PERIOD_SECONDS, Range.between(0, 900), ConfigDef.Importance.LOW, SaslConfigs.SASL_LOGIN_REFRESH_MIN_PERIOD_SECONDS_DOC).define(SaslConfigs.SASL_LOGIN_REFRESH_BUFFER_SECONDS, ConfigDef.Type.SHORT, SaslConfigs.DEFAULT_LOGIN_REFRESH_BUFFER_SECONDS, Range.between(0, 3600), ConfigDef.Importance.LOW, SaslConfigs.SASL_LOGIN_REFRESH_BUFFER_SECONDS_DOC).define(SaslConfigs.SASL_MECHANISM, ConfigDef.Type.STRING, SaslConfigs.DEFAULT_SASL_MECHANISM, ConfigDef.Importance.MEDIUM, SaslConfigs.SASL_MECHANISM_DOC).define(SaslConfigs.SASL_JAAS_CONFIG, ConfigDef.Type.PASSWORD, null, ConfigDef.Importance.MEDIUM, SaslConfigs.SASL_JAAS_CONFIG_DOC).define(SaslConfigs.SASL_CLIENT_CALLBACK_HANDLER_CLASS, ConfigDef.Type.CLASS, null, ConfigDef.Importance.MEDIUM, SaslConfigs.SASL_CLIENT_CALLBACK_HANDLER_CLASS_DOC).define(SaslConfigs.SASL_LOGIN_CALLBACK_HANDLER_CLASS, ConfigDef.Type.CLASS, null, ConfigDef.Importance.MEDIUM, SaslConfigs.SASL_LOGIN_CALLBACK_HANDLER_CLASS_DOC).define(SaslConfigs.SASL_LOGIN_CLASS, ConfigDef.Type.CLASS, null, ConfigDef.Importance.MEDIUM, SaslConfigs.SASL_LOGIN_CLASS_DOC).define(SaslConfigs.SASL_LOGIN_CONNECT_TIMEOUT_MS, ConfigDef.Type.INT, null, ConfigDef.Importance.LOW, SASL_LOGIN_CONNECT_TIMEOUT_MS_DOC).define(SaslConfigs.SASL_LOGIN_READ_TIMEOUT_MS, ConfigDef.Type.INT, null, ConfigDef.Importance.LOW, SASL_LOGIN_READ_TIMEOUT_MS_DOC).define(SaslConfigs.SASL_LOGIN_RETRY_BACKOFF_MAX_MS, ConfigDef.Type.LONG, DEFAULT_SASL_LOGIN_RETRY_BACKOFF_MAX_MS, ConfigDef.Importance.LOW, SASL_LOGIN_RETRY_BACKOFF_MAX_MS_DOC).define(SaslConfigs.SASL_LOGIN_RETRY_BACKOFF_MS, ConfigDef.Type.LONG, DEFAULT_SASL_LOGIN_RETRY_BACKOFF_MS, ConfigDef.Importance.LOW, SASL_LOGIN_RETRY_BACKOFF_MS_DOC).define(SaslConfigs.SASL_OAUTHBEARER_SCOPE_CLAIM_NAME, ConfigDef.Type.STRING, DEFAULT_SASL_OAUTHBEARER_SCOPE_CLAIM_NAME, ConfigDef.Importance.LOW, SASL_OAUTHBEARER_SCOPE_CLAIM_NAME_DOC).define(SaslConfigs.SASL_OAUTHBEARER_SUB_CLAIM_NAME, ConfigDef.Type.STRING, DEFAULT_SASL_OAUTHBEARER_SUB_CLAIM_NAME, ConfigDef.Importance.LOW, SASL_OAUTHBEARER_SUB_CLAIM_NAME_DOC).define(SaslConfigs.SASL_OAUTHBEARER_TOKEN_ENDPOINT_URL, ConfigDef.Type.STRING, null, ConfigDef.Importance.MEDIUM, SASL_OAUTHBEARER_TOKEN_ENDPOINT_URL_DOC).define(SaslConfigs.SASL_OAUTHBEARER_JWKS_ENDPOINT_URL, ConfigDef.Type.STRING, null, ConfigDef.Importance.MEDIUM, SASL_OAUTHBEARER_JWKS_ENDPOINT_URL_DOC).define(SaslConfigs.SASL_OAUTHBEARER_JWKS_ENDPOINT_REFRESH_MS, ConfigDef.Type.LONG, DEFAULT_SASL_OAUTHBEARER_JWKS_ENDPOINT_REFRESH_MS, ConfigDef.Importance.LOW, SASL_OAUTHBEARER_JWKS_ENDPOINT_REFRESH_MS_DOC).define(SaslConfigs.SASL_OAUTHBEARER_JWKS_ENDPOINT_RETRY_BACKOFF_MAX_MS, ConfigDef.Type.LONG, DEFAULT_SASL_OAUTHBEARER_JWKS_ENDPOINT_RETRY_BACKOFF_MAX_MS, ConfigDef.Importance.LOW, SASL_OAUTHBEARER_JWKS_ENDPOINT_RETRY_BACKOFF_MAX_MS_DOC).define(SaslConfigs.SASL_OAUTHBEARER_JWKS_ENDPOINT_RETRY_BACKOFF_MS, ConfigDef.Type.LONG, DEFAULT_SASL_OAUTHBEARER_JWKS_ENDPOINT_RETRY_BACKOFF_MS, ConfigDef.Importance.LOW, SASL_OAUTHBEARER_JWKS_ENDPOINT_RETRY_BACKOFF_MS_DOC).define(SaslConfigs.SASL_OAUTHBEARER_CLOCK_SKEW_SECONDS, ConfigDef.Type.INT, DEFAULT_SASL_OAUTHBEARER_CLOCK_SKEW_SECONDS, ConfigDef.Importance.LOW, SASL_OAUTHBEARER_CLOCK_SKEW_SECONDS_DOC).define(SaslConfigs.SASL_OAUTHBEARER_EXPECTED_AUDIENCE, ConfigDef.Type.LIST, null, ConfigDef.Importance.LOW, SASL_OAUTHBEARER_EXPECTED_AUDIENCE_DOC).define(SaslConfigs.SASL_OAUTHBEARER_EXPECTED_ISSUER, ConfigDef.Type.STRING, null, ConfigDef.Importance.LOW, SASL_OAUTHBEARER_EXPECTED_ISSUER_DOC);
-=======
         config.define(SaslConfigs.SASL_KERBEROS_SERVICE_NAME, ConfigDef.Type.STRING, null, ConfigDef.Importance.MEDIUM, SaslConfigs.SASL_KERBEROS_SERVICE_NAME_DOC)
                 .define(SaslConfigs.SASL_KERBEROS_KINIT_CMD, ConfigDef.Type.STRING, SaslConfigs.DEFAULT_KERBEROS_KINIT_CMD, ConfigDef.Importance.LOW, SaslConfigs.SASL_KERBEROS_KINIT_CMD_DOC)
                 .define(SaslConfigs.SASL_KERBEROS_TICKET_RENEW_WINDOW_FACTOR, ConfigDef.Type.DOUBLE, SaslConfigs.DEFAULT_KERBEROS_TICKET_RENEW_WINDOW_FACTOR, ConfigDef.Importance.LOW, SaslConfigs.SASL_KERBEROS_TICKET_RENEW_WINDOW_FACTOR_DOC)
@@ -179,6 +226,5 @@
                 .define(SaslConfigs.SASL_OAUTHBEARER_EXPECTED_AUDIENCE, ConfigDef.Type.LIST, null, ConfigDef.Importance.LOW, SASL_OAUTHBEARER_EXPECTED_AUDIENCE_DOC)
                 .define(SaslConfigs.SASL_OAUTHBEARER_EXPECTED_ISSUER, ConfigDef.Type.STRING, null, ConfigDef.Importance.LOW, SASL_OAUTHBEARER_EXPECTED_ISSUER_DOC)
                 .define(SaslConfigs.SASL_OAUTHBEARER_HEADER_URLENCODE, ConfigDef.Type.BOOLEAN, DEFAULT_SASL_OAUTHBEARER_HEADER_URLENCODE, ConfigDef.Importance.LOW, SASL_OAUTHBEARER_HEADER_URLENCODE_DOC);
->>>>>>> 9494bebe
     }
 }