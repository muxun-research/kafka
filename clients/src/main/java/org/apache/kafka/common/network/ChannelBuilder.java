--- conflicted
+++ resolved
@@ -28,18 +28,6 @@
  */
 public interface ChannelBuilder extends AutoCloseable, Configurable {
 
-<<<<<<< HEAD
-	/**
-	 * returns a Channel with TransportLayer and Authenticator configured.
-	 * @param id             channel id
-	 * @param key            SelectionKey
-	 * @param maxReceiveSize max size of a single receive buffer to allocate
-	 * @param memoryPool     memory pool from which to allocate buffers, or null for none
-	 * @return KafkaChannel
-	 */
-	KafkaChannel buildChannel(String id, SelectionKey key, int maxReceiveSize,
-							  MemoryPool memoryPool, ChannelMetadataRegistry metadataRegistry) throws KafkaException;
-=======
     /**
      * returns a Channel with TransportLayer and Authenticator configured.
      * @param  id  channel id
@@ -51,7 +39,6 @@
      */
     KafkaChannel buildChannel(String id, SelectionKey key, int maxReceiveSize,
                               MemoryPool memoryPool, ChannelMetadataRegistry metadataRegistry) throws KafkaException;
->>>>>>> 9494bebe
 
     /**
      * Closes ChannelBuilder
