/*
 * Licensed to the Apache Software Foundation (ASF) under one or more
 * contributor license agreements. See the NOTICE file distributed with
 * this work for additional information regarding copyright ownership.
 * The ASF licenses this file to You under the Apache License, Version 2.0
 * (the "License"); you may not use this file except in compliance with
 * the License. You may obtain a copy of the License at
 *
 *    http://www.apache.org/licenses/LICENSE-2.0
 *
 * Unless required by applicable law or agreed to in writing, software
 * distributed under the License is distributed on an "AS IS" BASIS,
 * WITHOUT WARRANTIES OR CONDITIONS OF ANY KIND, either express or implied.
 * See the License for the specific language governing permissions and
 * limitations under the License.
 */
package org.apache.kafka.common.serialization;

import org.apache.kafka.clients.CommonClientConfigs;
import org.apache.kafka.common.KafkaException;
import org.apache.kafka.common.config.ConfigException;
import org.apache.kafka.common.utils.Utils;
import org.slf4j.Logger;
import org.slf4j.LoggerFactory;

import org.slf4j.Logger;
import org.slf4j.LoggerFactory;

import java.io.ByteArrayOutputStream;
import java.io.DataOutputStream;
import java.io.IOException;
<<<<<<< HEAD
import java.util.*;
=======
import java.util.ArrayList;
import java.util.Arrays;
import java.util.Iterator;
import java.util.List;
import java.util.Map;
>>>>>>> 9494bebe

import static org.apache.kafka.common.serialization.Serdes.ListSerde.SerializationStrategy;

public class ListSerializer<Inner> implements Serializer<List<Inner>> {

    final Logger log = LoggerFactory.getLogger(ListSerializer.class);

    private static final List<Class<? extends Serializer<?>>> FIXED_LENGTH_SERIALIZERS = Arrays.asList(ShortSerializer.class, IntegerSerializer.class, FloatSerializer.class, LongSerializer.class, DoubleSerializer.class, UUIDSerializer.class);

    private Serializer<Inner> inner;
    private SerializationStrategy serStrategy;

    public ListSerializer() {
    }

    public ListSerializer(Serializer<Inner> inner) {
        if (inner == null) {
            throw new IllegalArgumentException("ListSerializer requires \"serializer\" parameter to be provided during initialization");
        }
        this.inner = inner;
        this.serStrategy = FIXED_LENGTH_SERIALIZERS.contains(inner.getClass()) ? SerializationStrategy.CONSTANT_SIZE : SerializationStrategy.VARIABLE_SIZE;
    }

    public Serializer<Inner> getInnerSerializer() {
        return inner;
    }

    @SuppressWarnings("unchecked")
    @Override
    public void configure(Map<String, ?> configs, boolean isKey) {
        if (inner != null) {
            log.error("Could not configure ListSerializer as the parameter has already been set -- inner: {}", inner);
            throw new ConfigException("List serializer was already initialized using a non-default constructor");
        }
        final String innerSerdePropertyName = isKey ? CommonClientConfigs.DEFAULT_LIST_KEY_SERDE_INNER_CLASS : CommonClientConfigs.DEFAULT_LIST_VALUE_SERDE_INNER_CLASS;
        final Object innerSerdeClassOrName = configs.get(innerSerdePropertyName);
        if (innerSerdeClassOrName == null) {
            throw new ConfigException("Not able to determine the serializer class because it was neither passed via the constructor nor set in the config.");
        }
        try {
            if (innerSerdeClassOrName instanceof String) {
                inner = Utils.newInstance((String) innerSerdeClassOrName, Serde.class).serializer();
            } else if (innerSerdeClassOrName instanceof Class) {
                inner = (Serializer<Inner>) ((Serde) Utils.newInstance((Class) innerSerdeClassOrName)).serializer();
            } else {
                throw new KafkaException("Could not create a serializer class instance using \"" + innerSerdePropertyName + "\" property.");
            }
            inner.configure(configs, isKey);
            serStrategy = FIXED_LENGTH_SERIALIZERS.contains(inner.getClass()) ? SerializationStrategy.CONSTANT_SIZE : SerializationStrategy.VARIABLE_SIZE;
        } catch (final ClassNotFoundException e) {
            throw new ConfigException(innerSerdePropertyName, innerSerdeClassOrName, "Serializer class " + innerSerdeClassOrName + " could not be found.");
        }
    }

    private void serializeNullIndexList(final DataOutputStream out, List<Inner> data) throws IOException {
        int i = 0;
        List<Integer> nullIndexList = new ArrayList<>();
        for (Iterator<Inner> it = data.listIterator(); it.hasNext(); i++) {
            if (it.next() == null) {
                nullIndexList.add(i);
            }
        }
        out.writeInt(nullIndexList.size());
        for (int nullIndex : nullIndexList) {
            out.writeInt(nullIndex);
        }
    }

    @Override
    public byte[] serialize(String topic, List<Inner> data) {
        if (data == null) {
            return null;
        }
        try (final ByteArrayOutputStream baos = new ByteArrayOutputStream(); final DataOutputStream out = new DataOutputStream(baos)) {
            out.writeByte(serStrategy.ordinal()); // write serialization strategy flag
            if (serStrategy == SerializationStrategy.CONSTANT_SIZE) {
                // In CONSTANT_SIZE strategy, indexes of null entries are encoded in a null index list
                serializeNullIndexList(out, data);
            }
            final int size = data.size();
            out.writeInt(size);
            for (Inner entry : data) {
                if (entry == null) {
                    if (serStrategy == SerializationStrategy.VARIABLE_SIZE) {
                        out.writeInt(Serdes.ListSerde.NULL_ENTRY_VALUE);
                    }
                } else {
                    final byte[] bytes = inner.serialize(topic, entry);
                    if (serStrategy == SerializationStrategy.VARIABLE_SIZE) {
                        out.writeInt(bytes.length);
                    }
                    out.write(bytes);
                }
            }
            return baos.toByteArray();
        } catch (IOException e) {
            log.error("Failed to serialize list due to", e);
            log.trace("List that could not be serialized: {}", data); // avoid logging actual data above TRACE level since it may contain sensitive information
            throw new KafkaException("Failed to serialize List", e);
        }
    }

    @Override
    public void close() {
        if (inner != null) {
            inner.close();
        }
    }

}<|MERGE_RESOLUTION|>--- conflicted
+++ resolved
@@ -20,8 +20,6 @@
 import org.apache.kafka.common.KafkaException;
 import org.apache.kafka.common.config.ConfigException;
 import org.apache.kafka.common.utils.Utils;
-import org.slf4j.Logger;
-import org.slf4j.LoggerFactory;
 
 import org.slf4j.Logger;
 import org.slf4j.LoggerFactory;
@@ -29,15 +27,11 @@
 import java.io.ByteArrayOutputStream;
 import java.io.DataOutputStream;
 import java.io.IOException;
-<<<<<<< HEAD
-import java.util.*;
-=======
 import java.util.ArrayList;
 import java.util.Arrays;
 import java.util.Iterator;
 import java.util.List;
 import java.util.Map;
->>>>>>> 9494bebe
 
 import static org.apache.kafka.common.serialization.Serdes.ListSerde.SerializationStrategy;
 
@@ -45,13 +39,18 @@
 
     final Logger log = LoggerFactory.getLogger(ListSerializer.class);
 
-    private static final List<Class<? extends Serializer<?>>> FIXED_LENGTH_SERIALIZERS = Arrays.asList(ShortSerializer.class, IntegerSerializer.class, FloatSerializer.class, LongSerializer.class, DoubleSerializer.class, UUIDSerializer.class);
+    private static final List<Class<? extends Serializer<?>>> FIXED_LENGTH_SERIALIZERS = Arrays.asList(
+        ShortSerializer.class,
+        IntegerSerializer.class,
+        FloatSerializer.class,
+        LongSerializer.class,
+        DoubleSerializer.class,
+        UUIDSerializer.class);
 
     private Serializer<Inner> inner;
     private SerializationStrategy serStrategy;
 
-    public ListSerializer() {
-    }
+    public ListSerializer() {}
 
     public ListSerializer(Serializer<Inner> inner) {
         if (inner == null) {
@@ -111,7 +110,8 @@
         if (data == null) {
             return null;
         }
-        try (final ByteArrayOutputStream baos = new ByteArrayOutputStream(); final DataOutputStream out = new DataOutputStream(baos)) {
+        try (final ByteArrayOutputStream baos = new ByteArrayOutputStream();
+             final DataOutputStream out = new DataOutputStream(baos)) {
             out.writeByte(serStrategy.ordinal()); // write serialization strategy flag
             if (serStrategy == SerializationStrategy.CONSTANT_SIZE) {
                 // In CONSTANT_SIZE strategy, indexes of null entries are encoded in a null index list
