/*
 * Licensed to the Apache Software Foundation (ASF) under one or more
 * contributor license agreements. See the NOTICE file distributed with
 * this work for additional information regarding copyright ownership.
 * The ASF licenses this file to You under the Apache License, Version 2.0
 * (the "License"); you may not use this file except in compliance with
 * the License. You may obtain a copy of the License at
 *
 *    http://www.apache.org/licenses/LICENSE-2.0
 *
 * Unless required by applicable law or agreed to in writing, software
 * distributed under the License is distributed on an "AS IS" BASIS,
 * WITHOUT WARRANTIES OR CONDITIONS OF ANY KIND, either express or implied.
 * See the License for the specific language governing permissions and
 * limitations under the License.
 */
package org.apache.kafka.common.internals;

import org.apache.kafka.common.KafkaFuture;

<<<<<<< HEAD
import java.util.concurrent.*;
=======
import java.util.concurrent.CancellationException;
import java.util.concurrent.CompletableFuture;
import java.util.concurrent.CompletionException;
import java.util.concurrent.CompletionStage;
import java.util.concurrent.ExecutionException;
import java.util.concurrent.TimeUnit;
import java.util.concurrent.TimeoutException;
>>>>>>> 9494bebe

/**
 * A flexible future which supports call chaining and other asynchronous programming patterns.
 */
public class KafkaFutureImpl<T> extends KafkaFuture<T> {

    private final KafkaCompletableFuture<T> completableFuture;

    private final boolean isDependant;

    public KafkaFutureImpl() {
        this(false, new KafkaCompletableFuture<>());
    }

    private KafkaFutureImpl(boolean isDependant, KafkaCompletableFuture<T> completableFuture) {
        this.isDependant = isDependant;
        this.completableFuture = completableFuture;
    }

    @Override
    public CompletionStage<T> toCompletionStage() {
        return completableFuture;
    }

    /**
     * Returns a new KafkaFuture that, when this future completes normally, is executed with this
     * futures's result as the argument to the supplied function.
     */
    @Override
    public <R> KafkaFuture<R> thenApply(BaseFunction<T, R> function) {
        CompletableFuture<R> appliedFuture = completableFuture.thenApply(value -> {
            try {
                return function.apply(value);
            } catch (Throwable t) {
                if (t instanceof CompletionException) {
                    // KafkaFuture#thenApply, when the function threw CompletionException should return
                    // an ExecutionException wrapping a CompletionException wrapping the exception thrown by the
                    // function. CompletableFuture#thenApply will just return ExecutionException wrapping the
                    // exception thrown by the function, so we add an extra CompletionException here to
                    // maintain the KafkaFuture behaviour.
                    throw new CompletionException(t);
                } else {
                    throw t;
                }
            }
        });
        return new KafkaFutureImpl<>(true, toKafkaCompletableFuture(appliedFuture));
    }

    private static <U> KafkaCompletableFuture<U> toKafkaCompletableFuture(CompletableFuture<U> completableFuture) {
        if (completableFuture instanceof KafkaCompletableFuture) {
            return (KafkaCompletableFuture<U>) completableFuture;
        } else {
            final KafkaCompletableFuture<U> result = new KafkaCompletableFuture<>();
            completableFuture.whenComplete((x, y) -> {
                if (y != null) {
                    result.kafkaCompleteExceptionally(y);
                } else {
                    result.kafkaComplete(x);
                }
            });
            return result;
        }
    }

    @Override
    public KafkaFuture<T> whenComplete(final BiConsumer<? super T, ? super Throwable> biConsumer) {
        CompletableFuture<T> tCompletableFuture = completableFuture.whenComplete((java.util.function.BiConsumer<? super T, ? super Throwable>) (a, b) -> {
            try {
                biConsumer.accept(a, b);
            } catch (Throwable t) {
                if (t instanceof CompletionException) {
                    throw new CompletionException(t);
                } else {
                    throw t;
                }
            }
        });
        return new KafkaFutureImpl<>(true, toKafkaCompletableFuture(tCompletableFuture));
    }


    @Override
    public boolean complete(T newValue) {
        return completableFuture.kafkaComplete(newValue);
    }

    @Override
    public boolean completeExceptionally(Throwable newException) {
        // CompletableFuture#get() always wraps the _cause_ of a CompletionException in ExecutionException
        // (which KafkaFuture does not) so wrap CompletionException in an extra one to avoid losing the
        // first CompletionException in the exception chain.
        return completableFuture.kafkaCompleteExceptionally(newException instanceof CompletionException ? new CompletionException(newException) : newException);
    }

    /**
     * If not already completed, completes this future with a CancellationException.  Dependent
     * futures that have not already completed will also complete exceptionally, with a
     * CompletionException caused by this CancellationException.
     */
    @Override
    public boolean cancel(boolean mayInterruptIfRunning) {
        return completableFuture.cancel(mayInterruptIfRunning);
    }

    /**
     * We need to deal with differences between KafkaFuture's historic API and the API of CompletableFuture:
     * CompletableFuture#get() does not wrap CancellationException in ExecutionException (nor does KafkaFuture).
     * CompletableFuture#get() always wraps the _cause_ of a CompletionException in ExecutionException
     * (which KafkaFuture does not).
     * <p>
     * The semantics for KafkaFuture are that all exceptional completions of the future (via #completeExceptionally()
     * or exceptions from dependants) manifest as ExecutionException, as observed via both get() and getNow().
     */
    private void maybeThrowCancellationException(Throwable cause) {
        if (cause instanceof CancellationException) {
            throw (CancellationException) cause;
        }
    }

    /**
     * Waits if necessary for this future to complete, and then returns its result.
     */
    @Override
    public T get() throws InterruptedException, ExecutionException {
        try {
            return completableFuture.get();
            // In Java 23, When a CompletableFuture is cancelled, get() will throw a CancellationException wrapping a
            // CancellationException, thus we need to unwrap it to maintain the KafkaFuture behaviour. 
            // see https://bugs.openjdk.org/browse/JDK-8331987
        } catch (ExecutionException | CancellationException e) {
            maybeThrowCancellationException(e.getCause());
            throw e;
        }
    }

    /**
     * Waits if necessary for at most the given time for this future to complete, and then returns
     * its result, if available.
     */
    @Override
    public T get(long timeout, TimeUnit unit) throws InterruptedException, ExecutionException,
            TimeoutException {
        try {
            return completableFuture.get(timeout, unit);
            // In Java 23, When a CompletableFuture is cancelled, get() will throw a CancellationException wrapping a
            // CancellationException, thus we need to unwrap it to maintain the KafkaFuture behaviour. 
            // see https://bugs.openjdk.org/browse/JDK-8331987
        } catch (ExecutionException | CancellationException e) {
            maybeThrowCancellationException(e.getCause());
            throw e;
        }
    }

    /**
     * Returns the result value (or throws any encountered exception) if completed, else returns
     * the given valueIfAbsent.
     */
    @Override
    public T getNow(T valueIfAbsent) throws ExecutionException {
        try {
            return completableFuture.getNow(valueIfAbsent);
        } catch (CancellationException e) {
            // In Java 23, When a CompletableFuture is cancelled, getNow() will throw a CancellationException wrapping a 
            // CancellationException. whereas in Java < 23, it throws a CompletionException directly.
            // see https://bugs.openjdk.org/browse/JDK-8331987
            if (e.getCause() instanceof CancellationException) {
                throw (CancellationException) e.getCause();
            } else {
                throw e;
            }
        } catch (CompletionException e) {
            maybeThrowCancellationException(e.getCause());
            // Note, unlike CompletableFuture#get() which throws ExecutionException, CompletableFuture#getNow()
            // throws CompletionException, thus needs rewrapping to conform to KafkaFuture API,
            // where KafkaFuture#getNow() throws ExecutionException.
            throw new ExecutionException(e.getCause());
        }
    }

    /**
     * Returns true if this CompletableFuture was cancelled before it completed normally.
     */
    @Override
    public boolean isCancelled() {
        if (isDependant) {
            // Having isCancelled() for a dependent future just return
            // CompletableFuture.isCancelled() would break the historical KafkaFuture behaviour because
            // CompletableFuture#isCancelled() just checks for the exception being CancellationException
            // whereas it will be a CompletionException wrapping a CancellationException
            // due needing to compensate for CompletableFuture's CompletionException unwrapping
            // shenanigans in other methods.
            try {
                completableFuture.getNow(null);
                return false;
            } catch (Exception e) {
                return e instanceof CompletionException && e.getCause() instanceof CancellationException;
            }
        } else {
            return completableFuture.isCancelled();
        }
    }

    /**
     * Returns true if this CompletableFuture completed exceptionally, in any way.
     */
    @Override
    public boolean isCompletedExceptionally() {
        return completableFuture.isCompletedExceptionally();
    }

    /**
     * Returns true if completed in any fashion: normally, exceptionally, or via cancellation.
     */
    @Override
    public boolean isDone() {
        return completableFuture.isDone();
    }

    @Override
    public String toString() {
        T value = null;
        Throwable exception = null;
        try {
            value = completableFuture.getNow(null);
        } catch (CancellationException e) {
            // In Java 23, When a CompletableFuture is cancelled, getNow() will throw a CancellationException wrapping a 
            // CancellationException. whereas in Java < 23, it throws a CompletionException directly.
            // see https://bugs.openjdk.org/browse/JDK-8331987
            if (e.getCause() instanceof CancellationException) {
                exception = e.getCause();
            } else { 
                exception = e;
            }
        } catch (CompletionException e) {
            exception = e.getCause();
        } catch (Exception e) {
            exception = e;
        }
        return String.format("KafkaFuture{value=%s,exception=%s,done=%b}", value, exception, exception != null || value != null);
    }
}<|MERGE_RESOLUTION|>--- conflicted
+++ resolved
@@ -18,9 +18,6 @@
 
 import org.apache.kafka.common.KafkaFuture;
 
-<<<<<<< HEAD
-import java.util.concurrent.*;
-=======
 import java.util.concurrent.CancellationException;
 import java.util.concurrent.CompletableFuture;
 import java.util.concurrent.CompletionException;
@@ -28,7 +25,6 @@
 import java.util.concurrent.ExecutionException;
 import java.util.concurrent.TimeUnit;
 import java.util.concurrent.TimeoutException;
->>>>>>> 9494bebe
 
 /**
  * A flexible future which supports call chaining and other asynchronous programming patterns.
@@ -121,7 +117,8 @@
         // CompletableFuture#get() always wraps the _cause_ of a CompletionException in ExecutionException
         // (which KafkaFuture does not) so wrap CompletionException in an extra one to avoid losing the
         // first CompletionException in the exception chain.
-        return completableFuture.kafkaCompleteExceptionally(newException instanceof CompletionException ? new CompletionException(newException) : newException);
+        return completableFuture.kafkaCompleteExceptionally(
+                newException instanceof CompletionException ? new CompletionException(newException) : newException);
     }
 
     /**
@@ -139,7 +136,7 @@
      * CompletableFuture#get() does not wrap CancellationException in ExecutionException (nor does KafkaFuture).
      * CompletableFuture#get() always wraps the _cause_ of a CompletionException in ExecutionException
      * (which KafkaFuture does not).
-     * <p>
+     *
      * The semantics for KafkaFuture are that all exceptional completions of the future (via #completeExceptionally()
      * or exceptions from dependants) manifest as ExecutionException, as observed via both get() and getNow().
      */
@@ -225,7 +222,8 @@
                 completableFuture.getNow(null);
                 return false;
             } catch (Exception e) {
-                return e instanceof CompletionException && e.getCause() instanceof CancellationException;
+                return e instanceof CompletionException
+                        && e.getCause() instanceof CancellationException;
             }
         } else {
             return completableFuture.isCancelled();
