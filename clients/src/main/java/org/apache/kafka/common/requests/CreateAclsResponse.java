/*
 * Licensed to the Apache Software Foundation (ASF) under one or more
 * contributor license agreements. See the NOTICE file distributed with
 * this work for additional information regarding copyright ownership.
 * The ASF licenses this file to You under the Apache License, Version 2.0
 * (the "License"); you may not use this file except in compliance with
 * the License. You may obtain a copy of the License at
 *
 *    http://www.apache.org/licenses/LICENSE-2.0
 *
 * Unless required by applicable law or agreed to in writing, software
 * distributed under the License is distributed on an "AS IS" BASIS,
 * WITHOUT WARRANTIES OR CONDITIONS OF ANY KIND, either express or implied.
 * See the License for the specific language governing permissions and
 * limitations under the License.
 */
package org.apache.kafka.common.requests;

import org.apache.kafka.common.message.CreateAclsResponseData;
import org.apache.kafka.common.protocol.ApiKeys;
import org.apache.kafka.common.protocol.ByteBufferAccessor;
import org.apache.kafka.common.protocol.Errors;

import java.nio.ByteBuffer;
import java.util.List;
import java.util.Map;

public class CreateAclsResponse extends AbstractResponse {
<<<<<<< HEAD
	private final CreateAclsResponseData data;

	public CreateAclsResponse(CreateAclsResponseData data) {
		super(ApiKeys.CREATE_ACLS);
		this.data = data;
	}

	@Override
	public CreateAclsResponseData data() {
		return data;
	}

	@Override
	public int throttleTimeMs() {
		return data.throttleTimeMs();
	}

	public List<CreateAclsResponseData.AclCreationResult> results() {
		return data.results();
	}

	@Override
	public Map<Errors, Integer> errorCounts() {
		return errorCounts(results().stream().map(r -> Errors.forCode(r.errorCode())));
	}

	public static CreateAclsResponse parse(ByteBuffer buffer, short version) {
		return new CreateAclsResponse(new CreateAclsResponseData(new ByteBufferAccessor(buffer), version));
	}
=======
    private final CreateAclsResponseData data;

    public CreateAclsResponse(CreateAclsResponseData data) {
        super(ApiKeys.CREATE_ACLS);
        this.data = data;
    }

    @Override
    public CreateAclsResponseData data() {
        return data;
    }

    @Override
    public int throttleTimeMs() {
        return data.throttleTimeMs();
    }

    @Override
    public void maybeSetThrottleTimeMs(int throttleTimeMs) {
        data.setThrottleTimeMs(throttleTimeMs);
    }

    public List<CreateAclsResponseData.AclCreationResult> results() {
        return data.results();
    }

    @Override
    public Map<Errors, Integer> errorCounts() {
        return errorCounts(results().stream().map(r -> Errors.forCode(r.errorCode())));
    }

    public static CreateAclsResponse parse(ByteBuffer buffer, short version) {
        return new CreateAclsResponse(new CreateAclsResponseData(new ByteBufferAccessor(buffer), version));
    }
>>>>>>> 15418db6

    @Override
    public boolean shouldClientThrottle(short version) {
        return version >= 1;
    }
}<|MERGE_RESOLUTION|>--- conflicted
+++ resolved
@@ -26,37 +26,6 @@
 import java.util.Map;
 
 public class CreateAclsResponse extends AbstractResponse {
-<<<<<<< HEAD
-	private final CreateAclsResponseData data;
-
-	public CreateAclsResponse(CreateAclsResponseData data) {
-		super(ApiKeys.CREATE_ACLS);
-		this.data = data;
-	}
-
-	@Override
-	public CreateAclsResponseData data() {
-		return data;
-	}
-
-	@Override
-	public int throttleTimeMs() {
-		return data.throttleTimeMs();
-	}
-
-	public List<CreateAclsResponseData.AclCreationResult> results() {
-		return data.results();
-	}
-
-	@Override
-	public Map<Errors, Integer> errorCounts() {
-		return errorCounts(results().stream().map(r -> Errors.forCode(r.errorCode())));
-	}
-
-	public static CreateAclsResponse parse(ByteBuffer buffer, short version) {
-		return new CreateAclsResponse(new CreateAclsResponseData(new ByteBufferAccessor(buffer), version));
-	}
-=======
     private final CreateAclsResponseData data;
 
     public CreateAclsResponse(CreateAclsResponseData data) {
@@ -91,7 +60,6 @@
     public static CreateAclsResponse parse(ByteBuffer buffer, short version) {
         return new CreateAclsResponse(new CreateAclsResponseData(new ByteBufferAccessor(buffer), version));
     }
->>>>>>> 15418db6
 
     @Override
     public boolean shouldClientThrottle(short version) {
