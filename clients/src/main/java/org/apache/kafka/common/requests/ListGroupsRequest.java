--- conflicted
+++ resolved
@@ -46,14 +46,6 @@
 
         @Override
         public ListGroupsRequest build(short version) {
-<<<<<<< HEAD
-			if (!data.statesFilter().isEmpty() && version < 4) {
-				throw new UnsupportedVersionException("The broker only supports ListGroups " +
-						"v" + version + ", but we need v4 or newer to request groups by states.");
-			}
-			return new ListGroupsRequest(data, version);
-		}
-=======
             if (!data.statesFilter().isEmpty() && version < 4) {
                 throw new UnsupportedVersionException("The broker only supports ListGroups " +
                         "v" + version + ", but we need v4 or newer to request groups by states.");
@@ -64,7 +56,6 @@
             }
             return new ListGroupsRequest(data, version);
         }
->>>>>>> 9494bebe
 
         @Override
         public String toString() {
@@ -81,21 +72,21 @@
 
     @Override
     public ListGroupsResponse getErrorResponse(int throttleTimeMs, Throwable e) {
-		ListGroupsResponseData listGroupsResponseData = new ListGroupsResponseData().
-				setGroups(Collections.emptyList()).
-				setErrorCode(Errors.forException(e).code());
-		if (version() >= 1) {
-			listGroupsResponseData.setThrottleTimeMs(throttleTimeMs);
-		}
-		return new ListGroupsResponse(listGroupsResponseData);
-	}
+        ListGroupsResponseData listGroupsResponseData = new ListGroupsResponseData().
+            setGroups(Collections.emptyList()).
+            setErrorCode(Errors.forException(e).code());
+        if (version() >= 1) {
+            listGroupsResponseData.setThrottleTimeMs(throttleTimeMs);
+        }
+        return new ListGroupsResponse(listGroupsResponseData);
+    }
 
     public static ListGroupsRequest parse(ByteBuffer buffer, short version) {
-		return new ListGroupsRequest(new ListGroupsRequestData(new ByteBufferAccessor(buffer), version), version);
+        return new ListGroupsRequest(new ListGroupsRequestData(new ByteBufferAccessor(buffer), version), version);
     }
 
-	@Override
-	public ListGroupsRequestData data() {
-		return data;
-	}
+    @Override
+    public ListGroupsRequestData data() {
+        return data;
+    }
 }