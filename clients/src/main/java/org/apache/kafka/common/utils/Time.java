/*
 * Licensed to the Apache Software Foundation (ASF) under one or more
 * contributor license agreements. See the NOTICE file distributed with
 * this work for additional information regarding copyright ownership.
 * The ASF licenses this file to You under the Apache License, Version 2.0
 * (the "License"); you may not use this file except in compliance with
 * the License. You may obtain a copy of the License at
 *
 *    http://www.apache.org/licenses/LICENSE-2.0
 *
 * Unless required by applicable law or agreed to in writing, software
 * distributed under the License is distributed on an "AS IS" BASIS,
 * WITHOUT WARRANTIES OR CONDITIONS OF ANY KIND, either express or implied.
 * See the License for the specific language governing permissions and
 * limitations under the License.
 */
package org.apache.kafka.common.utils;

import java.time.Duration;
import java.util.concurrent.ExecutionException;
import java.util.concurrent.Future;
import java.util.concurrent.TimeUnit;
import java.util.concurrent.TimeoutException;
import java.util.function.Supplier;

/**
 * An interface abstracting the clock to use in unit testing classes that make use of clock time.
 *
 * Implementations of this class should be thread-safe.
 */
public interface Time {

    Time SYSTEM = SystemTime.getSystemTime();

    /**
     * Returns the current time in milliseconds.
     */
    long milliseconds();

    /**
     * Returns the value returned by `nanoseconds` converted into milliseconds.
     */
    default long hiResClockMs() {
        return TimeUnit.NANOSECONDS.toMillis(nanoseconds());
    }

    /**
     * Returns the current value of the running JVM's high-resolution time source, in nanoseconds.
     *
     * <p>This method can only be used to measure elapsed time and is
     * not related to any other notion of system or wall-clock time.
     * The value returned represents nanoseconds since some fixed but
     * arbitrary <i>origin</i> time (perhaps in the future, so values
     * may be negative).  The same origin is used by all invocations of
     * this method in an instance of a Java virtual machine; other
     * virtual machine instances are likely to use a different origin.
     */
    long nanoseconds();

    /**
     * Sleep for the given number of milliseconds
     */
    void sleep(long ms);

    /**
     * Wait for a condition using the monitor of a given object. This avoids the implicit
     * dependence on system time when calling {@link Object#wait()}.
     * @param obj        The object that will be waited with {@link Object#wait()}. Note that it is the responsibility
     *                   of the caller to call notify on this object when the condition is satisfied.
     * @param condition  The condition we are awaiting
     * @param deadlineMs The deadline timestamp at which to raise a timeout error
     * @throws org.apache.kafka.common.errors.TimeoutException if the timeout expires before the condition is satisfied
     */
    void waitObject(Object obj, Supplier<Boolean> condition, long deadlineMs) throws InterruptedException;

    /**
     * Get a timer which is bound to this time instance and expires after the given timeout
     */
    default Timer timer(long timeoutMs) {
        return new Timer(this, timeoutMs);
    }

    /**
     * Get a timer which is bound to this time instance and expires after the given timeout
     */
    default Timer timer(Duration timeout) {
        return timer(timeout.toMillis());
    }

    /**
     * Wait for a future to complete, or time out.
     * @param future     The future to wait for.
     * @param deadlineNs The time in the future, in monotonic nanoseconds, to time out.
     * @param <T>        The type of the future.
     * @return The result of the future.
     */
<<<<<<< HEAD
    default <T> T waitForFuture(CompletableFuture<T> future, long deadlineNs) throws TimeoutException, InterruptedException, ExecutionException {
=======
    default <T> T waitForFuture(
        Future<T> future,
        long deadlineNs
    ) throws TimeoutException, InterruptedException, ExecutionException  {
>>>>>>> 9494bebe
        TimeoutException timeoutException = null;
        while (true) {
            long nowNs = nanoseconds();
            if (deadlineNs <= nowNs) {
                throw (timeoutException == null) ? new TimeoutException() : timeoutException;
            }
            long deltaNs = deadlineNs - nowNs;
            try {
                return future.get(deltaNs, TimeUnit.NANOSECONDS);
            } catch (TimeoutException t) {
                timeoutException = t;
            }
        }
    }
}<|MERGE_RESOLUTION|>--- conflicted
+++ resolved
@@ -65,10 +65,12 @@
     /**
      * Wait for a condition using the monitor of a given object. This avoids the implicit
      * dependence on system time when calling {@link Object#wait()}.
-     * @param obj        The object that will be waited with {@link Object#wait()}. Note that it is the responsibility
-     *                   of the caller to call notify on this object when the condition is satisfied.
-     * @param condition  The condition we are awaiting
+     *
+     * @param obj The object that will be waited with {@link Object#wait()}. Note that it is the responsibility
+     *      of the caller to call notify on this object when the condition is satisfied.
+     * @param condition The condition we are awaiting
      * @param deadlineMs The deadline timestamp at which to raise a timeout error
+     *
      * @throws org.apache.kafka.common.errors.TimeoutException if the timeout expires before the condition is satisfied
      */
     void waitObject(Object obj, Supplier<Boolean> condition, long deadlineMs) throws InterruptedException;
@@ -89,19 +91,16 @@
 
     /**
      * Wait for a future to complete, or time out.
-     * @param future     The future to wait for.
-     * @param deadlineNs The time in the future, in monotonic nanoseconds, to time out.
-     * @param <T>        The type of the future.
-     * @return The result of the future.
+     *
+     * @param future        The future to wait for.
+     * @param deadlineNs    The time in the future, in monotonic nanoseconds, to time out.
+     * @return              The result of the future.
+     * @param <T>           The type of the future.
      */
-<<<<<<< HEAD
-    default <T> T waitForFuture(CompletableFuture<T> future, long deadlineNs) throws TimeoutException, InterruptedException, ExecutionException {
-=======
     default <T> T waitForFuture(
         Future<T> future,
         long deadlineNs
     ) throws TimeoutException, InterruptedException, ExecutionException  {
->>>>>>> 9494bebe
         TimeoutException timeoutException = null;
         while (true) {
             long nowNs = nanoseconds();
