/*
 * Licensed to the Apache Software Foundation (ASF) under one or more
 * contributor license agreements. See the NOTICE file distributed with
 * this work for additional information regarding copyright ownership.
 * The ASF licenses this file to You under the Apache License, Version 2.0
 * (the "License"); you may not use this file except in compliance with
 * the License. You may obtain a copy of the License at
 *
 *    http://www.apache.org/licenses/LICENSE-2.0
 *
 * Unless required by applicable law or agreed to in writing, software
 * distributed under the License is distributed on an "AS IS" BASIS,
 * WITHOUT WARRANTIES OR CONDITIONS OF ANY KIND, either express or implied.
 * See the License for the specific language governing permissions and
 * limitations under the License.
 */
package org.apache.kafka.common.requests;

import org.apache.kafka.common.message.AlterClientQuotasRequestData;
import org.apache.kafka.common.message.AlterClientQuotasRequestData.EntityData;
import org.apache.kafka.common.message.AlterClientQuotasRequestData.EntryData;
import org.apache.kafka.common.message.AlterClientQuotasRequestData.OpData;
import org.apache.kafka.common.message.AlterClientQuotasResponseData;
import org.apache.kafka.common.protocol.ApiKeys;
import org.apache.kafka.common.protocol.ByteBufferAccessor;
import org.apache.kafka.common.protocol.Errors;
import org.apache.kafka.common.quota.ClientQuotaAlteration;
import org.apache.kafka.common.quota.ClientQuotaEntity;

import java.nio.ByteBuffer;
import java.util.ArrayList;
import java.util.Collection;
import java.util.HashMap;
import java.util.List;
import java.util.Map;

public class AlterClientQuotasRequest extends AbstractRequest {

<<<<<<< HEAD
	public static class Builder extends AbstractRequest.Builder<AlterClientQuotasRequest> {

		private final AlterClientQuotasRequestData data;

		public Builder(Collection<ClientQuotaAlteration> entries, boolean validateOnly) {
			super(ApiKeys.ALTER_CLIENT_QUOTAS);

			List<EntryData> entryData = new ArrayList<>(entries.size());
			for (ClientQuotaAlteration entry : entries) {
				List<EntityData> entityData = new ArrayList<>(entry.entity().entries().size());
				for (Map.Entry<String, String> entityEntries : entry.entity().entries().entrySet()) {
					entityData.add(new EntityData()
							.setEntityType(entityEntries.getKey())
							.setEntityName(entityEntries.getValue()));
				}

				List<OpData> opData = new ArrayList<>(entry.ops().size());
				for (ClientQuotaAlteration.Op op : entry.ops()) {
					opData.add(new OpData()
							.setKey(op.key())
							.setValue(op.value() == null ? 0.0 : op.value())
							.setRemove(op.value() == null));
				}

				entryData.add(new EntryData()
						.setEntity(entityData)
						.setOps(opData));
			}

			this.data = new AlterClientQuotasRequestData()
					.setEntries(entryData)
					.setValidateOnly(validateOnly);
		}

		@Override
		public AlterClientQuotasRequest build(short version) {
			return new AlterClientQuotasRequest(data, version);
		}

		@Override
		public String toString() {
			return data.toString();
		}
	}

	private final AlterClientQuotasRequestData data;

	public AlterClientQuotasRequest(AlterClientQuotasRequestData data, short version) {
		super(ApiKeys.ALTER_CLIENT_QUOTAS, version);
		this.data = data;
	}

	public List<ClientQuotaAlteration> entries() {
		List<ClientQuotaAlteration> entries = new ArrayList<>(data.entries().size());
		for (EntryData entryData : data.entries()) {
			Map<String, String> entity = new HashMap<>(entryData.entity().size());
			for (EntityData entityData : entryData.entity()) {
				entity.put(entityData.entityType(), entityData.entityName());
			}

			List<ClientQuotaAlteration.Op> ops = new ArrayList<>(entryData.ops().size());
			for (OpData opData : entryData.ops()) {
				Double value = opData.remove() ? null : opData.value();
				ops.add(new ClientQuotaAlteration.Op(opData.key(), value));
			}

			entries.add(new ClientQuotaAlteration(new ClientQuotaEntity(entity), ops));
		}
		return entries;
	}

	public boolean validateOnly() {
		return data.validateOnly();
	}

	@Override
	public AlterClientQuotasRequestData data() {
		return data;
	}

	@Override
	public AlterClientQuotasResponse getErrorResponse(int throttleTimeMs, Throwable e) {
		List<AlterClientQuotasResponseData.EntryData> responseEntries = new ArrayList<>();
		for (EntryData entryData : data.entries()) {
			List<AlterClientQuotasResponseData.EntityData> responseEntities = new ArrayList<>();
			for (EntityData entityData : entryData.entity()) {
				responseEntities.add(new AlterClientQuotasResponseData.EntityData()
						.setEntityType(entityData.entityType())
						.setEntityName(entityData.entityName()));
			}
			responseEntries.add(new AlterClientQuotasResponseData.EntryData().setEntity(responseEntities));
		}
		AlterClientQuotasResponseData responseData = new AlterClientQuotasResponseData()
				.setThrottleTimeMs(throttleTimeMs)
				.setEntries(responseEntries);
		return new AlterClientQuotasResponse(responseData);
	}

	public static AlterClientQuotasRequest parse(ByteBuffer buffer, short version) {
		return new AlterClientQuotasRequest(new AlterClientQuotasRequestData(new ByteBufferAccessor(buffer), version), version);
	}
=======
    public static class Builder extends AbstractRequest.Builder<AlterClientQuotasRequest> {

        private final AlterClientQuotasRequestData data;

        public Builder(Collection<ClientQuotaAlteration> entries, boolean validateOnly) {
            super(ApiKeys.ALTER_CLIENT_QUOTAS);

            List<EntryData> entryData = new ArrayList<>(entries.size());
            for (ClientQuotaAlteration entry : entries) {
                List<EntityData> entityData = new ArrayList<>(entry.entity().entries().size());
                for (Map.Entry<String, String> entityEntries : entry.entity().entries().entrySet()) {
                    entityData.add(new EntityData()
                            .setEntityType(entityEntries.getKey())
                            .setEntityName(entityEntries.getValue()));
                }

                List<OpData> opData = new ArrayList<>(entry.ops().size());
                for (ClientQuotaAlteration.Op op : entry.ops()) {
                    opData.add(new OpData()
                            .setKey(op.key())
                            .setValue(op.value() == null ? 0.0 : op.value())
                            .setRemove(op.value() == null));
                }

                entryData.add(new EntryData()
                        .setEntity(entityData)
                        .setOps(opData));
            }

            this.data = new AlterClientQuotasRequestData()
                    .setEntries(entryData)
                    .setValidateOnly(validateOnly);
        }

        @Override
        public AlterClientQuotasRequest build(short version) {
            return new AlterClientQuotasRequest(data, version);
        }

        @Override
        public String toString() {
            return data.toString();
        }
    }

    private final AlterClientQuotasRequestData data;

    public AlterClientQuotasRequest(AlterClientQuotasRequestData data, short version) {
        super(ApiKeys.ALTER_CLIENT_QUOTAS, version);
        this.data = data;
    }

    public List<ClientQuotaAlteration> entries() {
        List<ClientQuotaAlteration> entries = new ArrayList<>(data.entries().size());
        for (EntryData entryData : data.entries()) {
            Map<String, String> entity = new HashMap<>(entryData.entity().size());
            for (EntityData entityData : entryData.entity()) {
                entity.put(entityData.entityType(), entityData.entityName());
            }

            List<ClientQuotaAlteration.Op> ops = new ArrayList<>(entryData.ops().size());
            for (OpData opData : entryData.ops()) {
                Double value = opData.remove() ? null : opData.value();
                ops.add(new ClientQuotaAlteration.Op(opData.key(), value));
            }

            entries.add(new ClientQuotaAlteration(new ClientQuotaEntity(entity), ops));
        }
        return entries;
    }

    public boolean validateOnly() {
        return data.validateOnly();
    }

    @Override
    public AlterClientQuotasRequestData data() {
        return data;
    }

    @Override
    public AlterClientQuotasResponse getErrorResponse(int throttleTimeMs, Throwable e) {
        Errors error = Errors.forException(e);
        List<AlterClientQuotasResponseData.EntryData> responseEntries = new ArrayList<>();
        for (EntryData entryData : data.entries()) {
            List<AlterClientQuotasResponseData.EntityData> responseEntities = new ArrayList<>();
            for (EntityData entityData : entryData.entity()) {
                responseEntities.add(new AlterClientQuotasResponseData.EntityData()
                    .setEntityType(entityData.entityType())
                    .setEntityName(entityData.entityName()));
            }
            responseEntries.add(new AlterClientQuotasResponseData.EntryData()
                .setEntity(responseEntities)
                .setErrorCode(error.code())
                .setErrorMessage(error.message()));
        }
        AlterClientQuotasResponseData responseData = new AlterClientQuotasResponseData()
                .setThrottleTimeMs(throttleTimeMs)
                .setEntries(responseEntries);
        return new AlterClientQuotasResponse(responseData);
    }

    public static AlterClientQuotasRequest parse(ByteBuffer buffer, short version) {
        return new AlterClientQuotasRequest(new AlterClientQuotasRequestData(new ByteBufferAccessor(buffer), version), version);
    }
>>>>>>> 15418db6
}<|MERGE_RESOLUTION|>--- conflicted
+++ resolved
@@ -28,117 +28,10 @@
 import org.apache.kafka.common.quota.ClientQuotaEntity;
 
 import java.nio.ByteBuffer;
-import java.util.ArrayList;
-import java.util.Collection;
-import java.util.HashMap;
-import java.util.List;
-import java.util.Map;
+import java.util.*;
 
 public class AlterClientQuotasRequest extends AbstractRequest {
 
-<<<<<<< HEAD
-	public static class Builder extends AbstractRequest.Builder<AlterClientQuotasRequest> {
-
-		private final AlterClientQuotasRequestData data;
-
-		public Builder(Collection<ClientQuotaAlteration> entries, boolean validateOnly) {
-			super(ApiKeys.ALTER_CLIENT_QUOTAS);
-
-			List<EntryData> entryData = new ArrayList<>(entries.size());
-			for (ClientQuotaAlteration entry : entries) {
-				List<EntityData> entityData = new ArrayList<>(entry.entity().entries().size());
-				for (Map.Entry<String, String> entityEntries : entry.entity().entries().entrySet()) {
-					entityData.add(new EntityData()
-							.setEntityType(entityEntries.getKey())
-							.setEntityName(entityEntries.getValue()));
-				}
-
-				List<OpData> opData = new ArrayList<>(entry.ops().size());
-				for (ClientQuotaAlteration.Op op : entry.ops()) {
-					opData.add(new OpData()
-							.setKey(op.key())
-							.setValue(op.value() == null ? 0.0 : op.value())
-							.setRemove(op.value() == null));
-				}
-
-				entryData.add(new EntryData()
-						.setEntity(entityData)
-						.setOps(opData));
-			}
-
-			this.data = new AlterClientQuotasRequestData()
-					.setEntries(entryData)
-					.setValidateOnly(validateOnly);
-		}
-
-		@Override
-		public AlterClientQuotasRequest build(short version) {
-			return new AlterClientQuotasRequest(data, version);
-		}
-
-		@Override
-		public String toString() {
-			return data.toString();
-		}
-	}
-
-	private final AlterClientQuotasRequestData data;
-
-	public AlterClientQuotasRequest(AlterClientQuotasRequestData data, short version) {
-		super(ApiKeys.ALTER_CLIENT_QUOTAS, version);
-		this.data = data;
-	}
-
-	public List<ClientQuotaAlteration> entries() {
-		List<ClientQuotaAlteration> entries = new ArrayList<>(data.entries().size());
-		for (EntryData entryData : data.entries()) {
-			Map<String, String> entity = new HashMap<>(entryData.entity().size());
-			for (EntityData entityData : entryData.entity()) {
-				entity.put(entityData.entityType(), entityData.entityName());
-			}
-
-			List<ClientQuotaAlteration.Op> ops = new ArrayList<>(entryData.ops().size());
-			for (OpData opData : entryData.ops()) {
-				Double value = opData.remove() ? null : opData.value();
-				ops.add(new ClientQuotaAlteration.Op(opData.key(), value));
-			}
-
-			entries.add(new ClientQuotaAlteration(new ClientQuotaEntity(entity), ops));
-		}
-		return entries;
-	}
-
-	public boolean validateOnly() {
-		return data.validateOnly();
-	}
-
-	@Override
-	public AlterClientQuotasRequestData data() {
-		return data;
-	}
-
-	@Override
-	public AlterClientQuotasResponse getErrorResponse(int throttleTimeMs, Throwable e) {
-		List<AlterClientQuotasResponseData.EntryData> responseEntries = new ArrayList<>();
-		for (EntryData entryData : data.entries()) {
-			List<AlterClientQuotasResponseData.EntityData> responseEntities = new ArrayList<>();
-			for (EntityData entityData : entryData.entity()) {
-				responseEntities.add(new AlterClientQuotasResponseData.EntityData()
-						.setEntityType(entityData.entityType())
-						.setEntityName(entityData.entityName()));
-			}
-			responseEntries.add(new AlterClientQuotasResponseData.EntryData().setEntity(responseEntities));
-		}
-		AlterClientQuotasResponseData responseData = new AlterClientQuotasResponseData()
-				.setThrottleTimeMs(throttleTimeMs)
-				.setEntries(responseEntries);
-		return new AlterClientQuotasResponse(responseData);
-	}
-
-	public static AlterClientQuotasRequest parse(ByteBuffer buffer, short version) {
-		return new AlterClientQuotasRequest(new AlterClientQuotasRequestData(new ByteBufferAccessor(buffer), version), version);
-	}
-=======
     public static class Builder extends AbstractRequest.Builder<AlterClientQuotasRequest> {
 
         private final AlterClientQuotasRequestData data;
@@ -150,27 +43,18 @@
             for (ClientQuotaAlteration entry : entries) {
                 List<EntityData> entityData = new ArrayList<>(entry.entity().entries().size());
                 for (Map.Entry<String, String> entityEntries : entry.entity().entries().entrySet()) {
-                    entityData.add(new EntityData()
-                            .setEntityType(entityEntries.getKey())
-                            .setEntityName(entityEntries.getValue()));
+                    entityData.add(new EntityData().setEntityType(entityEntries.getKey()).setEntityName(entityEntries.getValue()));
                 }
 
                 List<OpData> opData = new ArrayList<>(entry.ops().size());
                 for (ClientQuotaAlteration.Op op : entry.ops()) {
-                    opData.add(new OpData()
-                            .setKey(op.key())
-                            .setValue(op.value() == null ? 0.0 : op.value())
-                            .setRemove(op.value() == null));
+                    opData.add(new OpData().setKey(op.key()).setValue(op.value() == null ? 0.0 : op.value()).setRemove(op.value() == null));
                 }
 
-                entryData.add(new EntryData()
-                        .setEntity(entityData)
-                        .setOps(opData));
+                entryData.add(new EntryData().setEntity(entityData).setOps(opData));
             }
 
-            this.data = new AlterClientQuotasRequestData()
-                    .setEntries(entryData)
-                    .setValidateOnly(validateOnly);
+            this.data = new AlterClientQuotasRequestData().setEntries(entryData).setValidateOnly(validateOnly);
         }
 
         @Override
@@ -226,23 +110,15 @@
         for (EntryData entryData : data.entries()) {
             List<AlterClientQuotasResponseData.EntityData> responseEntities = new ArrayList<>();
             for (EntityData entityData : entryData.entity()) {
-                responseEntities.add(new AlterClientQuotasResponseData.EntityData()
-                    .setEntityType(entityData.entityType())
-                    .setEntityName(entityData.entityName()));
+                responseEntities.add(new AlterClientQuotasResponseData.EntityData().setEntityType(entityData.entityType()).setEntityName(entityData.entityName()));
             }
-            responseEntries.add(new AlterClientQuotasResponseData.EntryData()
-                .setEntity(responseEntities)
-                .setErrorCode(error.code())
-                .setErrorMessage(error.message()));
+            responseEntries.add(new AlterClientQuotasResponseData.EntryData().setEntity(responseEntities).setErrorCode(error.code()).setErrorMessage(error.message()));
         }
-        AlterClientQuotasResponseData responseData = new AlterClientQuotasResponseData()
-                .setThrottleTimeMs(throttleTimeMs)
-                .setEntries(responseEntries);
+        AlterClientQuotasResponseData responseData = new AlterClientQuotasResponseData().setThrottleTimeMs(throttleTimeMs).setEntries(responseEntries);
         return new AlterClientQuotasResponse(responseData);
     }
 
     public static AlterClientQuotasRequest parse(ByteBuffer buffer, short version) {
         return new AlterClientQuotasRequest(new AlterClientQuotasRequestData(new ByteBufferAccessor(buffer), version), version);
     }
->>>>>>> 15418db6
 }