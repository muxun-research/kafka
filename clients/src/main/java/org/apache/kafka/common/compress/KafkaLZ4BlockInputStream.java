--- conflicted
+++ resolved
@@ -42,250 +42,6 @@
  */
 public final class KafkaLZ4BlockInputStream extends InputStream {
 
-<<<<<<< HEAD
-	public static final String PREMATURE_EOS = "Stream ended prematurely";
-	public static final String NOT_SUPPORTED = "Stream unsupported (invalid magic bytes)";
-	public static final String BLOCK_HASH_MISMATCH = "Block checksum mismatch";
-	public static final String DESCRIPTOR_HASH_MISMATCH = "Stream frame descriptor corrupted";
-
-	private static final LZ4SafeDecompressor DECOMPRESSOR = LZ4Factory.fastestInstance().safeDecompressor();
-	private static final XXHash32 CHECKSUM = XXHashFactory.fastestInstance().hash32();
-
-	private final ByteBuffer in;
-	private final boolean ignoreFlagDescriptorChecksum;
-	private final BufferSupplier bufferSupplier;
-	private final ByteBuffer decompressionBuffer;
-	// `flg` and `maxBlockSize` are effectively final, they are initialised in the `readHeader` method that is only
-	// invoked from the constructor
-	private FLG flg;
-	private int maxBlockSize;
-
-	// If a block is compressed, this is the same as `decompressionBuffer`. If a block is not compressed, this is
-	// a slice of `in` to avoid unnecessary copies.
-	private ByteBuffer decompressedBuffer;
-	private boolean finished;
-
-	/**
-	 * Create a new {@link InputStream} that will decompress data using the LZ4 algorithm.
-	 * @param in                           The byte buffer to decompress
-	 * @param ignoreFlagDescriptorChecksum for compatibility with old kafka clients, ignore incorrect HC byte
-	 * @throws IOException
-	 */
-	public KafkaLZ4BlockInputStream(ByteBuffer in, BufferSupplier bufferSupplier, boolean ignoreFlagDescriptorChecksum) throws IOException {
-		this.ignoreFlagDescriptorChecksum = ignoreFlagDescriptorChecksum;
-		this.in = in.duplicate().order(ByteOrder.LITTLE_ENDIAN);
-		this.bufferSupplier = bufferSupplier;
-		readHeader();
-		decompressionBuffer = bufferSupplier.get(maxBlockSize);
-		if (!decompressionBuffer.hasArray() || decompressionBuffer.arrayOffset() != 0) {
-			// require array backed decompression buffer with zero offset
-			// to simplify workaround for https://github.com/lz4/lz4-java/pull/65
-			throw new RuntimeException("decompression buffer must have backing array with zero array offset");
-		}
-		finished = false;
-	}
-
-	/**
-	 * Check whether KafkaLZ4BlockInputStream is configured to ignore the
-	 * Frame Descriptor checksum, which is useful for compatibility with
-	 * old client implementations that use incorrect checksum calculations.
-	 */
-	public boolean ignoreFlagDescriptorChecksum() {
-		return this.ignoreFlagDescriptorChecksum;
-	}
-
-	/**
-	 * Reads the magic number and frame descriptor from input buffer.
-	 * @throws IOException
-	 */
-	private void readHeader() throws IOException {
-		// read first 6 bytes into buffer to check magic and FLG/BD descriptor flags
-		if (in.remaining() < 6) {
-			throw new IOException(PREMATURE_EOS);
-		}
-
-		if (MAGIC != in.getInt()) {
-			throw new IOException(NOT_SUPPORTED);
-		}
-		// mark start of data to checksum
-		in.mark();
-
-		flg = FLG.fromByte(in.get());
-		maxBlockSize = BD.fromByte(in.get()).getBlockMaximumSize();
-
-		if (flg.isContentSizeSet()) {
-			if (in.remaining() < 8) {
-				throw new IOException(PREMATURE_EOS);
-			}
-			in.position(in.position() + 8);
-		}
-
-		// Final byte of Frame Descriptor is HC checksum
-
-		// Old implementations produced incorrect HC checksums
-		if (ignoreFlagDescriptorChecksum) {
-			in.position(in.position() + 1);
-			return;
-		}
-
-		int len = in.position() - in.reset().position();
-
-		int hash = in.hasArray() ?
-				// workaround for https://github.com/lz4/lz4-java/pull/65
-				CHECKSUM.hash(in.array(), in.arrayOffset() + in.position(), len, 0) :
-				CHECKSUM.hash(in, in.position(), len, 0);
-		in.position(in.position() + len);
-		if (in.get() != (byte) ((hash >> 8) & 0xFF)) {
-			throw new IOException(DESCRIPTOR_HASH_MISMATCH);
-		}
-	}
-
-	/**
-	 * Decompresses (if necessary) buffered data, optionally computes and validates a XXHash32 checksum, and writes the
-	 * result to a buffer.
-	 * @throws IOException
-	 */
-	private void readBlock() throws IOException {
-		if (in.remaining() < 4) {
-			throw new IOException(PREMATURE_EOS);
-		}
-
-		int blockSize = in.getInt();
-		boolean compressed = (blockSize & LZ4_FRAME_INCOMPRESSIBLE_MASK) == 0;
-		blockSize &= ~LZ4_FRAME_INCOMPRESSIBLE_MASK;
-
-		// Check for EndMark
-		if (blockSize == 0) {
-			finished = true;
-			if (flg.isContentChecksumSet())
-				in.getInt(); // TODO: verify this content checksum
-			return;
-		} else if (blockSize > maxBlockSize) {
-			throw new IOException(String.format("Block size %s exceeded max: %s", blockSize, maxBlockSize));
-		}
-
-		if (in.remaining() < blockSize) {
-			throw new IOException(PREMATURE_EOS);
-		}
-
-		if (compressed) {
-			try {
-				// workaround for https://github.com/lz4/lz4-java/pull/65
-				final int bufferSize;
-				if (in.hasArray()) {
-					bufferSize = DECOMPRESSOR.decompress(
-							in.array(),
-							in.position() + in.arrayOffset(),
-							blockSize,
-							decompressionBuffer.array(),
-							0,
-							maxBlockSize
-					);
-				} else {
-					// decompressionBuffer has zero arrayOffset, so we don't need to worry about
-					// https://github.com/lz4/lz4-java/pull/65
-					bufferSize = DECOMPRESSOR.decompress(in, in.position(), blockSize, decompressionBuffer, 0, maxBlockSize);
-				}
-				decompressionBuffer.position(0);
-				decompressionBuffer.limit(bufferSize);
-				decompressedBuffer = decompressionBuffer;
-			} catch (LZ4Exception e) {
-				throw new IOException(e);
-			}
-		} else {
-			decompressedBuffer = in.slice();
-			decompressedBuffer.limit(blockSize);
-		}
-
-		// verify checksum
-		if (flg.isBlockChecksumSet()) {
-			// workaround for https://github.com/lz4/lz4-java/pull/65
-			int hash = in.hasArray() ?
-					CHECKSUM.hash(in.array(), in.arrayOffset() + in.position(), blockSize, 0) :
-					CHECKSUM.hash(in, in.position(), blockSize, 0);
-			in.position(in.position() + blockSize);
-			if (hash != in.getInt()) {
-				throw new IOException(BLOCK_HASH_MISMATCH);
-			}
-		} else {
-			in.position(in.position() + blockSize);
-		}
-	}
-
-	@Override
-	public int read() throws IOException {
-		if (finished) {
-			return -1;
-		}
-		if (available() == 0) {
-			readBlock();
-		}
-		if (finished) {
-			return -1;
-		}
-
-		return decompressedBuffer.get() & 0xFF;
-	}
-
-	@Override
-	public int read(byte[] b, int off, int len) throws IOException {
-		net.jpountz.util.SafeUtils.checkRange(b, off, len);
-		if (finished) {
-			return -1;
-		}
-		if (available() == 0) {
-			readBlock();
-		}
-		if (finished) {
-			return -1;
-		}
-		len = Math.min(len, available());
-
-		decompressedBuffer.get(b, off, len);
-		return len;
-	}
-
-	@Override
-	public long skip(long n) throws IOException {
-		if (finished) {
-			return 0;
-		}
-		if (available() == 0) {
-			readBlock();
-		}
-		if (finished) {
-			return 0;
-		}
-		int skipped = (int) Math.min(n, available());
-		decompressedBuffer.position(decompressedBuffer.position() + skipped);
-		return skipped;
-	}
-
-	@Override
-	public int available() {
-		return decompressedBuffer == null ? 0 : decompressedBuffer.remaining();
-	}
-
-	@Override
-	public void close() {
-		bufferSupplier.release(decompressionBuffer);
-	}
-
-	@Override
-	public void mark(int readlimit) {
-		throw new RuntimeException("mark not supported");
-	}
-
-	@Override
-	public void reset() {
-		throw new RuntimeException("reset not supported");
-	}
-
-	@Override
-	public boolean markSupported() {
-		return false;
-	}
-=======
     public static final String PREMATURE_EOS = "Stream ended prematurely";
     public static final String NOT_SUPPORTED = "Stream unsupported (invalid magic bytes)";
     public static final String BLOCK_HASH_MISMATCH = "Block checksum mismatch";
@@ -295,6 +51,7 @@
     private static final XXHash32 CHECKSUM = XXHashFactory.fastestInstance().hash32();
 
     private static final RuntimeException BROKEN_LZ4_EXCEPTION;
+
     // https://issues.apache.org/jira/browse/KAFKA-9203
     // detect buggy lz4 libraries on the classpath
     static {
@@ -323,8 +80,7 @@
 
     /**
      * Create a new {@link InputStream} that will decompress data using the LZ4 algorithm.
-     *
-     * @param in The byte buffer to decompress
+     * @param in                           The byte buffer to decompress
      * @param ignoreFlagDescriptorChecksum for compatibility with old kafka clients, ignore incorrect HC byte
      * @throws IOException
      */
@@ -351,7 +107,6 @@
 
     /**
      * Reads the magic number and frame descriptor from input buffer.
-     *
      * @throws IOException
      */
     private void readHeader() throws IOException {
@@ -396,7 +151,6 @@
     /**
      * Decompresses (if necessary) buffered data, optionally computes and validates a XXHash32 checksum, and writes the
      * result to a buffer.
-     *
      * @throws IOException
      */
     private void readBlock() throws IOException {
@@ -424,8 +178,7 @@
 
         if (compressed) {
             try {
-                final int bufferSize = DECOMPRESSOR.decompress(in, in.position(), blockSize, decompressionBuffer, 0,
-                    maxBlockSize);
+                final int bufferSize = DECOMPRESSOR.decompress(in, in.position(), blockSize, decompressionBuffer, 0, maxBlockSize);
                 decompressionBuffer.position(0);
                 decompressionBuffer.limit(bufferSize);
                 decompressedBuffer = decompressionBuffer;
@@ -532,30 +285,22 @@
         final LZ4Compressor compressor = LZ4Factory.fastestInstance().fastCompressor();
 
         final byte[] compressed = new byte[compressor.maxCompressedLength(source.length)];
-        final int compressedLength = compressor.compress(source, 0, source.length, compressed, 0,
-                                                         compressed.length);
+        final int compressedLength = compressor.compress(source, 0, source.length, compressed, 0, compressed.length);
 
         // allocate an array-backed ByteBuffer with non-zero array-offset containing the compressed data
         // a buggy decompressor will read the data from the beginning of the underlying array instead of
         // the beginning of the ByteBuffer, failing to decompress the invalid data.
         final byte[] zeroes = {0, 0, 0, 0, 0};
-        ByteBuffer nonZeroOffsetBuffer = ByteBuffer
-            .allocate(zeroes.length + compressed.length) // allocates the backing array with extra space to offset the data
-            .put(zeroes) // prepend invalid bytes (zeros) before the compressed data in the array
-            .slice() // create a new ByteBuffer sharing the underlying array, offset to start on the compressed data
-            .put(compressed); // write the compressed data at the beginning of this new buffer
+        ByteBuffer nonZeroOffsetBuffer = ByteBuffer.allocate(zeroes.length + compressed.length) // allocates the backing array with extra space to offset the data
+                .put(zeroes) // prepend invalid bytes (zeros) before the compressed data in the array
+                .slice() // create a new ByteBuffer sharing the underlying array, offset to start on the compressed data
+                .put(compressed); // write the compressed data at the beginning of this new buffer
 
         ByteBuffer dest = ByteBuffer.allocate(source.length);
         try {
             DECOMPRESSOR.decompress(nonZeroOffsetBuffer, 0, compressedLength, dest, 0, source.length);
         } catch (Exception e) {
-            throw new RuntimeException("Kafka has detected detected a buggy lz4-java library (< 1.4.x) on the classpath."
-                                       + " If you are using Kafka client libraries, make sure your application does not"
-                                       + " accidentally override the version provided by Kafka or include multiple versions"
-                                       + " of the library on the classpath. The lz4-java version on the classpath should"
-                                       + " match the version the Kafka client libraries depend on. Adding -verbose:class"
-                                       + " to your JVM arguments may help understand which lz4-java version is getting loaded.", e);
-        }
-    }
->>>>>>> 15418db6
+            throw new RuntimeException("Kafka has detected detected a buggy lz4-java library (< 1.4.x) on the classpath." + " If you are using Kafka client libraries, make sure your application does not" + " accidentally override the version provided by Kafka or include multiple versions" + " of the library on the classpath. The lz4-java version on the classpath should" + " match the version the Kafka client libraries depend on. Adding -verbose:class" + " to your JVM arguments may help understand which lz4-java version is getting loaded.", e);
+        }
+    }
 }