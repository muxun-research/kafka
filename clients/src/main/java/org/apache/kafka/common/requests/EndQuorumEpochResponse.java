--- conflicted
+++ resolved
@@ -76,13 +76,6 @@
         // Not supported by the response schema
     }
 
-<<<<<<< HEAD
-    public static EndQuorumEpochResponseData singletonResponse(Errors topLevelError, TopicPartition topicPartition, Errors partitionLevelError, int leaderEpoch, int leaderId) {
-        return new EndQuorumEpochResponseData().setErrorCode(topLevelError.code()).setTopics(Collections.singletonList(new EndQuorumEpochResponseData.TopicData().setTopicName(topicPartition.topic()).setPartitions(Collections.singletonList(new EndQuorumEpochResponseData.PartitionData().setErrorCode(partitionLevelError.code()).setLeaderId(leaderId).setLeaderEpoch(leaderEpoch)))));
-    }
-
-=======
->>>>>>> 9494bebe
     public static EndQuorumEpochResponse parse(ByteBuffer buffer, short version) {
         return new EndQuorumEpochResponse(new EndQuorumEpochResponseData(new ByteBufferAccessor(buffer), version));
     }
