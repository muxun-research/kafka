/*
 * Licensed to the Apache Software Foundation (ASF) under one or more
 * contributor license agreements. See the NOTICE file distributed with
 * this work for additional information regarding copyright ownership.
 * The ASF licenses this file to You under the Apache License, Version 2.0
 * (the "License"); you may not use this file except in compliance with
 * the License. You may obtain a copy of the License at
 *
 *    http://www.apache.org/licenses/LICENSE-2.0
 *
 * Unless required by applicable law or agreed to in writing, software
 * distributed under the License is distributed on an "AS IS" BASIS,
 * WITHOUT WARRANTIES OR CONDITIONS OF ANY KIND, either express or implied.
 * See the License for the specific language governing permissions and
 * limitations under the License.
 */

package org.apache.kafka.common.requests;

import org.apache.kafka.common.TopicPartition;
import org.apache.kafka.common.message.EndQuorumEpochResponseData;
import org.apache.kafka.common.protocol.ApiKeys;
import org.apache.kafka.common.protocol.ByteBufferAccessor;
import org.apache.kafka.common.protocol.Errors;

import java.nio.ByteBuffer;
import java.util.Collections;
import java.util.HashMap;
import java.util.Map;

/**
 * Possible error codes.
 * <p>
 * Top level errors:
 * - {@link Errors#CLUSTER_AUTHORIZATION_FAILED}
 * - {@link Errors#BROKER_NOT_AVAILABLE}
 * <p>
 * Partition level errors:
 * - {@link Errors#FENCED_LEADER_EPOCH}
 * - {@link Errors#INVALID_REQUEST}
 * - {@link Errors#INCONSISTENT_VOTER_SET}
 * - {@link Errors#UNKNOWN_TOPIC_OR_PARTITION}
 */
public class EndQuorumEpochResponse extends AbstractResponse {
	private final EndQuorumEpochResponseData data;

	public EndQuorumEpochResponse(EndQuorumEpochResponseData data) {
		super(ApiKeys.END_QUORUM_EPOCH);
		this.data = data;
	}

	@Override
	public Map<Errors, Integer> errorCounts() {
		Map<Errors, Integer> errors = new HashMap<>();

		errors.put(Errors.forCode(data.errorCode()), 1);

		for (EndQuorumEpochResponseData.TopicData topicResponse : data.topics()) {
			for (EndQuorumEpochResponseData.PartitionData partitionResponse : topicResponse.partitions()) {
				updateErrorCounts(errors, Errors.forCode(partitionResponse.errorCode()));
			}
		}
		return errors;
	}

	@Override
	public EndQuorumEpochResponseData data() {
		return data;
	}

	@Override
	public int throttleTimeMs() {
		return DEFAULT_THROTTLE_TIME;
	}

<<<<<<< HEAD
	public static EndQuorumEpochResponseData singletonResponse(
			Errors topLevelError,
			TopicPartition topicPartition,
			Errors partitionLevelError,
			int leaderEpoch,
			int leaderId
	) {
		return new EndQuorumEpochResponseData()
				.setErrorCode(topLevelError.code())
				.setTopics(Collections.singletonList(
						new EndQuorumEpochResponseData.TopicData()
								.setTopicName(topicPartition.topic())
								.setPartitions(Collections.singletonList(
										new EndQuorumEpochResponseData.PartitionData()
												.setErrorCode(partitionLevelError.code())
												.setLeaderId(leaderId)
												.setLeaderEpoch(leaderEpoch)
								)))
				);
	}
=======
    @Override
    public void maybeSetThrottleTimeMs(int throttleTimeMs) {
        // Not supported by the response schema
    }

    public static EndQuorumEpochResponseData singletonResponse(
        Errors topLevelError,
        TopicPartition topicPartition,
        Errors partitionLevelError,
        int leaderEpoch,
        int leaderId
    ) {
        return new EndQuorumEpochResponseData()
                   .setErrorCode(topLevelError.code())
                   .setTopics(Collections.singletonList(
                       new EndQuorumEpochResponseData.TopicData()
                           .setTopicName(topicPartition.topic())
                           .setPartitions(Collections.singletonList(
                               new EndQuorumEpochResponseData.PartitionData()
                                   .setErrorCode(partitionLevelError.code())
                                   .setLeaderId(leaderId)
                                   .setLeaderEpoch(leaderEpoch)
                           )))
                   );
    }
>>>>>>> 15418db6

	public static EndQuorumEpochResponse parse(ByteBuffer buffer, short version) {
		return new EndQuorumEpochResponse(new EndQuorumEpochResponseData(new ByteBufferAccessor(buffer), version));
	}
}<|MERGE_RESOLUTION|>--- conflicted
+++ resolved
@@ -30,11 +30,11 @@
 
 /**
  * Possible error codes.
- * <p>
+ *
  * Top level errors:
  * - {@link Errors#CLUSTER_AUTHORIZATION_FAILED}
  * - {@link Errors#BROKER_NOT_AVAILABLE}
- * <p>
+ *
  * Partition level errors:
  * - {@link Errors#FENCED_LEADER_EPOCH}
  * - {@link Errors#INVALID_REQUEST}
@@ -42,87 +42,47 @@
  * - {@link Errors#UNKNOWN_TOPIC_OR_PARTITION}
  */
 public class EndQuorumEpochResponse extends AbstractResponse {
-	private final EndQuorumEpochResponseData data;
+    private final EndQuorumEpochResponseData data;
 
-	public EndQuorumEpochResponse(EndQuorumEpochResponseData data) {
-		super(ApiKeys.END_QUORUM_EPOCH);
-		this.data = data;
-	}
+    public EndQuorumEpochResponse(EndQuorumEpochResponseData data) {
+        super(ApiKeys.END_QUORUM_EPOCH);
+        this.data = data;
+    }
 
-	@Override
-	public Map<Errors, Integer> errorCounts() {
-		Map<Errors, Integer> errors = new HashMap<>();
+    @Override
+    public Map<Errors, Integer> errorCounts() {
+        Map<Errors, Integer> errors = new HashMap<>();
 
-		errors.put(Errors.forCode(data.errorCode()), 1);
+        errors.put(Errors.forCode(data.errorCode()), 1);
 
-		for (EndQuorumEpochResponseData.TopicData topicResponse : data.topics()) {
-			for (EndQuorumEpochResponseData.PartitionData partitionResponse : topicResponse.partitions()) {
-				updateErrorCounts(errors, Errors.forCode(partitionResponse.errorCode()));
-			}
-		}
-		return errors;
-	}
+        for (EndQuorumEpochResponseData.TopicData topicResponse : data.topics()) {
+            for (EndQuorumEpochResponseData.PartitionData partitionResponse : topicResponse.partitions()) {
+                updateErrorCounts(errors, Errors.forCode(partitionResponse.errorCode()));
+            }
+        }
+        return errors;
+    }
 
-	@Override
-	public EndQuorumEpochResponseData data() {
-		return data;
-	}
+    @Override
+    public EndQuorumEpochResponseData data() {
+        return data;
+    }
 
-	@Override
-	public int throttleTimeMs() {
-		return DEFAULT_THROTTLE_TIME;
-	}
+    @Override
+    public int throttleTimeMs() {
+        return DEFAULT_THROTTLE_TIME;
+    }
 
-<<<<<<< HEAD
-	public static EndQuorumEpochResponseData singletonResponse(
-			Errors topLevelError,
-			TopicPartition topicPartition,
-			Errors partitionLevelError,
-			int leaderEpoch,
-			int leaderId
-	) {
-		return new EndQuorumEpochResponseData()
-				.setErrorCode(topLevelError.code())
-				.setTopics(Collections.singletonList(
-						new EndQuorumEpochResponseData.TopicData()
-								.setTopicName(topicPartition.topic())
-								.setPartitions(Collections.singletonList(
-										new EndQuorumEpochResponseData.PartitionData()
-												.setErrorCode(partitionLevelError.code())
-												.setLeaderId(leaderId)
-												.setLeaderEpoch(leaderEpoch)
-								)))
-				);
-	}
-=======
     @Override
     public void maybeSetThrottleTimeMs(int throttleTimeMs) {
         // Not supported by the response schema
     }
 
-    public static EndQuorumEpochResponseData singletonResponse(
-        Errors topLevelError,
-        TopicPartition topicPartition,
-        Errors partitionLevelError,
-        int leaderEpoch,
-        int leaderId
-    ) {
-        return new EndQuorumEpochResponseData()
-                   .setErrorCode(topLevelError.code())
-                   .setTopics(Collections.singletonList(
-                       new EndQuorumEpochResponseData.TopicData()
-                           .setTopicName(topicPartition.topic())
-                           .setPartitions(Collections.singletonList(
-                               new EndQuorumEpochResponseData.PartitionData()
-                                   .setErrorCode(partitionLevelError.code())
-                                   .setLeaderId(leaderId)
-                                   .setLeaderEpoch(leaderEpoch)
-                           )))
-                   );
+    public static EndQuorumEpochResponseData singletonResponse(Errors topLevelError, TopicPartition topicPartition, Errors partitionLevelError, int leaderEpoch, int leaderId) {
+        return new EndQuorumEpochResponseData().setErrorCode(topLevelError.code()).setTopics(Collections.singletonList(new EndQuorumEpochResponseData.TopicData().setTopicName(topicPartition.topic()).setPartitions(Collections.singletonList(new EndQuorumEpochResponseData.PartitionData().setErrorCode(partitionLevelError.code()).setLeaderId(leaderId).setLeaderEpoch(leaderEpoch)))));
     }
->>>>>>> 15418db6
 
-	public static EndQuorumEpochResponse parse(ByteBuffer buffer, short version) {
-		return new EndQuorumEpochResponse(new EndQuorumEpochResponseData(new ByteBufferAccessor(buffer), version));
-	}
+    public static EndQuorumEpochResponse parse(ByteBuffer buffer, short version) {
+        return new EndQuorumEpochResponse(new EndQuorumEpochResponseData(new ByteBufferAccessor(buffer), version));
+    }
 }