--- conflicted
+++ resolved
@@ -28,116 +28,6 @@
  * fixed-length field.
  */
 public class CompactArrayOf extends DocumentedType {
-<<<<<<< HEAD
-	private static final String COMPACT_ARRAY_TYPE_NAME = "COMPACT_ARRAY";
-
-	private final Type type;
-	private final boolean nullable;
-
-
-	public CompactArrayOf(Type type) {
-		this(type, false);
-	}
-
-	public static CompactArrayOf nullable(Type type) {
-		return new CompactArrayOf(type, true);
-	}
-
-	private CompactArrayOf(Type type, boolean nullable) {
-		this.type = type;
-		this.nullable = nullable;
-	}
-
-	@Override
-	public boolean isNullable() {
-		return nullable;
-	}
-
-	@Override
-	public void write(ByteBuffer buffer, Object o) {
-		if (o == null) {
-			ByteUtils.writeUnsignedVarint(0, buffer);
-			return;
-		}
-		Object[] objs = (Object[]) o;
-		int size = objs.length;
-		ByteUtils.writeUnsignedVarint(size + 1, buffer);
-
-		for (Object obj : objs)
-			type.write(buffer, obj);
-	}
-
-	@Override
-	public Object read(ByteBuffer buffer) {
-		int n = ByteUtils.readUnsignedVarint(buffer);
-		if (n == 0) {
-			if (isNullable()) {
-				return null;
-			} else {
-				throw new SchemaException("This array is not nullable.");
-			}
-		}
-		int size = n - 1;
-		if (size > buffer.remaining())
-			throw new SchemaException("Error reading array of size " + size + ", only " + buffer.remaining() + " bytes available");
-		Object[] objs = new Object[size];
-		for (int i = 0; i < size; i++)
-			objs[i] = type.read(buffer);
-		return objs;
-	}
-
-	@Override
-	public int sizeOf(Object o) {
-		if (o == null) {
-			return 1;
-		}
-		Object[] objs = (Object[]) o;
-		int size = ByteUtils.sizeOfUnsignedVarint(objs.length + 1);
-		for (Object obj : objs) {
-			size += type.sizeOf(obj);
-		}
-		return size;
-	}
-
-	@Override
-	public Optional<Type> arrayElementType() {
-		return Optional.of(type);
-	}
-
-	@Override
-	public String toString() {
-		return COMPACT_ARRAY_TYPE_NAME + "(" + type + ")";
-	}
-
-	@Override
-	public Object[] validate(Object item) {
-		try {
-			if (isNullable() && item == null)
-				return null;
-
-			Object[] array = (Object[]) item;
-			for (Object obj : array)
-				type.validate(obj);
-			return array;
-		} catch (ClassCastException e) {
-			throw new SchemaException("Not an Object[].");
-		}
-	}
-
-	@Override
-	public String typeName() {
-		return COMPACT_ARRAY_TYPE_NAME;
-	}
-
-	@Override
-	public String documentation() {
-		return "Represents a sequence of objects of a given type T. " +
-				"Type T can be either a primitive type (e.g. " + STRING + ") or a structure. " +
-				"First, the length N + 1 is given as an UNSIGNED_VARINT. Then N instances of type T follow. " +
-				"A null array is represented with a length of 0. " +
-				"In protocol documentation an array of T instances is referred to as [T].";
-	}
-=======
     private static final String COMPACT_ARRAY_TYPE_NAME = "COMPACT_ARRAY";
 
     private final Type type;
@@ -240,11 +130,6 @@
 
     @Override
     public String documentation() {
-        return "Represents a sequence of objects of a given type T. " +
-                "Type T can be either a primitive type (e.g. " + STRING + ") or a structure. " +
-                "First, the length N + 1 is given as an UNSIGNED_VARINT. Then N instances of type T follow. " +
-                "A null array is represented with a length of 0. " +
-                "In protocol documentation an array of T instances is referred to as [T].";
+        return "Represents a sequence of objects of a given type T. " + "Type T can be either a primitive type (e.g. " + STRING + ") or a structure. " + "First, the length N + 1 is given as an UNSIGNED_VARINT. Then N instances of type T follow. " + "A null array is represented with a length of 0. " + "In protocol documentation an array of T instances is referred to as [T].";
     }
->>>>>>> 15418db6
 }