/*
 * Licensed to the Apache Software Foundation (ASF) under one or more
 * contributor license agreements. See the NOTICE file distributed with
 * this work for additional information regarding copyright ownership.
 * The ASF licenses this file to You under the Apache License, Version 2.0
 * (the "License"); you may not use this file except in compliance with
 * the License. You may obtain a copy of the License at
 *
 *    http://www.apache.org/licenses/LICENSE-2.0
 *
 * Unless required by applicable law or agreed to in writing, software
 * distributed under the License is distributed on an "AS IS" BASIS,
 * WITHOUT WARRANTIES OR CONDITIONS OF ANY KIND, either express or implied.
 * See the License for the specific language governing permissions and
 * limitations under the License.
 */
package org.apache.kafka.common.requests;

import org.apache.kafka.clients.admin.FeatureUpdate;
import org.apache.kafka.common.message.UpdateFeaturesRequestData;
import org.apache.kafka.common.protocol.ApiKeys;
import org.apache.kafka.common.protocol.ByteBufferAccessor;

import java.nio.ByteBuffer;
import java.util.Collection;
import java.util.Collections;
import java.util.stream.Collectors;

public class UpdateFeaturesRequest extends AbstractRequest {

<<<<<<< HEAD
	public static class Builder extends AbstractRequest.Builder<UpdateFeaturesRequest> {
=======
    public static class FeatureUpdateItem {
        private final String featureName;
        private final short featureLevel;
        private final FeatureUpdate.UpgradeType upgradeType;

        public FeatureUpdateItem(String featureName, short featureLevel, FeatureUpdate.UpgradeType upgradeType) {
            this.featureName = featureName;
            this.featureLevel = featureLevel;
            this.upgradeType = upgradeType;
        }

        public String feature() {
            return featureName;
        }

        public short versionLevel() {
            return featureLevel;
        }

        public FeatureUpdate.UpgradeType upgradeType() {
            return upgradeType;
        }

        public boolean isDeleteRequest() {
            return featureLevel < 1 && !upgradeType.equals(FeatureUpdate.UpgradeType.UPGRADE);
        }
    }

    public static class Builder extends AbstractRequest.Builder<UpdateFeaturesRequest> {
>>>>>>> 15418db6

		private final UpdateFeaturesRequestData data;

		public Builder(UpdateFeaturesRequestData data) {
			super(ApiKeys.UPDATE_FEATURES);
			this.data = data;
		}

		@Override
		public UpdateFeaturesRequest build(short version) {
			return new UpdateFeaturesRequest(data, version);
		}

		@Override
		public String toString() {
			return data.toString();
		}
	}

	private final UpdateFeaturesRequestData data;

	public UpdateFeaturesRequest(UpdateFeaturesRequestData data, short version) {
		super(ApiKeys.UPDATE_FEATURES, version);
		this.data = data;
	}

<<<<<<< HEAD
	@Override
	public UpdateFeaturesResponse getErrorResponse(int throttleTimeMs, Throwable e) {
		return UpdateFeaturesResponse.createWithErrors(
				ApiError.fromThrowable(e),
				Collections.emptyMap(),
				throttleTimeMs
		);
	}
=======
    public FeatureUpdateItem getFeature(String name) {
        UpdateFeaturesRequestData.FeatureUpdateKey update = data.featureUpdates().find(name);
        if (super.version() == 0) {
            if (update.allowDowngrade()) {
                return new FeatureUpdateItem(update.feature(), update.maxVersionLevel(), FeatureUpdate.UpgradeType.SAFE_DOWNGRADE);
            } else {
                return new FeatureUpdateItem(update.feature(), update.maxVersionLevel(), FeatureUpdate.UpgradeType.UPGRADE);
            }
        } else {
            return new FeatureUpdateItem(update.feature(), update.maxVersionLevel(), FeatureUpdate.UpgradeType.fromCode(update.upgradeType()));
        }
    }

    public Collection<FeatureUpdateItem> featureUpdates() {
        return data.featureUpdates().stream()
            .map(update -> getFeature(update.feature()))
            .collect(Collectors.toList());
    }

    @Override
    public UpdateFeaturesResponse getErrorResponse(int throttleTimeMs, Throwable e) {
        return UpdateFeaturesResponse.createWithErrors(
            ApiError.fromThrowable(e),
            Collections.emptyMap(),
            throttleTimeMs
        );
    }
>>>>>>> 15418db6

	@Override
	public UpdateFeaturesRequestData data() {
		return data;
	}

<<<<<<< HEAD
	public static UpdateFeaturesRequest parse(ByteBuffer buffer, short version) {
		return new UpdateFeaturesRequest(new UpdateFeaturesRequestData(new ByteBufferAccessor(buffer), version), version);
	}

	public static boolean isDeleteRequest(UpdateFeaturesRequestData.FeatureUpdateKey update) {
		return update.maxVersionLevel() < 1 && update.allowDowngrade();
	}
=======
    public static UpdateFeaturesRequest parse(ByteBuffer buffer, short version) {
        return new UpdateFeaturesRequest(new UpdateFeaturesRequestData(new ByteBufferAccessor(buffer), version), version);
    }
>>>>>>> 15418db6
}<|MERGE_RESOLUTION|>--- conflicted
+++ resolved
@@ -28,9 +28,6 @@
 
 public class UpdateFeaturesRequest extends AbstractRequest {
 
-<<<<<<< HEAD
-	public static class Builder extends AbstractRequest.Builder<UpdateFeaturesRequest> {
-=======
     public static class FeatureUpdateItem {
         private final String featureName;
         private final short featureLevel;
@@ -60,43 +57,32 @@
     }
 
     public static class Builder extends AbstractRequest.Builder<UpdateFeaturesRequest> {
->>>>>>> 15418db6
 
-		private final UpdateFeaturesRequestData data;
+        private final UpdateFeaturesRequestData data;
 
-		public Builder(UpdateFeaturesRequestData data) {
-			super(ApiKeys.UPDATE_FEATURES);
-			this.data = data;
-		}
+        public Builder(UpdateFeaturesRequestData data) {
+            super(ApiKeys.UPDATE_FEATURES);
+            this.data = data;
+        }
 
-		@Override
-		public UpdateFeaturesRequest build(short version) {
-			return new UpdateFeaturesRequest(data, version);
-		}
+        @Override
+        public UpdateFeaturesRequest build(short version) {
+            return new UpdateFeaturesRequest(data, version);
+        }
 
-		@Override
-		public String toString() {
-			return data.toString();
-		}
-	}
+        @Override
+        public String toString() {
+            return data.toString();
+        }
+    }
 
-	private final UpdateFeaturesRequestData data;
+    private final UpdateFeaturesRequestData data;
 
-	public UpdateFeaturesRequest(UpdateFeaturesRequestData data, short version) {
-		super(ApiKeys.UPDATE_FEATURES, version);
-		this.data = data;
-	}
+    public UpdateFeaturesRequest(UpdateFeaturesRequestData data, short version) {
+        super(ApiKeys.UPDATE_FEATURES, version);
+        this.data = data;
+    }
 
-<<<<<<< HEAD
-	@Override
-	public UpdateFeaturesResponse getErrorResponse(int throttleTimeMs, Throwable e) {
-		return UpdateFeaturesResponse.createWithErrors(
-				ApiError.fromThrowable(e),
-				Collections.emptyMap(),
-				throttleTimeMs
-		);
-	}
-=======
     public FeatureUpdateItem getFeature(String name) {
         UpdateFeaturesRequestData.FeatureUpdateKey update = data.featureUpdates().find(name);
         if (super.version() == 0) {
@@ -111,37 +97,20 @@
     }
 
     public Collection<FeatureUpdateItem> featureUpdates() {
-        return data.featureUpdates().stream()
-            .map(update -> getFeature(update.feature()))
-            .collect(Collectors.toList());
+        return data.featureUpdates().stream().map(update -> getFeature(update.feature())).collect(Collectors.toList());
     }
 
     @Override
     public UpdateFeaturesResponse getErrorResponse(int throttleTimeMs, Throwable e) {
-        return UpdateFeaturesResponse.createWithErrors(
-            ApiError.fromThrowable(e),
-            Collections.emptyMap(),
-            throttleTimeMs
-        );
+        return UpdateFeaturesResponse.createWithErrors(ApiError.fromThrowable(e), Collections.emptyMap(), throttleTimeMs);
     }
->>>>>>> 15418db6
 
-	@Override
-	public UpdateFeaturesRequestData data() {
-		return data;
-	}
+    @Override
+    public UpdateFeaturesRequestData data() {
+        return data;
+    }
 
-<<<<<<< HEAD
-	public static UpdateFeaturesRequest parse(ByteBuffer buffer, short version) {
-		return new UpdateFeaturesRequest(new UpdateFeaturesRequestData(new ByteBufferAccessor(buffer), version), version);
-	}
-
-	public static boolean isDeleteRequest(UpdateFeaturesRequestData.FeatureUpdateKey update) {
-		return update.maxVersionLevel() < 1 && update.allowDowngrade();
-	}
-=======
     public static UpdateFeaturesRequest parse(ByteBuffer buffer, short version) {
         return new UpdateFeaturesRequest(new UpdateFeaturesRequestData(new ByteBufferAccessor(buffer), version), version);
     }
->>>>>>> 15418db6
 }