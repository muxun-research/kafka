--- conflicted
+++ resolved
@@ -36,7 +36,12 @@
     private int size = SIZE_NOT_INITIALIZED;
 
     public RequestHeader(ApiKeys requestApiKey, short requestVersion, String clientId, int correlationId) {
-        this(new RequestHeaderData().setRequestApiKey(requestApiKey.id).setRequestApiVersion(requestVersion).setClientId(clientId).setCorrelationId(correlationId), requestApiKey.requestHeaderVersion(requestVersion));
+        this(new RequestHeaderData().
+                setRequestApiKey(requestApiKey.id).
+                setRequestApiVersion(requestVersion).
+                setClientId(clientId).
+                setCorrelationId(correlationId),
+            requestApiKey.requestHeaderVersion(requestVersion));
     }
 
     public RequestHeader(RequestHeaderData data, short headerVersion) {
@@ -75,14 +80,14 @@
 
     /**
      * Calculates the size of {@link RequestHeader} in bytes.
-     * <p>
+     *
      * This method to calculate size should be only when it is immediately followed by
      * {@link #write(ByteBuffer, ObjectSerializationCache)} method call. In such cases, ObjectSerializationCache
      * helps to avoid the serialization twice. In all other cases, {@link #size()} should be preferred instead.
-     * <p>
+     *
      * Calls to this method leads to calculation of size every time it is invoked. {@link #size()} should be preferred
      * instead.
-     * <p>
+     *
      * Visible for testing.
      */
     int size(ObjectSerializationCache serializationCache) {
@@ -92,7 +97,7 @@
 
     /**
      * Returns the size of {@link RequestHeader} in bytes.
-     * <p>
+     *
      * Calls to this method are idempotent and inexpensive since it returns the cached value of size after the first
      * invocation.
      */
@@ -150,28 +155,28 @@
         } catch (InvalidRequestException e) {
             throw e;
         } catch (Throwable ex) {
-<<<<<<< HEAD
-            throw new InvalidRequestException("Error parsing request header. Our best guess of the apiKey is: " + apiKey, ex);
-=======
             throw new InvalidRequestException("Error parsing request header. Our best guess of the apiKeyId is: " +
                     apiKeyId, ex);
->>>>>>> 9494bebe
         }
     }
 
     @Override
     public String toString() {
-        return "RequestHeader(apiKey=" + apiKey() + ", apiVersion=" + apiVersion() + ", clientId=" + clientId() + ", correlationId=" + correlationId() + ", headerVersion=" + headerVersion + ")";
+        return "RequestHeader(apiKey=" + apiKey() +
+                ", apiVersion=" + apiVersion() +
+                ", clientId=" + clientId() +
+                ", correlationId=" + correlationId() +
+                ", headerVersion=" + headerVersion +
+                ")";
     }
 
     @Override
     public boolean equals(Object o) {
-        if (this == o)
-            return true;
-        if (o == null || getClass() != o.getClass())
-            return false;
+        if (this == o) return true;
+        if (o == null || getClass() != o.getClass()) return false;
         RequestHeader that = (RequestHeader) o;
-        return headerVersion == that.headerVersion && Objects.equals(data, that.data);
+        return headerVersion == that.headerVersion &&
+            Objects.equals(data, that.data);
     }
 
     @Override
