--- conflicted
+++ resolved
@@ -24,26 +24,17 @@
  */
 public interface ChannelMetadataRegistry extends Closeable {
 
-	/**
-	 * Register information about the SSL cipher we are using.
-	 * Re-registering the information will overwrite the previous one.
-	 */
-	void registerCipherInformation(CipherInformation cipherInformation);
+    /**
+     * Register information about the SSL cipher we are using.
+     *  Re-registering the information will overwrite the previous one.
+     */
+    void registerCipherInformation(CipherInformation cipherInformation);
 
-	/**
-	 * Get the currently registered cipher information.
-	 */
-	CipherInformation cipherInformation();
+    /**
+     * Get the currently registered cipher information.
+     */
+    CipherInformation cipherInformation();
 
-<<<<<<< HEAD
-	/**
-	 * Register information about the client client we are using.
-	 * Depending on the clients, the ApiVersionsRequest could be received
-	 * multiple times or not at all. Re-registering the information will
-	 * overwrite the previous one.
-	 */
-	void registerClientInformation(ClientInformation clientInformation);
-=======
     /**
      * Register information about the client we are using.
      * Depending on the clients, the ApiVersionsRequest could be received
@@ -51,15 +42,14 @@
      * overwrite the previous one.
      */
     void registerClientInformation(ClientInformation clientInformation);
->>>>>>> 9494bebe
 
-	/**
-	 * Get the currently registered client information.
-	 */
-	ClientInformation clientInformation();
+    /**
+     * Get the currently registered client information.
+     */
+    ClientInformation clientInformation();
 
-	/**
-	 * Unregister everything that has been registered and close the registry.
-	 */
-	void close();
+    /**
+     * Unregister everything that has been registered and close the registry.
+     */
+    void close();
 }