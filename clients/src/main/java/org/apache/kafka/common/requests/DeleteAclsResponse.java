--- conflicted
+++ resolved
@@ -40,31 +40,26 @@
 import java.util.stream.Collectors;
 
 public class DeleteAclsResponse extends AbstractResponse {
-	public static final Logger log = LoggerFactory.getLogger(DeleteAclsResponse.class);
+    public static final Logger log = LoggerFactory.getLogger(DeleteAclsResponse.class);
 
-	private final DeleteAclsResponseData data;
+    private final DeleteAclsResponseData data;
 
-	public DeleteAclsResponse(DeleteAclsResponseData data, short version) {
-		super(ApiKeys.DELETE_ACLS);
-		this.data = data;
-		validate(version);
-	}
+    public DeleteAclsResponse(DeleteAclsResponseData data, short version) {
+        super(ApiKeys.DELETE_ACLS);
+        this.data = data;
+        validate(version);
+    }
 
-	@Override
-	public DeleteAclsResponseData data() {
-		return data;
-	}
+    @Override
+    public DeleteAclsResponseData data() {
+        return data;
+    }
 
-	@Override
-	public int throttleTimeMs() {
-		return data.throttleTimeMs();
-	}
+    @Override
+    public int throttleTimeMs() {
+        return data.throttleTimeMs();
+    }
 
-<<<<<<< HEAD
-	public List<DeleteAclsResponseData.DeleteAclsFilterResult> filterResults() {
-		return data.filterResults();
-	}
-=======
     @Override
     public void maybeSetThrottleTimeMs(int throttleTimeMs) {
         data.setThrottleTimeMs(throttleTimeMs);
@@ -73,82 +68,58 @@
     public List<DeleteAclsResponseData.DeleteAclsFilterResult> filterResults() {
         return data.filterResults();
     }
->>>>>>> 15418db6
 
-	@Override
-	public Map<Errors, Integer> errorCounts() {
-		return errorCounts(filterResults().stream().map(r -> Errors.forCode(r.errorCode())));
-	}
+    @Override
+    public Map<Errors, Integer> errorCounts() {
+        return errorCounts(filterResults().stream().map(r -> Errors.forCode(r.errorCode())));
+    }
 
-	public static DeleteAclsResponse parse(ByteBuffer buffer, short version) {
-		return new DeleteAclsResponse(new DeleteAclsResponseData(new ByteBufferAccessor(buffer), version), version);
-	}
+    public static DeleteAclsResponse parse(ByteBuffer buffer, short version) {
+        return new DeleteAclsResponse(new DeleteAclsResponseData(new ByteBufferAccessor(buffer), version), version);
+    }
 
     public String toString() {
-		return data.toString();
+        return data.toString();
     }
 
     @Override
     public boolean shouldClientThrottle(short version) {
-		return version >= 1;
-	}
+        return version >= 1;
+    }
 
-	private void validate(short version) {
-		if (version == 0) {
-			final boolean unsupported = filterResults().stream()
-					.flatMap(r -> r.matchingAcls().stream())
-					.anyMatch(matchingAcl -> matchingAcl.patternType() != PatternType.LITERAL.code());
-			if (unsupported)
-				throw new UnsupportedVersionException("Version 0 only supports literal resource pattern types");
-		}
+    private void validate(short version) {
+        if (version == 0) {
+            final boolean unsupported = filterResults().stream().flatMap(r -> r.matchingAcls().stream()).anyMatch(matchingAcl -> matchingAcl.patternType() != PatternType.LITERAL.code());
+            if (unsupported)
+                throw new UnsupportedVersionException("Version 0 only supports literal resource pattern types");
+        }
 
-		final boolean unknown = filterResults().stream()
-				.flatMap(r -> r.matchingAcls().stream())
-				.anyMatch(matchingAcl -> matchingAcl.patternType() == PatternType.UNKNOWN.code()
-						|| matchingAcl.resourceType() == ResourceType.UNKNOWN.code()
-						|| matchingAcl.permissionType() == AclPermissionType.UNKNOWN.code()
-						|| matchingAcl.operation() == AclOperation.UNKNOWN.code());
-		if (unknown)
-			throw new IllegalArgumentException("DeleteAclsMatchingAcls contain UNKNOWN elements");
-	}
+        final boolean unknown = filterResults().stream().flatMap(r -> r.matchingAcls().stream()).anyMatch(matchingAcl -> matchingAcl.patternType() == PatternType.UNKNOWN.code() || matchingAcl.resourceType() == ResourceType.UNKNOWN.code() || matchingAcl.permissionType() == AclPermissionType.UNKNOWN.code() || matchingAcl.operation() == AclOperation.UNKNOWN.code());
+        if (unknown)
+            throw new IllegalArgumentException("DeleteAclsMatchingAcls contain UNKNOWN elements");
+    }
 
-	public static DeleteAclsFilterResult filterResult(AclDeleteResult result) {
-		ApiError error = result.exception().map(e -> ApiError.fromThrowable(e)).orElse(ApiError.NONE);
-		List<DeleteAclsMatchingAcl> matchingAcls = result.aclBindingDeleteResults().stream()
-				.map(DeleteAclsResponse::matchingAcl)
-				.collect(Collectors.toList());
-		return new DeleteAclsFilterResult()
-				.setErrorCode(error.error().code())
-				.setErrorMessage(error.message())
-				.setMatchingAcls(matchingAcls);
-	}
+    public static DeleteAclsFilterResult filterResult(AclDeleteResult result) {
+        ApiError error = result.exception().map(e -> ApiError.fromThrowable(e)).orElse(ApiError.NONE);
+        List<DeleteAclsMatchingAcl> matchingAcls = result.aclBindingDeleteResults().stream().map(DeleteAclsResponse::matchingAcl).collect(Collectors.toList());
+        return new DeleteAclsFilterResult().setErrorCode(error.error().code()).setErrorMessage(error.message()).setMatchingAcls(matchingAcls);
+    }
 
-	private static DeleteAclsMatchingAcl matchingAcl(AclDeleteResult.AclBindingDeleteResult result) {
-		ApiError error = result.exception().map(e -> ApiError.fromThrowable(e)).orElse(ApiError.NONE);
-		AclBinding acl = result.aclBinding();
-		return matchingAcl(acl, error);
-	}
+    private static DeleteAclsMatchingAcl matchingAcl(AclDeleteResult.AclBindingDeleteResult result) {
+        ApiError error = result.exception().map(e -> ApiError.fromThrowable(e)).orElse(ApiError.NONE);
+        AclBinding acl = result.aclBinding();
+        return matchingAcl(acl, error);
+    }
 
-	// Visible for testing
-	public static DeleteAclsMatchingAcl matchingAcl(AclBinding acl, ApiError error) {
-		return new DeleteAclsMatchingAcl()
-				.setErrorCode(error.error().code())
-				.setErrorMessage(error.message())
-				.setResourceName(acl.pattern().name())
-				.setResourceType(acl.pattern().resourceType().code())
-				.setPatternType(acl.pattern().patternType().code())
-				.setHost(acl.entry().host())
-				.setOperation(acl.entry().operation().code())
-				.setPermissionType(acl.entry().permissionType().code())
-				.setPrincipal(acl.entry().principal());
-	}
+    // Visible for testing
+    public static DeleteAclsMatchingAcl matchingAcl(AclBinding acl, ApiError error) {
+        return new DeleteAclsMatchingAcl().setErrorCode(error.error().code()).setErrorMessage(error.message()).setResourceName(acl.pattern().name()).setResourceType(acl.pattern().resourceType().code()).setPatternType(acl.pattern().patternType().code()).setHost(acl.entry().host()).setOperation(acl.entry().operation().code()).setPermissionType(acl.entry().permissionType().code()).setPrincipal(acl.entry().principal());
+    }
 
-	public static AclBinding aclBinding(DeleteAclsMatchingAcl matchingAcl) {
-		ResourcePattern resourcePattern = new ResourcePattern(ResourceType.fromCode(matchingAcl.resourceType()),
-				matchingAcl.resourceName(), PatternType.fromCode(matchingAcl.patternType()));
-		AccessControlEntry accessControlEntry = new AccessControlEntry(matchingAcl.principal(), matchingAcl.host(),
-				AclOperation.fromCode(matchingAcl.operation()), AclPermissionType.fromCode(matchingAcl.permissionType()));
-		return new AclBinding(resourcePattern, accessControlEntry);
-	}
+    public static AclBinding aclBinding(DeleteAclsMatchingAcl matchingAcl) {
+        ResourcePattern resourcePattern = new ResourcePattern(ResourceType.fromCode(matchingAcl.resourceType()), matchingAcl.resourceName(), PatternType.fromCode(matchingAcl.patternType()));
+        AccessControlEntry accessControlEntry = new AccessControlEntry(matchingAcl.principal(), matchingAcl.host(), AclOperation.fromCode(matchingAcl.operation()), AclPermissionType.fromCode(matchingAcl.permissionType()));
+        return new AclBinding(resourcePattern, accessControlEntry);
+    }
 
 }