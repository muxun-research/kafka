--- conflicted
+++ resolved
@@ -45,7 +45,7 @@
         }
     }
 
-	private final DeleteGroupsRequestData data;
+    private final DeleteGroupsRequestData data;
 
     public DeleteGroupsRequest(DeleteGroupsRequestData data, short version) {
         super(ApiKeys.DELETE_GROUPS, version);
@@ -54,39 +54,16 @@
 
     @Override
     public AbstractResponse getErrorResponse(int throttleTimeMs, Throwable e) {
-<<<<<<< HEAD
-		Errors error = Errors.forException(e);
-		DeletableGroupResultCollection groupResults = new DeletableGroupResultCollection();
-		for (String groupId : data.groupsNames()) {
-			groupResults.add(new DeletableGroupResult()
-					.setGroupId(groupId)
-					.setErrorCode(error.code()));
-		}
-
-		return new DeleteGroupsResponse(
-				new DeleteGroupsResponseData()
-						.setResults(groupResults)
-						.setThrottleTimeMs(throttleTimeMs)
-		);
-	}
-=======
         return new DeleteGroupsResponse(new DeleteGroupsResponseData()
             .setResults(getErrorResultCollection(data.groupsNames(), Errors.forException(e)))
             .setThrottleTimeMs(throttleTimeMs)
         );
     }
->>>>>>> 9494bebe
 
     public static DeleteGroupsRequest parse(ByteBuffer buffer, short version) {
-		return new DeleteGroupsRequest(new DeleteGroupsRequestData(new ByteBufferAccessor(buffer), version), version);
+        return new DeleteGroupsRequest(new DeleteGroupsRequestData(new ByteBufferAccessor(buffer), version), version);
     }
 
-<<<<<<< HEAD
-	@Override
-	public DeleteGroupsRequestData data() {
-		return data;
-	}
-=======
     @Override
     public DeleteGroupsRequestData data() {
         return data;
@@ -105,5 +82,4 @@
         ));
         return resultCollection;
     }
->>>>>>> 9494bebe
 }