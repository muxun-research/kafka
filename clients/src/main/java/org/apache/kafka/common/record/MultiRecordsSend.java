/*
 * Licensed to the Apache Software Foundation (ASF) under one or more
 * contributor license agreements. See the NOTICE file distributed with
 * this work for additional information regarding copyright ownership.
 * The ASF licenses this file to You under the Apache License, Version 2.0
 * (the "License"); you may not use this file except in compliance with
 * the License. You may obtain a copy of the License at
 *
 *    http://www.apache.org/licenses/LICENSE-2.0
 *
 * Unless required by applicable law or agreed to in writing, software
 * distributed under the License is distributed on an "AS IS" BASIS,
 * WITHOUT WARRANTIES OR CONDITIONS OF ANY KIND, either express or implied.
 * See the License for the specific language governing permissions and
 * limitations under the License.
 */
package org.apache.kafka.common.record;

import org.apache.kafka.common.KafkaException;
import org.apache.kafka.common.TopicPartition;
import org.apache.kafka.common.network.Send;
import org.apache.kafka.common.network.TransferableChannel;
import org.slf4j.Logger;
import org.slf4j.LoggerFactory;

import java.io.IOException;
import java.util.HashMap;
import java.util.Map;
import java.util.Queue;

/**
 * A set of composite sends with nested {@link RecordsSend}, sent one after another
 */
public class MultiRecordsSend implements Send {
    private static final Logger log = LoggerFactory.getLogger(MultiRecordsSend.class);

    private final Queue<Send> sendQueue;
    private final long size;
    private Map<TopicPartition, RecordConversionStats> recordConversionStats;

    private long totalWritten = 0;
    private Send current;

	/**
	 * Construct a MultiRecordsSend from a queue of Send objects. The queue will be consumed as the MultiRecordsSend
	 * progresses (on completion, it will be empty).
	 */
	public MultiRecordsSend(Queue<Send> sends) {
		this.sendQueue = sends;

		long size = 0;
		for (Send send : sends)
			size += send.size();
		this.size = size;

		this.current = sendQueue.poll();
	}

	public MultiRecordsSend(Queue<Send> sends, long size) {
		this.sendQueue = sends;
		this.size = size;
		this.current = sendQueue.poll();
	}

	@Override
	public long size() {
		return size;
	}

	@Override
	public boolean completed() {
		return current == null;
	}

    // Visible for testing
    int numResidentSends() {
        int count = 0;
        if (current != null)
            count += 1;
        count += sendQueue.size();
        return count;
    }

<<<<<<< HEAD
	@Override
	public long writeTo(TransferableChannel channel) throws IOException {
		if (completed())
			throw new KafkaException("This operation cannot be invoked on a complete request.");

		int totalWrittenPerCall = 0;
		boolean sendComplete;
		do {
			long written = current.writeTo(channel);
			totalWrittenPerCall += written;
			sendComplete = current.completed();
			if (sendComplete) {
=======
    @Override
    public long writeTo(TransferableChannel channel) throws IOException {
        if (completed())
            throw new KafkaException("This operation cannot be invoked on a complete request.");

        long totalWrittenPerCall = 0;
        boolean sendComplete;
        do {
            long written = current.writeTo(channel);
            totalWrittenPerCall += written;
            sendComplete = current.completed();
            if (sendComplete) {
>>>>>>> 15418db6
                updateRecordConversionStats(current);
                current = sendQueue.poll();
            }
        } while (!completed() && sendComplete);

        totalWritten += totalWrittenPerCall;

        if (completed() && totalWritten != size)
            log.error("mismatch in sending bytes over socket; expected: {} actual: {}", size, totalWritten);

        log.trace("Bytes written as part of multi-send call: {}, total bytes written so far: {}, expected bytes to write: {}",
                totalWrittenPerCall, totalWritten, size);

        return totalWrittenPerCall;
	}

	/**
	 * Get any statistics that were recorded as part of executing this {@link MultiRecordsSend}.
	 * @return Records processing statistics (could be null if no statistics were collected)
	 */
	public Map<TopicPartition, RecordConversionStats> recordConversionStats() {
		return recordConversionStats;
	}

	@Override
	public String toString() {
		return "MultiRecordsSend(" +
				"size=" + size +
				", totalWritten=" + totalWritten +
				')';
	}

	private void updateRecordConversionStats(Send completedSend) {
		// The underlying send might have accumulated statistics that need to be recorded. For example,
		// LazyDownConversionRecordsSend accumulates statistics related to the number of bytes down-converted, the amount
		// of temporary memory used for down-conversion, etc. Pull out any such statistics from the underlying send
		// and fold it up appropriately.
		if (completedSend instanceof LazyDownConversionRecordsSend) {
			if (recordConversionStats == null)
				recordConversionStats = new HashMap<>();
			LazyDownConversionRecordsSend lazyRecordsSend = (LazyDownConversionRecordsSend) completedSend;
            recordConversionStats.put(lazyRecordsSend.topicPartition(), lazyRecordsSend.recordConversionStats());
        }
    }
}<|MERGE_RESOLUTION|>--- conflicted
+++ resolved
@@ -41,36 +41,36 @@
     private long totalWritten = 0;
     private Send current;
 
-	/**
-	 * Construct a MultiRecordsSend from a queue of Send objects. The queue will be consumed as the MultiRecordsSend
-	 * progresses (on completion, it will be empty).
-	 */
-	public MultiRecordsSend(Queue<Send> sends) {
-		this.sendQueue = sends;
+    /**
+     * Construct a MultiRecordsSend from a queue of Send objects. The queue will be consumed as the MultiRecordsSend
+     * progresses (on completion, it will be empty).
+     */
+    public MultiRecordsSend(Queue<Send> sends) {
+        this.sendQueue = sends;
 
-		long size = 0;
-		for (Send send : sends)
-			size += send.size();
-		this.size = size;
+        long size = 0;
+        for (Send send : sends)
+            size += send.size();
+        this.size = size;
 
-		this.current = sendQueue.poll();
-	}
+        this.current = sendQueue.poll();
+    }
 
-	public MultiRecordsSend(Queue<Send> sends, long size) {
-		this.sendQueue = sends;
-		this.size = size;
-		this.current = sendQueue.poll();
-	}
+    public MultiRecordsSend(Queue<Send> sends, long size) {
+        this.sendQueue = sends;
+        this.size = size;
+        this.current = sendQueue.poll();
+    }
 
-	@Override
-	public long size() {
-		return size;
-	}
+    @Override
+    public long size() {
+        return size;
+    }
 
-	@Override
-	public boolean completed() {
-		return current == null;
-	}
+    @Override
+    public boolean completed() {
+        return current == null;
+    }
 
     // Visible for testing
     int numResidentSends() {
@@ -81,20 +81,6 @@
         return count;
     }
 
-<<<<<<< HEAD
-	@Override
-	public long writeTo(TransferableChannel channel) throws IOException {
-		if (completed())
-			throw new KafkaException("This operation cannot be invoked on a complete request.");
-
-		int totalWrittenPerCall = 0;
-		boolean sendComplete;
-		do {
-			long written = current.writeTo(channel);
-			totalWrittenPerCall += written;
-			sendComplete = current.completed();
-			if (sendComplete) {
-=======
     @Override
     public long writeTo(TransferableChannel channel) throws IOException {
         if (completed())
@@ -107,7 +93,6 @@
             totalWrittenPerCall += written;
             sendComplete = current.completed();
             if (sendComplete) {
->>>>>>> 15418db6
                 updateRecordConversionStats(current);
                 current = sendQueue.poll();
             }
@@ -118,37 +103,33 @@
         if (completed() && totalWritten != size)
             log.error("mismatch in sending bytes over socket; expected: {} actual: {}", size, totalWritten);
 
-        log.trace("Bytes written as part of multi-send call: {}, total bytes written so far: {}, expected bytes to write: {}",
-                totalWrittenPerCall, totalWritten, size);
+        log.trace("Bytes written as part of multi-send call: {}, total bytes written so far: {}, expected bytes to write: {}", totalWrittenPerCall, totalWritten, size);
 
         return totalWrittenPerCall;
-	}
+    }
 
-	/**
-	 * Get any statistics that were recorded as part of executing this {@link MultiRecordsSend}.
-	 * @return Records processing statistics (could be null if no statistics were collected)
-	 */
-	public Map<TopicPartition, RecordConversionStats> recordConversionStats() {
-		return recordConversionStats;
-	}
+    /**
+     * Get any statistics that were recorded as part of executing this {@link MultiRecordsSend}.
+     * @return Records processing statistics (could be null if no statistics were collected)
+     */
+    public Map<TopicPartition, RecordConversionStats> recordConversionStats() {
+        return recordConversionStats;
+    }
 
-	@Override
-	public String toString() {
-		return "MultiRecordsSend(" +
-				"size=" + size +
-				", totalWritten=" + totalWritten +
-				')';
-	}
+    @Override
+    public String toString() {
+        return "MultiRecordsSend(" + "size=" + size + ", totalWritten=" + totalWritten + ')';
+    }
 
-	private void updateRecordConversionStats(Send completedSend) {
-		// The underlying send might have accumulated statistics that need to be recorded. For example,
-		// LazyDownConversionRecordsSend accumulates statistics related to the number of bytes down-converted, the amount
-		// of temporary memory used for down-conversion, etc. Pull out any such statistics from the underlying send
-		// and fold it up appropriately.
-		if (completedSend instanceof LazyDownConversionRecordsSend) {
-			if (recordConversionStats == null)
-				recordConversionStats = new HashMap<>();
-			LazyDownConversionRecordsSend lazyRecordsSend = (LazyDownConversionRecordsSend) completedSend;
+    private void updateRecordConversionStats(Send completedSend) {
+        // The underlying send might have accumulated statistics that need to be recorded. For example,
+        // LazyDownConversionRecordsSend accumulates statistics related to the number of bytes down-converted, the amount
+        // of temporary memory used for down-conversion, etc. Pull out any such statistics from the underlying send
+        // and fold it up appropriately.
+        if (completedSend instanceof LazyDownConversionRecordsSend) {
+            if (recordConversionStats == null)
+                recordConversionStats = new HashMap<>();
+            LazyDownConversionRecordsSend lazyRecordsSend = (LazyDownConversionRecordsSend) completedSend;
             recordConversionStats.put(lazyRecordsSend.topicPartition(), lazyRecordsSend.recordConversionStats());
         }
     }
