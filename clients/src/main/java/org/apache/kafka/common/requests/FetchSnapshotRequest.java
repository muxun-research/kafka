--- conflicted
+++ resolved
@@ -26,81 +26,28 @@
 import java.nio.ByteBuffer;
 import java.util.Optional;
 
-<<<<<<< HEAD
-final public class FetchSnapshotRequest extends AbstractRequest {
-	private final FetchSnapshotRequestData data;
-=======
 public final class FetchSnapshotRequest extends AbstractRequest {
     private final FetchSnapshotRequestData data;
->>>>>>> 9494bebe
 
-	public FetchSnapshotRequest(FetchSnapshotRequestData data, short version) {
-		super(ApiKeys.FETCH_SNAPSHOT, version);
-		this.data = data;
-	}
+    public FetchSnapshotRequest(FetchSnapshotRequestData data, short version) {
+        super(ApiKeys.FETCH_SNAPSHOT, version);
+        this.data = data;
+    }
 
-	@Override
-	public FetchSnapshotResponse getErrorResponse(int throttleTimeMs, Throwable e) {
-		return new FetchSnapshotResponse(
-				new FetchSnapshotResponseData()
-						.setThrottleTimeMs(throttleTimeMs)
-						.setErrorCode(Errors.forException(e).code())
-		);
-	}
+    @Override
+    public FetchSnapshotResponse getErrorResponse(int throttleTimeMs, Throwable e) {
+        return new FetchSnapshotResponse(
+            new FetchSnapshotResponseData()
+                .setThrottleTimeMs(throttleTimeMs)
+                .setErrorCode(Errors.forException(e).code())
+        );
+    }
 
-	@Override
-	public FetchSnapshotRequestData data() {
-		return data;
-	}
+    @Override
+    public FetchSnapshotRequestData data() {
+        return data;
+    }
 
-<<<<<<< HEAD
-	/**
-	 * Creates a FetchSnapshotRequestData with a single PartitionSnapshot for the topic partition.
-	 * <p>
-	 * The partition index will already be populated when calling operator.
-	 * @param topicPartition the topic partition to include
-	 * @param operator       unary operator responsible for populating all the appropriate fields
-	 * @return the created fetch snapshot request data
-	 */
-	public static FetchSnapshotRequestData singleton(
-			String clusterId,
-			TopicPartition topicPartition,
-			UnaryOperator<FetchSnapshotRequestData.PartitionSnapshot> operator
-	) {
-		FetchSnapshotRequestData.PartitionSnapshot partitionSnapshot = operator.apply(
-				new FetchSnapshotRequestData.PartitionSnapshot().setPartition(topicPartition.partition())
-		);
-
-		return new FetchSnapshotRequestData()
-				.setClusterId(clusterId)
-				.setTopics(
-						Collections.singletonList(
-								new FetchSnapshotRequestData.TopicSnapshot()
-										.setName(topicPartition.topic())
-										.setPartitions(Collections.singletonList(partitionSnapshot))
-						)
-				);
-	}
-
-	/**
-	 * Finds the PartitionSnapshot for a given topic partition.
-	 * @param data           the fetch snapshot request data
-	 * @param topicPartition the topic partition to find
-	 * @return the request partition snapshot if found, otherwise an empty Optional
-	 */
-	public static Optional<FetchSnapshotRequestData.PartitionSnapshot> forTopicPartition(
-			FetchSnapshotRequestData data,
-			TopicPartition topicPartition
-	) {
-		return data
-				.topics()
-				.stream()
-				.filter(topic -> topic.name().equals(topicPartition.topic()))
-				.flatMap(topic -> topic.partitions().stream())
-				.filter(partition -> partition.partition() == topicPartition.partition())
-				.findAny();
-	}
-=======
     /**
      * Finds the PartitionSnapshot for a given topic partition.
      *
@@ -120,28 +67,27 @@
             .filter(partition -> partition.partition() == topicPartition.partition())
             .findAny();
     }
->>>>>>> 9494bebe
 
-	public static FetchSnapshotRequest parse(ByteBuffer buffer, short version) {
-		return new FetchSnapshotRequest(new FetchSnapshotRequestData(new ByteBufferAccessor(buffer), version), version);
-	}
+    public static FetchSnapshotRequest parse(ByteBuffer buffer, short version) {
+        return new FetchSnapshotRequest(new FetchSnapshotRequestData(new ByteBufferAccessor(buffer), version), version);
+    }
 
-	public static class Builder extends AbstractRequest.Builder<FetchSnapshotRequest> {
-		private final FetchSnapshotRequestData data;
+    public static class Builder extends AbstractRequest.Builder<FetchSnapshotRequest> {
+        private final FetchSnapshotRequestData data;
 
-		public Builder(FetchSnapshotRequestData data) {
-			super(ApiKeys.FETCH_SNAPSHOT);
-			this.data = data;
-		}
+        public Builder(FetchSnapshotRequestData  data) {
+            super(ApiKeys.FETCH_SNAPSHOT);
+            this.data = data;
+        }
 
-		@Override
-		public FetchSnapshotRequest build(short version) {
-			return new FetchSnapshotRequest(data, version);
-		}
+        @Override
+        public FetchSnapshotRequest build(short version) {
+            return new FetchSnapshotRequest(data, version);
+        }
 
-		@Override
-		public String toString() {
-			return data.toString();
-		}
-	}
+        @Override
+        public String toString() {
+            return data.toString();
+        }
+    }
 }