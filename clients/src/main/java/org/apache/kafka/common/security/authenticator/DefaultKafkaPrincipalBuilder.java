/*
 * Licensed to the Apache Software Foundation (ASF) under one or more
 * contributor license agreements. See the NOTICE file distributed with
 * this work for additional information regarding copyright ownership.
 * The ASF licenses this file to You under the Apache License, Version 2.0
 * (the "License"); you may not use this file except in compliance with
 * the License. You may obtain a copy of the License at
 *
 *    http://www.apache.org/licenses/LICENSE-2.0
 *
 * Unless required by applicable law or agreed to in writing, software
 * distributed under the License is distributed on an "AS IS" BASIS,
 * WITHOUT WARRANTIES OR CONDITIONS OF ANY KIND, either express or implied.
 * See the License for the specific language governing permissions and
 * limitations under the License.
 */
package org.apache.kafka.common.security.authenticator;

import org.apache.kafka.common.KafkaException;
import org.apache.kafka.common.config.SaslConfigs;
import org.apache.kafka.common.errors.SerializationException;
import org.apache.kafka.common.message.DefaultPrincipalData;
import org.apache.kafka.common.protocol.ByteBufferAccessor;
import org.apache.kafka.common.protocol.MessageUtil;
import org.apache.kafka.common.security.auth.AuthenticationContext;
import org.apache.kafka.common.security.auth.KafkaPrincipal;
import org.apache.kafka.common.security.auth.KafkaPrincipalBuilder;
import org.apache.kafka.common.security.auth.KafkaPrincipalSerde;
import org.apache.kafka.common.security.auth.PlaintextAuthenticationContext;
import org.apache.kafka.common.security.auth.SaslAuthenticationContext;
import org.apache.kafka.common.security.auth.SslAuthenticationContext;
import org.apache.kafka.common.security.kerberos.KerberosName;
import org.apache.kafka.common.security.kerberos.KerberosShortNamer;
import org.apache.kafka.common.security.ssl.SslPrincipalMapper;

<<<<<<< HEAD
import javax.net.ssl.SSLPeerUnverifiedException;
import javax.net.ssl.SSLSession;
import javax.security.auth.x500.X500Principal;
import javax.security.sasl.SaslServer;
=======
>>>>>>> 9494bebe
import java.io.IOException;
import java.nio.ByteBuffer;
import java.security.Principal;

import javax.net.ssl.SSLPeerUnverifiedException;
import javax.net.ssl.SSLSession;
import javax.security.auth.x500.X500Principal;
import javax.security.sasl.SaslServer;

/**
 * Default implementation of {@link KafkaPrincipalBuilder} which provides basic support for
 * SSL authentication and SASL authentication. In the latter case, when GSSAPI is used, this
 * class applies {@link org.apache.kafka.common.security.kerberos.KerberosShortNamer} to transform
 * the name.
 * <p>
 * NOTE: This is an internal class and can change without notice.
 */
public class DefaultKafkaPrincipalBuilder implements KafkaPrincipalBuilder, KafkaPrincipalSerde {
	private final KerberosShortNamer kerberosShortNamer;
	private final SslPrincipalMapper sslPrincipalMapper;

	/**
	 * Construct a new instance.
	 *
	 * @param kerberosShortNamer Kerberos name rewrite rules or null if none have been configured
	 * @param sslPrincipalMapper SSL Principal mapper or null if none have been configured
	 */
	public DefaultKafkaPrincipalBuilder(KerberosShortNamer kerberosShortNamer, SslPrincipalMapper sslPrincipalMapper) {
		this.kerberosShortNamer = kerberosShortNamer;
		this.sslPrincipalMapper = sslPrincipalMapper;
	}

    @Override
    public KafkaPrincipal build(AuthenticationContext context) {
        if (context instanceof PlaintextAuthenticationContext) {
            return KafkaPrincipal.ANONYMOUS;
        } else if (context instanceof SslAuthenticationContext) {
            SSLSession sslSession = ((SslAuthenticationContext) context).session();
            try {
                return applySslPrincipalMapper(sslSession.getPeerPrincipal());
            } catch (SSLPeerUnverifiedException se) {
                return KafkaPrincipal.ANONYMOUS;
            }
        } else if (context instanceof SaslAuthenticationContext) {
            SaslServer saslServer = ((SaslAuthenticationContext) context).server();
            if (SaslConfigs.GSSAPI_MECHANISM.equals(saslServer.getMechanismName()))
                return applyKerberosShortNamer(saslServer.getAuthorizationID());
            else
                return new KafkaPrincipal(KafkaPrincipal.USER_TYPE, saslServer.getAuthorizationID());
        } else {
            throw new IllegalArgumentException("Unhandled authentication context type: " + context.getClass().getName());
        }
    }

    private KafkaPrincipal applyKerberosShortNamer(String authorizationId) {
        KerberosName kerberosName = KerberosName.parse(authorizationId);
        try {
            String shortName = kerberosShortNamer.shortName(kerberosName);
            return new KafkaPrincipal(KafkaPrincipal.USER_TYPE, shortName);
        } catch (IOException e) {
            throw new KafkaException("Failed to set name for '" + kerberosName +
                    "' based on Kerberos authentication rules.", e);
        }
    }

    private KafkaPrincipal applySslPrincipalMapper(Principal principal) {
        try {
            if (!(principal instanceof X500Principal) || principal == KafkaPrincipal.ANONYMOUS) {
                return new KafkaPrincipal(KafkaPrincipal.USER_TYPE, principal.getName());
			} else {
				return new KafkaPrincipal(KafkaPrincipal.USER_TYPE, sslPrincipalMapper.getName(principal.getName()));
			}
		} catch (IOException e) {
			throw new KafkaException("Failed to map name for '" + principal.getName() +
					"' based on SSL principal mapping rules.", e);
		}
	}

	@Override
	public byte[] serialize(KafkaPrincipal principal) {
		DefaultPrincipalData data = new DefaultPrincipalData()
				.setType(principal.getPrincipalType())
				.setName(principal.getName())
				.setTokenAuthenticated(principal.tokenAuthenticated());
		return MessageUtil.toVersionPrefixedBytes(DefaultPrincipalData.HIGHEST_SUPPORTED_VERSION, data);
	}

	@Override
	public KafkaPrincipal deserialize(byte[] bytes) {
		ByteBuffer buffer = ByteBuffer.wrap(bytes);
		short version = buffer.getShort();
		if (version < DefaultPrincipalData.LOWEST_SUPPORTED_VERSION || version > DefaultPrincipalData.HIGHEST_SUPPORTED_VERSION) {
			throw new SerializationException("Invalid principal data version " + version);
		}

		DefaultPrincipalData data = new DefaultPrincipalData(new ByteBufferAccessor(buffer), version);
		return new KafkaPrincipal(data.type(), data.name(), data.tokenAuthenticated());
	}
}<|MERGE_RESOLUTION|>--- conflicted
+++ resolved
@@ -33,13 +33,6 @@
 import org.apache.kafka.common.security.kerberos.KerberosShortNamer;
 import org.apache.kafka.common.security.ssl.SslPrincipalMapper;
 
-<<<<<<< HEAD
-import javax.net.ssl.SSLPeerUnverifiedException;
-import javax.net.ssl.SSLSession;
-import javax.security.auth.x500.X500Principal;
-import javax.security.sasl.SaslServer;
-=======
->>>>>>> 9494bebe
 import java.io.IOException;
 import java.nio.ByteBuffer;
 import java.security.Principal;
@@ -54,23 +47,23 @@
  * SSL authentication and SASL authentication. In the latter case, when GSSAPI is used, this
  * class applies {@link org.apache.kafka.common.security.kerberos.KerberosShortNamer} to transform
  * the name.
- * <p>
+ *
  * NOTE: This is an internal class and can change without notice.
  */
 public class DefaultKafkaPrincipalBuilder implements KafkaPrincipalBuilder, KafkaPrincipalSerde {
-	private final KerberosShortNamer kerberosShortNamer;
-	private final SslPrincipalMapper sslPrincipalMapper;
+    private final KerberosShortNamer kerberosShortNamer;
+    private final SslPrincipalMapper sslPrincipalMapper;
 
-	/**
-	 * Construct a new instance.
-	 *
-	 * @param kerberosShortNamer Kerberos name rewrite rules or null if none have been configured
-	 * @param sslPrincipalMapper SSL Principal mapper or null if none have been configured
-	 */
-	public DefaultKafkaPrincipalBuilder(KerberosShortNamer kerberosShortNamer, SslPrincipalMapper sslPrincipalMapper) {
-		this.kerberosShortNamer = kerberosShortNamer;
-		this.sslPrincipalMapper = sslPrincipalMapper;
-	}
+    /**
+     * Construct a new instance.
+     *
+     * @param kerberosShortNamer Kerberos name rewrite rules or null if none have been configured
+     * @param sslPrincipalMapper SSL Principal mapper or null if none have been configured
+     */
+    public DefaultKafkaPrincipalBuilder(KerberosShortNamer kerberosShortNamer, SslPrincipalMapper sslPrincipalMapper) {
+        this.kerberosShortNamer = kerberosShortNamer;
+        this.sslPrincipalMapper = sslPrincipalMapper;
+    }
 
     @Override
     public KafkaPrincipal build(AuthenticationContext context) {
@@ -109,33 +102,33 @@
         try {
             if (!(principal instanceof X500Principal) || principal == KafkaPrincipal.ANONYMOUS) {
                 return new KafkaPrincipal(KafkaPrincipal.USER_TYPE, principal.getName());
-			} else {
-				return new KafkaPrincipal(KafkaPrincipal.USER_TYPE, sslPrincipalMapper.getName(principal.getName()));
-			}
-		} catch (IOException e) {
-			throw new KafkaException("Failed to map name for '" + principal.getName() +
-					"' based on SSL principal mapping rules.", e);
-		}
-	}
+            } else {
+                return new KafkaPrincipal(KafkaPrincipal.USER_TYPE, sslPrincipalMapper.getName(principal.getName()));
+            }
+        } catch (IOException e) {
+            throw new KafkaException("Failed to map name for '" + principal.getName() +
+                    "' based on SSL principal mapping rules.", e);
+        }
+    }
 
-	@Override
-	public byte[] serialize(KafkaPrincipal principal) {
-		DefaultPrincipalData data = new DefaultPrincipalData()
-				.setType(principal.getPrincipalType())
-				.setName(principal.getName())
-				.setTokenAuthenticated(principal.tokenAuthenticated());
-		return MessageUtil.toVersionPrefixedBytes(DefaultPrincipalData.HIGHEST_SUPPORTED_VERSION, data);
-	}
+    @Override
+    public byte[] serialize(KafkaPrincipal principal) {
+        DefaultPrincipalData data = new DefaultPrincipalData()
+                                        .setType(principal.getPrincipalType())
+                                        .setName(principal.getName())
+                                        .setTokenAuthenticated(principal.tokenAuthenticated());
+        return MessageUtil.toVersionPrefixedBytes(DefaultPrincipalData.HIGHEST_SUPPORTED_VERSION, data);
+    }
 
-	@Override
-	public KafkaPrincipal deserialize(byte[] bytes) {
-		ByteBuffer buffer = ByteBuffer.wrap(bytes);
-		short version = buffer.getShort();
-		if (version < DefaultPrincipalData.LOWEST_SUPPORTED_VERSION || version > DefaultPrincipalData.HIGHEST_SUPPORTED_VERSION) {
-			throw new SerializationException("Invalid principal data version " + version);
-		}
+    @Override
+    public KafkaPrincipal deserialize(byte[] bytes) {
+        ByteBuffer buffer = ByteBuffer.wrap(bytes);
+        short version = buffer.getShort();
+        if (version < DefaultPrincipalData.LOWEST_SUPPORTED_VERSION || version > DefaultPrincipalData.HIGHEST_SUPPORTED_VERSION) {
+            throw new SerializationException("Invalid principal data version " + version);
+        }
 
-		DefaultPrincipalData data = new DefaultPrincipalData(new ByteBufferAccessor(buffer), version);
-		return new KafkaPrincipal(data.type(), data.name(), data.tokenAuthenticated());
-	}
+        DefaultPrincipalData data = new DefaultPrincipalData(new ByteBufferAccessor(buffer), version);
+        return new KafkaPrincipal(data.type(), data.name(), data.tokenAuthenticated());
+    }
 }