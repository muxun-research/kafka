/*
 * Licensed to the Apache Software Foundation (ASF) under one or more
 * contributor license agreements. See the NOTICE file distributed with
 * this work for additional information regarding copyright ownership.
 * The ASF licenses this file to You under the Apache License, Version 2.0
 * (the "License"); you may not use this file except in compliance with
 * the License. You may obtain a copy of the License at
 *
 *    http://www.apache.org/licenses/LICENSE-2.0
 *
 * Unless required by applicable law or agreed to in writing, software
 * distributed under the License is distributed on an "AS IS" BASIS,
 * WITHOUT WARRANTIES OR CONDITIONS OF ANY KIND, either express or implied.
 * See the License for the specific language governing permissions and
 * limitations under the License.
 */
package org.apache.kafka.common.security.kerberos;

import org.apache.kafka.common.config.SaslConfigs;
import org.apache.kafka.common.security.JaasContext;
import org.apache.kafka.common.security.JaasUtils;
import org.apache.kafka.common.security.auth.AuthenticateCallbackHandler;
import org.apache.kafka.common.security.authenticator.AbstractLogin;
import org.apache.kafka.common.utils.KafkaThread;
import org.apache.kafka.common.utils.Shell;
import org.apache.kafka.common.utils.Time;
import org.slf4j.Logger;
import org.slf4j.LoggerFactory;

import javax.security.auth.Subject;
import javax.security.auth.kerberos.KerberosPrincipal;
import javax.security.auth.kerberos.KerberosTicket;
import javax.security.auth.login.AppConfigurationEntry;
import javax.security.auth.login.Configuration;
import javax.security.auth.login.LoginContext;
import javax.security.auth.login.LoginException;
import java.util.Arrays;
import java.util.Date;
import java.util.List;
import java.util.Map;
import java.util.Random;
import java.util.Set;

/**
 * This class is responsible for refreshing Kerberos credentials for
 * logins for both Kafka client and server.
 */
public class KerberosLogin extends AbstractLogin {
    private static final Logger log = LoggerFactory.getLogger(KerberosLogin.class);

    private static final Random RNG = new Random();

    private final Time time = Time.SYSTEM;
    private Thread t;
    private boolean isKrbTicket;
    private boolean isUsingTicketCache;

    private String principal;

    // LoginThread will sleep until 80% of time from last refresh to
    // ticket's expiry has been reached, at which time it will wake
    // and try to renew the ticket.
    private double ticketRenewWindowFactor;

    /**
     * Percentage of random jitter added to the renewal time
     */
    private double ticketRenewJitter;

    // Regardless of ticketRenewWindowFactor setting above and the ticket expiry time,
    // thread will not sleep between refresh attempts any less than 1 minute (60*1000 milliseconds = 1 minute).
    // Change the '1' to e.g. 5, to change this to 5 minutes.
    private long minTimeBeforeRelogin;

    private String kinitCmd;

    private volatile Subject subject;

    private LoginContext loginContext;
    private String serviceName;
    private long lastLogin;

    @Override
    public void configure(Map<String, ?> configs, String contextName, Configuration configuration,
                          AuthenticateCallbackHandler callbackHandler) {
        super.configure(configs, contextName, configuration, callbackHandler);
        this.ticketRenewWindowFactor = (Double) configs.get(SaslConfigs.SASL_KERBEROS_TICKET_RENEW_WINDOW_FACTOR);
        this.ticketRenewJitter = (Double) configs.get(SaslConfigs.SASL_KERBEROS_TICKET_RENEW_JITTER);
        this.minTimeBeforeRelogin = (Long) configs.get(SaslConfigs.SASL_KERBEROS_MIN_TIME_BEFORE_RELOGIN);
        this.kinitCmd = (String) configs.get(SaslConfigs.SASL_KERBEROS_KINIT_CMD);
        this.serviceName = getServiceName(configs, contextName, configuration);
    }

    /**
     * Performs login for each login module specified for the login context of this instance and starts the thread used
     * to periodically re-login to the Kerberos Ticket Granting Server.
     */
    @Override
    public LoginContext login() throws LoginException {

        this.lastLogin = currentElapsedTime();
        loginContext = super.login();
        subject = loginContext.getSubject();
        isKrbTicket = !subject.getPrivateCredentials(KerberosTicket.class).isEmpty();

        AppConfigurationEntry[] entries = configuration().getAppConfigurationEntry(contextName());
        if (entries.length == 0) {
            isUsingTicketCache = false;
            principal = null;
        } else {
            // there will only be a single entry
            AppConfigurationEntry entry = entries[0];
            if (entry.getOptions().get("useTicketCache") != null) {
                String val = (String) entry.getOptions().get("useTicketCache");
                isUsingTicketCache = val.equals("true");
            } else
                isUsingTicketCache = false;
            if (entry.getOptions().get("principal") != null)
                principal = (String) entry.getOptions().get("principal");
            else
                principal = null;
        }

        if (!isKrbTicket) {
            log.debug("[Principal={}]: It is not a Kerberos ticket", principal);
            t = null;
            // if no TGT, do not bother with ticket management.
            return loginContext;
        }
        log.debug("[Principal={}]: It is a Kerberos ticket", principal);

        // Refresh the Ticket Granting Ticket (TGT) periodically. How often to refresh is determined by the
        // TGT's existing expiry date and the configured minTimeBeforeRelogin. For testing and development,
        // you can decrease the interval of expiration of tickets (for example, to 3 minutes) by running:
        //  "modprinc -maxlife 3mins <principal>" in kadmin.
        t = KafkaThread.daemon(String.format("kafka-kerberos-refresh-thread-%s", principal), () -> {
            log.info("[Principal={}]: TGT refresh thread started.", principal);
            while (true) {  // renewal thread's main loop. if it exits from here, thread will exit.
                KerberosTicket tgt = getTGT();
                long now = currentWallTime();
                long nextRefresh;
                Date nextRefreshDate;
                if (tgt == null) {
                    nextRefresh = now + minTimeBeforeRelogin;
                    nextRefreshDate = new Date(nextRefresh);
                    log.warn("[Principal={}]: No TGT found: will try again at {}", principal, nextRefreshDate);
                } else {
                    nextRefresh = getRefreshTime(tgt);
                    long expiry = tgt.getEndTime().getTime();
                    Date expiryDate = new Date(expiry);
                    if (isUsingTicketCache && tgt.getRenewTill() != null && tgt.getRenewTill().getTime() < expiry) {
                        log.warn("The TGT cannot be renewed beyond the next expiry date: {}." +
                            "This process will not be able to authenticate new SASL connections after that " +
                            "time (for example, it will not be able to authenticate a new connection with a Kafka " +
                            "Broker).  Ask your system administrator to either increase the " +
                            "'renew until' time by doing : 'modprinc -maxrenewlife {} ' within " +
                            "kadmin, or instead, to generate a keytab for {}. Because the TGT's " +
                            "expiry cannot be further extended by refreshing, exiting refresh thread now.",
                            expiryDate, principal, principal);
                        return;
                    }
                    // determine how long to sleep from looking at ticket's expiry.
                    // We should not allow the ticket to expire, but we should take into consideration
                    // minTimeBeforeRelogin. Will not sleep less than minTimeBeforeRelogin, unless doing so
                    // would cause ticket expiration.
                    if ((nextRefresh > expiry) || (minTimeBeforeRelogin > expiry - now)) {
                        // expiry is before next scheduled refresh).
                        log.info("[Principal={}]: Refreshing now because expiry is before next scheduled refresh time.", principal);
                        nextRefresh = now;
                    } else {
                        if (nextRefresh - now < minTimeBeforeRelogin) {
                            // next scheduled refresh is sooner than (now + MIN_TIME_BEFORE_LOGIN).
                            Date until = new Date(nextRefresh);
                            Date newUntil = new Date(now + minTimeBeforeRelogin);
                            log.warn("[Principal={}]: TGT refresh thread time adjusted from {} to {} since the former is sooner " +
                                "than the minimum refresh interval ({} seconds) from now.",
                                principal, until, newUntil, minTimeBeforeRelogin / 1000);
                        }
                        nextRefresh = Math.max(nextRefresh, now + minTimeBeforeRelogin);
                    }
                    nextRefreshDate = new Date(nextRefresh);
                    if (nextRefresh > expiry) {
                        log.error("[Principal={}]: Next refresh: {} is later than expiry {}. This may indicate a clock skew problem." +
                            "Check that this host and the KDC hosts' clocks are in sync. Exiting refresh thread.",
                            principal, nextRefreshDate, expiryDate);
                        return;
                    }
                }
                if (now < nextRefresh) {
                    Date until = new Date(nextRefresh);
                    log.info("[Principal={}]: TGT refresh sleeping until: {}", principal, until);
                    try {
                        Thread.sleep(nextRefresh - now);
                    } catch (InterruptedException ie) {
                        log.warn("[Principal={}]: TGT renewal thread has been interrupted and will exit.", principal);
                        return;
                    }
                } else {
                    log.error("[Principal={}]: NextRefresh: {} is in the past: exiting refresh thread. Check"
                        + " clock sync between this host and KDC - (KDC's clock is likely ahead of this host)."
                        + " Manual intervention will be required for this client to successfully authenticate."
                        + " Exiting refresh thread.", principal, nextRefreshDate);
                    return;
                }
                if (isUsingTicketCache) {
                    String kinitArgs = "-R";
                    int retry = 1;
                    while (retry >= 0) {
                        try {
                            log.debug("[Principal={}]: Running ticket cache refresh command: {} {}", principal, kinitCmd, kinitArgs);
                            Shell.execCommand(kinitCmd, kinitArgs);
                            break;
                        } catch (Exception e) {
                            if (retry > 0) {
								log.warn("[Principal={}]: Error when trying to renew with TicketCache, but will retry ", principal, e);
								--retry;
                                // sleep for 10 seconds
                                try {
                                    Thread.sleep(10 * 1000);
                                } catch (InterruptedException ie) {
                                    log.error("[Principal={}]: Interrupted while renewing TGT, exiting Login thread", principal);
                                    return;
                                }
                            } else {
                                log.warn("[Principal={}]: Could not renew TGT due to problem running shell command: '{} {}'. " +
                                    "Exiting refresh thread.", principal, kinitCmd, kinitArgs, e);
                                return;
                            }
                        }
                    }
                }
                try {
                    int retry = 1;
                    while (retry >= 0) {
                        try {
                            reLogin();
                            break;
                        } catch (LoginException le) {
                            if (retry > 0) {
								log.warn("[Principal={}]: Error when trying to re-Login, but will retry ", principal, le);
								--retry;
                                // sleep for 10 seconds.
                                try {
                                    Thread.sleep(10 * 1000);
                                } catch (InterruptedException e) {
                                    log.error("[Principal={}]: Interrupted during login retry after LoginException:", principal, le);
                                    throw le;
                                }
                            } else {
                                log.error("[Principal={}]: Could not refresh TGT.", principal, le);
                            }
                        }
                    }
                } catch (LoginException le) {
                    log.error("[Principal={}]: Failed to refresh TGT: refresh thread exiting now.", principal, le);
                    return;
                }
            }
        });
        t.start();
        return loginContext;
    }

    @Override
    public void close() {
        if ((t != null) && (t.isAlive())) {
            t.interrupt();
            try {
                t.join();
            } catch (InterruptedException e) {
                log.warn("[Principal={}]: Error while waiting for Login thread to shutdown.", principal, e);
                Thread.currentThread().interrupt();
            }
        }
    }

    @Override
    public Subject subject() {
        return subject;
    }

    @Override
    public String serviceName() {
        return serviceName;
    }

    private static String getServiceName(Map<String, ?> configs, String contextName, Configuration configuration) {
        List<AppConfigurationEntry> configEntries = Arrays.asList(configuration.getAppConfigurationEntry(contextName));
        String jaasServiceName = JaasContext.configEntryOption(configEntries, JaasUtils.SERVICE_NAME, null);
        String configServiceName = (String) configs.get(SaslConfigs.SASL_KERBEROS_SERVICE_NAME);
        if (jaasServiceName != null && configServiceName != null && !jaasServiceName.equals(configServiceName)) {
            String message = String.format("Conflicting serviceName values found in JAAS and Kafka configs " +
                "value in JAAS file %s, value in Kafka config %s", jaasServiceName, configServiceName);
            throw new IllegalArgumentException(message);
        }

        if (jaasServiceName != null)
            return jaasServiceName;
        if (configServiceName != null)
            return configServiceName;

        throw new IllegalArgumentException("No serviceName defined in either JAAS or Kafka config");
    }


    private long getRefreshTime(KerberosTicket tgt) {
        long start = tgt.getStartTime().getTime();
        long expires = tgt.getEndTime().getTime();
        log.info("[Principal={}]: TGT valid starting at: {}", principal, tgt.getStartTime());
        log.info("[Principal={}]: TGT expires: {}", principal, tgt.getEndTime());
        long proposedRefresh = start + (long) ((expires - start) *
                (ticketRenewWindowFactor + (ticketRenewJitter * RNG.nextDouble())));

        if (proposedRefresh > expires)
            // proposedRefresh is too far in the future: it's after ticket expires: simply return now.
            return currentWallTime();
        else
            return proposedRefresh;
    }

    private KerberosTicket getTGT() {
        Set<KerberosTicket> tickets = subject.getPrivateCredentials(KerberosTicket.class);
        for (KerberosTicket ticket : tickets) {
            KerberosPrincipal server = ticket.getServer();
            if (server.getName().equals("krbtgt/" + server.getRealm() + "@" + server.getRealm())) {
                log.debug("Found TGT with client principal '{}' and server principal '{}'.", ticket.getClient().getName(),
                        ticket.getServer().getName());
                return ticket;
            }
        }
        return null;
    }

    private boolean hasSufficientTimeElapsed() {
        long now = currentElapsedTime();
        if (now - lastLogin < minTimeBeforeRelogin) {
            log.warn("[Principal={}]: Not attempting to re-login since the last re-login was attempted less than {} seconds before.",
                    principal, minTimeBeforeRelogin / 1000);
            return false;
        }
        return true;
    }

	/**
	 * Re-login a principal. This method assumes that {@link #login()} has happened already.
	 * @throws javax.security.auth.login.LoginException on a failure
	 */
	protected void reLogin() throws LoginException {
		if (!isKrbTicket) {
			return;
		}
		if (loginContext == null) {
			throw new LoginException("Login must be done first");
		}
		if (!hasSufficientTimeElapsed()) {
			return;
		}
		synchronized (KerberosLogin.class) {
            log.info("Initiating logout for {}", principal);
            // register most recent relogin attempt
            lastLogin = currentElapsedTime();
            //clear up the kerberos state. But the tokens are not cleared! As per
            //the Java kerberos login module code, only the kerberos credentials
<<<<<<< HEAD
			//are cleared
			logout();
			//login and also update the subject field of this instance to
			//have the new credentials (pass it to the LoginContext constructor)
			loginContext = new LoginContext(contextName(), subject, null, configuration());
			log.info("Initiating re-login for {}", principal);
			loginContext.login();
		}
	}

	// Visibility to override for testing
	protected void logout() throws LoginException {
		loginContext.logout();
	}

	private long currentElapsedTime() {
		return time.hiResClockMs();
	}

	private long currentWallTime() {
		return time.milliseconds();
	}
=======
            //are cleared. If previous logout succeeded but login failed, we shouldn't
            //logout again since duplicate logout causes NPE from Java 9 onwards.
            if (subject != null && !subject.getPrincipals().isEmpty()) {
                logout();
            }
            //login and also update the subject field of this instance to
            //have the new credentials (pass it to the LoginContext constructor)
            loginContext = new LoginContext(contextName(), subject, null, configuration());
            log.info("Initiating re-login for {}", principal);
            login(loginContext);
        }
    }

    // Visibility to override for testing
    protected void login(LoginContext loginContext) throws LoginException {
        loginContext.login();
    }

    // Visibility to override for testing
    protected void logout() throws LoginException {
        loginContext.logout();
    }

    private long currentElapsedTime() {
        return time.hiResClockMs();
    }

    private long currentWallTime() {
        return time.milliseconds();
    }
>>>>>>> 15418db6

}<|MERGE_RESOLUTION|>--- conflicted
+++ resolved
@@ -34,12 +34,7 @@
 import javax.security.auth.login.Configuration;
 import javax.security.auth.login.LoginContext;
 import javax.security.auth.login.LoginException;
-import java.util.Arrays;
-import java.util.Date;
-import java.util.List;
-import java.util.Map;
-import java.util.Random;
-import java.util.Set;
+import java.util.*;
 
 /**
  * This class is responsible for refreshing Kerberos credentials for
@@ -172,9 +167,7 @@
                             // next scheduled refresh is sooner than (now + MIN_TIME_BEFORE_LOGIN).
                             Date until = new Date(nextRefresh);
                             Date newUntil = new Date(now + minTimeBeforeRelogin);
-                            log.warn("[Principal={}]: TGT refresh thread time adjusted from {} to {} since the former is sooner " +
-                                "than the minimum refresh interval ({} seconds) from now.",
-                                principal, until, newUntil, minTimeBeforeRelogin / 1000);
+                            log.warn("[Principal={}]: TGT refresh thread time adjusted from {} to {} since the former is sooner " + "than the minimum refresh interval ({} seconds) from now.", principal, until, newUntil, minTimeBeforeRelogin / 1000);
                         }
                         nextRefresh = Math.max(nextRefresh, now + minTimeBeforeRelogin);
                     }
@@ -212,8 +205,8 @@
                             break;
                         } catch (Exception e) {
                             if (retry > 0) {
-								log.warn("[Principal={}]: Error when trying to renew with TicketCache, but will retry ", principal, e);
-								--retry;
+                                log.warn("[Principal={}]: Error when trying to renew with TicketCache, but will retry ", principal, e);
+                                --retry;
                                 // sleep for 10 seconds
                                 try {
                                     Thread.sleep(10 * 1000);
@@ -237,8 +230,8 @@
                             break;
                         } catch (LoginException le) {
                             if (retry > 0) {
-								log.warn("[Principal={}]: Error when trying to re-Login, but will retry ", principal, le);
-								--retry;
+                                log.warn("[Principal={}]: Error when trying to re-Login, but will retry ", principal, le);
+                                --retry;
                                 // sleep for 10 seconds.
                                 try {
                                     Thread.sleep(10 * 1000);
@@ -334,57 +327,32 @@
     private boolean hasSufficientTimeElapsed() {
         long now = currentElapsedTime();
         if (now - lastLogin < minTimeBeforeRelogin) {
-            log.warn("[Principal={}]: Not attempting to re-login since the last re-login was attempted less than {} seconds before.",
-                    principal, minTimeBeforeRelogin / 1000);
+            log.warn("[Principal={}]: Not attempting to re-login since the last re-login was attempted less than {} seconds before.", principal, minTimeBeforeRelogin / 1000);
             return false;
         }
         return true;
     }
 
-	/**
-	 * Re-login a principal. This method assumes that {@link #login()} has happened already.
-	 * @throws javax.security.auth.login.LoginException on a failure
-	 */
-	protected void reLogin() throws LoginException {
-		if (!isKrbTicket) {
-			return;
-		}
-		if (loginContext == null) {
-			throw new LoginException("Login must be done first");
-		}
-		if (!hasSufficientTimeElapsed()) {
-			return;
-		}
-		synchronized (KerberosLogin.class) {
+    /**
+     * Re-login a principal. This method assumes that {@link #login()} has happened already.
+     * @throws javax.security.auth.login.LoginException on a failure
+     */
+    protected void reLogin() throws LoginException {
+        if (!isKrbTicket) {
+            return;
+        }
+        if (loginContext == null) {
+            throw new LoginException("Login must be done first");
+        }
+        if (!hasSufficientTimeElapsed()) {
+            return;
+        }
+        synchronized (KerberosLogin.class) {
             log.info("Initiating logout for {}", principal);
             // register most recent relogin attempt
             lastLogin = currentElapsedTime();
             //clear up the kerberos state. But the tokens are not cleared! As per
             //the Java kerberos login module code, only the kerberos credentials
-<<<<<<< HEAD
-			//are cleared
-			logout();
-			//login and also update the subject field of this instance to
-			//have the new credentials (pass it to the LoginContext constructor)
-			loginContext = new LoginContext(contextName(), subject, null, configuration());
-			log.info("Initiating re-login for {}", principal);
-			loginContext.login();
-		}
-	}
-
-	// Visibility to override for testing
-	protected void logout() throws LoginException {
-		loginContext.logout();
-	}
-
-	private long currentElapsedTime() {
-		return time.hiResClockMs();
-	}
-
-	private long currentWallTime() {
-		return time.milliseconds();
-	}
-=======
             //are cleared. If previous logout succeeded but login failed, we shouldn't
             //logout again since duplicate logout causes NPE from Java 9 onwards.
             if (subject != null && !subject.getPrincipals().isEmpty()) {
@@ -415,6 +383,5 @@
     private long currentWallTime() {
         return time.milliseconds();
     }
->>>>>>> 15418db6
 
 }