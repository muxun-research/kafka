--- conflicted
+++ resolved
@@ -28,46 +28,34 @@
 
 public class DeleteRecordsResponse extends AbstractResponse {
 
-	public static final long INVALID_LOW_WATERMARK = -1L;
-	private final DeleteRecordsResponseData data;
+    public static final long INVALID_LOW_WATERMARK = -1L;
+    private final DeleteRecordsResponseData data;
 
-	/**
-	 * Possible error code:
-	 * <p>
-	 * OFFSET_OUT_OF_RANGE (1)
-	 * UNKNOWN_TOPIC_OR_PARTITION (3)
-	 * NOT_LEADER_OR_FOLLOWER (6)
-	 * REQUEST_TIMED_OUT (7)
-	 * UNKNOWN (-1)
-	 */
+    /**
+     * Possible error code:
+     * <p>
+     * OFFSET_OUT_OF_RANGE (1)
+     * UNKNOWN_TOPIC_OR_PARTITION (3)
+     * NOT_LEADER_OR_FOLLOWER (6)
+     * REQUEST_TIMED_OUT (7)
+     * UNKNOWN (-1)
+     */
 
-	public DeleteRecordsResponse(DeleteRecordsResponseData data) {
-		super(ApiKeys.DELETE_RECORDS);
-		this.data = data;
-	}
+    public DeleteRecordsResponse(DeleteRecordsResponseData data) {
+        super(ApiKeys.DELETE_RECORDS);
+        this.data = data;
+    }
 
-	@Override
-	public DeleteRecordsResponseData data() {
-		return data;
-	}
+    @Override
+    public DeleteRecordsResponseData data() {
+        return data;
+    }
 
-	@Override
-	public int throttleTimeMs() {
-		return data.throttleTimeMs();
-	}
+    @Override
+    public int throttleTimeMs() {
+        return data.throttleTimeMs();
+    }
 
-<<<<<<< HEAD
-	@Override
-	public Map<Errors, Integer> errorCounts() {
-		Map<Errors, Integer> errorCounts = new HashMap<>();
-		data.topics().forEach(topicResponses ->
-				topicResponses.partitions().forEach(response ->
-						updateErrorCounts(errorCounts, Errors.forCode(response.errorCode()))
-				)
-		);
-		return errorCounts;
-	}
-=======
     @Override
     public void maybeSetThrottleTimeMs(int throttleTimeMs) {
         data.setThrottleTimeMs(throttleTimeMs);
@@ -76,17 +64,12 @@
     @Override
     public Map<Errors, Integer> errorCounts() {
         Map<Errors, Integer> errorCounts = new HashMap<>();
-        data.topics().forEach(topicResponses ->
-            topicResponses.partitions().forEach(response ->
-                updateErrorCounts(errorCounts, Errors.forCode(response.errorCode()))
-            )
-        );
+        data.topics().forEach(topicResponses -> topicResponses.partitions().forEach(response -> updateErrorCounts(errorCounts, Errors.forCode(response.errorCode()))));
         return errorCounts;
     }
->>>>>>> 15418db6
 
     public static DeleteRecordsResponse parse(ByteBuffer buffer, short version) {
-		return new DeleteRecordsResponse(new DeleteRecordsResponseData(new ByteBufferAccessor(buffer), version));
+        return new DeleteRecordsResponse(new DeleteRecordsResponseData(new ByteBufferAccessor(buffer), version));
     }
 
     @Override
