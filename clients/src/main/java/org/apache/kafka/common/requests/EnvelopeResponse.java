/*
 * Licensed to the Apache Software Foundation (ASF) under one or more
 * contributor license agreements. See the NOTICE file distributed with
 * this work for additional information regarding copyright ownership.
 * The ASF licenses this file to You under the Apache License, Version 2.0
 * (the "License"); you may not use this file except in compliance with
 * the License. You may obtain a copy of the License at
 *
 *    http://www.apache.org/licenses/LICENSE-2.0
 *
 * Unless required by applicable law or agreed to in writing, software
 * distributed under the License is distributed on an "AS IS" BASIS,
 * WITHOUT WARRANTIES OR CONDITIONS OF ANY KIND, either express or implied.
 * See the License for the specific language governing permissions and
 * limitations under the License.
 */
package org.apache.kafka.common.requests;

import org.apache.kafka.common.message.EnvelopeResponseData;
import org.apache.kafka.common.protocol.ApiKeys;
import org.apache.kafka.common.protocol.ByteBufferAccessor;
import org.apache.kafka.common.protocol.Errors;

import java.nio.ByteBuffer;
import java.util.Map;

public class EnvelopeResponse extends AbstractResponse {

	private final EnvelopeResponseData data;

	public EnvelopeResponse(ByteBuffer responseData, Errors error) {
		super(ApiKeys.ENVELOPE);
		this.data = new EnvelopeResponseData()
				.setResponseData(responseData)
				.setErrorCode(error.code());
	}

	public EnvelopeResponse(Errors error) {
		this(null, error);
	}

	public EnvelopeResponse(EnvelopeResponseData data) {
		super(ApiKeys.ENVELOPE);
		this.data = data;
	}

	public ByteBuffer responseData() {
		return data.responseData();
	}

	@Override
	public Map<Errors, Integer> errorCounts() {
		return errorCounts(error());
	}

	public Errors error() {
		return Errors.forCode(data.errorCode());
	}

	@Override
	public EnvelopeResponseData data() {
		return data;
	}

	@Override
	public int throttleTimeMs() {
		return DEFAULT_THROTTLE_TIME;
	}

<<<<<<< HEAD
	public static EnvelopeResponse parse(ByteBuffer buffer, short version) {
		return new EnvelopeResponse(new EnvelopeResponseData(new ByteBufferAccessor(buffer), version));
	}
=======
    @Override
    public void maybeSetThrottleTimeMs(int throttleTimeMs) {
        // Not supported by the response schema
    }

    public static EnvelopeResponse parse(ByteBuffer buffer, short version) {
        return new EnvelopeResponse(new EnvelopeResponseData(new ByteBufferAccessor(buffer), version));
    }
>>>>>>> 15418db6

}<|MERGE_RESOLUTION|>--- conflicted
+++ resolved
@@ -26,52 +26,45 @@
 
 public class EnvelopeResponse extends AbstractResponse {
 
-	private final EnvelopeResponseData data;
+    private final EnvelopeResponseData data;
 
-	public EnvelopeResponse(ByteBuffer responseData, Errors error) {
-		super(ApiKeys.ENVELOPE);
-		this.data = new EnvelopeResponseData()
-				.setResponseData(responseData)
-				.setErrorCode(error.code());
-	}
+    public EnvelopeResponse(ByteBuffer responseData, Errors error) {
+        super(ApiKeys.ENVELOPE);
+        this.data = new EnvelopeResponseData().setResponseData(responseData).setErrorCode(error.code());
+    }
 
-	public EnvelopeResponse(Errors error) {
-		this(null, error);
-	}
+    public EnvelopeResponse(Errors error) {
+        this(null, error);
+    }
 
-	public EnvelopeResponse(EnvelopeResponseData data) {
-		super(ApiKeys.ENVELOPE);
-		this.data = data;
-	}
+    public EnvelopeResponse(EnvelopeResponseData data) {
+        super(ApiKeys.ENVELOPE);
+        this.data = data;
+    }
 
-	public ByteBuffer responseData() {
-		return data.responseData();
-	}
+    public ByteBuffer responseData() {
+        return data.responseData();
+    }
 
-	@Override
-	public Map<Errors, Integer> errorCounts() {
-		return errorCounts(error());
-	}
+    @Override
+    public Map<Errors, Integer> errorCounts() {
+        return errorCounts(error());
+    }
 
-	public Errors error() {
-		return Errors.forCode(data.errorCode());
-	}
+    public Errors error() {
+        return Errors.forCode(data.errorCode());
+    }
 
-	@Override
-	public EnvelopeResponseData data() {
-		return data;
-	}
+    @Override
+    public EnvelopeResponseData data() {
+        return data;
+    }
 
-	@Override
-	public int throttleTimeMs() {
-		return DEFAULT_THROTTLE_TIME;
-	}
+    @Override
+    public int throttleTimeMs() {
+        return DEFAULT_THROTTLE_TIME;
+    }
 
-<<<<<<< HEAD
-	public static EnvelopeResponse parse(ByteBuffer buffer, short version) {
-		return new EnvelopeResponse(new EnvelopeResponseData(new ByteBufferAccessor(buffer), version));
-	}
-=======
     @Override
     public void maybeSetThrottleTimeMs(int throttleTimeMs) {
         // Not supported by the response schema
@@ -80,6 +73,5 @@
     public static EnvelopeResponse parse(ByteBuffer buffer, short version) {
         return new EnvelopeResponse(new EnvelopeResponseData(new ByteBufferAccessor(buffer), version));
     }
->>>>>>> 15418db6
 
 }