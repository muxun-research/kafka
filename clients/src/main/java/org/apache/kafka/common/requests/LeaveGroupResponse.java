--- conflicted
+++ resolved
@@ -49,11 +49,11 @@
  */
 public class LeaveGroupResponse extends AbstractResponse {
 
-	private final LeaveGroupResponseData data;
+    private final LeaveGroupResponseData data;
 
     public LeaveGroupResponse(LeaveGroupResponseData data) {
-		super(ApiKeys.LEAVE_GROUP);
-		this.data = data;
+        super(ApiKeys.LEAVE_GROUP);
+        this.data = data;
     }
 
     public LeaveGroupResponse(LeaveGroupResponseData data, short version) {
@@ -63,8 +63,7 @@
             this.data = data;
         } else {
             if (data.members().size() != 1) {
-                throw new UnsupportedVersionException("LeaveGroup response version " + version +
-                    " can only contain one member, got " + data.members().size() + " members.");
+                throw new UnsupportedVersionException("LeaveGroup response version " + version + " can only contain one member, got " + data.members().size() + " members.");
             }
 
             Errors topLevelError = Errors.forCode(data.errorCode());
@@ -73,11 +72,8 @@
         }
     }
 
-    public LeaveGroupResponse(List<MemberResponse> memberResponses,
-                              Errors topLevelError,
-                              final int throttleTimeMs,
-                              final short version) {
-		super(ApiKeys.LEAVE_GROUP);
+    public LeaveGroupResponse(List<MemberResponse> memberResponses, Errors topLevelError, final int throttleTimeMs, final short version) {
+        super(ApiKeys.LEAVE_GROUP);
         if (version <= 2) {
             // Populate member level error.
             final short errorCode = getError(topLevelError, memberResponses).code();
@@ -98,31 +94,6 @@
     @Override
     public int throttleTimeMs() {
         return data.throttleTimeMs();
-<<<<<<< HEAD
-	}
-
-	public List<MemberResponse> memberResponses() {
-		return data.members();
-	}
-
-	public Errors error() {
-		return getError(Errors.forCode(data.errorCode()), data.members());
-	}
-
-	public Errors topLevelError() {
-		return Errors.forCode(data.errorCode());
-	}
-
-	private static Errors getError(Errors topLevelError, List<MemberResponse> memberResponses) {
-		if (topLevelError != Errors.NONE) {
-			return topLevelError;
-		} else {
-			for (MemberResponse memberResponse : memberResponses) {
-				Errors memberError = Errors.forCode(memberResponse.errorCode());
-				if (memberError != Errors.NONE) {
-					return memberError;
-				}
-=======
     }
 
     @Override
@@ -151,7 +122,6 @@
                 if (memberError != Errors.NONE) {
                     return memberError;
                 }
->>>>>>> 15418db6
             }
             return Errors.NONE;
         }
@@ -159,44 +129,43 @@
 
     @Override
     public Map<Errors, Integer> errorCounts() {
-		Map<Errors, Integer> combinedErrorCounts = new HashMap<>();
-		// Top level error.
-		updateErrorCounts(combinedErrorCounts, Errors.forCode(data.errorCode()));
+        Map<Errors, Integer> combinedErrorCounts = new HashMap<>();
+        // Top level error.
+        updateErrorCounts(combinedErrorCounts, Errors.forCode(data.errorCode()));
 
-		// Member level error.
-		data.members().forEach(memberResponse -> {
-			updateErrorCounts(combinedErrorCounts, Errors.forCode(memberResponse.errorCode()));
-		});
-		return combinedErrorCounts;
-	}
+        // Member level error.
+        data.members().forEach(memberResponse -> {
+            updateErrorCounts(combinedErrorCounts, Errors.forCode(memberResponse.errorCode()));
+        });
+        return combinedErrorCounts;
+    }
 
-	@Override
-	public LeaveGroupResponseData data() {
-		return data;
-	}
+    @Override
+    public LeaveGroupResponseData data() {
+        return data;
+    }
 
-	public static LeaveGroupResponse parse(ByteBuffer buffer, short version) {
-		return new LeaveGroupResponse(new LeaveGroupResponseData(new ByteBufferAccessor(buffer), version));
-	}
+    public static LeaveGroupResponse parse(ByteBuffer buffer, short version) {
+        return new LeaveGroupResponse(new LeaveGroupResponseData(new ByteBufferAccessor(buffer), version));
+    }
 
-	@Override
-	public boolean shouldClientThrottle(short version) {
-		return version >= 2;
-	}
+    @Override
+    public boolean shouldClientThrottle(short version) {
+        return version >= 2;
+    }
 
-	@Override
-	public boolean equals(Object other) {
-		return other instanceof LeaveGroupResponse &&
-				((LeaveGroupResponse) other).data.equals(this.data);
-	}
+    @Override
+    public boolean equals(Object other) {
+        return other instanceof LeaveGroupResponse && ((LeaveGroupResponse) other).data.equals(this.data);
+    }
 
-	@Override
-	public int hashCode() {
-		return Objects.hashCode(data);
-	}
+    @Override
+    public int hashCode() {
+        return Objects.hashCode(data);
+    }
 
-	@Override
-	public String toString() {
-		return data.toString();
-	}
+    @Override
+    public String toString() {
+        return data.toString();
+    }
 }