--- conflicted
+++ resolved
@@ -22,49 +22,6 @@
  */
 public class Exit {
 
-<<<<<<< HEAD
-	public interface Procedure {
-		void execute(int statusCode, String message);
-	}
-
-	public interface ShutdownHookAdder {
-		void addShutdownHook(String name, Runnable runnable);
-	}
-
-	private static final Procedure DEFAULT_HALT_PROCEDURE = new Procedure() {
-		@Override
-		public void execute(int statusCode, String message) {
-			Runtime.getRuntime().halt(statusCode);
-		}
-	};
-
-	private static final Procedure DEFAULT_EXIT_PROCEDURE = new Procedure() {
-		@Override
-		public void execute(int statusCode, String message) {
-			System.exit(statusCode);
-		}
-	};
-
-	private static final ShutdownHookAdder DEFAULT_SHUTDOWN_HOOK_ADDER = new ShutdownHookAdder() {
-		@Override
-		public void addShutdownHook(String name, Runnable runnable) {
-			if (name != null)
-				Runtime.getRuntime().addShutdownHook(KafkaThread.nonDaemon(name, runnable));
-			else
-				Runtime.getRuntime().addShutdownHook(new Thread(runnable));
-		}
-	};
-
-	private volatile static Procedure exitProcedure = DEFAULT_EXIT_PROCEDURE;
-	private volatile static Procedure haltProcedure = DEFAULT_HALT_PROCEDURE;
-	private volatile static ShutdownHookAdder shutdownHookAdder = DEFAULT_SHUTDOWN_HOOK_ADDER;
-
-	public static void exit(int statusCode) {
-		exit(statusCode, null);
-	}
-
-	public static void exit(int statusCode, String message) {
-=======
     @FunctionalInterface
     public interface Procedure {
         void execute(int statusCode, String message);
@@ -95,43 +52,42 @@
     }
 
     public static void exit(int statusCode, String message) {
->>>>>>> 15418db6
         exitProcedure.execute(statusCode, message);
-	}
+    }
 
-	public static void halt(int statusCode) {
-		halt(statusCode, null);
-	}
+    public static void halt(int statusCode) {
+        halt(statusCode, null);
+    }
 
-	public static void halt(int statusCode, String message) {
-		haltProcedure.execute(statusCode, message);
-	}
+    public static void halt(int statusCode, String message) {
+        haltProcedure.execute(statusCode, message);
+    }
 
-	public static void addShutdownHook(String name, Runnable runnable) {
-		shutdownHookAdder.addShutdownHook(name, runnable);
-	}
+    public static void addShutdownHook(String name, Runnable runnable) {
+        shutdownHookAdder.addShutdownHook(name, runnable);
+    }
 
-	public static void setExitProcedure(Procedure procedure) {
-		exitProcedure = procedure;
-	}
+    public static void setExitProcedure(Procedure procedure) {
+        exitProcedure = procedure;
+    }
 
-	public static void setHaltProcedure(Procedure procedure) {
-		haltProcedure = procedure;
-	}
+    public static void setHaltProcedure(Procedure procedure) {
+        haltProcedure = procedure;
+    }
 
-	public static void setShutdownHookAdder(ShutdownHookAdder shutdownHookAdder) {
-		Exit.shutdownHookAdder = shutdownHookAdder;
-	}
+    public static void setShutdownHookAdder(ShutdownHookAdder shutdownHookAdder) {
+        Exit.shutdownHookAdder = shutdownHookAdder;
+    }
 
-	public static void resetExitProcedure() {
-		exitProcedure = DEFAULT_EXIT_PROCEDURE;
-	}
+    public static void resetExitProcedure() {
+        exitProcedure = DEFAULT_EXIT_PROCEDURE;
+    }
 
-	public static void resetHaltProcedure() {
-		haltProcedure = DEFAULT_HALT_PROCEDURE;
-	}
+    public static void resetHaltProcedure() {
+        haltProcedure = DEFAULT_HALT_PROCEDURE;
+    }
 
-	public static void resetShutdownHookAdder() {
-		shutdownHookAdder = DEFAULT_SHUTDOWN_HOOK_ADDER;
-	}
+    public static void resetShutdownHookAdder() {
+        shutdownHookAdder = DEFAULT_SHUTDOWN_HOOK_ADDER;
+    }
 }