/*
 * Licensed to the Apache Software Foundation (ASF) under one or more
 * contributor license agreements. See the NOTICE file distributed with
 * this work for additional information regarding copyright ownership.
 * The ASF licenses this file to You under the Apache License, Version 2.0
 * (the "License"); you may not use this file except in compliance with
 * the License. You may obtain a copy of the License at
 *
 *    http://www.apache.org/licenses/LICENSE-2.0
 *
 * Unless required by applicable law or agreed to in writing, software
 * distributed under the License is distributed on an "AS IS" BASIS,
 * WITHOUT WARRANTIES OR CONDITIONS OF ANY KIND, either express or implied.
 * See the License for the specific language governing permissions and
 * limitations under the License.
 */
package org.apache.kafka.common.record;

import org.apache.kafka.common.network.TransferableChannel;

import java.io.IOException;
import java.nio.channels.FileChannel;

/**
 * Represents a file record set which is not necessarily offset-aligned
 */
public class UnalignedFileRecords implements UnalignedRecords {

	private final FileChannel channel;
	private final long position;
	private final int size;

	public UnalignedFileRecords(FileChannel channel, long position, int size) {
		this.channel = channel;
		this.position = position;
		this.size = size;
	}

	@Override
	public int sizeInBytes() {
		return size;
	}

<<<<<<< HEAD
	@Override
	public long writeTo(TransferableChannel destChannel, long previouslyWritten, int remaining) throws IOException {
		long position = this.position + previouslyWritten;
		long count = Math.min(remaining, sizeInBytes() - previouslyWritten);
		return destChannel.transferFrom(channel, position, count);
	}
=======
    @Override
    public int writeTo(TransferableChannel destChannel, int previouslyWritten, int remaining) throws IOException {
        long position = this.position + previouslyWritten;
        int count = Math.min(remaining, sizeInBytes() - previouslyWritten);
        // safe to cast to int since `count` is an int
        return (int) destChannel.transferFrom(channel, position, count);
    }
>>>>>>> 15418db6
}<|MERGE_RESOLUTION|>--- conflicted
+++ resolved
@@ -26,29 +26,21 @@
  */
 public class UnalignedFileRecords implements UnalignedRecords {
 
-	private final FileChannel channel;
-	private final long position;
-	private final int size;
+    private final FileChannel channel;
+    private final long position;
+    private final int size;
 
-	public UnalignedFileRecords(FileChannel channel, long position, int size) {
-		this.channel = channel;
-		this.position = position;
-		this.size = size;
-	}
+    public UnalignedFileRecords(FileChannel channel, long position, int size) {
+        this.channel = channel;
+        this.position = position;
+        this.size = size;
+    }
 
-	@Override
-	public int sizeInBytes() {
-		return size;
-	}
+    @Override
+    public int sizeInBytes() {
+        return size;
+    }
 
-<<<<<<< HEAD
-	@Override
-	public long writeTo(TransferableChannel destChannel, long previouslyWritten, int remaining) throws IOException {
-		long position = this.position + previouslyWritten;
-		long count = Math.min(remaining, sizeInBytes() - previouslyWritten);
-		return destChannel.transferFrom(channel, position, count);
-	}
-=======
     @Override
     public int writeTo(TransferableChannel destChannel, int previouslyWritten, int remaining) throws IOException {
         long position = this.position + previouslyWritten;
@@ -56,5 +48,4 @@
         // safe to cast to int since `count` is an int
         return (int) destChannel.transferFrom(channel, position, count);
     }
->>>>>>> 15418db6
 }