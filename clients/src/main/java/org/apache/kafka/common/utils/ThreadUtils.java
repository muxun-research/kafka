/*
 * Licensed to the Apache Software Foundation (ASF) under one or more
 * contributor license agreements. See the NOTICE file distributed with
 * this work for additional information regarding copyright ownership.
 * The ASF licenses this file to You under the Apache License, Version 2.0
 * (the "License"); you may not use this file except in compliance with
 * the License. You may obtain a copy of the License at
 *
 *    http://www.apache.org/licenses/LICENSE-2.0
 *
 * Unless required by applicable law or agreed to in writing, software
 * distributed under the License is distributed on an "AS IS" BASIS,
 * WITHOUT WARRANTIES OR CONDITIONS OF ANY KIND, either express or implied.
 * See the License for the specific language governing permissions and
 * limitations under the License.
 */

package org.apache.kafka.common.utils;

import org.slf4j.Logger;
import org.slf4j.LoggerFactory;

import java.util.concurrent.ExecutorService;
import java.util.concurrent.ThreadFactory;
import java.util.concurrent.TimeUnit;
import java.util.concurrent.atomic.AtomicLong;

import static java.lang.Thread.UncaughtExceptionHandler;

/**
 * Utilities for working with threads.
 */
public class ThreadUtils {

    private static final Logger log = LoggerFactory.getLogger(ThreadUtils.class);

    /**
     * Create a new ThreadFactory.
     * @param pattern The pattern to use.  If this contains %d, it will be
     *                replaced with a thread number.  It should not contain more
     *                than one %d.
     * @param daemon  True if we want daemon threads.
     * @return The new ThreadFactory.
     */
<<<<<<< HEAD
    public static ThreadFactory createThreadFactory(final String pattern, final boolean daemon) {
=======
    public static ThreadFactory createThreadFactory(final String pattern,
                                                    final boolean daemon) {
        return createThreadFactory(pattern, daemon, null);
    }

    /**
     * Create a new ThreadFactory.
     *
     * @param pattern       The pattern to use.  If this contains %d, it will be
     *                      replaced with a thread number.  It should not contain more
     *                      than one %d.
     * @param daemon        True if we want daemon threads.
     * @param ueh           thread's uncaught exception handler.
     * @return              The new ThreadFactory.
     */
    public static ThreadFactory createThreadFactory(final String pattern,
                                                    final boolean daemon,
                                                    final UncaughtExceptionHandler ueh) {
>>>>>>> 9494bebe
        return new ThreadFactory() {
            private final AtomicLong threadEpoch = new AtomicLong(0);

            @Override
            public Thread newThread(Runnable r) {
                String threadName;
                if (pattern.contains("%d")) {
                    threadName = String.format(pattern, threadEpoch.addAndGet(1));
                } else {
                    threadName = pattern;
                }
                Thread thread = new Thread(r, threadName);
                thread.setDaemon(daemon);
                if (ueh != null) {
                    thread.setUncaughtExceptionHandler(ueh);
                }
                return thread;
            }
        };
    }

    /**
     * Shuts down an executor service in two phases, first by calling shutdown to reject incoming tasks,
     * and then calling shutdownNow, if necessary, to cancel any lingering tasks.
     * After the timeout/on interrupt, the service is forcefully closed.
     * This pattern of shutting down thread pool is adopted from here:
     * <a href="https://docs.oracle.com/en/java/javase/17/docs/api/java.base/java/util/concurrent/ExecutorService.html">ExecutorService</a>
     * @param executorService The service to shut down.
     * @param timeout         The timeout of the shutdown.
     * @param timeUnit        The time unit of the shutdown timeout.
     */
<<<<<<< HEAD
    public static void shutdownExecutorServiceQuietly(ExecutorService executorService, long timeout, TimeUnit timeUnit) {
=======
    public static void shutdownExecutorServiceQuietly(ExecutorService executorService,
                                                      long timeout,
                                                      TimeUnit timeUnit) {
        if (executorService == null) {
            return;
        }
>>>>>>> 9494bebe
        executorService.shutdown(); // Disable new tasks from being submitted
        try {
            // Wait a while for existing tasks to terminate
            if (!executorService.awaitTermination(timeout, timeUnit)) {
                executorService.shutdownNow(); // Cancel currently executing tasks
                // Wait a while for tasks to respond to being cancelled
                if (!executorService.awaitTermination(timeout, timeUnit)) {
                    log.error("Executor {} did not terminate in time", executorService);
                }
            }
        } catch (InterruptedException e) {
            // (Re-)Cancel if current thread also interrupted
            executorService.shutdownNow();
            // Preserve interrupt status
            Thread.currentThread().interrupt();
        }
    }
}<|MERGE_RESOLUTION|>--- conflicted
+++ resolved
@@ -36,15 +36,13 @@
 
     /**
      * Create a new ThreadFactory.
-     * @param pattern The pattern to use.  If this contains %d, it will be
-     *                replaced with a thread number.  It should not contain more
-     *                than one %d.
-     * @param daemon  True if we want daemon threads.
-     * @return The new ThreadFactory.
+     *
+     * @param pattern       The pattern to use.  If this contains %d, it will be
+     *                      replaced with a thread number.  It should not contain more
+     *                      than one %d.
+     * @param daemon        True if we want daemon threads.
+     * @return              The new ThreadFactory.
      */
-<<<<<<< HEAD
-    public static ThreadFactory createThreadFactory(final String pattern, final boolean daemon) {
-=======
     public static ThreadFactory createThreadFactory(final String pattern,
                                                     final boolean daemon) {
         return createThreadFactory(pattern, daemon, null);
@@ -63,7 +61,6 @@
     public static ThreadFactory createThreadFactory(final String pattern,
                                                     final boolean daemon,
                                                     final UncaughtExceptionHandler ueh) {
->>>>>>> 9494bebe
         return new ThreadFactory() {
             private final AtomicLong threadEpoch = new AtomicLong(0);
 
@@ -95,16 +92,12 @@
      * @param timeout         The timeout of the shutdown.
      * @param timeUnit        The time unit of the shutdown timeout.
      */
-<<<<<<< HEAD
-    public static void shutdownExecutorServiceQuietly(ExecutorService executorService, long timeout, TimeUnit timeUnit) {
-=======
     public static void shutdownExecutorServiceQuietly(ExecutorService executorService,
                                                       long timeout,
                                                       TimeUnit timeUnit) {
         if (executorService == null) {
             return;
         }
->>>>>>> 9494bebe
         executorService.shutdown(); // Disable new tasks from being submitted
         try {
             // Wait a while for existing tasks to terminate
