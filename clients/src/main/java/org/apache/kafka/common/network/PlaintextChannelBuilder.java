/*
 * Licensed to the Apache Software Foundation (ASF) under one or more
 * contributor license agreements. See the NOTICE file distributed with
 * this work for additional information regarding copyright ownership.
 * The ASF licenses this file to You under the Apache License, Version 2.0
 * (the "License"); you may not use this file except in compliance with
 * the License. You may obtain a copy of the License at
 *
 *    http://www.apache.org/licenses/LICENSE-2.0
 *
 * Unless required by applicable law or agreed to in writing, software
 * distributed under the License is distributed on an "AS IS" BASIS,
 * WITHOUT WARRANTIES OR CONDITIONS OF ANY KIND, either express or implied.
 * See the License for the specific language governing permissions and
 * limitations under the License.
 */
package org.apache.kafka.common.network;

import org.apache.kafka.common.KafkaException;
import org.apache.kafka.common.memory.MemoryPool;
import org.apache.kafka.common.security.auth.KafkaPrincipal;
import org.apache.kafka.common.security.auth.KafkaPrincipalBuilder;
import org.apache.kafka.common.security.auth.KafkaPrincipalSerde;
import org.apache.kafka.common.security.auth.PlaintextAuthenticationContext;
import org.apache.kafka.common.utils.Utils;
import org.slf4j.Logger;
import org.slf4j.LoggerFactory;

import java.io.Closeable;
import java.io.IOException;
import java.net.InetAddress;
import java.nio.channels.SelectionKey;
import java.util.Map;
import java.util.Optional;
import java.util.function.Supplier;

public class PlaintextChannelBuilder implements ChannelBuilder {
    private static final Logger log = LoggerFactory.getLogger(PlaintextChannelBuilder.class);
    private final ListenerName listenerName;
    private Map<String, ?> configs;

    /**
     * Constructs a plaintext channel builder. ListenerName is non-null whenever
     * it's instantiated in the broker and null otherwise.
     */
    public PlaintextChannelBuilder(ListenerName listenerName) {
        this.listenerName = listenerName;
    }

    public void configure(Map<String, ?> configs) throws KafkaException {
        this.configs = configs;
    }

<<<<<<< HEAD
	@Override
	public KafkaChannel buildChannel(String id, SelectionKey key, int maxReceiveSize,
									 MemoryPool memoryPool, ChannelMetadataRegistry metadataRegistry) throws KafkaException {
		try {
			PlaintextTransportLayer transportLayer = buildTransportLayer(key);
			Supplier<Authenticator> authenticatorCreator = () -> new PlaintextAuthenticator(configs, transportLayer, listenerName);
			return buildChannel(id, transportLayer, authenticatorCreator, maxReceiveSize,
					memoryPool != null ? memoryPool : MemoryPool.NONE, metadataRegistry);
		} catch (Exception e) {
			log.warn("Failed to create channel due to ", e);
			throw new KafkaException(e);
		}
	}

	// visible for testing
	KafkaChannel buildChannel(String id, TransportLayer transportLayer, Supplier<Authenticator> authenticatorCreator,
							  int maxReceiveSize, MemoryPool memoryPool, ChannelMetadataRegistry metadataRegistry) {
		return new KafkaChannel(id, transportLayer, authenticatorCreator, maxReceiveSize, memoryPool, metadataRegistry);
	}

	protected PlaintextTransportLayer buildTransportLayer(SelectionKey key) throws IOException {
		return new PlaintextTransportLayer(key);
	}

	@Override
	public void close() {
	}

	private static class PlaintextAuthenticator implements Authenticator {
		private final PlaintextTransportLayer transportLayer;
		private final KafkaPrincipalBuilder principalBuilder;
		private final ListenerName listenerName;

		private PlaintextAuthenticator(Map<String, ?> configs, PlaintextTransportLayer transportLayer, ListenerName listenerName) {
			this.transportLayer = transportLayer;
			this.principalBuilder = ChannelBuilders.createPrincipalBuilder(configs, null, null);
			this.listenerName = listenerName;
=======
    @Override
    public KafkaChannel buildChannel(String id, SelectionKey key, int maxReceiveSize,
                                     MemoryPool memoryPool, ChannelMetadataRegistry metadataRegistry) throws KafkaException {
        try {
            PlaintextTransportLayer transportLayer = buildTransportLayer(key);
            Supplier<Authenticator> authenticatorCreator = () -> new PlaintextAuthenticator(configs, transportLayer, listenerName);
            return buildChannel(id, transportLayer, authenticatorCreator, maxReceiveSize,
                    memoryPool != null ? memoryPool : MemoryPool.NONE, metadataRegistry);
        } catch (Exception e) {
            throw new KafkaException(e);
        }
    }

    // visible for testing
    KafkaChannel buildChannel(String id, TransportLayer transportLayer, Supplier<Authenticator> authenticatorCreator,
                              int maxReceiveSize, MemoryPool memoryPool, ChannelMetadataRegistry metadataRegistry) {
        return new KafkaChannel(id, transportLayer, authenticatorCreator, maxReceiveSize, memoryPool, metadataRegistry);
    }

    protected PlaintextTransportLayer buildTransportLayer(SelectionKey key) throws IOException {
        return new PlaintextTransportLayer(key);
    }

    @Override
    public void close() {}

    private static class PlaintextAuthenticator implements Authenticator {
        private final PlaintextTransportLayer transportLayer;
        private final KafkaPrincipalBuilder principalBuilder;
        private final ListenerName listenerName;

        private PlaintextAuthenticator(Map<String, ?> configs, PlaintextTransportLayer transportLayer, ListenerName listenerName) {
            this.transportLayer = transportLayer;
            this.principalBuilder = ChannelBuilders.createPrincipalBuilder(configs, null, null);
            this.listenerName = listenerName;
>>>>>>> 15418db6
        }

        @Override
        public void authenticate() {}

		@Override
		public KafkaPrincipal principal() {
			InetAddress clientAddress = transportLayer.socketChannel().socket().getInetAddress();
			// listenerName should only be null in Client mode where principal() should not be called
			if (listenerName == null)
				throw new IllegalStateException("Unexpected call to principal() when listenerName is null");
			return principalBuilder.build(new PlaintextAuthenticationContext(clientAddress, listenerName.value()));
		}

		@Override
		public Optional<KafkaPrincipalSerde> principalSerde() {
			return principalBuilder instanceof KafkaPrincipalSerde ? Optional.of((KafkaPrincipalSerde) principalBuilder) : Optional.empty();
		}

		@Override
		public boolean complete() {
			return true;
		}

		@Override
		public void close() {
			if (principalBuilder instanceof Closeable)
				Utils.closeQuietly((Closeable) principalBuilder, "principal builder");
        }
    }

}<|MERGE_RESOLUTION|>--- conflicted
+++ resolved
@@ -51,61 +51,19 @@
         this.configs = configs;
     }
 
-<<<<<<< HEAD
-	@Override
-	public KafkaChannel buildChannel(String id, SelectionKey key, int maxReceiveSize,
-									 MemoryPool memoryPool, ChannelMetadataRegistry metadataRegistry) throws KafkaException {
-		try {
-			PlaintextTransportLayer transportLayer = buildTransportLayer(key);
-			Supplier<Authenticator> authenticatorCreator = () -> new PlaintextAuthenticator(configs, transportLayer, listenerName);
-			return buildChannel(id, transportLayer, authenticatorCreator, maxReceiveSize,
-					memoryPool != null ? memoryPool : MemoryPool.NONE, metadataRegistry);
-		} catch (Exception e) {
-			log.warn("Failed to create channel due to ", e);
-			throw new KafkaException(e);
-		}
-	}
-
-	// visible for testing
-	KafkaChannel buildChannel(String id, TransportLayer transportLayer, Supplier<Authenticator> authenticatorCreator,
-							  int maxReceiveSize, MemoryPool memoryPool, ChannelMetadataRegistry metadataRegistry) {
-		return new KafkaChannel(id, transportLayer, authenticatorCreator, maxReceiveSize, memoryPool, metadataRegistry);
-	}
-
-	protected PlaintextTransportLayer buildTransportLayer(SelectionKey key) throws IOException {
-		return new PlaintextTransportLayer(key);
-	}
-
-	@Override
-	public void close() {
-	}
-
-	private static class PlaintextAuthenticator implements Authenticator {
-		private final PlaintextTransportLayer transportLayer;
-		private final KafkaPrincipalBuilder principalBuilder;
-		private final ListenerName listenerName;
-
-		private PlaintextAuthenticator(Map<String, ?> configs, PlaintextTransportLayer transportLayer, ListenerName listenerName) {
-			this.transportLayer = transportLayer;
-			this.principalBuilder = ChannelBuilders.createPrincipalBuilder(configs, null, null);
-			this.listenerName = listenerName;
-=======
     @Override
-    public KafkaChannel buildChannel(String id, SelectionKey key, int maxReceiveSize,
-                                     MemoryPool memoryPool, ChannelMetadataRegistry metadataRegistry) throws KafkaException {
+    public KafkaChannel buildChannel(String id, SelectionKey key, int maxReceiveSize, MemoryPool memoryPool, ChannelMetadataRegistry metadataRegistry) throws KafkaException {
         try {
             PlaintextTransportLayer transportLayer = buildTransportLayer(key);
             Supplier<Authenticator> authenticatorCreator = () -> new PlaintextAuthenticator(configs, transportLayer, listenerName);
-            return buildChannel(id, transportLayer, authenticatorCreator, maxReceiveSize,
-                    memoryPool != null ? memoryPool : MemoryPool.NONE, metadataRegistry);
+            return buildChannel(id, transportLayer, authenticatorCreator, maxReceiveSize, memoryPool != null ? memoryPool : MemoryPool.NONE, metadataRegistry);
         } catch (Exception e) {
             throw new KafkaException(e);
         }
     }
 
     // visible for testing
-    KafkaChannel buildChannel(String id, TransportLayer transportLayer, Supplier<Authenticator> authenticatorCreator,
-                              int maxReceiveSize, MemoryPool memoryPool, ChannelMetadataRegistry metadataRegistry) {
+    KafkaChannel buildChannel(String id, TransportLayer transportLayer, Supplier<Authenticator> authenticatorCreator, int maxReceiveSize, MemoryPool memoryPool, ChannelMetadataRegistry metadataRegistry) {
         return new KafkaChannel(id, transportLayer, authenticatorCreator, maxReceiveSize, memoryPool, metadataRegistry);
     }
 
@@ -114,7 +72,8 @@
     }
 
     @Override
-    public void close() {}
+    public void close() {
+    }
 
     private static class PlaintextAuthenticator implements Authenticator {
         private final PlaintextTransportLayer transportLayer;
@@ -125,35 +84,35 @@
             this.transportLayer = transportLayer;
             this.principalBuilder = ChannelBuilders.createPrincipalBuilder(configs, null, null);
             this.listenerName = listenerName;
->>>>>>> 15418db6
         }
 
         @Override
-        public void authenticate() {}
+        public void authenticate() {
+        }
 
-		@Override
-		public KafkaPrincipal principal() {
-			InetAddress clientAddress = transportLayer.socketChannel().socket().getInetAddress();
-			// listenerName should only be null in Client mode where principal() should not be called
-			if (listenerName == null)
-				throw new IllegalStateException("Unexpected call to principal() when listenerName is null");
-			return principalBuilder.build(new PlaintextAuthenticationContext(clientAddress, listenerName.value()));
-		}
+        @Override
+        public KafkaPrincipal principal() {
+            InetAddress clientAddress = transportLayer.socketChannel().socket().getInetAddress();
+            // listenerName should only be null in Client mode where principal() should not be called
+            if (listenerName == null)
+                throw new IllegalStateException("Unexpected call to principal() when listenerName is null");
+            return principalBuilder.build(new PlaintextAuthenticationContext(clientAddress, listenerName.value()));
+        }
 
-		@Override
-		public Optional<KafkaPrincipalSerde> principalSerde() {
-			return principalBuilder instanceof KafkaPrincipalSerde ? Optional.of((KafkaPrincipalSerde) principalBuilder) : Optional.empty();
-		}
+        @Override
+        public Optional<KafkaPrincipalSerde> principalSerde() {
+            return principalBuilder instanceof KafkaPrincipalSerde ? Optional.of((KafkaPrincipalSerde) principalBuilder) : Optional.empty();
+        }
 
-		@Override
-		public boolean complete() {
-			return true;
-		}
+        @Override
+        public boolean complete() {
+            return true;
+        }
 
-		@Override
-		public void close() {
-			if (principalBuilder instanceof Closeable)
-				Utils.closeQuietly((Closeable) principalBuilder, "principal builder");
+        @Override
+        public void close() {
+            if (principalBuilder instanceof Closeable)
+                Utils.closeQuietly((Closeable) principalBuilder, "principal builder");
         }
     }
 
