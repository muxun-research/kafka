--- conflicted
+++ resolved
@@ -48,13 +48,6 @@
     }
 
     @Override
-<<<<<<< HEAD
-    public KafkaChannel buildChannel(String id, SelectionKey key, int maxReceiveSize, MemoryPool memoryPool, ChannelMetadataRegistry metadataRegistry) throws KafkaException {
-        try {
-            PlaintextTransportLayer transportLayer = buildTransportLayer(key);
-            Supplier<Authenticator> authenticatorCreator = () -> new PlaintextAuthenticator(configs, transportLayer, listenerName);
-            return buildChannel(id, transportLayer, authenticatorCreator, maxReceiveSize, memoryPool != null ? memoryPool : MemoryPool.NONE, metadataRegistry);
-=======
     public KafkaChannel buildChannel(String id, SelectionKey key, int maxReceiveSize,
                                      MemoryPool memoryPool, ChannelMetadataRegistry metadataRegistry) throws KafkaException {
         PlaintextTransportLayer transportLayer = null;
@@ -64,7 +57,6 @@
             Supplier<Authenticator> authenticatorCreator = () -> new PlaintextAuthenticator(configs, finalTransportLayer, listenerName);
             return buildChannel(id, transportLayer, authenticatorCreator, maxReceiveSize,
                     memoryPool != null ? memoryPool : MemoryPool.NONE, metadataRegistry);
->>>>>>> 9494bebe
         } catch (Exception e) {
             // Ideally these resources are closed by the KafkaChannel but this builder should close the resources instead
             // if an error occurs due to which KafkaChannel is not created.
@@ -74,7 +66,8 @@
     }
 
     // visible for testing
-    KafkaChannel buildChannel(String id, TransportLayer transportLayer, Supplier<Authenticator> authenticatorCreator, int maxReceiveSize, MemoryPool memoryPool, ChannelMetadataRegistry metadataRegistry) {
+    KafkaChannel buildChannel(String id, TransportLayer transportLayer, Supplier<Authenticator> authenticatorCreator,
+                              int maxReceiveSize, MemoryPool memoryPool, ChannelMetadataRegistry metadataRegistry) {
         return new KafkaChannel(id, transportLayer, authenticatorCreator, maxReceiveSize, memoryPool, metadataRegistry);
     }
 
@@ -83,8 +76,7 @@
     }
 
     @Override
-    public void close() {
-    }
+    public void close() {}
 
     private static class PlaintextAuthenticator implements Authenticator {
         private final PlaintextTransportLayer transportLayer;
@@ -98,8 +90,7 @@
         }
 
         @Override
-        public void authenticate() {
-        }
+        public void authenticate() {}
 
         @Override
         public KafkaPrincipal principal() {
