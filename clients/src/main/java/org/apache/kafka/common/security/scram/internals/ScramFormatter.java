/*
 * Licensed to the Apache Software Foundation (ASF) under one or more
 * contributor license agreements. See the NOTICE file distributed with
 * this work for additional information regarding copyright ownership.
 * The ASF licenses this file to You under the Apache License, Version 2.0
 * (the "License"); you may not use this file except in compliance with
 * the License. You may obtain a copy of the License at
 *
 *    http://www.apache.org/licenses/LICENSE-2.0
 *
 * Unless required by applicable law or agreed to in writing, software
 * distributed under the License is distributed on an "AS IS" BASIS,
 * WITHOUT WARRANTIES OR CONDITIONS OF ANY KIND, either express or implied.
 * See the License for the specific language governing permissions and
 * limitations under the License.
 */
package org.apache.kafka.common.security.scram.internals;

import org.apache.kafka.common.KafkaException;
import org.apache.kafka.common.security.scram.ScramCredential;
import org.apache.kafka.common.security.scram.internals.ScramMessages.ClientFinalMessage;
import org.apache.kafka.common.security.scram.internals.ScramMessages.ClientFirstMessage;
import org.apache.kafka.common.security.scram.internals.ScramMessages.ServerFirstMessage;

<<<<<<< HEAD
import javax.crypto.Mac;
import javax.crypto.spec.SecretKeySpec;
=======
>>>>>>> 9494bebe
import java.math.BigInteger;
import java.nio.charset.StandardCharsets;
import java.security.InvalidKeyException;
import java.security.MessageDigest;
import java.security.NoSuchAlgorithmException;
import java.security.SecureRandom;
import java.util.regex.Matcher;
import java.util.regex.Pattern;

<<<<<<< HEAD
=======
import javax.crypto.Mac;
import javax.crypto.spec.SecretKeySpec;

>>>>>>> 9494bebe
/**
 * Scram message salt and hash functions defined in <a href="https://tools.ietf.org/html/rfc5802">RFC 5802</a>.
 */
public class ScramFormatter {

    private static final Pattern EQUAL = Pattern.compile("=", Pattern.LITERAL);
    private static final Pattern COMMA = Pattern.compile(",", Pattern.LITERAL);
    private static final Pattern EQUAL_TWO_C = Pattern.compile("=2C", Pattern.LITERAL);
    private static final Pattern EQUAL_THREE_D = Pattern.compile("=3D", Pattern.LITERAL);

    private final MessageDigest messageDigest;
    private final Mac mac;
    private final SecureRandom random;

    public ScramFormatter(ScramMechanism mechanism) throws NoSuchAlgorithmException {
        this.messageDigest = MessageDigest.getInstance(mechanism.hashAlgorithm());
        this.mac = Mac.getInstance(mechanism.macAlgorithm());
        this.random = new SecureRandom();
    }

    public byte[] hmac(byte[] key, byte[] bytes) throws InvalidKeyException {
        mac.init(new SecretKeySpec(key, mac.getAlgorithm()));
        return mac.doFinal(bytes);
    }

    public byte[] hash(byte[] str) {
        return messageDigest.digest(str);
    }

	public static byte[] xor(byte[] first, byte[] second) {
		if (first.length != second.length)
			throw new IllegalArgumentException("Argument arrays must be of the same length");
		byte[] result = new byte[first.length];
		for (int i = 0; i < result.length; i++)
			result[i] = (byte) (first[i] ^ second[i]);
		return result;
	}

    public byte[] hi(byte[] str, byte[] salt, int iterations) throws InvalidKeyException {
        mac.init(new SecretKeySpec(str, mac.getAlgorithm()));
        mac.update(salt);
        byte[] u1 = mac.doFinal(new byte[]{0, 0, 0, 1});
        byte[] prev = u1;
        byte[] result = u1;
        for (int i = 2; i <= iterations; i++) {
            byte[] ui = hmac(str, prev);
            result = xor(result, ui);
            prev = ui;
        }
        return result;
    }

	public static byte[] normalize(String str) {
		return toBytes(str);
	}

    public byte[] saltedPassword(String password, byte[] salt, int iterations) throws InvalidKeyException {
        return hi(normalize(password), salt, iterations);
    }

    public byte[] clientKey(byte[] saltedPassword) throws InvalidKeyException {
        return hmac(saltedPassword, toBytes("Client Key"));
    }

    public byte[] storedKey(byte[] clientKey) {
        return hash(clientKey);
    }

	public static String saslName(String username) {
		String replace1 = EQUAL.matcher(username).replaceAll(Matcher.quoteReplacement("=3D"));
		return COMMA.matcher(replace1).replaceAll(Matcher.quoteReplacement("=2C"));
	}

	public static String username(String saslName) {
		String username = EQUAL_TWO_C.matcher(saslName).replaceAll(Matcher.quoteReplacement(","));
		if (EQUAL_THREE_D.matcher(username).replaceAll(Matcher.quoteReplacement("")).indexOf('=') >= 0) {
			throw new IllegalArgumentException("Invalid username: " + saslName);
		}
		return EQUAL_THREE_D.matcher(username).replaceAll(Matcher.quoteReplacement("="));
	}

	public static String authMessage(String clientFirstMessageBare, String serverFirstMessage, String clientFinalMessageWithoutProof) {
		return clientFirstMessageBare + "," + serverFirstMessage + "," + clientFinalMessageWithoutProof;
	}

    public byte[] clientSignature(byte[] storedKey, ClientFirstMessage clientFirstMessage, ServerFirstMessage serverFirstMessage, ClientFinalMessage clientFinalMessage) throws InvalidKeyException {
        byte[] authMessage = authMessage(clientFirstMessage, serverFirstMessage, clientFinalMessage);
        return hmac(storedKey, authMessage);
    }

    public byte[] clientProof(byte[] saltedPassword, ClientFirstMessage clientFirstMessage, ServerFirstMessage serverFirstMessage, ClientFinalMessage clientFinalMessage) throws InvalidKeyException {
        byte[] clientKey = clientKey(saltedPassword);
        byte[] storedKey = hash(clientKey);
        byte[] clientSignature = hmac(storedKey, authMessage(clientFirstMessage, serverFirstMessage, clientFinalMessage));
        return xor(clientKey, clientSignature);
    }

    private byte[] authMessage(ClientFirstMessage clientFirstMessage, ServerFirstMessage serverFirstMessage, ClientFinalMessage clientFinalMessage) {
        return toBytes(authMessage(clientFirstMessage.clientFirstMessageBare(),
                serverFirstMessage.toMessage(),
                clientFinalMessage.clientFinalMessageWithoutProof()));
    }

    public byte[] storedKey(byte[] clientSignature, byte[] clientProof) {
        return hash(xor(clientSignature, clientProof));
    }

	public byte[] serverKey(byte[] saltedPassword) throws InvalidKeyException {
		return hmac(saltedPassword, toBytes("Server Key"));
	}

	public byte[] serverSignature(byte[] serverKey, ClientFirstMessage clientFirstMessage, ServerFirstMessage serverFirstMessage, ClientFinalMessage clientFinalMessage) throws InvalidKeyException {
		byte[] authMessage = authMessage(clientFirstMessage, serverFirstMessage, clientFinalMessage);
		return hmac(serverKey, authMessage);
	}

	public String secureRandomString() {
		return secureRandomString(random);
	}

	public static String secureRandomString(SecureRandom random) {
		return new BigInteger(130, random).toString(Character.MAX_RADIX);
	}

	public byte[] secureRandomBytes() {
		return secureRandomBytes(random);
	}

	public static byte[] secureRandomBytes(SecureRandom random) {
		return toBytes(secureRandomString(random));
	}

	public static byte[] toBytes(String str) {
		return str.getBytes(StandardCharsets.UTF_8);
	}

	public ScramCredential generateCredential(String password, int iterations) {
		try {
			byte[] salt = secureRandomBytes();
			byte[] saltedPassword = saltedPassword(password, salt, iterations);
			return generateCredential(salt, saltedPassword, iterations);
		} catch (InvalidKeyException e) {
			throw new KafkaException("Could not create credential", e);
		}
	}

	public ScramCredential generateCredential(byte[] salt, byte[] saltedPassword, int iterations) {
		try {
			byte[] clientKey = clientKey(saltedPassword);
			byte[] storedKey = storedKey(clientKey);
			byte[] serverKey = serverKey(saltedPassword);
			return new ScramCredential(salt, storedKey, serverKey, iterations);
		} catch (InvalidKeyException e) {
			throw new KafkaException("Could not create credential", e);
		}
	}
}<|MERGE_RESOLUTION|>--- conflicted
+++ resolved
@@ -22,11 +22,6 @@
 import org.apache.kafka.common.security.scram.internals.ScramMessages.ClientFirstMessage;
 import org.apache.kafka.common.security.scram.internals.ScramMessages.ServerFirstMessage;
 
-<<<<<<< HEAD
-import javax.crypto.Mac;
-import javax.crypto.spec.SecretKeySpec;
-=======
->>>>>>> 9494bebe
 import java.math.BigInteger;
 import java.nio.charset.StandardCharsets;
 import java.security.InvalidKeyException;
@@ -36,12 +31,9 @@
 import java.util.regex.Matcher;
 import java.util.regex.Pattern;
 
-<<<<<<< HEAD
-=======
 import javax.crypto.Mac;
 import javax.crypto.spec.SecretKeySpec;
 
->>>>>>> 9494bebe
 /**
  * Scram message salt and hash functions defined in <a href="https://tools.ietf.org/html/rfc5802">RFC 5802</a>.
  */
@@ -71,14 +63,14 @@
         return messageDigest.digest(str);
     }
 
-	public static byte[] xor(byte[] first, byte[] second) {
-		if (first.length != second.length)
-			throw new IllegalArgumentException("Argument arrays must be of the same length");
-		byte[] result = new byte[first.length];
-		for (int i = 0; i < result.length; i++)
-			result[i] = (byte) (first[i] ^ second[i]);
-		return result;
-	}
+    public static byte[] xor(byte[] first, byte[] second) {
+        if (first.length != second.length)
+            throw new IllegalArgumentException("Argument arrays must be of the same length");
+        byte[] result = new byte[first.length];
+        for (int i = 0; i < result.length; i++)
+            result[i] = (byte) (first[i] ^ second[i]);
+        return result;
+    }
 
     public byte[] hi(byte[] str, byte[] salt, int iterations) throws InvalidKeyException {
         mac.init(new SecretKeySpec(str, mac.getAlgorithm()));
@@ -94,9 +86,9 @@
         return result;
     }
 
-	public static byte[] normalize(String str) {
-		return toBytes(str);
-	}
+    public static byte[] normalize(String str) {
+        return toBytes(str);
+    }
 
     public byte[] saltedPassword(String password, byte[] salt, int iterations) throws InvalidKeyException {
         return hi(normalize(password), salt, iterations);
@@ -110,22 +102,22 @@
         return hash(clientKey);
     }
 
-	public static String saslName(String username) {
-		String replace1 = EQUAL.matcher(username).replaceAll(Matcher.quoteReplacement("=3D"));
-		return COMMA.matcher(replace1).replaceAll(Matcher.quoteReplacement("=2C"));
-	}
+    public static String saslName(String username) {
+        String replace1 = EQUAL.matcher(username).replaceAll(Matcher.quoteReplacement("=3D"));
+        return COMMA.matcher(replace1).replaceAll(Matcher.quoteReplacement("=2C"));
+    }
 
-	public static String username(String saslName) {
-		String username = EQUAL_TWO_C.matcher(saslName).replaceAll(Matcher.quoteReplacement(","));
-		if (EQUAL_THREE_D.matcher(username).replaceAll(Matcher.quoteReplacement("")).indexOf('=') >= 0) {
-			throw new IllegalArgumentException("Invalid username: " + saslName);
-		}
-		return EQUAL_THREE_D.matcher(username).replaceAll(Matcher.quoteReplacement("="));
-	}
+    public static String username(String saslName) {
+        String username = EQUAL_TWO_C.matcher(saslName).replaceAll(Matcher.quoteReplacement(","));
+        if (EQUAL_THREE_D.matcher(username).replaceAll(Matcher.quoteReplacement("")).indexOf('=') >= 0) {
+            throw new IllegalArgumentException("Invalid username: " + saslName);
+        }
+        return EQUAL_THREE_D.matcher(username).replaceAll(Matcher.quoteReplacement("="));
+    }
 
-	public static String authMessage(String clientFirstMessageBare, String serverFirstMessage, String clientFinalMessageWithoutProof) {
-		return clientFirstMessageBare + "," + serverFirstMessage + "," + clientFinalMessageWithoutProof;
-	}
+    public static String authMessage(String clientFirstMessageBare, String serverFirstMessage, String clientFinalMessageWithoutProof) {
+        return clientFirstMessageBare + "," + serverFirstMessage + "," + clientFinalMessageWithoutProof;
+    }
 
     public byte[] clientSignature(byte[] storedKey, ClientFirstMessage clientFirstMessage, ServerFirstMessage serverFirstMessage, ClientFinalMessage clientFinalMessage) throws InvalidKeyException {
         byte[] authMessage = authMessage(clientFirstMessage, serverFirstMessage, clientFinalMessage);
@@ -149,53 +141,53 @@
         return hash(xor(clientSignature, clientProof));
     }
 
-	public byte[] serverKey(byte[] saltedPassword) throws InvalidKeyException {
-		return hmac(saltedPassword, toBytes("Server Key"));
-	}
+    public byte[] serverKey(byte[] saltedPassword) throws InvalidKeyException {
+        return hmac(saltedPassword, toBytes("Server Key"));
+    }
 
-	public byte[] serverSignature(byte[] serverKey, ClientFirstMessage clientFirstMessage, ServerFirstMessage serverFirstMessage, ClientFinalMessage clientFinalMessage) throws InvalidKeyException {
-		byte[] authMessage = authMessage(clientFirstMessage, serverFirstMessage, clientFinalMessage);
-		return hmac(serverKey, authMessage);
-	}
+    public byte[] serverSignature(byte[] serverKey, ClientFirstMessage clientFirstMessage, ServerFirstMessage serverFirstMessage, ClientFinalMessage clientFinalMessage) throws InvalidKeyException {
+        byte[] authMessage = authMessage(clientFirstMessage, serverFirstMessage, clientFinalMessage);
+        return hmac(serverKey, authMessage);
+    }
 
-	public String secureRandomString() {
-		return secureRandomString(random);
-	}
+    public String secureRandomString() {
+        return secureRandomString(random);
+    }
 
-	public static String secureRandomString(SecureRandom random) {
-		return new BigInteger(130, random).toString(Character.MAX_RADIX);
-	}
+    public static String secureRandomString(SecureRandom random) {
+        return new BigInteger(130, random).toString(Character.MAX_RADIX);
+    }
 
-	public byte[] secureRandomBytes() {
-		return secureRandomBytes(random);
-	}
+    public byte[] secureRandomBytes() {
+        return secureRandomBytes(random);
+    }
 
-	public static byte[] secureRandomBytes(SecureRandom random) {
-		return toBytes(secureRandomString(random));
-	}
+    public static byte[] secureRandomBytes(SecureRandom random) {
+        return toBytes(secureRandomString(random));
+    }
 
-	public static byte[] toBytes(String str) {
-		return str.getBytes(StandardCharsets.UTF_8);
-	}
+    public static byte[] toBytes(String str) {
+        return str.getBytes(StandardCharsets.UTF_8);
+    }
 
-	public ScramCredential generateCredential(String password, int iterations) {
-		try {
-			byte[] salt = secureRandomBytes();
-			byte[] saltedPassword = saltedPassword(password, salt, iterations);
-			return generateCredential(salt, saltedPassword, iterations);
-		} catch (InvalidKeyException e) {
-			throw new KafkaException("Could not create credential", e);
-		}
-	}
+    public ScramCredential generateCredential(String password, int iterations) {
+        try {
+            byte[] salt = secureRandomBytes();
+            byte[] saltedPassword = saltedPassword(password, salt, iterations);
+            return generateCredential(salt, saltedPassword, iterations);
+        } catch (InvalidKeyException e) {
+            throw new KafkaException("Could not create credential", e);
+        }
+    }
 
-	public ScramCredential generateCredential(byte[] salt, byte[] saltedPassword, int iterations) {
-		try {
-			byte[] clientKey = clientKey(saltedPassword);
-			byte[] storedKey = storedKey(clientKey);
-			byte[] serverKey = serverKey(saltedPassword);
-			return new ScramCredential(salt, storedKey, serverKey, iterations);
-		} catch (InvalidKeyException e) {
-			throw new KafkaException("Could not create credential", e);
-		}
-	}
+    public ScramCredential generateCredential(byte[] salt, byte[] saltedPassword, int iterations) {
+        try {
+            byte[] clientKey = clientKey(saltedPassword);
+            byte[] storedKey = storedKey(clientKey);
+            byte[] serverKey = serverKey(saltedPassword);
+            return new ScramCredential(salt, storedKey, serverKey, iterations);
+        } catch (InvalidKeyException e) {
+            throw new KafkaException("Could not create credential", e);
+        }
+    }
 }