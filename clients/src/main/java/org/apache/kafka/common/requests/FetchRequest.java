--- conflicted
+++ resolved
@@ -30,7 +30,13 @@
 import org.apache.kafka.common.record.RecordBatch;
 
 import java.nio.ByteBuffer;
-import java.util.*;
+import java.util.ArrayList;
+import java.util.Collections;
+import java.util.LinkedHashMap;
+import java.util.List;
+import java.util.Map;
+import java.util.Objects;
+import java.util.Optional;
 import java.util.stream.Collectors;
 
 public class FetchRequest extends AbstractRequest {
@@ -57,11 +63,24 @@
         public final Optional<Integer> currentLeaderEpoch;
         public final Optional<Integer> lastFetchedEpoch;
 
-        public PartitionData(Uuid topicId, long fetchOffset, long logStartOffset, int maxBytes, Optional<Integer> currentLeaderEpoch) {
+        public PartitionData(
+            Uuid topicId,
+            long fetchOffset,
+            long logStartOffset,
+            int maxBytes,
+            Optional<Integer> currentLeaderEpoch
+        ) {
             this(topicId, fetchOffset, logStartOffset, maxBytes, currentLeaderEpoch, Optional.empty());
         }
 
-        public PartitionData(Uuid topicId, long fetchOffset, long logStartOffset, int maxBytes, Optional<Integer> currentLeaderEpoch, Optional<Integer> lastFetchedEpoch) {
+        public PartitionData(
+            Uuid topicId,
+            long fetchOffset,
+            long logStartOffset,
+            int maxBytes,
+            Optional<Integer> currentLeaderEpoch,
+            Optional<Integer> lastFetchedEpoch
+        ) {
             this.topicId = topicId;
             this.fetchOffset = fetchOffset;
             this.logStartOffset = logStartOffset;
@@ -72,12 +91,15 @@
 
         @Override
         public boolean equals(Object o) {
-            if (this == o)
-                return true;
-            if (o == null || getClass() != o.getClass())
-                return false;
+            if (this == o) return true;
+            if (o == null || getClass() != o.getClass()) return false;
             PartitionData that = (PartitionData) o;
-            return Objects.equals(topicId, that.topicId) && fetchOffset == that.fetchOffset && logStartOffset == that.logStartOffset && maxBytes == that.maxBytes && Objects.equals(currentLeaderEpoch, that.currentLeaderEpoch) && Objects.equals(lastFetchedEpoch, that.lastFetchedEpoch);
+            return Objects.equals(topicId, that.topicId) &&
+                fetchOffset == that.fetchOffset &&
+                logStartOffset == that.logStartOffset &&
+                maxBytes == that.maxBytes &&
+                Objects.equals(currentLeaderEpoch, that.currentLeaderEpoch) &&
+                Objects.equals(lastFetchedEpoch, that.lastFetchedEpoch);
         }
 
         @Override
@@ -87,7 +109,14 @@
 
         @Override
         public String toString() {
-            return "PartitionData(" + "topicId=" + topicId + ", fetchOffset=" + fetchOffset + ", logStartOffset=" + logStartOffset + ", maxBytes=" + maxBytes + ", currentLeaderEpoch=" + currentLeaderEpoch + ", lastFetchedEpoch=" + lastFetchedEpoch + ')';
+            return "PartitionData(" +
+                "topicId=" + topicId +
+                ", fetchOffset=" + fetchOffset +
+                ", logStartOffset=" + logStartOffset +
+                ", maxBytes=" + maxBytes +
+                ", currentLeaderEpoch=" + currentLeaderEpoch +
+                ", lastFetchedEpoch=" + lastFetchedEpoch +
+                ')';
         }
     }
 
@@ -136,14 +165,17 @@
         private String rackId = "";
 
         public static Builder forConsumer(short maxVersion, int maxWait, int minBytes, Map<TopicPartition, PartitionData> fetchData) {
-            return new Builder(ApiKeys.FETCH.oldestVersion(), maxVersion, CONSUMER_REPLICA_ID, -1, maxWait, minBytes, fetchData);
-        }
-
-        public static Builder forReplica(short allowedVersion, int replicaId, long replicaEpoch, int maxWait, int minBytes, Map<TopicPartition, PartitionData> fetchData) {
+            return new Builder(ApiKeys.FETCH.oldestVersion(), maxVersion,
+                CONSUMER_REPLICA_ID,  -1, maxWait, minBytes, fetchData);
+        }
+
+        public static Builder forReplica(short allowedVersion, int replicaId, long replicaEpoch, int maxWait, int minBytes,
+                                         Map<TopicPartition, PartitionData> fetchData) {
             return new Builder(allowedVersion, allowedVersion, replicaId, replicaEpoch, maxWait, minBytes, fetchData);
         }
 
-        public Builder(short minVersion, short maxVersion, int replicaId, long replicaEpoch, int maxWait, int minBytes, Map<TopicPartition, PartitionData> fetchData) {
+        public Builder(short minVersion, short maxVersion, int replicaId, long replicaEpoch, int maxWait, int minBytes,
+                       Map<TopicPartition, PartitionData> fetchData) {
             super(ApiKeys.FETCH, minVersion, maxVersion);
             this.replicaId = replicaId;
             this.replicaEpoch = replicaEpoch;
@@ -203,7 +235,9 @@
             toForget.forEach(topicIdPartition -> {
                 FetchRequestData.ForgottenTopic forgottenTopic = forgottenTopicMap.get(topicIdPartition.topic());
                 if (forgottenTopic == null) {
-                    forgottenTopic = new ForgottenTopic().setTopic(topicIdPartition.topic()).setTopicId(topicIdPartition.topicId());
+                    forgottenTopic = new ForgottenTopic()
+                            .setTopic(topicIdPartition.topic())
+                            .setTopicId(topicIdPartition.topicId());
                     forgottenTopicMap.put(topicIdPartition.topic(), forgottenTopic);
                 }
                 forgottenTopic.partitions().add(topicIdPartition.partition());
@@ -225,7 +259,9 @@
             if (version < 15) {
                 fetchRequestData.setReplicaId(replicaId);
             } else {
-                fetchRequestData.setReplicaState(new ReplicaState().setReplicaId(replicaId).setReplicaEpoch(replicaEpoch));
+                fetchRequestData.setReplicaState(new ReplicaState()
+                    .setReplicaId(replicaId)
+                    .setReplicaEpoch(replicaEpoch));
             }
 
             Map<String, FetchRequestData.ForgottenTopic> forgottenTopicMap = new LinkedHashMap<>();
@@ -249,11 +285,20 @@
                 PartitionData partitionData = entry.getValue();
 
                 if (fetchTopic == null || !topicPartition.topic().equals(fetchTopic.topic())) {
-                    fetchTopic = new FetchRequestData.FetchTopic().setTopic(topicPartition.topic()).setTopicId(partitionData.topicId).setPartitions(new ArrayList<>());
+                    fetchTopic = new FetchRequestData.FetchTopic()
+                       .setTopic(topicPartition.topic())
+                       .setTopicId(partitionData.topicId)
+                       .setPartitions(new ArrayList<>());
                     fetchRequestData.topics().add(fetchTopic);
                 }
 
-                FetchRequestData.FetchPartition fetchPartition = new FetchRequestData.FetchPartition().setPartition(topicPartition.partition()).setCurrentLeaderEpoch(partitionData.currentLeaderEpoch.orElse(RecordBatch.NO_PARTITION_LEADER_EPOCH)).setLastFetchedEpoch(partitionData.lastFetchedEpoch.orElse(RecordBatch.NO_PARTITION_LEADER_EPOCH)).setFetchOffset(partitionData.fetchOffset).setLogStartOffset(partitionData.logStartOffset).setPartitionMaxBytes(partitionData.maxBytes);
+                FetchRequestData.FetchPartition fetchPartition = new FetchRequestData.FetchPartition()
+                    .setPartition(topicPartition.partition())
+                    .setCurrentLeaderEpoch(partitionData.currentLeaderEpoch.orElse(RecordBatch.NO_PARTITION_LEADER_EPOCH))
+                    .setLastFetchedEpoch(partitionData.lastFetchedEpoch.orElse(RecordBatch.NO_PARTITION_LEADER_EPOCH))
+                    .setFetchOffset(partitionData.fetchOffset)
+                    .setLogStartOffset(partitionData.logStartOffset)
+                    .setPartitionMaxBytes(partitionData.maxBytes);
 
                 fetchTopic.partitions().add(fetchPartition);
             }
@@ -269,11 +314,6 @@
 
         @Override
         public String toString() {
-<<<<<<< HEAD
-            StringBuilder bld = new StringBuilder();
-            bld.append("(type=FetchRequest").append(", replicaId=").append(replicaId).append(", maxWait=").append(maxWait).append(", minBytes=").append(minBytes).append(", maxBytes=").append(maxBytes).append(", fetchData=").append(toFetch).append(", isolationLevel=").append(isolationLevel).append(", removed=").append(Utils.join(removed, ", ")).append(", replaced=").append(Utils.join(replaced, ", ")).append(", metadata=").append(metadata).append(", rackId=").append(rackId).append(")");
-            return bld.toString();
-=======
             return "(type=FetchRequest" +
                     ", replicaId=" + replicaId +
                     ", maxWait=" + maxWait +
@@ -286,7 +326,6 @@
                     ", metadata=" + metadata +
                     ", rackId=" + rackId +
                     ")";
->>>>>>> 9494bebe
         }
     }
 
@@ -314,11 +353,19 @@
         // For version 13+, we know the client can handle a top level error code, so we don't need to send back partitions too.
         if (version() < 13) {
             data.topics().forEach(topic -> {
-                List<FetchResponseData.PartitionData> partitionResponses = topic.partitions().stream().map(partition -> FetchResponse.partitionResponse(partition.partition(), error)).collect(Collectors.toList());
-                topicResponseList.add(new FetchResponseData.FetchableTopicResponse().setTopic(topic.topic()).setTopicId(topic.topicId()).setPartitions(partitionResponses));
+                List<FetchResponseData.PartitionData> partitionResponses = topic.partitions().stream().map(partition ->
+                        FetchResponse.partitionResponse(partition.partition(), error)).collect(Collectors.toList());
+                topicResponseList.add(new FetchResponseData.FetchableTopicResponse()
+                        .setTopic(topic.topic())
+                        .setTopicId(topic.topicId())
+                        .setPartitions(partitionResponses));
             });
         }
-        return new FetchResponse(new FetchResponseData().setThrottleTimeMs(throttleTimeMs).setErrorCode(error.code()).setSessionId(data.sessionId()).setResponses(topicResponseList));
+        return new FetchResponse(new FetchResponseData()
+                .setThrottleTimeMs(throttleTimeMs)
+                .setErrorCode(error.code())
+                .setSessionId(data.sessionId())
+                .setResponses(topicResponseList));
     }
 
     public int replicaId() {
@@ -347,28 +394,6 @@
     // For versions < 13, builds the partitionData map using only the FetchRequestData.
     // For versions 13+, builds the partitionData map using both the FetchRequestData and a mapping of topic IDs to names.
     public Map<TopicIdPartition, PartitionData> fetchData(Map<Uuid, String> topicNames) {
-<<<<<<< HEAD
-        if (fetchData == null) {
-            synchronized (this) {
-                if (fetchData == null) {
-                    // Assigning the lazy-initialized `fetchData` in the last step
-                    // to avoid other threads accessing a half-initialized object.
-                    final LinkedHashMap<TopicIdPartition, PartitionData> fetchDataTmp = new LinkedHashMap<>();
-                    final short version = version();
-                    data.topics().forEach(fetchTopic -> {
-                        String name;
-                        if (version < 13) {
-                            name = fetchTopic.topic(); // can't be null
-                        } else {
-                            name = topicNames.get(fetchTopic.topicId());
-                        }
-                        fetchTopic.partitions().forEach(fetchPartition ->
-                                // Topic name may be null here if the topic name was unable to be resolved using the topicNames map.
-                                fetchDataTmp.put(new TopicIdPartition(fetchTopic.topicId(), new TopicPartition(name, fetchPartition.partition())), new PartitionData(fetchTopic.topicId(), fetchPartition.fetchOffset(), fetchPartition.logStartOffset(), fetchPartition.partitionMaxBytes(), optionalEpoch(fetchPartition.currentLeaderEpoch()), optionalEpoch(fetchPartition.lastFetchedEpoch()))));
-                    });
-                    fetchData = fetchDataTmp;
-                }
-=======
         final LinkedHashMap<TopicIdPartition, PartitionData> fetchData = new LinkedHashMap<>();
         final short version = version();
         data.topics().forEach(fetchTopic -> {
@@ -377,7 +402,6 @@
                 name = fetchTopic.topic(); // can't be null
             } else {
                 name = topicNames.get(fetchTopic.topicId());
->>>>>>> 9494bebe
             }
             fetchTopic.partitions().forEach(fetchPartition ->
                 // Topic name may be null here if the topic name was unable to be resolved using the topicNames map.
@@ -444,12 +468,9 @@
 
     public static String describeReplicaId(int replicaId) {
         switch (replicaId) {
-            case ORDINARY_CONSUMER_ID:
-                return "consumer";
-            case DEBUGGING_CONSUMER_ID:
-                return "debug consumer";
-            case FUTURE_LOCAL_REPLICA_ID:
-                return "future local replica";
+            case ORDINARY_CONSUMER_ID: return "consumer";
+            case DEBUGGING_CONSUMER_ID: return "debug consumer";
+            case FUTURE_LOCAL_REPLICA_ID: return "future local replica";
             default: {
                 if (isValidBrokerId(replicaId))
                     return "replica [" + replicaId + "]";
