--- conflicted
+++ resolved
@@ -31,103 +31,6 @@
  */
 public abstract class BufferSupplier implements AutoCloseable {
 
-<<<<<<< HEAD
-	public static final BufferSupplier NO_CACHING = new BufferSupplier() {
-		@Override
-		public ByteBuffer get(int capacity) {
-			return ByteBuffer.allocate(capacity);
-		}
-
-		@Override
-		public void release(ByteBuffer buffer) {
-		}
-
-		@Override
-		public void close() {
-		}
-	};
-
-	public static BufferSupplier create() {
-		return new DefaultSupplier();
-	}
-
-	/**
-	 * Supply a buffer with the required capacity. This may return a cached buffer or allocate a new instance.
-	 */
-	public abstract ByteBuffer get(int capacity);
-
-	/**
-	 * Return the provided buffer to be reused by a subsequent call to `get`.
-	 */
-	public abstract void release(ByteBuffer buffer);
-
-	/**
-	 * Release all resources associated with this supplier.
-	 */
-	public abstract void close();
-
-	private static class DefaultSupplier extends BufferSupplier {
-		// We currently use a single block size, so optimise for that case
-		private final Map<Integer, Deque<ByteBuffer>> bufferMap = new HashMap<>(1);
-
-		@Override
-		public ByteBuffer get(int size) {
-			Deque<ByteBuffer> bufferQueue = bufferMap.get(size);
-			if (bufferQueue == null || bufferQueue.isEmpty())
-				return ByteBuffer.allocate(size);
-			else
-				return bufferQueue.pollFirst();
-		}
-
-		@Override
-		public void release(ByteBuffer buffer) {
-			buffer.clear();
-			Deque<ByteBuffer> bufferQueue = bufferMap.get(buffer.capacity());
-			if (bufferQueue == null) {
-				// We currently keep a single buffer in flight, so optimise for that case
-				bufferQueue = new ArrayDeque<>(1);
-				bufferMap.put(buffer.capacity(), bufferQueue);
-			}
-			bufferQueue.addLast(buffer);
-		}
-
-		@Override
-		public void close() {
-			bufferMap.clear();
-		}
-	}
-
-	/**
-	 * Simple buffer supplier for single-threaded usage. It caches a single buffer, which grows
-	 * monotonically as needed to fulfill the allocation request.
-	 */
-	public static class GrowableBufferSupplier extends BufferSupplier {
-		private ByteBuffer cachedBuffer;
-
-		@Override
-		public ByteBuffer get(int minCapacity) {
-			if (cachedBuffer != null && cachedBuffer.capacity() >= minCapacity) {
-				ByteBuffer res = cachedBuffer;
-				cachedBuffer = null;
-				return res;
-			} else {
-				cachedBuffer = null;
-				return ByteBuffer.allocate(minCapacity);
-			}
-		}
-
-		@Override
-		public void release(ByteBuffer buffer) {
-			buffer.clear();
-			cachedBuffer = buffer;
-		}
-
-		@Override
-		public void close() {
-			cachedBuffer = null;
-		}
-	}
-=======
     public static final BufferSupplier NO_CACHING = new BufferSupplier() {
         @Override
         public ByteBuffer get(int capacity) {
@@ -217,6 +120,5 @@
             cachedBuffer = null;
         }
     }
->>>>>>> 9494bebe
 
 }