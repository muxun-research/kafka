/*
 * Licensed to the Apache Software Foundation (ASF) under one or more
 * contributor license agreements. See the NOTICE file distributed with
 * this work for additional information regarding copyright ownership.
 * The ASF licenses this file to You under the Apache License, Version 2.0
 * (the "License"); you may not use this file except in compliance with
 * the License. You may obtain a copy of the License at
 *
 *    http://www.apache.org/licenses/LICENSE-2.0
 *
 * Unless required by applicable law or agreed to in writing, software
 * distributed under the License is distributed on an "AS IS" BASIS,
 * WITHOUT WARRANTIES OR CONDITIONS OF ANY KIND, either express or implied.
 * See the License for the specific language governing permissions and
 * limitations under the License.
 */

package org.apache.kafka.common.protocol;

import org.apache.kafka.common.Uuid;
import org.apache.kafka.common.protocol.types.RawTaggedField;
import org.apache.kafka.common.record.MemoryRecords;

import java.nio.ByteBuffer;
import java.nio.charset.StandardCharsets;
import java.util.ArrayList;
import java.util.List;

public interface Readable {
<<<<<<< HEAD
	byte readByte();

	short readShort();

	int readInt();

	long readLong();

	double readDouble();

	void readArray(byte[] arr);

	int readUnsignedVarint();

	ByteBuffer readByteBuffer(int length);

	int readVarint();

	long readVarlong();

	default String readString(int length) {
		byte[] arr = new byte[length];
		readArray(arr);
		return new String(arr, StandardCharsets.UTF_8);
	}

	default List<RawTaggedField> readUnknownTaggedField(List<RawTaggedField> unknowns, int tag, int size) {
		if (unknowns == null) {
			unknowns = new ArrayList<>();
		}
		byte[] data = new byte[size];
		readArray(data);
		unknowns.add(new RawTaggedField(tag, data));
		return unknowns;
	}

	default MemoryRecords readRecords(int length) {
		if (length < 0) {
			// no records
			return null;
		} else {
			ByteBuffer recordsBuffer = readByteBuffer(length);
			return MemoryRecords.readableRecords(recordsBuffer);
		}
	}

	/**
	 * Read a UUID with the most significant digits first.
	 */
	default Uuid readUuid() {
		return new Uuid(readLong(), readLong());
	}

	default int readUnsignedShort() {
		return Short.toUnsignedInt(readShort());
	}
=======
    byte readByte();
    short readShort();
    int readInt();
    long readLong();
    double readDouble();
    byte[] readArray(int length);
    int readUnsignedVarint();
    ByteBuffer readByteBuffer(int length);
    int readVarint();
    long readVarlong();
    int remaining();

    default String readString(int length) {
        byte[] arr = readArray(length);
        return new String(arr, StandardCharsets.UTF_8);
    }

    default List<RawTaggedField> readUnknownTaggedField(List<RawTaggedField> unknowns, int tag, int size) {
        if (unknowns == null) {
            unknowns = new ArrayList<>();
        }
        byte[] data = readArray(size);
        unknowns.add(new RawTaggedField(tag, data));
        return unknowns;
    }

    default MemoryRecords readRecords(int length) {
        if (length < 0) {
            // no records
            return null;
        } else {
            ByteBuffer recordsBuffer = readByteBuffer(length);
            return MemoryRecords.readableRecords(recordsBuffer);
        }
    }

    /**
     * Read a UUID with the most significant digits first.
     */
    default Uuid readUuid() {
        return new Uuid(readLong(), readLong());
    }

    default int readUnsignedShort() {
        return Short.toUnsignedInt(readShort());
    }

    default long readUnsignedInt() {
        return Integer.toUnsignedLong(readInt());
    }
>>>>>>> 15418db6
}<|MERGE_RESOLUTION|>--- conflicted
+++ resolved
@@ -27,74 +27,26 @@
 import java.util.List;
 
 public interface Readable {
-<<<<<<< HEAD
-	byte readByte();
+    byte readByte();
 
-	short readShort();
+    short readShort();
 
-	int readInt();
+    int readInt();
 
-	long readLong();
+    long readLong();
 
-	double readDouble();
+    double readDouble();
 
-	void readArray(byte[] arr);
+    byte[] readArray(int length);
 
-	int readUnsignedVarint();
+    int readUnsignedVarint();
 
-	ByteBuffer readByteBuffer(int length);
+    ByteBuffer readByteBuffer(int length);
 
-	int readVarint();
+    int readVarint();
 
-	long readVarlong();
+    long readVarlong();
 
-	default String readString(int length) {
-		byte[] arr = new byte[length];
-		readArray(arr);
-		return new String(arr, StandardCharsets.UTF_8);
-	}
-
-	default List<RawTaggedField> readUnknownTaggedField(List<RawTaggedField> unknowns, int tag, int size) {
-		if (unknowns == null) {
-			unknowns = new ArrayList<>();
-		}
-		byte[] data = new byte[size];
-		readArray(data);
-		unknowns.add(new RawTaggedField(tag, data));
-		return unknowns;
-	}
-
-	default MemoryRecords readRecords(int length) {
-		if (length < 0) {
-			// no records
-			return null;
-		} else {
-			ByteBuffer recordsBuffer = readByteBuffer(length);
-			return MemoryRecords.readableRecords(recordsBuffer);
-		}
-	}
-
-	/**
-	 * Read a UUID with the most significant digits first.
-	 */
-	default Uuid readUuid() {
-		return new Uuid(readLong(), readLong());
-	}
-
-	default int readUnsignedShort() {
-		return Short.toUnsignedInt(readShort());
-	}
-=======
-    byte readByte();
-    short readShort();
-    int readInt();
-    long readLong();
-    double readDouble();
-    byte[] readArray(int length);
-    int readUnsignedVarint();
-    ByteBuffer readByteBuffer(int length);
-    int readVarint();
-    long readVarlong();
     int remaining();
 
     default String readString(int length) {
@@ -135,5 +87,4 @@
     default long readUnsignedInt() {
         return Integer.toUnsignedLong(readInt());
     }
->>>>>>> 15418db6
 }