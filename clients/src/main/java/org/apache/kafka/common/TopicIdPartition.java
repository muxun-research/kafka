/*
 * Licensed to the Apache Software Foundation (ASF) under one or more
 * contributor license agreements. See the NOTICE file distributed with
 * this work for additional information regarding copyright ownership.
 * The ASF licenses this file to You under the Apache License, Version 2.0
 * (the "License"); you may not use this file except in compliance with
 * the License. You may obtain a copy of the License at
 *
 *    http://www.apache.org/licenses/LICENSE-2.0
 *
 * Unless required by applicable law or agreed to in writing, software
 * distributed under the License is distributed on an "AS IS" BASIS,
 * WITHOUT WARRANTIES OR CONDITIONS OF ANY KIND, either express or implied.
 * See the License for the specific language governing permissions and
 * limitations under the License.
 */
package org.apache.kafka.common;

import java.util.Objects;

/**
 * This represents universally unique identifier with topic id for a topic partition. This makes sure that topics
 * recreated with the same name will always have unique topic identifiers.
 */
public class TopicIdPartition {

	private final Uuid topicId;
	private final TopicPartition topicPartition;

<<<<<<< HEAD
	public TopicIdPartition(Uuid topicId, TopicPartition topicPartition) {
		this.topicId = Objects.requireNonNull(topicId, "topicId can not be null");
		this.topicPartition = Objects.requireNonNull(topicPartition, "topicPartition can not be null");
	}

	/**
	 * @return Universally unique id representing this topic partition.
	 */
	public Uuid topicId() {
		return topicId;
	}

	/**
	 * @return Topic partition representing this instance.
	 */
	public TopicPartition topicPartition() {
		return topicPartition;
	}

	@Override
	public boolean equals(Object o) {
		if (this == o) {
			return true;
		}
		if (o == null || getClass() != o.getClass()) {
			return false;
		}
		TopicIdPartition that = (TopicIdPartition) o;
		return Objects.equals(topicId, that.topicId) &&
				Objects.equals(topicPartition, that.topicPartition);
	}

	@Override
	public int hashCode() {
		return Objects.hash(topicId, topicPartition);
	}

	@Override
	public String toString() {
		return "TopicIdPartition{" +
				"topicId=" + topicId +
				", topicPartition=" + topicPartition +
				'}';
	}
=======
    /**
     * Create an instance with the provided parameters.
     *
     * @param topicId the topic id
     * @param topicPartition the topic partition
     */
    public TopicIdPartition(Uuid topicId, TopicPartition topicPartition) {
        this.topicId = Objects.requireNonNull(topicId, "topicId can not be null");
        this.topicPartition = Objects.requireNonNull(topicPartition, "topicPartition can not be null");
    }

    /**
     * Create an instance with the provided parameters.
     *
     * @param topicId the topic id
     * @param partition the partition id
     * @param topic the topic name or null
     */
    public TopicIdPartition(Uuid topicId, int partition, String topic) {
        this.topicId = Objects.requireNonNull(topicId, "topicId can not be null");
        this.topicPartition = new TopicPartition(topic, partition);
    }

    /**
     * @return Universally unique id representing this topic partition.
     */
    public Uuid topicId() {
        return topicId;
    }

    /**
     * @return the topic name or null if it is unknown.
     */
    public String topic() {
        return topicPartition.topic();
    }

    /**
     * @return the partition id.
     */
    public int partition() {
        return topicPartition.partition();
    }

    /**
     * @return Topic partition representing this instance.
     */
    public TopicPartition topicPartition() {
        return topicPartition;
    }

    @Override
    public boolean equals(Object o) {
        if (this == o) {
            return true;
        }
        if (o == null || getClass() != o.getClass()) {
            return false;
        }
        TopicIdPartition that = (TopicIdPartition) o;
        return topicId.equals(that.topicId) &&
               topicPartition.equals(that.topicPartition);
    }

    @Override
    public int hashCode() {
        final int prime = 31;
        int result = prime + topicId.hashCode();
        result = prime * result + topicPartition.hashCode();
        return result;
    }

    @Override
    public String toString() {
        return topicId + ":" + topic() + "-" + partition();
    }
>>>>>>> 15418db6
}<|MERGE_RESOLUTION|>--- conflicted
+++ resolved
@@ -24,59 +24,12 @@
  */
 public class TopicIdPartition {
 
-	private final Uuid topicId;
-	private final TopicPartition topicPartition;
+    private final Uuid topicId;
+    private final TopicPartition topicPartition;
 
-<<<<<<< HEAD
-	public TopicIdPartition(Uuid topicId, TopicPartition topicPartition) {
-		this.topicId = Objects.requireNonNull(topicId, "topicId can not be null");
-		this.topicPartition = Objects.requireNonNull(topicPartition, "topicPartition can not be null");
-	}
-
-	/**
-	 * @return Universally unique id representing this topic partition.
-	 */
-	public Uuid topicId() {
-		return topicId;
-	}
-
-	/**
-	 * @return Topic partition representing this instance.
-	 */
-	public TopicPartition topicPartition() {
-		return topicPartition;
-	}
-
-	@Override
-	public boolean equals(Object o) {
-		if (this == o) {
-			return true;
-		}
-		if (o == null || getClass() != o.getClass()) {
-			return false;
-		}
-		TopicIdPartition that = (TopicIdPartition) o;
-		return Objects.equals(topicId, that.topicId) &&
-				Objects.equals(topicPartition, that.topicPartition);
-	}
-
-	@Override
-	public int hashCode() {
-		return Objects.hash(topicId, topicPartition);
-	}
-
-	@Override
-	public String toString() {
-		return "TopicIdPartition{" +
-				"topicId=" + topicId +
-				", topicPartition=" + topicPartition +
-				'}';
-	}
-=======
     /**
      * Create an instance with the provided parameters.
-     *
-     * @param topicId the topic id
+     * @param topicId        the topic id
      * @param topicPartition the topic partition
      */
     public TopicIdPartition(Uuid topicId, TopicPartition topicPartition) {
@@ -86,10 +39,9 @@
 
     /**
      * Create an instance with the provided parameters.
-     *
-     * @param topicId the topic id
+     * @param topicId   the topic id
      * @param partition the partition id
-     * @param topic the topic name or null
+     * @param topic     the topic name or null
      */
     public TopicIdPartition(Uuid topicId, int partition, String topic) {
         this.topicId = Objects.requireNonNull(topicId, "topicId can not be null");
@@ -133,8 +85,7 @@
             return false;
         }
         TopicIdPartition that = (TopicIdPartition) o;
-        return topicId.equals(that.topicId) &&
-               topicPartition.equals(that.topicPartition);
+        return topicId.equals(that.topicId) && topicPartition.equals(that.topicPartition);
     }
 
     @Override
@@ -149,5 +100,4 @@
     public String toString() {
         return topicId + ":" + topic() + "-" + partition();
     }
->>>>>>> 15418db6
 }