/*
 * Licensed to the Apache Software Foundation (ASF) under one or more
 * contributor license agreements. See the NOTICE file distributed with
 * this work for additional information regarding copyright ownership.
 * The ASF licenses this file to You under the Apache License, Version 2.0
 * (the "License"); you may not use this file except in compliance with
 * the License. You may obtain a copy of the License at
 *
 *    http://www.apache.org/licenses/LICENSE-2.0
 *
 * Unless required by applicable law or agreed to in writing, software
 * distributed under the License is distributed on an "AS IS" BASIS,
 * WITHOUT WARRANTIES OR CONDITIONS OF ANY KIND, either express or implied.
 * See the License for the specific language governing permissions and
 * limitations under the License.
 */
package org.apache.kafka.common.requests;

import org.apache.kafka.common.message.JoinGroupResponseData;
import org.apache.kafka.common.protocol.ApiKeys;
import org.apache.kafka.common.protocol.ByteBufferAccessor;
import org.apache.kafka.common.protocol.Errors;

import java.nio.ByteBuffer;
import java.util.Map;

public class JoinGroupResponse extends AbstractResponse {

    private final JoinGroupResponseData data;

<<<<<<< HEAD
    public JoinGroupResponse(JoinGroupResponseData data) {
		super(ApiKeys.JOIN_GROUP);
		this.data = data;
=======
    public JoinGroupResponse(JoinGroupResponseData data, short version) {
        super(ApiKeys.JOIN_GROUP);
        this.data = data;

        // All versions prior to version 7 do not support nullable
        // string for the protocol name. Empty string should be used.
        if (version < 7 && data.protocolName() == null) {
            data.setProtocolName("");
        }
>>>>>>> 15418db6
    }

	@Override
    public JoinGroupResponseData data() {
        return data;
    }

    public boolean isLeader() {
        return data.memberId().equals(data.leader());
    }

    @Override
    public int throttleTimeMs() {
        return data.throttleTimeMs();
    }

<<<<<<< HEAD
	public Errors error() {
		return Errors.forCode(data.errorCode());
	}
=======
    @Override
    public void maybeSetThrottleTimeMs(int throttleTimeMs) {
        data.setThrottleTimeMs(throttleTimeMs);
    }

    public Errors error() {
        return Errors.forCode(data.errorCode());
    }
>>>>>>> 15418db6

	@Override
	public Map<Errors, Integer> errorCounts() {
		return errorCounts(Errors.forCode(data.errorCode()));
	}

<<<<<<< HEAD
	public static JoinGroupResponse parse(ByteBuffer buffer, short version) {
		return new JoinGroupResponse(new JoinGroupResponseData(new ByteBufferAccessor(buffer), version));
	}
=======
    public static JoinGroupResponse parse(ByteBuffer buffer, short version) {
        return new JoinGroupResponse(new JoinGroupResponseData(new ByteBufferAccessor(buffer), version), version);
    }
>>>>>>> 15418db6

	@Override
	public String toString() {
		return data.toString();
	}

	@Override
	public boolean shouldClientThrottle(short version) {
		return version >= 3;
    }
}<|MERGE_RESOLUTION|>--- conflicted
+++ resolved
@@ -28,11 +28,6 @@
 
     private final JoinGroupResponseData data;
 
-<<<<<<< HEAD
-    public JoinGroupResponse(JoinGroupResponseData data) {
-		super(ApiKeys.JOIN_GROUP);
-		this.data = data;
-=======
     public JoinGroupResponse(JoinGroupResponseData data, short version) {
         super(ApiKeys.JOIN_GROUP);
         this.data = data;
@@ -42,10 +37,9 @@
         if (version < 7 && data.protocolName() == null) {
             data.setProtocolName("");
         }
->>>>>>> 15418db6
     }
 
-	@Override
+    @Override
     public JoinGroupResponseData data() {
         return data;
     }
@@ -59,11 +53,6 @@
         return data.throttleTimeMs();
     }
 
-<<<<<<< HEAD
-	public Errors error() {
-		return Errors.forCode(data.errorCode());
-	}
-=======
     @Override
     public void maybeSetThrottleTimeMs(int throttleTimeMs) {
         data.setThrottleTimeMs(throttleTimeMs);
@@ -72,30 +61,23 @@
     public Errors error() {
         return Errors.forCode(data.errorCode());
     }
->>>>>>> 15418db6
 
-	@Override
-	public Map<Errors, Integer> errorCounts() {
-		return errorCounts(Errors.forCode(data.errorCode()));
-	}
+    @Override
+    public Map<Errors, Integer> errorCounts() {
+        return errorCounts(Errors.forCode(data.errorCode()));
+    }
 
-<<<<<<< HEAD
-	public static JoinGroupResponse parse(ByteBuffer buffer, short version) {
-		return new JoinGroupResponse(new JoinGroupResponseData(new ByteBufferAccessor(buffer), version));
-	}
-=======
     public static JoinGroupResponse parse(ByteBuffer buffer, short version) {
         return new JoinGroupResponse(new JoinGroupResponseData(new ByteBufferAccessor(buffer), version), version);
     }
->>>>>>> 15418db6
 
-	@Override
-	public String toString() {
-		return data.toString();
-	}
+    @Override
+    public String toString() {
+        return data.toString();
+    }
 
-	@Override
-	public boolean shouldClientThrottle(short version) {
-		return version >= 3;
+    @Override
+    public boolean shouldClientThrottle(short version) {
+        return version >= 3;
     }
 }