--- conflicted
+++ resolved
@@ -34,64 +34,6 @@
 
 public interface TransportLayer extends ScatteringByteChannel, TransferableChannel {
 
-<<<<<<< HEAD
-	/**
-	 * Returns true if the channel has handshake and authentication done.
-	 */
-	boolean ready();
-
-	/**
-	 * Finishes the process of connecting a socket channel.
-	 */
-	boolean finishConnect() throws IOException;
-
-	/**
-	 * disconnect socketChannel
-	 */
-	void disconnect();
-
-	/**
-	 * Tells whether or not this channel's network socket is connected.
-	 */
-	boolean isConnected();
-
-	/**
-	 * returns underlying socketChannel
-	 */
-	SocketChannel socketChannel();
-
-	/**
-	 * Get the underlying selection key
-	 */
-	SelectionKey selectionKey();
-
-	/**
-	 * This a no-op for the non-secure PLAINTEXT implementation. For SSL, this performs
-	 * SSL handshake. The SSL handshake includes client authentication if configured using
-	 * {@link org.apache.kafka.common.config.SslConfigs#SSL_CLIENT_AUTH_CONFIG}.
-	 * @throws AuthenticationException if handshake fails due to an {@link javax.net.ssl.SSLException}.
-	 * @throws IOException             if read or write fails with an I/O error.
-	 */
-	void handshake() throws AuthenticationException, IOException;
-
-	/**
-	 * Returns `SSLSession.getPeerPrincipal()` if this is an SslTransportLayer and there is an authenticated peer,
-	 * `KafkaPrincipal.ANONYMOUS` is returned otherwise.
-	 */
-	Principal peerPrincipal() throws IOException;
-
-	void addInterestOps(int ops);
-
-	void removeInterestOps(int ops);
-
-	boolean isMute();
-
-	/**
-	 * @return true if channel has bytes to be read in any intermediate buffers
-	 * which may be processed without reading additional data from the network.
-	 */
-	boolean hasBytesBuffered();
-=======
     /**
      * Returns true if the channel has handshake and authentication done.
      */
@@ -127,8 +69,8 @@
      * SSL handshake. The SSL handshake includes client authentication if configured using
      * {@link org.apache.kafka.common.config.internals.BrokerSecurityConfigs#SSL_CLIENT_AUTH_CONFIG}.
      * @throws AuthenticationException if handshake fails due to an {@link javax.net.ssl.SSLException}.
-     * @throws IOException if read or write fails with an I/O error.
-    */
+     * @throws IOException             if read or write fails with an I/O error.
+     */
     void handshake() throws AuthenticationException, IOException;
 
     /**
@@ -148,5 +90,4 @@
      * which may be processed without reading additional data from the network.
      */
     boolean hasBytesBuffered();
->>>>>>> 15418db6
 }