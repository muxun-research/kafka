/*
 * Licensed to the Apache Software Foundation (ASF) under one or more
 * contributor license agreements. See the NOTICE file distributed with
 * this work for additional information regarding copyright ownership.
 * The ASF licenses this file to You under the Apache License, Version 2.0
 * (the "License"); you may not use this file except in compliance with
 * the License. You may obtain a copy of the License at
 *
 *    http://www.apache.org/licenses/LICENSE-2.0
 *
 * Unless required by applicable law or agreed to in writing, software
 * distributed under the License is distributed on an "AS IS" BASIS,
 * WITHOUT WARRANTIES OR CONDITIONS OF ANY KIND, either express or implied.
 * See the License for the specific language governing permissions and
 * limitations under the License.
 */
package org.apache.kafka.common.requests;

import org.apache.kafka.common.message.EndTxnRequestData;
import org.apache.kafka.common.message.EndTxnResponseData;
import org.apache.kafka.common.protocol.ApiKeys;
import org.apache.kafka.common.protocol.ByteBufferAccessor;
import org.apache.kafka.common.protocol.Errors;

import java.nio.ByteBuffer;

public class EndTxnRequest extends AbstractRequest {
<<<<<<< HEAD

	private final EndTxnRequestData data;

    public static class Builder extends AbstractRequest.Builder<EndTxnRequest> {
		public final EndTxnRequestData data;

		public Builder(EndTxnRequestData data) {
			super(ApiKeys.END_TXN);
			this.data = data;
		}

        @Override
        public EndTxnRequest build(short version) {
			return new EndTxnRequest(data, version);
=======
    public static final short LAST_STABLE_VERSION_BEFORE_TRANSACTION_V2 = 4;
    private final EndTxnRequestData data;

    public static class Builder extends AbstractRequest.Builder<EndTxnRequest> {
        public final EndTxnRequestData data;
        public final boolean isTransactionV2Enabled;

        public Builder(EndTxnRequestData data, boolean isTransactionV2Enabled) {
            this(data, false, isTransactionV2Enabled);
        }

        public Builder(EndTxnRequestData data, boolean enableUnstableLastVersion, boolean isTransactionV2Enabled) {
            super(ApiKeys.END_TXN, enableUnstableLastVersion);
            this.data = data;
            this.isTransactionV2Enabled = isTransactionV2Enabled;
        }

        @Override
        public EndTxnRequest build(short version) {
            if (!isTransactionV2Enabled) {
                version = (short) Math.min(version, LAST_STABLE_VERSION_BEFORE_TRANSACTION_V2);
            }
            return new EndTxnRequest(data, version);
>>>>>>> 9494bebe
        }

        @Override
		public String toString() {
			return data.toString();
		}
	}

	private EndTxnRequest(EndTxnRequestData data, short version) {
		super(ApiKeys.END_TXN, version);
		this.data = data;
	}

	public TransactionResult result() {
		if (data.committed())
			return TransactionResult.COMMIT;
		else
			return TransactionResult.ABORT;
	}

	@Override
	public EndTxnRequestData data() {
		return data;
	}

	@Override
	public EndTxnResponse getErrorResponse(int throttleTimeMs, Throwable e) {
		return new EndTxnResponse(new EndTxnResponseData()
				.setErrorCode(Errors.forException(e).code())
				.setThrottleTimeMs(throttleTimeMs)
		);
	}

    public static EndTxnRequest parse(ByteBuffer buffer, short version) {
		return new EndTxnRequest(new EndTxnRequestData(new ByteBufferAccessor(buffer), version), version);
    }
}<|MERGE_RESOLUTION|>--- conflicted
+++ resolved
@@ -25,22 +25,6 @@
 import java.nio.ByteBuffer;
 
 public class EndTxnRequest extends AbstractRequest {
-<<<<<<< HEAD
-
-	private final EndTxnRequestData data;
-
-    public static class Builder extends AbstractRequest.Builder<EndTxnRequest> {
-		public final EndTxnRequestData data;
-
-		public Builder(EndTxnRequestData data) {
-			super(ApiKeys.END_TXN);
-			this.data = data;
-		}
-
-        @Override
-        public EndTxnRequest build(short version) {
-			return new EndTxnRequest(data, version);
-=======
     public static final short LAST_STABLE_VERSION_BEFORE_TRANSACTION_V2 = 4;
     private final EndTxnRequestData data;
 
@@ -64,41 +48,40 @@
                 version = (short) Math.min(version, LAST_STABLE_VERSION_BEFORE_TRANSACTION_V2);
             }
             return new EndTxnRequest(data, version);
->>>>>>> 9494bebe
         }
 
         @Override
-		public String toString() {
-			return data.toString();
-		}
-	}
+        public String toString() {
+            return data.toString();
+        }
+    }
 
-	private EndTxnRequest(EndTxnRequestData data, short version) {
-		super(ApiKeys.END_TXN, version);
-		this.data = data;
-	}
+    private EndTxnRequest(EndTxnRequestData data, short version) {
+        super(ApiKeys.END_TXN, version);
+        this.data = data;
+    }
 
-	public TransactionResult result() {
-		if (data.committed())
-			return TransactionResult.COMMIT;
-		else
-			return TransactionResult.ABORT;
-	}
+    public TransactionResult result() {
+        if (data.committed())
+            return TransactionResult.COMMIT;
+        else
+            return TransactionResult.ABORT;
+    }
 
-	@Override
-	public EndTxnRequestData data() {
-		return data;
-	}
+    @Override
+    public EndTxnRequestData data() {
+        return data;
+    }
 
-	@Override
-	public EndTxnResponse getErrorResponse(int throttleTimeMs, Throwable e) {
-		return new EndTxnResponse(new EndTxnResponseData()
-				.setErrorCode(Errors.forException(e).code())
-				.setThrottleTimeMs(throttleTimeMs)
-		);
-	}
+    @Override
+    public EndTxnResponse getErrorResponse(int throttleTimeMs, Throwable e) {
+        return new EndTxnResponse(new EndTxnResponseData()
+                                      .setErrorCode(Errors.forException(e).code())
+                                      .setThrottleTimeMs(throttleTimeMs)
+        );
+    }
 
     public static EndTxnRequest parse(ByteBuffer buffer, short version) {
-		return new EndTxnRequest(new EndTxnRequestData(new ByteBufferAccessor(buffer), version), version);
+        return new EndTxnRequest(new EndTxnRequestData(new ByteBufferAccessor(buffer), version), version);
     }
 }