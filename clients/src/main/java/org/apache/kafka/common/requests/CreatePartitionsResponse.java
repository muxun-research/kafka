--- conflicted
+++ resolved
@@ -28,42 +28,34 @@
 
 public class CreatePartitionsResponse extends AbstractResponse {
 
-	private final CreatePartitionsResponseData data;
+    private final CreatePartitionsResponseData data;
 
-	public CreatePartitionsResponse(CreatePartitionsResponseData data) {
-		super(ApiKeys.CREATE_PARTITIONS);
-		this.data = data;
-	}
+    public CreatePartitionsResponse(CreatePartitionsResponseData data) {
+        super(ApiKeys.CREATE_PARTITIONS);
+        this.data = data;
+    }
 
-	@Override
-	public CreatePartitionsResponseData data() {
-		return data;
-	}
+    @Override
+    public CreatePartitionsResponseData data() {
+        return data;
+    }
 
-	@Override
-	public Map<Errors, Integer> errorCounts() {
-		Map<Errors, Integer> counts = new HashMap<>();
-		data.results().forEach(result ->
-				updateErrorCounts(counts, Errors.forCode(result.errorCode()))
-		);
-		return counts;
-	}
+    @Override
+    public Map<Errors, Integer> errorCounts() {
+        Map<Errors, Integer> counts = new HashMap<>();
+        data.results().forEach(result -> updateErrorCounts(counts, Errors.forCode(result.errorCode())));
+        return counts;
+    }
 
-	public static CreatePartitionsResponse parse(ByteBuffer buffer, short version) {
-		return new CreatePartitionsResponse(new CreatePartitionsResponseData(new ByteBufferAccessor(buffer), version));
-	}
+    public static CreatePartitionsResponse parse(ByteBuffer buffer, short version) {
+        return new CreatePartitionsResponse(new CreatePartitionsResponseData(new ByteBufferAccessor(buffer), version));
+    }
 
-	@Override
-	public boolean shouldClientThrottle(short version) {
-		return version >= 1;
-	}
+    @Override
+    public boolean shouldClientThrottle(short version) {
+        return version >= 1;
+    }
 
-<<<<<<< HEAD
-	@Override
-	public int throttleTimeMs() {
-		return data.throttleTimeMs();
-	}
-=======
     @Override
     public int throttleTimeMs() {
         return data.throttleTimeMs();
@@ -73,5 +65,4 @@
     public void maybeSetThrottleTimeMs(int throttleTimeMs) {
         data.setThrottleTimeMs(throttleTimeMs);
     }
->>>>>>> 15418db6
 }