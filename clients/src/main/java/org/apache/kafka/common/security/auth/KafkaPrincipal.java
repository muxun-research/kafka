--- conflicted
+++ resolved
@@ -41,32 +41,27 @@
  * </ol>
  */
 public class KafkaPrincipal implements Principal {
-<<<<<<< HEAD
-	public static final String USER_TYPE = "User";
-	public final static KafkaPrincipal ANONYMOUS = new KafkaPrincipal(KafkaPrincipal.USER_TYPE, "ANONYMOUS");
-=======
     public static final String USER_TYPE = "User";
     public static final KafkaPrincipal ANONYMOUS = new KafkaPrincipal(KafkaPrincipal.USER_TYPE, "ANONYMOUS");
->>>>>>> 9494bebe
 
-	private final String principalType;
-	private final String name;
-	private volatile boolean tokenAuthenticated;
+    private final String principalType;
+    private final String name;
+    private volatile boolean tokenAuthenticated;
 
-	public KafkaPrincipal(String principalType, String name) {
-		this(principalType, name, false);
-	}
+    public KafkaPrincipal(String principalType, String name) {
+        this(principalType, name, false);
+    }
 
-	public KafkaPrincipal(String principalType, String name, boolean tokenAuthenticated) {
-		this.principalType = requireNonNull(principalType, "Principal type cannot be null");
-		this.name = requireNonNull(name, "Principal name cannot be null");
-		this.tokenAuthenticated = tokenAuthenticated;
-	}
+    public KafkaPrincipal(String principalType, String name, boolean tokenAuthenticated) {
+        this.principalType = requireNonNull(principalType, "Principal type cannot be null");
+        this.name = requireNonNull(name, "Principal name cannot be null");
+        this.tokenAuthenticated = tokenAuthenticated;
+    }
 
-	@Override
-	public String toString() {
-		return principalType + ":" + name;
-	}
+    @Override
+    public String toString() {
+        return principalType + ":" + name;
+    }
 
     @Override
     public boolean equals(Object o) {
