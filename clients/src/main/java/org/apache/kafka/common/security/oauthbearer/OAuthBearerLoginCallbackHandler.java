--- conflicted
+++ resolved
@@ -24,16 +24,6 @@
 import org.apache.kafka.common.security.auth.SaslExtensions;
 import org.apache.kafka.common.security.auth.SaslExtensionsCallback;
 import org.apache.kafka.common.security.oauthbearer.internals.OAuthBearerClientInitialResponse;
-<<<<<<< HEAD
-import org.apache.kafka.common.security.oauthbearer.internals.secured.*;
-import org.slf4j.Logger;
-import org.slf4j.LoggerFactory;
-
-import javax.security.auth.callback.Callback;
-import javax.security.auth.callback.UnsupportedCallbackException;
-import javax.security.auth.login.AppConfigurationEntry;
-import javax.security.sasl.SaslException;
-=======
 import org.apache.kafka.common.security.oauthbearer.internals.secured.AccessTokenRetriever;
 import org.apache.kafka.common.security.oauthbearer.internals.secured.AccessTokenRetrieverFactory;
 import org.apache.kafka.common.security.oauthbearer.internals.secured.AccessTokenValidator;
@@ -44,20 +34,16 @@
 import org.slf4j.Logger;
 import org.slf4j.LoggerFactory;
 
->>>>>>> 9494bebe
 import java.io.IOException;
 import java.util.HashMap;
 import java.util.List;
 import java.util.Map;
 
-<<<<<<< HEAD
-=======
 import javax.security.auth.callback.Callback;
 import javax.security.auth.callback.UnsupportedCallbackException;
 import javax.security.auth.login.AppConfigurationEntry;
 import javax.security.sasl.SaslException;
 
->>>>>>> 9494bebe
 import static org.apache.kafka.common.config.SaslConfigs.SASL_OAUTHBEARER_TOKEN_ENDPOINT_URL;
 
 /**
@@ -141,7 +127,7 @@
  * <code>
  * sasl.oauthbearer.token.endpoint.url=https://example.com/oauth2/v1/token
  * </code>
- * <p>
+ *
  * Please see the OAuth/OIDC providers documentation for the token endpoint URL.
  * </p>
  *
@@ -171,11 +157,23 @@
     public static final String CLIENT_SECRET_CONFIG = "clientSecret";
     public static final String SCOPE_CONFIG = "scope";
 
-    public static final String CLIENT_ID_DOC = "The OAuth/OIDC identity provider-issued " + "client ID to uniquely identify the service account to use for authentication for " + "this client. The value must be paired with a corresponding " + CLIENT_SECRET_CONFIG + " " + "value and is provided to the OAuth provider using the OAuth " + "clientcredentials grant type.";
-
-    public static final String CLIENT_SECRET_DOC = "The OAuth/OIDC identity provider-issued " + "client secret serves a similar function as a password to the " + CLIENT_ID_CONFIG + " " + "account and identifies the service account to use for authentication for " + "this client. The value must be paired with a corresponding " + CLIENT_ID_CONFIG + " " + "value and is provided to the OAuth provider using the OAuth " + "clientcredentials grant type.";
-
-    public static final String SCOPE_DOC = "The (optional) HTTP/HTTPS login request to the " + "token endpoint (" + SASL_OAUTHBEARER_TOKEN_ENDPOINT_URL + ") may need to specify an " + "OAuth \"scope\". If so, the " + SCOPE_CONFIG + " is used to provide the value to " + "include with the login request.";
+    public static final String CLIENT_ID_DOC = "The OAuth/OIDC identity provider-issued " +
+        "client ID to uniquely identify the service account to use for authentication for " +
+        "this client. The value must be paired with a corresponding " + CLIENT_SECRET_CONFIG + " " +
+        "value and is provided to the OAuth provider using the OAuth " +
+        "clientcredentials grant type.";
+
+    public static final String CLIENT_SECRET_DOC = "The OAuth/OIDC identity provider-issued " +
+        "client secret serves a similar function as a password to the " + CLIENT_ID_CONFIG + " " +
+        "account and identifies the service account to use for authentication for " +
+        "this client. The value must be paired with a corresponding " + CLIENT_ID_CONFIG + " " +
+        "value and is provided to the OAuth provider using the OAuth " +
+        "clientcredentials grant type.";
+
+    public static final String SCOPE_DOC = "The (optional) HTTP/HTTPS login request to the " +
+        "token endpoint (" + SASL_OAUTHBEARER_TOKEN_ENDPOINT_URL + ") may need to specify an " +
+        "OAuth \"scope\". If so, the " + SCOPE_CONFIG + " is used to provide the value to " +
+        "include with the login request.";
 
     private static final String EXTENSION_PREFIX = "extension_";
 
