--- conflicted
+++ resolved
@@ -26,13 +26,7 @@
 import org.apache.kafka.common.security.auth.AuthenticateCallbackHandler;
 import org.apache.kafka.common.security.auth.Login;
 import org.apache.kafka.common.security.auth.SecurityProtocol;
-import org.apache.kafka.common.security.authenticator.CredentialCache;
-import org.apache.kafka.common.security.authenticator.DefaultLogin;
-import org.apache.kafka.common.security.authenticator.LoginManager;
-import org.apache.kafka.common.security.authenticator.SaslClientAuthenticator;
-import org.apache.kafka.common.security.authenticator.SaslClientCallbackHandler;
-import org.apache.kafka.common.security.authenticator.SaslServerAuthenticator;
-import org.apache.kafka.common.security.authenticator.SaslServerCallbackHandler;
+import org.apache.kafka.common.security.authenticator.*;
 import org.apache.kafka.common.security.kerberos.KerberosClientCallbackHandler;
 import org.apache.kafka.common.security.kerberos.KerberosLogin;
 import org.apache.kafka.common.security.kerberos.KerberosName;
@@ -51,12 +45,7 @@
 import org.apache.kafka.common.utils.LogContext;
 import org.apache.kafka.common.utils.Time;
 import org.apache.kafka.common.utils.Utils;
-import org.ietf.jgss.GSSContext;
-import org.ietf.jgss.GSSCredential;
-import org.ietf.jgss.GSSException;
-import org.ietf.jgss.GSSManager;
-import org.ietf.jgss.GSSName;
-import org.ietf.jgss.Oid;
+import org.ietf.jgss.*;
 import org.slf4j.Logger;
 
 import javax.security.auth.Subject;
@@ -65,119 +54,103 @@
 import java.net.Socket;
 import java.nio.channels.SelectionKey;
 import java.nio.channels.SocketChannel;
-import java.util.Collections;
-import java.util.HashMap;
-import java.util.List;
-import java.util.Map;
-import java.util.Set;
+import java.util.*;
 import java.util.function.Supplier;
 
 public class SaslChannelBuilder implements ChannelBuilder, ListenerReconfigurable {
-	static final String GSS_NATIVE_PROP = "sun.security.jgss.native";
+    static final String GSS_NATIVE_PROP = "sun.security.jgss.native";
 
     private final SecurityProtocol securityProtocol;
     private final ListenerName listenerName;
     private final boolean isInterBrokerListener;
     private final String clientSaslMechanism;
     private final Mode mode;
-	private final Map<String, JaasContext> jaasContexts;
-	private final boolean handshakeRequestEnable;
-	private final CredentialCache credentialCache;
-	private final DelegationTokenCache tokenCache;
-	private final Map<String, LoginManager> loginManagers;
-	private final Map<String, Subject> subjects;
-	private final Supplier<ApiVersionsResponse> apiVersionSupplier;
-
-	private SslFactory sslFactory;
-	private Map<String, ?> configs;
-	private final String sslClientAuthOverride;
-
-	private KerberosShortNamer kerberosShortNamer;
-	private Map<String, AuthenticateCallbackHandler> saslCallbackHandlers;
-	private Map<String, Long> connectionsMaxReauthMsByMechanism;
-	private final Time time;
-	private final LogContext logContext;
-	private final Logger log;
-
-	public SaslChannelBuilder(Mode mode,
-							  Map<String, JaasContext> jaasContexts,
-							  SecurityProtocol securityProtocol,
-							  ListenerName listenerName,
-							  boolean isInterBrokerListener,
-							  String clientSaslMechanism,
-							  boolean handshakeRequestEnable,
-							  CredentialCache credentialCache,
-							  DelegationTokenCache tokenCache,
-							  String sslClientAuthOverride,
-							  Time time,
-							  LogContext logContext,
-							  Supplier<ApiVersionsResponse> apiVersionSupplier) {
-		this.mode = mode;
-		this.jaasContexts = jaasContexts;
-		this.loginManagers = new HashMap<>(jaasContexts.size());
-		this.subjects = new HashMap<>(jaasContexts.size());
-		this.securityProtocol = securityProtocol;
-		this.listenerName = listenerName;
-		this.isInterBrokerListener = isInterBrokerListener;
-		this.handshakeRequestEnable = handshakeRequestEnable;
-		this.clientSaslMechanism = clientSaslMechanism;
-		this.credentialCache = credentialCache;
-		this.tokenCache = tokenCache;
-		this.sslClientAuthOverride = sslClientAuthOverride;
-		this.saslCallbackHandlers = new HashMap<>();
-		this.connectionsMaxReauthMsByMechanism = new HashMap<>();
-		this.time = time;
-		this.logContext = logContext;
-		this.log = logContext.logger(getClass());
-		this.apiVersionSupplier = apiVersionSupplier;
-
-		if (mode == Mode.SERVER && apiVersionSupplier == null) {
-			throw new IllegalArgumentException("Server channel builder must provide an ApiVersionResponse supplier");
-		}
-	}
+    private final Map<String, JaasContext> jaasContexts;
+    private final boolean handshakeRequestEnable;
+    private final CredentialCache credentialCache;
+    private final DelegationTokenCache tokenCache;
+    private final Map<String, LoginManager> loginManagers;
+    private final Map<String, Subject> subjects;
+    private final Supplier<ApiVersionsResponse> apiVersionSupplier;
+
+    private SslFactory sslFactory;
+    private Map<String, ?> configs;
+    private final String sslClientAuthOverride;
+
+    private KerberosShortNamer kerberosShortNamer;
+    private Map<String, AuthenticateCallbackHandler> saslCallbackHandlers;
+    private Map<String, Long> connectionsMaxReauthMsByMechanism;
+    private final Time time;
+    private final LogContext logContext;
+    private final Logger log;
+
+    public SaslChannelBuilder(Mode mode, Map<String, JaasContext> jaasContexts, SecurityProtocol securityProtocol, ListenerName listenerName, boolean isInterBrokerListener, String clientSaslMechanism, boolean handshakeRequestEnable, CredentialCache credentialCache, DelegationTokenCache tokenCache, String sslClientAuthOverride, Time time, LogContext logContext, Supplier<ApiVersionsResponse> apiVersionSupplier) {
+        this.mode = mode;
+        this.jaasContexts = jaasContexts;
+        this.loginManagers = new HashMap<>(jaasContexts.size());
+        this.subjects = new HashMap<>(jaasContexts.size());
+        this.securityProtocol = securityProtocol;
+        this.listenerName = listenerName;
+        this.isInterBrokerListener = isInterBrokerListener;
+        this.handshakeRequestEnable = handshakeRequestEnable;
+        this.clientSaslMechanism = clientSaslMechanism;
+        this.credentialCache = credentialCache;
+        this.tokenCache = tokenCache;
+        this.sslClientAuthOverride = sslClientAuthOverride;
+        this.saslCallbackHandlers = new HashMap<>();
+        this.connectionsMaxReauthMsByMechanism = new HashMap<>();
+        this.time = time;
+        this.logContext = logContext;
+        this.log = logContext.logger(getClass());
+        this.apiVersionSupplier = apiVersionSupplier;
+
+        if (mode == Mode.SERVER && apiVersionSupplier == null) {
+            throw new IllegalArgumentException("Server channel builder must provide an ApiVersionResponse supplier");
+        }
+    }
 
     @SuppressWarnings("unchecked")
     @Override
     public void configure(Map<String, ?> configs) throws KafkaException {
         try {
             this.configs = configs;
-			if (mode == Mode.SERVER) {
-				createServerCallbackHandlers(configs);
-				createConnectionsMaxReauthMsMap(configs);
-			} else
-				createClientCallbackHandler(configs);
-			for (Map.Entry<String, AuthenticateCallbackHandler> entry : saslCallbackHandlers.entrySet()) {
-				String mechanism = entry.getKey();
-				entry.getValue().configure(configs, mechanism, jaasContexts.get(mechanism).configurationEntries());
-			}
-
-			Class<? extends Login> defaultLoginClass = defaultLoginClass();
-			if (mode == Mode.SERVER && jaasContexts.containsKey(SaslConfigs.GSSAPI_MECHANISM)) {
-				String defaultRealm;
-				try {
-					defaultRealm = defaultKerberosRealm();
-				} catch (Exception ke) {
-					defaultRealm = "";
-				}
-				List<String> principalToLocalRules = (List<String>) configs.get(BrokerSecurityConfigs.SASL_KERBEROS_PRINCIPAL_TO_LOCAL_RULES_CONFIG);
-				if (principalToLocalRules != null)
-					kerberosShortNamer = KerberosShortNamer.fromUnparsedRules(defaultRealm, principalToLocalRules);
-			}
+            if (mode == Mode.SERVER) {
+                createServerCallbackHandlers(configs);
+                createConnectionsMaxReauthMsMap(configs);
+            } else
+                createClientCallbackHandler(configs);
+            for (Map.Entry<String, AuthenticateCallbackHandler> entry : saslCallbackHandlers.entrySet()) {
+                String mechanism = entry.getKey();
+                entry.getValue().configure(configs, mechanism, jaasContexts.get(mechanism).configurationEntries());
+            }
+
+            Class<? extends Login> defaultLoginClass = defaultLoginClass();
+            if (mode == Mode.SERVER && jaasContexts.containsKey(SaslConfigs.GSSAPI_MECHANISM)) {
+                String defaultRealm;
+                try {
+                    defaultRealm = defaultKerberosRealm();
+                } catch (Exception ke) {
+                    defaultRealm = "";
+                }
+                List<String> principalToLocalRules = (List<String>) configs.get(BrokerSecurityConfigs.SASL_KERBEROS_PRINCIPAL_TO_LOCAL_RULES_CONFIG);
+                if (principalToLocalRules != null)
+                    kerberosShortNamer = KerberosShortNamer.fromUnparsedRules(defaultRealm, principalToLocalRules);
+            }
             for (Map.Entry<String, JaasContext> entry : jaasContexts.entrySet()) {
-				String mechanism = entry.getKey();
-				// With static JAAS configuration, use KerberosLogin if Kerberos is enabled. With dynamic JAAS configuration,
-				// use KerberosLogin only for the LoginContext corresponding to GSSAPI
-				LoginManager loginManager = LoginManager.acquireLoginManager(entry.getValue(), mechanism, defaultLoginClass, configs);
-				loginManagers.put(mechanism, loginManager);
-				Subject subject = loginManager.subject();
-				subjects.put(mechanism, subject);
-				if (mode == Mode.SERVER && mechanism.equals(SaslConfigs.GSSAPI_MECHANISM))
-					maybeAddNativeGssapiCredentials(subject);
-			}
+                String mechanism = entry.getKey();
+                // With static JAAS configuration, use KerberosLogin if Kerberos is enabled. With dynamic JAAS configuration,
+                // use KerberosLogin only for the LoginContext corresponding to GSSAPI
+                LoginManager loginManager = LoginManager.acquireLoginManager(entry.getValue(), mechanism, defaultLoginClass, configs);
+                loginManagers.put(mechanism, loginManager);
+                Subject subject = loginManager.subject();
+                subjects.put(mechanism, subject);
+                if (mode == Mode.SERVER && mechanism.equals(SaslConfigs.GSSAPI_MECHANISM))
+                    maybeAddNativeGssapiCredentials(subject);
+            }
             if (this.securityProtocol == SecurityProtocol.SASL_SSL) {
                 // Disable SSL client authentication as we are using SASL authentication
-				this.sslFactory = new SslFactory(mode, sslClientAuthOverride, isInterBrokerListener);
-				this.sslFactory.configure(configs);
+                this.sslFactory = new SslFactory(mode, sslClientAuthOverride, isInterBrokerListener);
+                this.sslFactory.configure(configs);
             }
         } catch (Throwable e) {
             close();
@@ -207,116 +180,53 @@
         return listenerName;
     }
 
-<<<<<<< HEAD
-	@Override
-	public KafkaChannel buildChannel(String id, SelectionKey key, int maxReceiveSize,
-									 MemoryPool memoryPool, ChannelMetadataRegistry metadataRegistry) throws KafkaException {
-		try {
-			SocketChannel socketChannel = (SocketChannel) key.channel();
-			Socket socket = socketChannel.socket();
-			TransportLayer transportLayer = buildTransportLayer(id, key, socketChannel, metadataRegistry);
-			Supplier<Authenticator> authenticatorCreator;
-			if (mode == Mode.SERVER) {
-				authenticatorCreator = () -> buildServerAuthenticator(configs,
-						Collections.unmodifiableMap(saslCallbackHandlers),
-						id,
-						transportLayer,
-						Collections.unmodifiableMap(subjects),
-						Collections.unmodifiableMap(connectionsMaxReauthMsByMechanism),
-						metadataRegistry);
-			} else {
-				LoginManager loginManager = loginManagers.get(clientSaslMechanism);
-				authenticatorCreator = () -> buildClientAuthenticator(configs,
-						saslCallbackHandlers.get(clientSaslMechanism),
-						id,
-						socket.getInetAddress().getHostName(),
-						loginManager.serviceName(),
-						transportLayer,
-						subjects.get(clientSaslMechanism));
-			}
-			return new KafkaChannel(id, transportLayer, authenticatorCreator, maxReceiveSize,
-					memoryPool != null ? memoryPool : MemoryPool.NONE, metadataRegistry);
-		} catch (Exception e) {
-            log.info("Failed to create channel due to ", e);
-=======
-    @Override
-    public KafkaChannel buildChannel(String id, SelectionKey key, int maxReceiveSize,
-                                     MemoryPool memoryPool, ChannelMetadataRegistry metadataRegistry) throws KafkaException {
+    @Override
+    public KafkaChannel buildChannel(String id, SelectionKey key, int maxReceiveSize, MemoryPool memoryPool, ChannelMetadataRegistry metadataRegistry) throws KafkaException {
         try {
             SocketChannel socketChannel = (SocketChannel) key.channel();
             Socket socket = socketChannel.socket();
             TransportLayer transportLayer = buildTransportLayer(id, key, socketChannel, metadataRegistry);
             Supplier<Authenticator> authenticatorCreator;
             if (mode == Mode.SERVER) {
-                authenticatorCreator = () -> buildServerAuthenticator(configs,
-                        Collections.unmodifiableMap(saslCallbackHandlers),
-                        id,
-                        transportLayer,
-                        Collections.unmodifiableMap(subjects),
-                        Collections.unmodifiableMap(connectionsMaxReauthMsByMechanism),
-                        metadataRegistry);
+                authenticatorCreator = () -> buildServerAuthenticator(configs, Collections.unmodifiableMap(saslCallbackHandlers), id, transportLayer, Collections.unmodifiableMap(subjects), Collections.unmodifiableMap(connectionsMaxReauthMsByMechanism), metadataRegistry);
             } else {
                 LoginManager loginManager = loginManagers.get(clientSaslMechanism);
-                authenticatorCreator = () -> buildClientAuthenticator(configs,
-                        saslCallbackHandlers.get(clientSaslMechanism),
-                        id,
-                        socket.getInetAddress().getHostName(),
-                        loginManager.serviceName(),
-                        transportLayer,
-                        subjects.get(clientSaslMechanism));
-            }
-            return new KafkaChannel(id, transportLayer, authenticatorCreator, maxReceiveSize,
-                memoryPool != null ? memoryPool : MemoryPool.NONE, metadataRegistry);
+                authenticatorCreator = () -> buildClientAuthenticator(configs, saslCallbackHandlers.get(clientSaslMechanism), id, socket.getInetAddress().getHostName(), loginManager.serviceName(), transportLayer, subjects.get(clientSaslMechanism));
+            }
+            return new KafkaChannel(id, transportLayer, authenticatorCreator, maxReceiveSize, memoryPool != null ? memoryPool : MemoryPool.NONE, metadataRegistry);
         } catch (Exception e) {
->>>>>>> 15418db6
             throw new KafkaException(e);
         }
     }
 
     @Override
-    public void close()  {
+    public void close() {
         for (LoginManager loginManager : loginManagers.values())
             loginManager.release();
         loginManagers.clear();
         for (AuthenticateCallbackHandler handler : saslCallbackHandlers.values())
             handler.close();
-		if (sslFactory != null) sslFactory.close();
-    }
-
-	// Visible to override for testing
-	protected TransportLayer buildTransportLayer(String id, SelectionKey key, SocketChannel socketChannel,
-												 ChannelMetadataRegistry metadataRegistry) throws IOException {
-		if (this.securityProtocol == SecurityProtocol.SASL_SSL) {
-			return SslTransportLayer.create(id, key,
-					sslFactory.createSslEngine(socketChannel.socket()),
-					metadataRegistry);
-		} else {
-			return new PlaintextTransportLayer(key);
-		}
-	}
-
-	// Visible to override for testing
-	protected SaslServerAuthenticator buildServerAuthenticator(Map<String, ?> configs,
-															   Map<String, AuthenticateCallbackHandler> callbackHandlers,
-															   String id,
-															   TransportLayer transportLayer,
-															   Map<String, Subject> subjects,
-															   Map<String, Long> connectionsMaxReauthMsByMechanism,
-															   ChannelMetadataRegistry metadataRegistry) {
-		return new SaslServerAuthenticator(configs, callbackHandlers, id, subjects,
-				kerberosShortNamer, listenerName, securityProtocol, transportLayer,
-				connectionsMaxReauthMsByMechanism, metadataRegistry, time, apiVersionSupplier);
-	}
+        if (sslFactory != null)
+            sslFactory.close();
+    }
 
     // Visible to override for testing
-    protected SaslClientAuthenticator buildClientAuthenticator(Map<String, ?> configs,
-                                                               AuthenticateCallbackHandler callbackHandler,
-                                                               String id,
-                                                               String serverHost,
-                                                               String servicePrincipal,
-                                                               TransportLayer transportLayer, Subject subject) {
-		return new SaslClientAuthenticator(configs, callbackHandler, id, subject, servicePrincipal,
-				serverHost, clientSaslMechanism, handshakeRequestEnable, transportLayer, time, logContext);
+    protected TransportLayer buildTransportLayer(String id, SelectionKey key, SocketChannel socketChannel, ChannelMetadataRegistry metadataRegistry) throws IOException {
+        if (this.securityProtocol == SecurityProtocol.SASL_SSL) {
+            return SslTransportLayer.create(id, key, sslFactory.createSslEngine(socketChannel.socket()), metadataRegistry);
+        } else {
+            return new PlaintextTransportLayer(key);
+        }
+    }
+
+    // Visible to override for testing
+    protected SaslServerAuthenticator buildServerAuthenticator(Map<String, ?> configs, Map<String, AuthenticateCallbackHandler> callbackHandlers, String id, TransportLayer transportLayer, Map<String, Subject> subjects, Map<String, Long> connectionsMaxReauthMsByMechanism, ChannelMetadataRegistry metadataRegistry) {
+        return new SaslServerAuthenticator(configs, callbackHandlers, id, subjects, kerberosShortNamer, listenerName, securityProtocol, transportLayer, connectionsMaxReauthMsByMechanism, metadataRegistry, time, apiVersionSupplier);
+    }
+
+    // Visible to override for testing
+    protected SaslClientAuthenticator buildClientAuthenticator(Map<String, ?> configs, AuthenticateCallbackHandler callbackHandler, String id, String serverHost, String servicePrincipal, TransportLayer transportLayer, Subject subject) {
+        return new SaslClientAuthenticator(configs, callbackHandler, id, subject, servicePrincipal, serverHost, clientSaslMechanism, handshakeRequestEnable, transportLayer, time, logContext);
     }
 
     // Package private for testing
@@ -370,68 +280,67 @@
         }
     }
 
-	protected Class<? extends Login> defaultLoginClass() {
-		if (jaasContexts.containsKey(SaslConfigs.GSSAPI_MECHANISM))
-			return KerberosLogin.class;
-		if (OAuthBearerLoginModule.OAUTHBEARER_MECHANISM.equals(clientSaslMechanism))
-			return OAuthBearerRefreshingLogin.class;
-		return DefaultLogin.class;
-	}
-
-	private Class<? extends AuthenticateCallbackHandler> clientCallbackHandlerClass() {
-		switch (clientSaslMechanism) {
-			case SaslConfigs.GSSAPI_MECHANISM:
-				return KerberosClientCallbackHandler.class;
-			case OAuthBearerLoginModule.OAUTHBEARER_MECHANISM:
-				return OAuthBearerSaslClientCallbackHandler.class;
-			default:
-				return SaslClientCallbackHandler.class;
-		}
-	}
-
-	// As described in http://docs.oracle.com/javase/8/docs/technotes/guides/security/jgss/jgss-features.html:
-	// "To enable Java GSS to delegate to the native GSS library and its list of native mechanisms,
-	// set the system property "sun.security.jgss.native" to true"
-	// "In addition, when performing operations as a particular Subject, for example, Subject.doAs(...)
-	// or Subject.doAsPrivileged(...), the to-be-used GSSCredential should be added to Subject's
-	// private credential set. Otherwise, the GSS operations will fail since no credential is found."
-	private void maybeAddNativeGssapiCredentials(Subject subject) {
-		boolean usingNativeJgss = Boolean.getBoolean(GSS_NATIVE_PROP);
-		if (usingNativeJgss && subject.getPrivateCredentials(GSSCredential.class).isEmpty()) {
-
-			final String servicePrincipal = SaslClientAuthenticator.firstPrincipal(subject);
-			KerberosName kerberosName;
-			try {
-				kerberosName = KerberosName.parse(servicePrincipal);
-			} catch (IllegalArgumentException e) {
-				throw new KafkaException("Principal has name with unexpected format " + servicePrincipal);
-			}
-			final String servicePrincipalName = kerberosName.serviceName();
-			final String serviceHostname = kerberosName.hostName();
-
-			try {
-				GSSManager manager = gssManager();
-				// This Oid is used to represent the Kerberos version 5 GSS-API mechanism. It is defined in
-				// RFC 1964.
-				Oid krb5Mechanism = new Oid("1.2.840.113554.1.2.2");
-				GSSName gssName = manager.createName(servicePrincipalName + "@" + serviceHostname, GSSName.NT_HOSTBASED_SERVICE);
-				GSSCredential cred = manager.createCredential(gssName,
-						GSSContext.INDEFINITE_LIFETIME, krb5Mechanism, GSSCredential.ACCEPT_ONLY);
-				subject.getPrivateCredentials().add(cred);
-				log.info("Configured native GSSAPI private credentials for {}@{}", serviceHostname, serviceHostname);
-			} catch (GSSException ex) {
-				log.warn("Cannot add private credential to subject; clients authentication may fail", ex);
-			}
-		}
-	}
-
-	// Visibility to override for testing
-	protected GSSManager gssManager() {
-		return GSSManager.getInstance();
-	}
-
-	// Visibility for testing
-	protected Subject subject(String saslMechanism) {
-		return subjects.get(saslMechanism);
-	}
+    protected Class<? extends Login> defaultLoginClass() {
+        if (jaasContexts.containsKey(SaslConfigs.GSSAPI_MECHANISM))
+            return KerberosLogin.class;
+        if (OAuthBearerLoginModule.OAUTHBEARER_MECHANISM.equals(clientSaslMechanism))
+            return OAuthBearerRefreshingLogin.class;
+        return DefaultLogin.class;
+    }
+
+    private Class<? extends AuthenticateCallbackHandler> clientCallbackHandlerClass() {
+        switch (clientSaslMechanism) {
+            case SaslConfigs.GSSAPI_MECHANISM:
+                return KerberosClientCallbackHandler.class;
+            case OAuthBearerLoginModule.OAUTHBEARER_MECHANISM:
+                return OAuthBearerSaslClientCallbackHandler.class;
+            default:
+                return SaslClientCallbackHandler.class;
+        }
+    }
+
+    // As described in http://docs.oracle.com/javase/8/docs/technotes/guides/security/jgss/jgss-features.html:
+    // "To enable Java GSS to delegate to the native GSS library and its list of native mechanisms,
+    // set the system property "sun.security.jgss.native" to true"
+    // "In addition, when performing operations as a particular Subject, for example, Subject.doAs(...)
+    // or Subject.doAsPrivileged(...), the to-be-used GSSCredential should be added to Subject's
+    // private credential set. Otherwise, the GSS operations will fail since no credential is found."
+    private void maybeAddNativeGssapiCredentials(Subject subject) {
+        boolean usingNativeJgss = Boolean.getBoolean(GSS_NATIVE_PROP);
+        if (usingNativeJgss && subject.getPrivateCredentials(GSSCredential.class).isEmpty()) {
+
+            final String servicePrincipal = SaslClientAuthenticator.firstPrincipal(subject);
+            KerberosName kerberosName;
+            try {
+                kerberosName = KerberosName.parse(servicePrincipal);
+            } catch (IllegalArgumentException e) {
+                throw new KafkaException("Principal has name with unexpected format " + servicePrincipal);
+            }
+            final String servicePrincipalName = kerberosName.serviceName();
+            final String serviceHostname = kerberosName.hostName();
+
+            try {
+                GSSManager manager = gssManager();
+                // This Oid is used to represent the Kerberos version 5 GSS-API mechanism. It is defined in
+                // RFC 1964.
+                Oid krb5Mechanism = new Oid("1.2.840.113554.1.2.2");
+                GSSName gssName = manager.createName(servicePrincipalName + "@" + serviceHostname, GSSName.NT_HOSTBASED_SERVICE);
+                GSSCredential cred = manager.createCredential(gssName, GSSContext.INDEFINITE_LIFETIME, krb5Mechanism, GSSCredential.ACCEPT_ONLY);
+                subject.getPrivateCredentials().add(cred);
+                log.info("Configured native GSSAPI private credentials for {}@{}", serviceHostname, serviceHostname);
+            } catch (GSSException ex) {
+                log.warn("Cannot add private credential to subject; clients authentication may fail", ex);
+            }
+        }
+    }
+
+    // Visibility to override for testing
+    protected GSSManager gssManager() {
+        return GSSManager.getInstance();
+    }
+
+    // Visibility for testing
+    protected Subject subject(String saslMechanism) {
+        return subjects.get(saslMechanism);
+    }
 }