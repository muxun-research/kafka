--- conflicted
+++ resolved
@@ -27,7 +27,13 @@
 import org.apache.kafka.common.security.auth.AuthenticateCallbackHandler;
 import org.apache.kafka.common.security.auth.Login;
 import org.apache.kafka.common.security.auth.SecurityProtocol;
-import org.apache.kafka.common.security.authenticator.*;
+import org.apache.kafka.common.security.authenticator.CredentialCache;
+import org.apache.kafka.common.security.authenticator.DefaultLogin;
+import org.apache.kafka.common.security.authenticator.LoginManager;
+import org.apache.kafka.common.security.authenticator.SaslClientAuthenticator;
+import org.apache.kafka.common.security.authenticator.SaslClientCallbackHandler;
+import org.apache.kafka.common.security.authenticator.SaslServerAuthenticator;
+import org.apache.kafka.common.security.authenticator.SaslServerCallbackHandler;
 import org.apache.kafka.common.security.kerberos.KerberosClientCallbackHandler;
 import org.apache.kafka.common.security.kerberos.KerberosLogin;
 import org.apache.kafka.common.security.kerberos.KerberosName;
@@ -46,9 +52,6 @@
 import org.apache.kafka.common.utils.LogContext;
 import org.apache.kafka.common.utils.Time;
 import org.apache.kafka.common.utils.Utils;
-<<<<<<< HEAD
-import org.ietf.jgss.*;
-=======
 
 import org.ietf.jgss.GSSContext;
 import org.ietf.jgss.GSSCredential;
@@ -56,23 +59,18 @@
 import org.ietf.jgss.GSSManager;
 import org.ietf.jgss.GSSName;
 import org.ietf.jgss.Oid;
->>>>>>> 9494bebe
 import org.slf4j.Logger;
 
 import java.io.IOException;
 import java.net.Socket;
 import java.nio.channels.SelectionKey;
 import java.nio.channels.SocketChannel;
-<<<<<<< HEAD
-import java.util.*;
-=======
 import java.util.Collections;
 import java.util.HashMap;
 import java.util.List;
 import java.util.Map;
 import java.util.Set;
 import java.util.function.Function;
->>>>>>> 9494bebe
 import java.util.function.Supplier;
 
 import javax.security.auth.Subject;
@@ -99,10 +97,6 @@
     private final LogContext logContext;
     private final Logger log;
 
-<<<<<<< HEAD
-    public SaslChannelBuilder(Mode mode, Map<String, JaasContext> jaasContexts, SecurityProtocol securityProtocol, ListenerName listenerName, boolean isInterBrokerListener, String clientSaslMechanism, boolean handshakeRequestEnable, CredentialCache credentialCache, DelegationTokenCache tokenCache, String sslClientAuthOverride, Time time, LogContext logContext, Supplier<ApiVersionsResponse> apiVersionSupplier) {
-        this.mode = mode;
-=======
     private SslFactory sslFactory;
     private Map<String, ?> configs;
     private KerberosShortNamer kerberosShortNamer;
@@ -120,7 +114,6 @@
                               LogContext logContext,
                               Function<Short, ApiVersionsResponse> apiVersionSupplier) {
         this.connectionMode = connectionMode;
->>>>>>> 9494bebe
         this.jaasContexts = jaasContexts;
         this.loginManagers = new HashMap<>(jaasContexts.size());
         this.subjects = new HashMap<>(jaasContexts.size());
@@ -219,26 +212,15 @@
     }
 
     @Override
-<<<<<<< HEAD
-    public KafkaChannel buildChannel(String id, SelectionKey key, int maxReceiveSize, MemoryPool memoryPool, ChannelMetadataRegistry metadataRegistry) throws KafkaException {
-=======
     public KafkaChannel buildChannel(String id, SelectionKey key, int maxReceiveSize,
                                      MemoryPool memoryPool, ChannelMetadataRegistry metadataRegistry) throws KafkaException {
         TransportLayer transportLayer = null;
->>>>>>> 9494bebe
         try {
             SocketChannel socketChannel = (SocketChannel) key.channel();
             Socket socket = socketChannel.socket();
             transportLayer = buildTransportLayer(id, key, socketChannel, metadataRegistry);
             final TransportLayer finalTransportLayer = transportLayer;
             Supplier<Authenticator> authenticatorCreator;
-<<<<<<< HEAD
-            if (mode == Mode.SERVER) {
-                authenticatorCreator = () -> buildServerAuthenticator(configs, Collections.unmodifiableMap(saslCallbackHandlers), id, transportLayer, Collections.unmodifiableMap(subjects), Collections.unmodifiableMap(connectionsMaxReauthMsByMechanism), metadataRegistry);
-            } else {
-                LoginManager loginManager = loginManagers.get(clientSaslMechanism);
-                authenticatorCreator = () -> buildClientAuthenticator(configs, saslCallbackHandlers.get(clientSaslMechanism), id, socket.getInetAddress().getHostName(), loginManager.serviceName(), transportLayer, subjects.get(clientSaslMechanism));
-=======
             if (connectionMode == ConnectionMode.SERVER) {
                 authenticatorCreator = () -> buildServerAuthenticator(configs,
                         Collections.unmodifiableMap(saslCallbackHandlers),
@@ -256,9 +238,9 @@
                         loginManager.serviceName(),
                         finalTransportLayer,
                         subjects.get(clientSaslMechanism));
->>>>>>> 9494bebe
-            }
-            return new KafkaChannel(id, transportLayer, authenticatorCreator, maxReceiveSize, memoryPool != null ? memoryPool : MemoryPool.NONE, metadataRegistry);
+            }
+            return new KafkaChannel(id, transportLayer, authenticatorCreator, maxReceiveSize,
+                memoryPool != null ? memoryPool : MemoryPool.NONE, metadataRegistry);
         } catch (Exception e) {
             // Ideally these resources are closed by the KafkaChannel but this builder should close the resources instead
             // if an error occurs due to which KafkaChannel is not created.
@@ -268,35 +250,41 @@
     }
 
     @Override
-    public void close() {
+    public void close()  {
         for (LoginManager loginManager : loginManagers.values())
             loginManager.release();
         loginManagers.clear();
         for (AuthenticateCallbackHandler handler : saslCallbackHandlers.values())
             handler.close();
-        if (sslFactory != null)
-            sslFactory.close();
+        if (sslFactory != null) sslFactory.close();
     }
 
     // Visible to override for testing
-    protected TransportLayer buildTransportLayer(String id, SelectionKey key, SocketChannel socketChannel, ChannelMetadataRegistry metadataRegistry) throws IOException {
+    protected TransportLayer buildTransportLayer(String id, SelectionKey key, SocketChannel socketChannel,
+                                                 ChannelMetadataRegistry metadataRegistry) throws IOException {
         if (this.securityProtocol == SecurityProtocol.SASL_SSL) {
-            return SslTransportLayer.create(id, key, sslFactory.createSslEngine(socketChannel.socket()), metadataRegistry);
+            return SslTransportLayer.create(id, key,
+                sslFactory.createSslEngine(socketChannel.socket()),
+                metadataRegistry);
         } else {
             return new PlaintextTransportLayer(key);
         }
     }
 
     // Visible to override for testing
-    protected SaslServerAuthenticator buildServerAuthenticator(Map<String, ?> configs, Map<String, AuthenticateCallbackHandler> callbackHandlers, String id, TransportLayer transportLayer, Map<String, Subject> subjects, Map<String, Long> connectionsMaxReauthMsByMechanism, ChannelMetadataRegistry metadataRegistry) {
-        return new SaslServerAuthenticator(configs, callbackHandlers, id, subjects, kerberosShortNamer, listenerName, securityProtocol, transportLayer, connectionsMaxReauthMsByMechanism, metadataRegistry, time, apiVersionSupplier);
+    protected SaslServerAuthenticator buildServerAuthenticator(Map<String, ?> configs,
+                                                               Map<String, AuthenticateCallbackHandler> callbackHandlers,
+                                                               String id,
+                                                               TransportLayer transportLayer,
+                                                               Map<String, Subject> subjects,
+                                                               Map<String, Long> connectionsMaxReauthMsByMechanism,
+                                                               ChannelMetadataRegistry metadataRegistry) {
+        return new SaslServerAuthenticator(configs, callbackHandlers, id, subjects,
+                kerberosShortNamer, listenerName, securityProtocol, transportLayer,
+                connectionsMaxReauthMsByMechanism, metadataRegistry, time, apiVersionSupplier);
     }
 
     // Visible to override for testing
-<<<<<<< HEAD
-    protected SaslClientAuthenticator buildClientAuthenticator(Map<String, ?> configs, AuthenticateCallbackHandler callbackHandler, String id, String serverHost, String servicePrincipal, TransportLayer transportLayer, Subject subject) {
-        return new SaslClientAuthenticator(configs, callbackHandler, id, subject, servicePrincipal, serverHost, clientSaslMechanism, handshakeRequestEnable, transportLayer, time, logContext);
-=======
     protected SaslClientAuthenticator buildClientAuthenticator(Map<String, ?> configs,
                                                                AuthenticateCallbackHandler callbackHandler,
                                                                String id,
@@ -305,7 +293,6 @@
                                                                TransportLayer transportLayer, Subject subject) {
         return new SaslClientAuthenticator(configs, callbackHandler, id, subject, servicePrincipal,
                 serverHost, clientSaslMechanism, transportLayer, time, logContext);
->>>>>>> 9494bebe
     }
 
     // Package private for testing
@@ -404,7 +391,8 @@
                 // RFC 1964.
                 Oid krb5Mechanism = new Oid("1.2.840.113554.1.2.2");
                 GSSName gssName = manager.createName(servicePrincipalName + "@" + serviceHostname, GSSName.NT_HOSTBASED_SERVICE);
-                GSSCredential cred = manager.createCredential(gssName, GSSContext.INDEFINITE_LIFETIME, krb5Mechanism, GSSCredential.ACCEPT_ONLY);
+                GSSCredential cred = manager.createCredential(gssName,
+                        GSSContext.INDEFINITE_LIFETIME, krb5Mechanism, GSSCredential.ACCEPT_ONLY);
                 subject.getPrivateCredentials().add(cred);
                 log.info("Configured native GSSAPI private credentials for {}@{}", serviceHostname, serviceHostname);
             } catch (GSSException ex) {
