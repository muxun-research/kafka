--- conflicted
+++ resolved
@@ -25,21 +25,22 @@
 import org.slf4j.LoggerFactory;
 import org.slf4j.event.Level;
 
-import java.io.*;
+import java.io.Closeable;
+import java.io.DataOutput;
+import java.io.EOFException;
+import java.io.File;
+import java.io.IOException;
+import java.io.InputStream;
+import java.io.PrintWriter;
+import java.io.StringWriter;
 import java.lang.reflect.Constructor;
 import java.lang.reflect.InvocationTargetException;
-<<<<<<< HEAD
-=======
 import java.lang.reflect.Modifier;
->>>>>>> 9494bebe
 import java.nio.BufferUnderflowException;
 import java.nio.ByteBuffer;
 import java.nio.ByteOrder;
 import java.nio.channels.FileChannel;
 import java.nio.charset.StandardCharsets;
-<<<<<<< HEAD
-import java.nio.file.*;
-=======
 import java.nio.file.FileVisitResult;
 import java.nio.file.Files;
 import java.nio.file.NoSuchFileException;
@@ -48,7 +49,6 @@
 import java.nio.file.SimpleFileVisitor;
 import java.nio.file.StandardCopyOption;
 import java.nio.file.StandardOpenOption;
->>>>>>> 9494bebe
 import java.nio.file.attribute.BasicFileAttributes;
 import java.text.DecimalFormat;
 import java.text.DecimalFormatSymbols;
@@ -57,10 +57,6 @@
 import java.time.Instant;
 import java.time.ZoneId;
 import java.time.format.DateTimeFormatter;
-<<<<<<< HEAD
-import java.util.*;
-import java.util.Map.Entry;
-=======
 import java.util.AbstractMap;
 import java.util.ArrayList;
 import java.util.Arrays;
@@ -82,9 +78,12 @@
 import java.util.SortedSet;
 import java.util.TreeSet;
 import java.util.concurrent.Callable;
->>>>>>> 9494bebe
 import java.util.concurrent.atomic.AtomicReference;
-import java.util.function.*;
+import java.util.function.BiConsumer;
+import java.util.function.BinaryOperator;
+import java.util.function.Function;
+import java.util.function.Predicate;
+import java.util.function.Supplier;
 import java.util.regex.Matcher;
 import java.util.regex.Pattern;
 import java.util.stream.Collector;
@@ -319,7 +318,7 @@
      * Read a byte array of the given size. Consumes the buffer: upon returning, the buffer's position
      * is after the array that is returned.
      * @param buffer The buffer to read a size-prefixed array from
-     * @param size   The number of bytes to read out of the buffer
+     * @param size The number of bytes to read out of the buffer
      * @return The array
      */
     public static byte[] getNullableArray(final ByteBuffer buffer, final int size) {
@@ -351,7 +350,8 @@
      * All characters in the first array are examined to determine equality.
      * The calculation time depends only on the length of this first character array; it does not
      * depend on the length of the second character array or the contents of either array.
-     * @param first  the first array to compare
+     *
+     * @param first the first array to compare
      * @param second the second array to compare
      * @return true if the arrays are equal, or false otherwise
      */
@@ -420,8 +420,8 @@
     /**
      * Look up a class by name.
      * @param klass class name
-     * @param base  super class of the class for verification
-     * @param <T>   the type of the base class
+     * @param base super class of the class for verification
+     * @param <T> the type of the base class
      * @return the new class
      */
     public static <T> Class<? extends T> loadClass(String klass, Class<T> base) throws ClassNotFoundException {
@@ -438,10 +438,10 @@
     /**
      * Cast {@code klass} to {@code base} and instantiate it.
      * @param klass The class to instantiate
-     * @param base  A know baseclass of klass.
-     * @param <T>   the type of the base class
+     * @param base A know baseclass of klass.
+     * @param <T> the type of the base class
+     * @throws ClassCastException If {@code klass} is not a subclass of {@code base}.
      * @return the new instance.
-     * @throws ClassCastException If {@code klass} is not a subclass of {@code base}.
      */
     public static <T> T newInstance(Class<?> klass, Class<T> base) {
         return Utils.newInstance(klass.asSubclass(base));
@@ -449,13 +449,15 @@
 
     /**
      * Construct a new object using a class name and parameters.
-     * @param className The full name of the class to construct.
-     * @param params    A sequence of (type, object) elements.
-     * @param <T>       The type of object to construct.
-     * @return The new object.
-     * @throws ClassNotFoundException If there was a problem constructing the object.
-     */
-    public static <T> T newParameterizedInstance(String className, Object... params) throws ClassNotFoundException {
+     *
+     * @param className                 The full name of the class to construct.
+     * @param params                    A sequence of (type, object) elements.
+     * @param <T>                       The type of object to construct.
+     * @return                          The new object.
+     * @throws ClassNotFoundException   If there was a problem constructing the object.
+     */
+    public static <T> T newParameterizedInstance(String className, Object... params)
+            throws ClassNotFoundException {
         Class<?>[] argTypes = new Class<?>[params.length / 2];
         Object[] args = new Object[params.length / 2];
         try {
@@ -464,19 +466,18 @@
                 argTypes[i] = (Class<?>) params[2 * i];
                 args[i] = params[(2 * i) + 1];
             }
-            @SuppressWarnings("unchecked") Constructor<T> constructor = (Constructor<T>) c.getConstructor(argTypes);
+            @SuppressWarnings("unchecked")
+            Constructor<T> constructor = (Constructor<T>) c.getConstructor(argTypes);
             return constructor.newInstance(args);
         } catch (NoSuchMethodException e) {
-<<<<<<< HEAD
-            throw new ClassNotFoundException(String.format("Failed to find " + "constructor with %s for %s", Utils.join(argTypes, ", "), className), e);
-=======
             throw new ClassNotFoundException(String.format("Failed to find " +
                 "constructor with %s for %s", Arrays.stream(argTypes).map(Object::toString).collect(Collectors.joining(", ")), className), e);
->>>>>>> 9494bebe
         } catch (InstantiationException e) {
-            throw new ClassNotFoundException(String.format("Failed to instantiate " + "%s", className), e);
+            throw new ClassNotFoundException(String.format("Failed to instantiate " +
+                "%s", className), e);
         } catch (IllegalAccessException e) {
-            throw new ClassNotFoundException(String.format("Unable to access " + "constructor of %s", className), e);
+            throw new ClassNotFoundException(String.format("Unable to access " +
+                "constructor of %s", className), e);
         } catch (InvocationTargetException e) {
             throw new KafkaException(String.format("The constructor of %s threw an exception", className), e.getCause());
         }
@@ -596,58 +597,13 @@
     }
 
     /**
-<<<<<<< HEAD
-     * Create a string representation of an array joined by the given separator
-     * @param strs The array of items
-     * @param separator The separator
-     * @return The string representation.
-     */
-    public static <T> String join(T[] strs, String separator) {
-        return join(Arrays.asList(strs), separator);
-    }
-
-    /**
-     * Create a string representation of a collection joined by the given separator
-     * @param collection The list of items
-     * @param separator  The separator
-     * @return The string representation.
-     */
-    public static <T> String join(Collection<T> collection, String separator) {
-        Objects.requireNonNull(collection);
-        return mkString(collection.stream(), "", "", separator);
-    }
-
-    /**
-     * Create a string representation of a stream surrounded by `begin` and `end` and joined by `separator`.
-     * @return The string representation.
-     */
-    public static <T> String mkString(Stream<T> stream, String begin, String end, String separator) {
-        Objects.requireNonNull(stream);
-        StringBuilder sb = new StringBuilder();
-        sb.append(begin);
-        Iterator<T> iter = stream.iterator();
-        while (iter.hasNext()) {
-            sb.append(iter.next());
-            if (iter.hasNext())
-                sb.append(separator);
-        }
-        sb.append(end);
-        return sb.toString();
-    }
-
-    /**
-     * Converts a {@code Map} class into a string, concatenating keys and values
-     * Example:
-     * {@code mkString({ key: "hello", keyTwo: "hi" }, "|START|", "|END|", "=", ",")
-     * => "|START|key=hello,keyTwo=hi|END|"}
-=======
      *  Converts a {@code Map} class into a string, concatenating keys and values
      *  Example:
      *      {@code mkString({ key: "hello", keyTwo: "hi" }, "|START|", "|END|", "=", ",")
      *          => "|START|key=hello,keyTwo=hi|END|"}
->>>>>>> 9494bebe
-     */
-    public static <K, V> String mkString(Map<K, V> map, String begin, String end, String keyValueSeparator, String elementSeparator) {
+     */
+    public static <K, V> String mkString(Map<K, V> map, String begin, String end,
+                                         String keyValueSeparator, String elementSeparator) {
         StringBuilder bld = new StringBuilder();
         bld.append(begin);
         String prefix = "";
@@ -691,7 +647,7 @@
 
     /**
      * Read a properties file from the given path
-     * @param filename        The path of the file to read
+     * @param filename The path of the file to read
      * @param onlyIncludeKeys When non-null, only return values associated with these keys and ignore all others
      * @return the loaded properties
      */
@@ -773,9 +729,11 @@
      * source buffer , its mark will be undefined, and its byte order will be {@link ByteOrder#BIG_ENDIAN BIG_ENDIAN}.
      *
      * <p>Since JDK 13, this method could be replaced with slice(int index, int length).
-     * @param srcBuf      Source buffer where data is read from
+     *
+     * @param srcBuf Source buffer where data is read from
      * @param bytesToRead Number of bytes to read
      * @return Destination buffer or null if bytesToRead is < 0
+     *
      * @see ByteBuffer#slice()
      */
     public static ByteBuffer readBytes(ByteBuffer srcBuf, int bytesToRead) {
@@ -821,7 +779,7 @@
     /**
      * Creates a sorted set
      * @param elems the elements
-     * @param <T>   the type of element, must be comparable
+     * @param <T> the type of element, must be comparable
      * @return SortedSet
      */
     @SafeVarargs
@@ -834,6 +792,7 @@
 
     /**
      * Creates a map entry (for use with {@link Utils#mkMap(java.util.Map.Entry[])})
+     *
      * @param k   The key
      * @param v   The value
      * @param <K> The key type
@@ -846,6 +805,7 @@
 
     /**
      * Creates a map from a sequence of entries
+     *
      * @param entries The entries to map
      * @param <K>     The key type
      * @param <V>     The value type
@@ -876,6 +836,7 @@
 
     /**
      * Creates a {@link Properties} from a map
+     *
      * @param properties A map of properties to add
      * @return The properties object
      */
@@ -889,6 +850,7 @@
 
     /**
      * Recursively delete the given file/directory and any subfiles (if any exist)
+     *
      * @param rootFile The root file at which to begin deleting
      */
     public static void delete(final File rootFile) throws IOException {
@@ -964,6 +926,7 @@
     /**
      * Attempts to move source to target atomically and falls back to a non-atomic move if it fails.
      * This function also flushes the parent directory to guarantee crash consistency.
+     *
      * @throws IOException if both atomic and non-atomic moves fail, or parent dir flush fails.
      */
     public static void atomicMoveWithFallback(Path source, Path target) throws IOException {
@@ -975,8 +938,9 @@
      * This function allows callers to decide whether to flush the parent directory. This is needed
      * when a sequence of atomicMoveWithFallback is called for the same directory and we don't want
      * to repeatedly flush the same parent directory.
+     *
      * @throws IOException if both atomic and non-atomic moves fail,
-     *                     or parent dir flush fails if needFlushParentDir is true.
+     * or parent dir flush fails if needFlushParentDir is true.
      */
     public static void atomicMoveWithFallback(Path source, Path target, boolean needFlushParentDir) throws IOException {
         try {
@@ -1001,6 +965,7 @@
      * Flushes dirty directories to guarantee crash consistency.
      * <p>
      * Note: We don't fsync directories on Windows OS because otherwise it'll throw AccessDeniedException (KAFKA-13391)
+     *
      * @throws IOException if flushing the directory fails.
      */
     public static void flushDir(Path path) throws IOException {
@@ -1038,8 +1003,8 @@
     /**
      * Closes all the provided closeables.
      * @throws IOException if any of the close methods throws an IOException.
-     *                     The first IOException is thrown with subsequent exceptions
-     *                     added as suppressed exceptions.
+     *         The first IOException is thrown with subsequent exceptions
+     *         added as suppressed exceptions.
      */
     public static void closeAll(Closeable... closeables) throws IOException {
         IOException exception = null;
@@ -1058,28 +1023,20 @@
             throw exception;
     }
 
-<<<<<<< HEAD
-    public static void swallow(final Logger log, final Level level, final String what, final Runnable code) {
-=======
     @FunctionalInterface
     public interface SwallowAction {
         void run() throws Throwable;
     }
 
     public static void swallow(final Logger log, final Level level, final String what, final SwallowAction code) {
->>>>>>> 9494bebe
         swallow(log, level, what, code, null);
     }
 
     /**
      * Run the supplied code. If an exception is thrown, it is swallowed and registered to the firstException parameter.
      */
-<<<<<<< HEAD
-    public static void swallow(final Logger log, final Level level, final String what, final Runnable code, final AtomicReference<Throwable> firstException) {
-=======
     public static void swallow(final Logger log, final Level level, final String what, final SwallowAction code,
                                final AtomicReference<Throwable> firstException) {
->>>>>>> 9494bebe
         if (code != null) {
             try {
                 code.run();
@@ -1165,16 +1122,16 @@
     }
 
     /**
-     * Closes {@code closeable} and if an exception is thrown, it is registered to the firstException parameter.
-     * <b>Be cautious when passing method references as an argument.</b> For example:
-     * <p>
-     * {@code closeQuietly(task::stop, "source task");}
-     * <p>
-     * Although this method gracefully handles null {@link AutoCloseable} objects, attempts to take a method
-     * reference from a null object will result in a {@link NullPointerException}. In the example code above,
-     * it would be the caller's responsibility to ensure that {@code task} was non-null before attempting to
-     * use a method reference from it.
-     */
+    * Closes {@code closeable} and if an exception is thrown, it is registered to the firstException parameter.
+    * <b>Be cautious when passing method references as an argument.</b> For example:
+    * <p>
+    * {@code closeQuietly(task::stop, "source task");}
+    * <p>
+    * Although this method gracefully handles null {@link AutoCloseable} objects, attempts to take a method
+    * reference from a null object will result in a {@link NullPointerException}. In the example code above,
+    * it would be the caller's responsibility to ensure that {@code task} was non-null before attempting to
+    * use a method reference from it.
+    */
     public static void closeQuietly(AutoCloseable closeable, String name, AtomicReference<Throwable> firstException) {
         if (closeable != null) {
             try {
@@ -1189,12 +1146,11 @@
     /**
      * close all closable objects even if one of them throws exception.
      * @param firstException keeps the first exception
-     * @param name           message of closing those objects
-     * @param closeables     closable objects
+     * @param name message of closing those objects
+     * @param closeables closable objects
      */
     public static void closeAllQuietly(AtomicReference<Throwable> firstException, String name, AutoCloseable... closeables) {
-        for (AutoCloseable closeable : closeables)
-            closeQuietly(closeable, name, firstException);
+        for (AutoCloseable closeable : closeables) closeQuietly(closeable, name, firstException);
     }
 
     /**
@@ -1230,6 +1186,7 @@
      * Note: changing this method in the future will possibly cause partition selection not to be
      * compatible with the existing messages already placed on a partition since it is used
      * in producer's partition selection logic {@link org.apache.kafka.clients.producer.KafkaProducer}
+     *
      * @param number a given number
      * @return a positive number.
      */
@@ -1240,7 +1197,7 @@
     /**
      * Read a size-delimited byte buffer starting at the given offset.
      * @param buffer Buffer containing the size and data
-     * @param start  Offset in the buffer to read from
+     * @param start Offset in the buffer to read from
      * @return A slice of the buffer containing only the delimited data (excluding the size)
      */
     public static ByteBuffer sizeDelimited(ByteBuffer buffer, int start) {
@@ -1312,6 +1269,7 @@
     /**
      * Read data from the input stream to the given byte buffer until there are no bytes remaining in the buffer or the
      * end of the stream has been reached.
+     *
      * @param inputStream       Input stream to read from
      * @param destinationBuffer The buffer into which bytes are to be transferred (it must be backed by an array)
      * @return number of byte read from the input stream
@@ -1342,14 +1300,19 @@
     /**
      * Trying to write data in source buffer to a {@link TransferableChannel}, we may need to call this method multiple
      * times since this method doesn't ensure the data in the source buffer can be fully written to the destination channel.
-     * @param destChannel  The destination channel
-     * @param position     From which the source buffer will be written
-     * @param length       The max size of bytes can be written
+     *
+     * @param destChannel The destination channel
+     * @param position From which the source buffer will be written
+     * @param length The max size of bytes can be written
      * @param sourceBuffer The source buffer
+     *
      * @return The length of the actual written data
      * @throws IOException If an I/O error occurs
      */
-    public static int tryWriteTo(TransferableChannel destChannel, int position, int length, ByteBuffer sourceBuffer) throws IOException {
+    public static int tryWriteTo(TransferableChannel destChannel,
+                                  int position,
+                                  int length,
+                                  ByteBuffer sourceBuffer) throws IOException {
 
         ByteBuffer dup = sourceBuffer.duplicate();
         dup.position(position);
@@ -1360,7 +1323,7 @@
     /**
      * Write the contents of a buffer to an output stream. The bytes are copied from the current position
      * in the buffer.
-     * @param out    The output to write to
+     * @param out The output to write to
      * @param buffer The buffer to write from
      * @param length The number of bytes to write
      * @throws IOException For any errors writing to the output
@@ -1426,15 +1389,16 @@
      * A Collector that offers two kinds of convenience:
      * 1. You can specify the concrete type of the returned Map
      * 2. You can turn a stream of Entries directly into a Map without having to mess with a key function
-     * and a value function. In particular, this is handy if all you need to do is apply a filter to a Map's entries.
-     * <p>
-     * <p>
+     *    and a value function. In particular, this is handy if all you need to do is apply a filter to a Map's entries.
+     *
+     *
      * One thing to be wary of: These types are too "distant" for IDE type checkers to warn you if you
      * try to do something like build a TreeMap of non-Comparable elements. You'd get a runtime exception for that.
+     *
      * @param mapSupplier The constructor for your concrete map type.
-     * @param <K>         The Map key type
-     * @param <V>         The Map value type
-     * @param <M>         The type of the Map itself.
+     * @param <K> The Map key type
+     * @param <V> The Map value type
+     * @param <M> The type of the Map itself.
      * @return new Collector<Map.Entry<K, V>, M, M>
      */
     public static <K, V, M extends Map<K, V>> Collector<Map.Entry<K, V>, M, M> entriesToMap(final Supplier<M> mapSupplier) {
@@ -1530,11 +1494,12 @@
     /**
      * Convert timestamp to an epoch value
      * @param timestamp the timestamp to be converted, the accepted formats are:
-     *                  (1) yyyy-MM-dd'T'HH:mm:ss.SSS, ex: 2020-11-10T16:51:38.198
-     *                  (2) yyyy-MM-dd'T'HH:mm:ss.SSSZ, ex: 2020-11-10T16:51:38.198+0800
-     *                  (3) yyyy-MM-dd'T'HH:mm:ss.SSSX, ex: 2020-11-10T16:51:38.198+08
-     *                  (4) yyyy-MM-dd'T'HH:mm:ss.SSSXX, ex: 2020-11-10T16:51:38.198+0800
-     *                  (5) yyyy-MM-dd'T'HH:mm:ss.SSSXXX, ex: 2020-11-10T16:51:38.198+08:00
+     *                 (1) yyyy-MM-dd'T'HH:mm:ss.SSS, ex: 2020-11-10T16:51:38.198
+     *                 (2) yyyy-MM-dd'T'HH:mm:ss.SSSZ, ex: 2020-11-10T16:51:38.198+0800
+     *                 (3) yyyy-MM-dd'T'HH:mm:ss.SSSX, ex: 2020-11-10T16:51:38.198+08
+     *                 (4) yyyy-MM-dd'T'HH:mm:ss.SSSXX, ex: 2020-11-10T16:51:38.198+0800
+     *                 (5) yyyy-MM-dd'T'HH:mm:ss.SSSXXX, ex: 2020-11-10T16:51:38.198+08:00
+     *
      * @return epoch value of a given timestamp (i.e. the number of milliseconds since January 1, 1970, 00:00:00 GMT)
      * @throws ParseException for timestamp that doesn't follow ISO8601 format or the format is not expected
      */
@@ -1588,7 +1553,9 @@
             throw new IllegalArgumentException("Class " + enumClass + " is not an enumerable type");
         }
 
-        return Stream.of(enumClass.getEnumConstants()).map(Object::toString).toArray(String[]::new);
+        return Stream.of(enumClass.getEnumConstants())
+                .map(Object::toString)
+                .toArray(String[]::new);
     }
 
     /**
@@ -1626,6 +1593,7 @@
     /**
      * Convert time instant to readable string for logging
      * @param timestamp the timestamp of the instant to be converted.
+     *
      * @return string value of a given timestamp in the format "yyyy-MM-dd HH:mm:ss,SSS"
      */
     public static String toLogDateTimeFormat(long timestamp) {
@@ -1645,12 +1613,12 @@
     /**
      * Find all key/value pairs whose keys begin with the given prefix, and remove that prefix from all
      * resulting keys.
-     * @param map    the map to filter key/value pairs from
+     * @param map the map to filter key/value pairs from
      * @param prefix the prefix to search keys for
-     * @param <V>    the type of values stored in the map
      * @return a {@link Map} containing a key/value pair for every key/value pair in the {@code map}
      * parameter whose key begins with the given {@code prefix} and whose corresponding keys have
      * the prefix stripped from them; may be empty, but never null
+     * @param <V> the type of values stored in the map
      */
     public static <V> Map<String, V> entriesWithPrefix(Map<String, V> map, String prefix) {
         return entriesWithPrefix(map, prefix, true);
@@ -1659,12 +1627,12 @@
     /**
      * Find all key/value pairs whose keys begin with the given prefix, optionally removing that prefix
      * from all resulting keys.
-     * @param map    the map to filter key/value pairs from
+     * @param map the map to filter key/value pairs from
      * @param prefix the prefix to search keys for
-     * @param strip  whether the keys of the returned map should not include the prefix
-     * @param <V>    the type of values stored in the map
+     * @param strip whether the keys of the returned map should not include the prefix
      * @return a {@link Map} containing a key/value pair for every key/value pair in the {@code map}
      * parameter whose key begins with the given {@code prefix}; may be empty, but never null
+     * @param <V> the type of values stored in the map
      */
     public static <V> Map<String, V> entriesWithPrefix(Map<String, V> map, String prefix, boolean strip) {
         return entriesWithPrefix(map, prefix, strip, false);
