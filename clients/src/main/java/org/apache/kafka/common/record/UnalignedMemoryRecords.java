/*
 * Licensed to the Apache Software Foundation (ASF) under one or more
 * contributor license agreements. See the NOTICE file distributed with
 * this work for additional information regarding copyright ownership.
 * The ASF licenses this file to You under the Apache License, Version 2.0
 * (the "License"); you may not use this file except in compliance with
 * the License. You may obtain a copy of the License at
 *
 *    http://www.apache.org/licenses/LICENSE-2.0
 *
 * Unless required by applicable law or agreed to in writing, software
 * distributed under the License is distributed on an "AS IS" BASIS,
 * WITHOUT WARRANTIES OR CONDITIONS OF ANY KIND, either express or implied.
 * See the License for the specific language governing permissions and
 * limitations under the License.
 */
package org.apache.kafka.common.record;

import org.apache.kafka.common.network.TransferableChannel;
import org.apache.kafka.common.utils.Utils;

import java.io.IOException;
import java.nio.ByteBuffer;
import java.util.Objects;

/**
 * Represents a memory record set which is not necessarily offset-aligned
 */
public class UnalignedMemoryRecords implements UnalignedRecords {

<<<<<<< HEAD
	private final ByteBuffer buffer;

	public UnalignedMemoryRecords(ByteBuffer buffer) {
		this.buffer = Objects.requireNonNull(buffer);
	}

	public ByteBuffer buffer() {
		return buffer.duplicate();
	}

	@Override
	public int sizeInBytes() {
		return buffer.remaining();
	}

	@Override
	public long writeTo(TransferableChannel channel, long position, int length) throws IOException {
		if (position > Integer.MAX_VALUE)
			throw new IllegalArgumentException("position should not be greater than Integer.MAX_VALUE: " + position);
		if (position + length > buffer.limit())
			throw new IllegalArgumentException("position+length should not be greater than buffer.limit(), position: "
					+ position + ", length: " + length + ", buffer.limit(): " + buffer.limit());
		return Utils.tryWriteTo(channel, (int) position, length, buffer);
	}
=======
    private final ByteBuffer buffer;

    public UnalignedMemoryRecords(ByteBuffer buffer) {
        this.buffer = Objects.requireNonNull(buffer);
    }

    public ByteBuffer buffer() {
        return buffer.duplicate();
    }

    @Override
    public int sizeInBytes() {
        return buffer.remaining();
    }

    @Override
    public int writeTo(TransferableChannel channel, int position, int length) throws IOException {
        if (((long) position) + length > buffer.limit())
            throw new IllegalArgumentException("position+length should not be greater than buffer.limit(), position: "
                    + position + ", length: " + length + ", buffer.limit(): " + buffer.limit());
        return Utils.tryWriteTo(channel, position, length, buffer);
    }
>>>>>>> 15418db6

}<|MERGE_RESOLUTION|>--- conflicted
+++ resolved
@@ -28,32 +28,6 @@
  */
 public class UnalignedMemoryRecords implements UnalignedRecords {
 
-<<<<<<< HEAD
-	private final ByteBuffer buffer;
-
-	public UnalignedMemoryRecords(ByteBuffer buffer) {
-		this.buffer = Objects.requireNonNull(buffer);
-	}
-
-	public ByteBuffer buffer() {
-		return buffer.duplicate();
-	}
-
-	@Override
-	public int sizeInBytes() {
-		return buffer.remaining();
-	}
-
-	@Override
-	public long writeTo(TransferableChannel channel, long position, int length) throws IOException {
-		if (position > Integer.MAX_VALUE)
-			throw new IllegalArgumentException("position should not be greater than Integer.MAX_VALUE: " + position);
-		if (position + length > buffer.limit())
-			throw new IllegalArgumentException("position+length should not be greater than buffer.limit(), position: "
-					+ position + ", length: " + length + ", buffer.limit(): " + buffer.limit());
-		return Utils.tryWriteTo(channel, (int) position, length, buffer);
-	}
-=======
     private final ByteBuffer buffer;
 
     public UnalignedMemoryRecords(ByteBuffer buffer) {
@@ -72,10 +46,8 @@
     @Override
     public int writeTo(TransferableChannel channel, int position, int length) throws IOException {
         if (((long) position) + length > buffer.limit())
-            throw new IllegalArgumentException("position+length should not be greater than buffer.limit(), position: "
-                    + position + ", length: " + length + ", buffer.limit(): " + buffer.limit());
+            throw new IllegalArgumentException("position+length should not be greater than buffer.limit(), position: " + position + ", length: " + length + ", buffer.limit(): " + buffer.limit());
         return Utils.tryWriteTo(channel, position, length, buffer);
     }
->>>>>>> 15418db6
 
 }