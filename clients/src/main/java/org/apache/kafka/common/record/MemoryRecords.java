/*
 * Licensed to the Apache Software Foundation (ASF) under one or more
 * contributor license agreements. See the NOTICE file distributed with
 * this work for additional information regarding copyright ownership.
 * The ASF licenses this file to You under the Apache License, Version 2.0
 * (the "License"); you may not use this file except in compliance with
 * the License. You may obtain a copy of the License at
 *
 *    http://www.apache.org/licenses/LICENSE-2.0
 *
 * Unless required by applicable law or agreed to in writing, software
 * distributed under the License is distributed on an "AS IS" BASIS,
 * WITHOUT WARRANTIES OR CONDITIONS OF ANY KIND, either express or implied.
 * See the License for the specific language governing permissions and
 * limitations under the License.
 */
package org.apache.kafka.common.record;

import org.apache.kafka.common.TopicPartition;
import org.apache.kafka.common.errors.CorruptRecordException;
import org.apache.kafka.common.message.LeaderChangeMessage;
import org.apache.kafka.common.network.TransferableChannel;
import org.apache.kafka.common.record.MemoryRecords.RecordFilter.BatchRetention;
import org.apache.kafka.common.utils.AbstractIterator;
import org.apache.kafka.common.utils.BufferSupplier;
import org.apache.kafka.common.utils.ByteBufferOutputStream;
import org.apache.kafka.common.utils.CloseableIterator;
import org.apache.kafka.common.utils.Time;

import org.apache.kafka.common.utils.Utils;
import org.slf4j.Logger;
import org.slf4j.LoggerFactory;

import java.io.IOException;
import java.nio.ByteBuffer;
import java.nio.channels.GatheringByteChannel;
import java.util.ArrayList;
import java.util.Arrays;
import java.util.List;
import java.util.Objects;

/**
 * 一个Records的基于ByteBuffer的实现，也就是真正存储消息的对象
 * 它仅用于读操作，或者修改已经就位存在的record batches buffer
 * 使用MemoryRecordsBuilder创建一个新buffer
 * 或者使用builder()的变体，也可以创建一个新buffer
 */
public class MemoryRecords extends AbstractRecords {
    private static final Logger log = LoggerFactory.getLogger(MemoryRecords.class);
    public static final MemoryRecords EMPTY = MemoryRecords.readableRecords(ByteBuffer.allocate(0));
	/**
	 * 一个用于存储一条Record的NIO buffer
	 */
    private final ByteBuffer buffer;
	/**
	 * MutableRecordBatch迭代器
	 */
    private final Iterable<MutableRecordBatch> batches = this::batchIterator;

    private int validBytes = -1;

	/**
	 * 创建一个可写的MemoryRecords
	 */
    private MemoryRecords(ByteBuffer buffer) {
        Objects.requireNonNull(buffer, "buffer should not be null");
        this.buffer = buffer;
    }

    @Override
    public int sizeInBytes() {
        return buffer.limit();
<<<<<<< HEAD
	}

	/**
	 * 写入到channel中
	 */
	@Override
	public long writeTo(GatheringByteChannel channel, long position, int length) throws IOException {
		if (position > Integer.MAX_VALUE)
			throw new IllegalArgumentException("position should not be greater than Integer.MAX_VALUE: " + position);
		if (position + length > buffer.limit())
			throw new IllegalArgumentException("position+length should not be greater than buffer.limit(), position: "
					+ position + ", length: " + length + ", buffer.limit(): " + buffer.limit());

		int pos = (int) position;
		ByteBuffer dup = buffer.duplicate();
		dup.position(pos);
		dup.limit(pos + length);
		return channel.write(dup);
	}

	/**
	 * 将所有的记录全部写入到指定的channel中，包括没写满的部分
	 * @param channel 写入的channel
	 * @return 写入的字节数
	 * @throws IOException IO异常
=======
    }

    @Override
    public long writeTo(TransferableChannel channel, long position, int length) throws IOException {
        if (position > Integer.MAX_VALUE)
            throw new IllegalArgumentException("position should not be greater than Integer.MAX_VALUE: " + position);
        if (position + length > buffer.limit())
            throw new IllegalArgumentException("position+length should not be greater than buffer.limit(), position: "
                    + position + ", length: " + length + ", buffer.limit(): " + buffer.limit());

        return Utils.tryWriteTo(channel, (int) position, length, buffer);
    }

    /**
     * Write all records to the given channel (including partial records).
     * @param channel The channel to write to
     * @return The number of bytes written
     * @throws IOException For any IO errors writing to the channel
>>>>>>> 031b7208
     */
    public int writeFullyTo(GatheringByteChannel channel) throws IOException {
        buffer.mark();
        int written = 0;
        while (written < sizeInBytes())
            written += channel.write(buffer);
        buffer.reset();
        return written;
    }

    /**
     * The total number of bytes in this message set not including any partial, trailing messages. This
     * may be smaller than what is returned by {@link #sizeInBytes()}.
     * @return The number of valid bytes
     */
    public int validBytes() {
        if (validBytes >= 0)
            return validBytes;

        int bytes = 0;
        for (RecordBatch batch : batches())
            bytes += batch.sizeInBytes();

        this.validBytes = bytes;
        return bytes;
    }

    @Override
    public ConvertedRecords<MemoryRecords> downConvert(byte toMagic, long firstOffset, Time time) {
        return RecordsUtil.downConvert(batches(), toMagic, firstOffset, time);
    }

    @Override
    public AbstractIterator<MutableRecordBatch> batchIterator() {
        return new RecordBatchIterator<>(new ByteBufferLogInputStream(buffer.duplicate(), Integer.MAX_VALUE));
    }

    /**
     * Validates the header of the first batch and returns batch size.
     * @return first batch size including LOG_OVERHEAD if buffer contains header up to
     *         magic byte, null otherwise
     * @throws CorruptRecordException if record size or magic is invalid
     */
    public Integer firstBatchSize() {
        if (buffer.remaining() < HEADER_SIZE_UP_TO_MAGIC)
            return null;
        return new ByteBufferLogInputStream(buffer, Integer.MAX_VALUE).nextBatchSize();
    }

    /**
     * Filter the records into the provided ByteBuffer.
     *
     * @param partition                   The partition that is filtered (used only for logging)
     * @param filter                      The filter function
     * @param destinationBuffer           The byte buffer to write the filtered records to
     * @param maxRecordBatchSize          The maximum record batch size. Note this is not a hard limit: if a batch
     *                                    exceeds this after filtering, we log a warning, but the batch will still be
     *                                    created.
     * @param decompressionBufferSupplier The supplier of ByteBuffer(s) used for decompression if supported. For small
     *                                    record batches, allocating a potentially large buffer (64 KB for LZ4) will
     *                                    dominate the cost of decompressing and iterating over the records in the
     *                                    batch. As such, a supplier that reuses buffers will have a significant
     *                                    performance impact.
     * @return A FilterResult with a summary of the output (for metrics) and potentially an overflow buffer
     */
    public FilterResult filterTo(TopicPartition partition, RecordFilter filter, ByteBuffer destinationBuffer,
                                 int maxRecordBatchSize, BufferSupplier decompressionBufferSupplier) {
        return filterTo(partition, batches(), filter, destinationBuffer, maxRecordBatchSize, decompressionBufferSupplier);
    }

    private static FilterResult filterTo(TopicPartition partition, Iterable<MutableRecordBatch> batches,
                                         RecordFilter filter, ByteBuffer destinationBuffer, int maxRecordBatchSize,
                                         BufferSupplier decompressionBufferSupplier) {
        FilterResult filterResult = new FilterResult(destinationBuffer);
        ByteBufferOutputStream bufferOutputStream = new ByteBufferOutputStream(destinationBuffer);

        for (MutableRecordBatch batch : batches) {
            long maxOffset = -1L;
            BatchRetention batchRetention = filter.checkBatchRetention(batch);
            filterResult.bytesRead += batch.sizeInBytes();

            if (batchRetention == BatchRetention.DELETE)
                continue;

            // We use the absolute offset to decide whether to retain the message or not. Due to KAFKA-4298, we have to
            // allow for the possibility that a previous version corrupted the log by writing a compressed record batch
            // with a magic value not matching the magic of the records (magic < 2). This will be fixed as we
            // recopy the messages to the destination buffer.

            byte batchMagic = batch.magic();
            boolean writeOriginalBatch = true;
            List<Record> retainedRecords = new ArrayList<>();

            try (final CloseableIterator<Record> iterator = batch.streamingIterator(decompressionBufferSupplier)) {
                while (iterator.hasNext()) {
                    Record record = iterator.next();
                    filterResult.messagesRead += 1;

                    if (filter.shouldRetainRecord(batch, record)) {
                        // Check for log corruption due to KAFKA-4298. If we find it, make sure that we overwrite
                        // the corrupted batch with correct data.
                        if (!record.hasMagic(batchMagic))
                            writeOriginalBatch = false;

                        if (record.offset() > maxOffset)
                            maxOffset = record.offset();

                        retainedRecords.add(record);
                    } else {
                        writeOriginalBatch = false;
                    }
                }
            }

            if (!retainedRecords.isEmpty()) {
                if (writeOriginalBatch) {
                    batch.writeTo(bufferOutputStream);
                    filterResult.updateRetainedBatchMetadata(batch, retainedRecords.size(), false);
                } else {
                    MemoryRecordsBuilder builder = buildRetainedRecordsInto(batch, retainedRecords, bufferOutputStream);
                    MemoryRecords records = builder.build();
                    int filteredBatchSize = records.sizeInBytes();
                    if (filteredBatchSize > batch.sizeInBytes() && filteredBatchSize > maxRecordBatchSize)
                        log.warn("Record batch from {} with last offset {} exceeded max record batch size {} after cleaning " +
                                        "(new size is {}). Consumers with version earlier than 0.10.1.0 may need to " +
                                        "increase their fetch sizes.",
                                partition, batch.lastOffset(), maxRecordBatchSize, filteredBatchSize);

                    MemoryRecordsBuilder.RecordsInfo info = builder.info();
                    filterResult.updateRetainedBatchMetadata(info.maxTimestamp, info.shallowOffsetOfMaxTimestamp,
                            maxOffset, retainedRecords.size(), filteredBatchSize);
                }
            } else if (batchRetention == BatchRetention.RETAIN_EMPTY) {
                if (batchMagic < RecordBatch.MAGIC_VALUE_V2)
                    throw new IllegalStateException("Empty batches are only supported for magic v2 and above");

                bufferOutputStream.ensureRemaining(DefaultRecordBatch.RECORD_BATCH_OVERHEAD);
                DefaultRecordBatch.writeEmptyHeader(bufferOutputStream.buffer(), batchMagic, batch.producerId(),
                        batch.producerEpoch(), batch.baseSequence(), batch.baseOffset(), batch.lastOffset(),
                        batch.partitionLeaderEpoch(), batch.timestampType(), batch.maxTimestamp(),
                        batch.isTransactional(), batch.isControlBatch());
                filterResult.updateRetainedBatchMetadata(batch, 0, true);
            }

            // If we had to allocate a new buffer to fit the filtered buffer (see KAFKA-5316), return early to
            // avoid the need for additional allocations.
            ByteBuffer outputBuffer = bufferOutputStream.buffer();
            if (outputBuffer != destinationBuffer) {
                filterResult.outputBuffer = outputBuffer;
                return filterResult;
            }
        }

        return filterResult;
    }

    private static MemoryRecordsBuilder buildRetainedRecordsInto(RecordBatch originalBatch,
                                                                 List<Record> retainedRecords,
                                                                 ByteBufferOutputStream bufferOutputStream) {
        byte magic = originalBatch.magic();
        TimestampType timestampType = originalBatch.timestampType();
        long logAppendTime = timestampType == TimestampType.LOG_APPEND_TIME ?
                originalBatch.maxTimestamp() : RecordBatch.NO_TIMESTAMP;
        long baseOffset = magic >= RecordBatch.MAGIC_VALUE_V2 ?
                originalBatch.baseOffset() : retainedRecords.get(0).offset();

        MemoryRecordsBuilder builder = new MemoryRecordsBuilder(bufferOutputStream, magic,
                originalBatch.compressionType(), timestampType, baseOffset, logAppendTime, originalBatch.producerId(),
                originalBatch.producerEpoch(), originalBatch.baseSequence(), originalBatch.isTransactional(),
                originalBatch.isControlBatch(), originalBatch.partitionLeaderEpoch(), bufferOutputStream.limit());

        for (Record record : retainedRecords)
            builder.append(record);

        if (magic >= RecordBatch.MAGIC_VALUE_V2)
            // we must preserve the last offset from the initial batch in order to ensure that the
            // last sequence number from the batch remains even after compaction. Otherwise, the producer
            // could incorrectly see an out of sequence error.
            builder.overrideLastOffset(originalBatch.lastOffset());

        return builder;
    }

    /**
     * Get the byte buffer that backs this instance for reading.
     */
    public ByteBuffer buffer() {
        return buffer.duplicate();
    }

    @Override
    public Iterable<MutableRecordBatch> batches() {
        return batches;
    }

    @Override
    public String toString() {
        return "MemoryRecords(size=" + sizeInBytes() +
                ", buffer=" + buffer +
                ")";
    }

    @Override
    public boolean equals(Object o) {
        if (this == o)
            return true;
        if (o == null || getClass() != o.getClass())
            return false;

        MemoryRecords that = (MemoryRecords) o;

        return buffer.equals(that.buffer);
    }

    @Override
    public int hashCode() {
        return buffer.hashCode();
    }

    public static abstract class RecordFilter {
        public enum BatchRetention {
            DELETE, // Delete the batch without inspecting records
            RETAIN_EMPTY, // Retain the batch even if it is empty
            DELETE_EMPTY  // Delete the batch if it is empty
        }

        /**
         * Check whether the full batch can be discarded (i.e. whether we even need to
         * check the records individually).
         */
        protected abstract BatchRetention checkBatchRetention(RecordBatch batch);

        /**
         * Check whether a record should be retained in the log. Note that {@link #checkBatchRetention(RecordBatch)}
         * is used prior to checking individual record retention. Only records from batches which were not
         * explicitly discarded with {@link BatchRetention#DELETE} will be considered.
         */
        protected abstract boolean shouldRetainRecord(RecordBatch recordBatch, Record record);
    }

    public static class FilterResult {
        private ByteBuffer outputBuffer;
        private int messagesRead = 0;
        // Note that `bytesRead` should contain only bytes from batches that have been processed, i.e. bytes from
        // `messagesRead` and any discarded batches.
        private int bytesRead = 0;
        private int messagesRetained = 0;
        private int bytesRetained = 0;
        private long maxOffset = -1L;
        private long maxTimestamp = RecordBatch.NO_TIMESTAMP;
        private long shallowOffsetOfMaxTimestamp = -1L;

        private FilterResult(ByteBuffer outputBuffer) {
            this.outputBuffer = outputBuffer;
        }

        private void updateRetainedBatchMetadata(MutableRecordBatch retainedBatch, int numMessagesInBatch, boolean headerOnly) {
            int bytesRetained = headerOnly ? DefaultRecordBatch.RECORD_BATCH_OVERHEAD : retainedBatch.sizeInBytes();
            updateRetainedBatchMetadata(retainedBatch.maxTimestamp(), retainedBatch.lastOffset(),
                    retainedBatch.lastOffset(), numMessagesInBatch, bytesRetained);
        }

        private void updateRetainedBatchMetadata(long maxTimestamp, long shallowOffsetOfMaxTimestamp, long maxOffset,
                                                int messagesRetained, int bytesRetained) {
            validateBatchMetadata(maxTimestamp, shallowOffsetOfMaxTimestamp, maxOffset);
            if (maxTimestamp > this.maxTimestamp) {
                this.maxTimestamp = maxTimestamp;
                this.shallowOffsetOfMaxTimestamp = shallowOffsetOfMaxTimestamp;
            }
            this.maxOffset = Math.max(maxOffset, this.maxOffset);
            this.messagesRetained += messagesRetained;
            this.bytesRetained += bytesRetained;
        }

        private void validateBatchMetadata(long maxTimestamp, long shallowOffsetOfMaxTimestamp, long maxOffset) {
            if (maxTimestamp != RecordBatch.NO_TIMESTAMP && shallowOffsetOfMaxTimestamp < 0)
                throw new IllegalArgumentException("shallowOffset undefined for maximum timestamp " + maxTimestamp);
            if (maxOffset < 0)
                throw new IllegalArgumentException("maxOffset undefined");
        }

        public ByteBuffer outputBuffer() {
            return outputBuffer;
        }

        public int messagesRead() {
            return messagesRead;
        }

        public int bytesRead() {
            return bytesRead;
        }

        public int messagesRetained() {
            return messagesRetained;
        }

        public int bytesRetained() {
            return bytesRetained;
        }

        public long maxOffset() {
            return maxOffset;
        }

        public long maxTimestamp() {
            return maxTimestamp;
        }

        public long shallowOffsetOfMaxTimestamp() {
            return shallowOffsetOfMaxTimestamp;
        }
    }

    public static MemoryRecords readableRecords(ByteBuffer buffer) {
        return new MemoryRecords(buffer);
    }

    public static MemoryRecordsBuilder builder(ByteBuffer buffer,
                                               CompressionType compressionType,
                                               TimestampType timestampType,
                                               long baseOffset) {
        return builder(buffer, RecordBatch.CURRENT_MAGIC_VALUE, compressionType, timestampType, baseOffset);
    }

    public static MemoryRecordsBuilder idempotentBuilder(ByteBuffer buffer,
                                                         CompressionType compressionType,
                                                         long baseOffset,
                                                         long producerId,
                                                         short producerEpoch,
                                                         int baseSequence) {
        return builder(buffer, RecordBatch.CURRENT_MAGIC_VALUE, compressionType, TimestampType.CREATE_TIME,
                baseOffset, System.currentTimeMillis(), producerId, producerEpoch, baseSequence);
    }

    public static MemoryRecordsBuilder builder(ByteBuffer buffer,
                                               byte magic,
                                               CompressionType compressionType,
                                               TimestampType timestampType,
                                               long baseOffset,
                                               long logAppendTime) {
        return builder(buffer, magic, compressionType, timestampType, baseOffset, logAppendTime,
                RecordBatch.NO_PRODUCER_ID, RecordBatch.NO_PRODUCER_EPOCH, RecordBatch.NO_SEQUENCE, false,
                RecordBatch.NO_PARTITION_LEADER_EPOCH);
    }

    public static MemoryRecordsBuilder builder(ByteBuffer buffer,
                                               byte magic,
                                               CompressionType compressionType,
                                               TimestampType timestampType,
                                               long baseOffset) {
        long logAppendTime = RecordBatch.NO_TIMESTAMP;
        if (timestampType == TimestampType.LOG_APPEND_TIME)
            logAppendTime = System.currentTimeMillis();
        return builder(buffer, magic, compressionType, timestampType, baseOffset, logAppendTime,
                RecordBatch.NO_PRODUCER_ID, RecordBatch.NO_PRODUCER_EPOCH, RecordBatch.NO_SEQUENCE, false,
                RecordBatch.NO_PARTITION_LEADER_EPOCH);
    }

    public static MemoryRecordsBuilder builder(ByteBuffer buffer,
                                               byte magic,
                                               CompressionType compressionType,
                                               TimestampType timestampType,
                                               long baseOffset,
                                               long logAppendTime,
                                               int partitionLeaderEpoch) {
        return builder(buffer, magic, compressionType, timestampType, baseOffset, logAppendTime,
                RecordBatch.NO_PRODUCER_ID, RecordBatch.NO_PRODUCER_EPOCH, RecordBatch.NO_SEQUENCE, false, partitionLeaderEpoch);
    }

    public static MemoryRecordsBuilder builder(ByteBuffer buffer,
                                               CompressionType compressionType,
                                               long baseOffset,
                                               long producerId,
                                               short producerEpoch,
                                               int baseSequence,
                                               boolean isTransactional) {
        return builder(buffer, RecordBatch.CURRENT_MAGIC_VALUE, compressionType, TimestampType.CREATE_TIME, baseOffset,
                RecordBatch.NO_TIMESTAMP, producerId, producerEpoch, baseSequence, isTransactional,
                RecordBatch.NO_PARTITION_LEADER_EPOCH);
    }

    public static MemoryRecordsBuilder builder(ByteBuffer buffer,
                                               byte magic,
                                               CompressionType compressionType,
                                               TimestampType timestampType,
                                               long baseOffset,
                                               long logAppendTime,
                                               long producerId,
                                               short producerEpoch,
                                               int baseSequence) {
        return builder(buffer, magic, compressionType, timestampType, baseOffset, logAppendTime,
                producerId, producerEpoch, baseSequence, false, RecordBatch.NO_PARTITION_LEADER_EPOCH);
    }

    public static MemoryRecordsBuilder builder(ByteBuffer buffer,
                                               byte magic,
                                               CompressionType compressionType,
                                               TimestampType timestampType,
                                               long baseOffset,
                                               long logAppendTime,
                                               long producerId,
                                               short producerEpoch,
                                               int baseSequence,
                                               boolean isTransactional,
                                               int partitionLeaderEpoch) {
        return builder(buffer, magic, compressionType, timestampType, baseOffset,
                logAppendTime, producerId, producerEpoch, baseSequence, isTransactional, false, partitionLeaderEpoch);
    }

    public static MemoryRecordsBuilder builder(ByteBuffer buffer,
                                               byte magic,
                                               CompressionType compressionType,
                                               TimestampType timestampType,
                                               long baseOffset,
                                               long logAppendTime,
                                               long producerId,
                                               short producerEpoch,
                                               int baseSequence,
                                               boolean isTransactional,
                                               boolean isControlBatch,
                                               int partitionLeaderEpoch) {
        return new MemoryRecordsBuilder(buffer, magic, compressionType, timestampType, baseOffset,
                logAppendTime, producerId, producerEpoch, baseSequence, isTransactional, isControlBatch, partitionLeaderEpoch,
                buffer.remaining());
    }

    public static MemoryRecords withRecords(CompressionType compressionType, SimpleRecord... records) {
        return withRecords(RecordBatch.CURRENT_MAGIC_VALUE, compressionType, records);
    }

    public static MemoryRecords withRecords(CompressionType compressionType, int partitionLeaderEpoch, SimpleRecord... records) {
        return withRecords(RecordBatch.CURRENT_MAGIC_VALUE, 0L, compressionType, TimestampType.CREATE_TIME,
                RecordBatch.NO_PRODUCER_ID, RecordBatch.NO_PRODUCER_EPOCH, RecordBatch.NO_SEQUENCE,
                partitionLeaderEpoch, false, records);
    }

    public static MemoryRecords withRecords(byte magic, CompressionType compressionType, SimpleRecord... records) {
        return withRecords(magic, 0L, compressionType, TimestampType.CREATE_TIME, records);
    }

    public static MemoryRecords withRecords(long initialOffset, CompressionType compressionType, SimpleRecord... records) {
        return withRecords(RecordBatch.CURRENT_MAGIC_VALUE, initialOffset, compressionType, TimestampType.CREATE_TIME,
                records);
    }

    public static MemoryRecords withRecords(byte magic, long initialOffset, CompressionType compressionType, SimpleRecord... records) {
        return withRecords(magic, initialOffset, compressionType, TimestampType.CREATE_TIME, records);
    }

    public static MemoryRecords withRecords(long initialOffset, CompressionType compressionType, Integer partitionLeaderEpoch, SimpleRecord... records) {
        return withRecords(RecordBatch.CURRENT_MAGIC_VALUE, initialOffset, compressionType, TimestampType.CREATE_TIME, RecordBatch.NO_PRODUCER_ID,
                RecordBatch.NO_PRODUCER_EPOCH, RecordBatch.NO_SEQUENCE, partitionLeaderEpoch, false, records);
    }

    public static MemoryRecords withIdempotentRecords(CompressionType compressionType, long producerId,
                                                      short producerEpoch, int baseSequence, SimpleRecord... records) {
        return withRecords(RecordBatch.CURRENT_MAGIC_VALUE, 0L, compressionType, TimestampType.CREATE_TIME, producerId, producerEpoch,
                baseSequence, RecordBatch.NO_PARTITION_LEADER_EPOCH, false, records);
    }

    public static MemoryRecords withIdempotentRecords(byte magic, long initialOffset, CompressionType compressionType,
                                                      long producerId, short producerEpoch, int baseSequence,
                                                      int partitionLeaderEpoch, SimpleRecord... records) {
        return withRecords(magic, initialOffset, compressionType, TimestampType.CREATE_TIME, producerId, producerEpoch,
                baseSequence, partitionLeaderEpoch, false, records);
    }

    public static MemoryRecords withIdempotentRecords(long initialOffset, CompressionType compressionType, long producerId,
                                                      short producerEpoch, int baseSequence, int partitionLeaderEpoch,
                                                      SimpleRecord... records) {
        return withRecords(RecordBatch.CURRENT_MAGIC_VALUE, initialOffset, compressionType, TimestampType.CREATE_TIME,
                producerId, producerEpoch, baseSequence, partitionLeaderEpoch, false, records);
    }

    public static MemoryRecords withTransactionalRecords(CompressionType compressionType, long producerId,
                                                         short producerEpoch, int baseSequence, SimpleRecord... records) {
        return withRecords(RecordBatch.CURRENT_MAGIC_VALUE, 0L, compressionType, TimestampType.CREATE_TIME,
                producerId, producerEpoch, baseSequence, RecordBatch.NO_PARTITION_LEADER_EPOCH, true, records);
    }

    public static MemoryRecords withTransactionalRecords(byte magic, long initialOffset, CompressionType compressionType,
                                                         long producerId, short producerEpoch, int baseSequence,
                                                         int partitionLeaderEpoch, SimpleRecord... records) {
        return withRecords(magic, initialOffset, compressionType, TimestampType.CREATE_TIME, producerId, producerEpoch,
                baseSequence, partitionLeaderEpoch, true, records);
    }

    public static MemoryRecords withTransactionalRecords(long initialOffset, CompressionType compressionType, long producerId,
                                                         short producerEpoch, int baseSequence, int partitionLeaderEpoch,
                                                         SimpleRecord... records) {
        return withTransactionalRecords(RecordBatch.CURRENT_MAGIC_VALUE, initialOffset, compressionType,
                producerId, producerEpoch, baseSequence, partitionLeaderEpoch, records);
    }

    public static MemoryRecords withRecords(byte magic, long initialOffset, CompressionType compressionType,
                                            TimestampType timestampType, SimpleRecord... records) {
        return withRecords(magic, initialOffset, compressionType, timestampType, RecordBatch.NO_PRODUCER_ID,
                RecordBatch.NO_PRODUCER_EPOCH, RecordBatch.NO_SEQUENCE, RecordBatch.NO_PARTITION_LEADER_EPOCH,
                false, records);
    }

    public static MemoryRecords withRecords(byte magic, long initialOffset, CompressionType compressionType,
                                            TimestampType timestampType, long producerId, short producerEpoch,
                                            int baseSequence, int partitionLeaderEpoch, boolean isTransactional,
                                            SimpleRecord... records) {
        if (records.length == 0)
            return MemoryRecords.EMPTY;
        int sizeEstimate = AbstractRecords.estimateSizeInBytes(magic, compressionType, Arrays.asList(records));
        ByteBufferOutputStream bufferStream = new ByteBufferOutputStream(sizeEstimate);
        long logAppendTime = RecordBatch.NO_TIMESTAMP;
        if (timestampType == TimestampType.LOG_APPEND_TIME)
            logAppendTime = System.currentTimeMillis();
        MemoryRecordsBuilder builder = new MemoryRecordsBuilder(bufferStream, magic, compressionType, timestampType,
                initialOffset, logAppendTime, producerId, producerEpoch, baseSequence, isTransactional, false,
                partitionLeaderEpoch, sizeEstimate);
        for (SimpleRecord record : records)
            builder.append(record);
        return builder.build();
    }

    public static MemoryRecords withEndTransactionMarker(long producerId, short producerEpoch, EndTransactionMarker marker) {
        return withEndTransactionMarker(0L, System.currentTimeMillis(), RecordBatch.NO_PARTITION_LEADER_EPOCH,
                producerId, producerEpoch, marker);
    }

    public static MemoryRecords withEndTransactionMarker(long timestamp, long producerId, short producerEpoch,
                                                         EndTransactionMarker marker) {
        return withEndTransactionMarker(0L, timestamp, RecordBatch.NO_PARTITION_LEADER_EPOCH, producerId,
                producerEpoch, marker);
    }

    public static MemoryRecords withEndTransactionMarker(long initialOffset, long timestamp, int partitionLeaderEpoch,
                                                         long producerId, short producerEpoch,
                                                         EndTransactionMarker marker) {
        int endTxnMarkerBatchSize = DefaultRecordBatch.RECORD_BATCH_OVERHEAD +
                EndTransactionMarker.CURRENT_END_TXN_SCHEMA_RECORD_SIZE;
        ByteBuffer buffer = ByteBuffer.allocate(endTxnMarkerBatchSize);
        writeEndTransactionalMarker(buffer, initialOffset, timestamp, partitionLeaderEpoch, producerId,
                producerEpoch, marker);
        buffer.flip();
        return MemoryRecords.readableRecords(buffer);
    }

    public static void writeEndTransactionalMarker(ByteBuffer buffer, long initialOffset, long timestamp,
                                                   int partitionLeaderEpoch, long producerId, short producerEpoch,
                                                   EndTransactionMarker marker) {
        boolean isTransactional = true;
        MemoryRecordsBuilder builder = new MemoryRecordsBuilder(buffer, RecordBatch.CURRENT_MAGIC_VALUE, CompressionType.NONE,
                TimestampType.CREATE_TIME, initialOffset, timestamp, producerId, producerEpoch,
                RecordBatch.NO_SEQUENCE, isTransactional, true, partitionLeaderEpoch,
                buffer.capacity());
        builder.appendEndTxnMarker(timestamp, marker);
        builder.close();
    }

    public static MemoryRecords withLeaderChangeMessage(
        long initialOffset,
        long timestamp,
        int leaderEpoch,
        LeaderChangeMessage leaderChangeMessage
    ) {
        // To avoid calling message toStruct multiple times, we supply a fixed message size
        // for leader change, as it happens rare and the buffer could still grow if not sufficient in
        // certain edge cases.
        ByteBuffer buffer = ByteBuffer.allocate(256);
        writeLeaderChangeMessage(buffer, initialOffset, timestamp, leaderEpoch, leaderChangeMessage);
        buffer.flip();
        return MemoryRecords.readableRecords(buffer);
    }

    private static void writeLeaderChangeMessage(ByteBuffer buffer,
                                                 long initialOffset,
                                                 long timestamp,
                                                 int leaderEpoch,
                                                 LeaderChangeMessage leaderChangeMessage) {
        MemoryRecordsBuilder builder = new MemoryRecordsBuilder(
            buffer, RecordBatch.CURRENT_MAGIC_VALUE, CompressionType.NONE,
            TimestampType.CREATE_TIME, initialOffset, timestamp,
            RecordBatch.NO_PRODUCER_ID, RecordBatch.NO_PRODUCER_EPOCH, RecordBatch.NO_SEQUENCE,
            false, true, leaderEpoch, buffer.capacity()
        );
        builder.appendLeaderChangeMessage(timestamp, leaderChangeMessage);
        builder.close();
    }

}<|MERGE_RESOLUTION|>--- conflicted
+++ resolved
@@ -26,7 +26,6 @@
 import org.apache.kafka.common.utils.ByteBufferOutputStream;
 import org.apache.kafka.common.utils.CloseableIterator;
 import org.apache.kafka.common.utils.Time;
-
 import org.apache.kafka.common.utils.Utils;
 import org.slf4j.Logger;
 import org.slf4j.LoggerFactory;
@@ -40,91 +39,56 @@
 import java.util.Objects;
 
 /**
- * 一个Records的基于ByteBuffer的实现，也就是真正存储消息的对象
- * 它仅用于读操作，或者修改已经就位存在的record batches buffer
- * 使用MemoryRecordsBuilder创建一个新buffer
- * 或者使用builder()的变体，也可以创建一个新buffer
+ * A {@link Records} implementation backed by a ByteBuffer. This is used only for reading or
+ * modifying in-place an existing buffer of record batches. To create a new buffer see {@link MemoryRecordsBuilder},
+ * or one of the {@link #builder(ByteBuffer, byte, CompressionType, TimestampType, long)} variants.
  */
 public class MemoryRecords extends AbstractRecords {
     private static final Logger log = LoggerFactory.getLogger(MemoryRecords.class);
     public static final MemoryRecords EMPTY = MemoryRecords.readableRecords(ByteBuffer.allocate(0));
-	/**
-	 * 一个用于存储一条Record的NIO buffer
-	 */
+
     private final ByteBuffer buffer;
-	/**
-	 * MutableRecordBatch迭代器
-	 */
+
     private final Iterable<MutableRecordBatch> batches = this::batchIterator;
 
     private int validBytes = -1;
 
-	/**
-	 * 创建一个可写的MemoryRecords
-	 */
-    private MemoryRecords(ByteBuffer buffer) {
-        Objects.requireNonNull(buffer, "buffer should not be null");
-        this.buffer = buffer;
-    }
-
-    @Override
-    public int sizeInBytes() {
-        return buffer.limit();
-<<<<<<< HEAD
-	}
-
-	/**
-	 * 写入到channel中
-	 */
+	// Construct a writable memory records
+	private MemoryRecords(ByteBuffer buffer) {
+		Objects.requireNonNull(buffer, "buffer should not be null");
+		this.buffer = buffer;
+	}
+
 	@Override
-	public long writeTo(GatheringByteChannel channel, long position, int length) throws IOException {
+	public int sizeInBytes() {
+		return buffer.limit();
+	}
+
+	@Override
+	public long writeTo(TransferableChannel channel, long position, int length) throws IOException {
 		if (position > Integer.MAX_VALUE)
 			throw new IllegalArgumentException("position should not be greater than Integer.MAX_VALUE: " + position);
 		if (position + length > buffer.limit())
 			throw new IllegalArgumentException("position+length should not be greater than buffer.limit(), position: "
 					+ position + ", length: " + length + ", buffer.limit(): " + buffer.limit());
 
-		int pos = (int) position;
-		ByteBuffer dup = buffer.duplicate();
-		dup.position(pos);
-		dup.limit(pos + length);
-		return channel.write(dup);
+		return Utils.tryWriteTo(channel, (int) position, length, buffer);
 	}
 
 	/**
-	 * 将所有的记录全部写入到指定的channel中，包括没写满的部分
-	 * @param channel 写入的channel
-	 * @return 写入的字节数
-	 * @throws IOException IO异常
-=======
-    }
-
-    @Override
-    public long writeTo(TransferableChannel channel, long position, int length) throws IOException {
-        if (position > Integer.MAX_VALUE)
-            throw new IllegalArgumentException("position should not be greater than Integer.MAX_VALUE: " + position);
-        if (position + length > buffer.limit())
-            throw new IllegalArgumentException("position+length should not be greater than buffer.limit(), position: "
-                    + position + ", length: " + length + ", buffer.limit(): " + buffer.limit());
-
-        return Utils.tryWriteTo(channel, (int) position, length, buffer);
-    }
-
-    /**
-     * Write all records to the given channel (including partial records).
-     * @param channel The channel to write to
-     * @return The number of bytes written
-     * @throws IOException For any IO errors writing to the channel
->>>>>>> 031b7208
-     */
-    public int writeFullyTo(GatheringByteChannel channel) throws IOException {
-        buffer.mark();
-        int written = 0;
-        while (written < sizeInBytes())
-            written += channel.write(buffer);
-        buffer.reset();
-        return written;
-    }
+	 * Write all records to the given channel (including partial records).
+	 * @param channel The channel to write to
+	 * @return The number of bytes written
+	 * @throws IOException For any IO errors writing to the channel
+	 */
+	public int writeFullyTo(GatheringByteChannel channel) throws IOException {
+		buffer.mark();
+		int written = 0;
+		while (written < sizeInBytes())
+			written += channel.write(buffer);
+		buffer.reset();
+		return written;
+	}
 
     /**
      * The total number of bytes in this message set not including any partial, trailing messages. This
@@ -313,10 +277,10 @@
 
     @Override
     public String toString() {
-        return "MemoryRecords(size=" + sizeInBytes() +
-                ", buffer=" + buffer +
-                ")";
-    }
+		return "MemoryRecords(size=" + sizeInBytes() +
+				", buffer=" + buffer +
+				")";
+	}
 
     @Override
     public boolean equals(Object o) {
@@ -661,45 +625,45 @@
     }
 
     public static void writeEndTransactionalMarker(ByteBuffer buffer, long initialOffset, long timestamp,
-                                                   int partitionLeaderEpoch, long producerId, short producerEpoch,
-                                                   EndTransactionMarker marker) {
-        boolean isTransactional = true;
-        MemoryRecordsBuilder builder = new MemoryRecordsBuilder(buffer, RecordBatch.CURRENT_MAGIC_VALUE, CompressionType.NONE,
-                TimestampType.CREATE_TIME, initialOffset, timestamp, producerId, producerEpoch,
-                RecordBatch.NO_SEQUENCE, isTransactional, true, partitionLeaderEpoch,
-                buffer.capacity());
-        builder.appendEndTxnMarker(timestamp, marker);
-        builder.close();
-    }
-
-    public static MemoryRecords withLeaderChangeMessage(
-        long initialOffset,
-        long timestamp,
-        int leaderEpoch,
-        LeaderChangeMessage leaderChangeMessage
-    ) {
-        // To avoid calling message toStruct multiple times, we supply a fixed message size
-        // for leader change, as it happens rare and the buffer could still grow if not sufficient in
-        // certain edge cases.
-        ByteBuffer buffer = ByteBuffer.allocate(256);
-        writeLeaderChangeMessage(buffer, initialOffset, timestamp, leaderEpoch, leaderChangeMessage);
-        buffer.flip();
-        return MemoryRecords.readableRecords(buffer);
-    }
-
-    private static void writeLeaderChangeMessage(ByteBuffer buffer,
-                                                 long initialOffset,
-                                                 long timestamp,
-                                                 int leaderEpoch,
-                                                 LeaderChangeMessage leaderChangeMessage) {
-        MemoryRecordsBuilder builder = new MemoryRecordsBuilder(
-            buffer, RecordBatch.CURRENT_MAGIC_VALUE, CompressionType.NONE,
-            TimestampType.CREATE_TIME, initialOffset, timestamp,
-            RecordBatch.NO_PRODUCER_ID, RecordBatch.NO_PRODUCER_EPOCH, RecordBatch.NO_SEQUENCE,
-            false, true, leaderEpoch, buffer.capacity()
-        );
-        builder.appendLeaderChangeMessage(timestamp, leaderChangeMessage);
-        builder.close();
-    }
+												   int partitionLeaderEpoch, long producerId, short producerEpoch,
+												   EndTransactionMarker marker) {
+		boolean isTransactional = true;
+		MemoryRecordsBuilder builder = new MemoryRecordsBuilder(buffer, RecordBatch.CURRENT_MAGIC_VALUE, CompressionType.NONE,
+				TimestampType.CREATE_TIME, initialOffset, timestamp, producerId, producerEpoch,
+				RecordBatch.NO_SEQUENCE, isTransactional, true, partitionLeaderEpoch,
+				buffer.capacity());
+		builder.appendEndTxnMarker(timestamp, marker);
+		builder.close();
+	}
+
+	public static MemoryRecords withLeaderChangeMessage(
+			long initialOffset,
+			long timestamp,
+			int leaderEpoch,
+			LeaderChangeMessage leaderChangeMessage
+	) {
+		// To avoid calling message toStruct multiple times, we supply a fixed message size
+		// for leader change, as it happens rare and the buffer could still grow if not sufficient in
+		// certain edge cases.
+		ByteBuffer buffer = ByteBuffer.allocate(256);
+		writeLeaderChangeMessage(buffer, initialOffset, timestamp, leaderEpoch, leaderChangeMessage);
+		buffer.flip();
+		return MemoryRecords.readableRecords(buffer);
+	}
+
+	private static void writeLeaderChangeMessage(ByteBuffer buffer,
+												 long initialOffset,
+												 long timestamp,
+												 int leaderEpoch,
+												 LeaderChangeMessage leaderChangeMessage) {
+		MemoryRecordsBuilder builder = new MemoryRecordsBuilder(
+				buffer, RecordBatch.CURRENT_MAGIC_VALUE, CompressionType.NONE,
+				TimestampType.CREATE_TIME, initialOffset, timestamp,
+				RecordBatch.NO_PRODUCER_ID, RecordBatch.NO_PRODUCER_EPOCH, RecordBatch.NO_SEQUENCE,
+				false, true, leaderEpoch, buffer.capacity()
+		);
+		builder.appendLeaderChangeMessage(timestamp, leaderChangeMessage);
+		builder.close();
+	}
 
 }