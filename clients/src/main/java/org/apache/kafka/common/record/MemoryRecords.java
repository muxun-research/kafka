/*
 * Licensed to the Apache Software Foundation (ASF) under one or more
 * contributor license agreements. See the NOTICE file distributed with
 * this work for additional information regarding copyright ownership.
 * The ASF licenses this file to You under the Apache License, Version 2.0
 * (the "License"); you may not use this file except in compliance with
 * the License. You may obtain a copy of the License at
 *
 *    http://www.apache.org/licenses/LICENSE-2.0
 *
 * Unless required by applicable law or agreed to in writing, software
 * distributed under the License is distributed on an "AS IS" BASIS,
 * WITHOUT WARRANTIES OR CONDITIONS OF ANY KIND, either express or implied.
 * See the License for the specific language governing permissions and
 * limitations under the License.
 */
package org.apache.kafka.common.record;

import org.apache.kafka.common.compress.Compression;
import org.apache.kafka.common.errors.CorruptRecordException;
import org.apache.kafka.common.message.KRaftVersionRecord;
import org.apache.kafka.common.message.LeaderChangeMessage;
import org.apache.kafka.common.message.SnapshotFooterRecord;
import org.apache.kafka.common.message.SnapshotHeaderRecord;
<<<<<<< HEAD
import org.apache.kafka.common.network.TransferableChannel;
import org.apache.kafka.common.record.MemoryRecords.RecordFilter.BatchRetention;
import org.apache.kafka.common.record.MemoryRecords.RecordFilter.BatchRetentionResult;
import org.apache.kafka.common.utils.*;
=======
import org.apache.kafka.common.message.VotersRecord;
import org.apache.kafka.common.network.TransferableChannel;
import org.apache.kafka.common.record.MemoryRecords.RecordFilter.BatchRetention;
import org.apache.kafka.common.record.MemoryRecords.RecordFilter.BatchRetentionResult;
import org.apache.kafka.common.utils.AbstractIterator;
import org.apache.kafka.common.utils.BufferSupplier;
import org.apache.kafka.common.utils.ByteBufferOutputStream;
import org.apache.kafka.common.utils.CloseableIterator;
import org.apache.kafka.common.utils.Time;
import org.apache.kafka.common.utils.Utils;

>>>>>>> 9494bebe
import org.slf4j.Logger;
import org.slf4j.LoggerFactory;

import java.io.IOException;
import java.nio.ByteBuffer;
import java.nio.channels.GatheringByteChannel;
import java.util.ArrayList;
import java.util.Arrays;
import java.util.List;
import java.util.Objects;

/**
 * A {@link Records} implementation backed by a ByteBuffer. This is used only for reading or
 * modifying in-place an existing buffer of record batches. To create a new buffer see {@link MemoryRecordsBuilder},
 * or one of the {@link #builder(ByteBuffer, byte, Compression, TimestampType, long)} variants.
 */
public class MemoryRecords extends AbstractRecords {
    private static final Logger log = LoggerFactory.getLogger(MemoryRecords.class);
    public static final MemoryRecords EMPTY = MemoryRecords.readableRecords(ByteBuffer.allocate(0));

    private final ByteBuffer buffer;

    private final Iterable<MutableRecordBatch> batches = this::batchIterator;

    private int validBytes = -1;

    // Construct a writable memory records
    private MemoryRecords(ByteBuffer buffer) {
        Objects.requireNonNull(buffer, "buffer should not be null");
        this.buffer = buffer;
    }

    @Override
    public int sizeInBytes() {
        return buffer.limit();
    }

    @Override
    public int writeTo(TransferableChannel channel, int position, int length) throws IOException {
        if (((long) position) + length > buffer.limit())
            throw new IllegalArgumentException("position+length should not be greater than buffer.limit(), position: " + position + ", length: " + length + ", buffer.limit(): " + buffer.limit());

        return Utils.tryWriteTo(channel, position, length, buffer);
    }

    /**
     * Write all records to the given channel (including partial records).
     * @param channel The channel to write to
     * @return The number of bytes written
     * @throws IOException For any IO errors writing to the channel
     */
    public int writeFullyTo(GatheringByteChannel channel) throws IOException {
        buffer.mark();
        int written = 0;
        while (written < sizeInBytes())
            written += channel.write(buffer);
        buffer.reset();
        return written;
    }

    /**
     * The total number of bytes in this message set not including any partial, trailing messages. This
     * may be smaller than what is returned by {@link #sizeInBytes()}.
     * @return The number of valid bytes
     */
    public int validBytes() {
        if (validBytes >= 0)
            return validBytes;

        int bytes = 0;
        for (RecordBatch batch : batches())
            bytes += batch.sizeInBytes();

        this.validBytes = bytes;
        return bytes;
    }

    @Override
    public ConvertedRecords<MemoryRecords> downConvert(byte toMagic, long firstOffset, Time time) {
        return RecordsUtil.downConvert(batches(), toMagic, firstOffset, time);
    }

    @Override
    public AbstractIterator<MutableRecordBatch> batchIterator() {
        return new RecordBatchIterator<>(new ByteBufferLogInputStream(buffer.duplicate(), Integer.MAX_VALUE));
    }

    /**
     * Validates the header of the first batch and returns batch size.
     * @return first batch size including LOG_OVERHEAD if buffer contains header up to
     *         magic byte, null otherwise
     * @throws CorruptRecordException if record size or magic is invalid
     */
    public Integer firstBatchSize() {
        if (buffer.remaining() < HEADER_SIZE_UP_TO_MAGIC)
            return null;
        return new ByteBufferLogInputStream(buffer, Integer.MAX_VALUE).nextBatchSize();
    }

    /**
     * Filter the records into the provided ByteBuffer.
     *
     * @param filter                      The filter function
     * @param destinationBuffer           The byte buffer to write the filtered records to
     * @param decompressionBufferSupplier The supplier of ByteBuffer(s) used for decompression if supported. For small
     *                                    record batches, allocating a potentially large buffer (64 KB for LZ4) will
     *                                    dominate the cost of decompressing and iterating over the records in the
     *                                    batch. As such, a supplier that reuses buffers will have a significant
     *                                    performance impact.
     * @return A FilterResult with a summary of the output (for metrics) and potentially an overflow buffer
     */
<<<<<<< HEAD
    public FilterResult filterTo(TopicPartition partition, RecordFilter filter, ByteBuffer destinationBuffer, int maxRecordBatchSize, BufferSupplier decompressionBufferSupplier) {
        return filterTo(partition, batches(), filter, destinationBuffer, maxRecordBatchSize, decompressionBufferSupplier);
=======
    public FilterResult filterTo(RecordFilter filter, ByteBuffer destinationBuffer, BufferSupplier decompressionBufferSupplier) {
        return filterTo(batches(), filter, destinationBuffer, decompressionBufferSupplier);
>>>>>>> 9494bebe
    }

    /**
     * Note: This method is also used to convert the first timestamp of the batch (which is usually the timestamp of the first record)
     * to the delete horizon of the tombstones or txn markers which are present in the batch.
     */
<<<<<<< HEAD
    private static FilterResult filterTo(TopicPartition partition, Iterable<MutableRecordBatch> batches, RecordFilter filter, ByteBuffer destinationBuffer, int maxRecordBatchSize, BufferSupplier decompressionBufferSupplier) {
=======
    private static FilterResult filterTo(Iterable<MutableRecordBatch> batches, RecordFilter filter,
                                         ByteBuffer destinationBuffer, BufferSupplier decompressionBufferSupplier) {
>>>>>>> 9494bebe
        FilterResult filterResult = new FilterResult(destinationBuffer);
        ByteBufferOutputStream bufferOutputStream = new ByteBufferOutputStream(destinationBuffer);
        for (MutableRecordBatch batch : batches) {
            final BatchRetentionResult batchRetentionResult = filter.checkBatchRetention(batch);
            final boolean containsMarkerForEmptyTxn = batchRetentionResult.containsMarkerForEmptyTxn;
            final BatchRetention batchRetention = batchRetentionResult.batchRetention;

            filterResult.bytesRead += batch.sizeInBytes();

            if (batchRetention == BatchRetention.DELETE)
                continue;

<<<<<<< HEAD
            // We use the absolute offset to decide whether to retain the message or not. Due to KAFKA-4298, we have to
            // allow for the possibility that a previous version corrupted the log by writing a compressed record batch
            // with a magic value not matching the magic of the records (magic < 2). This will be fixed as we
            // recopy the messages to the destination buffer.
            byte batchMagic = batch.magic();
            List<Record> retainedRecords = new ArrayList<>();

            final BatchFilterResult iterationResult = filterBatch(batch, decompressionBufferSupplier, filterResult, filter, batchMagic, true, retainedRecords);
=======
            final BatchFilterResult iterationResult = filterBatch(batch, decompressionBufferSupplier, filterResult,
                filter);
            List<Record> retainedRecords = iterationResult.retainedRecords;
>>>>>>> 9494bebe
            boolean containsTombstones = iterationResult.containsTombstones;
            boolean writeOriginalBatch = iterationResult.writeOriginalBatch;
            long maxOffset = iterationResult.maxOffset;

            if (!retainedRecords.isEmpty()) {
                // we check if the delete horizon should be set to a new value
                // in which case, we need to reset the base timestamp and overwrite the timestamp deltas
                // if the batch does not contain tombstones, then we don't need to overwrite batch
<<<<<<< HEAD
                boolean needToSetDeleteHorizon = batch.magic() >= RecordBatch.MAGIC_VALUE_V2 && (containsTombstones || containsMarkerForEmptyTxn) && !batch.deleteHorizonMs().isPresent();
=======
                boolean needToSetDeleteHorizon = (containsTombstones || containsMarkerForEmptyTxn) &&
                    batch.deleteHorizonMs().isEmpty();
>>>>>>> 9494bebe
                if (writeOriginalBatch && !needToSetDeleteHorizon) {
                    batch.writeTo(bufferOutputStream);
                    filterResult.updateRetainedBatchMetadata(batch, retainedRecords.size(), false);
                } else {
                    long deleteHorizonMs;
                    if (needToSetDeleteHorizon)
                        deleteHorizonMs = filter.currentTime + filter.deleteRetentionMs;
                    else
                        deleteHorizonMs = batch.deleteHorizonMs().orElse(RecordBatch.NO_TIMESTAMP);
<<<<<<< HEAD
                    builder = buildRetainedRecordsInto(batch, retainedRecords, bufferOutputStream, deleteHorizonMs);

                    MemoryRecords records = builder.build();
                    int filteredBatchSize = records.sizeInBytes();
                    if (filteredBatchSize > batch.sizeInBytes() && filteredBatchSize > maxRecordBatchSize)
                        log.warn("Record batch from {} with last offset {} exceeded max record batch size {} after cleaning " + "(new size is {}). Consumers with version earlier than 0.10.1.0 may need to " + "increase their fetch sizes.", partition, batch.lastOffset(), maxRecordBatchSize, filteredBatchSize);

                    MemoryRecordsBuilder.RecordsInfo info = builder.info();
                    filterResult.updateRetainedBatchMetadata(info.maxTimestamp, info.shallowOffsetOfMaxTimestamp, maxOffset, retainedRecords.size(), filteredBatchSize);
=======
                    try (final MemoryRecordsBuilder builder = buildRetainedRecordsInto(batch, retainedRecords,
                            bufferOutputStream, deleteHorizonMs)) {
                        MemoryRecords records = builder.build();
                        int filteredBatchSize = records.sizeInBytes();
                        MemoryRecordsBuilder.RecordsInfo info = builder.info();
                        filterResult.updateRetainedBatchMetadata(info.maxTimestamp, info.shallowOffsetOfMaxTimestamp,
                            maxOffset, retainedRecords.size(), filteredBatchSize);
                    }
>>>>>>> 9494bebe
                }
            } else if (batchRetention == BatchRetention.RETAIN_EMPTY) {
                if (batch.magic() < RecordBatch.MAGIC_VALUE_V2) // should never happen
                    throw new IllegalStateException("Empty batches are only supported for magic v2 and above");

                bufferOutputStream.ensureRemaining(DefaultRecordBatch.RECORD_BATCH_OVERHEAD);
<<<<<<< HEAD
                DefaultRecordBatch.writeEmptyHeader(bufferOutputStream.buffer(), batchMagic, batch.producerId(), batch.producerEpoch(), batch.baseSequence(), batch.baseOffset(), batch.lastOffset(), batch.partitionLeaderEpoch(), batch.timestampType(), batch.maxTimestamp(), batch.isTransactional(), batch.isControlBatch());
=======
                DefaultRecordBatch.writeEmptyHeader(bufferOutputStream.buffer(), RecordBatch.CURRENT_MAGIC_VALUE, batch.producerId(),
                        batch.producerEpoch(), batch.baseSequence(), batch.baseOffset(), batch.lastOffset(),
                        batch.partitionLeaderEpoch(), batch.timestampType(), batch.maxTimestamp(),
                        batch.isTransactional(), batch.isControlBatch());
>>>>>>> 9494bebe
                filterResult.updateRetainedBatchMetadata(batch, 0, true);
            }

            // If we had to allocate a new buffer to fit the filtered buffer (see KAFKA-5316), return early to
            // avoid the need for additional allocations.
            ByteBuffer outputBuffer = bufferOutputStream.buffer();
            if (outputBuffer != destinationBuffer) {
                filterResult.outputBuffer = outputBuffer;
                return filterResult;
            }
        }

        return filterResult;
    }

<<<<<<< HEAD
    private static BatchFilterResult filterBatch(RecordBatch batch, BufferSupplier decompressionBufferSupplier, FilterResult filterResult, RecordFilter filter, byte batchMagic, boolean writeOriginalBatch, List<Record> retainedRecords) {
        long maxOffset = -1;
        boolean containsTombstones = false;
=======
    private static BatchFilterResult filterBatch(RecordBatch batch,
                                                 BufferSupplier decompressionBufferSupplier,
                                                 FilterResult filterResult,
                                                 RecordFilter filter) {
>>>>>>> 9494bebe
        try (final CloseableIterator<Record> iterator = batch.streamingIterator(decompressionBufferSupplier)) {
            long maxOffset = -1;
            boolean containsTombstones = false;
            // Convert records with old record versions
            boolean writeOriginalBatch = batch.magic() >= RecordBatch.CURRENT_MAGIC_VALUE;
            List<Record> retainedRecords = new ArrayList<>();
            while (iterator.hasNext()) {
                Record record = iterator.next();
                filterResult.messagesRead += 1;

                if (filter.shouldRetainRecord(batch, record)) {
                    if (record.offset() > maxOffset)
                        maxOffset = record.offset();

                    retainedRecords.add(record);

                    if (!record.hasValue()) {
                        containsTombstones = true;
                    }
                } else {
                    writeOriginalBatch = false;
                }
            }
            return new BatchFilterResult(retainedRecords, writeOriginalBatch, containsTombstones, maxOffset);
        }
    }

    private static class BatchFilterResult {
        private final List<Record> retainedRecords;
        private final boolean writeOriginalBatch;
        private final boolean containsTombstones;
        private final long maxOffset;
<<<<<<< HEAD

        private BatchFilterResult(final boolean writeOriginalBatch, final boolean containsTombstones, final long maxOffset) {
=======
        private BatchFilterResult(List<Record> retainedRecords,
                                  final boolean writeOriginalBatch,
                                  final boolean containsTombstones,
                                  final long maxOffset) {
            this.retainedRecords = retainedRecords;
>>>>>>> 9494bebe
            this.writeOriginalBatch = writeOriginalBatch;
            this.containsTombstones = containsTombstones;
            this.maxOffset = maxOffset;
        }
    }

<<<<<<< HEAD
    private static MemoryRecordsBuilder buildRetainedRecordsInto(RecordBatch originalBatch, List<Record> retainedRecords, ByteBufferOutputStream bufferOutputStream, final long deleteHorizonMs) {
        byte magic = originalBatch.magic();
        TimestampType timestampType = originalBatch.timestampType();
        long logAppendTime = timestampType == TimestampType.LOG_APPEND_TIME ? originalBatch.maxTimestamp() : RecordBatch.NO_TIMESTAMP;
        long baseOffset = magic >= RecordBatch.MAGIC_VALUE_V2 ? originalBatch.baseOffset() : retainedRecords.get(0).offset();

        MemoryRecordsBuilder builder = new MemoryRecordsBuilder(bufferOutputStream, magic, originalBatch.compressionType(), timestampType, baseOffset, logAppendTime, originalBatch.producerId(), originalBatch.producerEpoch(), originalBatch.baseSequence(), originalBatch.isTransactional(), originalBatch.isControlBatch(), originalBatch.partitionLeaderEpoch(), bufferOutputStream.limit(), deleteHorizonMs);
=======
    private static MemoryRecordsBuilder buildRetainedRecordsInto(RecordBatch originalBatch,
                                                                 List<Record> retainedRecords,
                                                                 ByteBufferOutputStream bufferOutputStream,
                                                                 final long deleteHorizonMs) {
        Compression compression = Compression.of(originalBatch.compressionType()).build();
        // V0 has no timestamp type or timestamp, so we set the timestamp to CREATE_TIME and timestamp to NO_TIMESTAMP.
        // Note that this differs from produce up-conversion where the timestamp type topic config is used and the log append
        // time is generated if the config is LOG_APPEND_TIME. The reason for the different behavior is that there is
        // no appropriate log append time we can generate at compaction time.
        TimestampType timestampType = originalBatch.timestampType() == TimestampType.NO_TIMESTAMP_TYPE ?
                TimestampType.CREATE_TIME : originalBatch.timestampType();
        long logAppendTime = timestampType == TimestampType.LOG_APPEND_TIME ?
                originalBatch.maxTimestamp() : RecordBatch.NO_TIMESTAMP;
        long baseOffset = originalBatch.magic() >= RecordBatch.MAGIC_VALUE_V2 ?
                originalBatch.baseOffset() : retainedRecords.get(0).offset();

        // Convert records with older record versions to the current one
        MemoryRecordsBuilder builder = new MemoryRecordsBuilder(bufferOutputStream, RecordBatch.CURRENT_MAGIC_VALUE,
                compression, timestampType, baseOffset, logAppendTime, originalBatch.producerId(),
                originalBatch.producerEpoch(), originalBatch.baseSequence(), originalBatch.isTransactional(),
                originalBatch.isControlBatch(), originalBatch.partitionLeaderEpoch(), bufferOutputStream.limit(), deleteHorizonMs);
>>>>>>> 9494bebe

        for (Record record : retainedRecords)
            builder.append(record);

        if (originalBatch.magic() >= RecordBatch.MAGIC_VALUE_V2)
            // we must preserve the last offset from the initial batch in order to ensure that the
            // last sequence number from the batch remains even after compaction. Otherwise, the producer
            // could incorrectly see an out of sequence error.
            builder.overrideLastOffset(originalBatch.lastOffset());

        return builder;
    }

    /**
     * Get the byte buffer that backs this instance for reading.
     */
    public ByteBuffer buffer() {
        return buffer.duplicate();
    }

    @Override
    public Iterable<MutableRecordBatch> batches() {
        return batches;
    }

    @Override
    public String toString() {
        return "MemoryRecords(size=" + sizeInBytes() + ", buffer=" + buffer + ")";
    }

    @Override
    public boolean equals(Object o) {
        if (this == o)
            return true;
        if (o == null || getClass() != o.getClass())
            return false;

        MemoryRecords that = (MemoryRecords) o;

        return buffer.equals(that.buffer);
    }

    @Override
    public int hashCode() {
        return buffer.hashCode();
    }

    public abstract static class RecordFilter {
        public final long currentTime;
        public final long deleteRetentionMs;

        public RecordFilter(final long currentTime, final long deleteRetentionMs) {
            this.currentTime = currentTime;
            this.deleteRetentionMs = deleteRetentionMs;
        }

        public static class BatchRetentionResult {
            public final BatchRetention batchRetention;
            public final boolean containsMarkerForEmptyTxn;

            public BatchRetentionResult(final BatchRetention batchRetention, final boolean containsMarkerForEmptyTxn) {
                this.batchRetention = batchRetention;
                this.containsMarkerForEmptyTxn = containsMarkerForEmptyTxn;
            }
        }

        public enum BatchRetention {
            DELETE, // Delete the batch without inspecting records
            RETAIN_EMPTY, // Retain the batch even if it is empty
            DELETE_EMPTY  // Delete the batch if it is empty
        }

        /**
         * Check whether the full batch can be discarded (i.e. whether we even need to
         * check the records individually).
         */
        protected abstract BatchRetentionResult checkBatchRetention(RecordBatch batch);

        /**
         * Check whether a record should be retained in the log. Note that {@link #checkBatchRetention(RecordBatch)}
         * is used prior to checking individual record retention. Only records from batches which were not
         * explicitly discarded with {@link BatchRetention#DELETE} will be considered.
         */
        protected abstract boolean shouldRetainRecord(RecordBatch recordBatch, Record record);
    }

    public static class FilterResult {
        private ByteBuffer outputBuffer;
        private int messagesRead = 0;
        // Note that `bytesRead` should contain only bytes from batches that have been processed, i.e. bytes from
        // `messagesRead` and any discarded batches.
        private int bytesRead = 0;
        private int messagesRetained = 0;
        private int bytesRetained = 0;
        private long maxOffset = -1L;
        private long maxTimestamp = RecordBatch.NO_TIMESTAMP;
        private long shallowOffsetOfMaxTimestamp = -1L;

        private FilterResult(ByteBuffer outputBuffer) {
            this.outputBuffer = outputBuffer;
        }

        private void updateRetainedBatchMetadata(MutableRecordBatch retainedBatch, int numMessagesInBatch, boolean headerOnly) {
            int bytesRetained = headerOnly ? DefaultRecordBatch.RECORD_BATCH_OVERHEAD : retainedBatch.sizeInBytes();
            updateRetainedBatchMetadata(retainedBatch.maxTimestamp(), retainedBatch.lastOffset(),
                    retainedBatch.lastOffset(), numMessagesInBatch, bytesRetained);
        }

        private void updateRetainedBatchMetadata(long maxTimestamp, long shallowOffsetOfMaxTimestamp, long maxOffset,
                                                 int messagesRetained, int bytesRetained) {
            validateBatchMetadata(maxTimestamp, shallowOffsetOfMaxTimestamp, maxOffset);
            if (maxTimestamp > this.maxTimestamp) {
                this.maxTimestamp = maxTimestamp;
                this.shallowOffsetOfMaxTimestamp = shallowOffsetOfMaxTimestamp;
            }
            this.maxOffset = Math.max(maxOffset, this.maxOffset);
            this.messagesRetained += messagesRetained;
            this.bytesRetained += bytesRetained;
        }

        private void validateBatchMetadata(long maxTimestamp, long shallowOffsetOfMaxTimestamp, long maxOffset) {
            if (maxTimestamp != RecordBatch.NO_TIMESTAMP && shallowOffsetOfMaxTimestamp < 0)
                throw new IllegalArgumentException("shallowOffset undefined for maximum timestamp " + maxTimestamp);
            if (maxOffset < 0)
                throw new IllegalArgumentException("maxOffset undefined");
        }

        public ByteBuffer outputBuffer() {
            return outputBuffer;
        }

        public int messagesRead() {
            return messagesRead;
        }

        public int bytesRead() {
            return bytesRead;
        }

        public int messagesRetained() {
            return messagesRetained;
        }

        public int bytesRetained() {
            return bytesRetained;
        }

        public long maxOffset() {
            return maxOffset;
        }

        public long maxTimestamp() {
            return maxTimestamp;
        }

        public long shallowOffsetOfMaxTimestamp() {
            return shallowOffsetOfMaxTimestamp;
        }
    }

    public static MemoryRecords readableRecords(ByteBuffer buffer) {
        return new MemoryRecords(buffer);
    }

<<<<<<< HEAD
    public static MemoryRecordsBuilder builder(ByteBuffer buffer, CompressionType compressionType, TimestampType timestampType, long baseOffset) {
        return builder(buffer, RecordBatch.CURRENT_MAGIC_VALUE, compressionType, timestampType, baseOffset);
    }

    public static MemoryRecordsBuilder builder(ByteBuffer buffer, CompressionType compressionType, TimestampType timestampType, long baseOffset, int maxSize) {
=======
    public static MemoryRecordsBuilder builder(ByteBuffer buffer,
                                               Compression compression,
                                               TimestampType timestampType,
                                               long baseOffset) {
        return builder(buffer, RecordBatch.CURRENT_MAGIC_VALUE, compression, timestampType, baseOffset);
    }

    public static MemoryRecordsBuilder builder(ByteBuffer buffer,
                                               Compression compression,
                                               TimestampType timestampType,
                                               long baseOffset,
                                               int maxSize) {
>>>>>>> 9494bebe
        long logAppendTime = RecordBatch.NO_TIMESTAMP;
        if (timestampType == TimestampType.LOG_APPEND_TIME)
            logAppendTime = System.currentTimeMillis();

<<<<<<< HEAD
        return new MemoryRecordsBuilder(buffer, RecordBatch.CURRENT_MAGIC_VALUE, compressionType, timestampType, baseOffset, logAppendTime, RecordBatch.NO_PRODUCER_ID, RecordBatch.NO_PRODUCER_EPOCH, RecordBatch.NO_SEQUENCE, false, false, RecordBatch.NO_PARTITION_LEADER_EPOCH, maxSize);
    }

    public static MemoryRecordsBuilder idempotentBuilder(ByteBuffer buffer, CompressionType compressionType, long baseOffset, long producerId, short producerEpoch, int baseSequence) {
        return builder(buffer, RecordBatch.CURRENT_MAGIC_VALUE, compressionType, TimestampType.CREATE_TIME, baseOffset, System.currentTimeMillis(), producerId, producerEpoch, baseSequence);
=======
        return new MemoryRecordsBuilder(buffer, RecordBatch.CURRENT_MAGIC_VALUE, compression, timestampType, baseOffset,
            logAppendTime, RecordBatch.NO_PRODUCER_ID, RecordBatch.NO_PRODUCER_EPOCH, RecordBatch.NO_SEQUENCE,
            false, false, RecordBatch.NO_PARTITION_LEADER_EPOCH, maxSize);
    }

    public static MemoryRecordsBuilder idempotentBuilder(ByteBuffer buffer,
                                                         Compression compression,
                                                         long baseOffset,
                                                         long producerId,
                                                         short producerEpoch,
                                                         int baseSequence) {
        return builder(buffer, RecordBatch.CURRENT_MAGIC_VALUE, compression, TimestampType.CREATE_TIME,
                baseOffset, System.currentTimeMillis(), producerId, producerEpoch, baseSequence);
>>>>>>> 9494bebe
    }

    public static MemoryRecordsBuilder builder(ByteBuffer buffer,
                                               byte magic,
                                               Compression compression,
                                               TimestampType timestampType,
                                               long baseOffset,
                                               long logAppendTime) {
        return builder(buffer, magic, compression, timestampType, baseOffset, logAppendTime,
                RecordBatch.NO_PRODUCER_ID, RecordBatch.NO_PRODUCER_EPOCH, RecordBatch.NO_SEQUENCE, false,
                RecordBatch.NO_PARTITION_LEADER_EPOCH);
    }

    public static MemoryRecordsBuilder builder(ByteBuffer buffer,
                                               byte magic,
                                               Compression compression,
                                               TimestampType timestampType,
                                               long baseOffset) {
        long logAppendTime = RecordBatch.NO_TIMESTAMP;
        if (timestampType == TimestampType.LOG_APPEND_TIME)
            logAppendTime = System.currentTimeMillis();
        return builder(buffer, magic, compression, timestampType, baseOffset, logAppendTime,
                RecordBatch.NO_PRODUCER_ID, RecordBatch.NO_PRODUCER_EPOCH, RecordBatch.NO_SEQUENCE, false,
                RecordBatch.NO_PARTITION_LEADER_EPOCH);
    }

    public static MemoryRecordsBuilder builder(ByteBuffer buffer,
                                               byte magic,
                                               Compression compression,
                                               TimestampType timestampType,
                                               long baseOffset,
                                               long logAppendTime,
                                               int partitionLeaderEpoch) {
        return builder(buffer, magic, compression, timestampType, baseOffset, logAppendTime,
                RecordBatch.NO_PRODUCER_ID, RecordBatch.NO_PRODUCER_EPOCH, RecordBatch.NO_SEQUENCE, false, partitionLeaderEpoch);
    }

    public static MemoryRecordsBuilder builder(ByteBuffer buffer,
                                               Compression compression,
                                               long baseOffset,
                                               long producerId,
                                               short producerEpoch,
                                               int baseSequence,
                                               boolean isTransactional) {
        return builder(buffer, RecordBatch.CURRENT_MAGIC_VALUE, compression, TimestampType.CREATE_TIME, baseOffset,
                RecordBatch.NO_TIMESTAMP, producerId, producerEpoch, baseSequence, isTransactional,
                RecordBatch.NO_PARTITION_LEADER_EPOCH);
    }

    public static MemoryRecordsBuilder builder(ByteBuffer buffer,
                                               byte magic,
                                               Compression compression,
                                               TimestampType timestampType,
                                               long baseOffset,
                                               long logAppendTime,
                                               long producerId,
                                               short producerEpoch,
                                               int baseSequence) {
        return builder(buffer, magic, compression, timestampType, baseOffset, logAppendTime,
                producerId, producerEpoch, baseSequence, false, RecordBatch.NO_PARTITION_LEADER_EPOCH);
    }

    public static MemoryRecordsBuilder builder(ByteBuffer buffer,
                                               byte magic,
                                               Compression compression,
                                               TimestampType timestampType,
                                               long baseOffset,
                                               long logAppendTime,
                                               long producerId,
                                               short producerEpoch,
                                               int baseSequence,
                                               boolean isTransactional,
                                               int partitionLeaderEpoch) {
        return builder(buffer, magic, compression, timestampType, baseOffset,
                logAppendTime, producerId, producerEpoch, baseSequence, isTransactional, false, partitionLeaderEpoch);
    }

    public static MemoryRecordsBuilder builder(ByteBuffer buffer,
                                               byte magic,
                                               Compression compression,
                                               TimestampType timestampType,
                                               long baseOffset,
                                               long logAppendTime,
                                               long producerId,
                                               short producerEpoch,
                                               int baseSequence,
                                               boolean isTransactional,
                                               boolean isControlBatch,
                                               int partitionLeaderEpoch) {
        return new MemoryRecordsBuilder(buffer, magic, compression, timestampType, baseOffset,
                logAppendTime, producerId, producerEpoch, baseSequence, isTransactional, isControlBatch, partitionLeaderEpoch,
                buffer.remaining());
    }

    public static MemoryRecords withRecords(Compression compression, SimpleRecord... records) {
        return withRecords(RecordBatch.CURRENT_MAGIC_VALUE, compression, records);
    }

    public static MemoryRecords withRecords(Compression compression, int partitionLeaderEpoch, SimpleRecord... records) {
        return withRecords(RecordBatch.CURRENT_MAGIC_VALUE, 0L, compression, TimestampType.CREATE_TIME,
                RecordBatch.NO_PRODUCER_ID, RecordBatch.NO_PRODUCER_EPOCH, RecordBatch.NO_SEQUENCE,
                partitionLeaderEpoch, false, records);
    }

    public static MemoryRecords withRecords(byte magic, Compression compression, SimpleRecord... records) {
        return withRecords(magic, 0L, compression, TimestampType.CREATE_TIME, records);
    }

    public static MemoryRecords withRecords(long initialOffset, Compression compression, SimpleRecord... records) {
        return withRecords(RecordBatch.CURRENT_MAGIC_VALUE, initialOffset, compression, TimestampType.CREATE_TIME,
                records);
    }

    public static MemoryRecords withRecords(byte magic, long initialOffset, Compression compression, SimpleRecord... records) {
        return withRecords(magic, initialOffset, compression, TimestampType.CREATE_TIME, records);
    }

    public static MemoryRecords withRecords(long initialOffset, Compression compression, Integer partitionLeaderEpoch, SimpleRecord... records) {
        return withRecords(RecordBatch.CURRENT_MAGIC_VALUE, initialOffset, compression, TimestampType.CREATE_TIME, RecordBatch.NO_PRODUCER_ID,
                RecordBatch.NO_PRODUCER_EPOCH, RecordBatch.NO_SEQUENCE, partitionLeaderEpoch, false, records);
    }

    public static MemoryRecords withIdempotentRecords(Compression compression, long producerId,
                                                      short producerEpoch, int baseSequence, SimpleRecord... records) {
        return withRecords(RecordBatch.CURRENT_MAGIC_VALUE, 0L, compression, TimestampType.CREATE_TIME, producerId, producerEpoch,
                baseSequence, RecordBatch.NO_PARTITION_LEADER_EPOCH, false, records);
    }

    public static MemoryRecords withIdempotentRecords(byte magic, long initialOffset, Compression compression,
                                                      long producerId, short producerEpoch, int baseSequence,
                                                      int partitionLeaderEpoch, SimpleRecord... records) {
        return withRecords(magic, initialOffset, compression, TimestampType.CREATE_TIME, producerId, producerEpoch,
                baseSequence, partitionLeaderEpoch, false, records);
    }

    public static MemoryRecords withIdempotentRecords(long initialOffset, Compression compression, long producerId,
                                                      short producerEpoch, int baseSequence, int partitionLeaderEpoch,
                                                      SimpleRecord... records) {
        return withRecords(RecordBatch.CURRENT_MAGIC_VALUE, initialOffset, compression, TimestampType.CREATE_TIME,
                producerId, producerEpoch, baseSequence, partitionLeaderEpoch, false, records);
    }

    public static MemoryRecords withTransactionalRecords(Compression compression, long producerId,
                                                         short producerEpoch, int baseSequence, SimpleRecord... records) {
        return withRecords(RecordBatch.CURRENT_MAGIC_VALUE, 0L, compression, TimestampType.CREATE_TIME,
                producerId, producerEpoch, baseSequence, RecordBatch.NO_PARTITION_LEADER_EPOCH, true, records);
    }

    public static MemoryRecords withTransactionalRecords(byte magic, long initialOffset, Compression compression,
                                                         long producerId, short producerEpoch, int baseSequence,
                                                         int partitionLeaderEpoch, SimpleRecord... records) {
        return withRecords(magic, initialOffset, compression, TimestampType.CREATE_TIME, producerId, producerEpoch,
                baseSequence, partitionLeaderEpoch, true, records);
    }

    public static MemoryRecords withTransactionalRecords(long initialOffset, Compression compression, long producerId,
                                                         short producerEpoch, int baseSequence, int partitionLeaderEpoch,
                                                         SimpleRecord... records) {
        return withTransactionalRecords(RecordBatch.CURRENT_MAGIC_VALUE, initialOffset, compression,
                producerId, producerEpoch, baseSequence, partitionLeaderEpoch, records);
    }

    public static MemoryRecords withRecords(byte magic, long initialOffset, Compression compression,
                                            TimestampType timestampType, SimpleRecord... records) {
        return withRecords(magic, initialOffset, compression, timestampType, RecordBatch.NO_PRODUCER_ID,
                RecordBatch.NO_PRODUCER_EPOCH, RecordBatch.NO_SEQUENCE, RecordBatch.NO_PARTITION_LEADER_EPOCH,
                false, records);
    }

    public static MemoryRecords withRecords(byte magic, long initialOffset, Compression compression,
                                            TimestampType timestampType, long producerId, short producerEpoch,
                                            int baseSequence, int partitionLeaderEpoch, boolean isTransactional,
                                            SimpleRecord... records) {
        if (records.length == 0)
            return MemoryRecords.EMPTY;
        int sizeEstimate = AbstractRecords.estimateSizeInBytes(magic, compression.type(), Arrays.asList(records));
        ByteBufferOutputStream bufferStream = new ByteBufferOutputStream(sizeEstimate);
        long logAppendTime = RecordBatch.NO_TIMESTAMP;
        if (timestampType == TimestampType.LOG_APPEND_TIME)
            logAppendTime = System.currentTimeMillis();
        try (final MemoryRecordsBuilder builder = new MemoryRecordsBuilder(bufferStream, magic, compression, timestampType,
                initialOffset, logAppendTime, producerId, producerEpoch, baseSequence, isTransactional, false,
                partitionLeaderEpoch, sizeEstimate)) {
            for (SimpleRecord record : records)
                builder.append(record);
            return builder.build();
        }
    }

    public static MemoryRecords withEndTransactionMarker(long producerId, short producerEpoch, EndTransactionMarker marker) {
        return withEndTransactionMarker(0L, System.currentTimeMillis(), RecordBatch.NO_PARTITION_LEADER_EPOCH,
                producerId, producerEpoch, marker);
    }

    public static MemoryRecords withEndTransactionMarker(long timestamp, long producerId, short producerEpoch,
                                                         EndTransactionMarker marker) {
        return withEndTransactionMarker(0L, timestamp, RecordBatch.NO_PARTITION_LEADER_EPOCH, producerId,
                producerEpoch, marker);
    }

    public static MemoryRecords withEndTransactionMarker(long initialOffset, long timestamp, int partitionLeaderEpoch,
                                                         long producerId, short producerEpoch,
                                                         EndTransactionMarker marker) {
        int endTxnMarkerBatchSize = DefaultRecordBatch.RECORD_BATCH_OVERHEAD +
                EndTransactionMarker.CURRENT_END_TXN_SCHEMA_RECORD_SIZE;
        ByteBuffer buffer = ByteBuffer.allocate(endTxnMarkerBatchSize);
        writeEndTransactionalMarker(buffer, initialOffset, timestamp, partitionLeaderEpoch, producerId,
                producerEpoch, marker);
        buffer.flip();
        return MemoryRecords.readableRecords(buffer);
    }

    public static void writeEndTransactionalMarker(ByteBuffer buffer, long initialOffset, long timestamp, int partitionLeaderEpoch, long producerId, short producerEpoch, EndTransactionMarker marker) {
        boolean isTransactional = true;
<<<<<<< HEAD
        try (MemoryRecordsBuilder builder = new MemoryRecordsBuilder(buffer, RecordBatch.CURRENT_MAGIC_VALUE, CompressionType.NONE, TimestampType.CREATE_TIME, initialOffset, timestamp, producerId, producerEpoch, RecordBatch.NO_SEQUENCE, isTransactional, true, partitionLeaderEpoch, buffer.capacity())) {
=======
        try (MemoryRecordsBuilder builder = new MemoryRecordsBuilder(buffer, RecordBatch.CURRENT_MAGIC_VALUE, Compression.NONE,
                TimestampType.CREATE_TIME, initialOffset, timestamp, producerId, producerEpoch,
                RecordBatch.NO_SEQUENCE, isTransactional, true, partitionLeaderEpoch,
                buffer.capacity())
        ) {
>>>>>>> 9494bebe
            builder.appendEndTxnMarker(timestamp, marker);
        }
    }

<<<<<<< HEAD
    public static MemoryRecords withLeaderChangeMessage(long initialOffset, long timestamp, int leaderEpoch, ByteBuffer buffer, LeaderChangeMessage leaderChangeMessage) {
        writeLeaderChangeMessage(buffer, initialOffset, timestamp, leaderEpoch, leaderChangeMessage);
        buffer.flip();
        return MemoryRecords.readableRecords(buffer);
    }

    private static void writeLeaderChangeMessage(ByteBuffer buffer, long initialOffset, long timestamp, int leaderEpoch, LeaderChangeMessage leaderChangeMessage) {
        try (MemoryRecordsBuilder builder = new MemoryRecordsBuilder(buffer, RecordBatch.CURRENT_MAGIC_VALUE, CompressionType.NONE, TimestampType.CREATE_TIME, initialOffset, timestamp, RecordBatch.NO_PRODUCER_ID, RecordBatch.NO_PRODUCER_EPOCH, RecordBatch.NO_SEQUENCE, false, true, leaderEpoch, buffer.capacity())) {
=======
    public static MemoryRecords withLeaderChangeMessage(
        long initialOffset,
        long timestamp,
        int leaderEpoch,
        ByteBuffer buffer,
        LeaderChangeMessage leaderChangeMessage
    ) {
        try (MemoryRecordsBuilder builder = createKraftControlRecordBuilder(
                initialOffset,
                timestamp,
                leaderEpoch,
                buffer
            )
        ) {
>>>>>>> 9494bebe
            builder.appendLeaderChangeMessage(timestamp, leaderChangeMessage);
            return builder.build();
        }
    }

<<<<<<< HEAD
    public static MemoryRecords withSnapshotHeaderRecord(long initialOffset, long timestamp, int leaderEpoch, ByteBuffer buffer, SnapshotHeaderRecord snapshotHeaderRecord) {
        writeSnapshotHeaderRecord(buffer, initialOffset, timestamp, leaderEpoch, snapshotHeaderRecord);
        buffer.flip();
        return MemoryRecords.readableRecords(buffer);
    }

    private static void writeSnapshotHeaderRecord(ByteBuffer buffer, long initialOffset, long timestamp, int leaderEpoch, SnapshotHeaderRecord snapshotHeaderRecord) {
        try (MemoryRecordsBuilder builder = new MemoryRecordsBuilder(buffer, RecordBatch.CURRENT_MAGIC_VALUE, CompressionType.NONE, TimestampType.CREATE_TIME, initialOffset, timestamp, RecordBatch.NO_PRODUCER_ID, RecordBatch.NO_PRODUCER_EPOCH, RecordBatch.NO_SEQUENCE, false, true, leaderEpoch, buffer.capacity())) {
            builder.appendSnapshotHeaderMessage(timestamp, snapshotHeaderRecord);
        }
    }

    public static MemoryRecords withSnapshotFooterRecord(long initialOffset, long timestamp, int leaderEpoch, ByteBuffer buffer, SnapshotFooterRecord snapshotFooterRecord) {
        writeSnapshotFooterRecord(buffer, initialOffset, timestamp, leaderEpoch, snapshotFooterRecord);
        buffer.flip();
        return MemoryRecords.readableRecords(buffer);
    }

    private static void writeSnapshotFooterRecord(ByteBuffer buffer, long initialOffset, long timestamp, int leaderEpoch, SnapshotFooterRecord snapshotFooterRecord) {
        try (MemoryRecordsBuilder builder = new MemoryRecordsBuilder(buffer, RecordBatch.CURRENT_MAGIC_VALUE, CompressionType.NONE, TimestampType.CREATE_TIME, initialOffset, timestamp, RecordBatch.NO_PRODUCER_ID, RecordBatch.NO_PRODUCER_EPOCH, RecordBatch.NO_SEQUENCE, false, true, leaderEpoch, buffer.capacity())) {
            builder.appendSnapshotFooterMessage(timestamp, snapshotFooterRecord);
=======
    public static MemoryRecords withSnapshotHeaderRecord(
        long initialOffset,
        long timestamp,
        int leaderEpoch,
        ByteBuffer buffer,
        SnapshotHeaderRecord snapshotHeaderRecord
    ) {
        try (MemoryRecordsBuilder builder = createKraftControlRecordBuilder(
                initialOffset,
                timestamp,
                leaderEpoch,
                buffer
            )
        ) {
            builder.appendSnapshotHeaderMessage(timestamp, snapshotHeaderRecord);
            return builder.build();
        }
    }

    public static MemoryRecords withSnapshotFooterRecord(
        long initialOffset,
        long timestamp,
        int leaderEpoch,
        ByteBuffer buffer,
        SnapshotFooterRecord snapshotFooterRecord
    ) {
        try (MemoryRecordsBuilder builder = createKraftControlRecordBuilder(
                initialOffset,
                timestamp,
                leaderEpoch,
                buffer
            )
        ) {
            builder.appendSnapshotFooterMessage(timestamp, snapshotFooterRecord);
            return builder.build();
        }
    }

    public static MemoryRecords withKRaftVersionRecord(
        long initialOffset,
        long timestamp,
        int leaderEpoch,
        ByteBuffer buffer,
        KRaftVersionRecord kraftVersionRecord
    ) {
        try (MemoryRecordsBuilder builder = createKraftControlRecordBuilder(
                initialOffset,
                timestamp,
                leaderEpoch,
                buffer
            )
        ) {
            builder.appendKRaftVersionMessage(timestamp, kraftVersionRecord);
            return builder.build();
        }
    }

    public static MemoryRecords withVotersRecord(
        long initialOffset,
        long timestamp,
        int leaderEpoch,
        ByteBuffer buffer,
        VotersRecord votersRecord
    ) {
        try (MemoryRecordsBuilder builder = createKraftControlRecordBuilder(
                initialOffset,
                timestamp,
                leaderEpoch,
                buffer
            )
        ) {
            builder.appendVotersMessage(timestamp, votersRecord);
            return builder.build();
>>>>>>> 9494bebe
        }
    }

    private static MemoryRecordsBuilder createKraftControlRecordBuilder(
        long initialOffset,
        long timestamp,
        int leaderEpoch,
        ByteBuffer buffer
    ) {
        return new MemoryRecordsBuilder(
            buffer,
            RecordBatch.CURRENT_MAGIC_VALUE,
            Compression.NONE,
            TimestampType.CREATE_TIME,
            initialOffset,
            timestamp,
            RecordBatch.NO_PRODUCER_ID,
            RecordBatch.NO_PRODUCER_EPOCH,
            RecordBatch.NO_SEQUENCE,
            false,
            true,
            leaderEpoch,
            buffer.capacity()
        );
    }
}<|MERGE_RESOLUTION|>--- conflicted
+++ resolved
@@ -22,12 +22,6 @@
 import org.apache.kafka.common.message.LeaderChangeMessage;
 import org.apache.kafka.common.message.SnapshotFooterRecord;
 import org.apache.kafka.common.message.SnapshotHeaderRecord;
-<<<<<<< HEAD
-import org.apache.kafka.common.network.TransferableChannel;
-import org.apache.kafka.common.record.MemoryRecords.RecordFilter.BatchRetention;
-import org.apache.kafka.common.record.MemoryRecords.RecordFilter.BatchRetentionResult;
-import org.apache.kafka.common.utils.*;
-=======
 import org.apache.kafka.common.message.VotersRecord;
 import org.apache.kafka.common.network.TransferableChannel;
 import org.apache.kafka.common.record.MemoryRecords.RecordFilter.BatchRetention;
@@ -39,7 +33,6 @@
 import org.apache.kafka.common.utils.Time;
 import org.apache.kafka.common.utils.Utils;
 
->>>>>>> 9494bebe
 import org.slf4j.Logger;
 import org.slf4j.LoggerFactory;
 
@@ -80,7 +73,8 @@
     @Override
     public int writeTo(TransferableChannel channel, int position, int length) throws IOException {
         if (((long) position) + length > buffer.limit())
-            throw new IllegalArgumentException("position+length should not be greater than buffer.limit(), position: " + position + ", length: " + length + ", buffer.limit(): " + buffer.limit());
+            throw new IllegalArgumentException("position+length should not be greater than buffer.limit(), position: "
+                    + position + ", length: " + length + ", buffer.limit(): " + buffer.limit());
 
         return Utils.tryWriteTo(channel, position, length, buffer);
     }
@@ -151,25 +145,16 @@
      *                                    performance impact.
      * @return A FilterResult with a summary of the output (for metrics) and potentially an overflow buffer
      */
-<<<<<<< HEAD
-    public FilterResult filterTo(TopicPartition partition, RecordFilter filter, ByteBuffer destinationBuffer, int maxRecordBatchSize, BufferSupplier decompressionBufferSupplier) {
-        return filterTo(partition, batches(), filter, destinationBuffer, maxRecordBatchSize, decompressionBufferSupplier);
-=======
     public FilterResult filterTo(RecordFilter filter, ByteBuffer destinationBuffer, BufferSupplier decompressionBufferSupplier) {
         return filterTo(batches(), filter, destinationBuffer, decompressionBufferSupplier);
->>>>>>> 9494bebe
     }
 
     /**
      * Note: This method is also used to convert the first timestamp of the batch (which is usually the timestamp of the first record)
      * to the delete horizon of the tombstones or txn markers which are present in the batch.
      */
-<<<<<<< HEAD
-    private static FilterResult filterTo(TopicPartition partition, Iterable<MutableRecordBatch> batches, RecordFilter filter, ByteBuffer destinationBuffer, int maxRecordBatchSize, BufferSupplier decompressionBufferSupplier) {
-=======
     private static FilterResult filterTo(Iterable<MutableRecordBatch> batches, RecordFilter filter,
                                          ByteBuffer destinationBuffer, BufferSupplier decompressionBufferSupplier) {
->>>>>>> 9494bebe
         FilterResult filterResult = new FilterResult(destinationBuffer);
         ByteBufferOutputStream bufferOutputStream = new ByteBufferOutputStream(destinationBuffer);
         for (MutableRecordBatch batch : batches) {
@@ -182,20 +167,9 @@
             if (batchRetention == BatchRetention.DELETE)
                 continue;
 
-<<<<<<< HEAD
-            // We use the absolute offset to decide whether to retain the message or not. Due to KAFKA-4298, we have to
-            // allow for the possibility that a previous version corrupted the log by writing a compressed record batch
-            // with a magic value not matching the magic of the records (magic < 2). This will be fixed as we
-            // recopy the messages to the destination buffer.
-            byte batchMagic = batch.magic();
-            List<Record> retainedRecords = new ArrayList<>();
-
-            final BatchFilterResult iterationResult = filterBatch(batch, decompressionBufferSupplier, filterResult, filter, batchMagic, true, retainedRecords);
-=======
             final BatchFilterResult iterationResult = filterBatch(batch, decompressionBufferSupplier, filterResult,
                 filter);
             List<Record> retainedRecords = iterationResult.retainedRecords;
->>>>>>> 9494bebe
             boolean containsTombstones = iterationResult.containsTombstones;
             boolean writeOriginalBatch = iterationResult.writeOriginalBatch;
             long maxOffset = iterationResult.maxOffset;
@@ -204,12 +178,8 @@
                 // we check if the delete horizon should be set to a new value
                 // in which case, we need to reset the base timestamp and overwrite the timestamp deltas
                 // if the batch does not contain tombstones, then we don't need to overwrite batch
-<<<<<<< HEAD
-                boolean needToSetDeleteHorizon = batch.magic() >= RecordBatch.MAGIC_VALUE_V2 && (containsTombstones || containsMarkerForEmptyTxn) && !batch.deleteHorizonMs().isPresent();
-=======
                 boolean needToSetDeleteHorizon = (containsTombstones || containsMarkerForEmptyTxn) &&
                     batch.deleteHorizonMs().isEmpty();
->>>>>>> 9494bebe
                 if (writeOriginalBatch && !needToSetDeleteHorizon) {
                     batch.writeTo(bufferOutputStream);
                     filterResult.updateRetainedBatchMetadata(batch, retainedRecords.size(), false);
@@ -219,17 +189,6 @@
                         deleteHorizonMs = filter.currentTime + filter.deleteRetentionMs;
                     else
                         deleteHorizonMs = batch.deleteHorizonMs().orElse(RecordBatch.NO_TIMESTAMP);
-<<<<<<< HEAD
-                    builder = buildRetainedRecordsInto(batch, retainedRecords, bufferOutputStream, deleteHorizonMs);
-
-                    MemoryRecords records = builder.build();
-                    int filteredBatchSize = records.sizeInBytes();
-                    if (filteredBatchSize > batch.sizeInBytes() && filteredBatchSize > maxRecordBatchSize)
-                        log.warn("Record batch from {} with last offset {} exceeded max record batch size {} after cleaning " + "(new size is {}). Consumers with version earlier than 0.10.1.0 may need to " + "increase their fetch sizes.", partition, batch.lastOffset(), maxRecordBatchSize, filteredBatchSize);
-
-                    MemoryRecordsBuilder.RecordsInfo info = builder.info();
-                    filterResult.updateRetainedBatchMetadata(info.maxTimestamp, info.shallowOffsetOfMaxTimestamp, maxOffset, retainedRecords.size(), filteredBatchSize);
-=======
                     try (final MemoryRecordsBuilder builder = buildRetainedRecordsInto(batch, retainedRecords,
                             bufferOutputStream, deleteHorizonMs)) {
                         MemoryRecords records = builder.build();
@@ -238,21 +197,16 @@
                         filterResult.updateRetainedBatchMetadata(info.maxTimestamp, info.shallowOffsetOfMaxTimestamp,
                             maxOffset, retainedRecords.size(), filteredBatchSize);
                     }
->>>>>>> 9494bebe
                 }
             } else if (batchRetention == BatchRetention.RETAIN_EMPTY) {
                 if (batch.magic() < RecordBatch.MAGIC_VALUE_V2) // should never happen
                     throw new IllegalStateException("Empty batches are only supported for magic v2 and above");
 
                 bufferOutputStream.ensureRemaining(DefaultRecordBatch.RECORD_BATCH_OVERHEAD);
-<<<<<<< HEAD
-                DefaultRecordBatch.writeEmptyHeader(bufferOutputStream.buffer(), batchMagic, batch.producerId(), batch.producerEpoch(), batch.baseSequence(), batch.baseOffset(), batch.lastOffset(), batch.partitionLeaderEpoch(), batch.timestampType(), batch.maxTimestamp(), batch.isTransactional(), batch.isControlBatch());
-=======
                 DefaultRecordBatch.writeEmptyHeader(bufferOutputStream.buffer(), RecordBatch.CURRENT_MAGIC_VALUE, batch.producerId(),
                         batch.producerEpoch(), batch.baseSequence(), batch.baseOffset(), batch.lastOffset(),
                         batch.partitionLeaderEpoch(), batch.timestampType(), batch.maxTimestamp(),
                         batch.isTransactional(), batch.isControlBatch());
->>>>>>> 9494bebe
                 filterResult.updateRetainedBatchMetadata(batch, 0, true);
             }
 
@@ -268,16 +222,10 @@
         return filterResult;
     }
 
-<<<<<<< HEAD
-    private static BatchFilterResult filterBatch(RecordBatch batch, BufferSupplier decompressionBufferSupplier, FilterResult filterResult, RecordFilter filter, byte batchMagic, boolean writeOriginalBatch, List<Record> retainedRecords) {
-        long maxOffset = -1;
-        boolean containsTombstones = false;
-=======
     private static BatchFilterResult filterBatch(RecordBatch batch,
                                                  BufferSupplier decompressionBufferSupplier,
                                                  FilterResult filterResult,
                                                  RecordFilter filter) {
->>>>>>> 9494bebe
         try (final CloseableIterator<Record> iterator = batch.streamingIterator(decompressionBufferSupplier)) {
             long maxOffset = -1;
             boolean containsTombstones = false;
@@ -310,31 +258,17 @@
         private final boolean writeOriginalBatch;
         private final boolean containsTombstones;
         private final long maxOffset;
-<<<<<<< HEAD
-
-        private BatchFilterResult(final boolean writeOriginalBatch, final boolean containsTombstones, final long maxOffset) {
-=======
         private BatchFilterResult(List<Record> retainedRecords,
                                   final boolean writeOriginalBatch,
                                   final boolean containsTombstones,
                                   final long maxOffset) {
             this.retainedRecords = retainedRecords;
->>>>>>> 9494bebe
             this.writeOriginalBatch = writeOriginalBatch;
             this.containsTombstones = containsTombstones;
             this.maxOffset = maxOffset;
         }
     }
 
-<<<<<<< HEAD
-    private static MemoryRecordsBuilder buildRetainedRecordsInto(RecordBatch originalBatch, List<Record> retainedRecords, ByteBufferOutputStream bufferOutputStream, final long deleteHorizonMs) {
-        byte magic = originalBatch.magic();
-        TimestampType timestampType = originalBatch.timestampType();
-        long logAppendTime = timestampType == TimestampType.LOG_APPEND_TIME ? originalBatch.maxTimestamp() : RecordBatch.NO_TIMESTAMP;
-        long baseOffset = magic >= RecordBatch.MAGIC_VALUE_V2 ? originalBatch.baseOffset() : retainedRecords.get(0).offset();
-
-        MemoryRecordsBuilder builder = new MemoryRecordsBuilder(bufferOutputStream, magic, originalBatch.compressionType(), timestampType, baseOffset, logAppendTime, originalBatch.producerId(), originalBatch.producerEpoch(), originalBatch.baseSequence(), originalBatch.isTransactional(), originalBatch.isControlBatch(), originalBatch.partitionLeaderEpoch(), bufferOutputStream.limit(), deleteHorizonMs);
-=======
     private static MemoryRecordsBuilder buildRetainedRecordsInto(RecordBatch originalBatch,
                                                                  List<Record> retainedRecords,
                                                                  ByteBufferOutputStream bufferOutputStream,
@@ -356,7 +290,6 @@
                 compression, timestampType, baseOffset, logAppendTime, originalBatch.producerId(),
                 originalBatch.producerEpoch(), originalBatch.baseSequence(), originalBatch.isTransactional(),
                 originalBatch.isControlBatch(), originalBatch.partitionLeaderEpoch(), bufferOutputStream.limit(), deleteHorizonMs);
->>>>>>> 9494bebe
 
         for (Record record : retainedRecords)
             builder.append(record);
@@ -384,7 +317,9 @@
 
     @Override
     public String toString() {
-        return "MemoryRecords(size=" + sizeInBytes() + ", buffer=" + buffer + ")";
+        return "MemoryRecords(size=" + sizeInBytes() +
+                ", buffer=" + buffer +
+                ")";
     }
 
     @Override
@@ -416,8 +351,8 @@
         public static class BatchRetentionResult {
             public final BatchRetention batchRetention;
             public final boolean containsMarkerForEmptyTxn;
-
-            public BatchRetentionResult(final BatchRetention batchRetention, final boolean containsMarkerForEmptyTxn) {
+            public BatchRetentionResult(final BatchRetention batchRetention,
+                                        final boolean containsMarkerForEmptyTxn) {
                 this.batchRetention = batchRetention;
                 this.containsMarkerForEmptyTxn = containsMarkerForEmptyTxn;
             }
@@ -521,13 +456,6 @@
         return new MemoryRecords(buffer);
     }
 
-<<<<<<< HEAD
-    public static MemoryRecordsBuilder builder(ByteBuffer buffer, CompressionType compressionType, TimestampType timestampType, long baseOffset) {
-        return builder(buffer, RecordBatch.CURRENT_MAGIC_VALUE, compressionType, timestampType, baseOffset);
-    }
-
-    public static MemoryRecordsBuilder builder(ByteBuffer buffer, CompressionType compressionType, TimestampType timestampType, long baseOffset, int maxSize) {
-=======
     public static MemoryRecordsBuilder builder(ByteBuffer buffer,
                                                Compression compression,
                                                TimestampType timestampType,
@@ -540,18 +468,10 @@
                                                TimestampType timestampType,
                                                long baseOffset,
                                                int maxSize) {
->>>>>>> 9494bebe
         long logAppendTime = RecordBatch.NO_TIMESTAMP;
         if (timestampType == TimestampType.LOG_APPEND_TIME)
             logAppendTime = System.currentTimeMillis();
 
-<<<<<<< HEAD
-        return new MemoryRecordsBuilder(buffer, RecordBatch.CURRENT_MAGIC_VALUE, compressionType, timestampType, baseOffset, logAppendTime, RecordBatch.NO_PRODUCER_ID, RecordBatch.NO_PRODUCER_EPOCH, RecordBatch.NO_SEQUENCE, false, false, RecordBatch.NO_PARTITION_LEADER_EPOCH, maxSize);
-    }
-
-    public static MemoryRecordsBuilder idempotentBuilder(ByteBuffer buffer, CompressionType compressionType, long baseOffset, long producerId, short producerEpoch, int baseSequence) {
-        return builder(buffer, RecordBatch.CURRENT_MAGIC_VALUE, compressionType, TimestampType.CREATE_TIME, baseOffset, System.currentTimeMillis(), producerId, producerEpoch, baseSequence);
-=======
         return new MemoryRecordsBuilder(buffer, RecordBatch.CURRENT_MAGIC_VALUE, compression, timestampType, baseOffset,
             logAppendTime, RecordBatch.NO_PRODUCER_ID, RecordBatch.NO_PRODUCER_EPOCH, RecordBatch.NO_SEQUENCE,
             false, false, RecordBatch.NO_PARTITION_LEADER_EPOCH, maxSize);
@@ -565,7 +485,6 @@
                                                          int baseSequence) {
         return builder(buffer, RecordBatch.CURRENT_MAGIC_VALUE, compression, TimestampType.CREATE_TIME,
                 baseOffset, System.currentTimeMillis(), producerId, producerEpoch, baseSequence);
->>>>>>> 9494bebe
     }
 
     public static MemoryRecordsBuilder builder(ByteBuffer buffer,
@@ -778,31 +697,19 @@
         return MemoryRecords.readableRecords(buffer);
     }
 
-    public static void writeEndTransactionalMarker(ByteBuffer buffer, long initialOffset, long timestamp, int partitionLeaderEpoch, long producerId, short producerEpoch, EndTransactionMarker marker) {
+    public static void writeEndTransactionalMarker(ByteBuffer buffer, long initialOffset, long timestamp,
+                                                   int partitionLeaderEpoch, long producerId, short producerEpoch,
+                                                   EndTransactionMarker marker) {
         boolean isTransactional = true;
-<<<<<<< HEAD
-        try (MemoryRecordsBuilder builder = new MemoryRecordsBuilder(buffer, RecordBatch.CURRENT_MAGIC_VALUE, CompressionType.NONE, TimestampType.CREATE_TIME, initialOffset, timestamp, producerId, producerEpoch, RecordBatch.NO_SEQUENCE, isTransactional, true, partitionLeaderEpoch, buffer.capacity())) {
-=======
         try (MemoryRecordsBuilder builder = new MemoryRecordsBuilder(buffer, RecordBatch.CURRENT_MAGIC_VALUE, Compression.NONE,
                 TimestampType.CREATE_TIME, initialOffset, timestamp, producerId, producerEpoch,
                 RecordBatch.NO_SEQUENCE, isTransactional, true, partitionLeaderEpoch,
                 buffer.capacity())
         ) {
->>>>>>> 9494bebe
             builder.appendEndTxnMarker(timestamp, marker);
         }
     }
 
-<<<<<<< HEAD
-    public static MemoryRecords withLeaderChangeMessage(long initialOffset, long timestamp, int leaderEpoch, ByteBuffer buffer, LeaderChangeMessage leaderChangeMessage) {
-        writeLeaderChangeMessage(buffer, initialOffset, timestamp, leaderEpoch, leaderChangeMessage);
-        buffer.flip();
-        return MemoryRecords.readableRecords(buffer);
-    }
-
-    private static void writeLeaderChangeMessage(ByteBuffer buffer, long initialOffset, long timestamp, int leaderEpoch, LeaderChangeMessage leaderChangeMessage) {
-        try (MemoryRecordsBuilder builder = new MemoryRecordsBuilder(buffer, RecordBatch.CURRENT_MAGIC_VALUE, CompressionType.NONE, TimestampType.CREATE_TIME, initialOffset, timestamp, RecordBatch.NO_PRODUCER_ID, RecordBatch.NO_PRODUCER_EPOCH, RecordBatch.NO_SEQUENCE, false, true, leaderEpoch, buffer.capacity())) {
-=======
     public static MemoryRecords withLeaderChangeMessage(
         long initialOffset,
         long timestamp,
@@ -817,35 +724,11 @@
                 buffer
             )
         ) {
->>>>>>> 9494bebe
             builder.appendLeaderChangeMessage(timestamp, leaderChangeMessage);
             return builder.build();
         }
     }
 
-<<<<<<< HEAD
-    public static MemoryRecords withSnapshotHeaderRecord(long initialOffset, long timestamp, int leaderEpoch, ByteBuffer buffer, SnapshotHeaderRecord snapshotHeaderRecord) {
-        writeSnapshotHeaderRecord(buffer, initialOffset, timestamp, leaderEpoch, snapshotHeaderRecord);
-        buffer.flip();
-        return MemoryRecords.readableRecords(buffer);
-    }
-
-    private static void writeSnapshotHeaderRecord(ByteBuffer buffer, long initialOffset, long timestamp, int leaderEpoch, SnapshotHeaderRecord snapshotHeaderRecord) {
-        try (MemoryRecordsBuilder builder = new MemoryRecordsBuilder(buffer, RecordBatch.CURRENT_MAGIC_VALUE, CompressionType.NONE, TimestampType.CREATE_TIME, initialOffset, timestamp, RecordBatch.NO_PRODUCER_ID, RecordBatch.NO_PRODUCER_EPOCH, RecordBatch.NO_SEQUENCE, false, true, leaderEpoch, buffer.capacity())) {
-            builder.appendSnapshotHeaderMessage(timestamp, snapshotHeaderRecord);
-        }
-    }
-
-    public static MemoryRecords withSnapshotFooterRecord(long initialOffset, long timestamp, int leaderEpoch, ByteBuffer buffer, SnapshotFooterRecord snapshotFooterRecord) {
-        writeSnapshotFooterRecord(buffer, initialOffset, timestamp, leaderEpoch, snapshotFooterRecord);
-        buffer.flip();
-        return MemoryRecords.readableRecords(buffer);
-    }
-
-    private static void writeSnapshotFooterRecord(ByteBuffer buffer, long initialOffset, long timestamp, int leaderEpoch, SnapshotFooterRecord snapshotFooterRecord) {
-        try (MemoryRecordsBuilder builder = new MemoryRecordsBuilder(buffer, RecordBatch.CURRENT_MAGIC_VALUE, CompressionType.NONE, TimestampType.CREATE_TIME, initialOffset, timestamp, RecordBatch.NO_PRODUCER_ID, RecordBatch.NO_PRODUCER_EPOCH, RecordBatch.NO_SEQUENCE, false, true, leaderEpoch, buffer.capacity())) {
-            builder.appendSnapshotFooterMessage(timestamp, snapshotFooterRecord);
-=======
     public static MemoryRecords withSnapshotHeaderRecord(
         long initialOffset,
         long timestamp,
@@ -919,7 +802,6 @@
         ) {
             builder.appendVotersMessage(timestamp, votersRecord);
             return builder.build();
->>>>>>> 9494bebe
         }
     }
 
