/*
 * Licensed to the Apache Software Foundation (ASF) under one or more
 * contributor license agreements. See the NOTICE file distributed with
 * this work for additional information regarding copyright ownership.
 * The ASF licenses this file to You under the Apache License, Version 2.0
 * (the "License"); you may not use this file except in compliance with
 * the License. You may obtain a copy of the License at
 *
 *    http://www.apache.org/licenses/LICENSE-2.0
 *
 * Unless required by applicable law or agreed to in writing, software
 * distributed under the License is distributed on an "AS IS" BASIS,
 * WITHOUT WARRANTIES OR CONDITIONS OF ANY KIND, either express or implied.
 * See the License for the specific language governing permissions and
 * limitations under the License.
 */
package org.apache.kafka.common.metrics;

import org.apache.kafka.common.MetricName;
import org.apache.kafka.common.MetricNameTemplate;
import org.apache.kafka.common.metrics.internals.MetricsUtils;
import org.apache.kafka.common.utils.KafkaThread;
import org.apache.kafka.common.utils.Time;

import org.slf4j.Logger;
import org.slf4j.LoggerFactory;

import java.io.Closeable;
import java.util.*;
import java.util.Map.Entry;
import java.util.concurrent.ConcurrentHashMap;
import java.util.concurrent.ConcurrentMap;
import java.util.concurrent.ScheduledThreadPoolExecutor;
import java.util.concurrent.TimeUnit;

import static java.util.Collections.emptyList;

/**
 * A registry of sensors and metrics.
 * <p>
 * A metric is a named, numerical measurement. A sensor is a handle to record numerical measurements as they occur. Each
 * Sensor has zero or more associated metrics. For example a Sensor might represent message sizes and we might associate
 * with this sensor a metric for the average, maximum, or other statistics computed off the sequence of message sizes
 * that are recorded by the sensor.
 * <p>
 * Usage looks something like this:
 *
 * <pre>
 * // set up metrics:
 * Metrics metrics = new Metrics(); // this is the global repository of metrics and sensors
 * Sensor sensor = metrics.sensor(&quot;message-sizes&quot;);
 * MetricName metricName = new MetricName(&quot;message-size-avg&quot;, &quot;producer-metrics&quot;);
 * sensor.add(metricName, new Avg());
 * metricName = new MetricName(&quot;message-size-max&quot;, &quot;producer-metrics&quot;);
 * sensor.add(metricName, new Max());
 *
 * // as messages are sent we record the sizes
 * sensor.record(messageSize);
 * </pre>
 */
public final class Metrics implements Closeable {

    private final MetricConfig config;
    private final ConcurrentMap<MetricName, KafkaMetric> metrics;
    private final ConcurrentMap<String, Sensor> sensors;
    private final ConcurrentMap<Sensor, List<Sensor>> childrenSensors;
    private final List<MetricsReporter> reporters;
    private final Time time;
    private final ScheduledThreadPoolExecutor metricsScheduler;
    private static final Logger log = LoggerFactory.getLogger(Metrics.class);

    /**
     * Create a metrics repository with no metric reporters and default configuration.
     * Expiration of Sensors is disabled.
     */
    public Metrics() {
        this(new MetricConfig());
    }

    /**
     * Create a metrics repository with no metric reporters and default configuration.
     * Expiration of Sensors is disabled.
     */
    public Metrics(Time time) {
        this(new MetricConfig(), new ArrayList<>(0), time);
    }

    /**
     * Create a metrics repository with no metric reporters and the given default configuration.
     * Expiration of Sensors is disabled.
     */
    public Metrics(MetricConfig defaultConfig, Time time) {
        this(defaultConfig, new ArrayList<>(0), time);
    }


    /**
     * Create a metrics repository with no reporters and the given default config. This config will be used for any
     * metric that doesn't override its own config. Expiration of Sensors is disabled.
     * @param defaultConfig The default config to use for all metrics that don't override their config
     */
    public Metrics(MetricConfig defaultConfig) {
        this(defaultConfig, new ArrayList<>(0), Time.SYSTEM);
    }

    /**
     * Create a metrics repository with a default config and the given metric reporters.
     * Expiration of Sensors is disabled.
     * @param defaultConfig The default config
     * @param reporters The metrics reporters
     * @param time The time instance to use with the metrics
     */
    public Metrics(MetricConfig defaultConfig, List<MetricsReporter> reporters, Time time) {
        this(defaultConfig, reporters, time, false);
    }

    /**
     * Create a metrics repository with a default config, metric reporters and metric context
     * Expiration of Sensors is disabled.
     * @param defaultConfig The default config
     * @param reporters The metrics reporters
     * @param time The time instance to use with the metrics
     * @param metricsContext The metricsContext to initialize metrics reporter with
     */
    public Metrics(MetricConfig defaultConfig, List<MetricsReporter> reporters, Time time, MetricsContext metricsContext) {
        this(defaultConfig, reporters, time, false, metricsContext);
    }

    /**
     * Create a metrics repository with a default config, given metric reporters and the ability to expire eligible sensors
     * @param defaultConfig The default config
     * @param reporters The metrics reporters
     * @param time The time instance to use with the metrics
     * @param enableExpiration true if the metrics instance can garbage collect inactive sensors, false otherwise
     */
    public Metrics(MetricConfig defaultConfig, List<MetricsReporter> reporters, Time time, boolean enableExpiration) {
        this(defaultConfig, reporters, time, enableExpiration, new KafkaMetricsContext(""));
    }

    /**
     * Create a metrics repository with a default config, given metric reporters, the ability to expire eligible sensors
     * and MetricContext
     * @param defaultConfig The default config
     * @param reporters The metrics reporters
     * @param time The time instance to use with the metrics
     * @param enableExpiration true if the metrics instance can garbage collect inactive sensors, false otherwise
     * @param metricsContext The metricsContext to initialize metrics reporter with
     */
    public Metrics(MetricConfig defaultConfig, List<MetricsReporter> reporters, Time time, boolean enableExpiration, MetricsContext metricsContext) {
        this.config = defaultConfig;
        this.sensors = new ConcurrentHashMap<>();
        this.metrics = new ConcurrentHashMap<>();
        this.childrenSensors = new ConcurrentHashMap<>();
        this.reporters = Objects.requireNonNull(reporters);
        this.time = time;
        for (MetricsReporter reporter : reporters) {
            reporter.contextChange(metricsContext);
            reporter.init(new ArrayList<>());
        }

        // Create the ThreadPoolExecutor only if expiration of Sensors is enabled.
        if (enableExpiration) {
            this.metricsScheduler = new ScheduledThreadPoolExecutor(1);
            // Creating a daemon thread to not block shutdown
            this.metricsScheduler.setThreadFactory(runnable -> KafkaThread.daemon("SensorExpiryThread", runnable));
            this.metricsScheduler.scheduleAtFixedRate(new ExpireSensorTask(), 30, 30, TimeUnit.SECONDS);
        } else {
            this.metricsScheduler = null;
        }

        addMetric(metricName("count", "kafka-metrics-count", "total number of registered metrics"), (config, now) -> metrics.size());
    }

    /**
     * Create a MetricName with the given name, group, description and tags, plus default tags specified in the metric
     * configuration. Tag in tags takes precedence if the same tag key is specified in the default metric configuration.
     *
     * @param name        The name of the metric
     * @param group       logical group name of the metrics to which this metric belongs
     * @param description A human-readable description to include in the metric
     * @param tags        additional key/value attributes of the metric
     */
    public MetricName metricName(String name, String group, String description, Map<String, String> tags) {
        Map<String, String> combinedTag = new LinkedHashMap<>(config.tags());
        combinedTag.putAll(tags);
        return new MetricName(name, group, description, combinedTag);
    }

    /**
     * Create a MetricName with the given name, group, description, and default tags
     * specified in the metric configuration.
     *
     * @param name        The name of the metric
     * @param group       logical group name of the metrics to which this metric belongs
     * @param description A human-readable description to include in the metric
     */
    public MetricName metricName(String name, String group, String description) {
        return metricName(name, group, description, new HashMap<>());
    }

    /**
     * Create a MetricName with the given name, group and default tags specified in the metric configuration.
     *
     * @param name        The name of the metric
     * @param group       logical group name of the metrics to which this metric belongs
     */
    public MetricName metricName(String name, String group) {
        return metricName(name, group, "", new HashMap<>());
    }

    /**
     * Create a MetricName with the given name, group, description, and keyValue as tags,  plus default tags specified in the metric
     * configuration. Tag in keyValue takes precedence if the same tag key is specified in the default metric configuration.
     *
     * @param name          The name of the metric
     * @param group         logical group name of the metrics to which this metric belongs
     * @param description   A human-readable description to include in the metric
     * @param keyValue      additional key/value attributes of the metric (must come in pairs)
     */
    public MetricName metricName(String name, String group, String description, String... keyValue) {
        return metricName(name, group, description, MetricsUtils.getTags(keyValue));
    }

    /**
     * Create a MetricName with the given name, group and tags, plus default tags specified in the metric
     * configuration. Tag in tags takes precedence if the same tag key is specified in the default metric configuration.
     *
     * @param name  The name of the metric
     * @param group logical group name of the metrics to which this metric belongs
     * @param tags  key/value attributes of the metric
     */
    public MetricName metricName(String name, String group, Map<String, String> tags) {
        return metricName(name, group, "", tags);
    }

    /**
     * Use the specified domain and metric name templates to generate an HTML table documenting the metrics. A separate table section
     * will be generated for each of the MBeans and the associated attributes. The MBean names are lexicographically sorted to
     * determine the order of these sections. This order is therefore dependent upon the order of the
     * tags in each {@link MetricNameTemplate}.
     *
     * @param domain the domain or prefix for the JMX MBean names; may not be null
     * @param allMetrics the collection of all {@link MetricNameTemplate} instances each describing one metric; may not be null
     * @return the string containing the HTML table; never null
     */
    public static String toHtmlTable(String domain, Iterable<MetricNameTemplate> allMetrics) {
        Map<String, Map<String, String>> beansAndAttributes = new TreeMap<>();

        try (Metrics metrics = new Metrics()) {
            for (MetricNameTemplate template : allMetrics) {
                Map<String, String> tags = new LinkedHashMap<>();
                for (String s : template.tags()) {
                    tags.put(s, "{" + s + "}");
                }

                MetricName metricName = metrics.metricName(template.name(), template.group(), template.description(), tags);
                String mBeanName = JmxReporter.getMBeanName(domain, metricName);
                if (!beansAndAttributes.containsKey(mBeanName)) {
                    beansAndAttributes.put(mBeanName, new TreeMap<>());
                }
                Map<String, String> attrAndDesc = beansAndAttributes.get(mBeanName);
                if (!attrAndDesc.containsKey(template.name())) {
                    attrAndDesc.put(template.name(), template.description());
                } else {
                    throw new IllegalArgumentException("mBean '" + mBeanName + "' attribute '" + template.name() + "' is defined twice.");
                }
            }
        }
<<<<<<< HEAD

        StringBuilder b = new StringBuilder();
        b.append("<table class=\"data-table\"><tbody>\n");

        for (Entry<String, Map<String, String>> e : beansAndAttributes.entrySet()) {
            b.append("<tr>\n");
            b.append("<td colspan=3 class=\"mbeanName\" style=\"background-color:#ccc; font-weight: bold;\">");
            b.append(e.getKey());
            b.append("</td>");
            b.append("</tr>\n");

            b.append("<tr>\n");
            b.append("<th style=\"width: 90px\"></th>\n");
            b.append("<th>Attribute name</th>\n");
            b.append("<th>Description</th>\n");
            b.append("</tr>\n");

=======
        StringBuilder b = new StringBuilder();
        b.append("<table class=\"data-table\">\n<tbody>\n");
        b.append("<tr>\n");
        b.append("<th>Metric/Attribute name</th>\n");
        b.append("<th>Description</th>\n");
        b.append("<th>Mbean name</th>\n");
        b.append("</tr>\n");
        for (Entry<String, Map<String, String>> e : beansAndAttributes.entrySet()) {
>>>>>>> 9494bebe
            for (Entry<String, String> e2 : e.getValue().entrySet()) {
                b.append("<tr>\n");
                b.append("<td>");
                b.append(e2.getKey());
                b.append("</td>\n");
                b.append("<td>");
                b.append(e2.getValue());
                b.append("</td>\n");
                b.append("<td>");
                b.append(e.getKey());
                b.append("</td>\n");
                b.append("</tr>\n");
            }
<<<<<<< HEAD

        }
        b.append("</tbody></table>");

        return b.toString();

=======
        }
        b.append("</tbody></table>");
        return b.toString();
>>>>>>> 9494bebe
    }

    public MetricConfig config() {
        return config;
    }

    /**
     * Get the sensor with the given name if it exists
     * @param name The name of the sensor
     * @return Return the sensor or null if no such sensor exists
     */
    public Sensor getSensor(String name) {
        return this.sensors.get(Objects.requireNonNull(name));
    }

    /**
     * Get or create a sensor with the given unique name and no parent sensors. This uses
     * a default recording level of INFO.
     * @param name The sensor name
     * @return The sensor
     */
    public Sensor sensor(String name) {
        return this.sensor(name, Sensor.RecordingLevel.INFO);
    }

    /**
     * Get or create a sensor with the given unique name and no parent sensors and with a given
     * recording level.
     * @param name The sensor name.
     * @param recordingLevel The recording level.
     * @return The sensor
     */
    public Sensor sensor(String name, Sensor.RecordingLevel recordingLevel) {
        return sensor(name, null, recordingLevel, (Sensor[]) null);
    }


    /**
     * Get or create a sensor with the given unique name and zero or more parent sensors. All parent sensors will
     * receive every value recorded with this sensor. This uses a default recording level of INFO.
     * @param name The name of the sensor
     * @param parents The parent sensors
     * @return The sensor that is created
     */
    public Sensor sensor(String name, Sensor... parents) {
        return this.sensor(name, Sensor.RecordingLevel.INFO, parents);
    }

    /**
     * Get or create a sensor with the given unique name and zero or more parent sensors. All parent sensors will
     * receive every value recorded with this sensor.
     * @param name The name of the sensor.
     * @param parents The parent sensors.
     * @param recordingLevel The recording level.
     * @return The sensor that is created
     */
    public Sensor sensor(String name, Sensor.RecordingLevel recordingLevel, Sensor... parents) {
        return sensor(name, null, recordingLevel, parents);
    }

    /**
     * Get or create a sensor with the given unique name and zero or more parent sensors. All parent sensors will
     * receive every value recorded with this sensor. This uses a default recording level of INFO.
     * @param name The name of the sensor
     * @param config A default configuration to use for this sensor for metrics that don't have their own config
     * @param parents The parent sensors
     * @return The sensor that is created
     */
    public synchronized Sensor sensor(String name, MetricConfig config, Sensor... parents) {
        return this.sensor(name, config, Sensor.RecordingLevel.INFO, parents);
    }


    /**
     * Get or create a sensor with the given unique name and zero or more parent sensors. All parent sensors will
     * receive every value recorded with this sensor.
     * @param name The name of the sensor
     * @param config A default configuration to use for this sensor for metrics that don't have their own config
     * @param recordingLevel The recording level.
     * @param parents The parent sensors
     * @return The sensor that is created
     */
    public synchronized Sensor sensor(String name, MetricConfig config, Sensor.RecordingLevel recordingLevel, Sensor... parents) {
        return sensor(name, config, Long.MAX_VALUE, recordingLevel, parents);
    }

    /**
     * Get or create a sensor with the given unique name and zero or more parent sensors. All parent sensors will
     * receive every value recorded with this sensor.
     * @param name The name of the sensor
     * @param config A default configuration to use for this sensor for metrics that don't have their own config
     * @param inactiveSensorExpirationTimeSeconds If no value is recorded on the Sensor for this duration of time,
     *                                        it is eligible for removal
     * @param parents The parent sensors
     * @param recordingLevel The recording level.
     * @return The sensor that is created
     */
    public synchronized Sensor sensor(String name, MetricConfig config, long inactiveSensorExpirationTimeSeconds, Sensor.RecordingLevel recordingLevel, Sensor... parents) {
        Sensor s = getSensor(name);
        if (s == null) {
            s = new Sensor(this, name, parents, config == null ? this.config : config, time, inactiveSensorExpirationTimeSeconds, recordingLevel);
            this.sensors.put(name, s);
            if (parents != null) {
                for (Sensor parent : parents) {
                    List<Sensor> children = childrenSensors.computeIfAbsent(parent, k -> new ArrayList<>());
                    children.add(s);
                }
            }
            log.trace("Added sensor with name {}", name);
        }
        return s;
    }

    /**
     * Get or create a sensor with the given unique name and zero or more parent sensors. All parent sensors will
     * receive every value recorded with this sensor. This uses a default recording level of INFO.
     * @param name The name of the sensor
     * @param config A default configuration to use for this sensor for metrics that don't have their own config
     * @param inactiveSensorExpirationTimeSeconds If no value is recorded on the Sensor for this duration of time,
     *                                        it is eligible for removal
     * @param parents The parent sensors
     * @return The sensor that is created
     */
    public synchronized Sensor sensor(String name, MetricConfig config, long inactiveSensorExpirationTimeSeconds, Sensor... parents) {
        return this.sensor(name, config, inactiveSensorExpirationTimeSeconds, Sensor.RecordingLevel.INFO, parents);
    }

    /**
     * Remove a sensor (if it exists), associated metrics and its children.
     *
     * @param name The name of the sensor to be removed
     */
    public void removeSensor(String name) {
        Sensor sensor = sensors.get(name);
        if (sensor != null) {
            List<Sensor> childSensors = null;
            synchronized (sensor) {
                synchronized (this) {
                    if (sensors.remove(name, sensor)) {
                        for (KafkaMetric metric : sensor.metrics())
                            removeMetric(metric.metricName());
                        log.trace("Removed sensor with name {}", name);
                        childSensors = childrenSensors.remove(sensor);
                        for (final Sensor parent : sensor.parents()) {
                            childrenSensors.getOrDefault(parent, emptyList()).remove(sensor);
                        }
                    }
                }
            }
            if (childSensors != null) {
                for (Sensor childSensor : childSensors)
                    removeSensor(childSensor.name());
            }
        }
    }

    /**
     * Add a metric to monitor an object that implements measurable. This metric won't be associated with any sensor.
     * This is a way to expose existing values as metrics.
     *
     * This method is kept for binary compatibility purposes, it has the same behaviour as
     * {@link #addMetric(MetricName, MetricValueProvider)}.
     *
     * @param metricName The name of the metric
     * @param measurable The measurable that will be measured by this metric
     */
    public void addMetric(MetricName metricName, Measurable measurable) {
        addMetric(metricName, null, measurable);
    }

    /**
     * Add a metric to monitor an object that implements Measurable. This metric won't be associated with any sensor.
     * This is a way to expose existing values as metrics.
     *
     * This method is kept for binary compatibility purposes, it has the same behaviour as
     * {@link #addMetric(MetricName, MetricConfig, MetricValueProvider)}.
     *
     * @param metricName The name of the metric
     * @param config The configuration to use when measuring this measurable
     * @param measurable The measurable that will be measured by this metric
     */
    public void addMetric(MetricName metricName, MetricConfig config, Measurable measurable) {
        addMetric(metricName, config, (MetricValueProvider<?>) measurable);
    }

    /**
     * Add a metric to monitor an object that implements MetricValueProvider. This metric won't be associated with any
     * sensor. This is a way to expose existing values as metrics. User is expected to add any additional
     * synchronization to update and access metric values, if required.
     *
     * @param metricName The name of the metric
     * @param metricValueProvider The metric value provider associated with this metric
     * @throws IllegalArgumentException if a metric with same name already exists.
     */
    public void addMetric(MetricName metricName, MetricConfig config, MetricValueProvider<?> metricValueProvider) {
        KafkaMetric m = new KafkaMetric(new Object(), Objects.requireNonNull(metricName), Objects.requireNonNull(metricValueProvider), config == null ? this.config : config, time);
        KafkaMetric existingMetric = registerMetric(m);
        if (existingMetric != null) {
            throw new IllegalArgumentException("A metric named '" + metricName + "' already exists, can't register another one.");
        }
    }

    /**
     * Add a metric to monitor an object that implements MetricValueProvider. This metric won't be associated with any
     * sensor. This is a way to expose existing values as metrics. User is expected to add any additional
     * synchronization to update and access metric values, if required.
     *
     * @param metricName The name of the metric
     * @param metricValueProvider The metric value provider associated with this metric
     */
    public void addMetric(MetricName metricName, MetricValueProvider<?> metricValueProvider) {
        addMetric(metricName, null, metricValueProvider);
    }

    /**
     * Create or get an existing metric to monitor an object that implements MetricValueProvider.
     * This metric won't be associated with any sensor. This is a way to expose existing values as metrics.
     * This method takes care of synchronisation while updating/accessing metrics by concurrent threads.
     *
     * @param metricName The name of the metric
     * @param metricValueProvider The metric value provider associated with this metric
     * @return Existing KafkaMetric if already registered or else a newly created one
     */
    public KafkaMetric addMetricIfAbsent(MetricName metricName, MetricConfig config, MetricValueProvider<?> metricValueProvider) {
        KafkaMetric metric = new KafkaMetric(new Object(), Objects.requireNonNull(metricName), Objects.requireNonNull(metricValueProvider), config == null ? this.config : config, time);

        KafkaMetric existingMetric = registerMetric(metric);
        return existingMetric == null ? metric : existingMetric;
    }

    /**
     * Remove a metric if it exists and return it. Return null otherwise. If a metric is removed, `metricRemoval`
     * will be invoked for each reporter.
     *
     * @param metricName The name of the metric
     * @return the removed `KafkaMetric` or null if no such metric exists
     */
    public synchronized KafkaMetric removeMetric(MetricName metricName) {
        KafkaMetric metric = this.metrics.remove(metricName);
        if (metric != null) {
            for (MetricsReporter reporter : reporters) {
                try {
                    reporter.metricRemoval(metric);
                } catch (Exception e) {
                    log.error("Error when removing metric from " + reporter.getClass().getName(), e);
                }
            }
            log.trace("Removed metric named {}", metricName);
        }
        return metric;
    }

    /**
     * Add a MetricReporter
     */
    public synchronized void addReporter(MetricsReporter reporter) {
        Objects.requireNonNull(reporter).init(new ArrayList<>(metrics.values()));
        this.reporters.add(reporter);
    }

    /**
     * Remove a MetricReporter
     */
    public synchronized void removeReporter(MetricsReporter reporter) {
        if (this.reporters.remove(reporter)) {
            reporter.close();
        }
    }

    /**
     * Register a metric if not present or return the already existing metric with the same name.
     * When a metric is newly registered, this method returns null
     *
     * @param metric The KafkaMetric to register
     * @return the existing metric with the same name or null
     */
    synchronized KafkaMetric registerMetric(KafkaMetric metric) {
        MetricName metricName = metric.metricName();
        KafkaMetric existingMetric = this.metrics.putIfAbsent(metricName, metric);
        if (existingMetric != null) {
            return existingMetric;
        }
        // newly added metric
        for (MetricsReporter reporter : reporters) {
            try {
                reporter.metricChange(metric);
            } catch (Exception e) {
                log.error("Error when registering metric on " + reporter.getClass().getName(), e);
            }
        }
        log.trace("Registered metric named {}", metricName);
        return null;
    }

    /**
     * Get all the metrics currently maintained indexed by metricName
     */
    public Map<MetricName, KafkaMetric> metrics() {
        return this.metrics;
    }

    public List<MetricsReporter> reporters() {
        return this.reporters;
    }

    public KafkaMetric metric(MetricName metricName) {
        return this.metrics.get(metricName);
    }

    /**
     * This iterates over every Sensor and triggers a removeSensor if it has expired
     * Package private for testing
     */
    class ExpireSensorTask implements Runnable {
        @Override
        public void run() {
            for (Map.Entry<String, Sensor> sensorEntry : sensors.entrySet()) {
                // removeSensor also locks the sensor object. This is fine because synchronized is reentrant
                // There is however a minor race condition here. Assume we have a parent sensor P and child sensor C.
                // Calling record on C would cause a record on P as well.
                // So expiration time for P == expiration time for C. If the record on P happens via C just after P is removed,
                // that will cause C to also get removed.
                // Since the expiration time is typically high it is not expected to be a significant concern
                // and thus not necessary to optimize
                synchronized (sensorEntry.getValue()) {
                    if (sensorEntry.getValue().hasExpired()) {
                        log.debug("Removing expired sensor {}", sensorEntry.getKey());
                        removeSensor(sensorEntry.getKey());
                    }
                }
            }
        }
    }

    /* For testing use only. */
    Map<Sensor, List<Sensor>> childrenSensors() {
        return Collections.unmodifiableMap(childrenSensors);
    }

    public MetricName metricInstance(MetricNameTemplate template, String... keyValue) {
        return metricInstance(template, MetricsUtils.getTags(keyValue));
    }

    public MetricName metricInstance(MetricNameTemplate template, Map<String, String> tags) {
        // check to make sure that the runtime defined tags contain all the template tags.
        Set<String> runtimeTagKeys = new HashSet<>(tags.keySet());
        runtimeTagKeys.addAll(config().tags().keySet());

        Set<String> templateTagKeys = template.tags();

        if (!runtimeTagKeys.equals(templateTagKeys)) {
            throw new IllegalArgumentException("For '" + template.name() + "', runtime-defined metric tags do not match the tags in the template. " + "Runtime = " + runtimeTagKeys + " Template = " + templateTagKeys.toString());
        }

        return this.metricName(template.name(), template.group(), template.description(), tags);
    }

    /**
     * Close this metrics repository.
     */
    @Override
    public void close() {
        if (this.metricsScheduler != null) {
            this.metricsScheduler.shutdown();
            try {
                this.metricsScheduler.awaitTermination(30, TimeUnit.SECONDS);
            } catch (InterruptedException ex) {
                // ignore and continue shutdown
                Thread.currentThread().interrupt();
            }
        }
        log.info("Metrics scheduler closed");

        for (MetricsReporter reporter : reporters) {
            try {
                log.info("Closing reporter {}", reporter.getClass().getName());
                reporter.close();
            } catch (Exception e) {
                log.error("Error when closing " + reporter.getClass().getName(), e);
            }
        }
        log.info("Metrics reporters closed");
    }
}<|MERGE_RESOLUTION|>--- conflicted
+++ resolved
@@ -26,8 +26,17 @@
 import org.slf4j.LoggerFactory;
 
 import java.io.Closeable;
-import java.util.*;
+import java.util.ArrayList;
+import java.util.Collections;
+import java.util.HashMap;
+import java.util.HashSet;
+import java.util.LinkedHashMap;
+import java.util.List;
+import java.util.Map;
 import java.util.Map.Entry;
+import java.util.Objects;
+import java.util.Set;
+import java.util.TreeMap;
 import java.util.concurrent.ConcurrentHashMap;
 import java.util.concurrent.ConcurrentMap;
 import java.util.concurrent.ScheduledThreadPoolExecutor;
@@ -44,7 +53,7 @@
  * that are recorded by the sensor.
  * <p>
  * Usage looks something like this:
- *
+ * 
  * <pre>
  * // set up metrics:
  * Metrics metrics = new Metrics(); // this is the global repository of metrics and sensors
@@ -53,7 +62,7 @@
  * sensor.add(metricName, new Avg());
  * metricName = new MetricName(&quot;message-size-max&quot;, &quot;producer-metrics&quot;);
  * sensor.add(metricName, new Max());
- *
+ * 
  * // as messages are sent we record the sizes
  * sensor.record(messageSize);
  * </pre>
@@ -94,7 +103,7 @@
     }
 
 
-    /**
+  /**
      * Create a metrics repository with no reporters and the given default config. This config will be used for any
      * metric that doesn't override its own config. Expiration of Sensors is disabled.
      * @param defaultConfig The default config to use for all metrics that don't override their config
@@ -146,7 +155,8 @@
      * @param enableExpiration true if the metrics instance can garbage collect inactive sensors, false otherwise
      * @param metricsContext The metricsContext to initialize metrics reporter with
      */
-    public Metrics(MetricConfig defaultConfig, List<MetricsReporter> reporters, Time time, boolean enableExpiration, MetricsContext metricsContext) {
+    public Metrics(MetricConfig defaultConfig, List<MetricsReporter> reporters, Time time, boolean enableExpiration,
+                   MetricsContext metricsContext) {
         this.config = defaultConfig;
         this.sensors = new ConcurrentHashMap<>();
         this.metrics = new ConcurrentHashMap<>();
@@ -168,7 +178,8 @@
             this.metricsScheduler = null;
         }
 
-        addMetric(metricName("count", "kafka-metrics-count", "total number of registered metrics"), (config, now) -> metrics.size());
+        addMetric(metricName("count", "kafka-metrics-count", "total number of registered metrics"),
+            (config, now) -> metrics.size());
     }
 
     /**
@@ -245,14 +256,14 @@
      */
     public static String toHtmlTable(String domain, Iterable<MetricNameTemplate> allMetrics) {
         Map<String, Map<String, String>> beansAndAttributes = new TreeMap<>();
-
+    
         try (Metrics metrics = new Metrics()) {
             for (MetricNameTemplate template : allMetrics) {
                 Map<String, String> tags = new LinkedHashMap<>();
                 for (String s : template.tags()) {
                     tags.put(s, "{" + s + "}");
                 }
-
+    
                 MetricName metricName = metrics.metricName(template.name(), template.group(), template.description(), tags);
                 String mBeanName = JmxReporter.getMBeanName(domain, metricName);
                 if (!beansAndAttributes.containsKey(mBeanName)) {
@@ -266,25 +277,6 @@
                 }
             }
         }
-<<<<<<< HEAD
-
-        StringBuilder b = new StringBuilder();
-        b.append("<table class=\"data-table\"><tbody>\n");
-
-        for (Entry<String, Map<String, String>> e : beansAndAttributes.entrySet()) {
-            b.append("<tr>\n");
-            b.append("<td colspan=3 class=\"mbeanName\" style=\"background-color:#ccc; font-weight: bold;\">");
-            b.append(e.getKey());
-            b.append("</td>");
-            b.append("</tr>\n");
-
-            b.append("<tr>\n");
-            b.append("<th style=\"width: 90px\"></th>\n");
-            b.append("<th>Attribute name</th>\n");
-            b.append("<th>Description</th>\n");
-            b.append("</tr>\n");
-
-=======
         StringBuilder b = new StringBuilder();
         b.append("<table class=\"data-table\">\n<tbody>\n");
         b.append("<tr>\n");
@@ -293,7 +285,6 @@
         b.append("<th>Mbean name</th>\n");
         b.append("</tr>\n");
         for (Entry<String, Map<String, String>> e : beansAndAttributes.entrySet()) {
->>>>>>> 9494bebe
             for (Entry<String, String> e2 : e.getValue().entrySet()) {
                 b.append("<tr>\n");
                 b.append("<td>");
@@ -307,18 +298,9 @@
                 b.append("</td>\n");
                 b.append("</tr>\n");
             }
-<<<<<<< HEAD
-
-        }
-        b.append("</tbody></table>");
-
-        return b.toString();
-
-=======
         }
         b.append("</tbody></table>");
         return b.toString();
->>>>>>> 9494bebe
     }
 
     public MetricConfig config() {
@@ -514,7 +496,11 @@
      * @throws IllegalArgumentException if a metric with same name already exists.
      */
     public void addMetric(MetricName metricName, MetricConfig config, MetricValueProvider<?> metricValueProvider) {
-        KafkaMetric m = new KafkaMetric(new Object(), Objects.requireNonNull(metricName), Objects.requireNonNull(metricValueProvider), config == null ? this.config : config, time);
+        KafkaMetric m = new KafkaMetric(new Object(),
+                                        Objects.requireNonNull(metricName),
+                                        Objects.requireNonNull(metricValueProvider),
+                                        config == null ? this.config : config,
+                                        time);
         KafkaMetric existingMetric = registerMetric(m);
         if (existingMetric != null) {
             throw new IllegalArgumentException("A metric named '" + metricName + "' already exists, can't register another one.");
@@ -543,7 +529,11 @@
      * @return Existing KafkaMetric if already registered or else a newly created one
      */
     public KafkaMetric addMetricIfAbsent(MetricName metricName, MetricConfig config, MetricValueProvider<?> metricValueProvider) {
-        KafkaMetric metric = new KafkaMetric(new Object(), Objects.requireNonNull(metricName), Objects.requireNonNull(metricValueProvider), config == null ? this.config : config, time);
+        KafkaMetric metric = new KafkaMetric(new Object(),
+                Objects.requireNonNull(metricName),
+                Objects.requireNonNull(metricValueProvider),
+                config == null ? this.config : config,
+                time);
 
         KafkaMetric existingMetric = registerMetric(metric);
         return existingMetric == null ? metric : existingMetric;
@@ -666,13 +656,14 @@
         // check to make sure that the runtime defined tags contain all the template tags.
         Set<String> runtimeTagKeys = new HashSet<>(tags.keySet());
         runtimeTagKeys.addAll(config().tags().keySet());
-
+        
         Set<String> templateTagKeys = template.tags();
-
+        
         if (!runtimeTagKeys.equals(templateTagKeys)) {
-            throw new IllegalArgumentException("For '" + template.name() + "', runtime-defined metric tags do not match the tags in the template. " + "Runtime = " + runtimeTagKeys + " Template = " + templateTagKeys.toString());
-        }
-
+            throw new IllegalArgumentException("For '" + template.name() + "', runtime-defined metric tags do not match the tags in the template. "
+                    + "Runtime = " + runtimeTagKeys + " Template = " + templateTagKeys.toString());
+        }
+                
         return this.metricName(template.name(), template.group(), template.description(), tags);
     }
 
