--- conflicted
+++ resolved
@@ -17,22 +17,12 @@
 
 package org.apache.kafka.common.security.oauthbearer.internals.secured;
 
-<<<<<<< HEAD
-import javax.net.ssl.SSLSocketFactory;
-=======
 import org.apache.kafka.common.config.SaslConfigs;
 
->>>>>>> 9494bebe
 import java.net.URL;
 import java.util.Locale;
 import java.util.Map;
 
-<<<<<<< HEAD
-import static org.apache.kafka.common.config.SaslConfigs.*;
-import static org.apache.kafka.common.security.oauthbearer.OAuthBearerLoginCallbackHandler.*;
-
-public class AccessTokenRetrieverFactory {
-=======
 import javax.net.ssl.SSLSocketFactory;
 
 import static org.apache.kafka.common.config.SaslConfigs.DEFAULT_SASL_OAUTHBEARER_HEADER_URLENCODE;
@@ -47,15 +37,16 @@
 import static org.apache.kafka.common.security.oauthbearer.OAuthBearerLoginCallbackHandler.SCOPE_CONFIG;
 
 public class AccessTokenRetrieverFactory  {
->>>>>>> 9494bebe
 
     /**
      * Create an {@link AccessTokenRetriever} from the given SASL and JAAS configuration.
      *
      * <b>Note</b>: the returned <code>AccessTokenRetriever</code> is <em>not</em> initialized
      * here and must be done by the caller prior to use.
+     *
      * @param configs    SASL configuration
      * @param jaasConfig JAAS configuration
+     *
      * @return Non-<code>null</code> {@link AccessTokenRetriever}
      */
 
@@ -63,7 +54,9 @@
         return create(configs, null, jaasConfig);
     }
 
-    public static AccessTokenRetriever create(Map<String, ?> configs, String saslMechanism, Map<String, Object> jaasConfig) {
+    public static AccessTokenRetriever create(Map<String, ?> configs,
+        String saslMechanism,
+        Map<String, Object> jaasConfig) {
         ConfigurationUtils cu = new ConfigurationUtils(configs, saslMechanism);
         URL tokenEndpointUrl = cu.validateUrl(SASL_OAUTHBEARER_TOKEN_ENDPOINT_URL);
 
@@ -80,9 +73,6 @@
             if (jou.shouldCreateSSLSocketFactory(tokenEndpointUrl))
                 sslSocketFactory = jou.createSSLSocketFactory();
 
-<<<<<<< HEAD
-            return new HttpAccessTokenRetriever(clientId, clientSecret, scope, sslSocketFactory, tokenEndpointUrl.toString(), cu.validateLong(SASL_LOGIN_RETRY_BACKOFF_MS), cu.validateLong(SASL_LOGIN_RETRY_BACKOFF_MAX_MS), cu.validateInteger(SASL_LOGIN_CONNECT_TIMEOUT_MS, false), cu.validateInteger(SASL_LOGIN_READ_TIMEOUT_MS, false));
-=======
             boolean urlencodeHeader = validateUrlencodeHeader(cu);
 
             return new HttpAccessTokenRetriever(clientId,
@@ -95,7 +85,6 @@
                 cu.validateInteger(SASL_LOGIN_CONNECT_TIMEOUT_MS, false),
                 cu.validateInteger(SASL_LOGIN_READ_TIMEOUT_MS, false),
                 urlencodeHeader);
->>>>>>> 9494bebe
         }
     }
 
