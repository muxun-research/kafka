--- conflicted
+++ resolved
@@ -27,72 +27,47 @@
 import java.util.Collections;
 
 public class BeginQuorumEpochRequest extends AbstractRequest {
-	public static class Builder extends AbstractRequest.Builder<BeginQuorumEpochRequest> {
-		private final BeginQuorumEpochRequestData data;
+    public static class Builder extends AbstractRequest.Builder<BeginQuorumEpochRequest> {
+        private final BeginQuorumEpochRequestData data;
 
-		public Builder(BeginQuorumEpochRequestData data) {
-			super(ApiKeys.BEGIN_QUORUM_EPOCH);
-			this.data = data;
-		}
+        public Builder(BeginQuorumEpochRequestData data) {
+            super(ApiKeys.BEGIN_QUORUM_EPOCH);
+            this.data = data;
+        }
 
-		@Override
-		public BeginQuorumEpochRequest build(short version) {
-			return new BeginQuorumEpochRequest(data, version);
-		}
+        @Override
+        public BeginQuorumEpochRequest build(short version) {
+            return new BeginQuorumEpochRequest(data, version);
+        }
 
-		@Override
-		public String toString() {
-			return data.toString();
-		}
-	}
+        @Override
+        public String toString() {
+            return data.toString();
+        }
+    }
 
-	private final BeginQuorumEpochRequestData data;
+    private final BeginQuorumEpochRequestData data;
 
-	private BeginQuorumEpochRequest(BeginQuorumEpochRequestData data, short version) {
-		super(ApiKeys.BEGIN_QUORUM_EPOCH, version);
-		this.data = data;
-	}
+    private BeginQuorumEpochRequest(BeginQuorumEpochRequestData data, short version) {
+        super(ApiKeys.BEGIN_QUORUM_EPOCH, version);
+        this.data = data;
+    }
 
-	@Override
-	public BeginQuorumEpochRequestData data() {
-		return data;
-	}
+    @Override
+    public BeginQuorumEpochRequestData data() {
+        return data;
+    }
 
-	@Override
-	public BeginQuorumEpochResponse getErrorResponse(int throttleTimeMs, Throwable e) {
-		return new BeginQuorumEpochResponse(new BeginQuorumEpochResponseData()
-				.setErrorCode(Errors.forException(e).code()));
-	}
+    @Override
+    public BeginQuorumEpochResponse getErrorResponse(int throttleTimeMs, Throwable e) {
+        return new BeginQuorumEpochResponse(new BeginQuorumEpochResponseData()
+            .setErrorCode(Errors.forException(e).code()));
+    }
 
-	public static BeginQuorumEpochRequest parse(ByteBuffer buffer, short version) {
-		return new BeginQuorumEpochRequest(new BeginQuorumEpochRequestData(new ByteBufferAccessor(buffer), version), version);
-	}
+    public static BeginQuorumEpochRequest parse(ByteBuffer buffer, short version) {
+        return new BeginQuorumEpochRequest(new BeginQuorumEpochRequestData(new ByteBufferAccessor(buffer), version), version);
+    }
 
-<<<<<<< HEAD
-	public static BeginQuorumEpochRequestData singletonRequest(TopicPartition topicPartition,
-															   int leaderEpoch,
-															   int leaderId) {
-		return singletonRequest(topicPartition, null, leaderEpoch, leaderId);
-	}
-
-	public static BeginQuorumEpochRequestData singletonRequest(TopicPartition topicPartition,
-															   String clusterId,
-															   int leaderEpoch,
-															   int leaderId) {
-		return new BeginQuorumEpochRequestData()
-				.setClusterId(clusterId)
-				.setTopics(Collections.singletonList(
-						new BeginQuorumEpochRequestData.TopicData()
-								.setTopicName(topicPartition.topic())
-								.setPartitions(Collections.singletonList(
-										new BeginQuorumEpochRequestData.PartitionData()
-												.setPartitionIndex(topicPartition.partition())
-												.setLeaderEpoch(leaderEpoch)
-												.setLeaderId(leaderId))))
-				);
-	}
-
-=======
     public static BeginQuorumEpochRequestData singletonRequest(
         TopicPartition topicPartition,
         String clusterId,
@@ -111,5 +86,4 @@
                                    .setLeaderId(leaderId))))
                    );
     }
->>>>>>> 9494bebe
 }