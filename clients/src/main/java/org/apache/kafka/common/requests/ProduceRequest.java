--- conflicted
+++ resolved
@@ -58,50 +58,30 @@
     public static class Builder extends AbstractRequest.Builder<ProduceRequest> {
         private final ProduceRequestData data;
 
-        public Builder(short minVersion, short maxVersion, ProduceRequestData data) {
+        public Builder(short minVersion,
+                       short maxVersion,
+                       ProduceRequestData data) {
             super(ApiKeys.PRODUCE, minVersion, maxVersion);
             this.data = data;
         }
 
         @Override
         public ProduceRequest build(short version) {
-<<<<<<< HEAD
-            return build(version, true);
-        }
-
-        // Visible for testing only
-        public ProduceRequest buildUnsafe(short version) {
-            return build(version, false);
-        }
-
-        private ProduceRequest build(short version, boolean validate) {
-            if (validate) {
-                // Validate the given records first
-                data.topicData().forEach(tpd -> tpd.partitionData().forEach(partitionProduceData -> ProduceRequest.validateRecords(version, partitionProduceData.records())));
-            }
-=======
             // Validate the given records first
             data.topicData().forEach(tpd ->
                 tpd.partitionData().forEach(partitionProduceData ->
                     ProduceRequest.validateRecords(version, partitionProduceData.records())));
->>>>>>> 9494bebe
             return new ProduceRequest(data, version);
         }
 
         @Override
         public String toString() {
-<<<<<<< HEAD
-            StringBuilder bld = new StringBuilder();
-            bld.append("(type=ProduceRequest").append(", acks=").append(data.acks()).append(", timeout=").append(data.timeoutMs()).append(", partitionRecords=(").append(data.topicData().stream().flatMap(d -> d.partitionData().stream()).collect(Collectors.toList())).append("), transactionalId='").append(data.transactionalId() != null ? data.transactionalId() : "").append("'");
-            return bld.toString();
-=======
             return "(type=ProduceRequest" +
                     ", acks=" + data.acks() +
                     ", timeout=" + data.timeoutMs() +
                     ", partitionRecords=(" + data.topicData().stream().flatMap(d -> d.partitionData().stream()).collect(Collectors.toList()) +
                     "), transactionalId='" + (data.transactionalId() != null ? data.transactionalId() : "") +
                     "'";
->>>>>>> 9494bebe
         }
     }
 
@@ -133,10 +113,6 @@
             // this method may be called by different thread (see the comment on data)
             synchronized (this) {
                 if (partitionSizes == null) {
-<<<<<<< HEAD
-                    partitionSizes = new HashMap<>();
-                    data.topicData().forEach(topicData -> topicData.partitionData().forEach(partitionData -> partitionSizes.compute(new TopicPartition(topicData.name(), partitionData.index()), (ignored, previousValue) -> partitionData.records().sizeInBytes() + (previousValue == null ? 0 : previousValue))));
-=======
                     Map<TopicPartition, Integer> tmpPartitionSizes = new HashMap<>();
                     data.topicData().forEach(topicData ->
                         topicData.partitionData().forEach(partitionData ->
@@ -146,7 +122,6 @@
                         )
                     );
                     partitionSizes = tmpPartitionSizes;
->>>>>>> 9494bebe
                 }
             }
         }
@@ -169,7 +144,8 @@
     public String toString(boolean verbose) {
         // Use the same format as `Struct.toString()`
         StringBuilder bld = new StringBuilder();
-        bld.append("{acks=").append(acks).append(",timeout=").append(timeout);
+        bld.append("{acks=").append(acks)
+                .append(",timeout=").append(timeout);
 
         if (verbose)
             bld.append(",partitionSizes=").append(Utils.mkString(partitionSizes(), "[", "]", "=", ","));
@@ -183,8 +159,7 @@
     @Override
     public ProduceResponse getErrorResponse(int throttleTimeMs, Throwable e) {
         /* In case the producer doesn't actually want any response */
-        if (acks == 0)
-            return null;
+        if (acks == 0) return null;
         ApiError apiError = ApiError.fromThrowable(e);
         ProduceResponseData data = new ProduceResponseData().setThrottleTimeMs(throttleTimeMs);
         partitionSizes().forEach((tp, ignored) -> {
@@ -193,7 +168,14 @@
                 tpr = new ProduceResponseData.TopicProduceResponse().setName(tp.topic());
                 data.responses().add(tpr);
             }
-            tpr.partitionResponses().add(new ProduceResponseData.PartitionProduceResponse().setIndex(tp.partition()).setRecordErrors(Collections.emptyList()).setBaseOffset(INVALID_OFFSET).setLogAppendTimeMs(RecordBatch.NO_TIMESTAMP).setLogStartOffset(INVALID_OFFSET).setErrorMessage(apiError.message()).setErrorCode(apiError.error().code()));
+            tpr.partitionResponses().add(new ProduceResponseData.PartitionProduceResponse()
+                    .setIndex(tp.partition())
+                    .setRecordErrors(Collections.emptyList())
+                    .setBaseOffset(INVALID_OFFSET)
+                    .setLogAppendTimeMs(RecordBatch.NO_TIMESTAMP)
+                    .setLogStartOffset(INVALID_OFFSET)
+                    .setErrorMessage(apiError.message())
+                    .setErrorCode(apiError.error().code()));
         });
         return new ProduceResponse(data);
     }
@@ -223,24 +205,6 @@
     }
 
     public static void validateRecords(short version, BaseRecords baseRecords) {
-<<<<<<< HEAD
-        if (version >= 3) {
-            if (baseRecords instanceof Records) {
-                Records records = (Records) baseRecords;
-                Iterator<? extends RecordBatch> iterator = records.batches().iterator();
-                if (!iterator.hasNext())
-                    throw new InvalidRecordException("Produce requests with version " + version + " must have at least " + "one record batch per partition");
-
-                RecordBatch entry = iterator.next();
-                if (entry.magic() != RecordBatch.MAGIC_VALUE_V2)
-                    throw new InvalidRecordException("Produce requests with version " + version + " are only allowed to " + "contain record batches with magic version 2");
-                if (version < 7 && entry.compressionType() == CompressionType.ZSTD) {
-                    throw new UnsupportedCompressionTypeException("Produce requests with version " + version + " are not allowed to " + "use ZStandard compression");
-                }
-
-                if (iterator.hasNext())
-                    throw new InvalidRecordException("Produce requests with version " + version + " are only allowed to " + "contain exactly one record batch per partition");
-=======
         if (baseRecords instanceof Records) {
             Records records = (Records) baseRecords;
             Iterator<? extends RecordBatch> iterator = records.batches().iterator();
@@ -255,7 +219,6 @@
             if (version < 7 && entry.compressionType() == CompressionType.ZSTD) {
                 throw new UnsupportedCompressionTypeException("Produce requests with version " + version + " are not allowed to " +
                         "use ZStandard compression");
->>>>>>> 9494bebe
             }
 
             if (iterator.hasNext())
@@ -268,26 +231,8 @@
         return new ProduceRequest(new ProduceRequestData(new ByteBufferAccessor(buffer), version), version);
     }
 
-<<<<<<< HEAD
-    public static byte requiredMagicForVersion(short produceRequestVersion) {
-        if (produceRequestVersion < ApiKeys.PRODUCE.oldestVersion() || produceRequestVersion > ApiKeys.PRODUCE.latestVersion())
-            throw new IllegalArgumentException("Magic value to use for produce request version " + produceRequestVersion + " is not known");
-
-        switch (produceRequestVersion) {
-            case 0:
-            case 1:
-                return RecordBatch.MAGIC_VALUE_V0;
-
-            case 2:
-                return RecordBatch.MAGIC_VALUE_V1;
-
-            default:
-                return RecordBatch.MAGIC_VALUE_V2;
-        }
-=======
     public static boolean isTransactionV2Requested(short version) {
         return version > LAST_STABLE_VERSION_BEFORE_TRANSACTION_V2;
->>>>>>> 9494bebe
     }
 
 }