/*
 * Licensed to the Apache Software Foundation (ASF) under one or more
 * contributor license agreements. See the NOTICE file distributed with
 * this work for additional information regarding copyright ownership.
 * The ASF licenses this file to You under the Apache License, Version 2.0
 * (the "License"); you may not use this file except in compliance with
 * the License. You may obtain a copy of the License at
 *
 *    http://www.apache.org/licenses/LICENSE-2.0
 *
 * Unless required by applicable law or agreed to in writing, software
 * distributed under the License is distributed on an "AS IS" BASIS,
 * WITHOUT WARRANTIES OR CONDITIONS OF ANY KIND, either express or implied.
 * See the License for the specific language governing permissions and
 * limitations under the License.
 */
package org.apache.kafka.common.requests;

import org.apache.kafka.common.IsolationLevel;
import org.apache.kafka.common.TopicPartition;
import org.apache.kafka.common.message.ListOffsetsRequestData;
import org.apache.kafka.common.message.ListOffsetsRequestData.ListOffsetsPartition;
import org.apache.kafka.common.message.ListOffsetsRequestData.ListOffsetsTopic;
import org.apache.kafka.common.message.ListOffsetsResponseData;
import org.apache.kafka.common.message.ListOffsetsResponseData.ListOffsetsPartitionResponse;
import org.apache.kafka.common.message.ListOffsetsResponseData.ListOffsetsTopicResponse;
import org.apache.kafka.common.protocol.ApiKeys;
import org.apache.kafka.common.protocol.ByteBufferAccessor;
import org.apache.kafka.common.protocol.Errors;

import java.nio.ByteBuffer;
import java.util.ArrayList;
import java.util.Collections;
import java.util.HashMap;
import java.util.HashSet;
import java.util.List;
import java.util.Map;
import java.util.Set;

public class ListOffsetsRequest extends AbstractRequest {
<<<<<<< HEAD
	public static final long EARLIEST_TIMESTAMP = -2L;
	public static final long LATEST_TIMESTAMP = -1L;

	public static final int CONSUMER_REPLICA_ID = -1;
	public static final int DEBUGGING_REPLICA_ID = -2;

	private final ListOffsetsRequestData data;
	private final Set<TopicPartition> duplicatePartitions;

	public static class Builder extends AbstractRequest.Builder<ListOffsetsRequest> {
		private final ListOffsetsRequestData data;

		public static Builder forReplica(short allowedVersion, int replicaId) {
			return new Builder((short) 0, allowedVersion, replicaId, IsolationLevel.READ_UNCOMMITTED);
		}

		public static Builder forConsumer(boolean requireTimestamp, IsolationLevel isolationLevel) {
			short minVersion = 0;
			if (isolationLevel == IsolationLevel.READ_COMMITTED)
				minVersion = 2;
			else if (requireTimestamp)
				minVersion = 1;
			return new Builder(minVersion, ApiKeys.LIST_OFFSETS.latestVersion(), CONSUMER_REPLICA_ID, isolationLevel);
		}

		private Builder(short oldestAllowedVersion,
						short latestAllowedVersion,
						int replicaId,
						IsolationLevel isolationLevel) {
			super(ApiKeys.LIST_OFFSETS, oldestAllowedVersion, latestAllowedVersion);
			data = new ListOffsetsRequestData()
					.setIsolationLevel(isolationLevel.id())
					.setReplicaId(replicaId);
		}

		public Builder setTargetTimes(List<ListOffsetsTopic> topics) {
			data.setTopics(topics);
			return this;
		}

		@Override
		public ListOffsetsRequest build(short version) {
			return new ListOffsetsRequest(data, version);
		}

		@Override
		public String toString() {
			return data.toString();
		}
	}

	/**
	 * Private constructor with a specified version.
	 */
	private ListOffsetsRequest(ListOffsetsRequestData data, short version) {
		super(ApiKeys.LIST_OFFSETS, version);
		this.data = data;
		duplicatePartitions = new HashSet<>();
		Set<TopicPartition> partitions = new HashSet<>();
		for (ListOffsetsTopic topic : data.topics()) {
			for (ListOffsetsPartition partition : topic.partitions()) {
				TopicPartition tp = new TopicPartition(topic.name(), partition.partitionIndex());
				if (!partitions.add(tp)) {
					duplicatePartitions.add(tp);
				}
			}
		}
	}

	@Override
	public AbstractResponse getErrorResponse(int throttleTimeMs, Throwable e) {
		short versionId = version();
		short errorCode = Errors.forException(e).code();

		List<ListOffsetsTopicResponse> responses = new ArrayList<>();
		for (ListOffsetsTopic topic : data.topics()) {
			ListOffsetsTopicResponse topicResponse = new ListOffsetsTopicResponse().setName(topic.name());
			List<ListOffsetsPartitionResponse> partitions = new ArrayList<>();
			for (ListOffsetsPartition partition : topic.partitions()) {
				ListOffsetsPartitionResponse partitionResponse = new ListOffsetsPartitionResponse()
						.setErrorCode(errorCode)
						.setPartitionIndex(partition.partitionIndex());
				if (versionId == 0) {
					partitionResponse.setOldStyleOffsets(Collections.emptyList());
				} else {
					partitionResponse.setOffset(ListOffsetsResponse.UNKNOWN_OFFSET)
							.setTimestamp(ListOffsetsResponse.UNKNOWN_TIMESTAMP);
				}
				partitions.add(partitionResponse);
			}
			topicResponse.setPartitions(partitions);
			responses.add(topicResponse);
		}
		ListOffsetsResponseData responseData = new ListOffsetsResponseData()
				.setThrottleTimeMs(throttleTimeMs)
				.setTopics(responses);
		return new ListOffsetsResponse(responseData);
	}

	@Override
	public ListOffsetsRequestData data() {
		return data;
	}

	public int replicaId() {
		return data.replicaId();
	}

	public IsolationLevel isolationLevel() {
		return IsolationLevel.forId(data.isolationLevel());
	}

	public List<ListOffsetsTopic> topics() {
		return data.topics();
	}

	public Set<TopicPartition> duplicatePartitions() {
		return duplicatePartitions;
	}

	public static ListOffsetsRequest parse(ByteBuffer buffer, short version) {
		return new ListOffsetsRequest(new ListOffsetsRequestData(new ByteBufferAccessor(buffer), version), version);
	}

	public static List<ListOffsetsTopic> toListOffsetsTopics(Map<TopicPartition, ListOffsetsPartition> timestampsToSearch) {
		Map<String, ListOffsetsTopic> topics = new HashMap<>();
		for (Map.Entry<TopicPartition, ListOffsetsPartition> entry : timestampsToSearch.entrySet()) {
			TopicPartition tp = entry.getKey();
			ListOffsetsTopic topic = topics.computeIfAbsent(tp.topic(), k -> new ListOffsetsTopic().setName(tp.topic()));
			topic.partitions().add(entry.getValue());
		}
		return new ArrayList<>(topics.values());
	}

	public static ListOffsetsTopic singletonRequestData(String topic, int partitionIndex, long timestamp, int maxNumOffsets) {
		return new ListOffsetsTopic()
				.setName(topic)
				.setPartitions(Collections.singletonList(new ListOffsetsPartition()
						.setPartitionIndex(partitionIndex)
						.setTimestamp(timestamp)
						.setMaxNumOffsets(maxNumOffsets)));
	}
=======
    public static final long EARLIEST_TIMESTAMP = -2L;
    public static final long LATEST_TIMESTAMP = -1L;
    public static final long MAX_TIMESTAMP = -3L;

    /**
     * It is used to represent the earliest message stored in the local log which is also called the local-log-start-offset
     */
    public static final long EARLIEST_LOCAL_TIMESTAMP = -4L;

    public static final int CONSUMER_REPLICA_ID = -1;
    public static final int DEBUGGING_REPLICA_ID = -2;

    private final ListOffsetsRequestData data;
    private final Set<TopicPartition> duplicatePartitions;

    public static class Builder extends AbstractRequest.Builder<ListOffsetsRequest> {
        private final ListOffsetsRequestData data;

        public static Builder forReplica(short allowedVersion, int replicaId) {
            return new Builder((short) 0, allowedVersion, replicaId, IsolationLevel.READ_UNCOMMITTED);
        }

        public static Builder forConsumer(boolean requireTimestamp, IsolationLevel isolationLevel, boolean requireMaxTimestamp) {
            short minVersion = 0;
            if (requireMaxTimestamp)
                minVersion = 7;
            else if (isolationLevel == IsolationLevel.READ_COMMITTED)
                minVersion = 2;
            else if (requireTimestamp)
                minVersion = 1;
            return new Builder(minVersion, ApiKeys.LIST_OFFSETS.latestVersion(), CONSUMER_REPLICA_ID, isolationLevel);
        }

        private Builder(short oldestAllowedVersion,
                        short latestAllowedVersion,
                        int replicaId,
                        IsolationLevel isolationLevel) {
            super(ApiKeys.LIST_OFFSETS, oldestAllowedVersion, latestAllowedVersion);
            data = new ListOffsetsRequestData()
                      .setIsolationLevel(isolationLevel.id())
                      .setReplicaId(replicaId);
        }

        public Builder setTargetTimes(List<ListOffsetsTopic> topics) {
            data.setTopics(topics);
            return this;
        }

        @Override
        public ListOffsetsRequest build(short version) {
            return new ListOffsetsRequest(data, version);
        }

        @Override
        public String toString() {
            return data.toString();
        }
    }

    /**
     * Private constructor with a specified version.
     */
    private ListOffsetsRequest(ListOffsetsRequestData data, short version) {
        super(ApiKeys.LIST_OFFSETS, version);
        this.data = data;
        duplicatePartitions = new HashSet<>();
        Set<TopicPartition> partitions = new HashSet<>();
        for (ListOffsetsTopic topic : data.topics()) {
            for (ListOffsetsPartition partition : topic.partitions()) {
                TopicPartition tp = new TopicPartition(topic.name(), partition.partitionIndex());
                if (!partitions.add(tp)) {
                    duplicatePartitions.add(tp);
                }
            }
        }
    }

    @Override
    public AbstractResponse getErrorResponse(int throttleTimeMs, Throwable e) {
        short versionId = version();
        short errorCode = Errors.forException(e).code();

        List<ListOffsetsTopicResponse> responses = new ArrayList<>();
        for (ListOffsetsTopic topic : data.topics()) {
            ListOffsetsTopicResponse topicResponse = new ListOffsetsTopicResponse().setName(topic.name());
            List<ListOffsetsPartitionResponse> partitions = new ArrayList<>();
            for (ListOffsetsPartition partition : topic.partitions()) {
                ListOffsetsPartitionResponse partitionResponse = new ListOffsetsPartitionResponse()
                        .setErrorCode(errorCode)
                        .setPartitionIndex(partition.partitionIndex());
                if (versionId == 0) {
                    partitionResponse.setOldStyleOffsets(Collections.emptyList());
                } else {
                    partitionResponse.setOffset(ListOffsetsResponse.UNKNOWN_OFFSET)
                                     .setTimestamp(ListOffsetsResponse.UNKNOWN_TIMESTAMP);
                }
                partitions.add(partitionResponse);
            }
            topicResponse.setPartitions(partitions);
            responses.add(topicResponse);
        }
        ListOffsetsResponseData responseData = new ListOffsetsResponseData()
                .setThrottleTimeMs(throttleTimeMs)
                .setTopics(responses);
        return new ListOffsetsResponse(responseData);
    }

    @Override
    public ListOffsetsRequestData data() {
        return data;
    }

    public int replicaId() {
        return data.replicaId();
    }

    public IsolationLevel isolationLevel() {
        return IsolationLevel.forId(data.isolationLevel());
    }

    public List<ListOffsetsTopic> topics() {
        return data.topics();
    }

    public Set<TopicPartition> duplicatePartitions() {
        return duplicatePartitions;
    }

    public static ListOffsetsRequest parse(ByteBuffer buffer, short version) {
        return new ListOffsetsRequest(new ListOffsetsRequestData(new ByteBufferAccessor(buffer), version), version);
    }

    public static List<ListOffsetsTopic> toListOffsetsTopics(Map<TopicPartition, ListOffsetsPartition> timestampsToSearch) {
        Map<String, ListOffsetsTopic> topics = new HashMap<>();
        for (Map.Entry<TopicPartition, ListOffsetsPartition> entry : timestampsToSearch.entrySet()) {
            TopicPartition tp = entry.getKey();
            ListOffsetsTopic topic = topics.computeIfAbsent(tp.topic(), k -> new ListOffsetsTopic().setName(tp.topic()));
            topic.partitions().add(entry.getValue());
        }
        return new ArrayList<>(topics.values());
    }

    public static ListOffsetsTopic singletonRequestData(String topic, int partitionIndex, long timestamp, int maxNumOffsets) {
        return new ListOffsetsTopic()
                .setName(topic)
                .setPartitions(Collections.singletonList(new ListOffsetsPartition()
                        .setPartitionIndex(partitionIndex)
                        .setTimestamp(timestamp)
                        .setMaxNumOffsets(maxNumOffsets)));
    }
>>>>>>> 15418db6
}<|MERGE_RESOLUTION|>--- conflicted
+++ resolved
@@ -29,159 +29,9 @@
 import org.apache.kafka.common.protocol.Errors;
 
 import java.nio.ByteBuffer;
-import java.util.ArrayList;
-import java.util.Collections;
-import java.util.HashMap;
-import java.util.HashSet;
-import java.util.List;
-import java.util.Map;
-import java.util.Set;
+import java.util.*;
 
 public class ListOffsetsRequest extends AbstractRequest {
-<<<<<<< HEAD
-	public static final long EARLIEST_TIMESTAMP = -2L;
-	public static final long LATEST_TIMESTAMP = -1L;
-
-	public static final int CONSUMER_REPLICA_ID = -1;
-	public static final int DEBUGGING_REPLICA_ID = -2;
-
-	private final ListOffsetsRequestData data;
-	private final Set<TopicPartition> duplicatePartitions;
-
-	public static class Builder extends AbstractRequest.Builder<ListOffsetsRequest> {
-		private final ListOffsetsRequestData data;
-
-		public static Builder forReplica(short allowedVersion, int replicaId) {
-			return new Builder((short) 0, allowedVersion, replicaId, IsolationLevel.READ_UNCOMMITTED);
-		}
-
-		public static Builder forConsumer(boolean requireTimestamp, IsolationLevel isolationLevel) {
-			short minVersion = 0;
-			if (isolationLevel == IsolationLevel.READ_COMMITTED)
-				minVersion = 2;
-			else if (requireTimestamp)
-				minVersion = 1;
-			return new Builder(minVersion, ApiKeys.LIST_OFFSETS.latestVersion(), CONSUMER_REPLICA_ID, isolationLevel);
-		}
-
-		private Builder(short oldestAllowedVersion,
-						short latestAllowedVersion,
-						int replicaId,
-						IsolationLevel isolationLevel) {
-			super(ApiKeys.LIST_OFFSETS, oldestAllowedVersion, latestAllowedVersion);
-			data = new ListOffsetsRequestData()
-					.setIsolationLevel(isolationLevel.id())
-					.setReplicaId(replicaId);
-		}
-
-		public Builder setTargetTimes(List<ListOffsetsTopic> topics) {
-			data.setTopics(topics);
-			return this;
-		}
-
-		@Override
-		public ListOffsetsRequest build(short version) {
-			return new ListOffsetsRequest(data, version);
-		}
-
-		@Override
-		public String toString() {
-			return data.toString();
-		}
-	}
-
-	/**
-	 * Private constructor with a specified version.
-	 */
-	private ListOffsetsRequest(ListOffsetsRequestData data, short version) {
-		super(ApiKeys.LIST_OFFSETS, version);
-		this.data = data;
-		duplicatePartitions = new HashSet<>();
-		Set<TopicPartition> partitions = new HashSet<>();
-		for (ListOffsetsTopic topic : data.topics()) {
-			for (ListOffsetsPartition partition : topic.partitions()) {
-				TopicPartition tp = new TopicPartition(topic.name(), partition.partitionIndex());
-				if (!partitions.add(tp)) {
-					duplicatePartitions.add(tp);
-				}
-			}
-		}
-	}
-
-	@Override
-	public AbstractResponse getErrorResponse(int throttleTimeMs, Throwable e) {
-		short versionId = version();
-		short errorCode = Errors.forException(e).code();
-
-		List<ListOffsetsTopicResponse> responses = new ArrayList<>();
-		for (ListOffsetsTopic topic : data.topics()) {
-			ListOffsetsTopicResponse topicResponse = new ListOffsetsTopicResponse().setName(topic.name());
-			List<ListOffsetsPartitionResponse> partitions = new ArrayList<>();
-			for (ListOffsetsPartition partition : topic.partitions()) {
-				ListOffsetsPartitionResponse partitionResponse = new ListOffsetsPartitionResponse()
-						.setErrorCode(errorCode)
-						.setPartitionIndex(partition.partitionIndex());
-				if (versionId == 0) {
-					partitionResponse.setOldStyleOffsets(Collections.emptyList());
-				} else {
-					partitionResponse.setOffset(ListOffsetsResponse.UNKNOWN_OFFSET)
-							.setTimestamp(ListOffsetsResponse.UNKNOWN_TIMESTAMP);
-				}
-				partitions.add(partitionResponse);
-			}
-			topicResponse.setPartitions(partitions);
-			responses.add(topicResponse);
-		}
-		ListOffsetsResponseData responseData = new ListOffsetsResponseData()
-				.setThrottleTimeMs(throttleTimeMs)
-				.setTopics(responses);
-		return new ListOffsetsResponse(responseData);
-	}
-
-	@Override
-	public ListOffsetsRequestData data() {
-		return data;
-	}
-
-	public int replicaId() {
-		return data.replicaId();
-	}
-
-	public IsolationLevel isolationLevel() {
-		return IsolationLevel.forId(data.isolationLevel());
-	}
-
-	public List<ListOffsetsTopic> topics() {
-		return data.topics();
-	}
-
-	public Set<TopicPartition> duplicatePartitions() {
-		return duplicatePartitions;
-	}
-
-	public static ListOffsetsRequest parse(ByteBuffer buffer, short version) {
-		return new ListOffsetsRequest(new ListOffsetsRequestData(new ByteBufferAccessor(buffer), version), version);
-	}
-
-	public static List<ListOffsetsTopic> toListOffsetsTopics(Map<TopicPartition, ListOffsetsPartition> timestampsToSearch) {
-		Map<String, ListOffsetsTopic> topics = new HashMap<>();
-		for (Map.Entry<TopicPartition, ListOffsetsPartition> entry : timestampsToSearch.entrySet()) {
-			TopicPartition tp = entry.getKey();
-			ListOffsetsTopic topic = topics.computeIfAbsent(tp.topic(), k -> new ListOffsetsTopic().setName(tp.topic()));
-			topic.partitions().add(entry.getValue());
-		}
-		return new ArrayList<>(topics.values());
-	}
-
-	public static ListOffsetsTopic singletonRequestData(String topic, int partitionIndex, long timestamp, int maxNumOffsets) {
-		return new ListOffsetsTopic()
-				.setName(topic)
-				.setPartitions(Collections.singletonList(new ListOffsetsPartition()
-						.setPartitionIndex(partitionIndex)
-						.setTimestamp(timestamp)
-						.setMaxNumOffsets(maxNumOffsets)));
-	}
-=======
     public static final long EARLIEST_TIMESTAMP = -2L;
     public static final long LATEST_TIMESTAMP = -1L;
     public static final long MAX_TIMESTAMP = -3L;
@@ -215,14 +65,9 @@
             return new Builder(minVersion, ApiKeys.LIST_OFFSETS.latestVersion(), CONSUMER_REPLICA_ID, isolationLevel);
         }
 
-        private Builder(short oldestAllowedVersion,
-                        short latestAllowedVersion,
-                        int replicaId,
-                        IsolationLevel isolationLevel) {
+        private Builder(short oldestAllowedVersion, short latestAllowedVersion, int replicaId, IsolationLevel isolationLevel) {
             super(ApiKeys.LIST_OFFSETS, oldestAllowedVersion, latestAllowedVersion);
-            data = new ListOffsetsRequestData()
-                      .setIsolationLevel(isolationLevel.id())
-                      .setReplicaId(replicaId);
+            data = new ListOffsetsRequestData().setIsolationLevel(isolationLevel.id()).setReplicaId(replicaId);
         }
 
         public Builder setTargetTimes(List<ListOffsetsTopic> topics) {
@@ -269,23 +114,18 @@
             ListOffsetsTopicResponse topicResponse = new ListOffsetsTopicResponse().setName(topic.name());
             List<ListOffsetsPartitionResponse> partitions = new ArrayList<>();
             for (ListOffsetsPartition partition : topic.partitions()) {
-                ListOffsetsPartitionResponse partitionResponse = new ListOffsetsPartitionResponse()
-                        .setErrorCode(errorCode)
-                        .setPartitionIndex(partition.partitionIndex());
+                ListOffsetsPartitionResponse partitionResponse = new ListOffsetsPartitionResponse().setErrorCode(errorCode).setPartitionIndex(partition.partitionIndex());
                 if (versionId == 0) {
                     partitionResponse.setOldStyleOffsets(Collections.emptyList());
                 } else {
-                    partitionResponse.setOffset(ListOffsetsResponse.UNKNOWN_OFFSET)
-                                     .setTimestamp(ListOffsetsResponse.UNKNOWN_TIMESTAMP);
+                    partitionResponse.setOffset(ListOffsetsResponse.UNKNOWN_OFFSET).setTimestamp(ListOffsetsResponse.UNKNOWN_TIMESTAMP);
                 }
                 partitions.add(partitionResponse);
             }
             topicResponse.setPartitions(partitions);
             responses.add(topicResponse);
         }
-        ListOffsetsResponseData responseData = new ListOffsetsResponseData()
-                .setThrottleTimeMs(throttleTimeMs)
-                .setTopics(responses);
+        ListOffsetsResponseData responseData = new ListOffsetsResponseData().setThrottleTimeMs(throttleTimeMs).setTopics(responses);
         return new ListOffsetsResponse(responseData);
     }
 
@@ -325,12 +165,6 @@
     }
 
     public static ListOffsetsTopic singletonRequestData(String topic, int partitionIndex, long timestamp, int maxNumOffsets) {
-        return new ListOffsetsTopic()
-                .setName(topic)
-                .setPartitions(Collections.singletonList(new ListOffsetsPartition()
-                        .setPartitionIndex(partitionIndex)
-                        .setTimestamp(timestamp)
-                        .setMaxNumOffsets(maxNumOffsets)));
+        return new ListOffsetsTopic().setName(topic).setPartitions(Collections.singletonList(new ListOffsetsPartition().setPartitionIndex(partitionIndex).setTimestamp(timestamp).setMaxNumOffsets(maxNumOffsets)));
     }
->>>>>>> 15418db6
 }