--- conflicted
+++ resolved
@@ -42,7 +42,7 @@
  * by the broker to perform more extensive validation of the JWT access token that is received
  * from the client, but ultimately from posting the client credentials to the OAuth/OIDC provider's
  * token endpoint.
- * <p>
+ *
  * The validation steps performed (primary by the jose4j library) are:
  *
  * <ol>
@@ -75,6 +75,7 @@
     /**
      * Creates a new ValidatorAccessTokenValidator that will be used by the broker for more
      * thorough validation of the JWT.
+     *
      * @param clockSkew               The optional value (in seconds) to allow for differences
      *                                between the time of the OAuth/OIDC identity provider and
      *                                the broker. If <code>null</code> is provided, the broker
@@ -105,12 +106,18 @@
      * @param scopeClaimName          Name of the scope claim to use; must be non-<code>null</code>
      * @param subClaimName            Name of the subject claim to use; must be
      *                                non-<code>null</code>
+     *
      * @see JwtConsumerBuilder
      * @see JwtConsumer
      * @see VerificationKeyResolver
      */
 
-    public ValidatorAccessTokenValidator(Integer clockSkew, Set<String> expectedAudiences, String expectedIssuer, VerificationKeyResolver verificationKeyResolver, String scopeClaimName, String subClaimName) {
+    public ValidatorAccessTokenValidator(Integer clockSkew,
+        Set<String> expectedAudiences,
+        String expectedIssuer,
+        VerificationKeyResolver verificationKeyResolver,
+        String scopeClaimName,
+        String subClaimName) {
         final JwtConsumerBuilder jwtConsumerBuilder = new JwtConsumerBuilder();
 
         if (clockSkew != null)
@@ -122,7 +129,12 @@
         if (expectedIssuer != null)
             jwtConsumerBuilder.setExpectedIssuer(expectedIssuer);
 
-        this.jwtConsumer = jwtConsumerBuilder.setJwsAlgorithmConstraints(DISALLOW_NONE).setRequireExpirationTime().setRequireIssuedAt().setVerificationKeyResolver(verificationKeyResolver).build();
+        this.jwtConsumer = jwtConsumerBuilder
+            .setJwsAlgorithmConstraints(DISALLOW_NONE)
+            .setRequireExpirationTime()
+            .setRequireIssuedAt()
+            .setVerificationKeyResolver(verificationKeyResolver)
+            .build();
         this.scopeClaimName = scopeClaimName;
         this.subClaimName = subClaimName;
     }
@@ -130,6 +142,7 @@
     /**
      * Accepts an OAuth JWT access token in base-64 encoded format, validates, and returns an
      * OAuthBearerToken.
+     *
      * @param accessToken Non-<code>null</code> JWT access token
      * @return {@link OAuthBearerToken}
      * @throws ValidateException Thrown on errors performing validation of given token
@@ -164,15 +177,9 @@
         NumericDate issuedAtRaw = getClaim(claims::getIssuedAt, ReservedClaimNames.ISSUED_AT);
 
         Set<String> scopes = ClaimValidationUtils.validateScopes(scopeClaimName, scopeRawCollection);
-        long expiration = ClaimValidationUtils.validateExpiration(ReservedClaimNames.EXPIRATION_TIME, expirationRaw != null ? expirationRaw.getValueInMillis() : null);
+        long expiration = ClaimValidationUtils.validateExpiration(ReservedClaimNames.EXPIRATION_TIME,
+            expirationRaw != null ? expirationRaw.getValueInMillis() : null);
         String sub = ClaimValidationUtils.validateSubject(subClaimName, subRaw);
-<<<<<<< HEAD
-        Long issuedAt = ClaimValidationUtils.validateIssuedAt(ReservedClaimNames.ISSUED_AT, issuedAtRaw != null ? issuedAtRaw.getValueInMillis() : null);
-
-        OAuthBearerToken token = new BasicOAuthBearerToken(accessToken, scopes, expiration, sub, issuedAt);
-
-        return token;
-=======
         Long issuedAt = ClaimValidationUtils.validateIssuedAt(ReservedClaimNames.ISSUED_AT,
             issuedAtRaw != null ? issuedAtRaw.getValueInMillis() : null);
 
@@ -181,7 +188,6 @@
             expiration,
             sub,
             issuedAt);
->>>>>>> 9494bebe
     }
 
     private <T> T getClaim(ClaimSupplier<T> supplier, String claimName) throws ValidateException {
