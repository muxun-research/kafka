--- conflicted
+++ resolved
@@ -42,23 +42,16 @@
  * See {@link MemoryRecords} for the in-memory representation and {@link FileRecords} for the on-disk representation.
  */
 public interface Records extends TransferableRecords {
-	int OFFSET_OFFSET = 0;
-	int OFFSET_LENGTH = 8;
-	int SIZE_OFFSET = OFFSET_OFFSET + OFFSET_LENGTH;
-	int SIZE_LENGTH = 4;
-	int LOG_OVERHEAD = SIZE_OFFSET + SIZE_LENGTH;
+    int OFFSET_OFFSET = 0;
+    int OFFSET_LENGTH = 8;
+    int SIZE_OFFSET = OFFSET_OFFSET + OFFSET_LENGTH;
+    int SIZE_LENGTH = 4;
+    int LOG_OVERHEAD = SIZE_OFFSET + SIZE_LENGTH;
 
-<<<<<<< HEAD
-	// the magic offset is at the same offset for all current message formats, but the 4 bytes
-	// between the size and the magic is dependent on the version.
-	int MAGIC_OFFSET = 16;
-	int MAGIC_LENGTH = 1;
-=======
     // The magic offset is at the same offset for all current message formats, but the 4 bytes
     // between the size and the magic is dependent on the version.
     int MAGIC_OFFSET = LOG_OVERHEAD + 4;
     int MAGIC_LENGTH = 1;
->>>>>>> 15418db6
     int HEADER_SIZE_UP_TO_MAGIC = MAGIC_OFFSET + MAGIC_LENGTH;
 
     /**
