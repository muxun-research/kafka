--- conflicted
+++ resolved
@@ -48,15 +48,10 @@
  */
 public class OffsetDeleteResponse extends AbstractResponse {
 
-<<<<<<< HEAD
-	private final OffsetDeleteResponseData data;
-=======
     public static class Builder {
         OffsetDeleteResponseData data = new OffsetDeleteResponseData();
 
-        private OffsetDeleteResponseTopic getOrCreateTopic(
-            String topicName
-        ) {
+        private OffsetDeleteResponseTopic getOrCreateTopic(String topicName) {
             OffsetDeleteResponseTopic topic = data.topics().find(topicName);
             if (topic == null) {
                 topic = new OffsetDeleteResponseTopic().setName(topicName);
@@ -65,40 +60,25 @@
             return topic;
         }
 
-        public Builder addPartition(
-            String topicName,
-            int partitionIndex,
-            Errors error
-        ) {
+        public Builder addPartition(String topicName, int partitionIndex, Errors error) {
             final OffsetDeleteResponseTopic topicResponse = getOrCreateTopic(topicName);
 
-            topicResponse.partitions().add(new OffsetDeleteResponsePartition()
-                .setPartitionIndex(partitionIndex)
-                .setErrorCode(error.code()));
+            topicResponse.partitions().add(new OffsetDeleteResponsePartition().setPartitionIndex(partitionIndex).setErrorCode(error.code()));
 
             return this;
         }
 
-        public <P> Builder addPartitions(
-            String topicName,
-            List<P> partitions,
-            Function<P, Integer> partitionIndex,
-            Errors error
-        ) {
+        public <P> Builder addPartitions(String topicName, List<P> partitions, Function<P, Integer> partitionIndex, Errors error) {
             final OffsetDeleteResponseTopic topicResponse = getOrCreateTopic(topicName);
 
             partitions.forEach(partition -> {
-                topicResponse.partitions().add(new OffsetDeleteResponsePartition()
-                    .setPartitionIndex(partitionIndex.apply(partition))
-                    .setErrorCode(error.code()));
+                topicResponse.partitions().add(new OffsetDeleteResponsePartition().setPartitionIndex(partitionIndex.apply(partition)).setErrorCode(error.code()));
             });
 
             return this;
         }
 
-        public Builder merge(
-            OffsetDeleteResponseData newData
-        ) {
+        public Builder merge(OffsetDeleteResponseData newData) {
             if (data.topics().isEmpty()) {
                 // If the current data is empty, we can discard it and use the new data.
                 data = newData;
@@ -129,45 +109,34 @@
     }
 
     private final OffsetDeleteResponseData data;
->>>>>>> 15418db6
 
-	public OffsetDeleteResponse(OffsetDeleteResponseData data) {
-		super(ApiKeys.OFFSET_DELETE);
-		this.data = data;
-	}
+    public OffsetDeleteResponse(OffsetDeleteResponseData data) {
+        super(ApiKeys.OFFSET_DELETE);
+        this.data = data;
+    }
 
-	@Override
-	public OffsetDeleteResponseData data() {
-		return data;
-	}
+    @Override
+    public OffsetDeleteResponseData data() {
+        return data;
+    }
 
-	@Override
-	public Map<Errors, Integer> errorCounts() {
-		Map<Errors, Integer> counts = new HashMap<>();
-		updateErrorCounts(counts, Errors.forCode(data.errorCode()));
-		data.topics().forEach(topic ->
-				topic.partitions().forEach(partition ->
-						updateErrorCounts(counts, Errors.forCode(partition.errorCode()))
-				)
-		);
-		return counts;
-	}
+    @Override
+    public Map<Errors, Integer> errorCounts() {
+        Map<Errors, Integer> counts = new HashMap<>();
+        updateErrorCounts(counts, Errors.forCode(data.errorCode()));
+        data.topics().forEach(topic -> topic.partitions().forEach(partition -> updateErrorCounts(counts, Errors.forCode(partition.errorCode()))));
+        return counts;
+    }
 
-	public static OffsetDeleteResponse parse(ByteBuffer buffer, short version) {
-		return new OffsetDeleteResponse(new OffsetDeleteResponseData(new ByteBufferAccessor(buffer), version));
-	}
+    public static OffsetDeleteResponse parse(ByteBuffer buffer, short version) {
+        return new OffsetDeleteResponse(new OffsetDeleteResponseData(new ByteBufferAccessor(buffer), version));
+    }
 
-	@Override
-	public int throttleTimeMs() {
-		return data.throttleTimeMs();
-	}
+    @Override
+    public int throttleTimeMs() {
+        return data.throttleTimeMs();
+    }
 
-<<<<<<< HEAD
-	@Override
-	public boolean shouldClientThrottle(short version) {
-		return version >= 0;
-	}
-=======
     @Override
     public void maybeSetThrottleTimeMs(int throttleTimeMs) {
         data.setThrottleTimeMs(throttleTimeMs);
@@ -177,5 +146,4 @@
     public boolean shouldClientThrottle(short version) {
         return version >= 0;
     }
->>>>>>> 15418db6
 }