--- conflicted
+++ resolved
@@ -31,27 +31,29 @@
 
 /**
  * Possible error codes:
- * <p>
+ *
  * - Partition errors:
- * - {@link Errors#GROUP_SUBSCRIBED_TO_TOPIC}
- * - {@link Errors#TOPIC_AUTHORIZATION_FAILED}
- * - {@link Errors#UNKNOWN_TOPIC_OR_PARTITION}
- * <p>
+ *   - {@link Errors#GROUP_SUBSCRIBED_TO_TOPIC}
+ *   - {@link Errors#TOPIC_AUTHORIZATION_FAILED}
+ *   - {@link Errors#UNKNOWN_TOPIC_OR_PARTITION}
+ *
  * - Group or coordinator errors:
- * - {@link Errors#COORDINATOR_LOAD_IN_PROGRESS}
- * - {@link Errors#COORDINATOR_NOT_AVAILABLE}
- * - {@link Errors#NOT_COORDINATOR}
- * - {@link Errors#GROUP_AUTHORIZATION_FAILED}
- * - {@link Errors#INVALID_GROUP_ID}
- * - {@link Errors#GROUP_ID_NOT_FOUND}
- * - {@link Errors#NON_EMPTY_GROUP}
+ *   - {@link Errors#COORDINATOR_LOAD_IN_PROGRESS}
+ *   - {@link Errors#COORDINATOR_NOT_AVAILABLE}
+ *   - {@link Errors#NOT_COORDINATOR}
+ *   - {@link Errors#GROUP_AUTHORIZATION_FAILED}
+ *   - {@link Errors#INVALID_GROUP_ID}
+ *   - {@link Errors#GROUP_ID_NOT_FOUND}
+ *   - {@link Errors#NON_EMPTY_GROUP}
  */
 public class OffsetDeleteResponse extends AbstractResponse {
 
     public static class Builder {
         OffsetDeleteResponseData data = new OffsetDeleteResponseData();
 
-        private OffsetDeleteResponseTopic getOrCreateTopic(String topicName) {
+        private OffsetDeleteResponseTopic getOrCreateTopic(
+            String topicName
+        ) {
             OffsetDeleteResponseTopic topic = data.topics().find(topicName);
             if (topic == null) {
                 topic = new OffsetDeleteResponseTopic().setName(topicName);
@@ -60,28 +62,27 @@
             return topic;
         }
 
-        public Builder addPartition(String topicName, int partitionIndex, Errors error) {
+        public Builder addPartition(
+            String topicName,
+            int partitionIndex,
+            Errors error
+        ) {
             final OffsetDeleteResponseTopic topicResponse = getOrCreateTopic(topicName);
 
-            topicResponse.partitions().add(new OffsetDeleteResponsePartition().setPartitionIndex(partitionIndex).setErrorCode(error.code()));
+            topicResponse.partitions().add(new OffsetDeleteResponsePartition()
+                .setPartitionIndex(partitionIndex)
+                .setErrorCode(error.code()));
 
             return this;
         }
 
-        public <P> Builder addPartitions(String topicName, List<P> partitions, Function<P, Integer> partitionIndex, Errors error) {
+        public <P> Builder addPartitions(
+            String topicName,
+            List<P> partitions,
+            Function<P, Integer> partitionIndex,
+            Errors error
+        ) {
             final OffsetDeleteResponseTopic topicResponse = getOrCreateTopic(topicName);
-<<<<<<< HEAD
-
-            partitions.forEach(partition -> {
-                topicResponse.partitions().add(new OffsetDeleteResponsePartition().setPartitionIndex(partitionIndex.apply(partition)).setErrorCode(error.code()));
-            });
-
-            return this;
-        }
-
-        public Builder merge(OffsetDeleteResponseData newData) {
-            if (data.topics().isEmpty()) {
-=======
             partitions.forEach(partition ->
                 topicResponse.partitions().add(new OffsetDeleteResponsePartition()
                     .setPartitionIndex(partitionIndex.apply(partition))
@@ -97,7 +98,6 @@
                 // If the top-level error exists, we can discard it and use the new data.
                 data = newData;
             } else if (data.topics().isEmpty()) {
->>>>>>> 9494bebe
                 // If the current data is empty, we can discard it and use the new data.
                 data = newData;
             } else {
@@ -142,7 +142,11 @@
     public Map<Errors, Integer> errorCounts() {
         Map<Errors, Integer> counts = new HashMap<>();
         updateErrorCounts(counts, Errors.forCode(data.errorCode()));
-        data.topics().forEach(topic -> topic.partitions().forEach(partition -> updateErrorCounts(counts, Errors.forCode(partition.errorCode()))));
+        data.topics().forEach(topic ->
+            topic.partitions().forEach(partition ->
+                updateErrorCounts(counts, Errors.forCode(partition.errorCode()))
+            )
+        );
         return counts;
     }
 
