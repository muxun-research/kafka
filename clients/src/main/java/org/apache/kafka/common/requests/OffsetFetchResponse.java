--- conflicted
+++ resolved
@@ -16,28 +16,18 @@
  */
 package org.apache.kafka.common.requests;
 
-import java.util.Map.Entry;
-import java.util.stream.Collectors;
 import org.apache.kafka.common.TopicPartition;
 import org.apache.kafka.common.errors.UnsupportedVersionException;
 import org.apache.kafka.common.message.OffsetFetchResponseData;
-import org.apache.kafka.common.message.OffsetFetchResponseData.OffsetFetchResponseGroup;
-import org.apache.kafka.common.message.OffsetFetchResponseData.OffsetFetchResponsePartition;
-import org.apache.kafka.common.message.OffsetFetchResponseData.OffsetFetchResponsePartitions;
-import org.apache.kafka.common.message.OffsetFetchResponseData.OffsetFetchResponseTopic;
-import org.apache.kafka.common.message.OffsetFetchResponseData.OffsetFetchResponseTopics;
+import org.apache.kafka.common.message.OffsetFetchResponseData.*;
 import org.apache.kafka.common.protocol.ApiKeys;
 import org.apache.kafka.common.protocol.ByteBufferAccessor;
 import org.apache.kafka.common.protocol.Errors;
 
 import java.nio.ByteBuffer;
-import java.util.ArrayList;
-import java.util.Arrays;
-import java.util.HashMap;
-import java.util.List;
-import java.util.Map;
-import java.util.Objects;
-import java.util.Optional;
+import java.util.*;
+import java.util.Map.Entry;
+import java.util.stream.Collectors;
 
 import static org.apache.kafka.common.record.RecordBatch.NO_PARTITION_LEADER_EPOCH;
 
@@ -59,34 +49,21 @@
     public static final long INVALID_OFFSET = -1L;
     public static final String NO_METADATA = "";
     public static final PartitionData UNKNOWN_PARTITION = new PartitionData(INVALID_OFFSET,
-                                                                            Optional.empty(),
-                                                                            NO_METADATA,
-                                                                            Errors.UNKNOWN_TOPIC_OR_PARTITION);
-    public static final PartitionData UNAUTHORIZED_PARTITION = new PartitionData(INVALID_OFFSET,
-                                                                                 Optional.empty(),
-                                                                                 NO_METADATA,
-                                                                                 Errors.TOPIC_AUTHORIZATION_FAILED);
-    private static final List<Errors> PARTITION_ERRORS = Arrays.asList(
-        Errors.UNKNOWN_TOPIC_OR_PARTITION, Errors.TOPIC_AUTHORIZATION_FAILED);
+                                                                            Optional.empty(), NO_METADATA, Errors.UNKNOWN_TOPIC_OR_PARTITION);
+    public static final PartitionData UNAUTHORIZED_PARTITION = new PartitionData(INVALID_OFFSET, Optional.empty(), NO_METADATA, Errors.TOPIC_AUTHORIZATION_FAILED);
+    private static final List<Errors> PARTITION_ERRORS = Arrays.asList(Errors.UNKNOWN_TOPIC_OR_PARTITION, Errors.TOPIC_AUTHORIZATION_FAILED);
 
     private final OffsetFetchResponseData data;
-<<<<<<< HEAD
-	private final Errors error;
-=======
     private final Errors error;
     private final Map<String, Errors> groupLevelErrors = new HashMap<>();
->>>>>>> 15418db6
-
-	public static final class PartitionData {
+
+    public static final class PartitionData {
         public final long offset;
         public final String metadata;
         public final Errors error;
         public final Optional<Integer> leaderEpoch;
 
-        public PartitionData(long offset,
-                             Optional<Integer> leaderEpoch,
-                             String metadata,
-                             Errors error) {
+        public PartitionData(long offset, Optional<Integer> leaderEpoch, String metadata, Errors error) {
             this.offset = offset;
             this.leaderEpoch = leaderEpoch;
             this.metadata = metadata;
@@ -99,16 +76,13 @@
 
         @Override
         public boolean equals(Object other) {
-			if (!(other instanceof PartitionData))
-				return false;
-			PartitionData otherPartition = (PartitionData) other;
-			return Objects.equals(this.offset, otherPartition.offset)
-					&& Objects.equals(this.leaderEpoch, otherPartition.leaderEpoch)
-					&& Objects.equals(this.metadata, otherPartition.metadata)
-					&& Objects.equals(this.error, otherPartition.error);
-		}
-
-		@Override
+            if (!(other instanceof PartitionData))
+                return false;
+            PartitionData otherPartition = (PartitionData) other;
+            return Objects.equals(this.offset, otherPartition.offset) && Objects.equals(this.leaderEpoch, otherPartition.leaderEpoch) && Objects.equals(this.metadata, otherPartition.metadata) && Objects.equals(this.error, otherPartition.error);
+        }
+
+        @Override
         public String toString() {
             return "PartitionData("
                        + "offset=" + offset
@@ -141,83 +115,26 @@
      */
     public OffsetFetchResponse(int throttleTimeMs, Errors error, Map<TopicPartition, PartitionData> responseData) {
         super(ApiKeys.OFFSET_FETCH);
-		Map<String, OffsetFetchResponseTopic> offsetFetchResponseTopicMap = new HashMap<>();
+        Map<String, OffsetFetchResponseTopic> offsetFetchResponseTopicMap = new HashMap<>();
         for (Map.Entry<TopicPartition, PartitionData> entry : responseData.entrySet()) {
             String topicName = entry.getKey().topic();
-            OffsetFetchResponseTopic topic = offsetFetchResponseTopicMap.getOrDefault(
-                topicName, new OffsetFetchResponseTopic().setName(topicName));
+            OffsetFetchResponseTopic topic = offsetFetchResponseTopicMap.getOrDefault(topicName, new OffsetFetchResponseTopic().setName(topicName));
             PartitionData partitionData = entry.getValue();
-            topic.partitions().add(new OffsetFetchResponsePartition()
-                                       .setPartitionIndex(entry.getKey().partition())
-                                       .setErrorCode(partitionData.error.code())
-                                       .setCommittedOffset(partitionData.offset)
-                                       .setCommittedLeaderEpoch(
-                                           partitionData.leaderEpoch.orElse(NO_PARTITION_LEADER_EPOCH))
-                                       .setMetadata(partitionData.metadata)
-            );
-<<<<<<< HEAD
-			offsetFetchResponseTopicMap.put(topicName, topic);
-		}
-
-		this.data = new OffsetFetchResponseData()
-				.setTopics(new ArrayList<>(offsetFetchResponseTopicMap.values()))
-				.setErrorCode(error.code())
-				.setThrottleTimeMs(throttleTimeMs);
-		this.error = error;
-	}
-
-	public OffsetFetchResponse(OffsetFetchResponseData data, short version) {
-		super(ApiKeys.OFFSET_FETCH);
-		this.data = data;
-		// for version 2 and later use the top-level error code (in ERROR_CODE_KEY_NAME) from the response.
-		// for older versions there is no top-level error in the response and all errors are partition errors,
-		// so if there is a group or coordinator error at the partition level use that as the top-level error.
-		// this way clients can depend on the top-level error regardless of the offset fetch version.
-		this.error = version >= 2 ? Errors.forCode(data.errorCode()) : topLevelError(data);
-	}
-
-	private static Errors topLevelError(OffsetFetchResponseData data) {
-		for (OffsetFetchResponseTopic topic : data.topics()) {
-			for (OffsetFetchResponsePartition partition : topic.partitions()) {
-				Errors partitionError = Errors.forCode(partition.errorCode());
-				if (partitionError != Errors.NONE && !PARTITION_ERRORS.contains(partitionError)) {
-					return partitionError;
-				}
-			}
-		}
-		return Errors.NONE;
-	}
-
-	@Override
-	public int throttleTimeMs() {
-		return data.throttleTimeMs();
-	}
-
-	public boolean hasError() {
-		return error != Errors.NONE;
-	}
-
-	public Errors error() {
-=======
+            topic.partitions().add(new OffsetFetchResponsePartition().setPartitionIndex(entry.getKey().partition()).setErrorCode(partitionData.error.code()).setCommittedOffset(partitionData.offset).setCommittedLeaderEpoch(partitionData.leaderEpoch.orElse(NO_PARTITION_LEADER_EPOCH)).setMetadata(partitionData.metadata));
             offsetFetchResponseTopicMap.put(topicName, topic);
         }
 
-        this.data = new OffsetFetchResponseData()
-            .setTopics(new ArrayList<>(offsetFetchResponseTopicMap.values()))
-            .setErrorCode(error.code())
-            .setThrottleTimeMs(throttleTimeMs);
+        this.data = new OffsetFetchResponseData().setTopics(new ArrayList<>(offsetFetchResponseTopicMap.values())).setErrorCode(error.code()).setThrottleTimeMs(throttleTimeMs);
         this.error = error;
     }
 
     /**
      * Constructor with throttle time for version 8 and above.
      * @param throttleTimeMs The time in milliseconds that this response was throttled
-     * @param errors Potential coordinator or group level error code
-     * @param responseData Fetched offset information grouped by topic-partition and by group
+     * @param errors         Potential coordinator or group level error code
+     * @param responseData   Fetched offset information grouped by topic-partition and by group
      */
-    public OffsetFetchResponse(int throttleTimeMs,
-                               Map<String, Errors> errors,
-                               Map<String, Map<TopicPartition, PartitionData>> responseData) {
+    public OffsetFetchResponse(int throttleTimeMs, Map<String, Errors> errors, Map<String, Map<TopicPartition, PartitionData>> responseData) {
         super(ApiKeys.OFFSET_FETCH);
         List<OffsetFetchResponseGroup> groupList = new ArrayList<>();
         for (Entry<String, Map<TopicPartition, PartitionData>> entry : responseData.entrySet()) {
@@ -226,28 +143,15 @@
             Map<String, OffsetFetchResponseTopics> offsetFetchResponseTopicsMap = new HashMap<>();
             for (Entry<TopicPartition, PartitionData> partitionEntry : partitionDataMap.entrySet()) {
                 String topicName = partitionEntry.getKey().topic();
-                OffsetFetchResponseTopics topic =
-                    offsetFetchResponseTopicsMap.getOrDefault(topicName,
-                        new OffsetFetchResponseTopics().setName(topicName));
+                OffsetFetchResponseTopics topic = offsetFetchResponseTopicsMap.getOrDefault(topicName, new OffsetFetchResponseTopics().setName(topicName));
                 PartitionData partitionData = partitionEntry.getValue();
-                topic.partitions().add(new OffsetFetchResponsePartitions()
-                    .setPartitionIndex(partitionEntry.getKey().partition())
-                    .setErrorCode(partitionData.error.code())
-                    .setCommittedOffset(partitionData.offset)
-                    .setCommittedLeaderEpoch(
-                        partitionData.leaderEpoch.orElse(NO_PARTITION_LEADER_EPOCH))
-                    .setMetadata(partitionData.metadata));
+                topic.partitions().add(new OffsetFetchResponsePartitions().setPartitionIndex(partitionEntry.getKey().partition()).setErrorCode(partitionData.error.code()).setCommittedOffset(partitionData.offset).setCommittedLeaderEpoch(partitionData.leaderEpoch.orElse(NO_PARTITION_LEADER_EPOCH)).setMetadata(partitionData.metadata));
                 offsetFetchResponseTopicsMap.put(topicName, topic);
             }
-            groupList.add(new OffsetFetchResponseGroup()
-                .setGroupId(groupName)
-                .setTopics(new ArrayList<>(offsetFetchResponseTopicsMap.values()))
-                .setErrorCode(errors.get(groupName).code()));
+            groupList.add(new OffsetFetchResponseGroup().setGroupId(groupName).setTopics(new ArrayList<>(offsetFetchResponseTopicsMap.values())).setErrorCode(errors.get(groupName).code()));
             groupLevelErrors.put(groupName, errors.get(groupName));
         }
-        this.data = new OffsetFetchResponseData()
-            .setGroups(groupList)
-            .setThrottleTimeMs(throttleTimeMs);
+        this.data = new OffsetFetchResponseData().setGroups(groupList).setThrottleTimeMs(throttleTimeMs);
         this.error = null;
     }
 
@@ -264,9 +168,7 @@
             }
         } else {
             if (groups.size() != 1) {
-                throw new UnsupportedVersionException(
-                    "Version " + version + " of OffsetFetchResponse only supports one group."
-                );
+                throw new UnsupportedVersionException("Version " + version + " of OffsetFetchResponse only supports one group.");
             }
 
             OffsetFetchResponseGroup group = groups.get(0);
@@ -283,19 +185,9 @@
                     if (version < 2 && group.errorCode() != Errors.NONE.code()) {
                         // Versions prior to version 2 do not support a top level error. Therefore,
                         // we put it at the partition level.
-                        newPartition = new OffsetFetchResponsePartition()
-                            .setPartitionIndex(partition.partitionIndex())
-                            .setErrorCode(group.errorCode())
-                            .setCommittedOffset(INVALID_OFFSET)
-                            .setMetadata(NO_METADATA)
-                            .setCommittedLeaderEpoch(NO_PARTITION_LEADER_EPOCH);
+                        newPartition = new OffsetFetchResponsePartition().setPartitionIndex(partition.partitionIndex()).setErrorCode(group.errorCode()).setCommittedOffset(INVALID_OFFSET).setMetadata(NO_METADATA).setCommittedLeaderEpoch(NO_PARTITION_LEADER_EPOCH);
                     } else {
-                        newPartition = new OffsetFetchResponsePartition()
-                            .setPartitionIndex(partition.partitionIndex())
-                            .setErrorCode(partition.errorCode())
-                            .setCommittedOffset(partition.committedOffset())
-                            .setMetadata(partition.metadata())
-                            .setCommittedLeaderEpoch(partition.committedLeaderEpoch());
+                        newPartition = new OffsetFetchResponsePartition().setPartitionIndex(partition.partitionIndex()).setErrorCode(partition.errorCode()).setCommittedOffset(partition.committedOffset()).setMetadata(partition.metadata()).setCommittedLeaderEpoch(partition.committedLeaderEpoch());
                     }
 
                     newTopic.partitions().add(newPartition);
@@ -359,7 +251,6 @@
     }
 
     public Errors error() {
->>>>>>> 15418db6
         return error;
     }
 
@@ -372,17 +263,6 @@
 
     @Override
     public Map<Errors, Integer> errorCounts() {
-<<<<<<< HEAD
-		Map<Errors, Integer> counts = new HashMap<>();
-		updateErrorCounts(counts, error);
-		data.topics().forEach(topic ->
-				topic.partitions().forEach(partition ->
-						updateErrorCounts(counts, Errors.forCode(partition.errorCode()))));
-		return counts;
-	}
-
-	public Map<TopicPartition, PartitionData> responseData() {
-=======
         Map<Errors, Integer> counts = new HashMap<>();
         if (!groupLevelErrors.isEmpty()) {
             // built response with v8 or above
@@ -390,32 +270,22 @@
                 updateErrorCounts(counts, entry.getValue());
             }
             for (OffsetFetchResponseGroup group : data.groups()) {
-                group.topics().forEach(topic ->
-                    topic.partitions().forEach(partition ->
-                        updateErrorCounts(counts, Errors.forCode(partition.errorCode()))));
+                group.topics().forEach(topic -> topic.partitions().forEach(partition -> updateErrorCounts(counts, Errors.forCode(partition.errorCode()))));
             }
         } else {
             // built response with v0-v7
             updateErrorCounts(counts, error);
-            data.topics().forEach(topic ->
-                topic.partitions().forEach(partition ->
-                    updateErrorCounts(counts, Errors.forCode(partition.errorCode()))));
+            data.topics().forEach(topic -> topic.partitions().forEach(partition -> updateErrorCounts(counts, Errors.forCode(partition.errorCode()))));
         }
         return counts;
     }
 
     // package-private for testing purposes
     Map<TopicPartition, PartitionData> responseDataV0ToV7() {
->>>>>>> 15418db6
         Map<TopicPartition, PartitionData> responseData = new HashMap<>();
         for (OffsetFetchResponseTopic topic : data.topics()) {
             for (OffsetFetchResponsePartition partition : topic.partitions()) {
-                responseData.put(new TopicPartition(topic.name(), partition.partitionIndex()),
-                                 new PartitionData(partition.committedOffset(),
-                                                   RequestUtils.getLeaderEpoch(partition.committedLeaderEpoch()),
-                                                   partition.metadata(),
-                                                   Errors.forCode(partition.errorCode()))
-                );
+                responseData.put(new TopicPartition(topic.name(), partition.partitionIndex()), new PartitionData(partition.committedOffset(), RequestUtils.getLeaderEpoch(partition.committedLeaderEpoch()), partition.metadata(), Errors.forCode(partition.errorCode())));
             }
         }
         return responseData;
@@ -423,20 +293,10 @@
 
     private Map<TopicPartition, PartitionData> buildResponseData(String groupId) {
         Map<TopicPartition, PartitionData> responseData = new HashMap<>();
-        OffsetFetchResponseGroup group = data
-            .groups()
-            .stream()
-            .filter(g -> g.groupId().equals(groupId))
-            .collect(Collectors.toList())
-            .get(0);
+        OffsetFetchResponseGroup group = data.groups().stream().filter(g -> g.groupId().equals(groupId)).collect(Collectors.toList()).get(0);
         for (OffsetFetchResponseTopics topic : group.topics()) {
             for (OffsetFetchResponsePartitions partition : topic.partitions()) {
-                responseData.put(new TopicPartition(topic.name(), partition.partitionIndex()),
-                    new PartitionData(partition.committedOffset(),
-                        RequestUtils.getLeaderEpoch(partition.committedLeaderEpoch()),
-                        partition.metadata(),
-                        Errors.forCode(partition.errorCode()))
-                );
+                responseData.put(new TopicPartition(topic.name(), partition.partitionIndex()), new PartitionData(partition.committedOffset(), RequestUtils.getLeaderEpoch(partition.committedLeaderEpoch()), partition.metadata(), Errors.forCode(partition.errorCode())));
             }
         }
         return responseData;
@@ -451,14 +311,14 @@
 
     public static OffsetFetchResponse parse(ByteBuffer buffer, short version) {
         return new OffsetFetchResponse(new OffsetFetchResponseData(new ByteBufferAccessor(buffer), version), version);
-	}
-
-    @Override
-	public OffsetFetchResponseData data() {
-		return data;
-	}
-
-	@Override
+    }
+
+    @Override
+    public OffsetFetchResponseData data() {
+        return data;
+    }
+
+    @Override
     public boolean shouldClientThrottle(short version) {
         return version >= 4;
     }
