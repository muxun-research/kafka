--- conflicted
+++ resolved
@@ -19,16 +19,16 @@
 import org.apache.kafka.common.TopicPartition;
 import org.apache.kafka.common.errors.UnsupportedVersionException;
 import org.apache.kafka.common.message.OffsetFetchResponseData;
-import org.apache.kafka.common.message.OffsetFetchResponseData.*;
+import org.apache.kafka.common.message.OffsetFetchResponseData.OffsetFetchResponseGroup;
+import org.apache.kafka.common.message.OffsetFetchResponseData.OffsetFetchResponsePartition;
+import org.apache.kafka.common.message.OffsetFetchResponseData.OffsetFetchResponsePartitions;
+import org.apache.kafka.common.message.OffsetFetchResponseData.OffsetFetchResponseTopic;
+import org.apache.kafka.common.message.OffsetFetchResponseData.OffsetFetchResponseTopics;
 import org.apache.kafka.common.protocol.ApiKeys;
 import org.apache.kafka.common.protocol.ByteBufferAccessor;
 import org.apache.kafka.common.protocol.Errors;
 
 import java.nio.ByteBuffer;
-<<<<<<< HEAD
-import java.util.*;
-import java.util.Map.Entry;
-=======
 import java.util.ArrayList;
 import java.util.Arrays;
 import java.util.HashMap;
@@ -37,41 +37,39 @@
 import java.util.Map.Entry;
 import java.util.Objects;
 import java.util.Optional;
->>>>>>> 9494bebe
 import java.util.stream.Collectors;
 
 import static org.apache.kafka.common.record.RecordBatch.NO_PARTITION_LEADER_EPOCH;
 
 /**
  * Possible error codes:
- * <p>
+ *
  * - Partition errors:
- * - {@link Errors#UNKNOWN_TOPIC_OR_PARTITION}
- * - {@link Errors#TOPIC_AUTHORIZATION_FAILED}
- * - {@link Errors#UNSTABLE_OFFSET_COMMIT}
- * <p>
+ *   - {@link Errors#UNKNOWN_TOPIC_OR_PARTITION}
+ *   - {@link Errors#TOPIC_AUTHORIZATION_FAILED}
+ *   - {@link Errors#UNSTABLE_OFFSET_COMMIT}
+ *
  * - Group or coordinator errors:
-<<<<<<< HEAD
- * - {@link Errors#COORDINATOR_LOAD_IN_PROGRESS}
- * - {@link Errors#COORDINATOR_NOT_AVAILABLE}
- * - {@link Errors#NOT_COORDINATOR}
- * - {@link Errors#GROUP_AUTHORIZATION_FAILED}
-=======
  *   - {@link Errors#COORDINATOR_LOAD_IN_PROGRESS}
  *   - {@link Errors#COORDINATOR_NOT_AVAILABLE}
  *   - {@link Errors#NOT_COORDINATOR}
  *   - {@link Errors#GROUP_AUTHORIZATION_FAILED}
  *   - {@link Errors#UNKNOWN_MEMBER_ID}
  *   - {@link Errors#STALE_MEMBER_EPOCH}
->>>>>>> 9494bebe
  */
 public class OffsetFetchResponse extends AbstractResponse {
     public static final long INVALID_OFFSET = -1L;
     public static final String NO_METADATA = "";
     public static final PartitionData UNKNOWN_PARTITION = new PartitionData(INVALID_OFFSET,
-                                                                            Optional.empty(), NO_METADATA, Errors.UNKNOWN_TOPIC_OR_PARTITION);
-    public static final PartitionData UNAUTHORIZED_PARTITION = new PartitionData(INVALID_OFFSET, Optional.empty(), NO_METADATA, Errors.TOPIC_AUTHORIZATION_FAILED);
-    private static final List<Errors> PARTITION_ERRORS = Arrays.asList(Errors.UNKNOWN_TOPIC_OR_PARTITION, Errors.TOPIC_AUTHORIZATION_FAILED);
+                                                                            Optional.empty(),
+                                                                            NO_METADATA,
+                                                                            Errors.UNKNOWN_TOPIC_OR_PARTITION);
+    public static final PartitionData UNAUTHORIZED_PARTITION = new PartitionData(INVALID_OFFSET,
+                                                                                 Optional.empty(),
+                                                                                 NO_METADATA,
+                                                                                 Errors.TOPIC_AUTHORIZATION_FAILED);
+    private static final List<Errors> PARTITION_ERRORS = Arrays.asList(
+        Errors.UNKNOWN_TOPIC_OR_PARTITION, Errors.TOPIC_AUTHORIZATION_FAILED);
 
     private final OffsetFetchResponseData data;
     private final Errors error;
@@ -83,7 +81,10 @@
         public final Errors error;
         public final Optional<Integer> leaderEpoch;
 
-        public PartitionData(long offset, Optional<Integer> leaderEpoch, String metadata, Errors error) {
+        public PartitionData(long offset,
+                             Optional<Integer> leaderEpoch,
+                             String metadata,
+                             Errors error) {
             this.offset = offset;
             this.leaderEpoch = leaderEpoch;
             this.metadata = metadata;
@@ -99,7 +100,10 @@
             if (!(other instanceof PartitionData))
                 return false;
             PartitionData otherPartition = (PartitionData) other;
-            return Objects.equals(this.offset, otherPartition.offset) && Objects.equals(this.leaderEpoch, otherPartition.leaderEpoch) && Objects.equals(this.metadata, otherPartition.metadata) && Objects.equals(this.error, otherPartition.error);
+            return Objects.equals(this.offset, otherPartition.offset)
+                   && Objects.equals(this.leaderEpoch, otherPartition.leaderEpoch)
+                   && Objects.equals(this.metadata, otherPartition.metadata)
+                   && Objects.equals(this.error, otherPartition.error);
         }
 
         @Override
@@ -138,23 +142,36 @@
         Map<String, OffsetFetchResponseTopic> offsetFetchResponseTopicMap = new HashMap<>();
         for (Map.Entry<TopicPartition, PartitionData> entry : responseData.entrySet()) {
             String topicName = entry.getKey().topic();
-            OffsetFetchResponseTopic topic = offsetFetchResponseTopicMap.getOrDefault(topicName, new OffsetFetchResponseTopic().setName(topicName));
+            OffsetFetchResponseTopic topic = offsetFetchResponseTopicMap.getOrDefault(
+                topicName, new OffsetFetchResponseTopic().setName(topicName));
             PartitionData partitionData = entry.getValue();
-            topic.partitions().add(new OffsetFetchResponsePartition().setPartitionIndex(entry.getKey().partition()).setErrorCode(partitionData.error.code()).setCommittedOffset(partitionData.offset).setCommittedLeaderEpoch(partitionData.leaderEpoch.orElse(NO_PARTITION_LEADER_EPOCH)).setMetadata(partitionData.metadata));
+            topic.partitions().add(new OffsetFetchResponsePartition()
+                                       .setPartitionIndex(entry.getKey().partition())
+                                       .setErrorCode(partitionData.error.code())
+                                       .setCommittedOffset(partitionData.offset)
+                                       .setCommittedLeaderEpoch(
+                                           partitionData.leaderEpoch.orElse(NO_PARTITION_LEADER_EPOCH))
+                                       .setMetadata(partitionData.metadata)
+            );
             offsetFetchResponseTopicMap.put(topicName, topic);
         }
 
-        this.data = new OffsetFetchResponseData().setTopics(new ArrayList<>(offsetFetchResponseTopicMap.values())).setErrorCode(error.code()).setThrottleTimeMs(throttleTimeMs);
+        this.data = new OffsetFetchResponseData()
+            .setTopics(new ArrayList<>(offsetFetchResponseTopicMap.values()))
+            .setErrorCode(error.code())
+            .setThrottleTimeMs(throttleTimeMs);
         this.error = error;
     }
 
     /**
      * Constructor with throttle time for version 8 and above.
      * @param throttleTimeMs The time in milliseconds that this response was throttled
-     * @param errors         Potential coordinator or group level error code
-     * @param responseData   Fetched offset information grouped by topic-partition and by group
+     * @param errors Potential coordinator or group level error code
+     * @param responseData Fetched offset information grouped by topic-partition and by group
      */
-    public OffsetFetchResponse(int throttleTimeMs, Map<String, Errors> errors, Map<String, Map<TopicPartition, PartitionData>> responseData) {
+    public OffsetFetchResponse(int throttleTimeMs,
+                               Map<String, Errors> errors,
+                               Map<String, Map<TopicPartition, PartitionData>> responseData) {
         super(ApiKeys.OFFSET_FETCH);
         List<OffsetFetchResponseGroup> groupList = new ArrayList<>();
         for (Entry<String, Map<TopicPartition, PartitionData>> entry : responseData.entrySet()) {
@@ -163,15 +180,28 @@
             Map<String, OffsetFetchResponseTopics> offsetFetchResponseTopicsMap = new HashMap<>();
             for (Entry<TopicPartition, PartitionData> partitionEntry : partitionDataMap.entrySet()) {
                 String topicName = partitionEntry.getKey().topic();
-                OffsetFetchResponseTopics topic = offsetFetchResponseTopicsMap.getOrDefault(topicName, new OffsetFetchResponseTopics().setName(topicName));
+                OffsetFetchResponseTopics topic =
+                    offsetFetchResponseTopicsMap.getOrDefault(topicName,
+                        new OffsetFetchResponseTopics().setName(topicName));
                 PartitionData partitionData = partitionEntry.getValue();
-                topic.partitions().add(new OffsetFetchResponsePartitions().setPartitionIndex(partitionEntry.getKey().partition()).setErrorCode(partitionData.error.code()).setCommittedOffset(partitionData.offset).setCommittedLeaderEpoch(partitionData.leaderEpoch.orElse(NO_PARTITION_LEADER_EPOCH)).setMetadata(partitionData.metadata));
+                topic.partitions().add(new OffsetFetchResponsePartitions()
+                    .setPartitionIndex(partitionEntry.getKey().partition())
+                    .setErrorCode(partitionData.error.code())
+                    .setCommittedOffset(partitionData.offset)
+                    .setCommittedLeaderEpoch(
+                        partitionData.leaderEpoch.orElse(NO_PARTITION_LEADER_EPOCH))
+                    .setMetadata(partitionData.metadata));
                 offsetFetchResponseTopicsMap.put(topicName, topic);
             }
-            groupList.add(new OffsetFetchResponseGroup().setGroupId(groupName).setTopics(new ArrayList<>(offsetFetchResponseTopicsMap.values())).setErrorCode(errors.get(groupName).code()));
+            groupList.add(new OffsetFetchResponseGroup()
+                .setGroupId(groupName)
+                .setTopics(new ArrayList<>(offsetFetchResponseTopicsMap.values()))
+                .setErrorCode(errors.get(groupName).code()));
             groupLevelErrors.put(groupName, errors.get(groupName));
         }
-        this.data = new OffsetFetchResponseData().setGroups(groupList).setThrottleTimeMs(throttleTimeMs);
+        this.data = new OffsetFetchResponseData()
+            .setGroups(groupList)
+            .setThrottleTimeMs(throttleTimeMs);
         this.error = null;
     }
 
@@ -188,7 +218,9 @@
             }
         } else {
             if (groups.size() != 1) {
-                throw new UnsupportedVersionException("Version " + version + " of OffsetFetchResponse only supports one group.");
+                throw new UnsupportedVersionException(
+                    "Version " + version + " of OffsetFetchResponse only supports one group."
+                );
             }
 
             OffsetFetchResponseGroup group = groups.get(0);
@@ -205,9 +237,19 @@
                     if (version < 2 && group.errorCode() != Errors.NONE.code()) {
                         // Versions prior to version 2 do not support a top level error. Therefore,
                         // we put it at the partition level.
-                        newPartition = new OffsetFetchResponsePartition().setPartitionIndex(partition.partitionIndex()).setErrorCode(group.errorCode()).setCommittedOffset(INVALID_OFFSET).setMetadata(NO_METADATA).setCommittedLeaderEpoch(NO_PARTITION_LEADER_EPOCH);
+                        newPartition = new OffsetFetchResponsePartition()
+                            .setPartitionIndex(partition.partitionIndex())
+                            .setErrorCode(group.errorCode())
+                            .setCommittedOffset(INVALID_OFFSET)
+                            .setMetadata(NO_METADATA)
+                            .setCommittedLeaderEpoch(NO_PARTITION_LEADER_EPOCH);
                     } else {
-                        newPartition = new OffsetFetchResponsePartition().setPartitionIndex(partition.partitionIndex()).setErrorCode(partition.errorCode()).setCommittedOffset(partition.committedOffset()).setMetadata(partition.metadata()).setCommittedLeaderEpoch(partition.committedLeaderEpoch());
+                        newPartition = new OffsetFetchResponsePartition()
+                            .setPartitionIndex(partition.partitionIndex())
+                            .setErrorCode(partition.errorCode())
+                            .setCommittedOffset(partition.committedOffset())
+                            .setMetadata(partition.metadata())
+                            .setCommittedLeaderEpoch(partition.committedLeaderEpoch());
                     }
 
                     newTopic.partitions().add(newPartition);
@@ -290,12 +332,16 @@
                 updateErrorCounts(counts, entry.getValue());
             }
             for (OffsetFetchResponseGroup group : data.groups()) {
-                group.topics().forEach(topic -> topic.partitions().forEach(partition -> updateErrorCounts(counts, Errors.forCode(partition.errorCode()))));
+                group.topics().forEach(topic ->
+                    topic.partitions().forEach(partition ->
+                        updateErrorCounts(counts, Errors.forCode(partition.errorCode()))));
             }
         } else {
             // built response with v0-v7
             updateErrorCounts(counts, error);
-            data.topics().forEach(topic -> topic.partitions().forEach(partition -> updateErrorCounts(counts, Errors.forCode(partition.errorCode()))));
+            data.topics().forEach(topic ->
+                topic.partitions().forEach(partition ->
+                    updateErrorCounts(counts, Errors.forCode(partition.errorCode()))));
         }
         return counts;
     }
@@ -305,7 +351,12 @@
         Map<TopicPartition, PartitionData> responseData = new HashMap<>();
         for (OffsetFetchResponseTopic topic : data.topics()) {
             for (OffsetFetchResponsePartition partition : topic.partitions()) {
-                responseData.put(new TopicPartition(topic.name(), partition.partitionIndex()), new PartitionData(partition.committedOffset(), RequestUtils.getLeaderEpoch(partition.committedLeaderEpoch()), partition.metadata(), Errors.forCode(partition.errorCode())));
+                responseData.put(new TopicPartition(topic.name(), partition.partitionIndex()),
+                                 new PartitionData(partition.committedOffset(),
+                                                   RequestUtils.getLeaderEpoch(partition.committedLeaderEpoch()),
+                                                   partition.metadata(),
+                                                   Errors.forCode(partition.errorCode()))
+                );
             }
         }
         return responseData;
@@ -313,10 +364,20 @@
 
     private Map<TopicPartition, PartitionData> buildResponseData(String groupId) {
         Map<TopicPartition, PartitionData> responseData = new HashMap<>();
-        OffsetFetchResponseGroup group = data.groups().stream().filter(g -> g.groupId().equals(groupId)).collect(Collectors.toList()).get(0);
+        OffsetFetchResponseGroup group = data
+            .groups()
+            .stream()
+            .filter(g -> g.groupId().equals(groupId))
+            .collect(Collectors.toList())
+            .get(0);
         for (OffsetFetchResponseTopics topic : group.topics()) {
             for (OffsetFetchResponsePartitions partition : topic.partitions()) {
-                responseData.put(new TopicPartition(topic.name(), partition.partitionIndex()), new PartitionData(partition.committedOffset(), RequestUtils.getLeaderEpoch(partition.committedLeaderEpoch()), partition.metadata(), Errors.forCode(partition.errorCode())));
+                responseData.put(new TopicPartition(topic.name(), partition.partitionIndex()),
+                    new PartitionData(partition.committedOffset(),
+                        RequestUtils.getLeaderEpoch(partition.committedLeaderEpoch()),
+                        partition.metadata(),
+                        Errors.forCode(partition.errorCode()))
+                );
             }
         }
         return responseData;
