/*
 * Licensed to the Apache Software Foundation (ASF) under one or more
 * contributor license agreements. See the NOTICE file distributed with
 * this work for additional information regarding copyright ownership.
 * The ASF licenses this file to You under the Apache License, Version 2.0
 * (the "License"); you may not use this file except in compliance with
 * the License. You may obtain a copy of the License at
 *
 *    http://www.apache.org/licenses/LICENSE-2.0
 *
 * Unless required by applicable law or agreed to in writing, software
 * distributed under the License is distributed on an "AS IS" BASIS,
 * WITHOUT WARRANTIES OR CONDITIONS OF ANY KIND, either express or implied.
 * See the License for the specific language governing permissions and
 * limitations under the License.
 */
package org.apache.kafka.common.requests;

import org.apache.kafka.common.message.ApiVersionsRequestData;
import org.apache.kafka.common.message.ApiVersionsResponseData;
import org.apache.kafka.common.message.ApiVersionsResponseData.ApiVersionCollection;
import org.apache.kafka.common.protocol.ApiKeys;
import org.apache.kafka.common.protocol.ByteBufferAccessor;
import org.apache.kafka.common.protocol.Errors;
import org.apache.kafka.common.utils.AppInfoParser;

import java.nio.ByteBuffer;
import java.util.regex.Pattern;

public class ApiVersionsRequest extends AbstractRequest {

<<<<<<< HEAD
	public static class Builder extends AbstractRequest.Builder<ApiVersionsRequest> {
		private static final String DEFAULT_CLIENT_SOFTWARE_NAME = "apache-kafka-java";

		private static final ApiVersionsRequestData DATA = new ApiVersionsRequestData()
				.setClientSoftwareName(DEFAULT_CLIENT_SOFTWARE_NAME)
				.setClientSoftwareVersion(AppInfoParser.getVersion());

		public Builder() {
			super(ApiKeys.API_VERSIONS);
		}

		public Builder(short version) {
			super(ApiKeys.API_VERSIONS, version);
		}

		@Override
		public ApiVersionsRequest build(short version) {
			return new ApiVersionsRequest(DATA, version);
		}

		@Override
		public String toString() {
			return DATA.toString();
		}
	}

	private static final Pattern SOFTWARE_NAME_VERSION_PATTERN = Pattern.compile("[a-zA-Z0-9](?:[a-zA-Z0-9\\-.]*[a-zA-Z0-9])?");

	private final Short unsupportedRequestVersion;

	private final ApiVersionsRequestData data;

	public ApiVersionsRequest(ApiVersionsRequestData data, short version) {
		this(data, version, null);
	}

	public ApiVersionsRequest(ApiVersionsRequestData data, short version, Short unsupportedRequestVersion) {
		super(ApiKeys.API_VERSIONS, version);
		this.data = data;

		// Unlike other request types, the broker handles ApiVersion requests with higher versions than
		// supported. It does so by treating the request as if it were v0 and returns a response using
		// the v0 response schema. The reason for this is that the client does not yet know what versions
		// a broker supports when this request is sent, so instead of assuming the lowest supported version,
		// it can use the most recent version and only fallback to the old version when necessary.
		this.unsupportedRequestVersion = unsupportedRequestVersion;
	}

	public boolean hasUnsupportedRequestVersion() {
		return unsupportedRequestVersion != null;
	}

	public boolean isValid() {
		if (version() >= 3) {
			return SOFTWARE_NAME_VERSION_PATTERN.matcher(data.clientSoftwareName()).matches() &&
					SOFTWARE_NAME_VERSION_PATTERN.matcher(data.clientSoftwareVersion()).matches();
		} else {
			return true;
		}
	}

	@Override
	public ApiVersionsRequestData data() {
		return data;
	}

	@Override
	public ApiVersionsResponse getErrorResponse(int throttleTimeMs, Throwable e) {
		ApiVersionsResponseData data = new ApiVersionsResponseData()
				.setErrorCode(Errors.forException(e).code());

		if (version() >= 1) {
			data.setThrottleTimeMs(throttleTimeMs);
		}

		// Starting from Apache Kafka 2.4 (KIP-511), ApiKeys field is populated with the supported
		// versions of the ApiVersionsRequest when an UNSUPPORTED_VERSION error is returned.
		if (Errors.forException(e) == Errors.UNSUPPORTED_VERSION) {
			ApiVersionCollection apiKeys = new ApiVersionCollection();
			apiKeys.add(ApiVersionsResponse.toApiVersion(ApiKeys.API_VERSIONS));
			data.setApiKeys(apiKeys);
		}

		return new ApiVersionsResponse(data);
	}
=======
    public static class Builder extends AbstractRequest.Builder<ApiVersionsRequest> {
        private static final String DEFAULT_CLIENT_SOFTWARE_NAME = "apache-kafka-java";

        private static final ApiVersionsRequestData DEFAULT_DATA = new ApiVersionsRequestData()
            .setClientSoftwareName(DEFAULT_CLIENT_SOFTWARE_NAME)
            .setClientSoftwareVersion(AppInfoParser.getVersion());

        private final ApiVersionsRequestData data;

        public Builder() {
            this(DEFAULT_DATA,
                ApiKeys.API_VERSIONS.oldestVersion(),
                ApiKeys.API_VERSIONS.latestVersion());
        }

        public Builder(short version) {
            this(DEFAULT_DATA, version, version);
        }

        public Builder(
            ApiVersionsRequestData data,
            short oldestAllowedVersion,
            short latestAllowedVersion
        ) {
            super(ApiKeys.API_VERSIONS, oldestAllowedVersion, latestAllowedVersion);
            this.data = data.duplicate();
        }

        @Override
        public ApiVersionsRequest build(short version) {
            return new ApiVersionsRequest(data, version);
        }

        @Override
        public String toString() {
            return data.toString();
        }
    }

    private static final Pattern SOFTWARE_NAME_VERSION_PATTERN = Pattern.compile("[a-zA-Z0-9](?:[a-zA-Z0-9\\-.]*[a-zA-Z0-9])?");

    private final Short unsupportedRequestVersion;

    private final ApiVersionsRequestData data;

    public ApiVersionsRequest(ApiVersionsRequestData data, short version) {
        this(data, version, null);
    }

    public ApiVersionsRequest(ApiVersionsRequestData data, short version, Short unsupportedRequestVersion) {
        super(ApiKeys.API_VERSIONS, version);
        this.data = data;

        // Unlike other request types, the broker handles ApiVersion requests with higher versions than
        // supported. It does so by treating the request as if it were v0 and returns a response using
        // the v0 response schema. The reason for this is that the client does not yet know what versions
        // a broker supports when this request is sent, so instead of assuming the lowest supported version,
        // it can use the most recent version and only fallback to the old version when necessary.
        this.unsupportedRequestVersion = unsupportedRequestVersion;
    }

    public boolean hasUnsupportedRequestVersion() {
        return unsupportedRequestVersion != null;
    }

    public boolean isValid() {
        if (version() >= 3) {
            return SOFTWARE_NAME_VERSION_PATTERN.matcher(data.clientSoftwareName()).matches() &&
                SOFTWARE_NAME_VERSION_PATTERN.matcher(data.clientSoftwareVersion()).matches();
        } else {
            return true;
        }
    }

    @Override
    public ApiVersionsRequestData data() {
        return data;
    }

    @Override
    public ApiVersionsResponse getErrorResponse(int throttleTimeMs, Throwable e) {
        ApiVersionsResponseData data = new ApiVersionsResponseData()
            .setErrorCode(Errors.forException(e).code());

        if (version() >= 1) {
            data.setThrottleTimeMs(throttleTimeMs);
        }

        // Starting from Apache Kafka 2.4 (KIP-511), ApiKeys field is populated with the supported
        // versions of the ApiVersionsRequest when an UNSUPPORTED_VERSION error is returned.
        if (Errors.forException(e) == Errors.UNSUPPORTED_VERSION) {
            ApiVersionCollection apiKeys = new ApiVersionCollection();
            apiKeys.add(ApiVersionsResponse.toApiVersion(ApiKeys.API_VERSIONS));
            data.setApiKeys(apiKeys);
        }

        return new ApiVersionsResponse(data);
    }
>>>>>>> 9494bebe

    public static ApiVersionsRequest parse(ByteBuffer buffer, short version) {
		return new ApiVersionsRequest(new ApiVersionsRequestData(new ByteBufferAccessor(buffer), version), version);
    }

}<|MERGE_RESOLUTION|>--- conflicted
+++ resolved
@@ -29,93 +29,6 @@
 
 public class ApiVersionsRequest extends AbstractRequest {
 
-<<<<<<< HEAD
-	public static class Builder extends AbstractRequest.Builder<ApiVersionsRequest> {
-		private static final String DEFAULT_CLIENT_SOFTWARE_NAME = "apache-kafka-java";
-
-		private static final ApiVersionsRequestData DATA = new ApiVersionsRequestData()
-				.setClientSoftwareName(DEFAULT_CLIENT_SOFTWARE_NAME)
-				.setClientSoftwareVersion(AppInfoParser.getVersion());
-
-		public Builder() {
-			super(ApiKeys.API_VERSIONS);
-		}
-
-		public Builder(short version) {
-			super(ApiKeys.API_VERSIONS, version);
-		}
-
-		@Override
-		public ApiVersionsRequest build(short version) {
-			return new ApiVersionsRequest(DATA, version);
-		}
-
-		@Override
-		public String toString() {
-			return DATA.toString();
-		}
-	}
-
-	private static final Pattern SOFTWARE_NAME_VERSION_PATTERN = Pattern.compile("[a-zA-Z0-9](?:[a-zA-Z0-9\\-.]*[a-zA-Z0-9])?");
-
-	private final Short unsupportedRequestVersion;
-
-	private final ApiVersionsRequestData data;
-
-	public ApiVersionsRequest(ApiVersionsRequestData data, short version) {
-		this(data, version, null);
-	}
-
-	public ApiVersionsRequest(ApiVersionsRequestData data, short version, Short unsupportedRequestVersion) {
-		super(ApiKeys.API_VERSIONS, version);
-		this.data = data;
-
-		// Unlike other request types, the broker handles ApiVersion requests with higher versions than
-		// supported. It does so by treating the request as if it were v0 and returns a response using
-		// the v0 response schema. The reason for this is that the client does not yet know what versions
-		// a broker supports when this request is sent, so instead of assuming the lowest supported version,
-		// it can use the most recent version and only fallback to the old version when necessary.
-		this.unsupportedRequestVersion = unsupportedRequestVersion;
-	}
-
-	public boolean hasUnsupportedRequestVersion() {
-		return unsupportedRequestVersion != null;
-	}
-
-	public boolean isValid() {
-		if (version() >= 3) {
-			return SOFTWARE_NAME_VERSION_PATTERN.matcher(data.clientSoftwareName()).matches() &&
-					SOFTWARE_NAME_VERSION_PATTERN.matcher(data.clientSoftwareVersion()).matches();
-		} else {
-			return true;
-		}
-	}
-
-	@Override
-	public ApiVersionsRequestData data() {
-		return data;
-	}
-
-	@Override
-	public ApiVersionsResponse getErrorResponse(int throttleTimeMs, Throwable e) {
-		ApiVersionsResponseData data = new ApiVersionsResponseData()
-				.setErrorCode(Errors.forException(e).code());
-
-		if (version() >= 1) {
-			data.setThrottleTimeMs(throttleTimeMs);
-		}
-
-		// Starting from Apache Kafka 2.4 (KIP-511), ApiKeys field is populated with the supported
-		// versions of the ApiVersionsRequest when an UNSUPPORTED_VERSION error is returned.
-		if (Errors.forException(e) == Errors.UNSUPPORTED_VERSION) {
-			ApiVersionCollection apiKeys = new ApiVersionCollection();
-			apiKeys.add(ApiVersionsResponse.toApiVersion(ApiKeys.API_VERSIONS));
-			data.setApiKeys(apiKeys);
-		}
-
-		return new ApiVersionsResponse(data);
-	}
-=======
     public static class Builder extends AbstractRequest.Builder<ApiVersionsRequest> {
         private static final String DEFAULT_CLIENT_SOFTWARE_NAME = "apache-kafka-java";
 
@@ -214,10 +127,9 @@
 
         return new ApiVersionsResponse(data);
     }
->>>>>>> 9494bebe
 
     public static ApiVersionsRequest parse(ByteBuffer buffer, short version) {
-		return new ApiVersionsRequest(new ApiVersionsRequestData(new ByteBufferAccessor(buffer), version), version);
+        return new ApiVersionsRequest(new ApiVersionsRequestData(new ByteBufferAccessor(buffer), version), version);
     }
 
 }