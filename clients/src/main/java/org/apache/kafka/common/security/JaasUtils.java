--- conflicted
+++ resolved
@@ -23,67 +23,50 @@
 import javax.security.auth.login.Configuration;
 
 public final class JaasUtils {
-<<<<<<< HEAD
-	private static final Logger LOG = LoggerFactory.getLogger(JaasUtils.class);
-	public static final String JAVA_LOGIN_CONFIG_PARAM = "java.security.auth.login.config";
-
-	public static final String SERVICE_NAME = "serviceName";
-=======
     private static final Logger LOG = LoggerFactory.getLogger(JaasUtils.class);
     public static final String JAVA_LOGIN_CONFIG_PARAM = "java.security.auth.login.config";
     public static final String DISALLOWED_LOGIN_MODULES_CONFIG = "org.apache.kafka.disallowed.login.modules";
     public static final String DISALLOWED_LOGIN_MODULES_DEFAULT = "com.sun.security.auth.module.JndiLoginModule";
     public static final String SERVICE_NAME = "serviceName";
->>>>>>> 15418db6
 
-	public static final String ZK_SASL_CLIENT = "zookeeper.sasl.client";
-	public static final String ZK_LOGIN_CONTEXT_NAME_KEY = "zookeeper.sasl.clientconfig";
+    public static final String ZK_SASL_CLIENT = "zookeeper.sasl.client";
+    public static final String ZK_LOGIN_CONTEXT_NAME_KEY = "zookeeper.sasl.clientconfig";
 
-	private static final String DEFAULT_ZK_LOGIN_CONTEXT_NAME = "Client";
-	private static final String DEFAULT_ZK_SASL_CLIENT = "true";
+    private static final String DEFAULT_ZK_LOGIN_CONTEXT_NAME = "Client";
+    private static final String DEFAULT_ZK_SASL_CLIENT = "true";
 
-	private JaasUtils() {
-	}
+    private JaasUtils() {
+    }
 
-	public static String zkSecuritySysConfigString() {
-		String loginConfig = System.getProperty(JAVA_LOGIN_CONFIG_PARAM);
-		String clientEnabled = System.getProperty(ZK_SASL_CLIENT, "default:" + DEFAULT_ZK_SASL_CLIENT);
-		String contextName = System.getProperty(ZK_LOGIN_CONTEXT_NAME_KEY, "default:" + DEFAULT_ZK_LOGIN_CONTEXT_NAME);
-		return "[" +
-				JAVA_LOGIN_CONFIG_PARAM + "=" + loginConfig +
-				", " +
-				ZK_SASL_CLIENT + "=" + clientEnabled +
-				", " +
-				ZK_LOGIN_CONTEXT_NAME_KEY + "=" + contextName +
-				"]";
-	}
+    public static String zkSecuritySysConfigString() {
+        String loginConfig = System.getProperty(JAVA_LOGIN_CONFIG_PARAM);
+        String clientEnabled = System.getProperty(ZK_SASL_CLIENT, "default:" + DEFAULT_ZK_SASL_CLIENT);
+        String contextName = System.getProperty(ZK_LOGIN_CONTEXT_NAME_KEY, "default:" + DEFAULT_ZK_LOGIN_CONTEXT_NAME);
+        return "[" + JAVA_LOGIN_CONFIG_PARAM + "=" + loginConfig + ", " + ZK_SASL_CLIENT + "=" + clientEnabled + ", " + ZK_LOGIN_CONTEXT_NAME_KEY + "=" + contextName + "]";
+    }
 
-	public static boolean isZkSaslEnabled() {
-		// Technically a client must also check if TLS mutual authentication has been configured,
-		// but we will leave that up to the client code to determine since direct connectivity to ZooKeeper
-		// has been deprecated in many clients and we don't wish to re-introduce a ZooKeeper jar dependency here.
-		boolean zkSaslEnabled = Boolean.parseBoolean(System.getProperty(ZK_SASL_CLIENT, DEFAULT_ZK_SASL_CLIENT));
-		String zkLoginContextName = System.getProperty(ZK_LOGIN_CONTEXT_NAME_KEY, DEFAULT_ZK_LOGIN_CONTEXT_NAME);
+    public static boolean isZkSaslEnabled() {
+        // Technically a client must also check if TLS mutual authentication has been configured,
+        // but we will leave that up to the client code to determine since direct connectivity to ZooKeeper
+        // has been deprecated in many clients and we don't wish to re-introduce a ZooKeeper jar dependency here.
+        boolean zkSaslEnabled = Boolean.parseBoolean(System.getProperty(ZK_SASL_CLIENT, DEFAULT_ZK_SASL_CLIENT));
+        String zkLoginContextName = System.getProperty(ZK_LOGIN_CONTEXT_NAME_KEY, DEFAULT_ZK_LOGIN_CONTEXT_NAME);
 
-		LOG.debug("Checking login config for Zookeeper JAAS context {}", zkSecuritySysConfigString());
+        LOG.debug("Checking login config for Zookeeper JAAS context {}", zkSecuritySysConfigString());
 
-		boolean foundLoginConfigEntry;
-		try {
-			Configuration loginConf = Configuration.getConfiguration();
-			foundLoginConfigEntry = loginConf.getAppConfigurationEntry(zkLoginContextName) != null;
-		} catch (Exception e) {
-			throw new KafkaException("Exception while loading Zookeeper JAAS login context " +
-					zkSecuritySysConfigString(), e);
-		}
+        boolean foundLoginConfigEntry;
+        try {
+            Configuration loginConf = Configuration.getConfiguration();
+            foundLoginConfigEntry = loginConf.getAppConfigurationEntry(zkLoginContextName) != null;
+        } catch (Exception e) {
+            throw new KafkaException("Exception while loading Zookeeper JAAS login context " + zkSecuritySysConfigString(), e);
+        }
 
-		if (foundLoginConfigEntry && !zkSaslEnabled) {
-			LOG.error("JAAS configuration is present, but system property " +
-					ZK_SASL_CLIENT + " is set to false, which disables " +
-					"SASL in the ZooKeeper client");
-			throw new KafkaException("Exception while determining if ZooKeeper is secure " +
-					zkSecuritySysConfigString());
-		}
+        if (foundLoginConfigEntry && !zkSaslEnabled) {
+            LOG.error("JAAS configuration is present, but system property " + ZK_SASL_CLIENT + " is set to false, which disables " + "SASL in the ZooKeeper client");
+            throw new KafkaException("Exception while determining if ZooKeeper is secure " + zkSecuritySysConfigString());
+        }
 
-		return foundLoginConfigEntry;
-	}
+        return foundLoginConfigEntry;
+    }
 }
