/*
 * Licensed to the Apache Software Foundation (ASF) under one or more
 * contributor license agreements. See the NOTICE file distributed with
 * this work for additional information regarding copyright ownership.
 * The ASF licenses this file to You under the Apache License, Version 2.0
 * (the "License"); you may not use this file except in compliance with
 * the License. You may obtain a copy of the License at
 *
 *    http://www.apache.org/licenses/LICENSE-2.0
 *
 * Unless required by applicable law or agreed to in writing, software
 * distributed under the License is distributed on an "AS IS" BASIS,
 * WITHOUT WARRANTIES OR CONDITIONS OF ANY KIND, either express or implied.
 * See the License for the specific language governing permissions and
 * limitations under the License.
 */

package org.apache.kafka.common.security.oauthbearer.internals.secured;

import org.jose4j.keys.resolvers.VerificationKeyResolver;

<<<<<<< HEAD
import java.util.*;

import static org.apache.kafka.common.config.SaslConfigs.*;
=======
import java.util.List;
import java.util.Map;
import java.util.Set;

import static org.apache.kafka.common.config.SaslConfigs.SASL_OAUTHBEARER_CLOCK_SKEW_SECONDS;
import static org.apache.kafka.common.config.SaslConfigs.SASL_OAUTHBEARER_EXPECTED_AUDIENCE;
import static org.apache.kafka.common.config.SaslConfigs.SASL_OAUTHBEARER_EXPECTED_ISSUER;
import static org.apache.kafka.common.config.SaslConfigs.SASL_OAUTHBEARER_SCOPE_CLAIM_NAME;
import static org.apache.kafka.common.config.SaslConfigs.SASL_OAUTHBEARER_SUB_CLAIM_NAME;
>>>>>>> 9494bebe

public class AccessTokenValidatorFactory {

    public static AccessTokenValidator create(Map<String, ?> configs) {
        return create(configs, (String) null);
    }

    public static AccessTokenValidator create(Map<String, ?> configs, String saslMechanism) {
        ConfigurationUtils cu = new ConfigurationUtils(configs, saslMechanism);
        String scopeClaimName = cu.get(SASL_OAUTHBEARER_SCOPE_CLAIM_NAME);
        String subClaimName = cu.get(SASL_OAUTHBEARER_SUB_CLAIM_NAME);
        return new LoginAccessTokenValidator(scopeClaimName, subClaimName);
    }

    public static AccessTokenValidator create(Map<String, ?> configs, VerificationKeyResolver verificationKeyResolver) {
        return create(configs, null, verificationKeyResolver);
    }

    public static AccessTokenValidator create(Map<String, ?> configs, String saslMechanism, VerificationKeyResolver verificationKeyResolver) {
        ConfigurationUtils cu = new ConfigurationUtils(configs, saslMechanism);
        Set<String> expectedAudiences = null;
        List<String> l = cu.get(SASL_OAUTHBEARER_EXPECTED_AUDIENCE);

        if (l != null)
            expectedAudiences = Set.copyOf(l);

        Integer clockSkew = cu.validateInteger(SASL_OAUTHBEARER_CLOCK_SKEW_SECONDS, false);
        String expectedIssuer = cu.validateString(SASL_OAUTHBEARER_EXPECTED_ISSUER, false);
        String scopeClaimName = cu.validateString(SASL_OAUTHBEARER_SCOPE_CLAIM_NAME);
        String subClaimName = cu.validateString(SASL_OAUTHBEARER_SUB_CLAIM_NAME);

        return new ValidatorAccessTokenValidator(clockSkew, expectedAudiences, expectedIssuer, verificationKeyResolver, scopeClaimName, subClaimName);
    }

}<|MERGE_RESOLUTION|>--- conflicted
+++ resolved
@@ -19,11 +19,6 @@
 
 import org.jose4j.keys.resolvers.VerificationKeyResolver;
 
-<<<<<<< HEAD
-import java.util.*;
-
-import static org.apache.kafka.common.config.SaslConfigs.*;
-=======
 import java.util.List;
 import java.util.Map;
 import java.util.Set;
@@ -33,7 +28,6 @@
 import static org.apache.kafka.common.config.SaslConfigs.SASL_OAUTHBEARER_EXPECTED_ISSUER;
 import static org.apache.kafka.common.config.SaslConfigs.SASL_OAUTHBEARER_SCOPE_CLAIM_NAME;
 import static org.apache.kafka.common.config.SaslConfigs.SASL_OAUTHBEARER_SUB_CLAIM_NAME;
->>>>>>> 9494bebe
 
 public class AccessTokenValidatorFactory {
 
@@ -48,11 +42,14 @@
         return new LoginAccessTokenValidator(scopeClaimName, subClaimName);
     }
 
-    public static AccessTokenValidator create(Map<String, ?> configs, VerificationKeyResolver verificationKeyResolver) {
+    public static AccessTokenValidator create(Map<String, ?> configs,
+        VerificationKeyResolver verificationKeyResolver) {
         return create(configs, null, verificationKeyResolver);
     }
 
-    public static AccessTokenValidator create(Map<String, ?> configs, String saslMechanism, VerificationKeyResolver verificationKeyResolver) {
+    public static AccessTokenValidator create(Map<String, ?> configs,
+        String saslMechanism,
+        VerificationKeyResolver verificationKeyResolver) {
         ConfigurationUtils cu = new ConfigurationUtils(configs, saslMechanism);
         Set<String> expectedAudiences = null;
         List<String> l = cu.get(SASL_OAUTHBEARER_EXPECTED_AUDIENCE);
@@ -65,7 +62,12 @@
         String scopeClaimName = cu.validateString(SASL_OAUTHBEARER_SCOPE_CLAIM_NAME);
         String subClaimName = cu.validateString(SASL_OAUTHBEARER_SUB_CLAIM_NAME);
 
-        return new ValidatorAccessTokenValidator(clockSkew, expectedAudiences, expectedIssuer, verificationKeyResolver, scopeClaimName, subClaimName);
+        return new ValidatorAccessTokenValidator(clockSkew,
+            expectedAudiences,
+            expectedIssuer,
+            verificationKeyResolver,
+            scopeClaimName,
+            subClaimName);
     }
 
 }