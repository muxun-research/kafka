--- conflicted
+++ resolved
@@ -23,27 +23,15 @@
  * Provides a flattened iterator over the inner elements of an outer iterator.
  */
 public final class FlattenedIterator<O, I> extends AbstractIterator<I> {
-	private final Iterator<O> outerIterator;
-	private final Function<O, Iterator<I>> innerIteratorFunction;
-	private Iterator<I> innerIterator;
+    private final Iterator<O> outerIterator;
+    private final Function<O, Iterator<I>> innerIteratorFunction;
+    private Iterator<I> innerIterator;
 
-	public FlattenedIterator(Iterator<O> outerIterator, Function<O, Iterator<I>> innerIteratorFunction) {
-		this.outerIterator = outerIterator;
-		this.innerIteratorFunction = innerIteratorFunction;
-	}
+    public FlattenedIterator(Iterator<O> outerIterator, Function<O, Iterator<I>> innerIteratorFunction) {
+        this.outerIterator = outerIterator;
+        this.innerIteratorFunction = innerIteratorFunction;
+    }
 
-<<<<<<< HEAD
-	@Override
-	public I makeNext() {
-		while (innerIterator == null || !innerIterator.hasNext()) {
-			if (outerIterator.hasNext())
-				innerIterator = innerIteratorFunction.apply(outerIterator.next());
-			else
-				return allDone();
-		}
-		return innerIterator.next();
-	}
-=======
     @Override
     protected I makeNext() {
         while (innerIterator == null || !innerIterator.hasNext()) {
@@ -54,5 +42,4 @@
         }
         return innerIterator.next();
     }
->>>>>>> 9494bebe
 }