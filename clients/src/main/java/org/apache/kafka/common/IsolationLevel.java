--- conflicted
+++ resolved
@@ -19,30 +19,18 @@
 import java.util.Locale;
 
 public enum IsolationLevel {
-	READ_UNCOMMITTED((byte) 0), READ_COMMITTED((byte) 1);
+    READ_UNCOMMITTED((byte) 0), READ_COMMITTED((byte) 1);
 
-	private final byte id;
+    private final byte id;
 
-	IsolationLevel(byte id) {
-		this.id = id;
-	}
+    IsolationLevel(byte id) {
+        this.id = id;
+    }
 
-	public byte id() {
-		return id;
-	}
+    public byte id() {
+        return id;
+    }
 
-<<<<<<< HEAD
-	public static IsolationLevel forId(byte id) {
-		switch (id) {
-			case 0:
-				return READ_UNCOMMITTED;
-			case 1:
-				return READ_COMMITTED;
-			default:
-				throw new IllegalArgumentException("Unknown isolation level " + id);
-		}
-	}
-=======
     public static IsolationLevel forId(byte id) {
         switch (id) {
             case 0:
@@ -58,5 +46,4 @@
     public String toString() {
         return super.toString().toLowerCase(Locale.ROOT);
     }
->>>>>>> 9494bebe
 }