--- conflicted
+++ resolved
@@ -37,7 +37,7 @@
  * by the client to perform some rudimentary validation of the JWT access token that is received
  * as part of the response from posting the client credentials to the OAuth/OIDC provider's
  * token endpoint.
- * <p>
+ *
  * The validation steps performed are:
  *
  * <ol>
@@ -65,6 +65,7 @@
     /**
      * Creates a new LoginAccessTokenValidator that will be used by the client for lightweight
      * validation of the JWT.
+     *
      * @param scopeClaimName Name of the scope claim to use; must be non-<code>null</code>
      * @param subClaimName   Name of the subject claim to use; must be non-<code>null</code>
      */
@@ -77,6 +78,7 @@
     /**
      * Accepts an OAuth JWT access token in base-64 encoded format, validates, and returns an
      * OAuthBearerToken.
+     *
      * @param accessToken Non-<code>null</code> JWT access token
      * @return {@link OAuthBearerToken}
      * @throws ValidateException Thrown on errors performing validation of given token
@@ -108,15 +110,9 @@
         Number issuedAtRaw = (Number) getClaim(payload, ISSUED_AT_CLAIM_NAME);
 
         Set<String> scopes = ClaimValidationUtils.validateScopes(scopeClaimName, scopeRawCollection);
-        long expiration = ClaimValidationUtils.validateExpiration(EXPIRATION_CLAIM_NAME, expirationRaw != null ? expirationRaw.longValue() * 1000L : null);
+        long expiration = ClaimValidationUtils.validateExpiration(EXPIRATION_CLAIM_NAME,
+            expirationRaw != null ? expirationRaw.longValue() * 1000L : null);
         String subject = ClaimValidationUtils.validateSubject(subClaimName, subRaw);
-<<<<<<< HEAD
-        Long issuedAt = ClaimValidationUtils.validateIssuedAt(ISSUED_AT_CLAIM_NAME, issuedAtRaw != null ? issuedAtRaw.longValue() * 1000L : null);
-
-        OAuthBearerToken token = new BasicOAuthBearerToken(accessToken, scopes, expiration, subject, issuedAt);
-
-        return token;
-=======
         Long issuedAt = ClaimValidationUtils.validateIssuedAt(ISSUED_AT_CLAIM_NAME,
             issuedAtRaw != null ? issuedAtRaw.longValue() * 1000L : null);
 
@@ -125,7 +121,6 @@
             expiration,
             subject,
             issuedAt);
->>>>>>> 9494bebe
     }
 
     private Object getClaim(Map<String, Object> payload, String claimName) {
