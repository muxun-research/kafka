/*
 * Licensed to the Apache Software Foundation (ASF) under one or more
 * contributor license agreements. See the NOTICE file distributed with
 * this work for additional information regarding copyright ownership.
 * The ASF licenses this file to You under the Apache License, Version 2.0
 * (the "License"); you may not use this file except in compliance with
 * the License. You may obtain a copy of the License at
 *
 *    http://www.apache.org/licenses/LICENSE-2.0
 *
 * Unless required by applicable law or agreed to in writing, software
 * distributed under the License is distributed on an "AS IS" BASIS,
 * WITHOUT WARRANTIES OR CONDITIONS OF ANY KIND, either express or implied.
 * See the License for the specific language governing permissions and
 * limitations under the License.
 */

package org.apache.kafka.common.requests;

import org.apache.kafka.common.TopicPartition;
import org.apache.kafka.common.message.BeginQuorumEpochResponseData;
import org.apache.kafka.common.protocol.ApiKeys;
import org.apache.kafka.common.protocol.ByteBufferAccessor;
import org.apache.kafka.common.protocol.Errors;

import java.nio.ByteBuffer;
import java.util.Collections;
import java.util.HashMap;
import java.util.Map;

/**
 * Possible error codes.
 * <p>
 * Top level errors:
 * - {@link Errors#CLUSTER_AUTHORIZATION_FAILED}
 * - {@link Errors#BROKER_NOT_AVAILABLE}
 * <p>
 * Partition level errors:
 * - {@link Errors#FENCED_LEADER_EPOCH}
 * - {@link Errors#INVALID_REQUEST}
 * - {@link Errors#INCONSISTENT_VOTER_SET}
 * - {@link Errors#UNKNOWN_TOPIC_OR_PARTITION}
 */
public class BeginQuorumEpochResponse extends AbstractResponse {
	private final BeginQuorumEpochResponseData data;

	public BeginQuorumEpochResponse(BeginQuorumEpochResponseData data) {
		super(ApiKeys.BEGIN_QUORUM_EPOCH);
		this.data = data;
	}

	public static BeginQuorumEpochResponseData singletonResponse(
			Errors topLevelError,
			TopicPartition topicPartition,
			Errors partitionLevelError,
			int leaderEpoch,
			int leaderId
	) {
		return new BeginQuorumEpochResponseData()
				.setErrorCode(topLevelError.code())
				.setTopics(Collections.singletonList(
						new BeginQuorumEpochResponseData.TopicData()
								.setTopicName(topicPartition.topic())
								.setPartitions(Collections.singletonList(
										new BeginQuorumEpochResponseData.PartitionData()
												.setErrorCode(partitionLevelError.code())
												.setLeaderId(leaderId)
												.setLeaderEpoch(leaderEpoch)
								)))
				);
	}

	@Override
	public Map<Errors, Integer> errorCounts() {
		Map<Errors, Integer> errors = new HashMap<>();

		errors.put(Errors.forCode(data.errorCode()), 1);

		for (BeginQuorumEpochResponseData.TopicData topicResponse : data.topics()) {
			for (BeginQuorumEpochResponseData.PartitionData partitionResponse : topicResponse.partitions()) {
				errors.compute(Errors.forCode(partitionResponse.errorCode()),
						(error, count) -> count == null ? 1 : count + 1);
			}
		}
		return errors;
	}

	@Override
	public BeginQuorumEpochResponseData data() {
		return data;
	}

	@Override
	public int throttleTimeMs() {
		return DEFAULT_THROTTLE_TIME;
	}

<<<<<<< HEAD
	public static BeginQuorumEpochResponse parse(ByteBuffer buffer, short version) {
		return new BeginQuorumEpochResponse(new BeginQuorumEpochResponseData(new ByteBufferAccessor(buffer), version));
	}
=======
    @Override
    public void maybeSetThrottleTimeMs(int throttleTimeMs) {
        // Not supported by the response schema
    }

    public static BeginQuorumEpochResponse parse(ByteBuffer buffer, short version) {
        return new BeginQuorumEpochResponse(new BeginQuorumEpochResponseData(new ByteBufferAccessor(buffer), version));
    }
>>>>>>> 15418db6

}<|MERGE_RESOLUTION|>--- conflicted
+++ resolved
@@ -30,11 +30,11 @@
 
 /**
  * Possible error codes.
- * <p>
+ *
  * Top level errors:
  * - {@link Errors#CLUSTER_AUTHORIZATION_FAILED}
  * - {@link Errors#BROKER_NOT_AVAILABLE}
- * <p>
+ *
  * Partition level errors:
  * - {@link Errors#FENCED_LEADER_EPOCH}
  * - {@link Errors#INVALID_REQUEST}
@@ -42,64 +42,41 @@
  * - {@link Errors#UNKNOWN_TOPIC_OR_PARTITION}
  */
 public class BeginQuorumEpochResponse extends AbstractResponse {
-	private final BeginQuorumEpochResponseData data;
+    private final BeginQuorumEpochResponseData data;
 
-	public BeginQuorumEpochResponse(BeginQuorumEpochResponseData data) {
-		super(ApiKeys.BEGIN_QUORUM_EPOCH);
-		this.data = data;
-	}
+    public BeginQuorumEpochResponse(BeginQuorumEpochResponseData data) {
+        super(ApiKeys.BEGIN_QUORUM_EPOCH);
+        this.data = data;
+    }
 
-	public static BeginQuorumEpochResponseData singletonResponse(
-			Errors topLevelError,
-			TopicPartition topicPartition,
-			Errors partitionLevelError,
-			int leaderEpoch,
-			int leaderId
-	) {
-		return new BeginQuorumEpochResponseData()
-				.setErrorCode(topLevelError.code())
-				.setTopics(Collections.singletonList(
-						new BeginQuorumEpochResponseData.TopicData()
-								.setTopicName(topicPartition.topic())
-								.setPartitions(Collections.singletonList(
-										new BeginQuorumEpochResponseData.PartitionData()
-												.setErrorCode(partitionLevelError.code())
-												.setLeaderId(leaderId)
-												.setLeaderEpoch(leaderEpoch)
-								)))
-				);
-	}
+    public static BeginQuorumEpochResponseData singletonResponse(Errors topLevelError, TopicPartition topicPartition, Errors partitionLevelError, int leaderEpoch, int leaderId) {
+        return new BeginQuorumEpochResponseData().setErrorCode(topLevelError.code()).setTopics(Collections.singletonList(new BeginQuorumEpochResponseData.TopicData().setTopicName(topicPartition.topic()).setPartitions(Collections.singletonList(new BeginQuorumEpochResponseData.PartitionData().setErrorCode(partitionLevelError.code()).setLeaderId(leaderId).setLeaderEpoch(leaderEpoch)))));
+    }
 
-	@Override
-	public Map<Errors, Integer> errorCounts() {
-		Map<Errors, Integer> errors = new HashMap<>();
+    @Override
+    public Map<Errors, Integer> errorCounts() {
+        Map<Errors, Integer> errors = new HashMap<>();
 
-		errors.put(Errors.forCode(data.errorCode()), 1);
+        errors.put(Errors.forCode(data.errorCode()), 1);
 
-		for (BeginQuorumEpochResponseData.TopicData topicResponse : data.topics()) {
-			for (BeginQuorumEpochResponseData.PartitionData partitionResponse : topicResponse.partitions()) {
-				errors.compute(Errors.forCode(partitionResponse.errorCode()),
-						(error, count) -> count == null ? 1 : count + 1);
-			}
-		}
-		return errors;
-	}
+        for (BeginQuorumEpochResponseData.TopicData topicResponse : data.topics()) {
+            for (BeginQuorumEpochResponseData.PartitionData partitionResponse : topicResponse.partitions()) {
+                errors.compute(Errors.forCode(partitionResponse.errorCode()), (error, count) -> count == null ? 1 : count + 1);
+            }
+        }
+        return errors;
+    }
 
-	@Override
-	public BeginQuorumEpochResponseData data() {
-		return data;
-	}
+    @Override
+    public BeginQuorumEpochResponseData data() {
+        return data;
+    }
 
-	@Override
-	public int throttleTimeMs() {
-		return DEFAULT_THROTTLE_TIME;
-	}
+    @Override
+    public int throttleTimeMs() {
+        return DEFAULT_THROTTLE_TIME;
+    }
 
-<<<<<<< HEAD
-	public static BeginQuorumEpochResponse parse(ByteBuffer buffer, short version) {
-		return new BeginQuorumEpochResponse(new BeginQuorumEpochResponseData(new ByteBufferAccessor(buffer), version));
-	}
-=======
     @Override
     public void maybeSetThrottleTimeMs(int throttleTimeMs) {
         // Not supported by the response schema
@@ -108,6 +85,5 @@
     public static BeginQuorumEpochResponse parse(ByteBuffer buffer, short version) {
         return new BeginQuorumEpochResponse(new BeginQuorumEpochResponseData(new ByteBufferAccessor(buffer), version));
     }
->>>>>>> 15418db6
 
 }