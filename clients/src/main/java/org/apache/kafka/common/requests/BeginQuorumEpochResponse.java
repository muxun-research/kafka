/*
 * Licensed to the Apache Software Foundation (ASF) under one or more
 * contributor license agreements. See the NOTICE file distributed with
 * this work for additional information regarding copyright ownership.
 * The ASF licenses this file to You under the Apache License, Version 2.0
 * (the "License"); you may not use this file except in compliance with
 * the License. You may obtain a copy of the License at
 *
 *    http://www.apache.org/licenses/LICENSE-2.0
 *
 * Unless required by applicable law or agreed to in writing, software
 * distributed under the License is distributed on an "AS IS" BASIS,
 * WITHOUT WARRANTIES OR CONDITIONS OF ANY KIND, either express or implied.
 * See the License for the specific language governing permissions and
 * limitations under the License.
 */

package org.apache.kafka.common.requests;

import org.apache.kafka.common.message.BeginQuorumEpochResponseData;
import org.apache.kafka.common.protocol.ApiKeys;
import org.apache.kafka.common.protocol.ByteBufferAccessor;
import org.apache.kafka.common.protocol.Errors;

import java.nio.ByteBuffer;
import java.util.HashMap;
import java.util.Map;

/**
 * Possible error codes.
 *
 * Top level errors:
 * - {@link Errors#CLUSTER_AUTHORIZATION_FAILED}
 * - {@link Errors#BROKER_NOT_AVAILABLE}
 *
 * Partition level errors:
 * - {@link Errors#FENCED_LEADER_EPOCH}
 * - {@link Errors#INVALID_REQUEST}
 * - {@link Errors#INCONSISTENT_VOTER_SET}
 * - {@link Errors#UNKNOWN_TOPIC_OR_PARTITION}
 */
public class BeginQuorumEpochResponse extends AbstractResponse {
    private final BeginQuorumEpochResponseData data;

    public BeginQuorumEpochResponse(BeginQuorumEpochResponseData data) {
        super(ApiKeys.BEGIN_QUORUM_EPOCH);
        this.data = data;
    }

<<<<<<< HEAD
    public static BeginQuorumEpochResponseData singletonResponse(Errors topLevelError, TopicPartition topicPartition, Errors partitionLevelError, int leaderEpoch, int leaderId) {
        return new BeginQuorumEpochResponseData().setErrorCode(topLevelError.code()).setTopics(Collections.singletonList(new BeginQuorumEpochResponseData.TopicData().setTopicName(topicPartition.topic()).setPartitions(Collections.singletonList(new BeginQuorumEpochResponseData.PartitionData().setErrorCode(partitionLevelError.code()).setLeaderId(leaderId).setLeaderEpoch(leaderEpoch)))));
    }

=======
>>>>>>> 9494bebe
    @Override
    public Map<Errors, Integer> errorCounts() {
        Map<Errors, Integer> errors = new HashMap<>();

        errors.put(Errors.forCode(data.errorCode()), 1);

        for (BeginQuorumEpochResponseData.TopicData topicResponse : data.topics()) {
            for (BeginQuorumEpochResponseData.PartitionData partitionResponse : topicResponse.partitions()) {
                errors.compute(Errors.forCode(partitionResponse.errorCode()), (error, count) -> count == null ? 1 : count + 1);
            }
        }
        return errors;
    }

    @Override
    public BeginQuorumEpochResponseData data() {
        return data;
    }

    @Override
    public int throttleTimeMs() {
        return DEFAULT_THROTTLE_TIME;
    }

    @Override
    public void maybeSetThrottleTimeMs(int throttleTimeMs) {
        // Not supported by the response schema
    }

    public static BeginQuorumEpochResponse parse(ByteBuffer buffer, short version) {
        return new BeginQuorumEpochResponse(new BeginQuorumEpochResponseData(new ByteBufferAccessor(buffer), version));
    }

}<|MERGE_RESOLUTION|>--- conflicted
+++ resolved
@@ -47,13 +47,6 @@
         this.data = data;
     }
 
-<<<<<<< HEAD
-    public static BeginQuorumEpochResponseData singletonResponse(Errors topLevelError, TopicPartition topicPartition, Errors partitionLevelError, int leaderEpoch, int leaderId) {
-        return new BeginQuorumEpochResponseData().setErrorCode(topLevelError.code()).setTopics(Collections.singletonList(new BeginQuorumEpochResponseData.TopicData().setTopicName(topicPartition.topic()).setPartitions(Collections.singletonList(new BeginQuorumEpochResponseData.PartitionData().setErrorCode(partitionLevelError.code()).setLeaderId(leaderId).setLeaderEpoch(leaderEpoch)))));
-    }
-
-=======
->>>>>>> 9494bebe
     @Override
     public Map<Errors, Integer> errorCounts() {
         Map<Errors, Integer> errors = new HashMap<>();
@@ -62,7 +55,8 @@
 
         for (BeginQuorumEpochResponseData.TopicData topicResponse : data.topics()) {
             for (BeginQuorumEpochResponseData.PartitionData partitionResponse : topicResponse.partitions()) {
-                errors.compute(Errors.forCode(partitionResponse.errorCode()), (error, count) -> count == null ? 1 : count + 1);
+                errors.compute(Errors.forCode(partitionResponse.errorCode()),
+                    (error, count) -> count == null ? 1 : count + 1);
             }
         }
         return errors;
