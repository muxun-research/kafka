--- conflicted
+++ resolved
@@ -48,28 +48,22 @@
  * - {@link Errors#OFFSET_NOT_AVAILABLE} The leader's HW has not caught up after recent election (v5+ protocol)
  */
 public class ListOffsetsResponse extends AbstractResponse {
-	public static final long UNKNOWN_TIMESTAMP = -1L;
-	public static final long UNKNOWN_OFFSET = -1L;
-	public static final int UNKNOWN_EPOCH = RecordBatch.NO_PARTITION_LEADER_EPOCH;
+    public static final long UNKNOWN_TIMESTAMP = -1L;
+    public static final long UNKNOWN_OFFSET = -1L;
+    public static final int UNKNOWN_EPOCH = RecordBatch.NO_PARTITION_LEADER_EPOCH;
 
-	private final ListOffsetsResponseData data;
+    private final ListOffsetsResponseData data;
 
-	public ListOffsetsResponse(ListOffsetsResponseData data) {
-		super(ApiKeys.LIST_OFFSETS);
-		this.data = data;
-	}
+    public ListOffsetsResponse(ListOffsetsResponseData data) {
+        super(ApiKeys.LIST_OFFSETS);
+        this.data = data;
+    }
 
-	@Override
-	public int throttleTimeMs() {
-		return data.throttleTimeMs();
-	}
+    @Override
+    public int throttleTimeMs() {
+        return data.throttleTimeMs();
+    }
 
-<<<<<<< HEAD
-	@Override
-	public ListOffsetsResponseData data() {
-		return data;
-	}
-=======
     @Override
     public void maybeSetThrottleTimeMs(int throttleTimeMs) {
         data.setThrottleTimeMs(throttleTimeMs);
@@ -79,45 +73,33 @@
     public ListOffsetsResponseData data() {
         return data;
     }
->>>>>>> 15418db6
 
-	public List<ListOffsetsTopicResponse> topics() {
-		return data.topics();
-	}
+    public List<ListOffsetsTopicResponse> topics() {
+        return data.topics();
+    }
 
-	@Override
-	public Map<Errors, Integer> errorCounts() {
-		Map<Errors, Integer> errorCounts = new HashMap<>();
-		topics().forEach(topic ->
-				topic.partitions().forEach(partition ->
-						updateErrorCounts(errorCounts, Errors.forCode(partition.errorCode()))
-				)
-		);
-		return errorCounts;
-	}
+    @Override
+    public Map<Errors, Integer> errorCounts() {
+        Map<Errors, Integer> errorCounts = new HashMap<>();
+        topics().forEach(topic -> topic.partitions().forEach(partition -> updateErrorCounts(errorCounts, Errors.forCode(partition.errorCode()))));
+        return errorCounts;
+    }
 
-	public static ListOffsetsResponse parse(ByteBuffer buffer, short version) {
-		return new ListOffsetsResponse(new ListOffsetsResponseData(new ByteBufferAccessor(buffer), version));
-	}
+    public static ListOffsetsResponse parse(ByteBuffer buffer, short version) {
+        return new ListOffsetsResponse(new ListOffsetsResponseData(new ByteBufferAccessor(buffer), version));
+    }
 
-	@Override
-	public String toString() {
-		return data.toString();
-	}
+    @Override
+    public String toString() {
+        return data.toString();
+    }
 
-	@Override
-	public boolean shouldClientThrottle(short version) {
-		return version >= 3;
-	}
+    @Override
+    public boolean shouldClientThrottle(short version) {
+        return version >= 3;
+    }
 
-	public static ListOffsetsTopicResponse singletonListOffsetsTopicResponse(TopicPartition tp, Errors error, long timestamp, long offset, int epoch) {
-		return new ListOffsetsTopicResponse()
-				.setName(tp.topic())
-				.setPartitions(Collections.singletonList(new ListOffsetsPartitionResponse()
-						.setPartitionIndex(tp.partition())
-						.setErrorCode(error.code())
-						.setTimestamp(timestamp)
-						.setOffset(offset)
-						.setLeaderEpoch(epoch)));
-	}
+    public static ListOffsetsTopicResponse singletonListOffsetsTopicResponse(TopicPartition tp, Errors error, long timestamp, long offset, int epoch) {
+        return new ListOffsetsTopicResponse().setName(tp.topic()).setPartitions(Collections.singletonList(new ListOffsetsPartitionResponse().setPartitionIndex(tp.partition()).setErrorCode(error.code()).setTimestamp(timestamp).setOffset(offset).setLeaderEpoch(epoch)));
+    }
 }