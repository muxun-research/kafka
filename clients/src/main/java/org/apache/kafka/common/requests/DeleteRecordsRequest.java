--- conflicted
+++ resolved
@@ -31,59 +31,55 @@
 
     public static final long HIGH_WATERMARK = -1L;
 
-	private final DeleteRecordsRequestData data;
+    private final DeleteRecordsRequestData data;
 
     public static class Builder extends AbstractRequest.Builder<DeleteRecordsRequest> {
-<<<<<<< HEAD
-		private DeleteRecordsRequestData data;
-=======
         private final DeleteRecordsRequestData data;
->>>>>>> 9494bebe
 
-		public Builder(DeleteRecordsRequestData data) {
-			super(ApiKeys.DELETE_RECORDS);
-			this.data = data;
-		}
+        public Builder(DeleteRecordsRequestData data) {
+            super(ApiKeys.DELETE_RECORDS);
+            this.data = data;
+        }
 
         @Override
         public DeleteRecordsRequest build(short version) {
-			return new DeleteRecordsRequest(data, version);
+            return new DeleteRecordsRequest(data, version);
         }
 
         @Override
         public String toString() {
-			return data.toString();
+            return data.toString();
         }
     }
 
-	private DeleteRecordsRequest(DeleteRecordsRequestData data, short version) {
-		super(ApiKeys.DELETE_RECORDS, version);
-		this.data = data;
-	}
+    private DeleteRecordsRequest(DeleteRecordsRequestData data, short version) {
+        super(ApiKeys.DELETE_RECORDS, version);
+        this.data = data;
+    }
 
-	@Override
-	public DeleteRecordsRequestData data() {
-		return data;
-	}
+    @Override
+    public DeleteRecordsRequestData data() {
+        return data;
+    }
 
     @Override
     public AbstractResponse getErrorResponse(int throttleTimeMs, Throwable e) {
-		DeleteRecordsResponseData result = new DeleteRecordsResponseData().setThrottleTimeMs(throttleTimeMs);
-		short errorCode = Errors.forException(e).code();
-		for (DeleteRecordsTopic topic : data.topics()) {
-			DeleteRecordsTopicResult topicResult = new DeleteRecordsTopicResult().setName(topic.name());
-			result.topics().add(topicResult);
-			for (DeleteRecordsRequestData.DeleteRecordsPartition partition : topic.partitions()) {
-				topicResult.partitions().add(new DeleteRecordsResponseData.DeleteRecordsPartitionResult()
-						.setPartitionIndex(partition.partitionIndex())
-						.setErrorCode(errorCode)
-						.setLowWatermark(DeleteRecordsResponse.INVALID_LOW_WATERMARK));
-			}
-		}
-		return new DeleteRecordsResponse(result);
-	}
+        DeleteRecordsResponseData result = new DeleteRecordsResponseData().setThrottleTimeMs(throttleTimeMs);
+        short errorCode = Errors.forException(e).code();
+        for (DeleteRecordsTopic topic : data.topics()) {
+            DeleteRecordsTopicResult topicResult = new DeleteRecordsTopicResult().setName(topic.name());
+            result.topics().add(topicResult);
+            for (DeleteRecordsRequestData.DeleteRecordsPartition partition : topic.partitions()) {
+                topicResult.partitions().add(new DeleteRecordsResponseData.DeleteRecordsPartitionResult()
+                        .setPartitionIndex(partition.partitionIndex())
+                        .setErrorCode(errorCode)
+                        .setLowWatermark(DeleteRecordsResponse.INVALID_LOW_WATERMARK));
+            }
+        }
+        return new DeleteRecordsResponse(result);
+    }
 
     public static DeleteRecordsRequest parse(ByteBuffer buffer, short version) {
-		return new DeleteRecordsRequest(new DeleteRecordsRequestData(new ByteBufferAccessor(buffer), version), version);
+        return new DeleteRecordsRequest(new DeleteRecordsRequestData(new ByteBufferAccessor(buffer), version), version);
     }
 }