/*
 * Licensed to the Apache Software Foundation (ASF) under one or more
 * contributor license agreements. See the NOTICE file distributed with
 * this work for additional information regarding copyright ownership.
 * The ASF licenses this file to You under the Apache License, Version 2.0
 * (the "License"); you may not use this file except in compliance with
 * the License. You may obtain a copy of the License at
 *
 *    http://www.apache.org/licenses/LICENSE-2.0
 *
 * Unless required by applicable law or agreed to in writing, software
 * distributed under the License is distributed on an "AS IS" BASIS,
 * WITHOUT WARRANTIES OR CONDITIONS OF ANY KIND, either express or implied.
 * See the License for the specific language governing permissions and
 * limitations under the License.
 */
package org.apache.kafka.common.requests;

import org.apache.kafka.common.Node;
import org.apache.kafka.common.Uuid;
<<<<<<< HEAD
import org.apache.kafka.common.message.LeaderAndIsrRequestData;
import org.apache.kafka.common.message.LeaderAndIsrRequestData.LeaderAndIsrLiveLeader;
import org.apache.kafka.common.message.LeaderAndIsrRequestData.LeaderAndIsrPartitionState;
import org.apache.kafka.common.message.LeaderAndIsrRequestData.LeaderAndIsrTopicState;
import org.apache.kafka.common.message.LeaderAndIsrResponseData;
import org.apache.kafka.common.message.LeaderAndIsrResponseData.LeaderAndIsrPartitionError;
import org.apache.kafka.common.message.LeaderAndIsrResponseData.LeaderAndIsrTopicError;
import org.apache.kafka.common.protocol.ApiKeys;
import org.apache.kafka.common.protocol.ByteBufferAccessor;
=======
>>>>>>> 9494bebe
import org.apache.kafka.common.protocol.Errors;
import org.apache.kafka.common.protocol.MessageUtil;
import org.apache.kafka.common.utils.FlattenedIterator;

<<<<<<< HEAD
import java.nio.ByteBuffer;
import java.util.*;
=======
import java.util.ArrayList;
import java.util.Collection;
import java.util.Collections;
import java.util.HashMap;
import java.util.LinkedHashMap;
import java.util.List;
import java.util.Map;
import java.util.Objects;
>>>>>>> 9494bebe
import java.util.stream.Collectors;

public final class LeaderAndIsrRequest {

    /**
     * Indicates if a controller request is incremental, full, or unknown.
     */
    public enum Type {
        UNKNOWN(0),
        INCREMENTAL(1),
        FULL(2);

        private final byte type;
        Type(int type) {
            this.type = (byte) type;
        }

        public byte toByte() {
            return type;
        }
    }

    public static class Builder {
        protected final int controllerId;
        protected final int controllerEpoch;
        protected final long brokerEpoch;
        private final List<PartitionState> partitionStates;
        private final Map<String, Uuid> topicIds;
        private final Collection<Node> liveLeaders;
        private final Type updateType;

<<<<<<< HEAD
        public Builder(short version, int controllerId, int controllerEpoch, long brokerEpoch, List<LeaderAndIsrPartitionState> partitionStates, Map<String, Uuid> topicIds, Collection<Node> liveLeaders) {
            this(version, controllerId, controllerEpoch, brokerEpoch, partitionStates, topicIds, liveLeaders, false);
        }

        public Builder(short version, int controllerId, int controllerEpoch, long brokerEpoch, List<LeaderAndIsrPartitionState> partitionStates, Map<String, Uuid> topicIds, Collection<Node> liveLeaders, boolean kraftController) {
            super(ApiKeys.LEADER_AND_ISR, version, controllerId, controllerEpoch, brokerEpoch, kraftController);
=======
        public Builder(int controllerId, int controllerEpoch, long brokerEpoch,
                       List<PartitionState> partitionStates, Map<String, Uuid> topicIds,
                       Collection<Node> liveLeaders) {
            this(controllerId, controllerEpoch, brokerEpoch, partitionStates, topicIds, liveLeaders, Type.UNKNOWN);
        }

        public Builder(int controllerId, int controllerEpoch, long brokerEpoch,
                       List<PartitionState> partitionStates, Map<String, Uuid> topicIds,
                       Collection<Node> liveLeaders, Type updateType) {
            this.controllerId = controllerId;
            this.controllerEpoch = controllerEpoch;
            this.brokerEpoch = brokerEpoch;
>>>>>>> 9494bebe
            this.partitionStates = partitionStates;
            this.topicIds = topicIds;
            this.liveLeaders = liveLeaders;
            this.updateType = updateType;
        }

<<<<<<< HEAD
        @Override
        public LeaderAndIsrRequest build(short version) {
            List<LeaderAndIsrLiveLeader> leaders = liveLeaders.stream().map(n -> new LeaderAndIsrLiveLeader().setBrokerId(n.id()).setHostName(n.host()).setPort(n.port())).collect(Collectors.toList());

            LeaderAndIsrRequestData data = new LeaderAndIsrRequestData().setControllerId(controllerId).setControllerEpoch(controllerEpoch).setBrokerEpoch(brokerEpoch).setLiveLeaders(leaders);

            if (version >= 7) {
                data.setIsKRaftController(kraftController);
            }

            if (version >= 2) {
                Map<String, LeaderAndIsrTopicState> topicStatesMap = groupByTopic(partitionStates, topicIds);
                data.setTopicStates(new ArrayList<>(topicStatesMap.values()));
            } else {
                data.setUngroupedPartitionStates(partitionStates);
            }

            return new LeaderAndIsrRequest(data, version);
        }

        private static Map<String, LeaderAndIsrTopicState> groupByTopic(List<LeaderAndIsrPartitionState> partitionStates, Map<String, Uuid> topicIds) {
            Map<String, LeaderAndIsrTopicState> topicStates = new HashMap<>();
            // We don't null out the topic name in LeaderAndIsrRequestPartition since it's ignored by
            // the generated code if version >= 2
            for (LeaderAndIsrPartitionState partition : partitionStates) {
                LeaderAndIsrTopicState topicState = topicStates.computeIfAbsent(partition.topicName(), t -> new LeaderAndIsrTopicState().setTopicName(partition.topicName()).setTopicId(topicIds.getOrDefault(partition.topicName(), Uuid.ZERO_UUID)));
                topicState.partitionStates().add(partition);
            }
            return topicStates;
=======
        public LeaderAndIsrRequest build() {
            return new LeaderAndIsrRequest(this);
>>>>>>> 9494bebe
        }

        @Override
        public String toString() {
<<<<<<< HEAD
            StringBuilder bld = new StringBuilder();
            bld.append("(type=LeaderAndIsRequest").append(", controllerId=").append(controllerId).append(", controllerEpoch=").append(controllerEpoch).append(", brokerEpoch=").append(brokerEpoch).append(", partitionStates=").append(partitionStates).append(", topicIds=").append(topicIds).append(", liveLeaders=(").append(Utils.join(liveLeaders, ", ")).append(")").append(")");
            return bld.toString();
=======
            return "(type=LeaderAndIsRequest" +
                    ", controllerId=" + controllerId +
                    ", controllerEpoch=" + controllerEpoch +
                    ", brokerEpoch=" + brokerEpoch +
                    ", partitionStates=" + partitionStates +
                    ", topicIds=" + topicIds +
                    ", liveLeaders=(" + liveLeaders.stream().map(Node::toString).collect(Collectors.joining(", ")) + ")" +
                    ")";
>>>>>>> 9494bebe

        }
    }

    private final int controllerId;
    private final int controllerEpoch;
    private final long brokerEpoch;
    private final List<Node> liveLeaders;
    private final List<TopicState> topicStates;
    private final Type requestType;

    public LeaderAndIsrRequest(Builder builder) {
        this.controllerId = builder.controllerId;
        this.controllerEpoch = builder.controllerEpoch;
        this.brokerEpoch = builder.brokerEpoch;
        this.requestType = builder.updateType;
        this.liveLeaders = new ArrayList<>(builder.liveLeaders);
        this.topicStates = new ArrayList<>(groupByTopic(builder.partitionStates, builder.topicIds).values());
    }

<<<<<<< HEAD
    @Override
    public LeaderAndIsrResponse getErrorResponse(int throttleTimeMs, Throwable e) {
        LeaderAndIsrResponseData responseData = new LeaderAndIsrResponseData();
        Errors error = Errors.forException(e);
        responseData.setErrorCode(error.code());

        if (version() < 5) {
            List<LeaderAndIsrPartitionError> partitions = new ArrayList<>();
            for (LeaderAndIsrPartitionState partition : partitionStates()) {
                partitions.add(new LeaderAndIsrPartitionError().setTopicName(partition.topicName()).setPartitionIndex(partition.partitionIndex()).setErrorCode(error.code()));
            }
            responseData.setPartitionErrors(partitions);
        } else {
            for (LeaderAndIsrTopicState topicState : data.topicStates()) {
                List<LeaderAndIsrPartitionError> partitions = new ArrayList<>(topicState.partitionStates().size());
                for (LeaderAndIsrPartitionState partition : topicState.partitionStates()) {
                    partitions.add(new LeaderAndIsrPartitionError().setPartitionIndex(partition.partitionIndex()).setErrorCode(error.code()));
                }
                responseData.topics().add(new LeaderAndIsrTopicError().setTopicId(topicState.topicId()).setPartitionErrors(partitions));
            }
=======
    private static Map<String, TopicState> groupByTopic(List<PartitionState> partitionStates, Map<String, Uuid> topicIds) {
        Map<String, TopicState> topicStates = new HashMap<>();
        for (PartitionState partition : partitionStates) {
            TopicState topicState = topicStates.computeIfAbsent(partition.topicName(), t -> {
                var topic = new TopicState();
                topic.topicName = partition.topicName();
                topic.topicId = topicIds.getOrDefault(partition.topicName(), Uuid.ZERO_UUID);
                return topic;
            });
            topicState.partitionStates().add(partition);
>>>>>>> 9494bebe
        }
        return topicStates;
    }

    public int controllerId() {
        return controllerId;
    }

    public int controllerEpoch() {
        return controllerEpoch;
    }

    public long brokerEpoch() {
        return brokerEpoch;
    }

<<<<<<< HEAD
    public Iterable<LeaderAndIsrPartitionState> partitionStates() {
        if (version() >= 2)
            return () -> new FlattenedIterator<>(data.topicStates().iterator(), topicState -> topicState.partitionStates().iterator());
        return data.ungroupedPartitionStates();
    }

    public Map<String, Uuid> topicIds() {
        return data.topicStates().stream().collect(Collectors.toMap(LeaderAndIsrTopicState::topicName, LeaderAndIsrTopicState::topicId));
=======
    public Iterable<PartitionState> partitionStates() {
        return () -> new FlattenedIterator<>(topicStates.iterator(),
                topicState -> topicState.partitionStates().iterator());
    }

    public Map<String, Uuid> topicIds() {
        return topicStates.stream()
                .collect(Collectors.toMap(TopicState::topicName, TopicState::topicId));
    }

    public List<Node> liveLeaders() {
        return Collections.unmodifiableList(liveLeaders);
>>>>>>> 9494bebe
    }

    public Type requestType() {
        return requestType;
    }

    public LeaderAndIsrResponse getErrorResponse(Exception e) {
        LinkedHashMap<Uuid, List<LeaderAndIsrResponse.PartitionError>> errorsMap = new LinkedHashMap<>();
        Errors error = Errors.forException(e);

        for (TopicState topicState : topicStates) {
            List<LeaderAndIsrResponse.PartitionError> partitions = new ArrayList<>(topicState.partitionStates().size());
            for (PartitionState partition : topicState.partitionStates()) {
                partitions.add(new LeaderAndIsrResponse.PartitionError(partition.partitionIndex, error.code()));
            }
            errorsMap.put(topicState.topicId, partitions);
        }

        return new LeaderAndIsrResponse(error, errorsMap);

    }

    public static class TopicState {
        String topicName;
        Uuid topicId;
        List<PartitionState> partitionStates;

        public TopicState() {
            this.topicName = "";
            this.topicId = Uuid.ZERO_UUID;
            this.partitionStates = new ArrayList<>(0);
        }

        public String topicName() {
            return this.topicName;
        }

        public Uuid topicId() {
            return this.topicId;
        }

        public List<PartitionState> partitionStates() {
            return this.partitionStates;
        }

        @Override
        public boolean equals(Object o) {
            if (o == null || getClass() != o.getClass())
                return false;
            TopicState that = (TopicState) o;
            return Objects.equals(topicName, that.topicName) &&
                    Objects.equals(topicId, that.topicId) &&
                    Objects.equals(partitionStates, that.partitionStates);
        }

        @Override
        public int hashCode() {
            return Objects.hash(topicName, topicId, partitionStates);
        }

        @Override
        public String toString() {
            return "LeaderAndIsrTopicState("
                    + "topicName='" + topicName + "'"
                    + ", topicId=" + topicId
                    + ", partitionStates=" + MessageUtil.deepToString(partitionStates.iterator())
                    + ")";
        }
    }

    public static class PartitionState {
        String topicName;
        int partitionIndex;
        int controllerEpoch;
        int leader;
        int leaderEpoch;
        List<Integer> isr;
        int partitionEpoch;
        List<Integer> replicas;
        List<Integer> addingReplicas;
        List<Integer> removingReplicas;
        boolean isNew;
        byte leaderRecoveryState;

        public PartitionState() {
            this.topicName = "";
            this.partitionIndex = 0;
            this.controllerEpoch = 0;
            this.leader = 0;
            this.leaderEpoch = 0;
            this.isr = new ArrayList<>(0);
            this.partitionEpoch = 0;
            this.replicas = new ArrayList<>(0);
            this.addingReplicas = new ArrayList<>(0);
            this.removingReplicas = new ArrayList<>(0);
            this.isNew = false;
            this.leaderRecoveryState = (byte) 0;
        }

        @Override
        public boolean equals(Object o) {
            if (o == null || getClass() != o.getClass()) return false;
            PartitionState that = (PartitionState) o;
            return partitionIndex == that.partitionIndex &&
                    controllerEpoch == that.controllerEpoch &&
                    leader == that.leader &&
                    leaderEpoch == that.leaderEpoch &&
                    partitionEpoch == that.partitionEpoch &&
                    isNew == that.isNew &&
                    leaderRecoveryState == that.leaderRecoveryState &&
                    Objects.equals(topicName, that.topicName) &&
                    Objects.equals(isr, that.isr) &&
                    Objects.equals(replicas, that.replicas) &&
                    Objects.equals(addingReplicas, that.addingReplicas) &&
                    Objects.equals(removingReplicas, that.removingReplicas);
        }

        @Override
        public int hashCode() {
            return Objects.hash(topicName, partitionIndex, controllerEpoch, leader, leaderEpoch, isr, partitionEpoch,
                    replicas, addingReplicas, removingReplicas, isNew, leaderRecoveryState);
        }

        @Override
        public String toString() {
            return "LeaderAndIsrPartitionState("
                    + "topicName='" + topicName + "'"
                    + ", partitionIndex=" + partitionIndex
                    + ", controllerEpoch=" + controllerEpoch
                    + ", leader=" + leader
                    + ", leaderEpoch=" + leaderEpoch
                    + ", isr=" + MessageUtil.deepToString(isr.iterator())
                    + ", partitionEpoch=" + partitionEpoch
                    + ", replicas=" + MessageUtil.deepToString(replicas.iterator())
                    + ", addingReplicas=" + MessageUtil.deepToString(addingReplicas.iterator())
                    + ", removingReplicas=" + MessageUtil.deepToString(removingReplicas.iterator())
                    + ", isNew=" + (isNew ? "true" : "false")
                    + ", leaderRecoveryState=" + leaderRecoveryState
                    + ")";
        }

        public String topicName() {
            return this.topicName;
        }

        public int partitionIndex() {
            return this.partitionIndex;
        }

        public int controllerEpoch() {
            return this.controllerEpoch;
        }

        public int leader() {
            return this.leader;
        }

        public int leaderEpoch() {
            return this.leaderEpoch;
        }

        public List<Integer> isr() {
            return this.isr;
        }

        public int partitionEpoch() {
            return this.partitionEpoch;
        }

        public List<Integer> replicas() {
            return this.replicas;
        }

        public List<Integer> addingReplicas() {
            return this.addingReplicas;
        }

        public List<Integer> removingReplicas() {
            return this.removingReplicas;
        }

        public boolean isNew() {
            return this.isNew;
        }

        public byte leaderRecoveryState() {
            return this.leaderRecoveryState;
        }

        public PartitionState setTopicName(String v) {
            this.topicName = v;
            return this;
        }

        public PartitionState setPartitionIndex(int v) {
            this.partitionIndex = v;
            return this;
        }

        public PartitionState setControllerEpoch(int v) {
            this.controllerEpoch = v;
            return this;
        }

        public PartitionState setLeader(int v) {
            this.leader = v;
            return this;
        }

        public PartitionState setLeaderEpoch(int v) {
            this.leaderEpoch = v;
            return this;
        }

        public PartitionState setIsr(List<Integer> v) {
            this.isr = v;
            return this;
        }

        public PartitionState setPartitionEpoch(int v) {
            this.partitionEpoch = v;
            return this;
        }

        public PartitionState setReplicas(List<Integer> v) {
            this.replicas = v;
            return this;
        }

        public PartitionState setAddingReplicas(List<Integer> v) {
            this.addingReplicas = v;
            return this;
        }

        public PartitionState setRemovingReplicas(List<Integer> v) {
            this.removingReplicas = v;
            return this;
        }

        public PartitionState setIsNew(boolean v) {
            this.isNew = v;
            return this;
        }

        public PartitionState setLeaderRecoveryState(byte v) {
            this.leaderRecoveryState = v;
            return this;
        }
    }
}<|MERGE_RESOLUTION|>--- conflicted
+++ resolved
@@ -18,26 +18,10 @@
 
 import org.apache.kafka.common.Node;
 import org.apache.kafka.common.Uuid;
-<<<<<<< HEAD
-import org.apache.kafka.common.message.LeaderAndIsrRequestData;
-import org.apache.kafka.common.message.LeaderAndIsrRequestData.LeaderAndIsrLiveLeader;
-import org.apache.kafka.common.message.LeaderAndIsrRequestData.LeaderAndIsrPartitionState;
-import org.apache.kafka.common.message.LeaderAndIsrRequestData.LeaderAndIsrTopicState;
-import org.apache.kafka.common.message.LeaderAndIsrResponseData;
-import org.apache.kafka.common.message.LeaderAndIsrResponseData.LeaderAndIsrPartitionError;
-import org.apache.kafka.common.message.LeaderAndIsrResponseData.LeaderAndIsrTopicError;
-import org.apache.kafka.common.protocol.ApiKeys;
-import org.apache.kafka.common.protocol.ByteBufferAccessor;
-=======
->>>>>>> 9494bebe
 import org.apache.kafka.common.protocol.Errors;
 import org.apache.kafka.common.protocol.MessageUtil;
 import org.apache.kafka.common.utils.FlattenedIterator;
 
-<<<<<<< HEAD
-import java.nio.ByteBuffer;
-import java.util.*;
-=======
 import java.util.ArrayList;
 import java.util.Collection;
 import java.util.Collections;
@@ -46,7 +30,6 @@
 import java.util.List;
 import java.util.Map;
 import java.util.Objects;
->>>>>>> 9494bebe
 import java.util.stream.Collectors;
 
 public final class LeaderAndIsrRequest {
@@ -78,14 +61,6 @@
         private final Collection<Node> liveLeaders;
         private final Type updateType;
 
-<<<<<<< HEAD
-        public Builder(short version, int controllerId, int controllerEpoch, long brokerEpoch, List<LeaderAndIsrPartitionState> partitionStates, Map<String, Uuid> topicIds, Collection<Node> liveLeaders) {
-            this(version, controllerId, controllerEpoch, brokerEpoch, partitionStates, topicIds, liveLeaders, false);
-        }
-
-        public Builder(short version, int controllerId, int controllerEpoch, long brokerEpoch, List<LeaderAndIsrPartitionState> partitionStates, Map<String, Uuid> topicIds, Collection<Node> liveLeaders, boolean kraftController) {
-            super(ApiKeys.LEADER_AND_ISR, version, controllerId, controllerEpoch, brokerEpoch, kraftController);
-=======
         public Builder(int controllerId, int controllerEpoch, long brokerEpoch,
                        List<PartitionState> partitionStates, Map<String, Uuid> topicIds,
                        Collection<Node> liveLeaders) {
@@ -98,56 +73,18 @@
             this.controllerId = controllerId;
             this.controllerEpoch = controllerEpoch;
             this.brokerEpoch = brokerEpoch;
->>>>>>> 9494bebe
             this.partitionStates = partitionStates;
             this.topicIds = topicIds;
             this.liveLeaders = liveLeaders;
             this.updateType = updateType;
         }
 
-<<<<<<< HEAD
-        @Override
-        public LeaderAndIsrRequest build(short version) {
-            List<LeaderAndIsrLiveLeader> leaders = liveLeaders.stream().map(n -> new LeaderAndIsrLiveLeader().setBrokerId(n.id()).setHostName(n.host()).setPort(n.port())).collect(Collectors.toList());
-
-            LeaderAndIsrRequestData data = new LeaderAndIsrRequestData().setControllerId(controllerId).setControllerEpoch(controllerEpoch).setBrokerEpoch(brokerEpoch).setLiveLeaders(leaders);
-
-            if (version >= 7) {
-                data.setIsKRaftController(kraftController);
-            }
-
-            if (version >= 2) {
-                Map<String, LeaderAndIsrTopicState> topicStatesMap = groupByTopic(partitionStates, topicIds);
-                data.setTopicStates(new ArrayList<>(topicStatesMap.values()));
-            } else {
-                data.setUngroupedPartitionStates(partitionStates);
-            }
-
-            return new LeaderAndIsrRequest(data, version);
-        }
-
-        private static Map<String, LeaderAndIsrTopicState> groupByTopic(List<LeaderAndIsrPartitionState> partitionStates, Map<String, Uuid> topicIds) {
-            Map<String, LeaderAndIsrTopicState> topicStates = new HashMap<>();
-            // We don't null out the topic name in LeaderAndIsrRequestPartition since it's ignored by
-            // the generated code if version >= 2
-            for (LeaderAndIsrPartitionState partition : partitionStates) {
-                LeaderAndIsrTopicState topicState = topicStates.computeIfAbsent(partition.topicName(), t -> new LeaderAndIsrTopicState().setTopicName(partition.topicName()).setTopicId(topicIds.getOrDefault(partition.topicName(), Uuid.ZERO_UUID)));
-                topicState.partitionStates().add(partition);
-            }
-            return topicStates;
-=======
         public LeaderAndIsrRequest build() {
             return new LeaderAndIsrRequest(this);
->>>>>>> 9494bebe
         }
 
         @Override
         public String toString() {
-<<<<<<< HEAD
-            StringBuilder bld = new StringBuilder();
-            bld.append("(type=LeaderAndIsRequest").append(", controllerId=").append(controllerId).append(", controllerEpoch=").append(controllerEpoch).append(", brokerEpoch=").append(brokerEpoch).append(", partitionStates=").append(partitionStates).append(", topicIds=").append(topicIds).append(", liveLeaders=(").append(Utils.join(liveLeaders, ", ")).append(")").append(")");
-            return bld.toString();
-=======
             return "(type=LeaderAndIsRequest" +
                     ", controllerId=" + controllerId +
                     ", controllerEpoch=" + controllerEpoch +
@@ -156,7 +93,6 @@
                     ", topicIds=" + topicIds +
                     ", liveLeaders=(" + liveLeaders.stream().map(Node::toString).collect(Collectors.joining(", ")) + ")" +
                     ")";
->>>>>>> 9494bebe
 
         }
     }
@@ -177,28 +113,6 @@
         this.topicStates = new ArrayList<>(groupByTopic(builder.partitionStates, builder.topicIds).values());
     }
 
-<<<<<<< HEAD
-    @Override
-    public LeaderAndIsrResponse getErrorResponse(int throttleTimeMs, Throwable e) {
-        LeaderAndIsrResponseData responseData = new LeaderAndIsrResponseData();
-        Errors error = Errors.forException(e);
-        responseData.setErrorCode(error.code());
-
-        if (version() < 5) {
-            List<LeaderAndIsrPartitionError> partitions = new ArrayList<>();
-            for (LeaderAndIsrPartitionState partition : partitionStates()) {
-                partitions.add(new LeaderAndIsrPartitionError().setTopicName(partition.topicName()).setPartitionIndex(partition.partitionIndex()).setErrorCode(error.code()));
-            }
-            responseData.setPartitionErrors(partitions);
-        } else {
-            for (LeaderAndIsrTopicState topicState : data.topicStates()) {
-                List<LeaderAndIsrPartitionError> partitions = new ArrayList<>(topicState.partitionStates().size());
-                for (LeaderAndIsrPartitionState partition : topicState.partitionStates()) {
-                    partitions.add(new LeaderAndIsrPartitionError().setPartitionIndex(partition.partitionIndex()).setErrorCode(error.code()));
-                }
-                responseData.topics().add(new LeaderAndIsrTopicError().setTopicId(topicState.topicId()).setPartitionErrors(partitions));
-            }
-=======
     private static Map<String, TopicState> groupByTopic(List<PartitionState> partitionStates, Map<String, Uuid> topicIds) {
         Map<String, TopicState> topicStates = new HashMap<>();
         for (PartitionState partition : partitionStates) {
@@ -209,7 +123,6 @@
                 return topic;
             });
             topicState.partitionStates().add(partition);
->>>>>>> 9494bebe
         }
         return topicStates;
     }
@@ -226,16 +139,6 @@
         return brokerEpoch;
     }
 
-<<<<<<< HEAD
-    public Iterable<LeaderAndIsrPartitionState> partitionStates() {
-        if (version() >= 2)
-            return () -> new FlattenedIterator<>(data.topicStates().iterator(), topicState -> topicState.partitionStates().iterator());
-        return data.ungroupedPartitionStates();
-    }
-
-    public Map<String, Uuid> topicIds() {
-        return data.topicStates().stream().collect(Collectors.toMap(LeaderAndIsrTopicState::topicName, LeaderAndIsrTopicState::topicId));
-=======
     public Iterable<PartitionState> partitionStates() {
         return () -> new FlattenedIterator<>(topicStates.iterator(),
                 topicState -> topicState.partitionStates().iterator());
@@ -248,7 +151,6 @@
 
     public List<Node> liveLeaders() {
         return Collections.unmodifiableList(liveLeaders);
->>>>>>> 9494bebe
     }
 
     public Type requestType() {
