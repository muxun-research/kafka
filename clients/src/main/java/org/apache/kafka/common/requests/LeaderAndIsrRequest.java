--- conflicted
+++ resolved
@@ -20,11 +20,11 @@
 import org.apache.kafka.common.Uuid;
 import org.apache.kafka.common.message.LeaderAndIsrRequestData;
 import org.apache.kafka.common.message.LeaderAndIsrRequestData.LeaderAndIsrLiveLeader;
+import org.apache.kafka.common.message.LeaderAndIsrRequestData.LeaderAndIsrPartitionState;
 import org.apache.kafka.common.message.LeaderAndIsrRequestData.LeaderAndIsrTopicState;
-import org.apache.kafka.common.message.LeaderAndIsrRequestData.LeaderAndIsrPartitionState;
 import org.apache.kafka.common.message.LeaderAndIsrResponseData;
+import org.apache.kafka.common.message.LeaderAndIsrResponseData.LeaderAndIsrPartitionError;
 import org.apache.kafka.common.message.LeaderAndIsrResponseData.LeaderAndIsrTopicError;
-import org.apache.kafka.common.message.LeaderAndIsrResponseData.LeaderAndIsrPartitionError;
 import org.apache.kafka.common.protocol.ApiKeys;
 import org.apache.kafka.common.protocol.ByteBufferAccessor;
 import org.apache.kafka.common.protocol.Errors;
@@ -33,316 +33,173 @@
 
 import java.nio.ByteBuffer;
 import java.util.ArrayList;
-<<<<<<< HEAD
-=======
 import java.util.Collection;
->>>>>>> 031b7208
 import java.util.Collections;
 import java.util.HashMap;
 import java.util.List;
 import java.util.Map;
-<<<<<<< HEAD
-import java.util.Set;
-
-import static org.apache.kafka.common.protocol.CommonFields.PARTITION_ID;
-import static org.apache.kafka.common.protocol.CommonFields.TOPIC_NAME;
-import static org.apache.kafka.common.protocol.types.Type.INT32;
-=======
 import java.util.stream.Collectors;
->>>>>>> 031b7208
 
 public class LeaderAndIsrRequest extends AbstractControlRequest {
 
-    public static class Builder extends AbstractControlRequest.Builder<LeaderAndIsrRequest> {
-
-        private final List<LeaderAndIsrPartitionState> partitionStates;
-        private final Map<String, Uuid> topicIds;
-        private final Collection<Node> liveLeaders;
-
-        public Builder(short version, int controllerId, int controllerEpoch, long brokerEpoch,
-                       List<LeaderAndIsrPartitionState> partitionStates, Map<String, Uuid> topicIds,
-                       Collection<Node> liveLeaders) {
-            super(ApiKeys.LEADER_AND_ISR, version, controllerId, controllerEpoch, brokerEpoch);
-            this.partitionStates = partitionStates;
-            this.topicIds = topicIds;
-            this.liveLeaders = liveLeaders;
-        }
-
-        @Override
-        public LeaderAndIsrRequest build(short version) {
-            List<LeaderAndIsrLiveLeader> leaders = liveLeaders.stream().map(n -> new LeaderAndIsrLiveLeader()
-                .setBrokerId(n.id())
-                .setHostName(n.host())
-                .setPort(n.port())
-            ).collect(Collectors.toList());
-
-            LeaderAndIsrRequestData data = new LeaderAndIsrRequestData()
-                .setControllerId(controllerId)
-                .setControllerEpoch(controllerEpoch)
-                .setBrokerEpoch(brokerEpoch)
-                .setLiveLeaders(leaders);
-
-            if (version >= 2) {
-                Map<String, LeaderAndIsrTopicState> topicStatesMap = groupByTopic(partitionStates, topicIds);
-                data.setTopicStates(new ArrayList<>(topicStatesMap.values()));
-            } else {
-                data.setUngroupedPartitionStates(partitionStates);
-            }
-
-            return new LeaderAndIsrRequest(data, version);
-        }
-
-        private static Map<String, LeaderAndIsrTopicState> groupByTopic(List<LeaderAndIsrPartitionState> partitionStates, Map<String, Uuid> topicIds) {
-            Map<String, LeaderAndIsrTopicState> topicStates = new HashMap<>();
-            // We don't null out the topic name in LeaderAndIsrRequestPartition since it's ignored by
-            // the generated code if version >= 2
-            for (LeaderAndIsrPartitionState partition : partitionStates) {
-                LeaderAndIsrTopicState topicState = topicStates.computeIfAbsent(partition.topicName(), t -> new LeaderAndIsrTopicState()
-                                .setTopicName(partition.topicName())
-                                .setTopicId(topicIds.getOrDefault(partition.topicName(), Uuid.ZERO_UUID)));
-                topicState.partitionStates().add(partition);
-            }
-            return topicStates;
-        }
-
-        @Override
-        public String toString() {
-            StringBuilder bld = new StringBuilder();
-            bld.append("(type=LeaderAndIsRequest")
-                .append(", controllerId=").append(controllerId)
-                .append(", controllerEpoch=").append(controllerEpoch)
-                .append(", brokerEpoch=").append(brokerEpoch)
-                .append(", partitionStates=").append(partitionStates)
-                .append(", topicIds=").append(topicIds)
-                .append(", liveLeaders=(").append(Utils.join(liveLeaders, ", ")).append(")")
-                .append(")");
-            return bld.toString();
-
-        }
-    }
-
-    private final LeaderAndIsrRequestData data;
-
-    LeaderAndIsrRequest(LeaderAndIsrRequestData data, short version) {
-        super(ApiKeys.LEADER_AND_ISR, version);
-        this.data = data;
-        // Do this from the constructor to make it thread-safe (even though it's only needed when some methods are called)
-        normalize();
-    }
-
-    private void normalize() {
-        if (version() >= 2) {
-            for (LeaderAndIsrTopicState topicState : data.topicStates()) {
-                for (LeaderAndIsrPartitionState partitionState : topicState.partitionStates()) {
-                    // Set the topic name so that we can always present the ungrouped view to callers
-                    partitionState.setTopicName(topicState.topicName());
-                }
-            }
-        }
-    }
-
-    @Override
-    public LeaderAndIsrResponse getErrorResponse(int throttleTimeMs, Throwable e) {
-        LeaderAndIsrResponseData responseData = new LeaderAndIsrResponseData();
-        Errors error = Errors.forException(e);
-        responseData.setErrorCode(error.code());
-
-        if (version() < 5) {
-            List<LeaderAndIsrPartitionError> partitions = new ArrayList<>();
-            for (LeaderAndIsrPartitionState partition : partitionStates()) {
-                partitions.add(new LeaderAndIsrPartitionError()
-                        .setTopicName(partition.topicName())
-                        .setPartitionIndex(partition.partitionIndex())
-                        .setErrorCode(error.code()));
-            }
-            responseData.setPartitionErrors(partitions);
-        } else {
-            for (LeaderAndIsrTopicState topicState : data.topicStates()) {
-                List<LeaderAndIsrPartitionError> partitions = new ArrayList<>(
-                    topicState.partitionStates().size());
-                for (LeaderAndIsrPartitionState partition : topicState.partitionStates()) {
-                    partitions.add(new LeaderAndIsrPartitionError()
-                        .setPartitionIndex(partition.partitionIndex())
-                        .setErrorCode(error.code()));
-                }
-                responseData.topics().add(new LeaderAndIsrTopicError()
-                    .setTopicId(topicState.topicId())
-                    .setPartitionErrors(partitions));
-            }
-        }
-
-        return new LeaderAndIsrResponse(responseData, version());
-    }
-
-    @Override
-    public int controllerId() {
-        return data.controllerId();
-    }
-
-    @Override
-    public int controllerEpoch() {
-        return data.controllerEpoch();
-    }
-
-<<<<<<< HEAD
-    public Map<TopicPartition, PartitionState> partitionStates() {
-        return partitionStates;
-	}
-
-	public Set<Node> liveLeaders() {
-		return liveLeaders;
-	}
-
-	public static LeaderAndIsrRequest parse(ByteBuffer buffer, short version) {
-		return new LeaderAndIsrRequest(ApiKeys.LEADER_AND_ISR.parseRequest(version, buffer), version);
-	}
-
-	/**
-	 * 分区状态
-	 */
-	public static final class PartitionState {
-		/**
-		 * LeaderAndIsrRequest.PartitionState和UpdateMetadataRequest.PartitionState之间共享的状态字段
-		 */
-		public final BasePartitionState basePartitionState;
-		/**
-		 * 新增的副本ID
-		 */
-		public final List<Integer> addingReplicas;
-		/**
-		 * 移除的副本ID
-		 */
-		public final List<Integer> removingReplicas;
-		/**
-		 * partiton是否是新创建的
-		 */
-		public final boolean isNew;
-
-		public PartitionState(int controllerEpoch,
-							  int leader,
-							  int leaderEpoch,
-							  List<Integer> isr,
-							  int zkVersion,
-							  List<Integer> replicas,
-							  boolean isNew) {
-			this(controllerEpoch,
-					leader,
-					leaderEpoch,
-					isr,
-					zkVersion,
-					replicas,
-					Collections.emptyList(),
-					Collections.emptyList(),
-					isNew);
-		}
-
-		public PartitionState(int controllerEpoch,
-							  int leader,
-							  int leaderEpoch,
-							  List<Integer> isr,
-							  int zkVersion,
-							  List<Integer> replicas,
-							  List<Integer> addingReplicas,
-							  List<Integer> removingReplicas,
-							  boolean isNew) {
-			this.basePartitionState = new BasePartitionState(controllerEpoch, leader, leaderEpoch, isr, zkVersion, replicas);
-			this.addingReplicas = addingReplicas;
-			this.removingReplicas = removingReplicas;
-			this.isNew = isNew;
-		}
-
-		private PartitionState(Struct struct) {
-			int controllerEpoch = struct.get(CONTROLLER_EPOCH);
-			int leader = struct.get(LEADER);
-			int leaderEpoch = struct.get(LEADER_EPOCH);
-
-			Object[] isrArray = struct.get(ISR);
-			List<Integer> isr = new ArrayList<>(isrArray.length);
-			for (Object r : isrArray)
-				isr.add((Integer) r);
-
-			int zkVersion = struct.get(ZK_VERSION);
-
-			Object[] replicasArray = struct.get(REPLICAS);
-			List<Integer> replicas = new ArrayList<>(replicasArray.length);
-			for (Object r : replicasArray)
-				replicas.add((Integer) r);
-
-			this.basePartitionState = new BasePartitionState(controllerEpoch, leader, leaderEpoch, isr, zkVersion, replicas);
-
-			List<Integer> addingReplicas = new ArrayList<>();
-			if (struct.hasField(ADDING_REPLICAS)) {
-				for (Object r : struct.get(ADDING_REPLICAS))
-					addingReplicas.add((Integer) r);
-			}
-			this.addingReplicas = addingReplicas;
-
-			List<Integer> removingReplicas = new ArrayList<>();
-			if (struct.hasField(REMOVING_REPLICAS)) {
-				for (Object r : struct.get(REMOVING_REPLICAS))
-					removingReplicas.add((Integer) r);
-			}
-			this.removingReplicas = removingReplicas;
-
-			this.isNew = struct.getOrElse(IS_NEW, false);
+	public static class Builder extends AbstractControlRequest.Builder<LeaderAndIsrRequest> {
+
+		private final List<LeaderAndIsrPartitionState> partitionStates;
+		private final Map<String, Uuid> topicIds;
+		private final Collection<Node> liveLeaders;
+
+		public Builder(short version, int controllerId, int controllerEpoch, long brokerEpoch,
+					   List<LeaderAndIsrPartitionState> partitionStates, Map<String, Uuid> topicIds,
+					   Collection<Node> liveLeaders) {
+			super(ApiKeys.LEADER_AND_ISR, version, controllerId, controllerEpoch, brokerEpoch);
+			this.partitionStates = partitionStates;
+			this.topicIds = topicIds;
+			this.liveLeaders = liveLeaders;
+		}
+
+		@Override
+		public LeaderAndIsrRequest build(short version) {
+			List<LeaderAndIsrLiveLeader> leaders = liveLeaders.stream().map(n -> new LeaderAndIsrLiveLeader()
+					.setBrokerId(n.id())
+					.setHostName(n.host())
+					.setPort(n.port())
+			).collect(Collectors.toList());
+
+			LeaderAndIsrRequestData data = new LeaderAndIsrRequestData()
+					.setControllerId(controllerId)
+					.setControllerEpoch(controllerEpoch)
+					.setBrokerEpoch(brokerEpoch)
+					.setLiveLeaders(leaders);
+
+			if (version >= 2) {
+				Map<String, LeaderAndIsrTopicState> topicStatesMap = groupByTopic(partitionStates, topicIds);
+				data.setTopicStates(new ArrayList<>(topicStatesMap.values()));
+			} else {
+				data.setUngroupedPartitionStates(partitionStates);
+			}
+
+			return new LeaderAndIsrRequest(data, version);
+		}
+
+		private static Map<String, LeaderAndIsrTopicState> groupByTopic(List<LeaderAndIsrPartitionState> partitionStates, Map<String, Uuid> topicIds) {
+			Map<String, LeaderAndIsrTopicState> topicStates = new HashMap<>();
+			// We don't null out the topic name in LeaderAndIsrRequestPartition since it's ignored by
+			// the generated code if version >= 2
+			for (LeaderAndIsrPartitionState partition : partitionStates) {
+				LeaderAndIsrTopicState topicState = topicStates.computeIfAbsent(partition.topicName(), t -> new LeaderAndIsrTopicState()
+						.setTopicName(partition.topicName())
+						.setTopicId(topicIds.getOrDefault(partition.topicName(), Uuid.ZERO_UUID)));
+				topicState.partitionStates().add(partition);
+			}
+			return topicStates;
 		}
 
 		@Override
 		public String toString() {
-			return "PartitionState(controllerEpoch=" + basePartitionState.controllerEpoch +
-					", leader=" + basePartitionState.leader +
-					", leaderEpoch=" + basePartitionState.leaderEpoch +
-					", isr=" + Utils.join(basePartitionState.isr, ",") +
-					", zkVersion=" + basePartitionState.zkVersion +
-					", replicas=" + Utils.join(basePartitionState.replicas, ",") +
-					", addingReplicas=" + Utils.join(addingReplicas, ",") +
-					", removingReplicas=" + Utils.join(removingReplicas, ",") +
-					", isNew=" + isNew + ")";
-		}
-
-		private void setStruct(Struct struct, short version) {
-			struct.set(CONTROLLER_EPOCH, basePartitionState.controllerEpoch);
-			struct.set(LEADER, basePartitionState.leader);
-			struct.set(LEADER_EPOCH, basePartitionState.leaderEpoch);
-			struct.set(ISR, basePartitionState.isr.toArray());
-			struct.set(ZK_VERSION, basePartitionState.zkVersion);
-			struct.set(REPLICAS, basePartitionState.replicas.toArray());
-			if (version >= 3) {
-				struct.set(ADDING_REPLICAS, addingReplicas.toArray());
-				struct.set(REMOVING_REPLICAS, removingReplicas.toArray());
-			}
-			struct.setIfExists(IS_NEW, isNew);
-		}
-	}
-=======
-    @Override
-    public long brokerEpoch() {
-        return data.brokerEpoch();
-    }
-
-    public Iterable<LeaderAndIsrPartitionState> partitionStates() {
-        if (version() >= 2)
-            return () -> new FlattenedIterator<>(data.topicStates().iterator(),
-                topicState -> topicState.partitionStates().iterator());
-        return data.ungroupedPartitionStates();
-    }
-
-    public Map<String, Uuid> topicIds() {
-        return data.topicStates().stream()
-                .collect(Collectors.toMap(LeaderAndIsrTopicState::topicName, LeaderAndIsrTopicState::topicId));
-    }
-
-    public List<LeaderAndIsrLiveLeader> liveLeaders() {
-        return Collections.unmodifiableList(data.liveLeaders());
-    }
-
-    @Override
-    public LeaderAndIsrRequestData data() {
-        return data;
-    }
-
-    public static LeaderAndIsrRequest parse(ByteBuffer buffer, short version) {
-        return new LeaderAndIsrRequest(new LeaderAndIsrRequestData(new ByteBufferAccessor(buffer), version), version);
-    }
->>>>>>> 031b7208
+			StringBuilder bld = new StringBuilder();
+			bld.append("(type=LeaderAndIsRequest")
+					.append(", controllerId=").append(controllerId)
+					.append(", controllerEpoch=").append(controllerEpoch)
+					.append(", brokerEpoch=").append(brokerEpoch)
+					.append(", partitionStates=").append(partitionStates)
+					.append(", topicIds=").append(topicIds)
+					.append(", liveLeaders=(").append(Utils.join(liveLeaders, ", ")).append(")")
+					.append(")");
+			return bld.toString();
+
+		}
+	}
+
+	private final LeaderAndIsrRequestData data;
+
+	LeaderAndIsrRequest(LeaderAndIsrRequestData data, short version) {
+		super(ApiKeys.LEADER_AND_ISR, version);
+		this.data = data;
+		// Do this from the constructor to make it thread-safe (even though it's only needed when some methods are called)
+		normalize();
+	}
+
+	private void normalize() {
+		if (version() >= 2) {
+			for (LeaderAndIsrTopicState topicState : data.topicStates()) {
+				for (LeaderAndIsrPartitionState partitionState : topicState.partitionStates()) {
+					// Set the topic name so that we can always present the ungrouped view to callers
+					partitionState.setTopicName(topicState.topicName());
+				}
+			}
+		}
+	}
+
+	@Override
+	public LeaderAndIsrResponse getErrorResponse(int throttleTimeMs, Throwable e) {
+		LeaderAndIsrResponseData responseData = new LeaderAndIsrResponseData();
+		Errors error = Errors.forException(e);
+		responseData.setErrorCode(error.code());
+
+		if (version() < 5) {
+			List<LeaderAndIsrPartitionError> partitions = new ArrayList<>();
+			for (LeaderAndIsrPartitionState partition : partitionStates()) {
+				partitions.add(new LeaderAndIsrPartitionError()
+						.setTopicName(partition.topicName())
+						.setPartitionIndex(partition.partitionIndex())
+						.setErrorCode(error.code()));
+			}
+			responseData.setPartitionErrors(partitions);
+		} else {
+			for (LeaderAndIsrTopicState topicState : data.topicStates()) {
+				List<LeaderAndIsrPartitionError> partitions = new ArrayList<>(
+						topicState.partitionStates().size());
+				for (LeaderAndIsrPartitionState partition : topicState.partitionStates()) {
+					partitions.add(new LeaderAndIsrPartitionError()
+							.setPartitionIndex(partition.partitionIndex())
+							.setErrorCode(error.code()));
+				}
+				responseData.topics().add(new LeaderAndIsrTopicError()
+						.setTopicId(topicState.topicId())
+						.setPartitionErrors(partitions));
+			}
+		}
+
+		return new LeaderAndIsrResponse(responseData, version());
+	}
+
+	@Override
+	public int controllerId() {
+		return data.controllerId();
+	}
+
+	@Override
+	public int controllerEpoch() {
+		return data.controllerEpoch();
+	}
+
+	@Override
+	public long brokerEpoch() {
+		return data.brokerEpoch();
+	}
+
+	public Iterable<LeaderAndIsrPartitionState> partitionStates() {
+		if (version() >= 2)
+			return () -> new FlattenedIterator<>(data.topicStates().iterator(),
+					topicState -> topicState.partitionStates().iterator());
+		return data.ungroupedPartitionStates();
+	}
+
+	public Map<String, Uuid> topicIds() {
+		return data.topicStates().stream()
+				.collect(Collectors.toMap(LeaderAndIsrTopicState::topicName, LeaderAndIsrTopicState::topicId));
+	}
+
+	public List<LeaderAndIsrLiveLeader> liveLeaders() {
+		return Collections.unmodifiableList(data.liveLeaders());
+	}
+
+	@Override
+	public LeaderAndIsrRequestData data() {
+		return data;
+	}
+
+	public static LeaderAndIsrRequest parse(ByteBuffer buffer, short version) {
+		return new LeaderAndIsrRequest(new LeaderAndIsrRequestData(new ByteBufferAccessor(buffer), version), version);
+	}
 }