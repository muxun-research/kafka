/*
 * Licensed to the Apache Software Foundation (ASF) under one or more
 * contributor license agreements. See the NOTICE file distributed with
 * this work for additional information regarding copyright ownership.
 * The ASF licenses this file to You under the Apache License, Version 2.0
 * (the "License"); you may not use this file except in compliance with
 * the License. You may obtain a copy of the License at
 *
 *    http://www.apache.org/licenses/LICENSE-2.0
 *
 * Unless required by applicable law or agreed to in writing, software
 * distributed under the License is distributed on an "AS IS" BASIS,
 * WITHOUT WARRANTIES OR CONDITIONS OF ANY KIND, either express or implied.
 * See the License for the specific language governing permissions and
 * limitations under the License.
 */
package org.apache.kafka.common.requests;

import org.apache.kafka.common.message.DescribeUserScramCredentialsRequestData;
import org.apache.kafka.common.message.DescribeUserScramCredentialsResponseData;
import org.apache.kafka.common.protocol.ApiKeys;
import org.apache.kafka.common.protocol.ByteBufferAccessor;

import java.nio.ByteBuffer;

public class DescribeUserScramCredentialsRequest extends AbstractRequest {

	public static class Builder extends AbstractRequest.Builder<DescribeUserScramCredentialsRequest> {
		private final DescribeUserScramCredentialsRequestData data;

		public Builder(DescribeUserScramCredentialsRequestData data) {
			super(ApiKeys.DESCRIBE_USER_SCRAM_CREDENTIALS);
			this.data = data;
		}

		@Override
		public DescribeUserScramCredentialsRequest build(short version) {
			return new DescribeUserScramCredentialsRequest(data, version);
		}

		@Override
		public String toString() {
			return data.toString();
		}
	}

	private final DescribeUserScramCredentialsRequestData data;
	private final short version;

	private DescribeUserScramCredentialsRequest(DescribeUserScramCredentialsRequestData data, short version) {
		super(ApiKeys.DESCRIBE_USER_SCRAM_CREDENTIALS, version);
		this.data = data;
		this.version = version;
	}

	public static DescribeUserScramCredentialsRequest parse(ByteBuffer buffer, short version) {
		return new DescribeUserScramCredentialsRequest(new DescribeUserScramCredentialsRequestData(
				new ByteBufferAccessor(buffer), version), version);
	}

	@Override
	public DescribeUserScramCredentialsRequestData data() {
		return data;
	}

<<<<<<< HEAD
	@Override
	public AbstractResponse getErrorResponse(int throttleTimeMs, Throwable e) {
		ApiError apiError = ApiError.fromThrowable(e);
		return new DescribeUserScramCredentialsResponse(new DescribeUserScramCredentialsResponseData()
				.setErrorCode(apiError.error().code())
				.setErrorMessage(apiError.message()));
	}
=======
    @Override
    public AbstractResponse getErrorResponse(int throttleTimeMs, Throwable e) {
        ApiError apiError = ApiError.fromThrowable(e);
        DescribeUserScramCredentialsResponseData response = new DescribeUserScramCredentialsResponseData()
                .setThrottleTimeMs(throttleTimeMs)
                .setErrorCode(apiError.error().code())
                .setErrorMessage(apiError.message());
        for (DescribeUserScramCredentialsRequestData.UserName user : data.users()) {
            response.results().add(new DescribeUserScramCredentialsResponseData.DescribeUserScramCredentialsResult()
                    .setErrorCode(apiError.error().code())
                    .setErrorMessage(apiError.message()));
        }
        return new DescribeUserScramCredentialsResponse(response);
    }
>>>>>>> 15418db6
}<|MERGE_RESOLUTION|>--- conflicted
+++ resolved
@@ -25,66 +25,50 @@
 
 public class DescribeUserScramCredentialsRequest extends AbstractRequest {
 
-	public static class Builder extends AbstractRequest.Builder<DescribeUserScramCredentialsRequest> {
-		private final DescribeUserScramCredentialsRequestData data;
+    public static class Builder extends AbstractRequest.Builder<DescribeUserScramCredentialsRequest> {
+        private final DescribeUserScramCredentialsRequestData data;
 
-		public Builder(DescribeUserScramCredentialsRequestData data) {
-			super(ApiKeys.DESCRIBE_USER_SCRAM_CREDENTIALS);
-			this.data = data;
-		}
+        public Builder(DescribeUserScramCredentialsRequestData data) {
+            super(ApiKeys.DESCRIBE_USER_SCRAM_CREDENTIALS);
+            this.data = data;
+        }
 
-		@Override
-		public DescribeUserScramCredentialsRequest build(short version) {
-			return new DescribeUserScramCredentialsRequest(data, version);
-		}
+        @Override
+        public DescribeUserScramCredentialsRequest build(short version) {
+            return new DescribeUserScramCredentialsRequest(data, version);
+        }
 
-		@Override
-		public String toString() {
-			return data.toString();
-		}
-	}
+        @Override
+        public String toString() {
+            return data.toString();
+        }
+    }
 
-	private final DescribeUserScramCredentialsRequestData data;
-	private final short version;
+    private final DescribeUserScramCredentialsRequestData data;
+    private final short version;
 
-	private DescribeUserScramCredentialsRequest(DescribeUserScramCredentialsRequestData data, short version) {
-		super(ApiKeys.DESCRIBE_USER_SCRAM_CREDENTIALS, version);
-		this.data = data;
-		this.version = version;
-	}
+    private DescribeUserScramCredentialsRequest(DescribeUserScramCredentialsRequestData data, short version) {
+        super(ApiKeys.DESCRIBE_USER_SCRAM_CREDENTIALS, version);
+        this.data = data;
+        this.version = version;
+    }
 
-	public static DescribeUserScramCredentialsRequest parse(ByteBuffer buffer, short version) {
-		return new DescribeUserScramCredentialsRequest(new DescribeUserScramCredentialsRequestData(
-				new ByteBufferAccessor(buffer), version), version);
-	}
+    public static DescribeUserScramCredentialsRequest parse(ByteBuffer buffer, short version) {
+        return new DescribeUserScramCredentialsRequest(new DescribeUserScramCredentialsRequestData(new ByteBufferAccessor(buffer), version), version);
+    }
 
-	@Override
-	public DescribeUserScramCredentialsRequestData data() {
-		return data;
-	}
+    @Override
+    public DescribeUserScramCredentialsRequestData data() {
+        return data;
+    }
 
-<<<<<<< HEAD
-	@Override
-	public AbstractResponse getErrorResponse(int throttleTimeMs, Throwable e) {
-		ApiError apiError = ApiError.fromThrowable(e);
-		return new DescribeUserScramCredentialsResponse(new DescribeUserScramCredentialsResponseData()
-				.setErrorCode(apiError.error().code())
-				.setErrorMessage(apiError.message()));
-	}
-=======
     @Override
     public AbstractResponse getErrorResponse(int throttleTimeMs, Throwable e) {
         ApiError apiError = ApiError.fromThrowable(e);
-        DescribeUserScramCredentialsResponseData response = new DescribeUserScramCredentialsResponseData()
-                .setThrottleTimeMs(throttleTimeMs)
-                .setErrorCode(apiError.error().code())
-                .setErrorMessage(apiError.message());
+        DescribeUserScramCredentialsResponseData response = new DescribeUserScramCredentialsResponseData().setThrottleTimeMs(throttleTimeMs).setErrorCode(apiError.error().code()).setErrorMessage(apiError.message());
         for (DescribeUserScramCredentialsRequestData.UserName user : data.users()) {
-            response.results().add(new DescribeUserScramCredentialsResponseData.DescribeUserScramCredentialsResult()
-                    .setErrorCode(apiError.error().code())
-                    .setErrorMessage(apiError.message()));
+            response.results().add(new DescribeUserScramCredentialsResponseData.DescribeUserScramCredentialsResult().setErrorCode(apiError.error().code()).setErrorMessage(apiError.message()));
         }
         return new DescribeUserScramCredentialsResponse(response);
     }
->>>>>>> 15418db6
 }