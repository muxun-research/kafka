--- conflicted
+++ resolved
@@ -28,14 +28,13 @@
     public static final String TRANSACTION_STATE_TOPIC_NAME = "__transaction_state";
     public static final String SHARE_GROUP_STATE_TOPIC_NAME = "__share_group_state";
     public static final String CLUSTER_METADATA_TOPIC_NAME = "__cluster_metadata";
-    public static final TopicPartition CLUSTER_METADATA_TOPIC_PARTITION = new TopicPartition(CLUSTER_METADATA_TOPIC_NAME, 0);
+    public static final TopicPartition CLUSTER_METADATA_TOPIC_PARTITION = new TopicPartition(
+        CLUSTER_METADATA_TOPIC_NAME,
+        0
+    );
     public static final String LEGAL_CHARS = "[a-zA-Z0-9._-]";
 
-<<<<<<< HEAD
-    private static final Set<String> INTERNAL_TOPICS = Collections.unmodifiableSet(Utils.mkSet(GROUP_METADATA_TOPIC_NAME, TRANSACTION_STATE_TOPIC_NAME));
-=======
     private static final Set<String> INTERNAL_TOPICS = Set.of(GROUP_METADATA_TOPIC_NAME, TRANSACTION_STATE_TOPIC_NAME, SHARE_GROUP_STATE_TOPIC_NAME);
->>>>>>> 9494bebe
 
     private static final int MAX_NAME_LENGTH = 249;
 
@@ -55,7 +54,8 @@
         if (name.length() > MAX_NAME_LENGTH)
             return "the length of '" + name + "' is longer than the max allowed length " + MAX_NAME_LENGTH;
         if (!containsValidPattern(name))
-            return "'" + name + "' contains one or more characters other than " + "ASCII alphanumerics, '.', '_' and '-'";
+            return "'" + name + "' contains one or more characters other than " +
+                "ASCII alphanumerics, '.', '_' and '-'";
         return null;
     }
 
@@ -67,7 +67,7 @@
     public static void validate(String name, String logPrefix, Consumer<String> throwableConsumer) {
         String reasonInvalid = detectInvalidTopic(name);
         if (reasonInvalid != null) {
-            throwableConsumer.accept(logPrefix + " is invalid: " + reasonInvalid);
+            throwableConsumer.accept(logPrefix + " is invalid: " +  reasonInvalid);
         }
     }
 
@@ -77,6 +77,7 @@
 
     /**
      * Due to limitations in metric names, topics with a period ('.') or underscore ('_') could collide.
+     *
      * @param topic The topic to check for colliding character
      * @return true if the topic has collision characters
      */
@@ -87,6 +88,7 @@
     /**
      * Unify topic name with a period ('.') or underscore ('_'), this is only used to check collision and will not
      * be used to really change topic name.
+     *
      * @param topic A topic to unify
      * @return A unified topic name
      */
@@ -96,6 +98,7 @@
 
     /**
      * Returns true if the topicNames collide due to a period ('.') or underscore ('_') in the same position.
+     *
      * @param topicA A topic to check for collision
      * @param topicB A topic to check for collision
      * @return true if the topics collide
