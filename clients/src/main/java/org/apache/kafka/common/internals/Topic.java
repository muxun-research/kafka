/*
 * Licensed to the Apache Software Foundation (ASF) under one or more
 * contributor license agreements. See the NOTICE file distributed with
 * this work for additional information regarding copyright ownership.
 * The ASF licenses this file to You under the Apache License, Version 2.0
 * (the "License"); you may not use this file except in compliance with
 * the License. You may obtain a copy of the License at
 *
 *    http://www.apache.org/licenses/LICENSE-2.0
 *
 * Unless required by applicable law or agreed to in writing, software
 * distributed under the License is distributed on an "AS IS" BASIS,
 * WITHOUT WARRANTIES OR CONDITIONS OF ANY KIND, either express or implied.
 * See the License for the specific language governing permissions and
 * limitations under the License.
 */
package org.apache.kafka.common.internals;

import org.apache.kafka.common.TopicPartition;
import org.apache.kafka.common.errors.InvalidTopicException;
import org.apache.kafka.common.utils.Utils;

import java.util.Collections;
import java.util.Set;
import java.util.function.Consumer;

public class Topic {

<<<<<<< HEAD
	public static final String GROUP_METADATA_TOPIC_NAME = "__consumer_offsets";
	public static final String TRANSACTION_STATE_TOPIC_NAME = "__transaction_state";
	public static final String LEGAL_CHARS = "[a-zA-Z0-9._-]";
=======
    public static final String GROUP_METADATA_TOPIC_NAME = "__consumer_offsets";
    public static final String TRANSACTION_STATE_TOPIC_NAME = "__transaction_state";
    public static final String CLUSTER_METADATA_TOPIC_NAME = "__cluster_metadata";
    public static final TopicPartition CLUSTER_METADATA_TOPIC_PARTITION = new TopicPartition(
        CLUSTER_METADATA_TOPIC_NAME,
        0
    );
    public static final String LEGAL_CHARS = "[a-zA-Z0-9._-]";
>>>>>>> 15418db6

	private static final Set<String> INTERNAL_TOPICS = Collections.unmodifiableSet(
			Utils.mkSet(GROUP_METADATA_TOPIC_NAME, TRANSACTION_STATE_TOPIC_NAME));

	private static final int MAX_NAME_LENGTH = 249;

	public static void validate(String topic) {
		validate(topic, "Topic name", message -> {
			throw new InvalidTopicException(message);
		});
	}

<<<<<<< HEAD
	public static void validate(String name, String logPrefix, Consumer<String> throwableConsumer) {
		if (name.isEmpty())
			throwableConsumer.accept(logPrefix + " is illegal, it can't be empty");
		if (".".equals(name) || "..".equals(name))
			throwableConsumer.accept(logPrefix + " cannot be \".\" or \"..\"");
		if (name.length() > MAX_NAME_LENGTH)
			throwableConsumer.accept(logPrefix + " is illegal, it can't be longer than " + MAX_NAME_LENGTH +
					" characters, " + logPrefix + ": " + name);
		if (!containsValidPattern(name))
			throwableConsumer.accept(logPrefix + " \"" + name + "\" is illegal, it contains a character other than " +
					"ASCII alphanumerics, '.', '_' and '-'");
	}
=======
    private static String detectInvalidTopic(String name) {
        if (name.isEmpty())
            return "the empty string is not allowed";
        if (".".equals(name))
            return "'.' is not allowed";
        if ("..".equals(name))
            return "'..' is not allowed";
        if (name.length() > MAX_NAME_LENGTH)
            return "the length of '" + name + "' is longer than the max allowed length " + MAX_NAME_LENGTH;
        if (!containsValidPattern(name))
            return "'" + name + "' contains one or more characters other than " +
                "ASCII alphanumerics, '.', '_' and '-'";
        return null;
    }

    public static boolean isValid(String name) {
        String reasonInvalid = detectInvalidTopic(name);
        return reasonInvalid == null;
    }

    public static void validate(String name, String logPrefix, Consumer<String> throwableConsumer) {
        String reasonInvalid = detectInvalidTopic(name);
        if (reasonInvalid != null) {
            throwableConsumer.accept(logPrefix + " is invalid: " +  reasonInvalid);
        }
    }
>>>>>>> 15418db6

	public static boolean isInternal(String topic) {
		return INTERNAL_TOPICS.contains(topic);
	}

	/**
	 * Due to limitations in metric names, topics with a period ('.') or underscore ('_') could collide.
	 *
     * @param topic The topic to check for colliding character
     * @return true if the topic has collision characters
     */
    public static boolean hasCollisionChars(String topic) {
        return topic.contains("_") || topic.contains(".");
    }

    /**
     * Unify topic name with a period ('.') or underscore ('_'), this is only used to check collision and will not
     * be used to really change topic name.
     *
     * @param topic A topic to unify
     * @return A unified topic name
     */
    public static String unifyCollisionChars(String topic) {
        return topic.replace('.', '_');
    }

    /**
     * Returns true if the topicNames collide due to a period ('.') or underscore ('_') in the same position.
     *
     * @param topicA A topic to check for collision
     * @param topicB A topic to check for collision
     * @return true if the topics collide
     */
    public static boolean hasCollision(String topicA, String topicB) {
        return unifyCollisionChars(topicA).equals(unifyCollisionChars(topicB));
    }

    /**
     * Valid characters for Kafka topics are the ASCII alphanumerics, '.', '_', and '-'
     */
    static boolean containsValidPattern(String topic) {
        for (int i = 0; i < topic.length(); ++i) {
            char c = topic.charAt(i);

            // We don't use Character.isLetterOrDigit(c) because it's slower
            boolean validChar = (c >= 'a' && c <= 'z') || (c >= '0' && c <= '9') || (c >= 'A' && c <= 'Z') || c == '.' ||
                    c == '_' || c == '-';
            if (!validChar)
                return false;
        }
        return true;
    }
}<|MERGE_RESOLUTION|>--- conflicted
+++ resolved
@@ -26,46 +26,22 @@
 
 public class Topic {
 
-<<<<<<< HEAD
-	public static final String GROUP_METADATA_TOPIC_NAME = "__consumer_offsets";
-	public static final String TRANSACTION_STATE_TOPIC_NAME = "__transaction_state";
-	public static final String LEGAL_CHARS = "[a-zA-Z0-9._-]";
-=======
     public static final String GROUP_METADATA_TOPIC_NAME = "__consumer_offsets";
     public static final String TRANSACTION_STATE_TOPIC_NAME = "__transaction_state";
     public static final String CLUSTER_METADATA_TOPIC_NAME = "__cluster_metadata";
-    public static final TopicPartition CLUSTER_METADATA_TOPIC_PARTITION = new TopicPartition(
-        CLUSTER_METADATA_TOPIC_NAME,
-        0
-    );
+    public static final TopicPartition CLUSTER_METADATA_TOPIC_PARTITION = new TopicPartition(CLUSTER_METADATA_TOPIC_NAME, 0);
     public static final String LEGAL_CHARS = "[a-zA-Z0-9._-]";
->>>>>>> 15418db6
 
-	private static final Set<String> INTERNAL_TOPICS = Collections.unmodifiableSet(
-			Utils.mkSet(GROUP_METADATA_TOPIC_NAME, TRANSACTION_STATE_TOPIC_NAME));
+    private static final Set<String> INTERNAL_TOPICS = Collections.unmodifiableSet(Utils.mkSet(GROUP_METADATA_TOPIC_NAME, TRANSACTION_STATE_TOPIC_NAME));
 
-	private static final int MAX_NAME_LENGTH = 249;
+    private static final int MAX_NAME_LENGTH = 249;
 
-	public static void validate(String topic) {
-		validate(topic, "Topic name", message -> {
-			throw new InvalidTopicException(message);
-		});
-	}
+    public static void validate(String topic) {
+        validate(topic, "Topic name", message -> {
+            throw new InvalidTopicException(message);
+        });
+    }
 
-<<<<<<< HEAD
-	public static void validate(String name, String logPrefix, Consumer<String> throwableConsumer) {
-		if (name.isEmpty())
-			throwableConsumer.accept(logPrefix + " is illegal, it can't be empty");
-		if (".".equals(name) || "..".equals(name))
-			throwableConsumer.accept(logPrefix + " cannot be \".\" or \"..\"");
-		if (name.length() > MAX_NAME_LENGTH)
-			throwableConsumer.accept(logPrefix + " is illegal, it can't be longer than " + MAX_NAME_LENGTH +
-					" characters, " + logPrefix + ": " + name);
-		if (!containsValidPattern(name))
-			throwableConsumer.accept(logPrefix + " \"" + name + "\" is illegal, it contains a character other than " +
-					"ASCII alphanumerics, '.', '_' and '-'");
-	}
-=======
     private static String detectInvalidTopic(String name) {
         if (name.isEmpty())
             return "the empty string is not allowed";
@@ -76,8 +52,7 @@
         if (name.length() > MAX_NAME_LENGTH)
             return "the length of '" + name + "' is longer than the max allowed length " + MAX_NAME_LENGTH;
         if (!containsValidPattern(name))
-            return "'" + name + "' contains one or more characters other than " +
-                "ASCII alphanumerics, '.', '_' and '-'";
+            return "'" + name + "' contains one or more characters other than " + "ASCII alphanumerics, '.', '_' and '-'";
         return null;
     }
 
@@ -89,18 +64,16 @@
     public static void validate(String name, String logPrefix, Consumer<String> throwableConsumer) {
         String reasonInvalid = detectInvalidTopic(name);
         if (reasonInvalid != null) {
-            throwableConsumer.accept(logPrefix + " is invalid: " +  reasonInvalid);
+            throwableConsumer.accept(logPrefix + " is invalid: " + reasonInvalid);
         }
     }
->>>>>>> 15418db6
 
-	public static boolean isInternal(String topic) {
-		return INTERNAL_TOPICS.contains(topic);
-	}
+    public static boolean isInternal(String topic) {
+        return INTERNAL_TOPICS.contains(topic);
+    }
 
-	/**
-	 * Due to limitations in metric names, topics with a period ('.') or underscore ('_') could collide.
-	 *
+    /**
+     * Due to limitations in metric names, topics with a period ('.') or underscore ('_') could collide.
      * @param topic The topic to check for colliding character
      * @return true if the topic has collision characters
      */
@@ -111,7 +84,6 @@
     /**
      * Unify topic name with a period ('.') or underscore ('_'), this is only used to check collision and will not
      * be used to really change topic name.
-     *
      * @param topic A topic to unify
      * @return A unified topic name
      */
@@ -121,7 +93,6 @@
 
     /**
      * Returns true if the topicNames collide due to a period ('.') or underscore ('_') in the same position.
-     *
      * @param topicA A topic to check for collision
      * @param topicB A topic to check for collision
      * @return true if the topics collide
