/*
 * Licensed to the Apache Software Foundation (ASF) under one or more
 * contributor license agreements. See the NOTICE file distributed with
 * this work for additional information regarding copyright ownership.
 * The ASF licenses this file to You under the Apache License, Version 2.0
 * (the "License"); you may not use this file except in compliance with
 * the License. You may obtain a copy of the License at
 *
 *    http://www.apache.org/licenses/LICENSE-2.0
 *
 * Unless required by applicable law or agreed to in writing, software
 * distributed under the License is distributed on an "AS IS" BASIS,
 * WITHOUT WARRANTIES OR CONDITIONS OF ANY KIND, either express or implied.
 * See the License for the specific language governing permissions and
 * limitations under the License.
 */
package org.apache.kafka.common.requests;

import org.apache.kafka.common.TopicPartition;
import org.apache.kafka.common.message.AddPartitionsToTxnResponseData;
import org.apache.kafka.common.message.AddPartitionsToTxnResponseData.AddPartitionsToTxnResult;
import org.apache.kafka.common.message.AddPartitionsToTxnResponseData.AddPartitionsToTxnPartitionResult;
import org.apache.kafka.common.message.AddPartitionsToTxnResponseData.AddPartitionsToTxnPartitionResultCollection;
import org.apache.kafka.common.message.AddPartitionsToTxnResponseData.AddPartitionsToTxnTopicResult;
import org.apache.kafka.common.message.AddPartitionsToTxnResponseData.AddPartitionsToTxnTopicResultCollection;
import org.apache.kafka.common.protocol.ApiKeys;
import org.apache.kafka.common.protocol.ByteBufferAccessor;
import org.apache.kafka.common.protocol.Errors;

import java.nio.ByteBuffer;
import java.util.ArrayList;
import java.util.HashMap;
import java.util.List;
import java.util.Map;

/**
 * Possible error codes:
 * <p>
 * - {@link Errors#NOT_COORDINATOR}
 * - {@link Errors#COORDINATOR_NOT_AVAILABLE}
 * - {@link Errors#COORDINATOR_LOAD_IN_PROGRESS}
 * - {@link Errors#INVALID_TXN_STATE}
 * - {@link Errors#INVALID_PRODUCER_ID_MAPPING}
 * - {@link Errors#INVALID_PRODUCER_EPOCH} // for version <=1
 * - {@link Errors#PRODUCER_FENCED}
 * - {@link Errors#TOPIC_AUTHORIZATION_FAILED}
 * - {@link Errors#TRANSACTIONAL_ID_AUTHORIZATION_FAILED}
 * - {@link Errors#UNKNOWN_TOPIC_OR_PARTITION}
 */
public class AddPartitionsToTxnResponse extends AbstractResponse {

	private final AddPartitionsToTxnResponseData data;

<<<<<<< HEAD
	private Map<TopicPartition, Errors> cachedErrorsMap = null;
=======
    public static final String V3_AND_BELOW_TXN_ID = "";
>>>>>>> 15418db6

	public AddPartitionsToTxnResponse(AddPartitionsToTxnResponseData data) {
		super(ApiKeys.ADD_PARTITIONS_TO_TXN);
		this.data = data;
	}

<<<<<<< HEAD
	public AddPartitionsToTxnResponse(int throttleTimeMs, Map<TopicPartition, Errors> errors) {
		super(ApiKeys.ADD_PARTITIONS_TO_TXN);

		Map<String, AddPartitionsToTxnPartitionResultCollection> resultMap = new HashMap<>();
=======
    @Override
    public int throttleTimeMs() {
        return data.throttleTimeMs();
    }

    @Override
    public void maybeSetThrottleTimeMs(int throttleTimeMs) {
        data.setThrottleTimeMs(throttleTimeMs);
    }

    public Map<String, Map<TopicPartition, Errors>> errors() {
        Map<String, Map<TopicPartition, Errors>> errorsMap = new HashMap<>();

        if (!this.data.resultsByTopicV3AndBelow().isEmpty()) {
            errorsMap.put(V3_AND_BELOW_TXN_ID, errorsForTransaction(this.data.resultsByTopicV3AndBelow()));
        }

        for (AddPartitionsToTxnResult result : this.data.resultsByTransaction()) {
            errorsMap.put(result.transactionalId(), errorsForTransaction(result.topicResults()));
        }
        
        return errorsMap;
    }

    private static AddPartitionsToTxnTopicResultCollection topicCollectionForErrors(Map<TopicPartition, Errors> errors) {
        Map<String, AddPartitionsToTxnPartitionResultCollection> resultMap = new HashMap<>();
>>>>>>> 15418db6

		for (Map.Entry<TopicPartition, Errors> entry : errors.entrySet()) {
			TopicPartition topicPartition = entry.getKey();
			String topicName = topicPartition.topic();

<<<<<<< HEAD
			AddPartitionsToTxnPartitionResult partitionResult =
					new AddPartitionsToTxnPartitionResult()
							.setErrorCode(entry.getValue().code())
							.setPartitionIndex(topicPartition.partition());

			AddPartitionsToTxnPartitionResultCollection partitionResultCollection = resultMap.getOrDefault(
					topicName, new AddPartitionsToTxnPartitionResultCollection()
			);
=======
            AddPartitionsToTxnPartitionResult partitionResult =
                    new AddPartitionsToTxnPartitionResult()
                        .setPartitionErrorCode(entry.getValue().code())
                        .setPartitionIndex(topicPartition.partition());

            AddPartitionsToTxnPartitionResultCollection partitionResultCollection = resultMap.getOrDefault(
                    topicName, new AddPartitionsToTxnPartitionResultCollection()
            );
>>>>>>> 15418db6

			partitionResultCollection.add(partitionResult);
			resultMap.put(topicName, partitionResultCollection);
		}

<<<<<<< HEAD
		AddPartitionsToTxnTopicResultCollection topicCollection = new AddPartitionsToTxnTopicResultCollection();
		for (Map.Entry<String, AddPartitionsToTxnPartitionResultCollection> entry : resultMap.entrySet()) {
			topicCollection.add(new AddPartitionsToTxnTopicResult()
					.setName(entry.getKey())
					.setResults(entry.getValue()));
		}

		this.data = new AddPartitionsToTxnResponseData()
				.setThrottleTimeMs(throttleTimeMs)
				.setResults(topicCollection);
	}

    @Override
    public int throttleTimeMs() {
        return data.throttleTimeMs();
	}

	public Map<TopicPartition, Errors> errors() {
        if (cachedErrorsMap != null) {
			return cachedErrorsMap;
		}

		cachedErrorsMap = new HashMap<>();

		for (AddPartitionsToTxnTopicResult topicResult : this.data.results()) {
			for (AddPartitionsToTxnPartitionResult partitionResult : topicResult.results()) {
				cachedErrorsMap.put(new TopicPartition(
								topicResult.name(), partitionResult.partitionIndex()),
						Errors.forCode(partitionResult.errorCode()));
			}
		}
		return cachedErrorsMap;
	}

	@Override
	public Map<Errors, Integer> errorCounts() {
        return errorCounts(errors().values());
	}
=======
        AddPartitionsToTxnTopicResultCollection topicCollection = new AddPartitionsToTxnTopicResultCollection();
        for (Map.Entry<String, AddPartitionsToTxnPartitionResultCollection> entry : resultMap.entrySet()) {
            topicCollection.add(new AddPartitionsToTxnTopicResult()
                .setName(entry.getKey())
                .setResultsByPartition(entry.getValue()));
        }
        return topicCollection;
    }

    public static AddPartitionsToTxnResult resultForTransaction(String transactionalId, Map<TopicPartition, Errors> errors) {
        return new AddPartitionsToTxnResult().setTransactionalId(transactionalId).setTopicResults(topicCollectionForErrors(errors));
    }

    public AddPartitionsToTxnTopicResultCollection getTransactionTopicResults(String transactionalId) {
        return data.resultsByTransaction().find(transactionalId).topicResults();
    }

    public static Map<TopicPartition, Errors> errorsForTransaction(AddPartitionsToTxnTopicResultCollection topicCollection) {
        Map<TopicPartition, Errors> topicResults = new HashMap<>();
        for (AddPartitionsToTxnTopicResult topicResult : topicCollection) {
            for (AddPartitionsToTxnPartitionResult partitionResult : topicResult.resultsByPartition()) {
                topicResults.put(
                    new TopicPartition(topicResult.name(), partitionResult.partitionIndex()), Errors.forCode(partitionResult.partitionErrorCode()));
            }
        }
        return topicResults;
    }

    @Override
    public Map<Errors, Integer> errorCounts() {
        List<Errors> allErrors = new ArrayList<>();

        // If we are not using this field, we have request 4 or later
        if (this.data.resultsByTopicV3AndBelow().isEmpty()) {
            allErrors.add(Errors.forCode(data.errorCode()));
        }
        
        errors().forEach((txnId, errors) -> 
            allErrors.addAll(errors.values())
        );
        return errorCounts(allErrors);
    }
>>>>>>> 15418db6

	@Override
    public AddPartitionsToTxnResponseData data() {
		return data;
	}

	public static AddPartitionsToTxnResponse parse(ByteBuffer buffer, short version) {
        return new AddPartitionsToTxnResponse(new AddPartitionsToTxnResponseData(new ByteBufferAccessor(buffer), version));
	}

	@Override
    public String toString() {
        return data.toString();
	}

	@Override
    public boolean shouldClientThrottle(short version) {
        return version >= 1;
    }
}<|MERGE_RESOLUTION|>--- conflicted
+++ resolved
@@ -18,11 +18,7 @@
 
 import org.apache.kafka.common.TopicPartition;
 import org.apache.kafka.common.message.AddPartitionsToTxnResponseData;
-import org.apache.kafka.common.message.AddPartitionsToTxnResponseData.AddPartitionsToTxnResult;
-import org.apache.kafka.common.message.AddPartitionsToTxnResponseData.AddPartitionsToTxnPartitionResult;
-import org.apache.kafka.common.message.AddPartitionsToTxnResponseData.AddPartitionsToTxnPartitionResultCollection;
-import org.apache.kafka.common.message.AddPartitionsToTxnResponseData.AddPartitionsToTxnTopicResult;
-import org.apache.kafka.common.message.AddPartitionsToTxnResponseData.AddPartitionsToTxnTopicResultCollection;
+import org.apache.kafka.common.message.AddPartitionsToTxnResponseData.*;
 import org.apache.kafka.common.protocol.ApiKeys;
 import org.apache.kafka.common.protocol.ByteBufferAccessor;
 import org.apache.kafka.common.protocol.Errors;
@@ -49,25 +45,15 @@
  */
 public class AddPartitionsToTxnResponse extends AbstractResponse {
 
-	private final AddPartitionsToTxnResponseData data;
+    private final AddPartitionsToTxnResponseData data;
 
-<<<<<<< HEAD
-	private Map<TopicPartition, Errors> cachedErrorsMap = null;
-=======
     public static final String V3_AND_BELOW_TXN_ID = "";
->>>>>>> 15418db6
 
-	public AddPartitionsToTxnResponse(AddPartitionsToTxnResponseData data) {
-		super(ApiKeys.ADD_PARTITIONS_TO_TXN);
-		this.data = data;
-	}
+    public AddPartitionsToTxnResponse(AddPartitionsToTxnResponseData data) {
+        super(ApiKeys.ADD_PARTITIONS_TO_TXN);
+        this.data = data;
+    }
 
-<<<<<<< HEAD
-	public AddPartitionsToTxnResponse(int throttleTimeMs, Map<TopicPartition, Errors> errors) {
-		super(ApiKeys.ADD_PARTITIONS_TO_TXN);
-
-		Map<String, AddPartitionsToTxnPartitionResultCollection> resultMap = new HashMap<>();
-=======
     @Override
     public int throttleTimeMs() {
         return data.throttleTimeMs();
@@ -88,87 +74,28 @@
         for (AddPartitionsToTxnResult result : this.data.resultsByTransaction()) {
             errorsMap.put(result.transactionalId(), errorsForTransaction(result.topicResults()));
         }
-        
+
         return errorsMap;
     }
 
     private static AddPartitionsToTxnTopicResultCollection topicCollectionForErrors(Map<TopicPartition, Errors> errors) {
         Map<String, AddPartitionsToTxnPartitionResultCollection> resultMap = new HashMap<>();
->>>>>>> 15418db6
 
-		for (Map.Entry<TopicPartition, Errors> entry : errors.entrySet()) {
-			TopicPartition topicPartition = entry.getKey();
-			String topicName = topicPartition.topic();
+        for (Map.Entry<TopicPartition, Errors> entry : errors.entrySet()) {
+            TopicPartition topicPartition = entry.getKey();
+            String topicName = topicPartition.topic();
 
-<<<<<<< HEAD
-			AddPartitionsToTxnPartitionResult partitionResult =
-					new AddPartitionsToTxnPartitionResult()
-							.setErrorCode(entry.getValue().code())
-							.setPartitionIndex(topicPartition.partition());
+            AddPartitionsToTxnPartitionResult partitionResult = new AddPartitionsToTxnPartitionResult().setPartitionErrorCode(entry.getValue().code()).setPartitionIndex(topicPartition.partition());
 
-			AddPartitionsToTxnPartitionResultCollection partitionResultCollection = resultMap.getOrDefault(
-					topicName, new AddPartitionsToTxnPartitionResultCollection()
-			);
-=======
-            AddPartitionsToTxnPartitionResult partitionResult =
-                    new AddPartitionsToTxnPartitionResult()
-                        .setPartitionErrorCode(entry.getValue().code())
-                        .setPartitionIndex(topicPartition.partition());
+            AddPartitionsToTxnPartitionResultCollection partitionResultCollection = resultMap.getOrDefault(topicName, new AddPartitionsToTxnPartitionResultCollection());
 
-            AddPartitionsToTxnPartitionResultCollection partitionResultCollection = resultMap.getOrDefault(
-                    topicName, new AddPartitionsToTxnPartitionResultCollection()
-            );
->>>>>>> 15418db6
+            partitionResultCollection.add(partitionResult);
+            resultMap.put(topicName, partitionResultCollection);
+        }
 
-			partitionResultCollection.add(partitionResult);
-			resultMap.put(topicName, partitionResultCollection);
-		}
-
-<<<<<<< HEAD
-		AddPartitionsToTxnTopicResultCollection topicCollection = new AddPartitionsToTxnTopicResultCollection();
-		for (Map.Entry<String, AddPartitionsToTxnPartitionResultCollection> entry : resultMap.entrySet()) {
-			topicCollection.add(new AddPartitionsToTxnTopicResult()
-					.setName(entry.getKey())
-					.setResults(entry.getValue()));
-		}
-
-		this.data = new AddPartitionsToTxnResponseData()
-				.setThrottleTimeMs(throttleTimeMs)
-				.setResults(topicCollection);
-	}
-
-    @Override
-    public int throttleTimeMs() {
-        return data.throttleTimeMs();
-	}
-
-	public Map<TopicPartition, Errors> errors() {
-        if (cachedErrorsMap != null) {
-			return cachedErrorsMap;
-		}
-
-		cachedErrorsMap = new HashMap<>();
-
-		for (AddPartitionsToTxnTopicResult topicResult : this.data.results()) {
-			for (AddPartitionsToTxnPartitionResult partitionResult : topicResult.results()) {
-				cachedErrorsMap.put(new TopicPartition(
-								topicResult.name(), partitionResult.partitionIndex()),
-						Errors.forCode(partitionResult.errorCode()));
-			}
-		}
-		return cachedErrorsMap;
-	}
-
-	@Override
-	public Map<Errors, Integer> errorCounts() {
-        return errorCounts(errors().values());
-	}
-=======
         AddPartitionsToTxnTopicResultCollection topicCollection = new AddPartitionsToTxnTopicResultCollection();
         for (Map.Entry<String, AddPartitionsToTxnPartitionResultCollection> entry : resultMap.entrySet()) {
-            topicCollection.add(new AddPartitionsToTxnTopicResult()
-                .setName(entry.getKey())
-                .setResultsByPartition(entry.getValue()));
+            topicCollection.add(new AddPartitionsToTxnTopicResult().setName(entry.getKey()).setResultsByPartition(entry.getValue()));
         }
         return topicCollection;
     }
@@ -185,8 +112,7 @@
         Map<TopicPartition, Errors> topicResults = new HashMap<>();
         for (AddPartitionsToTxnTopicResult topicResult : topicCollection) {
             for (AddPartitionsToTxnPartitionResult partitionResult : topicResult.resultsByPartition()) {
-                topicResults.put(
-                    new TopicPartition(topicResult.name(), partitionResult.partitionIndex()), Errors.forCode(partitionResult.partitionErrorCode()));
+                topicResults.put(new TopicPartition(topicResult.name(), partitionResult.partitionIndex()), Errors.forCode(partitionResult.partitionErrorCode()));
             }
         }
         return topicResults;
@@ -200,29 +126,26 @@
         if (this.data.resultsByTopicV3AndBelow().isEmpty()) {
             allErrors.add(Errors.forCode(data.errorCode()));
         }
-        
-        errors().forEach((txnId, errors) -> 
-            allErrors.addAll(errors.values())
-        );
+
+        errors().forEach((txnId, errors) -> allErrors.addAll(errors.values()));
         return errorCounts(allErrors);
     }
->>>>>>> 15418db6
 
-	@Override
+    @Override
     public AddPartitionsToTxnResponseData data() {
-		return data;
-	}
+        return data;
+    }
 
-	public static AddPartitionsToTxnResponse parse(ByteBuffer buffer, short version) {
+    public static AddPartitionsToTxnResponse parse(ByteBuffer buffer, short version) {
         return new AddPartitionsToTxnResponse(new AddPartitionsToTxnResponseData(new ByteBufferAccessor(buffer), version));
-	}
+    }
 
-	@Override
+    @Override
     public String toString() {
         return data.toString();
-	}
+    }
 
-	@Override
+    @Override
     public boolean shouldClientThrottle(short version) {
         return version >= 1;
     }
