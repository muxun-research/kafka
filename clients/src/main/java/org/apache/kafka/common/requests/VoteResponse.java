/*
 * Licensed to the Apache Software Foundation (ASF) under one or more
 * contributor license agreements. See the NOTICE file distributed with
 * this work for additional information regarding copyright ownership.
 * The ASF licenses this file to You under the Apache License, Version 2.0
 * (the "License"); you may not use this file except in compliance with
 * the License. You may obtain a copy of the License at
 *
 *    http://www.apache.org/licenses/LICENSE-2.0
 *
 * Unless required by applicable law or agreed to in writing, software
 * distributed under the License is distributed on an "AS IS" BASIS,
 * WITHOUT WARRANTIES OR CONDITIONS OF ANY KIND, either express or implied.
 * See the License for the specific language governing permissions and
 * limitations under the License.
 */

package org.apache.kafka.common.requests;

import org.apache.kafka.common.TopicPartition;
import org.apache.kafka.common.message.VoteResponseData;
import org.apache.kafka.common.protocol.ApiKeys;
import org.apache.kafka.common.protocol.ByteBufferAccessor;
import org.apache.kafka.common.protocol.Errors;

import java.nio.ByteBuffer;
import java.util.Collections;
import java.util.HashMap;
import java.util.Map;

/**
 * Possible error codes.
 * <p>
 * Top level errors:
 * - {@link Errors#CLUSTER_AUTHORIZATION_FAILED}
 * - {@link Errors#BROKER_NOT_AVAILABLE}
 * <p>
 * Partition level errors:
 * - {@link Errors#FENCED_LEADER_EPOCH}
 * - {@link Errors#INVALID_REQUEST}
 * - {@link Errors#INCONSISTENT_VOTER_SET}
 * - {@link Errors#UNKNOWN_TOPIC_OR_PARTITION}
 */
public class VoteResponse extends AbstractResponse {
	private final VoteResponseData data;

	public VoteResponse(VoteResponseData data) {
		super(ApiKeys.VOTE);
		this.data = data;
	}

	public static VoteResponseData singletonResponse(Errors topLevelError,
													 TopicPartition topicPartition,
													 Errors partitionLevelError,
													 int leaderEpoch,
													 int leaderId,
													 boolean voteGranted) {
		return new VoteResponseData()
				.setErrorCode(topLevelError.code())
				.setTopics(Collections.singletonList(
						new VoteResponseData.TopicData()
								.setTopicName(topicPartition.topic())
								.setPartitions(Collections.singletonList(
										new VoteResponseData.PartitionData()
												.setErrorCode(partitionLevelError.code())
												.setLeaderId(leaderId)
												.setLeaderEpoch(leaderEpoch)
												.setVoteGranted(voteGranted)))));
	}

	@Override
	public Map<Errors, Integer> errorCounts() {
		Map<Errors, Integer> errors = new HashMap<>();

		errors.put(Errors.forCode(data.errorCode()), 1);

		for (VoteResponseData.TopicData topicResponse : data.topics()) {
			for (VoteResponseData.PartitionData partitionResponse : topicResponse.partitions()) {
				updateErrorCounts(errors, Errors.forCode(partitionResponse.errorCode()));
			}
		}
		return errors;
	}

	@Override
	public VoteResponseData data() {
		return data;
	}

	@Override
	public int throttleTimeMs() {
		return DEFAULT_THROTTLE_TIME;
	}

<<<<<<< HEAD
	public static VoteResponse parse(ByteBuffer buffer, short version) {
		return new VoteResponse(new VoteResponseData(new ByteBufferAccessor(buffer), version));
	}
=======
    @Override
    public void maybeSetThrottleTimeMs(int throttleTimeMs) {
        // Not supported by the response schema
    }

    public static VoteResponse parse(ByteBuffer buffer, short version) {
        return new VoteResponse(new VoteResponseData(new ByteBufferAccessor(buffer), version));
    }
>>>>>>> 15418db6
}<|MERGE_RESOLUTION|>--- conflicted
+++ resolved
@@ -30,11 +30,11 @@
 
 /**
  * Possible error codes.
- * <p>
+ *
  * Top level errors:
  * - {@link Errors#CLUSTER_AUTHORIZATION_FAILED}
  * - {@link Errors#BROKER_NOT_AVAILABLE}
- * <p>
+ *
  * Partition level errors:
  * - {@link Errors#FENCED_LEADER_EPOCH}
  * - {@link Errors#INVALID_REQUEST}
@@ -42,61 +42,41 @@
  * - {@link Errors#UNKNOWN_TOPIC_OR_PARTITION}
  */
 public class VoteResponse extends AbstractResponse {
-	private final VoteResponseData data;
+    private final VoteResponseData data;
 
-	public VoteResponse(VoteResponseData data) {
-		super(ApiKeys.VOTE);
-		this.data = data;
-	}
+    public VoteResponse(VoteResponseData data) {
+        super(ApiKeys.VOTE);
+        this.data = data;
+    }
 
-	public static VoteResponseData singletonResponse(Errors topLevelError,
-													 TopicPartition topicPartition,
-													 Errors partitionLevelError,
-													 int leaderEpoch,
-													 int leaderId,
-													 boolean voteGranted) {
-		return new VoteResponseData()
-				.setErrorCode(topLevelError.code())
-				.setTopics(Collections.singletonList(
-						new VoteResponseData.TopicData()
-								.setTopicName(topicPartition.topic())
-								.setPartitions(Collections.singletonList(
-										new VoteResponseData.PartitionData()
-												.setErrorCode(partitionLevelError.code())
-												.setLeaderId(leaderId)
-												.setLeaderEpoch(leaderEpoch)
-												.setVoteGranted(voteGranted)))));
-	}
+    public static VoteResponseData singletonResponse(Errors topLevelError, TopicPartition topicPartition, Errors partitionLevelError, int leaderEpoch, int leaderId, boolean voteGranted) {
+        return new VoteResponseData().setErrorCode(topLevelError.code()).setTopics(Collections.singletonList(new VoteResponseData.TopicData().setTopicName(topicPartition.topic()).setPartitions(Collections.singletonList(new VoteResponseData.PartitionData().setErrorCode(partitionLevelError.code()).setLeaderId(leaderId).setLeaderEpoch(leaderEpoch).setVoteGranted(voteGranted)))));
+    }
 
-	@Override
-	public Map<Errors, Integer> errorCounts() {
-		Map<Errors, Integer> errors = new HashMap<>();
+    @Override
+    public Map<Errors, Integer> errorCounts() {
+        Map<Errors, Integer> errors = new HashMap<>();
 
-		errors.put(Errors.forCode(data.errorCode()), 1);
+        errors.put(Errors.forCode(data.errorCode()), 1);
 
-		for (VoteResponseData.TopicData topicResponse : data.topics()) {
-			for (VoteResponseData.PartitionData partitionResponse : topicResponse.partitions()) {
-				updateErrorCounts(errors, Errors.forCode(partitionResponse.errorCode()));
-			}
-		}
-		return errors;
-	}
+        for (VoteResponseData.TopicData topicResponse : data.topics()) {
+            for (VoteResponseData.PartitionData partitionResponse : topicResponse.partitions()) {
+                updateErrorCounts(errors, Errors.forCode(partitionResponse.errorCode()));
+            }
+        }
+        return errors;
+    }
 
-	@Override
-	public VoteResponseData data() {
-		return data;
-	}
+    @Override
+    public VoteResponseData data() {
+        return data;
+    }
 
-	@Override
-	public int throttleTimeMs() {
-		return DEFAULT_THROTTLE_TIME;
-	}
+    @Override
+    public int throttleTimeMs() {
+        return DEFAULT_THROTTLE_TIME;
+    }
 
-<<<<<<< HEAD
-	public static VoteResponse parse(ByteBuffer buffer, short version) {
-		return new VoteResponse(new VoteResponseData(new ByteBufferAccessor(buffer), version));
-	}
-=======
     @Override
     public void maybeSetThrottleTimeMs(int throttleTimeMs) {
         // Not supported by the response schema
@@ -105,5 +85,4 @@
     public static VoteResponse parse(ByteBuffer buffer, short version) {
         return new VoteResponse(new VoteResponseData(new ByteBufferAccessor(buffer), version));
     }
->>>>>>> 15418db6
 }