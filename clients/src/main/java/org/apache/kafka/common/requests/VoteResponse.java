/*
 * Licensed to the Apache Software Foundation (ASF) under one or more
 * contributor license agreements. See the NOTICE file distributed with
 * this work for additional information regarding copyright ownership.
 * The ASF licenses this file to You under the Apache License, Version 2.0
 * (the "License"); you may not use this file except in compliance with
 * the License. You may obtain a copy of the License at
 *
 *    http://www.apache.org/licenses/LICENSE-2.0
 *
 * Unless required by applicable law or agreed to in writing, software
 * distributed under the License is distributed on an "AS IS" BASIS,
 * WITHOUT WARRANTIES OR CONDITIONS OF ANY KIND, either express or implied.
 * See the License for the specific language governing permissions and
 * limitations under the License.
 */

package org.apache.kafka.common.requests;

import org.apache.kafka.common.message.VoteResponseData;
import org.apache.kafka.common.protocol.ApiKeys;
import org.apache.kafka.common.protocol.ByteBufferAccessor;
import org.apache.kafka.common.protocol.Errors;

import java.nio.ByteBuffer;
import java.util.HashMap;
import java.util.Map;

/**
 * Possible error codes.
 *
 * Top level errors:
 * - {@link Errors#CLUSTER_AUTHORIZATION_FAILED}
 * - {@link Errors#BROKER_NOT_AVAILABLE}
 *
 * Partition level errors:
 * - {@link Errors#FENCED_LEADER_EPOCH}
 * - {@link Errors#INVALID_REQUEST}
 * - {@link Errors#INCONSISTENT_VOTER_SET}
 * - {@link Errors#UNKNOWN_TOPIC_OR_PARTITION}
 */
public class VoteResponse extends AbstractResponse {
    private final VoteResponseData data;

    public VoteResponse(VoteResponseData data) {
        super(ApiKeys.VOTE);
        this.data = data;
    }

<<<<<<< HEAD
    public static VoteResponseData singletonResponse(Errors topLevelError, TopicPartition topicPartition, Errors partitionLevelError, int leaderEpoch, int leaderId, boolean voteGranted) {
        return new VoteResponseData().setErrorCode(topLevelError.code()).setTopics(Collections.singletonList(new VoteResponseData.TopicData().setTopicName(topicPartition.topic()).setPartitions(Collections.singletonList(new VoteResponseData.PartitionData().setErrorCode(partitionLevelError.code()).setLeaderId(leaderId).setLeaderEpoch(leaderEpoch).setVoteGranted(voteGranted)))));
    }

=======
>>>>>>> 9494bebe
    @Override
    public Map<Errors, Integer> errorCounts() {
        Map<Errors, Integer> errors = new HashMap<>();

        errors.put(Errors.forCode(data.errorCode()), 1);

        for (VoteResponseData.TopicData topicResponse : data.topics()) {
            for (VoteResponseData.PartitionData partitionResponse : topicResponse.partitions()) {
                updateErrorCounts(errors, Errors.forCode(partitionResponse.errorCode()));
            }
        }
        return errors;
    }

    @Override
    public VoteResponseData data() {
        return data;
    }

    @Override
    public int throttleTimeMs() {
        return DEFAULT_THROTTLE_TIME;
    }

    @Override
    public void maybeSetThrottleTimeMs(int throttleTimeMs) {
        // Not supported by the response schema
    }

    public static VoteResponse parse(ByteBuffer buffer, short version) {
        return new VoteResponse(new VoteResponseData(new ByteBufferAccessor(buffer), version));
    }
}<|MERGE_RESOLUTION|>--- conflicted
+++ resolved
@@ -47,13 +47,6 @@
         this.data = data;
     }
 
-<<<<<<< HEAD
-    public static VoteResponseData singletonResponse(Errors topLevelError, TopicPartition topicPartition, Errors partitionLevelError, int leaderEpoch, int leaderId, boolean voteGranted) {
-        return new VoteResponseData().setErrorCode(topLevelError.code()).setTopics(Collections.singletonList(new VoteResponseData.TopicData().setTopicName(topicPartition.topic()).setPartitions(Collections.singletonList(new VoteResponseData.PartitionData().setErrorCode(partitionLevelError.code()).setLeaderId(leaderId).setLeaderEpoch(leaderEpoch).setVoteGranted(voteGranted)))));
-    }
-
-=======
->>>>>>> 9494bebe
     @Override
     public Map<Errors, Integer> errorCounts() {
         Map<Errors, Integer> errors = new HashMap<>();
