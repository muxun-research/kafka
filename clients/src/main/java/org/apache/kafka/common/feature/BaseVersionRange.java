--- conflicted
+++ resolved
@@ -26,120 +26,14 @@
 /**
  * Represents an immutable basic version range using 2 attributes: min and max, each of type short.
  * The min and max attributes need to satisfy 2 rules:
-<<<<<<< HEAD
- * - they are each expected to be >= 1, as we only consider positive version values to be valid.
- * - max should be >= min.
- * <p>
-=======
  *  - they are each expected to be >= 0, as we only consider non-negative version values to be valid.
  *  - max should be >= min.
  *
->>>>>>> 9494bebe
  * The class also provides API to convert the version range to a map.
  * The class allows for configurable labels for the min/max attributes, which can be specialized by
  * sub-classes (if needed).
  */
 class BaseVersionRange {
-<<<<<<< HEAD
-	// Non-empty label for the min version key, that's used only to convert to/from a map.
-	private final String minKeyLabel;
-
-	// The value of the minimum version.
-	private final short minValue;
-
-	// Non-empty label for the max version key, that's used only to convert to/from a map.
-	private final String maxKeyLabel;
-
-	// The value of the maximum version.
-	private final short maxValue;
-
-	/**
-	 * Raises an exception unless the following condition is met:
-	 * minValue >= 1 and maxValue >= 1 and maxValue >= minValue.
-	 * @param minKeyLabel Label for the min version key, that's used only to convert to/from a map.
-	 * @param minValue    The minimum version value.
-	 * @param maxKeyLabel Label for the max version key, that's used only to convert to/from a map.
-	 * @param maxValue    The maximum version value.
-	 * @throws IllegalArgumentException If any of the following conditions are true:
-	 *                                  - (minValue < 1) OR (maxValue < 1) OR (maxValue < minValue).
-	 *                                  - minKeyLabel is empty, OR, minKeyLabel is empty.
-	 */
-	protected BaseVersionRange(String minKeyLabel, short minValue, String maxKeyLabel, short maxValue) {
-		if (minValue < 1 || maxValue < 1 || maxValue < minValue) {
-			throw new IllegalArgumentException(
-					String.format(
-							"Expected minValue >= 1, maxValue >= 1 and maxValue >= minValue, but received" +
-									" minValue: %d, maxValue: %d", minValue, maxValue));
-		}
-		if (minKeyLabel.isEmpty()) {
-			throw new IllegalArgumentException("Expected minKeyLabel to be non-empty.");
-		}
-		if (maxKeyLabel.isEmpty()) {
-			throw new IllegalArgumentException("Expected maxKeyLabel to be non-empty.");
-		}
-		this.minKeyLabel = minKeyLabel;
-		this.minValue = minValue;
-		this.maxKeyLabel = maxKeyLabel;
-		this.maxValue = maxValue;
-	}
-
-	public short min() {
-		return minValue;
-	}
-
-	public short max() {
-		return maxValue;
-	}
-
-	public String toString() {
-		return String.format(
-				"%s[%s]",
-				this.getClass().getSimpleName(),
-				mapToString(toMap()));
-	}
-
-	public Map<String, Short> toMap() {
-		return Utils.mkMap(Utils.mkEntry(minKeyLabel, min()), Utils.mkEntry(maxKeyLabel, max()));
-	}
-
-	private static String mapToString(final Map<String, Short> map) {
-		return map
-				.entrySet()
-				.stream()
-				.map(entry -> String.format("%s:%d", entry.getKey(), entry.getValue()))
-				.collect(joining(", "));
-	}
-
-	@Override
-	public boolean equals(Object other) {
-		if (this == other) {
-			return true;
-		}
-
-		if (other == null || getClass() != other.getClass()) {
-			return false;
-		}
-
-		final BaseVersionRange that = (BaseVersionRange) other;
-		return Objects.equals(this.minKeyLabel, that.minKeyLabel) &&
-				this.minValue == that.minValue &&
-				Objects.equals(this.maxKeyLabel, that.maxKeyLabel) &&
-				this.maxValue == that.maxValue;
-	}
-
-	@Override
-	public int hashCode() {
-		return Objects.hash(minKeyLabel, minValue, maxKeyLabel, maxValue);
-	}
-
-	public static short valueOrThrow(String key, Map<String, Short> versionRangeMap) {
-		final Short value = versionRangeMap.get(key);
-		if (value == null) {
-			throw new IllegalArgumentException(String.format("%s absent in [%s]", key, mapToString(versionRangeMap)));
-		}
-		return value;
-	}
-=======
     // Non-empty label for the min version key, that's used only to convert to/from a map.
     private final String minKeyLabel;
 
@@ -241,5 +135,4 @@
         }
         return value;
     }
->>>>>>> 9494bebe
 }