--- conflicted
+++ resolved
@@ -30,80 +30,6 @@
 import java.util.stream.Collectors;
 
 public class DescribeQuorumRequest extends AbstractRequest {
-<<<<<<< HEAD
-	public static class Builder extends AbstractRequest.Builder<DescribeQuorumRequest> {
-		private final DescribeQuorumRequestData data;
-
-		public Builder(DescribeQuorumRequestData data) {
-			super(ApiKeys.DESCRIBE_QUORUM);
-			this.data = data;
-		}
-
-		@Override
-		public DescribeQuorumRequest build(short version) {
-			return new DescribeQuorumRequest(data, version);
-		}
-
-		@Override
-		public String toString() {
-			return data.toString();
-		}
-	}
-
-	private final DescribeQuorumRequestData data;
-
-	private DescribeQuorumRequest(DescribeQuorumRequestData data, short version) {
-		super(ApiKeys.DESCRIBE_QUORUM, version);
-		this.data = data;
-	}
-
-	public static DescribeQuorumRequest parse(ByteBuffer buffer, short version) {
-		return new DescribeQuorumRequest(new DescribeQuorumRequestData(new ByteBufferAccessor(buffer), version), version);
-	}
-
-	public static DescribeQuorumRequestData singletonRequest(TopicPartition topicPartition) {
-		return new DescribeQuorumRequestData()
-				.setTopics(Collections.singletonList(
-						new DescribeQuorumRequestData.TopicData()
-								.setTopicName(topicPartition.topic())
-								.setPartitions(Collections.singletonList(
-										new DescribeQuorumRequestData.PartitionData()
-												.setPartitionIndex(topicPartition.partition()))
-								)));
-	}
-
-	@Override
-	public DescribeQuorumRequestData data() {
-		return data;
-	}
-
-	@Override
-	public AbstractResponse getErrorResponse(int throttleTimeMs, Throwable e) {
-		return new DescribeQuorumResponse(getTopLevelErrorResponse(Errors.forException(e)));
-	}
-
-	public static DescribeQuorumResponseData getPartitionLevelErrorResponse(DescribeQuorumRequestData data, Errors error) {
-		short errorCode = error.code();
-
-		List<DescribeQuorumResponseData.TopicData> topicResponses = new ArrayList<>();
-		for (DescribeQuorumRequestData.TopicData topic : data.topics()) {
-			topicResponses.add(
-					new DescribeQuorumResponseData.TopicData()
-							.setTopicName(topic.topicName())
-							.setPartitions(topic.partitions().stream().map(
-									requestPartition -> new DescribeQuorumResponseData.PartitionData()
-											.setPartitionIndex(requestPartition.partitionIndex())
-											.setErrorCode(errorCode)
-							).collect(Collectors.toList())));
-		}
-
-		return new DescribeQuorumResponseData().setTopics(topicResponses);
-	}
-
-	public static DescribeQuorumResponseData getTopLevelErrorResponse(Errors topLevelError) {
-		return new DescribeQuorumResponseData().setErrorCode(topLevelError.code());
-	}
-=======
     public static class Builder extends AbstractRequest.Builder<DescribeQuorumRequest> {
         private final DescribeQuorumRequestData data;
 
@@ -178,5 +104,4 @@
     public static DescribeQuorumResponseData getTopLevelErrorResponse(Errors topLevelError) {
         return new DescribeQuorumResponseData().setErrorCode(topLevelError.code()).setErrorMessage(topLevelError.message());
     }
->>>>>>> 9494bebe
 }