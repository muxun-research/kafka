--- conflicted
+++ resolved
@@ -20,10 +20,7 @@
 import org.apache.kafka.common.message.LeaderChangeMessage;
 import org.apache.kafka.common.message.SnapshotFooterRecord;
 import org.apache.kafka.common.message.SnapshotHeaderRecord;
-<<<<<<< HEAD
-=======
 import org.apache.kafka.common.message.VotersRecord;
->>>>>>> 9494bebe
 import org.apache.kafka.common.protocol.ByteBufferAccessor;
 
 import java.nio.ByteBuffer;
@@ -40,14 +37,8 @@
 
     public static LeaderChangeMessage deserializeLeaderChangeMessage(Record record) {
         ControlRecordType recordType = ControlRecordType.parse(record.key());
-<<<<<<< HEAD
-        if (recordType != ControlRecordType.LEADER_CHANGE) {
-            throw new IllegalArgumentException("Expected LEADER_CHANGE control record type(2), but found " + recordType.toString());
-        }
-=======
         validateControlRecordType(ControlRecordType.LEADER_CHANGE, recordType);
 
->>>>>>> 9494bebe
         return deserializeLeaderChangeMessage(record.value());
     }
 
@@ -57,14 +48,8 @@
 
     public static SnapshotHeaderRecord deserializeSnapshotHeaderRecord(Record record) {
         ControlRecordType recordType = ControlRecordType.parse(record.key());
-<<<<<<< HEAD
-        if (recordType != ControlRecordType.SNAPSHOT_HEADER) {
-            throw new IllegalArgumentException("Expected SNAPSHOT_HEADER control record type(3), but found " + recordType.toString());
-        }
-=======
         validateControlRecordType(ControlRecordType.SNAPSHOT_HEADER, recordType);
 
->>>>>>> 9494bebe
         return deserializeSnapshotHeaderRecord(record.value());
     }
 
@@ -74,14 +59,8 @@
 
     public static SnapshotFooterRecord deserializeSnapshotFooterRecord(Record record) {
         ControlRecordType recordType = ControlRecordType.parse(record.key());
-<<<<<<< HEAD
-        if (recordType != ControlRecordType.SNAPSHOT_FOOTER) {
-            throw new IllegalArgumentException("Expected SNAPSHOT_FOOTER control record type(4), but found " + recordType.toString());
-        }
-=======
         validateControlRecordType(ControlRecordType.SNAPSHOT_FOOTER, recordType);
 
->>>>>>> 9494bebe
         return deserializeSnapshotFooterRecord(record.value());
     }
 
