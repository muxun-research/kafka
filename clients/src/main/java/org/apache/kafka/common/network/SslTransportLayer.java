/*
 * Licensed to the Apache Software Foundation (ASF) under one or more
 * contributor license agreements. See the NOTICE file distributed with
 * this work for additional information regarding copyright ownership.
 * The ASF licenses this file to You under the Apache License, Version 2.0
 * (the "License"); you may not use this file except in compliance with
 * the License. You may obtain a copy of the License at
 *
 *    http://www.apache.org/licenses/LICENSE-2.0
 *
 * Unless required by applicable law or agreed to in writing, software
 * distributed under the License is distributed on an "AS IS" BASIS,
 * WITHOUT WARRANTIES OR CONDITIONS OF ANY KIND, either express or implied.
 * See the License for the specific language governing permissions and
 * limitations under the License.
 */
package org.apache.kafka.common.network;

import org.apache.kafka.common.errors.SslAuthenticationException;
import org.apache.kafka.common.security.auth.KafkaPrincipal;
import org.apache.kafka.common.utils.ByteBufferUnmapper;
import org.apache.kafka.common.utils.ByteUtils;
import org.apache.kafka.common.utils.LogContext;
import org.apache.kafka.common.utils.Utils;
import org.slf4j.Logger;

import javax.net.ssl.SSLEngine;
import javax.net.ssl.SSLEngineResult;
import javax.net.ssl.SSLEngineResult.HandshakeStatus;
import javax.net.ssl.SSLEngineResult.Status;
import javax.net.ssl.SSLException;
import javax.net.ssl.SSLHandshakeException;
import javax.net.ssl.SSLKeyException;
import javax.net.ssl.SSLPeerUnverifiedException;
import javax.net.ssl.SSLProtocolException;
import javax.net.ssl.SSLSession;
import java.io.EOFException;
import java.io.IOException;
import java.nio.ByteBuffer;
import java.nio.channels.CancelledKeyException;
import java.nio.channels.FileChannel;
import java.nio.channels.SelectionKey;
import java.nio.channels.SocketChannel;
import java.security.Principal;

/*
 * Transport layer for SSL communication
 *
 *
 * TLS v1.3 notes:
 *   https://tools.ietf.org/html/rfc8446#section-4.6 : Post-Handshake Messages
 *   "TLS also allows other messages to be sent after the main handshake.
 *   These messages use a handshake content type and are encrypted under
 *   the appropriate application traffic key."
 */
public class SslTransportLayer implements TransportLayer {
	private enum State {
		// Initial state
		NOT_INITIALIZED,
		// SSLEngine is in handshake mode
		HANDSHAKE,
		// SSL handshake failed, connection will be terminated
		HANDSHAKE_FAILED,
		// SSLEngine has completed handshake, post-handshake messages may be pending for TLSv1.3
		POST_HANDSHAKE,
		// SSLEngine has completed handshake, any post-handshake messages have been processed for TLSv1.3
		// For TLSv1.3, we move the channel to READY state when incoming data is processed after handshake
		READY,
		// Channel is being closed
		CLOSING
	}

    private static final String TLS13 = "TLSv1.3";

    private final String channelId;
    private final SSLEngine sslEngine;
    private final SelectionKey key;
	private final SocketChannel socketChannel;
	private final ChannelMetadataRegistry metadataRegistry;
	private final Logger log;

	private HandshakeStatus handshakeStatus;
	private SSLEngineResult handshakeResult;
	private State state;
	private SslAuthenticationException handshakeException;
	private ByteBuffer netReadBuffer;
	private ByteBuffer netWriteBuffer;
	private ByteBuffer appReadBuffer;
	private ByteBuffer fileChannelBuffer;
	private boolean hasBytesBuffered;

	public static SslTransportLayer create(String channelId, SelectionKey key, SSLEngine sslEngine,
										   ChannelMetadataRegistry metadataRegistry) throws IOException {
		return new SslTransportLayer(channelId, key, sslEngine, metadataRegistry);
	}

	// Prefer `create`, only use this in tests
	SslTransportLayer(String channelId, SelectionKey key, SSLEngine sslEngine,
					  ChannelMetadataRegistry metadataRegistry) {
		this.channelId = channelId;
		this.key = key;
		this.socketChannel = (SocketChannel) key.channel();
		this.sslEngine = sslEngine;
		this.state = State.NOT_INITIALIZED;
		this.metadataRegistry = metadataRegistry;

		final LogContext logContext = new LogContext(String.format("[SslTransportLayer channelId=%s key=%s] ", channelId, key));
		this.log = logContext.logger(getClass());
	}

    // Visible for testing
    protected void startHandshake() throws IOException {
		if (state != State.NOT_INITIALIZED)
			throw new IllegalStateException("startHandshake() can only be called once, state " + state);

        this.netReadBuffer = ByteBuffer.allocate(netReadBufferSize());
        this.netWriteBuffer = ByteBuffer.allocate(netWriteBufferSize());
        this.appReadBuffer = ByteBuffer.allocate(applicationBufferSize());
        netWriteBuffer.limit(0);
        netReadBuffer.limit(0);

        state = State.HANDSHAKE;
        //initiate handshake
        sslEngine.beginHandshake();
        handshakeStatus = sslEngine.getHandshakeStatus();
    }

    @Override
    public boolean ready() {
		return state == State.POST_HANDSHAKE || state == State.READY;
    }

    /**
     * does socketChannel.finishConnect()
     */
    @Override
    public boolean finishConnect() throws IOException {
        boolean connected = socketChannel.finishConnect();
        if (connected)
            key.interestOps(key.interestOps() & ~SelectionKey.OP_CONNECT | SelectionKey.OP_READ);
        return connected;
    }

    /**
     * disconnects selectionKey.
     */
    @Override
    public void disconnect() {
        key.cancel();
    }

    @Override
    public SocketChannel socketChannel() {
        return socketChannel;
    }

    @Override
    public SelectionKey selectionKey() {
        return key;
    }

    @Override
    public boolean isOpen() {
        return socketChannel.isOpen();
    }

    @Override
    public boolean isConnected() {
        return socketChannel.isConnected();
    }

	/**
	 * Sends an SSL close message and closes socketChannel.
	 */
    @Override
    public void close() throws IOException {
        State prevState = state;
        if (state == State.CLOSING) return;
        state = State.CLOSING;
        sslEngine.closeOutbound();
        try {
			if (prevState != State.NOT_INITIALIZED && isConnected()) {
				if (!flush(netWriteBuffer)) {
					throw new IOException("Remaining data in the network buffer, can't send SSL close message.");
				}
				//prep the buffer for the close message
				netWriteBuffer.clear();
				//perform the close, since we called sslEngine.closeOutbound
				SSLEngineResult wrapResult = sslEngine.wrap(ByteUtils.EMPTY_BUF, netWriteBuffer);
				//we should be in a close state
				if (wrapResult.getStatus() != SSLEngineResult.Status.CLOSED) {
					throw new IOException("Unexpected status returned by SSLEngine.wrap, expected CLOSED, received " +
                            wrapResult.getStatus() + ". Will not send close message to peer.");
                }
                netWriteBuffer.flip();
                flush(netWriteBuffer);
            }
        } catch (IOException ie) {
            log.debug("Failed to send SSL Close message", ie);
        } finally {
			socketChannel.socket().close();
			socketChannel.close();
			netReadBuffer = null;
			netWriteBuffer = null;
			appReadBuffer = null;
			if (fileChannelBuffer != null) {
				ByteBufferUnmapper.unmap("fileChannelBuffer", fileChannelBuffer);
				fileChannelBuffer = null;
			}
		}
    }

    /**
     * returns true if there are any pending contents in netWriteBuffer
     */
    @Override
    public boolean hasPendingWrites() {
        return netWriteBuffer.hasRemaining();
    }

    /**
     * Reads available bytes from socket channel to `netReadBuffer`.
     * Visible for testing.
     * @return  number of bytes read
     */
    protected int readFromSocketChannel() throws IOException {
        return socketChannel.read(netReadBuffer);
    }

    /**
    * Flushes the buffer to the network, non blocking.
    * Visible for testing.
    * @param buf ByteBuffer
    * @return boolean true if the buffer has been emptied out, false otherwise
    * @throws IOException
    */
    protected boolean flush(ByteBuffer buf) throws IOException {
        int remaining = buf.remaining();
        if (remaining > 0) {
            int written = socketChannel.write(buf);
            return written >= remaining;
        }
        return true;
    }

    /**
    * Performs SSL handshake, non blocking.
    * Before application data (kafka protocols) can be sent client & kafka broker must
    * perform ssl handshake.
    * During the handshake SSLEngine generates encrypted data that will be transported over socketChannel.
    * Each SSLEngine operation generates SSLEngineResult , of which SSLEngineResult.handshakeStatus field is used to
    * determine what operation needs to occur to move handshake along.
    * A typical handshake might look like this.
    * +-------------+----------------------------------+-------------+
    * |  client     |  SSL/TLS message                 | HSStatus    |
    * +-------------+----------------------------------+-------------+
    * | wrap()      | ClientHello                      | NEED_UNWRAP |
    * | unwrap()    | ServerHello/Cert/ServerHelloDone | NEED_WRAP   |
    * | wrap()      | ClientKeyExchange                | NEED_WRAP   |
    * | wrap()      | ChangeCipherSpec                 | NEED_WRAP   |
    * | wrap()      | Finished                         | NEED_UNWRAP |
    * | unwrap()    | ChangeCipherSpec                 | NEED_UNWRAP |
    * | unwrap()    | Finished                         | FINISHED    |
    * +-------------+----------------------------------+-------------+
    *
    * @throws IOException if read/write fails
    * @throws SslAuthenticationException if handshake fails with an {@link SSLException}
    */
    @Override
    public void handshake() throws IOException {
		if (state == State.NOT_INITIALIZED) {
			try {
				startHandshake();
			} catch (SSLException e) {
				maybeProcessHandshakeFailure(e, false, null);
			}
		}
		if (ready())
			throw renegotiationException();
		if (state == State.CLOSING)
			throw closingException();

		int read = 0;
		boolean readable = key.isReadable();
		try {
			// Read any available bytes before attempting any writes to ensure that handshake failures
			// reported by the peer are processed even if writes fail (since peer closes connection
			// if handshake fails)
			if (readable)
				read = readFromSocketChannel();

			doHandshake();
			if (ready())
				updateBytesBuffered(true);
		} catch (SSLException e) {
            maybeProcessHandshakeFailure(e, true, null);
        } catch (IOException e) {
            maybeThrowSslAuthenticationException();

            // This exception could be due to a write. If there is data available to unwrap in the buffer, or data available
            // in the socket channel to read and unwrap, process the data so that any SSL handshake exceptions are reported.
            try {
                do {
                    log.trace("Process any available bytes from peer, netReadBuffer {} netWriterBuffer {} handshakeStatus {} readable? {}",
                        netReadBuffer, netWriteBuffer, handshakeStatus, readable);
                    handshakeWrapAfterFailure(false);
                    handshakeUnwrap(false, true);
                } while (readable && readFromSocketChannel() > 0);
            } catch (SSLException e1) {
                maybeProcessHandshakeFailure(e1, false, e);
            }

            // If we get here, this is not a handshake failure, throw the original IOException
            throw e;
        }

        // Read from socket failed, so throw any pending handshake exception or EOF exception.
        if (read == -1) {
            maybeThrowSslAuthenticationException();
            throw new EOFException("EOF during handshake, handshake status is " + handshakeStatus);
        }
    }

    @SuppressWarnings("fallthrough")
    private void doHandshake() throws IOException {
        boolean read = key.isReadable();
        boolean write = key.isWritable();
        handshakeStatus = sslEngine.getHandshakeStatus();
        if (!flush(netWriteBuffer)) {
            key.interestOps(key.interestOps() | SelectionKey.OP_WRITE);
            return;
        }
        // Throw any pending handshake exception since `netWriteBuffer` has been flushed
        maybeThrowSslAuthenticationException();

        switch (handshakeStatus) {
            case NEED_TASK:
                log.trace("SSLHandshake NEED_TASK channelId {}, appReadBuffer pos {}, netReadBuffer pos {}, netWriteBuffer pos {}",
                          channelId, appReadBuffer.position(), netReadBuffer.position(), netWriteBuffer.position());
                handshakeStatus = runDelegatedTasks();
                break;
            case NEED_WRAP:
                log.trace("SSLHandshake NEED_WRAP channelId {}, appReadBuffer pos {}, netReadBuffer pos {}, netWriteBuffer pos {}",
                          channelId, appReadBuffer.position(), netReadBuffer.position(), netWriteBuffer.position());
                handshakeResult = handshakeWrap(write);
                if (handshakeResult.getStatus() == Status.BUFFER_OVERFLOW) {
                    int currentNetWriteBufferSize = netWriteBufferSize();
                    netWriteBuffer.compact();
                    netWriteBuffer = Utils.ensureCapacity(netWriteBuffer, currentNetWriteBufferSize);
                    netWriteBuffer.flip();
                    if (netWriteBuffer.limit() >= currentNetWriteBufferSize) {
                        throw new IllegalStateException("Buffer overflow when available data size (" + netWriteBuffer.limit() +
                                                        ") >= network buffer size (" + currentNetWriteBufferSize + ")");
                    }
                } else if (handshakeResult.getStatus() == Status.BUFFER_UNDERFLOW) {
                    throw new IllegalStateException("Should not have received BUFFER_UNDERFLOW during handshake WRAP.");
                } else if (handshakeResult.getStatus() == Status.CLOSED) {
                    throw new EOFException();
                }
                log.trace("SSLHandshake NEED_WRAP channelId {}, handshakeResult {}, appReadBuffer pos {}, netReadBuffer pos {}, netWriteBuffer pos {}",
                       channelId, handshakeResult, appReadBuffer.position(), netReadBuffer.position(), netWriteBuffer.position());
                //if handshake status is not NEED_UNWRAP or unable to flush netWriteBuffer contents
                //we will break here otherwise we can do need_unwrap in the same call.
                if (handshakeStatus != HandshakeStatus.NEED_UNWRAP || !flush(netWriteBuffer)) {
                    key.interestOps(key.interestOps() | SelectionKey.OP_WRITE);
                    break;
                }
            case NEED_UNWRAP:
                log.trace("SSLHandshake NEED_UNWRAP channelId {}, appReadBuffer pos {}, netReadBuffer pos {}, netWriteBuffer pos {}",
                          channelId, appReadBuffer.position(), netReadBuffer.position(), netWriteBuffer.position());
                do {
                    handshakeResult = handshakeUnwrap(read, false);
                    if (handshakeResult.getStatus() == Status.BUFFER_OVERFLOW) {
                        int currentAppBufferSize = applicationBufferSize();
                        appReadBuffer = Utils.ensureCapacity(appReadBuffer, currentAppBufferSize);
                        if (appReadBuffer.position() > currentAppBufferSize) {
                            throw new IllegalStateException("Buffer underflow when available data size (" + appReadBuffer.position() +
                                                           ") > packet buffer size (" + currentAppBufferSize + ")");
                        }
                    }
                } while (handshakeResult.getStatus() == Status.BUFFER_OVERFLOW);
                if (handshakeResult.getStatus() == Status.BUFFER_UNDERFLOW) {
                    int currentNetReadBufferSize = netReadBufferSize();
                    netReadBuffer = Utils.ensureCapacity(netReadBuffer, currentNetReadBufferSize);
                    if (netReadBuffer.position() >= currentNetReadBufferSize) {
                        throw new IllegalStateException("Buffer underflow when there is available data");
                    }
                } else if (handshakeResult.getStatus() == Status.CLOSED) {
                    throw new EOFException("SSL handshake status CLOSED during handshake UNWRAP");
                }
                log.trace("SSLHandshake NEED_UNWRAP channelId {}, handshakeResult {}, appReadBuffer pos {}, netReadBuffer pos {}, netWriteBuffer pos {}",
                          channelId, handshakeResult, appReadBuffer.position(), netReadBuffer.position(), netWriteBuffer.position());

                //if handshakeStatus completed than fall-through to finished status.
                //after handshake is finished there is no data left to read/write in socketChannel.
                //so the selector won't invoke this channel if we don't go through the handshakeFinished here.
                if (handshakeStatus != HandshakeStatus.FINISHED) {
                    if (handshakeStatus == HandshakeStatus.NEED_WRAP) {
                        key.interestOps(key.interestOps() | SelectionKey.OP_WRITE);
                    } else if (handshakeStatus == HandshakeStatus.NEED_UNWRAP) {
                        key.interestOps(key.interestOps() & ~SelectionKey.OP_WRITE);
                    }
                    break;
                }
            case FINISHED:
                handshakeFinished();
                break;
            case NOT_HANDSHAKING:
                handshakeFinished();
                break;
            default:
                throw new IllegalStateException(String.format("Unexpected status [%s]", handshakeStatus));
        }
    }

    private SSLHandshakeException renegotiationException() {
        return new SSLHandshakeException("Renegotiation is not supported");
    }

    private IllegalStateException closingException() {
        throw new IllegalStateException("Channel is in closing state");
    }

    /**
     * Executes the SSLEngine tasks needed.
     * @return HandshakeStatus
     */
    private HandshakeStatus runDelegatedTasks() {
        for (;;) {
            Runnable task = delegatedTask();
            if (task == null) {
                break;
            }
            task.run();
        }
        return sslEngine.getHandshakeStatus();
    }

    /**
     * Checks if the handshake status is finished
     * Sets the interestOps for the selectionKey.
     */
    private void handshakeFinished() throws IOException {
        // SSLEngine.getHandshakeStatus is transient and it doesn't record FINISHED status properly.
        // It can move from FINISHED status to NOT_HANDSHAKING after the handshake is completed.
        // Hence we also need to check handshakeResult.getHandshakeStatus() if the handshake finished or not
        if (handshakeResult.getHandshakeStatus() == HandshakeStatus.FINISHED) {
            //we are complete if we have delivered the last packet
            //remove OP_WRITE if we are complete, otherwise we still have data to write
            if (netWriteBuffer.hasRemaining())
                key.interestOps(key.interestOps() | SelectionKey.OP_WRITE);
            else {
<<<<<<< HEAD
				state = sslEngine.getSession().getProtocol().equals("TLSv1.3") ? State.POST_HANDSHAKE : State.READY;
				key.interestOps(key.interestOps() & ~SelectionKey.OP_WRITE);
				SSLSession session = sslEngine.getSession();
				log.debug("SSL handshake completed successfully with peerHost '{}' peerPort {} peerPrincipal '{}' cipherSuite '{}'",
						session.getPeerHost(), session.getPeerPort(), peerPrincipal(), session.getCipherSuite());
				metadataRegistry.registerCipherInformation(
						new CipherInformation(session.getCipherSuite(), session.getProtocol()));
			}
=======
                SSLSession session = sslEngine.getSession();
                state = session.getProtocol().equals(TLS13) ? State.POST_HANDSHAKE : State.READY;
                key.interestOps(key.interestOps() & ~SelectionKey.OP_WRITE);
                log.debug("SSL handshake completed successfully with peerHost '{}' peerPort {} peerPrincipal '{}' protocol '{}' cipherSuite '{}'",
                        session.getPeerHost(), session.getPeerPort(), peerPrincipal(), session.getProtocol(), session.getCipherSuite());
                metadataRegistry.registerCipherInformation(
                    new CipherInformation(session.getCipherSuite(),  session.getProtocol()));
            }
>>>>>>> 15418db6

            log.trace("SSLHandshake FINISHED channelId {}, appReadBuffer pos {}, netReadBuffer pos {}, netWriteBuffer pos {} ",
                      channelId, appReadBuffer.position(), netReadBuffer.position(), netWriteBuffer.position());
        } else {
            throw new IOException("NOT_HANDSHAKING during handshake");
        }
    }

    /**
    * Performs the WRAP function
    * @param doWrite boolean
    * @return SSLEngineResult
    * @throws IOException
    */
    private SSLEngineResult handshakeWrap(boolean doWrite) throws IOException {
        log.trace("SSLHandshake handshakeWrap {}", channelId);
        if (netWriteBuffer.hasRemaining())
            throw new IllegalStateException("handshakeWrap called with netWriteBuffer not empty");
        //this should never be called with a network buffer that contains data
        //so we can clear it here.
        netWriteBuffer.clear();
<<<<<<< HEAD
		SSLEngineResult result = sslEngine.wrap(ByteUtils.EMPTY_BUF, netWriteBuffer);
        //prepare the results to be written
        netWriteBuffer.flip();
=======
        SSLEngineResult result;
        try {
            result = sslEngine.wrap(ByteUtils.EMPTY_BUF, netWriteBuffer);
        } finally {
            //prepare the results to be written
            netWriteBuffer.flip();
        }
>>>>>>> 15418db6
        handshakeStatus = result.getHandshakeStatus();
        if (result.getStatus() == SSLEngineResult.Status.OK &&
            result.getHandshakeStatus() == HandshakeStatus.NEED_TASK) {
            handshakeStatus = runDelegatedTasks();
        }

        if (doWrite) flush(netWriteBuffer);
        return result;
    }

    /**
     * Perform handshake unwrap
     * @param doRead boolean If true, read more from the socket channel
     * @param ignoreHandshakeStatus If true, continue to unwrap if data available regardless of handshake status
     * @return SSLEngineResult
     * @throws IOException
     */
    private SSLEngineResult handshakeUnwrap(boolean doRead, boolean ignoreHandshakeStatus) throws IOException {
        log.trace("SSLHandshake handshakeUnwrap {}", channelId);
        SSLEngineResult result;
        int read = 0;
        if (doRead)
            read = readFromSocketChannel();
        boolean cont;
        do {
            //prepare the buffer with the incoming data
            int position = netReadBuffer.position();
            netReadBuffer.flip();
            result = sslEngine.unwrap(netReadBuffer, appReadBuffer);
            netReadBuffer.compact();
            handshakeStatus = result.getHandshakeStatus();
            if (result.getStatus() == SSLEngineResult.Status.OK &&
                result.getHandshakeStatus() == HandshakeStatus.NEED_TASK) {
                handshakeStatus = runDelegatedTasks();
            }
            cont = (result.getStatus() == SSLEngineResult.Status.OK &&
                    handshakeStatus == HandshakeStatus.NEED_UNWRAP) ||
                    (ignoreHandshakeStatus && netReadBuffer.position() != position);
            log.trace("SSLHandshake handshakeUnwrap: handshakeStatus {} status {}", handshakeStatus, result.getStatus());
        } while (netReadBuffer.position() != 0 && cont);

        // Throw EOF exception for failed read after processing already received data
        // so that handshake failures are reported correctly
        if (read == -1)
            throw new EOFException("EOF during handshake, handshake status is " + handshakeStatus);

        return result;
    }


    /**
    * Reads a sequence of bytes from this channel into the given buffer. Reads as much as possible
    * until either the dst buffer is full or there is no more data in the socket.
    *
    * @param dst The buffer into which bytes are to be transferred
    * @return The number of bytes read, possible zero or -1 if the channel has reached end-of-stream
    *         and no more data is available
    * @throws IOException if some other I/O error occurs
    */
    @Override
    public int read(ByteBuffer dst) throws IOException {
		if (state == State.CLOSING) return -1;
		else if (!ready()) return 0;

        //if we have unread decrypted data in appReadBuffer read that into dst buffer.
        int read = 0;
        if (appReadBuffer.position() > 0) {
            read = readFromAppBuffer(dst);
        }

        boolean readFromNetwork = false;
        boolean isClosed = false;
        // Each loop reads at most once from the socket.
        while (dst.remaining() > 0) {
            int netread = 0;
            netReadBuffer = Utils.ensureCapacity(netReadBuffer, netReadBufferSize());
            if (netReadBuffer.remaining() > 0) {
                netread = readFromSocketChannel();
                if (netread > 0)
                    readFromNetwork = true;
            }

            while (netReadBuffer.position() > 0) {
<<<<<<< HEAD
				netReadBuffer.flip();
				SSLEngineResult unwrapResult;
				try {
					unwrapResult = sslEngine.unwrap(netReadBuffer, appReadBuffer);
					if (state == State.POST_HANDSHAKE && appReadBuffer.position() != 0) {
						// For TLSv1.3, we have finished processing post-handshake messages since we are now processing data
						state = State.READY;
					}
				} catch (SSLException e) {
					// For TLSv1.3, handle SSL exceptions while processing post-handshake messages as authentication exceptions
					if (state == State.POST_HANDSHAKE) {
						state = State.HANDSHAKE_FAILED;
						throw new SslAuthenticationException("Failed to process post-handshake messages", e);
					} else
						throw e;
				}
				netReadBuffer.compact();
				// handle ssl renegotiation.
				if (unwrapResult.getHandshakeStatus() != HandshakeStatus.NOT_HANDSHAKING &&
						unwrapResult.getHandshakeStatus() != HandshakeStatus.FINISHED &&
						unwrapResult.getStatus() == Status.OK) {
					log.error("Renegotiation requested, but it is not supported, channelId {}, " +
									"appReadBuffer pos {}, netReadBuffer pos {}, netWriteBuffer pos {} handshakeStatus {}", channelId,
							appReadBuffer.position(), netReadBuffer.position(), netWriteBuffer.position(), unwrapResult.getHandshakeStatus());
					throw renegotiationException();
				}

				if (unwrapResult.getStatus() == Status.OK) {
					read += readFromAppBuffer(dst);
				} else if (unwrapResult.getStatus() == Status.BUFFER_OVERFLOW) {
					int currentApplicationBufferSize = applicationBufferSize();
					appReadBuffer = Utils.ensureCapacity(appReadBuffer, currentApplicationBufferSize);
					if (appReadBuffer.position() >= currentApplicationBufferSize) {
						throw new IllegalStateException("Buffer overflow when available data size (" + appReadBuffer.position() +
=======
                netReadBuffer.flip();
                SSLEngineResult unwrapResult;
                try {
                    unwrapResult = sslEngine.unwrap(netReadBuffer, appReadBuffer);
                    if (state == State.POST_HANDSHAKE && appReadBuffer.position() != 0) {
                        // For TLSv1.3, we have finished processing post-handshake messages since we are now processing data
                        state = State.READY;
                    }
                } catch (SSLException e) {
                    // For TLSv1.3, handle SSL exceptions while processing post-handshake messages as authentication exceptions
                    if (state == State.POST_HANDSHAKE) {
                        state = State.HANDSHAKE_FAILED;
                        throw new SslAuthenticationException("Failed to process post-handshake messages", e);
                    } else
                        throw e;
                }
                netReadBuffer.compact();
                // reject renegotiation if TLS < 1.3, key updates for TLS 1.3 are allowed
                if (unwrapResult.getHandshakeStatus() != HandshakeStatus.NOT_HANDSHAKING &&
                        unwrapResult.getHandshakeStatus() != HandshakeStatus.FINISHED &&
                        unwrapResult.getStatus() == Status.OK &&
                        !sslEngine.getSession().getProtocol().equals(TLS13)) {
                    log.error("Renegotiation requested, but it is not supported, channelId {}, " +
                        "appReadBuffer pos {}, netReadBuffer pos {}, netWriteBuffer pos {} handshakeStatus {}", channelId,
                        appReadBuffer.position(), netReadBuffer.position(), netWriteBuffer.position(), unwrapResult.getHandshakeStatus());
                    throw renegotiationException();
                }

                if (unwrapResult.getStatus() == Status.OK) {
                    read += readFromAppBuffer(dst);
                } else if (unwrapResult.getStatus() == Status.BUFFER_OVERFLOW) {
                    int currentApplicationBufferSize = applicationBufferSize();
                    appReadBuffer = Utils.ensureCapacity(appReadBuffer, currentApplicationBufferSize);
                    if (appReadBuffer.position() >= currentApplicationBufferSize) {
                        throw new IllegalStateException("Buffer overflow when available data size (" + appReadBuffer.position() +
>>>>>>> 15418db6
                                                        ") >= application buffer size (" + currentApplicationBufferSize + ")");
                    }

                    // appReadBuffer will extended upto currentApplicationBufferSize
                    // we need to read the existing content into dst before we can do unwrap again. If there are no space in dst
                    // we can break here.
                    if (dst.hasRemaining())
                        read += readFromAppBuffer(dst);
                    else
                        break;
                } else if (unwrapResult.getStatus() == Status.BUFFER_UNDERFLOW) {
                    int currentNetReadBufferSize = netReadBufferSize();
                    netReadBuffer = Utils.ensureCapacity(netReadBuffer, currentNetReadBufferSize);
                    if (netReadBuffer.position() >= currentNetReadBufferSize) {
                        throw new IllegalStateException("Buffer underflow when available data size (" + netReadBuffer.position() +
                                                        ") > packet buffer size (" + currentNetReadBufferSize + ")");
                    }
                    break;
                } else if (unwrapResult.getStatus() == Status.CLOSED) {
                    // If data has been read and unwrapped, return the data. Close will be handled on the next poll.
                    if (appReadBuffer.position() == 0 && read == 0)
                        throw new EOFException();
                    else {
                        isClosed = true;
                        break;
                    }
                }
            }
            if (read == 0 && netread < 0)
                throw new EOFException("EOF during read");
            if (netread <= 0 || isClosed)
                break;
        }
        updateBytesBuffered(readFromNetwork || read > 0);
        // If data has been read and unwrapped, return the data even if end-of-stream, channel will be closed
        // on a subsequent poll.
        return read;
    }


    /**
     * Reads a sequence of bytes from this channel into the given buffers.
     *
     * @param dsts - The buffers into which bytes are to be transferred.
     * @return The number of bytes read, possibly zero, or -1 if the channel has reached end-of-stream.
     * @throws IOException if some other I/O error occurs
     */
    @Override
    public long read(ByteBuffer[] dsts) throws IOException {
        return read(dsts, 0, dsts.length);
    }


    /**
     * Reads a sequence of bytes from this channel into a subsequence of the given buffers.
     * @param dsts - The buffers into which bytes are to be transferred
     * @param offset - The offset within the buffer array of the first buffer into which bytes are to be transferred; must be non-negative and no larger than dsts.length.
     * @param length - The maximum number of buffers to be accessed; must be non-negative and no larger than dsts.length - offset
     * @return The number of bytes read, possibly zero, or -1 if the channel has reached end-of-stream.
     * @throws IOException if some other I/O error occurs
     */
    @Override
    public long read(ByteBuffer[] dsts, int offset, int length) throws IOException {
        if ((offset < 0) || (length < 0) || (offset > dsts.length - length))
            throw new IndexOutOfBoundsException();

        int totalRead = 0;
        int i = offset;
        while (i < length) {
            if (dsts[i].hasRemaining()) {
                int read = read(dsts[i]);
                if (read > 0)
                    totalRead += read;
                else
                    break;
            }
            if (!dsts[i].hasRemaining()) {
                i++;
            }
        }
        return totalRead;
    }


	/**
	 * Writes a sequence of bytes to this channel from the given buffer.
	 *
	 * @param src The buffer from which bytes are to be retrieved
	 * @return The number of bytes read from src, possibly zero, or -1 if the channel has reached end-of-stream
	 * @throws IOException If some other I/O error occurs
	 */
    @Override
    public int write(ByteBuffer src) throws IOException {
<<<<<<< HEAD
		if (state == State.CLOSING)
			throw closingException();
		if (!ready())
			return 0;

		int written = 0;
		while (flush(netWriteBuffer) && src.hasRemaining()) {
			netWriteBuffer.clear();
			SSLEngineResult wrapResult = sslEngine.wrap(src, netWriteBuffer);
			netWriteBuffer.flip();

			//handle ssl renegotiation
			if (wrapResult.getHandshakeStatus() != HandshakeStatus.NOT_HANDSHAKING && wrapResult.getStatus() == Status.OK)
				throw renegotiationException();

			if (wrapResult.getStatus() == Status.OK) {
				written += wrapResult.bytesConsumed();
			} else if (wrapResult.getStatus() == Status.BUFFER_OVERFLOW) {
				// BUFFER_OVERFLOW means that the last `wrap` call had no effect, so we expand the buffer and try again
				netWriteBuffer = Utils.ensureCapacity(netWriteBuffer, netWriteBufferSize());
				netWriteBuffer.position(netWriteBuffer.limit());
			} else if (wrapResult.getStatus() == Status.BUFFER_UNDERFLOW) {
				throw new IllegalStateException("SSL BUFFER_UNDERFLOW during write");
			} else if (wrapResult.getStatus() == Status.CLOSED) {
				throw new EOFException();
			}
		}
=======
        if (state == State.CLOSING)
            throw closingException();
        if (!ready())
            return 0;

        int written = 0;
        while (flush(netWriteBuffer) && src.hasRemaining()) {
            netWriteBuffer.clear();
            SSLEngineResult wrapResult = sslEngine.wrap(src, netWriteBuffer);
            netWriteBuffer.flip();

            // reject renegotiation if TLS < 1.3, key updates for TLS 1.3 are allowed
            if (wrapResult.getHandshakeStatus() != HandshakeStatus.NOT_HANDSHAKING &&
                    wrapResult.getStatus() == Status.OK &&
                    !sslEngine.getSession().getProtocol().equals(TLS13)) {
                throw renegotiationException();
            }

            if (wrapResult.getStatus() == Status.OK) {
                written += wrapResult.bytesConsumed();
            } else if (wrapResult.getStatus() == Status.BUFFER_OVERFLOW) {
                // BUFFER_OVERFLOW means that the last `wrap` call had no effect, so we expand the buffer and try again
                netWriteBuffer = Utils.ensureCapacity(netWriteBuffer, netWriteBufferSize());
                netWriteBuffer.position(netWriteBuffer.limit());
            } else if (wrapResult.getStatus() == Status.BUFFER_UNDERFLOW) {
                throw new IllegalStateException("SSL BUFFER_UNDERFLOW during write");
            } else if (wrapResult.getStatus() == Status.CLOSED) {
                throw new EOFException();
            }
        }
>>>>>>> 15418db6
        return written;
    }

    /**
    * Writes a sequence of bytes to this channel from the subsequence of the given buffers.
    *
    * @param srcs The buffers from which bytes are to be retrieved
    * @param offset The offset within the buffer array of the first buffer from which bytes are to be retrieved; must be non-negative and no larger than srcs.length.
    * @param length - The maximum number of buffers to be accessed; must be non-negative and no larger than srcs.length - offset.
    * @return returns no.of bytes written , possibly zero.
    * @throws IOException If some other I/O error occurs
    */
    @Override
    public long write(ByteBuffer[] srcs, int offset, int length) throws IOException {
        if ((offset < 0) || (length < 0) || (offset > srcs.length - length))
            throw new IndexOutOfBoundsException();
        int totalWritten = 0;
        int i = offset;
        while (i < length) {
            if (srcs[i].hasRemaining() || hasPendingWrites()) {
                int written = write(srcs[i]);
                if (written > 0) {
                    totalWritten += written;
                }
            }
            if (!srcs[i].hasRemaining() && !hasPendingWrites()) {
                i++;
            } else {
                // if we are unable to write the current buffer to socketChannel we should break,
                // as we might have reached max socket send buffer size.
                break;
            }
        }
        return totalWritten;
    }

    /**
    * Writes a sequence of bytes to this channel from the given buffers.
    *
    * @param srcs The buffers from which bytes are to be retrieved
    * @return returns no.of bytes consumed by SSLEngine.wrap , possibly zero.
    * @throws IOException If some other I/O error occurs
    */
    @Override
    public long write(ByteBuffer[] srcs) throws IOException {
        return write(srcs, 0, srcs.length);
    }


    /**
     * SSLSession's peerPrincipal for the remote host.
     * @return Principal
     */
    public Principal peerPrincipal() {
        try {
            return sslEngine.getSession().getPeerPrincipal();
        } catch (SSLPeerUnverifiedException se) {
            log.debug("SSL peer is not authenticated, returning ANONYMOUS instead");
            return KafkaPrincipal.ANONYMOUS;
        }
    }

	/**
	 * returns an SSL Session after the handshake is established
	 * throws IllegalStateException if the handshake is not established
	 */
    public SSLSession sslSession() throws IllegalStateException {
        return sslEngine.getSession();
    }

    /**
     * Adds interestOps to SelectionKey of the TransportLayer
     * @param ops SelectionKey interestOps
     */
    @Override
    public void addInterestOps(int ops) {
		if (!key.isValid())
			throw new CancelledKeyException();
		else if (!ready())
			throw new IllegalStateException("handshake is not completed");

        key.interestOps(key.interestOps() | ops);
    }

    /**
     * removes interestOps to SelectionKey of the TransportLayer
     * @param ops SelectionKey interestOps
     */
    @Override
    public void removeInterestOps(int ops) {
		if (!key.isValid())
			throw new CancelledKeyException();
		else if (!ready())
			throw new IllegalStateException("handshake is not completed");

        key.interestOps(key.interestOps() & ~ops);
    }


    /**
     * returns delegatedTask for the SSLEngine.
     */
    protected Runnable delegatedTask() {
        return sslEngine.getDelegatedTask();
    }

    /**
     * transfers appReadBuffer contents (decrypted data) into dst bytebuffer
     * @param dst ByteBuffer
     */
    private int readFromAppBuffer(ByteBuffer dst) {
        appReadBuffer.flip();
        int remaining = Math.min(appReadBuffer.remaining(), dst.remaining());
        if (remaining > 0) {
            int limit = appReadBuffer.limit();
            appReadBuffer.limit(appReadBuffer.position() + remaining);
            dst.put(appReadBuffer);
            appReadBuffer.limit(limit);
        }
        appReadBuffer.compact();
        return remaining;
    }

    protected int netReadBufferSize() {
        return sslEngine.getSession().getPacketBufferSize();
    }

    protected int netWriteBufferSize() {
        return sslEngine.getSession().getPacketBufferSize();
    }

    protected int applicationBufferSize() {
        return sslEngine.getSession().getApplicationBufferSize();
    }

    protected ByteBuffer netReadBuffer() {
        return netReadBuffer;
    }

    // Visibility for testing
    protected ByteBuffer appReadBuffer() {
        return appReadBuffer;
    }

    /**
     * SSL exceptions are propagated as authentication failures so that clients can avoid
     * retries and report the failure. If `flush` is true, exceptions are propagated after
     * any pending outgoing bytes are flushed to ensure that the peer is notified of the failure.
     */
    private void handshakeFailure(SSLException sslException, boolean flush) throws IOException {
        //Release all resources such as internal buffers that SSLEngine is managing
        log.debug("SSL Handshake failed", sslException);
        sslEngine.closeOutbound();
        try {
            sslEngine.closeInbound();
        } catch (SSLException e) {
            log.debug("SSLEngine.closeInBound() raised an exception.", e);
        }

        state = State.HANDSHAKE_FAILED;
        handshakeException = new SslAuthenticationException("SSL handshake failed", sslException);

        // Attempt to flush any outgoing bytes. If flush doesn't complete, delay exception handling until outgoing bytes
        // are flushed. If write fails because remote end has closed the channel, log the I/O exception and  continue to
        // handle the handshake failure as an authentication exception.
        if (!flush || handshakeWrapAfterFailure(flush))
            throw handshakeException;
        else
            log.debug("Delay propagation of handshake exception till {} bytes remaining are flushed", netWriteBuffer.remaining());
    }

    // SSL handshake failures are typically thrown as SSLHandshakeException, SSLProtocolException,
    // SSLPeerUnverifiedException or SSLKeyException if the cause is known. These exceptions indicate
    // authentication failures (e.g. configuration errors) which should not be retried. But the SSL engine
    // may also throw exceptions using the base class SSLException in a few cases:
    //   a) If there are no matching ciphers or TLS version or the private key is invalid, client will be
    //      unable to process the server message and an SSLException is thrown:
    //      javax.net.ssl.SSLException: Unrecognized SSL message, plaintext connection?
    //   b) If server closes the connection gracefully during handshake, client may receive close_notify
    //      and and an SSLException is thrown:
    //      javax.net.ssl.SSLException: Received close_notify during handshake
    // We want to handle a) as a non-retriable SslAuthenticationException and b) as a retriable IOException.
    // To do this we need to rely on the exception string. Since it is safer to throw a retriable exception
    // when we are not sure, we will treat only the first exception string as a handshake exception.
    private void maybeProcessHandshakeFailure(SSLException sslException, boolean flush, IOException ioException) throws IOException {
        if (sslException instanceof SSLHandshakeException || sslException instanceof SSLProtocolException ||
                sslException instanceof SSLPeerUnverifiedException || sslException instanceof SSLKeyException ||
                sslException.getMessage().contains("Unrecognized SSL message") ||
                sslException.getMessage().contains("Received fatal alert: "))
            handshakeFailure(sslException, flush);
        else if (ioException == null)
            throw sslException;
        else {
            log.debug("SSLException while unwrapping data after IOException, original IOException will be propagated", sslException);
            throw ioException;
        }
    }

    // If handshake has already failed, throw the authentication exception.
    private void maybeThrowSslAuthenticationException() {
        if (handshakeException != null)
            throw handshakeException;
    }

    /**
     * Perform handshake wrap after an SSLException or any IOException.
     *
     * If `doWrite=false`, we are processing IOException after peer has disconnected, so we
     * cannot send any more data. We perform any pending wraps so that we can unwrap any
     * peer data that is already available.
     *
     * If `doWrite=true`, we are processing SSLException, we perform wrap and flush
     * any data to notify the peer of the handshake failure.
     *
     * Returns true if no more wrap is required and any data is flushed or discarded.
     */
    private boolean handshakeWrapAfterFailure(boolean doWrite) {
        try {
            log.trace("handshakeWrapAfterFailure status {} doWrite {}", handshakeStatus, doWrite);
            while (handshakeStatus == HandshakeStatus.NEED_WRAP && (!doWrite || flush(netWriteBuffer))) {
                if (!doWrite)
                    clearWriteBuffer();
                handshakeWrap(doWrite);
            }
        } catch (Exception e) {
            log.debug("Failed to wrap and flush all bytes before closing channel", e);
            clearWriteBuffer();
        }
        if (!doWrite)
            clearWriteBuffer();
        return !netWriteBuffer.hasRemaining();
    }

    private void clearWriteBuffer() {
        if (netWriteBuffer.hasRemaining())
            log.debug("Discarding write buffer {} since peer has disconnected", netWriteBuffer);
        netWriteBuffer.position(0);
        netWriteBuffer.limit(0);
    }

    @Override
    public boolean isMute() {
        return key.isValid() && (key.interestOps() & SelectionKey.OP_READ) == 0;
    }

    @Override
    public boolean hasBytesBuffered() {
        return hasBytesBuffered;
    }

    // Update `hasBytesBuffered` status. If any bytes were read from the network or
    // if data was returned from read, `hasBytesBuffered` is set to true if any buffered
    // data is still remaining. If not, `hasBytesBuffered` is set to false since no progress
    // can be made until more data is available to read from the network.
    private void updateBytesBuffered(boolean madeProgress) {
        if (madeProgress)
            hasBytesBuffered = netReadBuffer.position() != 0 || appReadBuffer.position() != 0;
        else
            hasBytesBuffered = false;
    }

    @Override
    public long transferFrom(FileChannel fileChannel, long position, long count) throws IOException {
		if (state == State.CLOSING)
			throw closingException();
		if (state != State.READY)
			return 0;

		if (!flush(netWriteBuffer))
			return 0;

		long channelSize = fileChannel.size();
		if (position > channelSize)
			return 0;
		int totalBytesToWrite = (int) Math.min(Math.min(count, channelSize - position), Integer.MAX_VALUE);

		if (fileChannelBuffer == null) {
			// Pick a size that allows for reasonably efficient disk reads, keeps the memory overhead per connection
			// manageable and can typically be drained in a single `write` call. The `netWriteBuffer` is typically 16k
			// and the socket send buffer is 100k by default, so 32k is a good number given the mentioned trade-offs.
			int transferSize = 32768;
			// Allocate a direct buffer to avoid one heap to heap buffer copy. SSLEngine copies the source
			// buffer (fileChannelBuffer) to the destination buffer (netWriteBuffer) and then encrypts in-place.
			// FileChannel.read() to a heap buffer requires a copy from a direct buffer to a heap buffer, which is not
			// useful here.
			fileChannelBuffer = ByteBuffer.allocateDirect(transferSize);
			// The loop below drains any remaining bytes from the buffer before reading from disk, so we ensure there
			// are no remaining bytes in the empty buffer
			fileChannelBuffer.position(fileChannelBuffer.limit());
		}

		int totalBytesWritten = 0;
		long pos = position;
		try {
			while (totalBytesWritten < totalBytesToWrite) {
				if (!fileChannelBuffer.hasRemaining()) {
					fileChannelBuffer.clear();
					int bytesRemaining = totalBytesToWrite - totalBytesWritten;
					if (bytesRemaining < fileChannelBuffer.limit())
						fileChannelBuffer.limit(bytesRemaining);
					int bytesRead = fileChannel.read(fileChannelBuffer, pos);
					if (bytesRead <= 0)
						break;
					fileChannelBuffer.flip();
				}
				int networkBytesWritten = write(fileChannelBuffer);
				totalBytesWritten += networkBytesWritten;
				// In the case of a partial write we only return the written bytes to the caller. As a result, the
				// `position` passed in the next `transferFrom` call won't include the bytes remaining in
				// `fileChannelBuffer`. By draining `fileChannelBuffer` first, we ensure we update `pos` before
				// we invoke `fileChannel.read`.
				if (fileChannelBuffer.hasRemaining())
					break;
				pos += networkBytesWritten;
			}
			return totalBytesWritten;
		} catch (IOException e) {
			if (totalBytesWritten > 0)
				return totalBytesWritten;
			throw e;
		}
	}
}<|MERGE_RESOLUTION|>--- conflicted
+++ resolved
@@ -24,16 +24,9 @@
 import org.apache.kafka.common.utils.Utils;
 import org.slf4j.Logger;
 
-import javax.net.ssl.SSLEngine;
-import javax.net.ssl.SSLEngineResult;
+import javax.net.ssl.*;
 import javax.net.ssl.SSLEngineResult.HandshakeStatus;
 import javax.net.ssl.SSLEngineResult.Status;
-import javax.net.ssl.SSLException;
-import javax.net.ssl.SSLHandshakeException;
-import javax.net.ssl.SSLKeyException;
-import javax.net.ssl.SSLPeerUnverifiedException;
-import javax.net.ssl.SSLProtocolException;
-import javax.net.ssl.SSLSession;
 import java.io.EOFException;
 import java.io.IOException;
 import java.nio.ByteBuffer;
@@ -54,64 +47,57 @@
  *   the appropriate application traffic key."
  */
 public class SslTransportLayer implements TransportLayer {
-	private enum State {
-		// Initial state
-		NOT_INITIALIZED,
-		// SSLEngine is in handshake mode
-		HANDSHAKE,
-		// SSL handshake failed, connection will be terminated
-		HANDSHAKE_FAILED,
-		// SSLEngine has completed handshake, post-handshake messages may be pending for TLSv1.3
-		POST_HANDSHAKE,
-		// SSLEngine has completed handshake, any post-handshake messages have been processed for TLSv1.3
-		// For TLSv1.3, we move the channel to READY state when incoming data is processed after handshake
-		READY,
-		// Channel is being closed
-		CLOSING
-	}
+    private enum State {
+        // Initial state
+        NOT_INITIALIZED, // SSLEngine is in handshake mode
+        HANDSHAKE, // SSL handshake failed, connection will be terminated
+        HANDSHAKE_FAILED, // SSLEngine has completed handshake, post-handshake messages may be pending for TLSv1.3
+        POST_HANDSHAKE, // SSLEngine has completed handshake, any post-handshake messages have been processed for TLSv1.3
+        // For TLSv1.3, we move the channel to READY state when incoming data is processed after handshake
+        READY, // Channel is being closed
+        CLOSING
+    }
 
     private static final String TLS13 = "TLSv1.3";
 
     private final String channelId;
     private final SSLEngine sslEngine;
     private final SelectionKey key;
-	private final SocketChannel socketChannel;
-	private final ChannelMetadataRegistry metadataRegistry;
-	private final Logger log;
-
-	private HandshakeStatus handshakeStatus;
-	private SSLEngineResult handshakeResult;
-	private State state;
-	private SslAuthenticationException handshakeException;
-	private ByteBuffer netReadBuffer;
-	private ByteBuffer netWriteBuffer;
-	private ByteBuffer appReadBuffer;
-	private ByteBuffer fileChannelBuffer;
-	private boolean hasBytesBuffered;
-
-	public static SslTransportLayer create(String channelId, SelectionKey key, SSLEngine sslEngine,
-										   ChannelMetadataRegistry metadataRegistry) throws IOException {
-		return new SslTransportLayer(channelId, key, sslEngine, metadataRegistry);
-	}
-
-	// Prefer `create`, only use this in tests
-	SslTransportLayer(String channelId, SelectionKey key, SSLEngine sslEngine,
-					  ChannelMetadataRegistry metadataRegistry) {
-		this.channelId = channelId;
-		this.key = key;
-		this.socketChannel = (SocketChannel) key.channel();
-		this.sslEngine = sslEngine;
-		this.state = State.NOT_INITIALIZED;
-		this.metadataRegistry = metadataRegistry;
-
-		final LogContext logContext = new LogContext(String.format("[SslTransportLayer channelId=%s key=%s] ", channelId, key));
-		this.log = logContext.logger(getClass());
-	}
+    private final SocketChannel socketChannel;
+    private final ChannelMetadataRegistry metadataRegistry;
+    private final Logger log;
+
+    private HandshakeStatus handshakeStatus;
+    private SSLEngineResult handshakeResult;
+    private State state;
+    private SslAuthenticationException handshakeException;
+    private ByteBuffer netReadBuffer;
+    private ByteBuffer netWriteBuffer;
+    private ByteBuffer appReadBuffer;
+    private ByteBuffer fileChannelBuffer;
+    private boolean hasBytesBuffered;
+
+    public static SslTransportLayer create(String channelId, SelectionKey key, SSLEngine sslEngine, ChannelMetadataRegistry metadataRegistry) throws IOException {
+        return new SslTransportLayer(channelId, key, sslEngine, metadataRegistry);
+    }
+
+    // Prefer `create`, only use this in tests
+    SslTransportLayer(String channelId, SelectionKey key, SSLEngine sslEngine, ChannelMetadataRegistry metadataRegistry) {
+        this.channelId = channelId;
+        this.key = key;
+        this.socketChannel = (SocketChannel) key.channel();
+        this.sslEngine = sslEngine;
+        this.state = State.NOT_INITIALIZED;
+        this.metadataRegistry = metadataRegistry;
+
+        final LogContext logContext = new LogContext(String.format("[SslTransportLayer channelId=%s key=%s] ", channelId, key));
+        this.log = logContext.logger(getClass());
+    }
 
     // Visible for testing
     protected void startHandshake() throws IOException {
-		if (state != State.NOT_INITIALIZED)
-			throw new IllegalStateException("startHandshake() can only be called once, state " + state);
+        if (state != State.NOT_INITIALIZED)
+            throw new IllegalStateException("startHandshake() can only be called once, state " + state);
 
         this.netReadBuffer = ByteBuffer.allocate(netReadBufferSize());
         this.netWriteBuffer = ByteBuffer.allocate(netWriteBufferSize());
@@ -127,7 +113,7 @@
 
     @Override
     public boolean ready() {
-		return state == State.POST_HANDSHAKE || state == State.READY;
+        return state == State.POST_HANDSHAKE || state == State.READY;
     }
 
     /**
@@ -169,28 +155,28 @@
         return socketChannel.isConnected();
     }
 
-	/**
-	 * Sends an SSL close message and closes socketChannel.
-	 */
+    /**
+     * Sends an SSL close message and closes socketChannel.
+     */
     @Override
     public void close() throws IOException {
         State prevState = state;
-        if (state == State.CLOSING) return;
+        if (state == State.CLOSING)
+            return;
         state = State.CLOSING;
         sslEngine.closeOutbound();
         try {
-			if (prevState != State.NOT_INITIALIZED && isConnected()) {
-				if (!flush(netWriteBuffer)) {
-					throw new IOException("Remaining data in the network buffer, can't send SSL close message.");
-				}
-				//prep the buffer for the close message
-				netWriteBuffer.clear();
-				//perform the close, since we called sslEngine.closeOutbound
-				SSLEngineResult wrapResult = sslEngine.wrap(ByteUtils.EMPTY_BUF, netWriteBuffer);
-				//we should be in a close state
-				if (wrapResult.getStatus() != SSLEngineResult.Status.CLOSED) {
-					throw new IOException("Unexpected status returned by SSLEngine.wrap, expected CLOSED, received " +
-                            wrapResult.getStatus() + ". Will not send close message to peer.");
+            if (prevState != State.NOT_INITIALIZED && isConnected()) {
+                if (!flush(netWriteBuffer)) {
+                    throw new IOException("Remaining data in the network buffer, can't send SSL close message.");
+                }
+                //prep the buffer for the close message
+                netWriteBuffer.clear();
+                //perform the close, since we called sslEngine.closeOutbound
+                SSLEngineResult wrapResult = sslEngine.wrap(ByteUtils.EMPTY_BUF, netWriteBuffer);
+                //we should be in a close state
+                if (wrapResult.getStatus() != SSLEngineResult.Status.CLOSED) {
+                    throw new IOException("Unexpected status returned by SSLEngine.wrap, expected CLOSED, received " + wrapResult.getStatus() + ". Will not send close message to peer.");
                 }
                 netWriteBuffer.flip();
                 flush(netWriteBuffer);
@@ -198,16 +184,16 @@
         } catch (IOException ie) {
             log.debug("Failed to send SSL Close message", ie);
         } finally {
-			socketChannel.socket().close();
-			socketChannel.close();
-			netReadBuffer = null;
-			netWriteBuffer = null;
-			appReadBuffer = null;
-			if (fileChannelBuffer != null) {
-				ByteBufferUnmapper.unmap("fileChannelBuffer", fileChannelBuffer);
-				fileChannelBuffer = null;
-			}
-		}
+            socketChannel.socket().close();
+            socketChannel.close();
+            netReadBuffer = null;
+            netWriteBuffer = null;
+            appReadBuffer = null;
+            if (fileChannelBuffer != null) {
+                ByteBufferUnmapper.unmap("fileChannelBuffer", fileChannelBuffer);
+                fileChannelBuffer = null;
+            }
+        }
     }
 
     /**
@@ -268,31 +254,31 @@
     */
     @Override
     public void handshake() throws IOException {
-		if (state == State.NOT_INITIALIZED) {
-			try {
-				startHandshake();
-			} catch (SSLException e) {
-				maybeProcessHandshakeFailure(e, false, null);
-			}
-		}
-		if (ready())
-			throw renegotiationException();
-		if (state == State.CLOSING)
-			throw closingException();
-
-		int read = 0;
-		boolean readable = key.isReadable();
-		try {
-			// Read any available bytes before attempting any writes to ensure that handshake failures
-			// reported by the peer are processed even if writes fail (since peer closes connection
-			// if handshake fails)
-			if (readable)
-				read = readFromSocketChannel();
-
-			doHandshake();
-			if (ready())
-				updateBytesBuffered(true);
-		} catch (SSLException e) {
+        if (state == State.NOT_INITIALIZED) {
+            try {
+                startHandshake();
+            } catch (SSLException e) {
+                maybeProcessHandshakeFailure(e, false, null);
+            }
+        }
+        if (ready())
+            throw renegotiationException();
+        if (state == State.CLOSING)
+            throw closingException();
+
+        int read = 0;
+        boolean readable = key.isReadable();
+        try {
+            // Read any available bytes before attempting any writes to ensure that handshake failures
+            // reported by the peer are processed even if writes fail (since peer closes connection
+            // if handshake fails)
+            if (readable)
+                read = readFromSocketChannel();
+
+            doHandshake();
+            if (ready())
+                updateBytesBuffered(true);
+        } catch (SSLException e) {
             maybeProcessHandshakeFailure(e, true, null);
         } catch (IOException e) {
             maybeThrowSslAuthenticationException();
@@ -301,8 +287,7 @@
             // in the socket channel to read and unwrap, process the data so that any SSL handshake exceptions are reported.
             try {
                 do {
-                    log.trace("Process any available bytes from peer, netReadBuffer {} netWriterBuffer {} handshakeStatus {} readable? {}",
-                        netReadBuffer, netWriteBuffer, handshakeStatus, readable);
+                    log.trace("Process any available bytes from peer, netReadBuffer {} netWriterBuffer {} handshakeStatus {} readable? {}", netReadBuffer, netWriteBuffer, handshakeStatus, readable);
                     handshakeWrapAfterFailure(false);
                     handshakeUnwrap(false, true);
                 } while (readable && readFromSocketChannel() > 0);
@@ -450,25 +435,12 @@
             if (netWriteBuffer.hasRemaining())
                 key.interestOps(key.interestOps() | SelectionKey.OP_WRITE);
             else {
-<<<<<<< HEAD
-				state = sslEngine.getSession().getProtocol().equals("TLSv1.3") ? State.POST_HANDSHAKE : State.READY;
-				key.interestOps(key.interestOps() & ~SelectionKey.OP_WRITE);
-				SSLSession session = sslEngine.getSession();
-				log.debug("SSL handshake completed successfully with peerHost '{}' peerPort {} peerPrincipal '{}' cipherSuite '{}'",
-						session.getPeerHost(), session.getPeerPort(), peerPrincipal(), session.getCipherSuite());
-				metadataRegistry.registerCipherInformation(
-						new CipherInformation(session.getCipherSuite(), session.getProtocol()));
-			}
-=======
                 SSLSession session = sslEngine.getSession();
                 state = session.getProtocol().equals(TLS13) ? State.POST_HANDSHAKE : State.READY;
                 key.interestOps(key.interestOps() & ~SelectionKey.OP_WRITE);
-                log.debug("SSL handshake completed successfully with peerHost '{}' peerPort {} peerPrincipal '{}' protocol '{}' cipherSuite '{}'",
-                        session.getPeerHost(), session.getPeerPort(), peerPrincipal(), session.getProtocol(), session.getCipherSuite());
-                metadataRegistry.registerCipherInformation(
-                    new CipherInformation(session.getCipherSuite(),  session.getProtocol()));
-            }
->>>>>>> 15418db6
+                log.debug("SSL handshake completed successfully with peerHost '{}' peerPort {} peerPrincipal '{}' protocol '{}' cipherSuite '{}'", session.getPeerHost(), session.getPeerPort(), peerPrincipal(), session.getProtocol(), session.getCipherSuite());
+                metadataRegistry.registerCipherInformation(new CipherInformation(session.getCipherSuite(), session.getProtocol()));
+            }
 
             log.trace("SSLHandshake FINISHED channelId {}, appReadBuffer pos {}, netReadBuffer pos {}, netWriteBuffer pos {} ",
                       channelId, appReadBuffer.position(), netReadBuffer.position(), netWriteBuffer.position());
@@ -490,11 +462,6 @@
         //this should never be called with a network buffer that contains data
         //so we can clear it here.
         netWriteBuffer.clear();
-<<<<<<< HEAD
-		SSLEngineResult result = sslEngine.wrap(ByteUtils.EMPTY_BUF, netWriteBuffer);
-        //prepare the results to be written
-        netWriteBuffer.flip();
-=======
         SSLEngineResult result;
         try {
             result = sslEngine.wrap(ByteUtils.EMPTY_BUF, netWriteBuffer);
@@ -502,14 +469,13 @@
             //prepare the results to be written
             netWriteBuffer.flip();
         }
->>>>>>> 15418db6
         handshakeStatus = result.getHandshakeStatus();
-        if (result.getStatus() == SSLEngineResult.Status.OK &&
-            result.getHandshakeStatus() == HandshakeStatus.NEED_TASK) {
+        if (result.getStatus() == SSLEngineResult.Status.OK && result.getHandshakeStatus() == HandshakeStatus.NEED_TASK) {
             handshakeStatus = runDelegatedTasks();
         }
 
-        if (doWrite) flush(netWriteBuffer);
+        if (doWrite)
+            flush(netWriteBuffer);
         return result;
     }
 
@@ -564,8 +530,10 @@
     */
     @Override
     public int read(ByteBuffer dst) throws IOException {
-		if (state == State.CLOSING) return -1;
-		else if (!ready()) return 0;
+        if (state == State.CLOSING)
+            return -1;
+        else if (!ready())
+            return 0;
 
         //if we have unread decrypted data in appReadBuffer read that into dst buffer.
         int read = 0;
@@ -586,42 +554,6 @@
             }
 
             while (netReadBuffer.position() > 0) {
-<<<<<<< HEAD
-				netReadBuffer.flip();
-				SSLEngineResult unwrapResult;
-				try {
-					unwrapResult = sslEngine.unwrap(netReadBuffer, appReadBuffer);
-					if (state == State.POST_HANDSHAKE && appReadBuffer.position() != 0) {
-						// For TLSv1.3, we have finished processing post-handshake messages since we are now processing data
-						state = State.READY;
-					}
-				} catch (SSLException e) {
-					// For TLSv1.3, handle SSL exceptions while processing post-handshake messages as authentication exceptions
-					if (state == State.POST_HANDSHAKE) {
-						state = State.HANDSHAKE_FAILED;
-						throw new SslAuthenticationException("Failed to process post-handshake messages", e);
-					} else
-						throw e;
-				}
-				netReadBuffer.compact();
-				// handle ssl renegotiation.
-				if (unwrapResult.getHandshakeStatus() != HandshakeStatus.NOT_HANDSHAKING &&
-						unwrapResult.getHandshakeStatus() != HandshakeStatus.FINISHED &&
-						unwrapResult.getStatus() == Status.OK) {
-					log.error("Renegotiation requested, but it is not supported, channelId {}, " +
-									"appReadBuffer pos {}, netReadBuffer pos {}, netWriteBuffer pos {} handshakeStatus {}", channelId,
-							appReadBuffer.position(), netReadBuffer.position(), netWriteBuffer.position(), unwrapResult.getHandshakeStatus());
-					throw renegotiationException();
-				}
-
-				if (unwrapResult.getStatus() == Status.OK) {
-					read += readFromAppBuffer(dst);
-				} else if (unwrapResult.getStatus() == Status.BUFFER_OVERFLOW) {
-					int currentApplicationBufferSize = applicationBufferSize();
-					appReadBuffer = Utils.ensureCapacity(appReadBuffer, currentApplicationBufferSize);
-					if (appReadBuffer.position() >= currentApplicationBufferSize) {
-						throw new IllegalStateException("Buffer overflow when available data size (" + appReadBuffer.position() +
-=======
                 netReadBuffer.flip();
                 SSLEngineResult unwrapResult;
                 try {
@@ -640,13 +572,8 @@
                 }
                 netReadBuffer.compact();
                 // reject renegotiation if TLS < 1.3, key updates for TLS 1.3 are allowed
-                if (unwrapResult.getHandshakeStatus() != HandshakeStatus.NOT_HANDSHAKING &&
-                        unwrapResult.getHandshakeStatus() != HandshakeStatus.FINISHED &&
-                        unwrapResult.getStatus() == Status.OK &&
-                        !sslEngine.getSession().getProtocol().equals(TLS13)) {
-                    log.error("Renegotiation requested, but it is not supported, channelId {}, " +
-                        "appReadBuffer pos {}, netReadBuffer pos {}, netWriteBuffer pos {} handshakeStatus {}", channelId,
-                        appReadBuffer.position(), netReadBuffer.position(), netWriteBuffer.position(), unwrapResult.getHandshakeStatus());
+                if (unwrapResult.getHandshakeStatus() != HandshakeStatus.NOT_HANDSHAKING && unwrapResult.getHandshakeStatus() != HandshakeStatus.FINISHED && unwrapResult.getStatus() == Status.OK && !sslEngine.getSession().getProtocol().equals(TLS13)) {
+                    log.error("Renegotiation requested, but it is not supported, channelId {}, " + "appReadBuffer pos {}, netReadBuffer pos {}, netWriteBuffer pos {} handshakeStatus {}", channelId, appReadBuffer.position(), netReadBuffer.position(), netWriteBuffer.position(), unwrapResult.getHandshakeStatus());
                     throw renegotiationException();
                 }
 
@@ -656,9 +583,7 @@
                     int currentApplicationBufferSize = applicationBufferSize();
                     appReadBuffer = Utils.ensureCapacity(appReadBuffer, currentApplicationBufferSize);
                     if (appReadBuffer.position() >= currentApplicationBufferSize) {
-                        throw new IllegalStateException("Buffer overflow when available data size (" + appReadBuffer.position() +
->>>>>>> 15418db6
-                                                        ") >= application buffer size (" + currentApplicationBufferSize + ")");
+                        throw new IllegalStateException("Buffer overflow when available data size (" + appReadBuffer.position() + ") >= application buffer size (" + currentApplicationBufferSize + ")");
                     }
 
                     // appReadBuffer will extended upto currentApplicationBufferSize
@@ -742,44 +667,14 @@
     }
 
 
-	/**
-	 * Writes a sequence of bytes to this channel from the given buffer.
-	 *
-	 * @param src The buffer from which bytes are to be retrieved
-	 * @return The number of bytes read from src, possibly zero, or -1 if the channel has reached end-of-stream
-	 * @throws IOException If some other I/O error occurs
-	 */
+    /**
+     * Writes a sequence of bytes to this channel from the given buffer.
+     * @param src The buffer from which bytes are to be retrieved
+     * @return The number of bytes read from src, possibly zero, or -1 if the channel has reached end-of-stream
+     * @throws IOException If some other I/O error occurs
+     */
     @Override
     public int write(ByteBuffer src) throws IOException {
-<<<<<<< HEAD
-		if (state == State.CLOSING)
-			throw closingException();
-		if (!ready())
-			return 0;
-
-		int written = 0;
-		while (flush(netWriteBuffer) && src.hasRemaining()) {
-			netWriteBuffer.clear();
-			SSLEngineResult wrapResult = sslEngine.wrap(src, netWriteBuffer);
-			netWriteBuffer.flip();
-
-			//handle ssl renegotiation
-			if (wrapResult.getHandshakeStatus() != HandshakeStatus.NOT_HANDSHAKING && wrapResult.getStatus() == Status.OK)
-				throw renegotiationException();
-
-			if (wrapResult.getStatus() == Status.OK) {
-				written += wrapResult.bytesConsumed();
-			} else if (wrapResult.getStatus() == Status.BUFFER_OVERFLOW) {
-				// BUFFER_OVERFLOW means that the last `wrap` call had no effect, so we expand the buffer and try again
-				netWriteBuffer = Utils.ensureCapacity(netWriteBuffer, netWriteBufferSize());
-				netWriteBuffer.position(netWriteBuffer.limit());
-			} else if (wrapResult.getStatus() == Status.BUFFER_UNDERFLOW) {
-				throw new IllegalStateException("SSL BUFFER_UNDERFLOW during write");
-			} else if (wrapResult.getStatus() == Status.CLOSED) {
-				throw new EOFException();
-			}
-		}
-=======
         if (state == State.CLOSING)
             throw closingException();
         if (!ready())
@@ -792,9 +687,7 @@
             netWriteBuffer.flip();
 
             // reject renegotiation if TLS < 1.3, key updates for TLS 1.3 are allowed
-            if (wrapResult.getHandshakeStatus() != HandshakeStatus.NOT_HANDSHAKING &&
-                    wrapResult.getStatus() == Status.OK &&
-                    !sslEngine.getSession().getProtocol().equals(TLS13)) {
+            if (wrapResult.getHandshakeStatus() != HandshakeStatus.NOT_HANDSHAKING && wrapResult.getStatus() == Status.OK && !sslEngine.getSession().getProtocol().equals(TLS13)) {
                 throw renegotiationException();
             }
 
@@ -810,7 +703,6 @@
                 throw new EOFException();
             }
         }
->>>>>>> 15418db6
         return written;
     }
 
@@ -873,10 +765,10 @@
         }
     }
 
-	/**
-	 * returns an SSL Session after the handshake is established
-	 * throws IllegalStateException if the handshake is not established
-	 */
+    /**
+     * returns an SSL Session after the handshake is established
+     * throws IllegalStateException if the handshake is not established
+     */
     public SSLSession sslSession() throws IllegalStateException {
         return sslEngine.getSession();
     }
@@ -887,10 +779,10 @@
      */
     @Override
     public void addInterestOps(int ops) {
-		if (!key.isValid())
-			throw new CancelledKeyException();
-		else if (!ready())
-			throw new IllegalStateException("handshake is not completed");
+        if (!key.isValid())
+            throw new CancelledKeyException();
+        else if (!ready())
+            throw new IllegalStateException("handshake is not completed");
 
         key.interestOps(key.interestOps() | ops);
     }
@@ -901,10 +793,10 @@
      */
     @Override
     public void removeInterestOps(int ops) {
-		if (!key.isValid())
-			throw new CancelledKeyException();
-		else if (!ready())
-			throw new IllegalStateException("handshake is not completed");
+        if (!key.isValid())
+            throw new CancelledKeyException();
+        else if (!ready())
+            throw new IllegalStateException("handshake is not completed");
 
         key.interestOps(key.interestOps() & ~ops);
     }
@@ -1017,14 +909,14 @@
 
     /**
      * Perform handshake wrap after an SSLException or any IOException.
-     *
+     * <p>
      * If `doWrite=false`, we are processing IOException after peer has disconnected, so we
      * cannot send any more data. We perform any pending wraps so that we can unwrap any
      * peer data that is already available.
-     *
+     * <p>
      * If `doWrite=true`, we are processing SSLException, we perform wrap and flush
      * any data to notify the peer of the handshake failure.
-     *
+     * <p>
      * Returns true if no more wrap is required and any data is flushed or discarded.
      */
     private boolean handshakeWrapAfterFailure(boolean doWrite) {
@@ -1074,63 +966,63 @@
 
     @Override
     public long transferFrom(FileChannel fileChannel, long position, long count) throws IOException {
-		if (state == State.CLOSING)
-			throw closingException();
-		if (state != State.READY)
-			return 0;
-
-		if (!flush(netWriteBuffer))
-			return 0;
-
-		long channelSize = fileChannel.size();
-		if (position > channelSize)
-			return 0;
-		int totalBytesToWrite = (int) Math.min(Math.min(count, channelSize - position), Integer.MAX_VALUE);
-
-		if (fileChannelBuffer == null) {
-			// Pick a size that allows for reasonably efficient disk reads, keeps the memory overhead per connection
-			// manageable and can typically be drained in a single `write` call. The `netWriteBuffer` is typically 16k
-			// and the socket send buffer is 100k by default, so 32k is a good number given the mentioned trade-offs.
-			int transferSize = 32768;
-			// Allocate a direct buffer to avoid one heap to heap buffer copy. SSLEngine copies the source
-			// buffer (fileChannelBuffer) to the destination buffer (netWriteBuffer) and then encrypts in-place.
-			// FileChannel.read() to a heap buffer requires a copy from a direct buffer to a heap buffer, which is not
-			// useful here.
-			fileChannelBuffer = ByteBuffer.allocateDirect(transferSize);
-			// The loop below drains any remaining bytes from the buffer before reading from disk, so we ensure there
-			// are no remaining bytes in the empty buffer
-			fileChannelBuffer.position(fileChannelBuffer.limit());
-		}
-
-		int totalBytesWritten = 0;
-		long pos = position;
-		try {
-			while (totalBytesWritten < totalBytesToWrite) {
-				if (!fileChannelBuffer.hasRemaining()) {
-					fileChannelBuffer.clear();
-					int bytesRemaining = totalBytesToWrite - totalBytesWritten;
-					if (bytesRemaining < fileChannelBuffer.limit())
-						fileChannelBuffer.limit(bytesRemaining);
-					int bytesRead = fileChannel.read(fileChannelBuffer, pos);
-					if (bytesRead <= 0)
-						break;
-					fileChannelBuffer.flip();
-				}
-				int networkBytesWritten = write(fileChannelBuffer);
-				totalBytesWritten += networkBytesWritten;
-				// In the case of a partial write we only return the written bytes to the caller. As a result, the
-				// `position` passed in the next `transferFrom` call won't include the bytes remaining in
-				// `fileChannelBuffer`. By draining `fileChannelBuffer` first, we ensure we update `pos` before
-				// we invoke `fileChannel.read`.
-				if (fileChannelBuffer.hasRemaining())
-					break;
-				pos += networkBytesWritten;
-			}
-			return totalBytesWritten;
-		} catch (IOException e) {
-			if (totalBytesWritten > 0)
-				return totalBytesWritten;
-			throw e;
-		}
-	}
+        if (state == State.CLOSING)
+            throw closingException();
+        if (state != State.READY)
+            return 0;
+
+        if (!flush(netWriteBuffer))
+            return 0;
+
+        long channelSize = fileChannel.size();
+        if (position > channelSize)
+            return 0;
+        int totalBytesToWrite = (int) Math.min(Math.min(count, channelSize - position), Integer.MAX_VALUE);
+
+        if (fileChannelBuffer == null) {
+            // Pick a size that allows for reasonably efficient disk reads, keeps the memory overhead per connection
+            // manageable and can typically be drained in a single `write` call. The `netWriteBuffer` is typically 16k
+            // and the socket send buffer is 100k by default, so 32k is a good number given the mentioned trade-offs.
+            int transferSize = 32768;
+            // Allocate a direct buffer to avoid one heap to heap buffer copy. SSLEngine copies the source
+            // buffer (fileChannelBuffer) to the destination buffer (netWriteBuffer) and then encrypts in-place.
+            // FileChannel.read() to a heap buffer requires a copy from a direct buffer to a heap buffer, which is not
+            // useful here.
+            fileChannelBuffer = ByteBuffer.allocateDirect(transferSize);
+            // The loop below drains any remaining bytes from the buffer before reading from disk, so we ensure there
+            // are no remaining bytes in the empty buffer
+            fileChannelBuffer.position(fileChannelBuffer.limit());
+        }
+
+        int totalBytesWritten = 0;
+        long pos = position;
+        try {
+            while (totalBytesWritten < totalBytesToWrite) {
+                if (!fileChannelBuffer.hasRemaining()) {
+                    fileChannelBuffer.clear();
+                    int bytesRemaining = totalBytesToWrite - totalBytesWritten;
+                    if (bytesRemaining < fileChannelBuffer.limit())
+                        fileChannelBuffer.limit(bytesRemaining);
+                    int bytesRead = fileChannel.read(fileChannelBuffer, pos);
+                    if (bytesRead <= 0)
+                        break;
+                    fileChannelBuffer.flip();
+                }
+                int networkBytesWritten = write(fileChannelBuffer);
+                totalBytesWritten += networkBytesWritten;
+                // In the case of a partial write we only return the written bytes to the caller. As a result, the
+                // `position` passed in the next `transferFrom` call won't include the bytes remaining in
+                // `fileChannelBuffer`. By draining `fileChannelBuffer` first, we ensure we update `pos` before
+                // we invoke `fileChannel.read`.
+                if (fileChannelBuffer.hasRemaining())
+                    break;
+                pos += networkBytesWritten;
+            }
+            return totalBytesWritten;
+        } catch (IOException e) {
+            if (totalBytesWritten > 0)
+                return totalBytesWritten;
+            throw e;
+        }
+    }
 }