--- conflicted
+++ resolved
@@ -28,23 +28,15 @@
 import org.slf4j.Logger;
 import org.slf4j.LoggerFactory;
 
-<<<<<<< HEAD
-import javax.net.ssl.SSLSocketFactory;
-import javax.security.auth.login.AppConfigurationEntry;
-=======
->>>>>>> 9494bebe
 import java.net.URL;
 import java.util.Collections;
 import java.util.List;
 import java.util.Map;
 import java.util.Objects;
 
-<<<<<<< HEAD
-=======
 import javax.net.ssl.SSLSocketFactory;
 import javax.security.auth.login.AppConfigurationEntry;
 
->>>>>>> 9494bebe
 /**
  * <code>JaasOptionsUtils</code> is a utility class to perform logic for the JAAS options and
  * is separated out here for easier, more direct testing.
