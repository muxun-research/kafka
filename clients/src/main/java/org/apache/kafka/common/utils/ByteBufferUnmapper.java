/*
 * Licensed to the Apache Software Foundation (ASF) under one or more
 * contributor license agreements. See the NOTICE file distributed with
 * this work for additional information regarding copyright ownership.
 * The ASF licenses this file to You under the Apache License, Version 2.0
 * (the "License"); you may not use this file except in compliance with
 * the License. You may obtain a copy of the License at
 *
 *    http://www.apache.org/licenses/LICENSE-2.0
 *
 * Unless required by applicable law or agreed to in writing, software
 * distributed under the License is distributed on an "AS IS" BASIS,
 * WITHOUT WARRANTIES OR CONDITIONS OF ANY KIND, either express or implied.
 * See the License for the specific language governing permissions and
 * limitations under the License.
 */

package org.apache.kafka.common.utils;

import java.io.IOException;
import java.lang.invoke.MethodHandle;
import java.lang.invoke.MethodHandles;
import java.lang.reflect.Field;
import java.nio.ByteBuffer;

import static java.lang.invoke.MethodHandles.lookup;
import static java.lang.invoke.MethodType.methodType;

/**
 * Provides a mechanism to unmap mapped and direct byte buffers.
 * <p>
 * The implementation was inspired by the one in Lucene's MMapDirectory.
 */
public final class ByteBufferUnmapper {

	// null if unmap is not supported
	private static final MethodHandle UNMAP;

	// null if unmap is supported
	private static final RuntimeException UNMAP_NOT_SUPPORTED_EXCEPTION;

	static {
		Object unmap = null;
		RuntimeException exception = null;
		try {
			unmap = lookupUnmapMethodHandle();
		} catch (RuntimeException e) {
			exception = e;
		}
		if (unmap != null) {
			UNMAP = (MethodHandle) unmap;
			UNMAP_NOT_SUPPORTED_EXCEPTION = null;
		} else {
			UNMAP = null;
			UNMAP_NOT_SUPPORTED_EXCEPTION = exception;
		}
	}

	private ByteBufferUnmapper() {
	}

	/**
	 * Unmap the provided mapped or direct byte buffer.
	 * <p>
	 * This buffer cannot be referenced after this call, so it's highly recommended that any fields referencing it
	 * should be set to null.
	 * @throws IllegalArgumentException if buffer is not mapped or direct.
	 */
	public static void unmap(String resourceDescription, ByteBuffer buffer) throws IOException {
		if (!buffer.isDirect())
			throw new IllegalArgumentException("Unmapping only works with direct buffers");
		if (UNMAP == null)
			throw UNMAP_NOT_SUPPORTED_EXCEPTION;

		try {
			UNMAP.invokeExact(buffer);
		} catch (Throwable throwable) {
			throw new IOException("Unable to unmap the mapped buffer: " + resourceDescription, throwable);
		}
	}

<<<<<<< HEAD
	private static MethodHandle lookupUnmapMethodHandle() {
		final MethodHandles.Lookup lookup = lookup();
		try {
			if (Java.IS_JAVA9_COMPATIBLE)
				return unmapJava9(lookup);
			else
				return unmapJava7Or8(lookup);
		} catch (ReflectiveOperationException | RuntimeException e1) {
			throw new UnsupportedOperationException("Unmapping is not supported on this platform, because internal " +
					"Java APIs are not compatible with this Kafka version", e1);
		}
	}

	private static MethodHandle unmapJava7Or8(MethodHandles.Lookup lookup) throws ReflectiveOperationException {
		/* "Compile" a MethodHandle that is roughly equivalent to the following lambda:
		 *
		 * (ByteBuffer buffer) -> {
		 *   sun.misc.Cleaner cleaner = ((java.nio.DirectByteBuffer) byteBuffer).cleaner();
		 *   if (nonNull(cleaner))
		 *     cleaner.clean();
		 *   else
		 *     noop(cleaner); // the noop is needed because MethodHandles#guardWithTest always needs both if and else
		 * }
		 */
		Class<?> directBufferClass = Class.forName("java.nio.DirectByteBuffer");
		Method m = directBufferClass.getMethod("cleaner");
		m.setAccessible(true);
		MethodHandle directBufferCleanerMethod = lookup.unreflect(m);
		Class<?> cleanerClass = directBufferCleanerMethod.type().returnType();
		MethodHandle cleanMethod = lookup.findVirtual(cleanerClass, "clean", methodType(void.class));
		MethodHandle nonNullTest = lookup.findStatic(ByteBufferUnmapper.class, "nonNull",
				methodType(boolean.class, Object.class)).asType(methodType(boolean.class, cleanerClass));
		MethodHandle noop = dropArguments(constant(Void.class, null).asType(methodType(void.class)), 0, cleanerClass);
		MethodHandle unmapper = filterReturnValue(directBufferCleanerMethod, guardWithTest(nonNullTest, cleanMethod, noop))
				.asType(methodType(void.class, ByteBuffer.class));
		return unmapper;
	}

	private static MethodHandle unmapJava9(MethodHandles.Lookup lookup) throws ReflectiveOperationException {
		Class<?> unsafeClass = Class.forName("sun.misc.Unsafe");
		MethodHandle unmapper = lookup.findVirtual(unsafeClass, "invokeCleaner",
				methodType(void.class, ByteBuffer.class));
		Field f = unsafeClass.getDeclaredField("theUnsafe");
		f.setAccessible(true);
		Object theUnsafe = f.get(null);
		return unmapper.bindTo(theUnsafe);
	}

	private static boolean nonNull(Object o) {
		return o != null;
	}
=======
    private static MethodHandle lookupUnmapMethodHandle() {
        final MethodHandles.Lookup lookup = lookup();
        try {
            Class<?> unsafeClass = Class.forName("sun.misc.Unsafe");
            MethodHandle unmapper = lookup.findVirtual(unsafeClass, "invokeCleaner",
                    methodType(void.class, ByteBuffer.class));
            Field f = unsafeClass.getDeclaredField("theUnsafe");
            f.setAccessible(true);
            Object theUnsafe = f.get(null);
            return unmapper.bindTo(theUnsafe);
        } catch (ReflectiveOperationException | RuntimeException e1) {
            throw new UnsupportedOperationException("Unmapping is not supported on this platform, because internal " +
                "Java APIs are not compatible with this Kafka version", e1);
        }
    }
>>>>>>> 9494bebe
}<|MERGE_RESOLUTION|>--- conflicted
+++ resolved
@@ -28,110 +28,57 @@
 
 /**
  * Provides a mechanism to unmap mapped and direct byte buffers.
- * <p>
+ *
  * The implementation was inspired by the one in Lucene's MMapDirectory.
  */
 public final class ByteBufferUnmapper {
 
-	// null if unmap is not supported
-	private static final MethodHandle UNMAP;
+    // null if unmap is not supported
+    private static final MethodHandle UNMAP;
 
-	// null if unmap is supported
-	private static final RuntimeException UNMAP_NOT_SUPPORTED_EXCEPTION;
+    // null if unmap is supported
+    private static final RuntimeException UNMAP_NOT_SUPPORTED_EXCEPTION;
 
-	static {
-		Object unmap = null;
-		RuntimeException exception = null;
-		try {
-			unmap = lookupUnmapMethodHandle();
-		} catch (RuntimeException e) {
-			exception = e;
-		}
-		if (unmap != null) {
-			UNMAP = (MethodHandle) unmap;
-			UNMAP_NOT_SUPPORTED_EXCEPTION = null;
-		} else {
-			UNMAP = null;
-			UNMAP_NOT_SUPPORTED_EXCEPTION = exception;
-		}
-	}
+    static {
+        Object unmap = null;
+        RuntimeException exception = null;
+        try {
+            unmap = lookupUnmapMethodHandle();
+        } catch (RuntimeException e) {
+            exception = e;
+        }
+        if (unmap != null) {
+            UNMAP = (MethodHandle) unmap;
+            UNMAP_NOT_SUPPORTED_EXCEPTION = null;
+        } else {
+            UNMAP = null;
+            UNMAP_NOT_SUPPORTED_EXCEPTION = exception;
+        }
+    }
 
-	private ByteBufferUnmapper() {
-	}
+    private ByteBufferUnmapper() {}
 
-	/**
-	 * Unmap the provided mapped or direct byte buffer.
-	 * <p>
-	 * This buffer cannot be referenced after this call, so it's highly recommended that any fields referencing it
-	 * should be set to null.
-	 * @throws IllegalArgumentException if buffer is not mapped or direct.
-	 */
-	public static void unmap(String resourceDescription, ByteBuffer buffer) throws IOException {
-		if (!buffer.isDirect())
-			throw new IllegalArgumentException("Unmapping only works with direct buffers");
-		if (UNMAP == null)
-			throw UNMAP_NOT_SUPPORTED_EXCEPTION;
+    /**
+     * Unmap the provided mapped or direct byte buffer.
+     *
+     * This buffer cannot be referenced after this call, so it's highly recommended that any fields referencing it
+     * should be set to null.
+     *
+     * @throws IllegalArgumentException if buffer is not mapped or direct.
+     */
+    public static void unmap(String resourceDescription, ByteBuffer buffer) throws IOException {
+        if (!buffer.isDirect())
+            throw new IllegalArgumentException("Unmapping only works with direct buffers");
+        if (UNMAP == null)
+            throw UNMAP_NOT_SUPPORTED_EXCEPTION;
 
-		try {
-			UNMAP.invokeExact(buffer);
-		} catch (Throwable throwable) {
-			throw new IOException("Unable to unmap the mapped buffer: " + resourceDescription, throwable);
-		}
-	}
+        try {
+            UNMAP.invokeExact(buffer);
+        } catch (Throwable throwable) {
+            throw new IOException("Unable to unmap the mapped buffer: " + resourceDescription, throwable);
+        }
+    }
 
-<<<<<<< HEAD
-	private static MethodHandle lookupUnmapMethodHandle() {
-		final MethodHandles.Lookup lookup = lookup();
-		try {
-			if (Java.IS_JAVA9_COMPATIBLE)
-				return unmapJava9(lookup);
-			else
-				return unmapJava7Or8(lookup);
-		} catch (ReflectiveOperationException | RuntimeException e1) {
-			throw new UnsupportedOperationException("Unmapping is not supported on this platform, because internal " +
-					"Java APIs are not compatible with this Kafka version", e1);
-		}
-	}
-
-	private static MethodHandle unmapJava7Or8(MethodHandles.Lookup lookup) throws ReflectiveOperationException {
-		/* "Compile" a MethodHandle that is roughly equivalent to the following lambda:
-		 *
-		 * (ByteBuffer buffer) -> {
-		 *   sun.misc.Cleaner cleaner = ((java.nio.DirectByteBuffer) byteBuffer).cleaner();
-		 *   if (nonNull(cleaner))
-		 *     cleaner.clean();
-		 *   else
-		 *     noop(cleaner); // the noop is needed because MethodHandles#guardWithTest always needs both if and else
-		 * }
-		 */
-		Class<?> directBufferClass = Class.forName("java.nio.DirectByteBuffer");
-		Method m = directBufferClass.getMethod("cleaner");
-		m.setAccessible(true);
-		MethodHandle directBufferCleanerMethod = lookup.unreflect(m);
-		Class<?> cleanerClass = directBufferCleanerMethod.type().returnType();
-		MethodHandle cleanMethod = lookup.findVirtual(cleanerClass, "clean", methodType(void.class));
-		MethodHandle nonNullTest = lookup.findStatic(ByteBufferUnmapper.class, "nonNull",
-				methodType(boolean.class, Object.class)).asType(methodType(boolean.class, cleanerClass));
-		MethodHandle noop = dropArguments(constant(Void.class, null).asType(methodType(void.class)), 0, cleanerClass);
-		MethodHandle unmapper = filterReturnValue(directBufferCleanerMethod, guardWithTest(nonNullTest, cleanMethod, noop))
-				.asType(methodType(void.class, ByteBuffer.class));
-		return unmapper;
-	}
-
-	private static MethodHandle unmapJava9(MethodHandles.Lookup lookup) throws ReflectiveOperationException {
-		Class<?> unsafeClass = Class.forName("sun.misc.Unsafe");
-		MethodHandle unmapper = lookup.findVirtual(unsafeClass, "invokeCleaner",
-				methodType(void.class, ByteBuffer.class));
-		Field f = unsafeClass.getDeclaredField("theUnsafe");
-		f.setAccessible(true);
-		Object theUnsafe = f.get(null);
-		return unmapper.bindTo(theUnsafe);
-	}
-
-	private static boolean nonNull(Object o) {
-		return o != null;
-	}
-=======
     private static MethodHandle lookupUnmapMethodHandle() {
         final MethodHandles.Lookup lookup = lookup();
         try {
@@ -147,5 +94,4 @@
                 "Java APIs are not compatible with this Kafka version", e1);
         }
     }
->>>>>>> 9494bebe
 }