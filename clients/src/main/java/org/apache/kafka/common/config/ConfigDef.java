--- conflicted
+++ resolved
@@ -19,17 +19,7 @@
 import org.apache.kafka.common.config.types.Password;
 import org.apache.kafka.common.utils.Utils;
 
-import java.util.ArrayList;
-import java.util.Arrays;
-import java.util.Collections;
-import java.util.HashMap;
-import java.util.HashSet;
-import java.util.LinkedHashMap;
-import java.util.LinkedList;
-import java.util.List;
-import java.util.Locale;
-import java.util.Map;
-import java.util.Set;
+import java.util.*;
 import java.util.function.BiConsumer;
 import java.util.function.Function;
 import java.util.function.Supplier;
@@ -80,1511 +70,6 @@
  */
 public class ConfigDef {
 
-<<<<<<< HEAD
-	private static final Pattern COMMA_WITH_WHITESPACE = Pattern.compile("\\s*,\\s*");
-
-	/**
-	 * A unique Java object which represents the lack of a default value.
-	 */
-	public static final Object NO_DEFAULT_VALUE = new Object();
-
-	private final Map<String, ConfigKey> configKeys;
-	private final List<String> groups;
-	private Set<String> configsWithNoParent;
-
-	public ConfigDef() {
-		configKeys = new LinkedHashMap<>();
-		groups = new LinkedList<>();
-		configsWithNoParent = null;
-	}
-
-	public ConfigDef(ConfigDef base) {
-		configKeys = new LinkedHashMap<>(base.configKeys);
-		groups = new LinkedList<>(base.groups);
-		// It is not safe to copy this from the parent because we may subsequently add to the set of configs and
-		// invalidate this
-		configsWithNoParent = null;
-	}
-
-	/**
-	 * Returns unmodifiable set of properties names defined in this {@linkplain ConfigDef}
-	 *
-	 * @return new unmodifiable {@link Set} instance containing the keys
-	 */
-	public Set<String> names() {
-		return Collections.unmodifiableSet(configKeys.keySet());
-	}
-
-	public Map<String, Object> defaultValues() {
-		Map<String, Object> defaultValues = new HashMap<>();
-		for (ConfigKey key : configKeys.values()) {
-			if (key.defaultValue != NO_DEFAULT_VALUE)
-				defaultValues.put(key.name, key.defaultValue);
-		}
-		return defaultValues;
-	}
-
-	public ConfigDef define(ConfigKey key) {
-		if (configKeys.containsKey(key.name)) {
-			throw new ConfigException("Configuration " + key.name + " is defined twice.");
-		}
-		if (key.group != null && !groups.contains(key.group)) {
-			groups.add(key.group);
-		}
-		configKeys.put(key.name, key);
-		return this;
-	}
-
-	/**
-	 * Define a new configuration
-	 * @param name          the name of the config parameter
-	 * @param type          the type of the config
-	 * @param defaultValue  the default value to use if this config isn't present
-	 * @param validator     the validator to use in checking the correctness of the config
-	 * @param importance    the importance of this config
-	 * @param documentation the documentation string for the config
-	 * @param group         the group this config belongs to
-	 * @param orderInGroup  the order of this config in the group
-	 * @param width         the width of the config
-	 * @param displayName   the name suitable for display
-	 * @param dependents    the configurations that are dependents of this configuration
-	 * @param recommender   the recommender provides valid values given the parent configuration values
-	 * @return This ConfigDef so you can chain calls
-	 */
-	public ConfigDef define(String name, Type type, Object defaultValue, Validator validator, Importance importance, String documentation,
-							String group, int orderInGroup, Width width, String displayName, List<String> dependents, Recommender recommender) {
-		return define(new ConfigKey(name, type, defaultValue, validator, importance, documentation, group, orderInGroup, width, displayName, dependents, recommender, false));
-	}
-
-	/**
-	 * Define a new configuration with no custom recommender
-	 * @param name          the name of the config parameter
-	 * @param type          the type of the config
-	 * @param defaultValue  the default value to use if this config isn't present
-	 * @param validator     the validator to use in checking the correctness of the config
-	 * @param importance    the importance of this config
-	 * @param documentation the documentation string for the config
-	 * @param group         the group this config belongs to
-	 * @param orderInGroup  the order of this config in the group
-	 * @param width         the width of the config
-	 * @param displayName   the name suitable for display
-	 * @param dependents    the configurations that are dependents of this configuration
-	 * @return This ConfigDef so you can chain calls
-	 */
-	public ConfigDef define(String name, Type type, Object defaultValue, Validator validator, Importance importance, String documentation,
-							String group, int orderInGroup, Width width, String displayName, List<String> dependents) {
-		return define(name, type, defaultValue, validator, importance, documentation, group, orderInGroup, width, displayName, dependents, null);
-	}
-
-	/**
-	 * Define a new configuration with no dependents
-	 * @param name          the name of the config parameter
-	 * @param type          the type of the config
-	 * @param defaultValue  the default value to use if this config isn't present
-	 * @param validator     the validator to use in checking the correctness of the config
-	 * @param importance    the importance of this config
-	 * @param documentation the documentation string for the config
-	 * @param group         the group this config belongs to
-	 * @param orderInGroup  the order of this config in the group
-	 * @param width         the width of the config
-	 * @param displayName   the name suitable for display
-	 * @param recommender   the recommender provides valid values given the parent configuration values
-	 * @return This ConfigDef so you can chain calls
-	 */
-	public ConfigDef define(String name, Type type, Object defaultValue, Validator validator, Importance importance, String documentation,
-							String group, int orderInGroup, Width width, String displayName, Recommender recommender) {
-		return define(name, type, defaultValue, validator, importance, documentation, group, orderInGroup, width, displayName, Collections.emptyList(), recommender);
-	}
-
-	/**
-	 * Define a new configuration with no dependents and no custom recommender
-	 * @param name          the name of the config parameter
-	 * @param type          the type of the config
-	 * @param defaultValue  the default value to use if this config isn't present
-	 * @param validator     the validator to use in checking the correctness of the config
-	 * @param importance    the importance of this config
-	 * @param documentation the documentation string for the config
-	 * @param group         the group this config belongs to
-	 * @param orderInGroup  the order of this config in the group
-	 * @param width         the width of the config
-	 * @param displayName   the name suitable for display
-	 * @return This ConfigDef so you can chain calls
-	 */
-	public ConfigDef define(String name, Type type, Object defaultValue, Validator validator, Importance importance, String documentation,
-							String group, int orderInGroup, Width width, String displayName) {
-		return define(name, type, defaultValue, validator, importance, documentation, group, orderInGroup, width, displayName, Collections.<String>emptyList());
-	}
-
-	/**
-	 * Define a new configuration with no special validation logic
-	 * @param name          the name of the config parameter
-	 * @param type          the type of the config
-	 * @param defaultValue  the default value to use if this config isn't present
-	 * @param importance    the importance of this config
-	 * @param documentation the documentation string for the config
-	 * @param group         the group this config belongs to
-	 * @param orderInGroup  the order of this config in the group
-	 * @param width         the width of the config
-	 * @param displayName   the name suitable for display
-	 * @param dependents    the configurations that are dependents of this configuration
-	 * @param recommender   the recommender provides valid values given the parent configuration values
-	 * @return This ConfigDef so you can chain calls
-	 */
-	public ConfigDef define(String name, Type type, Object defaultValue, Importance importance, String documentation,
-							String group, int orderInGroup, Width width, String displayName, List<String> dependents, Recommender recommender) {
-		return define(name, type, defaultValue, null, importance, documentation, group, orderInGroup, width, displayName, dependents, recommender);
-	}
-
-	/**
-	 * Define a new configuration with no special validation logic and no custom recommender
-	 * @param name          the name of the config parameter
-	 * @param type          the type of the config
-	 * @param defaultValue  the default value to use if this config isn't present
-	 * @param importance    the importance of this config
-	 * @param documentation the documentation string for the config
-	 * @param group         the group this config belongs to
-	 * @param orderInGroup  the order of this config in the group
-	 * @param width         the width of the config
-	 * @param displayName   the name suitable for display
-	 * @param dependents    the configurations that are dependents of this configuration
-	 * @return This ConfigDef so you can chain calls
-	 */
-	public ConfigDef define(String name, Type type, Object defaultValue, Importance importance, String documentation,
-							String group, int orderInGroup, Width width, String displayName, List<String> dependents) {
-		return define(name, type, defaultValue, null, importance, documentation, group, orderInGroup, width, displayName, dependents, null);
-	}
-
-	/**
-	 * Define a new configuration with no special validation logic and no custom recommender
-	 * @param name          the name of the config parameter
-	 * @param type          the type of the config
-	 * @param defaultValue  the default value to use if this config isn't present
-	 * @param importance    the importance of this config
-	 * @param documentation the documentation string for the config
-	 * @param group         the group this config belongs to
-	 * @param orderInGroup  the order of this config in the group
-	 * @param width         the width of the config
-	 * @param displayName   the name suitable for display
-	 * @param recommender   the recommender provides valid values given the parent configuration values
-	 * @return This ConfigDef so you can chain calls
-	 */
-	public ConfigDef define(String name, Type type, Object defaultValue, Importance importance, String documentation,
-							String group, int orderInGroup, Width width, String displayName, Recommender recommender) {
-		return define(name, type, defaultValue, null, importance, documentation, group, orderInGroup, width, displayName, Collections.emptyList(), recommender);
-	}
-
-	/**
-	 * Define a new configuration with no special validation logic, not dependents and no custom recommender
-	 * @param name          the name of the config parameter
-	 * @param type          the type of the config
-	 * @param defaultValue  the default value to use if this config isn't present
-	 * @param importance    the importance of this config
-	 * @param documentation the documentation string for the config
-	 * @param group         the group this config belongs to
-	 * @param orderInGroup  the order of this config in the group
-	 * @param width         the width of the config
-	 * @param displayName   the name suitable for display
-	 * @return This ConfigDef so you can chain calls
-	 */
-	public ConfigDef define(String name, Type type, Object defaultValue, Importance importance, String documentation,
-							String group, int orderInGroup, Width width, String displayName) {
-		return define(name, type, defaultValue, null, importance, documentation, group, orderInGroup, width, displayName, Collections.<String>emptyList());
-	}
-
-	/**
-	 * Define a new configuration with no default value and no special validation logic
-	 * @param name          the name of the config parameter
-	 * @param type          the type of the config
-	 * @param importance    the importance of this config
-	 * @param documentation the documentation string for the config
-	 * @param group         the group this config belongs to
-	 * @param orderInGroup  the order of this config in the group
-	 * @param width         the width of the config
-	 * @param displayName   the name suitable for display
-	 * @param dependents    the configurations that are dependents of this configuration
-	 * @param recommender   the recommender provides valid values given the parent configuration value
-	 * @return This ConfigDef so you can chain calls
-	 */
-	public ConfigDef define(String name, Type type, Importance importance, String documentation, String group, int orderInGroup,
-							Width width, String displayName, List<String> dependents, Recommender recommender) {
-		return define(name, type, NO_DEFAULT_VALUE, null, importance, documentation, group, orderInGroup, width, displayName, dependents, recommender);
-	}
-
-	/**
-	 * Define a new configuration with no default value, no special validation logic and no custom recommender
-	 * @param name          the name of the config parameter
-	 * @param type          the type of the config
-	 * @param importance    the importance of this config
-	 * @param documentation the documentation string for the config
-	 * @param group         the group this config belongs to
-	 * @param orderInGroup  the order of this config in the group
-	 * @param width         the width of the config
-	 * @param displayName   the name suitable for display
-	 * @param dependents    the configurations that are dependents of this configuration
-	 * @return This ConfigDef so you can chain calls
-	 */
-	public ConfigDef define(String name, Type type, Importance importance, String documentation, String group, int orderInGroup,
-							Width width, String displayName, List<String> dependents) {
-		return define(name, type, NO_DEFAULT_VALUE, null, importance, documentation, group, orderInGroup, width, displayName, dependents, null);
-	}
-
-	/**
-	 * Define a new configuration with no default value, no special validation logic and no custom recommender
-	 * @param name          the name of the config parameter
-	 * @param type          the type of the config
-	 * @param importance    the importance of this config
-	 * @param documentation the documentation string for the config
-	 * @param group         the group this config belongs to
-	 * @param orderInGroup  the order of this config in the group
-	 * @param width         the width of the config
-	 * @param displayName   the name suitable for display
-	 * @param recommender   the recommender provides valid values given the parent configuration value
-	 * @return This ConfigDef so you can chain calls
-	 */
-	public ConfigDef define(String name, Type type, Importance importance, String documentation, String group, int orderInGroup,
-							Width width, String displayName, Recommender recommender) {
-		return define(name, type, NO_DEFAULT_VALUE, null, importance, documentation, group, orderInGroup, width, displayName, Collections.emptyList(), recommender);
-	}
-
-	/**
-	 * Define a new configuration with no default value, no special validation logic, no dependents and no custom recommender
-	 * @param name          the name of the config parameter
-	 * @param type          the type of the config
-	 * @param importance    the importance of this config
-	 * @param documentation the documentation string for the config
-	 * @param group         the group this config belongs to
-	 * @param orderInGroup  the order of this config in the group
-	 * @param width         the width of the config
-	 * @param displayName   the name suitable for display
-	 * @return This ConfigDef so you can chain calls
-	 */
-	public ConfigDef define(String name, Type type, Importance importance, String documentation, String group, int orderInGroup,
-							Width width, String displayName) {
-		return define(name, type, NO_DEFAULT_VALUE, null, importance, documentation, group, orderInGroup, width, displayName, Collections.<String>emptyList());
-	}
-
-	/**
-	 * Define a new configuration with no group, no order in group, no width, no display name, no dependents and no custom recommender
-	 * @param name          the name of the config parameter
-	 * @param type          the type of the config
-	 * @param defaultValue  the default value to use if this config isn't present
-	 * @param validator     the validator to use in checking the correctness of the config
-	 * @param importance    the importance of this config
-	 * @param documentation the documentation string for the config
-	 * @return This ConfigDef so you can chain calls
-	 */
-	public ConfigDef define(String name, Type type, Object defaultValue, Validator validator, Importance importance, String documentation) {
-		return define(name, type, defaultValue, validator, importance, documentation, null, -1, Width.NONE, name);
-	}
-
-	/**
-	 * Define a new configuration with no special validation logic
-	 * @param name          The name of the config parameter
-	 * @param type          The type of the config
-	 * @param defaultValue  The default value to use if this config isn't present
-	 * @param importance    The importance of this config: is this something you will likely need to change.
-	 * @param documentation The documentation string for the config
-	 * @return This ConfigDef so you can chain calls
-	 */
-	public ConfigDef define(String name, Type type, Object defaultValue, Importance importance, String documentation) {
-		return define(name, type, defaultValue, null, importance, documentation);
-	}
-
-	/**
-	 * Define a new configuration with no default value and no special validation logic
-	 * @param name          The name of the config parameter
-	 * @param type          The type of the config
-	 * @param importance    The importance of this config: is this something you will likely need to change.
-	 * @param documentation The documentation string for the config
-	 * @return This ConfigDef so you can chain calls
-	 */
-	public ConfigDef define(String name, Type type, Importance importance, String documentation) {
-		return define(name, type, NO_DEFAULT_VALUE, null, importance, documentation);
-	}
-
-	/**
-	 * Define a new internal configuration. Internal configuration won't show up in the docs and aren't
-	 * intended for general use.
-	 * @param name         The name of the config parameter
-	 * @param type         The type of the config
-	 * @param defaultValue The default value to use if this config isn't present
-	 * @param importance   The importance of this config (i.e. is this something you will likely need to change?)
-	 * @return This ConfigDef so you can chain calls
-	 */
-	public ConfigDef defineInternal(final String name, final Type type, final Object defaultValue, final Importance importance) {
-		return define(new ConfigKey(name, type, defaultValue, null, importance, "", "", -1, Width.NONE, name, Collections.<String>emptyList(), null, true));
-	}
-
-	/**
-	 * Define a new internal configuration. Internal configuration won't show up in the docs and aren't
-	 * intended for general use.
-	 * @param name          The name of the config parameter
-	 * @param type          The type of the config
-	 * @param defaultValue  The default value to use if this config isn't present
-	 * @param validator     The validator to use in checking the correctness of the config
-	 * @param importance    The importance of this config (i.e. is this something you will likely need to change?)
-	 * @param documentation The documentation string for the config
-	 * @return This ConfigDef so you can chain calls
-	 */
-	public ConfigDef defineInternal(final String name, final Type type, final Object defaultValue, final Validator validator, final Importance importance, final String documentation) {
-		return define(new ConfigKey(name, type, defaultValue, validator, importance, documentation, "", -1, Width.NONE, name, Collections.<String>emptyList(), null, true));
-	}
-
-	/**
-	 * Get the configuration keys
-	 * @return a map containing all configuration keys
-	 */
-	public Map<String, ConfigKey> configKeys() {
-		return configKeys;
-	}
-
-	/**
-	 * Get the groups for the configuration
-	 * @return a list of group names
-	 */
-	public List<String> groups() {
-		return groups;
-	}
-
-	/**
-	 * Add standard SSL client configuration options.
-	 * @return this
-	 */
-	public ConfigDef withClientSslSupport() {
-		SslConfigs.addClientSslSupport(this);
-		return this;
-	}
-
-	/**
-	 * Add standard SASL client configuration options.
-	 * @return this
-	 */
-	public ConfigDef withClientSaslSupport() {
-		SaslConfigs.addClientSaslSupport(this);
-		return this;
-	}
-
-	/**
-	 * Parse and validate configs against this configuration definition. The input is a map of configs. It is expected
-	 * that the keys of the map are strings, but the values can either be strings or they may already be of the
-	 * appropriate type (int, string, etc). This will work equally well with either java.util.Properties instances or a
-	 * programmatically constructed map.
-	 *
-	 * @param props The configs to parse and validate.
-	 * @return Parsed and validated configs. The key will be the config name and the value will be the value parsed into
-	 * the appropriate type (int, string, etc).
-	 */
-	public Map<String, Object> parse(Map<?, ?> props) {
-		// Check all configurations are defined
-		List<String> undefinedConfigKeys = undefinedDependentConfigs();
-		if (!undefinedConfigKeys.isEmpty()) {
-			String joined = Utils.join(undefinedConfigKeys, ",");
-			throw new ConfigException("Some configurations in are referred in the dependents, but not defined: " + joined);
-		}
-		// parse all known keys
-		Map<String, Object> values = new HashMap<>();
-		for (ConfigKey key : configKeys.values())
-			values.put(key.name, parseValue(key, props.get(key.name), props.containsKey(key.name)));
-		return values;
-	}
-
-	Object parseValue(ConfigKey key, Object value, boolean isSet) {
-		Object parsedValue;
-		if (isSet) {
-			parsedValue = parseType(key.name, value, key.type);
-			// props map doesn't contain setting, the key is required because no default value specified - its an error
-		} else if (NO_DEFAULT_VALUE.equals(key.defaultValue)) {
-			throw new ConfigException("Missing required configuration \"" + key.name + "\" which has no default value.");
-		} else {
-			// otherwise assign setting its default value
-			parsedValue = key.defaultValue;
-		}
-		if (key.validator != null) {
-			key.validator.ensureValid(key.name, parsedValue);
-		}
-		return parsedValue;
-	}
-
-	/**
-	 * Validate the current configuration values with the configuration definition.
-	 * @param props the current configuration values
-	 * @return List of Config, each Config contains the updated configuration information given
-	 * the current configuration values.
-	 */
-	public List<ConfigValue> validate(Map<String, String> props) {
-		return new ArrayList<>(validateAll(props).values());
-	}
-
-	public Map<String, ConfigValue> validateAll(Map<String, String> props) {
-		Map<String, ConfigValue> configValues = new HashMap<>();
-		for (String name: configKeys.keySet()) {
-			configValues.put(name, new ConfigValue(name));
-		}
-
-		List<String> undefinedConfigKeys = undefinedDependentConfigs();
-		for (String undefinedConfigKey: undefinedConfigKeys) {
-			ConfigValue undefinedConfigValue = new ConfigValue(undefinedConfigKey);
-			undefinedConfigValue.addErrorMessage(undefinedConfigKey + " is referred in the dependents, but not defined.");
-			undefinedConfigValue.visible(false);
-			configValues.put(undefinedConfigKey, undefinedConfigValue);
-		}
-
-		Map<String, Object> parsed = parseForValidate(props, configValues);
-		return validate(parsed, configValues);
-	}
-
-	// package accessible for testing
-	Map<String, Object> parseForValidate(Map<String, String> props, Map<String, ConfigValue> configValues) {
-		Map<String, Object> parsed = new HashMap<>();
-		Set<String> configsWithNoParent = getConfigsWithNoParent();
-		for (String name: configsWithNoParent) {
-			parseForValidate(name, props, parsed, configValues);
-		}
-		return parsed;
-	}
-
-
-	private Map<String, ConfigValue> validate(Map<String, Object> parsed, Map<String, ConfigValue> configValues) {
-		Set<String> configsWithNoParent = getConfigsWithNoParent();
-		for (String name: configsWithNoParent) {
-			validate(name, parsed, configValues);
-		}
-		return configValues;
-	}
-
-	private List<String> undefinedDependentConfigs() {
-		Set<String> undefinedConfigKeys = new HashSet<>();
-		for (ConfigKey configKey : configKeys.values()) {
-			for (String dependent: configKey.dependents) {
-				if (!configKeys.containsKey(dependent)) {
-					undefinedConfigKeys.add(dependent);
-				}
-			}
-		}
-		return new ArrayList<>(undefinedConfigKeys);
-	}
-
-	// package accessible for testing
-	Set<String> getConfigsWithNoParent() {
-		if (this.configsWithNoParent != null) {
-			return this.configsWithNoParent;
-		}
-		Set<String> configsWithParent = new HashSet<>();
-
-		for (ConfigKey configKey: configKeys.values()) {
-			List<String> dependents = configKey.dependents;
-			configsWithParent.addAll(dependents);
-		}
-
-		Set<String> configs = new HashSet<>(configKeys.keySet());
-		configs.removeAll(configsWithParent);
-		this.configsWithNoParent = configs;
-		return configs;
-	}
-
-	private void parseForValidate(String name, Map<String, String> props, Map<String, Object> parsed, Map<String, ConfigValue> configs) {
-		if (!configKeys.containsKey(name)) {
-			return;
-		}
-		ConfigKey key = configKeys.get(name);
-		ConfigValue config = configs.get(name);
-
-		Object value = null;
-		if (props.containsKey(key.name)) {
-			try {
-				value = parseType(key.name, props.get(key.name), key.type);
-			} catch (ConfigException e) {
-				config.addErrorMessage(e.getMessage());
-			}
-		} else if (NO_DEFAULT_VALUE.equals(key.defaultValue)) {
-			config.addErrorMessage("Missing required configuration \"" + key.name + "\" which has no default value.");
-		} else {
-			value = key.defaultValue;
-		}
-
-		if (key.validator != null) {
-			try {
-				key.validator.ensureValid(key.name, value);
-			} catch (ConfigException e) {
-				config.addErrorMessage(e.getMessage());
-			}
-		}
-		config.value(value);
-		parsed.put(name, value);
-		for (String dependent: key.dependents) {
-			parseForValidate(dependent, props, parsed, configs);
-		}
-	}
-
-	private void validate(String name, Map<String, Object> parsed, Map<String, ConfigValue> configs) {
-		if (!configKeys.containsKey(name)) {
-			return;
-		}
-		ConfigKey key = configKeys.get(name);
-		ConfigValue value = configs.get(name);
-		if (key.recommender != null) {
-			try {
-				List<Object> recommendedValues = key.recommender.validValues(name, parsed);
-				List<Object> originalRecommendedValues = value.recommendedValues();
-				if (!originalRecommendedValues.isEmpty()) {
-					Set<Object> originalRecommendedValueSet = new HashSet<>(originalRecommendedValues);
-					recommendedValues.removeIf(o -> !originalRecommendedValueSet.contains(o));
-				}
-				value.recommendedValues(recommendedValues);
-				value.visible(key.recommender.visible(name, parsed));
-			} catch (ConfigException e) {
-				value.addErrorMessage(e.getMessage());
-			}
-		}
-
-		configs.put(name, value);
-		for (String dependent: key.dependents) {
-			validate(dependent, parsed, configs);
-		}
-	}
-
-	/**
-	 * Parse a value according to its expected type.
-	 * @param name  The config name
-	 * @param value The config value
-	 * @param type  The expected type
-	 * @return The parsed object
-	 */
-	public static Object parseType(String name, Object value, Type type) {
-		try {
-			if (value == null) return null;
-
-			String trimmed = null;
-			if (value instanceof String)
-				trimmed = ((String) value).trim();
-
-			switch (type) {
-				case BOOLEAN:
-					if (value instanceof String) {
-						if (trimmed.equalsIgnoreCase("true"))
-							return true;
-						else if (trimmed.equalsIgnoreCase("false"))
-							return false;
-						else
-							throw new ConfigException(name, value, "Expected value to be either true or false");
-					} else if (value instanceof Boolean)
-						return value;
-					else
-						throw new ConfigException(name, value, "Expected value to be either true or false");
-				case PASSWORD:
-					if (value instanceof Password)
-						return value;
-					else if (value instanceof String)
-						return new Password(trimmed);
-					else
-						throw new ConfigException(name, value, "Expected value to be a string, but it was a " + value.getClass().getName());
-				case STRING:
-					if (value instanceof String)
-						return trimmed;
-					else
-						throw new ConfigException(name, value, "Expected value to be a string, but it was a " + value.getClass().getName());
-				case INT:
-					if (value instanceof Integer) {
-						return value;
-					} else if (value instanceof String) {
-						return Integer.parseInt(trimmed);
-					} else {
-						throw new ConfigException(name, value, "Expected value to be a 32-bit integer, but it was a " + value.getClass().getName());
-					}
-				case SHORT:
-					if (value instanceof Short) {
-						return value;
-					} else if (value instanceof String) {
-						return Short.parseShort(trimmed);
-					} else {
-						throw new ConfigException(name, value, "Expected value to be a 16-bit integer (short), but it was a " + value.getClass().getName());
-					}
-				case LONG:
-					if (value instanceof Integer)
-						return ((Integer) value).longValue();
-					if (value instanceof Long)
-						return value;
-					else if (value instanceof String)
-						return Long.parseLong(trimmed);
-					else
-						throw new ConfigException(name, value, "Expected value to be a 64-bit integer (long), but it was a " + value.getClass().getName());
-				case DOUBLE:
-					if (value instanceof Number)
-						return ((Number) value).doubleValue();
-					else if (value instanceof String)
-						return Double.parseDouble(trimmed);
-					else
-						throw new ConfigException(name, value, "Expected value to be a double, but it was a " + value.getClass().getName());
-				case LIST:
-					if (value instanceof List)
-						return value;
-					else if (value instanceof String)
-						if (trimmed.isEmpty())
-							return Collections.emptyList();
-						else
-							return Arrays.asList(COMMA_WITH_WHITESPACE.split(trimmed, -1));
-					else
-						throw new ConfigException(name, value, "Expected a comma separated list.");
-				case CLASS:
-					if (value instanceof Class)
-						return value;
-					else if (value instanceof String) {
-						ClassLoader contextOrKafkaClassLoader = Utils.getContextOrKafkaClassLoader();
-						// Use loadClass here instead of Class.forName because the name we use here may be an alias
-						// and not match the name of the class that gets loaded. If that happens, Class.forName can
-						// throw an exception.
-						Class<?> klass = contextOrKafkaClassLoader.loadClass(trimmed);
-						// Invoke forName here with the true name of the requested class to cause class
-						// initialization to take place.
-						return Class.forName(klass.getName(), true, contextOrKafkaClassLoader);
-					} else
-						throw new ConfigException(name, value, "Expected a Class instance or class name.");
-				default:
-					throw new IllegalStateException("Unknown type.");
-			}
-		} catch (NumberFormatException e) {
-			throw new ConfigException(name, value, "Not a number of type " + type);
-		} catch (ClassNotFoundException e) {
-			throw new ConfigException(name, value, "Class " + value + " could not be found.");
-		}
-	}
-
-	public static String convertToString(Object parsedValue, Type type) {
-		if (parsedValue == null) {
-			return null;
-		}
-
-		if (type == null) {
-			return parsedValue.toString();
-		}
-
-		switch (type) {
-			case BOOLEAN:
-			case SHORT:
-			case INT:
-			case LONG:
-			case DOUBLE:
-			case STRING:
-			case PASSWORD:
-				return parsedValue.toString();
-			case LIST:
-				List<?> valueList = (List<?>) parsedValue;
-				return Utils.join(valueList, ",");
-			case CLASS:
-				Class<?> clazz = (Class<?>) parsedValue;
-				return clazz.getName();
-			default:
-				throw new IllegalStateException("Unknown type.");
-		}
-	}
-
-	/**
-	 * Converts a map of config (key, value) pairs to a map of strings where each value
-	 * is converted to a string. This method should be used with care since it stores
-	 * actual password values to String. Values from this map should never be used in log entries.
-	 */
-	public static  Map<String, String> convertToStringMapWithPasswordValues(Map<String, ?> configs) {
-		Map<String, String> result = new HashMap<>();
-		for (Map.Entry<String, ?> entry : configs.entrySet()) {
-			Object value = entry.getValue();
-			String strValue;
-			if (value instanceof Password)
-				strValue = ((Password) value).value();
-			else if (value instanceof List)
-				strValue = convertToString(value, Type.LIST);
-			else if (value instanceof Class)
-				strValue = convertToString(value, Type.CLASS);
-			else
-				strValue = convertToString(value, null);
-			if (strValue != null)
-				result.put(entry.getKey(), strValue);
-		}
-		return result;
-	}
-
-	/**
-	 * The config types
-	 */
-	public enum Type {
-		BOOLEAN, STRING, INT, SHORT, LONG, DOUBLE, LIST, CLASS, PASSWORD
-	}
-
-	/**
-	 * The importance level for a configuration
-	 */
-	public enum Importance {
-		HIGH, MEDIUM, LOW
-	}
-
-	/**
-	 * The width of a configuration value
-	 */
-	public enum Width {
-		NONE, SHORT, MEDIUM, LONG
-	}
-
-	/**
-	 * This is used by the {@link #validate(Map)} to get valid values for a configuration given the current
-	 * configuration values in order to perform full configuration validation and visibility modification.
-	 * In case that there are dependencies between configurations, the valid values and visibility
-	 * for a configuration may change given the values of other configurations.
-	 */
-	public interface Recommender {
-
-		/**
-		 * The valid values for the configuration given the current configuration values.
-		 * @param name The name of the configuration
-		 * @param parsedConfig The parsed configuration values
-		 * @return The list of valid values. To function properly, the returned objects should have the type
-		 * defined for the configuration using the recommender.
-		 */
-		List<Object> validValues(String name, Map<String, Object> parsedConfig);
-
-		/**
-		 * Set the visibility of the configuration given the current configuration values.
-		 * @param name The name of the configuration
-		 * @param parsedConfig The parsed configuration values
-		 * @return The visibility of the configuration
-		 */
-		boolean visible(String name, Map<String, Object> parsedConfig);
-	}
-
-	/**
-	 * Validation logic the user may provide to perform single configuration validation.
-	 */
-	public interface Validator {
-		/**
-		 * Perform single configuration validation.
-		 * @param name The name of the configuration
-		 * @param value The value of the configuration
-		 * @throws ConfigException if the value is invalid.
-		 */
-		void ensureValid(String name, Object value);
-	}
-
-	/**
-	 * Validation logic for numeric ranges
-	 */
-	public static class Range implements Validator {
-		private final Number min;
-		private final Number max;
-
-		/**
-		 *  A numeric range with inclusive upper bound and inclusive lower bound
-		 * @param min  the lower bound
-		 * @param max  the upper bound
-		 */
-		private Range(Number min, Number max) {
-			this.min = min;
-			this.max = max;
-		}
-
-		/**
-		 * A numeric range that checks only the lower bound
-		 *
-		 * @param min The minimum acceptable value
-		 */
-		public static Range atLeast(Number min) {
-			return new Range(min, null);
-		}
-
-		/**
-		 * A numeric range that checks both the upper (inclusive) and lower bound
-		 */
-		public static Range between(Number min, Number max) {
-			return new Range(min, max);
-		}
-
-		public void ensureValid(String name, Object o) {
-			if (o == null)
-				throw new ConfigException(name, null, "Value must be non-null");
-			Number n = (Number) o;
-			if (min != null && n.doubleValue() < min.doubleValue())
-				throw new ConfigException(name, o, "Value must be at least " + min);
-			if (max != null && n.doubleValue() > max.doubleValue())
-				throw new ConfigException(name, o, "Value must be no more than " + max);
-		}
-
-		public String toString() {
-			if (min == null && max == null)
-				return "[...]";
-			else if (min == null)
-				return "[...," + max + "]";
-			else if (max == null)
-				return "[" + min + ",...]";
-			else
-				return "[" + min + ",...," + max + "]";
-		}
-	}
-
-	public static class ValidList implements Validator {
-
-		final ValidString validString;
-
-		private ValidList(List<String> validStrings) {
-			this.validString = new ValidString(validStrings);
-		}
-
-		public static ValidList in(String... validStrings) {
-			return new ValidList(Arrays.asList(validStrings));
-		}
-
-		@Override
-		public void ensureValid(final String name, final Object value) {
-			@SuppressWarnings("unchecked")
-			List<String> values = (List<String>) value;
-			for (String string : values) {
-				validString.ensureValid(name, string);
-			}
-		}
-
-		public String toString() {
-			return validString.toString();
-		}
-	}
-
-	public static class ValidString implements Validator {
-		final List<String> validStrings;
-
-		private ValidString(List<String> validStrings) {
-			this.validStrings = validStrings;
-		}
-
-		public static ValidString in(String... validStrings) {
-			return new ValidString(Arrays.asList(validStrings));
-		}
-
-		@Override
-		public void ensureValid(String name, Object o) {
-			String s = (String) o;
-			if (!validStrings.contains(s)) {
-				throw new ConfigException(name, o, "String must be one of: " + Utils.join(validStrings, ", "));
-			}
-
-		}
-
-		public String toString() {
-			return "[" + Utils.join(validStrings, ", ") + "]";
-		}
-	}
-
-	public static class CaseInsensitiveValidString implements Validator {
-
-		final Set<String> validStrings;
-
-		private CaseInsensitiveValidString(List<String> validStrings) {
-			this.validStrings = validStrings.stream()
-					.map(s -> s.toUpperCase(Locale.ROOT))
-					.collect(Collectors.toSet());
-		}
-
-		public static CaseInsensitiveValidString in(String... validStrings) {
-			return new CaseInsensitiveValidString(Arrays.asList(validStrings));
-		}
-
-		@Override
-		public void ensureValid(String name, Object o) {
-			String s = (String) o;
-			if (s == null || !validStrings.contains(s.toUpperCase(Locale.ROOT))) {
-				throw new ConfigException(name, o, "String must be one of (case insensitive): " + Utils.join(validStrings, ", "));
-			}
-		}
-
-		public String toString() {
-			return "(case insensitive) [" + Utils.join(validStrings, ", ") + "]";
-		}
-	}
-
-	public static class NonNullValidator implements Validator {
-		@Override
-		public void ensureValid(String name, Object value) {
-			if (value == null) {
-				// Pass in the string null to avoid the spotbugs warning
-				throw new ConfigException(name, "null", "entry must be non null");
-			}
-		}
-
-		public String toString() {
-			return "non-null string";
-		}
-	}
-
-	public static class LambdaValidator implements Validator {
-		BiConsumer<String, Object> ensureValid;
-		Supplier<String> toStringFunction;
-
-		private LambdaValidator(BiConsumer<String, Object> ensureValid,
-								Supplier<String> toStringFunction) {
-			this.ensureValid = ensureValid;
-			this.toStringFunction = toStringFunction;
-		}
-
-		public static LambdaValidator with(BiConsumer<String, Object> ensureValid,
-										   Supplier<String> toStringFunction) {
-			return new LambdaValidator(ensureValid, toStringFunction);
-		}
-
-		@Override
-		public void ensureValid(String name, Object value) {
-			ensureValid.accept(name, value);
-		}
-
-		@Override
-		public String toString() {
-			return toStringFunction.get();
-		}
-	}
-
-	public static class CompositeValidator implements Validator {
-		private final List<Validator> validators;
-
-		private CompositeValidator(List<Validator> validators) {
-			this.validators = Collections.unmodifiableList(validators);
-		}
-
-		public static CompositeValidator of(Validator... validators) {
-			return new CompositeValidator(Arrays.asList(validators));
-		}
-
-		@Override
-		public void ensureValid(String name, Object value) {
-			for (Validator validator: validators) {
-				validator.ensureValid(name, value);
-			}
-		}
-
-		@Override
-		public String toString() {
-			if (validators == null) return "";
-			StringBuilder desc = new StringBuilder();
-			for (Validator v: validators) {
-				if (desc.length() > 0) {
-					desc.append(',').append(' ');
-				}
-				desc.append(v);
-			}
-			return desc.toString();
-		}
-	}
-
-	public static class NonEmptyString implements Validator {
-
-		@Override
-		public void ensureValid(String name, Object o) {
-			String s = (String) o;
-			if (s != null && s.isEmpty()) {
-				throw new ConfigException(name, o, "String must be non-empty");
-			}
-		}
-
-		@Override
-		public String toString() {
-			return "non-empty string";
-		}
-	}
-
-	public static class NonEmptyStringWithoutControlChars implements Validator {
-
-		public static NonEmptyStringWithoutControlChars nonEmptyStringWithoutControlChars() {
-			return new NonEmptyStringWithoutControlChars();
-		}
-
-		@Override
-		public void ensureValid(String name, Object value) {
-			String s = (String) value;
-
-			if (s == null) {
-				// This can happen during creation of the config object due to no default value being defined for the
-				// name configuration - a missing name parameter is caught when checking for mandatory parameters,
-				// thus we can ok a null value here
-				return;
-			} else if (s.isEmpty()) {
-				throw new ConfigException(name, value, "String may not be empty");
-			}
-
-			// Check name string for illegal characters
-			ArrayList<Integer> foundIllegalCharacters = new ArrayList<>();
-
-			for (int i = 0; i < s.length(); i++) {
-				if (Character.isISOControl(s.codePointAt(i))) {
-					foundIllegalCharacters.add(s.codePointAt(i));
-				}
-			}
-
-			if (!foundIllegalCharacters.isEmpty()) {
-				throw new ConfigException(name, value, "String may not contain control sequences but had the following ASCII chars: " + Utils.join(foundIllegalCharacters, ", "));
-			}
-		}
-
-		public String toString() {
-			return "non-empty string without ISO control characters";
-		}
-	}
-
-	public static class ConfigKey {
-		public final String name;
-		public final Type type;
-		public final String documentation;
-		public final Object defaultValue;
-		public final Validator validator;
-		public final Importance importance;
-		public final String group;
-		public final int orderInGroup;
-		public final Width width;
-		public final String displayName;
-		public final List<String> dependents;
-		public final Recommender recommender;
-		public final boolean internalConfig;
-
-		public ConfigKey(String name, Type type, Object defaultValue, Validator validator,
-						 Importance importance, String documentation, String group,
-						 int orderInGroup, Width width, String displayName,
-						 List<String> dependents, Recommender recommender,
-						 boolean internalConfig) {
-			this.name = name;
-			this.type = type;
-			this.defaultValue = NO_DEFAULT_VALUE.equals(defaultValue) ? NO_DEFAULT_VALUE : parseType(name, defaultValue, type);
-			this.validator = validator;
-			this.importance = importance;
-			if (this.validator != null && hasDefault())
-				this.validator.ensureValid(name, this.defaultValue);
-			this.documentation = documentation;
-			this.dependents = dependents;
-			this.group = group;
-			this.orderInGroup = orderInGroup;
-			this.width = width;
-			this.displayName = displayName;
-			this.recommender = recommender;
-			this.internalConfig = internalConfig;
-		}
-
-		public boolean hasDefault() {
-			return !NO_DEFAULT_VALUE.equals(this.defaultValue);
-		}
-
-		public Type type() {
-			return type;
-		}
-	}
-
-	protected List<String> headers() {
-		return Arrays.asList("Name", "Description", "Type", "Default", "Valid Values", "Importance");
-	}
-
-	protected String getConfigValue(ConfigKey key, String headerName) {
-		switch (headerName) {
-			case "Name":
-				return key.name;
-			case "Description":
-				return key.documentation;
-			case "Type":
-				return key.type.toString().toLowerCase(Locale.ROOT);
-			case "Default":
-				if (key.hasDefault()) {
-					if (key.defaultValue == null)
-						return "null";
-					String defaultValueStr = convertToString(key.defaultValue, key.type);
-					if (defaultValueStr.isEmpty())
-						return "\"\"";
-					else {
-						String suffix = "";
-						if (key.name.endsWith(".bytes")) {
-							suffix = niceMemoryUnits(((Number) key.defaultValue).longValue());
-						} else if (key.name.endsWith(".ms")) {
-							suffix = niceTimeUnits(((Number) key.defaultValue).longValue());
-						}
-						return defaultValueStr + suffix;
-					}
-				} else
-					return "";
-			case "Valid Values":
-				return key.validator != null ? key.validator.toString() : "";
-			case "Importance":
-				return key.importance.toString().toLowerCase(Locale.ROOT);
-			default:
-				throw new RuntimeException("Can't find value for header '" + headerName + "' in " + key.name);
-		}
-	}
-
-	static String niceMemoryUnits(long bytes) {
-		long value = bytes;
-		int i = 0;
-		while (value != 0 && i < 4) {
-			if (value % 1024L == 0) {
-				value /= 1024L;
-				i++;
-			} else {
-				break;
-			}
-		}
-		switch (i) {
-			case 1:
-				return " (" + value + " kibibyte" + (value == 1 ? ")" : "s)");
-			case 2:
-				return " (" + value + " mebibyte" + (value == 1 ? ")" : "s)");
-			case 3:
-				return " (" + value + " gibibyte" + (value == 1 ? ")" : "s)");
-			case 4:
-				return " (" + value + " tebibyte" + (value == 1 ? ")" : "s)");
-			default:
-				return "";
-		}
-	}
-
-	static String niceTimeUnits(long millis) {
-		long value = millis;
-		long[] divisors = {1000, 60, 60, 24};
-		String[] units = {"second", "minute", "hour", "day"};
-		int i = 0;
-		while (value != 0 && i < 4) {
-			if (value % divisors[i] == 0) {
-				value /= divisors[i];
-				i++;
-			} else {
-				break;
-			}
-		}
-		if (i > 0) {
-			return " (" + value + " " + units[i - 1] + (value > 1 ? "s)" : ")");
-		}
-		return "";
-	}
-
-	public String toHtmlTable() {
-		return toHtmlTable(Collections.<String, String>emptyMap());
-	}
-
-	private void addHeader(StringBuilder builder, String headerName) {
-		builder.append("<th>");
-		builder.append(headerName);
-		builder.append("</th>\n");
-	}
-
-	private void addColumnValue(StringBuilder builder, String value) {
-		builder.append("<td>");
-		builder.append(value);
-		builder.append("</td>");
-	}
-
-	/**
-	 * Converts this config into an HTML table that can be embedded into docs.
-	 * If <code>dynamicUpdateModes</code> is non-empty, a "Dynamic Update Mode" column
-	 * will be included n the table with the value of the update mode. Default
-	 * mode is "read-only".
-	 * @param dynamicUpdateModes Config name -&gt; update mode mapping
-	 */
-	public String toHtmlTable(Map<String, String> dynamicUpdateModes) {
-		boolean hasUpdateModes = !dynamicUpdateModes.isEmpty();
-		List<ConfigKey> configs = sortedConfigs();
-		StringBuilder b = new StringBuilder();
-		b.append("<table class=\"data-table\"><tbody>\n");
-		b.append("<tr>\n");
-		// print column headers
-		for (String headerName : headers()) {
-			addHeader(b, headerName);
-		}
-		if (hasUpdateModes)
-			addHeader(b, "Dynamic Update Mode");
-		b.append("</tr>\n");
-		for (ConfigKey key : configs) {
-			if (key.internalConfig) {
-				continue;
-			}
-			b.append("<tr>\n");
-			// print column values
-			for (String headerName : headers()) {
-				addColumnValue(b, getConfigValue(key, headerName));
-				b.append("</td>");
-			}
-			if (hasUpdateModes) {
-				String updateMode = dynamicUpdateModes.get(key.name);
-				if (updateMode == null)
-					updateMode = "read-only";
-				addColumnValue(b, updateMode);
-			}
-			b.append("</tr>\n");
-		}
-		b.append("</tbody></table>");
-		return b.toString();
-	}
-
-	/**
-	 * Get the configs formatted with reStructuredText, suitable for embedding in Sphinx
-	 * documentation.
-	 */
-	public String toRst() {
-		StringBuilder b = new StringBuilder();
-		for (ConfigKey key : sortedConfigs()) {
-			if (key.internalConfig) {
-				continue;
-			}
-			getConfigKeyRst(key, b);
-			b.append("\n");
-		}
-		return b.toString();
-	}
-
-	/**
-	 * Configs with new metadata (group, orderInGroup, dependents) formatted with reStructuredText, suitable for embedding in Sphinx
-	 * documentation.
-	 */
-	public String toEnrichedRst() {
-		StringBuilder b = new StringBuilder();
-
-		String lastKeyGroupName = "";
-		for (ConfigKey key : sortedConfigs()) {
-			if (key.internalConfig) {
-				continue;
-			}
-			if (key.group != null) {
-				if (!lastKeyGroupName.equalsIgnoreCase(key.group)) {
-					b.append(key.group).append("\n");
-
-					char[] underLine = new char[key.group.length()];
-					Arrays.fill(underLine, '^');
-					b.append(new String(underLine)).append("\n\n");
-				}
-				lastKeyGroupName = key.group;
-			}
-
-			getConfigKeyRst(key, b);
-
-			if (key.dependents != null && key.dependents.size() > 0) {
-				int j = 0;
-				b.append("  * Dependents: ");
-				for (String dependent : key.dependents) {
-					b.append("``");
-					b.append(dependent);
-					if (++j == key.dependents.size())
-						b.append("``");
-					else
-						b.append("``, ");
-				}
-				b.append("\n");
-			}
-			b.append("\n");
-		}
-		return b.toString();
-	}
-
-	/**
-	 * Shared content on Rst and Enriched Rst.
-	 */
-	private void getConfigKeyRst(ConfigKey key, StringBuilder b) {
-		b.append("``").append(key.name).append("``").append("\n");
-		for (String docLine : key.documentation.split("\n")) {
-			if (docLine.length() == 0) {
-				continue;
-			}
-			b.append("  ").append(docLine).append("\n\n");
-		}
-		b.append("  * Type: ").append(getConfigValue(key, "Type")).append("\n");
-		if (key.hasDefault()) {
-			b.append("  * Default: ").append(getConfigValue(key, "Default")).append("\n");
-		}
-		if (key.validator != null) {
-			b.append("  * Valid Values: ").append(getConfigValue(key, "Valid Values")).append("\n");
-		}
-		b.append("  * Importance: ").append(getConfigValue(key, "Importance")).append("\n");
-	}
-
-	/**
-	 * Get a list of configs sorted taking the 'group' and 'orderInGroup' into account.
-	 *
-	 * If grouping is not specified, the result will reflect "natural" order: listing required fields first, then ordering by importance, and finally by name.
-	 */
-	private List<ConfigKey> sortedConfigs() {
-		final Map<String, Integer> groupOrd = new HashMap<>(groups.size());
-		int ord = 0;
-		for (String group: groups) {
-			groupOrd.put(group, ord++);
-		}
-
-		List<ConfigKey> configs = new ArrayList<>(configKeys.values());
-		Collections.sort(configs, (k1, k2) -> compare(k1, k2, groupOrd));
-		return configs;
-	}
-
-	private int compare(ConfigKey k1, ConfigKey k2, Map<String, Integer> groupOrd) {
-		int cmp = k1.group == null
-				? (k2.group == null ? 0 : -1)
-				: (k2.group == null ? 1 : Integer.compare(groupOrd.get(k1.group), groupOrd.get(k2.group)));
-		if (cmp == 0) {
-			cmp = Integer.compare(k1.orderInGroup, k2.orderInGroup);
-			if (cmp == 0) {
-				// first take anything with no default value
-				if (!k1.hasDefault() && k2.hasDefault())
-					cmp = -1;
-				else if (!k2.hasDefault() && k1.hasDefault())
-					cmp = 1;
-				else {
-					cmp = k1.importance.compareTo(k2.importance);
-					if (cmp == 0)
-						return k1.name.compareTo(k2.name);
-				}
-			}
-		}
-		return cmp;
-	}
-
-	public void embed(final String keyPrefix, final String groupPrefix, final int startingOrd, final ConfigDef child) {
-		int orderInGroup = startingOrd;
-		for (ConfigKey key : child.sortedConfigs()) {
-			define(new ConfigKey(
-					keyPrefix + key.name,
-					key.type,
-					key.defaultValue,
-					embeddedValidator(keyPrefix, key.validator),
-					key.importance,
-					key.documentation,
-					groupPrefix + (key.group == null ? "" : ": " + key.group),
-					orderInGroup++,
-					key.width,
-					key.displayName,
-					embeddedDependents(keyPrefix, key.dependents),
-					embeddedRecommender(keyPrefix, key.recommender),
-					key.internalConfig));
-		}
-	}
-
-	/**
-	 * Returns a new validator instance that delegates to the base validator but unprefixes the config name along the way.
-	 */
-	private static Validator embeddedValidator(final String keyPrefix, final Validator base) {
-		if (base == null) return null;
-		return new Validator() {
-			public void ensureValid(String name, Object value) {
-				base.ensureValid(name.substring(keyPrefix.length()), value);
-			}
-
-			@Override
-			public String toString() {
-				return base.toString();
-			}
-		};
-	}
-
-	/**
-	 * Updated list of dependent configs with the specified {@code prefix} added.
-	 */
-	private static List<String> embeddedDependents(final String keyPrefix, final List<String> dependents) {
-		if (dependents == null) return null;
-		final List<String> updatedDependents = new ArrayList<>(dependents.size());
-		for (String dependent : dependents) {
-			updatedDependents.add(keyPrefix + dependent);
-		}
-		return updatedDependents;
-	}
-
-	/**
-	 * Returns a new recommender instance that delegates to the base recommender but unprefixes the input parameters along the way.
-	 */
-	private static Recommender embeddedRecommender(final String keyPrefix, final Recommender base) {
-		if (base == null) return null;
-		return new Recommender() {
-			private String unprefixed(String k) {
-				return k.substring(keyPrefix.length());
-			}
-
-			private Map<String, Object> unprefixed(Map<String, Object> parsedConfig) {
-				final Map<String, Object> unprefixedParsedConfig = new HashMap<>(parsedConfig.size());
-				for (Map.Entry<String, Object> e : parsedConfig.entrySet()) {
-					if (e.getKey().startsWith(keyPrefix)) {
-						unprefixedParsedConfig.put(unprefixed(e.getKey()), e.getValue());
-					}
-				}
-				return unprefixedParsedConfig;
-			}
-
-			@Override
-			public List<Object> validValues(String name, Map<String, Object> parsedConfig) {
-				return base.validValues(unprefixed(name), unprefixed(parsedConfig));
-			}
-
-			@Override
-			public boolean visible(String name, Map<String, Object> parsedConfig) {
-				return base.visible(unprefixed(name), unprefixed(parsedConfig));
-			}
-		};
-	}
-
-	public String toHtml() {
-		return toHtml(Collections.emptyMap());
-	}
-
-	/**
-	 * Converts this config into an HTML list that can be embedded into docs.
-	 * @param headerDepth The top level header depth in the generated HTML.
-	 * @param idGenerator A function for computing the HTML id attribute in the generated HTML from a given config name.
-	 */
-	public String toHtml(int headerDepth, Function<String, String> idGenerator) {
-		return toHtml(headerDepth, idGenerator, Collections.emptyMap());
-	}
-
-	/**
-	 * Converts this config into an HTML list that can be embedded into docs.
-	 * If <code>dynamicUpdateModes</code> is non-empty, a "Dynamic Update Mode" label
-	 * will be included in the config details with the value of the update mode. Default
-	 * mode is "read-only".
-	 * @param dynamicUpdateModes Config name -&gt; update mode mapping.
-	 */
-	public String toHtml(Map<String, String> dynamicUpdateModes) {
-		return toHtml(4, Function.identity(), dynamicUpdateModes);
-	}
-
-	/**
-	 * Converts this config into an HTML list that can be embedded into docs.
-	 * If <code>dynamicUpdateModes</code> is non-empty, a "Dynamic Update Mode" label
-	 * will be included in the config details with the value of the update mode. Default
-	 * mode is "read-only".
-	 * @param headerDepth        The top level header depth in the generated HTML.
-	 * @param idGenerator        A function for computing the HTML id attribute in the generated HTML from a given config name.
-	 * @param dynamicUpdateModes Config name -&gt; update mode mapping.
-	 */
-	public String toHtml(int headerDepth, Function<String, String> idGenerator,
-						 Map<String, String> dynamicUpdateModes) {
-		boolean hasUpdateModes = !dynamicUpdateModes.isEmpty();
-		List<ConfigKey> configs = sortedConfigs();
-		StringBuilder b = new StringBuilder();
-		b.append("<ul class=\"config-list\">\n");
-		for (ConfigKey key : configs) {
-			if (key.internalConfig) {
-				continue;
-			}
-			b.append("<li>\n");
-			b.append(String.format("<h%1$d>" +
-					"<a id=\"%3$s\"></a><a id=\"%2$s\" href=\"#%2$s\">%3$s</a>" +
-					"</h%1$d>%n", headerDepth, idGenerator.apply(key.name), key.name));
-			b.append("<p>");
-			b.append(key.documentation.replaceAll("\n", "<br>"));
-			b.append("</p>\n");
-
-			b.append("<table>" +
-					"<tbody>\n");
-			for (String detail : headers()) {
-				if (detail.equals("Name") || detail.equals("Description")) continue;
-				addConfigDetail(b, detail, getConfigValue(key, detail));
-			}
-			if (hasUpdateModes) {
-				String updateMode = dynamicUpdateModes.get(key.name);
-				if (updateMode == null)
-					updateMode = "read-only";
-				addConfigDetail(b, "Update Mode", updateMode);
-			}
-			b.append("</tbody></table>\n");
-			b.append("</li>\n");
-		}
-		b.append("</ul>\n");
-		return b.toString();
-	}
-
-	private static void addConfigDetail(StringBuilder builder, String name, String value) {
-		builder.append("<tr>" +
-				"<th>" + name + ":</th>" +
-				"<td>" + value + "</td>" +
-				"</tr>\n");
-	}
-=======
     private static final Pattern COMMA_WITH_WHITESPACE = Pattern.compile("\\s*,\\s*");
 
     /**
@@ -1612,7 +97,6 @@
 
     /**
      * Returns unmodifiable set of properties names defined in this {@linkplain ConfigDef}
-     *
      * @return new unmodifiable {@link Set} instance containing the keys
      */
     public Set<String> names() {
@@ -1655,8 +139,7 @@
      * @param recommender   the recommender provides valid values given the parent configuration values
      * @return This ConfigDef so you can chain calls
      */
-    public ConfigDef define(String name, Type type, Object defaultValue, Validator validator, Importance importance, String documentation,
-                            String group, int orderInGroup, Width width, String displayName, List<String> dependents, Recommender recommender) {
+    public ConfigDef define(String name, Type type, Object defaultValue, Validator validator, Importance importance, String documentation, String group, int orderInGroup, Width width, String displayName, List<String> dependents, Recommender recommender) {
         return define(new ConfigKey(name, type, defaultValue, validator, importance, documentation, group, orderInGroup, width, displayName, dependents, recommender, false));
     }
 
@@ -1675,8 +158,7 @@
      * @param dependents    the configurations that are dependents of this configuration
      * @return This ConfigDef so you can chain calls
      */
-    public ConfigDef define(String name, Type type, Object defaultValue, Validator validator, Importance importance, String documentation,
-                            String group, int orderInGroup, Width width, String displayName, List<String> dependents) {
+    public ConfigDef define(String name, Type type, Object defaultValue, Validator validator, Importance importance, String documentation, String group, int orderInGroup, Width width, String displayName, List<String> dependents) {
         return define(name, type, defaultValue, validator, importance, documentation, group, orderInGroup, width, displayName, dependents, null);
     }
 
@@ -1695,8 +177,7 @@
      * @param recommender   the recommender provides valid values given the parent configuration values
      * @return This ConfigDef so you can chain calls
      */
-    public ConfigDef define(String name, Type type, Object defaultValue, Validator validator, Importance importance, String documentation,
-                            String group, int orderInGroup, Width width, String displayName, Recommender recommender) {
+    public ConfigDef define(String name, Type type, Object defaultValue, Validator validator, Importance importance, String documentation, String group, int orderInGroup, Width width, String displayName, Recommender recommender) {
         return define(name, type, defaultValue, validator, importance, documentation, group, orderInGroup, width, displayName, Collections.emptyList(), recommender);
     }
 
@@ -1714,8 +195,7 @@
      * @param displayName   the name suitable for display
      * @return This ConfigDef so you can chain calls
      */
-    public ConfigDef define(String name, Type type, Object defaultValue, Validator validator, Importance importance, String documentation,
-                            String group, int orderInGroup, Width width, String displayName) {
+    public ConfigDef define(String name, Type type, Object defaultValue, Validator validator, Importance importance, String documentation, String group, int orderInGroup, Width width, String displayName) {
         return define(name, type, defaultValue, validator, importance, documentation, group, orderInGroup, width, displayName, Collections.emptyList());
     }
 
@@ -1734,8 +214,7 @@
      * @param recommender   the recommender provides valid values given the parent configuration values
      * @return This ConfigDef so you can chain calls
      */
-    public ConfigDef define(String name, Type type, Object defaultValue, Importance importance, String documentation,
-                            String group, int orderInGroup, Width width, String displayName, List<String> dependents, Recommender recommender) {
+    public ConfigDef define(String name, Type type, Object defaultValue, Importance importance, String documentation, String group, int orderInGroup, Width width, String displayName, List<String> dependents, Recommender recommender) {
         return define(name, type, defaultValue, null, importance, documentation, group, orderInGroup, width, displayName, dependents, recommender);
     }
 
@@ -1753,8 +232,7 @@
      * @param dependents    the configurations that are dependents of this configuration
      * @return This ConfigDef so you can chain calls
      */
-    public ConfigDef define(String name, Type type, Object defaultValue, Importance importance, String documentation,
-                            String group, int orderInGroup, Width width, String displayName, List<String> dependents) {
+    public ConfigDef define(String name, Type type, Object defaultValue, Importance importance, String documentation, String group, int orderInGroup, Width width, String displayName, List<String> dependents) {
         return define(name, type, defaultValue, null, importance, documentation, group, orderInGroup, width, displayName, dependents, null);
     }
 
@@ -1772,8 +250,7 @@
      * @param recommender   the recommender provides valid values given the parent configuration values
      * @return This ConfigDef so you can chain calls
      */
-    public ConfigDef define(String name, Type type, Object defaultValue, Importance importance, String documentation,
-                            String group, int orderInGroup, Width width, String displayName, Recommender recommender) {
+    public ConfigDef define(String name, Type type, Object defaultValue, Importance importance, String documentation, String group, int orderInGroup, Width width, String displayName, Recommender recommender) {
         return define(name, type, defaultValue, null, importance, documentation, group, orderInGroup, width, displayName, Collections.emptyList(), recommender);
     }
 
@@ -1790,8 +267,7 @@
      * @param displayName   the name suitable for display
      * @return This ConfigDef so you can chain calls
      */
-    public ConfigDef define(String name, Type type, Object defaultValue, Importance importance, String documentation,
-                            String group, int orderInGroup, Width width, String displayName) {
+    public ConfigDef define(String name, Type type, Object defaultValue, Importance importance, String documentation, String group, int orderInGroup, Width width, String displayName) {
         return define(name, type, defaultValue, null, importance, documentation, group, orderInGroup, width, displayName, Collections.emptyList());
     }
 
@@ -1809,8 +285,7 @@
      * @param recommender   the recommender provides valid values given the parent configuration value
      * @return This ConfigDef so you can chain calls
      */
-    public ConfigDef define(String name, Type type, Importance importance, String documentation, String group, int orderInGroup,
-                            Width width, String displayName, List<String> dependents, Recommender recommender) {
+    public ConfigDef define(String name, Type type, Importance importance, String documentation, String group, int orderInGroup, Width width, String displayName, List<String> dependents, Recommender recommender) {
         return define(name, type, NO_DEFAULT_VALUE, null, importance, documentation, group, orderInGroup, width, displayName, dependents, recommender);
     }
 
@@ -1827,8 +302,7 @@
      * @param dependents    the configurations that are dependents of this configuration
      * @return This ConfigDef so you can chain calls
      */
-    public ConfigDef define(String name, Type type, Importance importance, String documentation, String group, int orderInGroup,
-                            Width width, String displayName, List<String> dependents) {
+    public ConfigDef define(String name, Type type, Importance importance, String documentation, String group, int orderInGroup, Width width, String displayName, List<String> dependents) {
         return define(name, type, NO_DEFAULT_VALUE, null, importance, documentation, group, orderInGroup, width, displayName, dependents, null);
     }
 
@@ -1845,8 +319,7 @@
      * @param recommender   the recommender provides valid values given the parent configuration value
      * @return This ConfigDef so you can chain calls
      */
-    public ConfigDef define(String name, Type type, Importance importance, String documentation, String group, int orderInGroup,
-                            Width width, String displayName, Recommender recommender) {
+    public ConfigDef define(String name, Type type, Importance importance, String documentation, String group, int orderInGroup, Width width, String displayName, Recommender recommender) {
         return define(name, type, NO_DEFAULT_VALUE, null, importance, documentation, group, orderInGroup, width, displayName, Collections.emptyList(), recommender);
     }
 
@@ -1862,8 +335,7 @@
      * @param displayName   the name suitable for display
      * @return This ConfigDef so you can chain calls
      */
-    public ConfigDef define(String name, Type type, Importance importance, String documentation, String group, int orderInGroup,
-                            Width width, String displayName) {
+    public ConfigDef define(String name, Type type, Importance importance, String documentation, String group, int orderInGroup, Width width, String displayName) {
         return define(name, type, NO_DEFAULT_VALUE, null, importance, documentation, group, orderInGroup, width, displayName, Collections.emptyList());
     }
 
@@ -1909,10 +381,10 @@
     /**
      * Define a new internal configuration. Internal configuration won't show up in the docs and aren't
      * intended for general use.
-     * @param name              The name of the config parameter
-     * @param type              The type of the config
-     * @param defaultValue      The default value to use if this config isn't present
-     * @param importance        The importance of this config (i.e. is this something you will likely need to change?)
+     * @param name         The name of the config parameter
+     * @param type         The type of the config
+     * @param defaultValue The default value to use if this config isn't present
+     * @param importance   The importance of this config (i.e. is this something you will likely need to change?)
      * @return This ConfigDef so you can chain calls
      */
     public ConfigDef defineInternal(final String name, final Type type, final Object defaultValue, final Importance importance) {
@@ -1922,12 +394,12 @@
     /**
      * Define a new internal configuration. Internal configuration won't show up in the docs and aren't
      * intended for general use.
-     * @param name              The name of the config parameter
-     * @param type              The type of the config
-     * @param defaultValue      The default value to use if this config isn't present
-     * @param validator         The validator to use in checking the correctness of the config
-     * @param importance        The importance of this config (i.e. is this something you will likely need to change?)
-     * @param documentation     The documentation string for the config
+     * @param name          The name of the config parameter
+     * @param type          The type of the config
+     * @param defaultValue  The default value to use if this config isn't present
+     * @param validator     The validator to use in checking the correctness of the config
+     * @param importance    The importance of this config (i.e. is this something you will likely need to change?)
+     * @param documentation The documentation string for the config
      * @return This ConfigDef so you can chain calls
      */
     public ConfigDef defineInternal(final String name, final Type type, final Object defaultValue, final Validator validator, final Importance importance, final String documentation) {
@@ -1973,7 +445,6 @@
      * that the keys of the map are strings, but the values can either be strings or they may already be of the
      * appropriate type (int, string, etc). This will work equally well with either java.util.Properties instances or a
      * programmatically constructed map.
-     *
      * @param props The configs to parse and validate.
      * @return Parsed and validated configs. The key will be the config name and the value will be the value parsed into
      * the appropriate type (int, string, etc).
@@ -1996,7 +467,7 @@
         Object parsedValue;
         if (isSet) {
             parsedValue = parseType(key.name, value, key.type);
-        // props map doesn't contain setting, the key is required because no default value specified - its an error
+            // props map doesn't contain setting, the key is required because no default value specified - its an error
         } else if (NO_DEFAULT_VALUE.equals(key.defaultValue)) {
             throw new ConfigException("Missing required configuration \"" + key.name + "\" which has no default value.");
         } else {
@@ -2021,12 +492,12 @@
 
     public Map<String, ConfigValue> validateAll(Map<String, String> props) {
         Map<String, ConfigValue> configValues = new HashMap<>();
-        for (String name: configKeys.keySet()) {
+        for (String name : configKeys.keySet()) {
             configValues.put(name, new ConfigValue(name));
         }
 
         List<String> undefinedConfigKeys = undefinedDependentConfigs();
-        for (String undefinedConfigKey: undefinedConfigKeys) {
+        for (String undefinedConfigKey : undefinedConfigKeys) {
             ConfigValue undefinedConfigValue = new ConfigValue(undefinedConfigKey);
             undefinedConfigValue.addErrorMessage(undefinedConfigKey + " is referred in the dependents, but not defined.");
             undefinedConfigValue.visible(false);
@@ -2041,7 +512,7 @@
     Map<String, Object> parseForValidate(Map<String, String> props, Map<String, ConfigValue> configValues) {
         Map<String, Object> parsed = new HashMap<>();
         Set<String> configsWithNoParent = getConfigsWithNoParent();
-        for (String name: configsWithNoParent) {
+        for (String name : configsWithNoParent) {
             parseForValidate(name, props, parsed, configValues);
         }
         return parsed;
@@ -2050,7 +521,7 @@
 
     private Map<String, ConfigValue> validate(Map<String, Object> parsed, Map<String, ConfigValue> configValues) {
         Set<String> configsWithNoParent = getConfigsWithNoParent();
-        for (String name: configsWithNoParent) {
+        for (String name : configsWithNoParent) {
             validate(name, parsed, configValues);
         }
         return configValues;
@@ -2059,7 +530,7 @@
     private List<String> undefinedDependentConfigs() {
         Set<String> undefinedConfigKeys = new HashSet<>();
         for (ConfigKey configKey : configKeys.values()) {
-            for (String dependent: configKey.dependents) {
+            for (String dependent : configKey.dependents) {
                 if (!configKeys.containsKey(dependent)) {
                     undefinedConfigKeys.add(dependent);
                 }
@@ -2075,7 +546,7 @@
         }
         Set<String> configsWithParent = new HashSet<>();
 
-        for (ConfigKey configKey: configKeys.values()) {
+        for (ConfigKey configKey : configKeys.values()) {
             List<String> dependents = configKey.dependents;
             configsWithParent.addAll(dependents);
         }
@@ -2115,7 +586,7 @@
         }
         config.value(value);
         parsed.put(name, value);
-        for (String dependent: key.dependents) {
+        for (String dependent : key.dependents) {
             parseForValidate(dependent, props, parsed, configs);
         }
     }
@@ -2142,7 +613,7 @@
         }
 
         configs.put(name, value);
-        for (String dependent: key.dependents) {
+        for (String dependent : key.dependents) {
             validate(dependent, parsed, configs);
         }
     }
@@ -2156,7 +627,8 @@
      */
     public static Object parseType(String name, Object value, Type type) {
         try {
-            if (value == null) return null;
+            if (value == null)
+                return null;
 
             String trimmed = null;
             if (value instanceof String)
@@ -2287,7 +759,7 @@
      * is converted to a string. This method should be used with care since it stores
      * actual password values to String. Values from this map should never be used in log entries.
      */
-    public static  Map<String, String> convertToStringMapWithPasswordValues(Map<String, ?> configs) {
+    public static Map<String, String> convertToStringMapWithPasswordValues(Map<String, ?> configs) {
         Map<String, String> result = new HashMap<>();
         for (Map.Entry<String, ?> entry : configs.entrySet()) {
             Object value = entry.getValue();
@@ -2341,7 +813,7 @@
 
         /**
          * The valid values for the configuration given the current configuration values.
-         * @param name The name of the configuration
+         * @param name         The name of the configuration
          * @param parsedConfig The parsed configuration values
          * @return The list of valid values. To function properly, the returned objects should have the type
          * defined for the configuration using the recommender.
@@ -2350,7 +822,7 @@
 
         /**
          * Set the visibility of the configuration given the current configuration values.
-         * @param name The name of the configuration
+         * @param name         The name of the configuration
          * @param parsedConfig The parsed configuration values
          * @return The visibility of the configuration
          */
@@ -2363,7 +835,7 @@
     public interface Validator {
         /**
          * Perform single configuration validation.
-         * @param name The name of the configuration
+         * @param name  The name of the configuration
          * @param value The value of the configuration
          * @throws ConfigException if the value is invalid.
          */
@@ -2378,9 +850,9 @@
         private final Number max;
 
         /**
-         *  A numeric range with inclusive upper bound and inclusive lower bound
-         * @param min  the lower bound
-         * @param max  the upper bound
+         * A numeric range with inclusive upper bound and inclusive lower bound
+         * @param min the lower bound
+         * @param max the upper bound
          */
         private Range(Number min, Number max) {
             this.min = min;
@@ -2389,7 +861,6 @@
 
         /**
          * A numeric range that checks only the lower bound
-         *
          * @param min The minimum acceptable value
          */
         public static Range atLeast(Number min) {
@@ -2439,8 +910,7 @@
 
         @Override
         public void ensureValid(final String name, final Object value) {
-            @SuppressWarnings("unchecked")
-            List<String> values = (List<String>) value;
+            @SuppressWarnings("unchecked") List<String> values = (List<String>) value;
             for (String string : values) {
                 validString.ensureValid(name, string);
             }
@@ -2481,9 +951,7 @@
         final Set<String> validStrings;
 
         private CaseInsensitiveValidString(List<String> validStrings) {
-            this.validStrings = validStrings.stream()
-                .map(s -> s.toUpperCase(Locale.ROOT))
-                .collect(Collectors.toSet());
+            this.validStrings = validStrings.stream().map(s -> s.toUpperCase(Locale.ROOT)).collect(Collectors.toSet());
         }
 
         public static CaseInsensitiveValidString in(String... validStrings) {
@@ -2521,14 +989,12 @@
         BiConsumer<String, Object> ensureValid;
         Supplier<String> toStringFunction;
 
-        private LambdaValidator(BiConsumer<String, Object> ensureValid,
-                                Supplier<String> toStringFunction) {
+        private LambdaValidator(BiConsumer<String, Object> ensureValid, Supplier<String> toStringFunction) {
             this.ensureValid = ensureValid;
             this.toStringFunction = toStringFunction;
         }
 
-        public static LambdaValidator with(BiConsumer<String, Object> ensureValid,
-                                           Supplier<String> toStringFunction) {
+        public static LambdaValidator with(BiConsumer<String, Object> ensureValid, Supplier<String> toStringFunction) {
             return new LambdaValidator(ensureValid, toStringFunction);
         }
 
@@ -2556,16 +1022,17 @@
 
         @Override
         public void ensureValid(String name, Object value) {
-            for (Validator validator: validators) {
+            for (Validator validator : validators) {
                 validator.ensureValid(name, value);
             }
         }
 
         @Override
         public String toString() {
-            if (validators == null) return "";
+            if (validators == null)
+                return "";
             StringBuilder desc = new StringBuilder();
-            for (Validator v: validators) {
+            for (Validator v : validators) {
                 if (desc.length() > 0) {
                     desc.append(',').append(' ');
                 }
@@ -2642,8 +1109,7 @@
 
         @Override
         public void ensureValid(final String name, final Object value) {
-            @SuppressWarnings("unchecked")
-            List<String> values = (List<String>) value;
+            @SuppressWarnings("unchecked") List<String> values = (List<String>) value;
             if (values.size() > maxSize) {
                 throw new ConfigException(name, value, "exceeds maximum list size of [" + maxSize + "].");
             }
@@ -2670,11 +1136,7 @@
         public final Recommender recommender;
         public final boolean internalConfig;
 
-        public ConfigKey(String name, Type type, Object defaultValue, Validator validator,
-                         Importance importance, String documentation, String group,
-                         int orderInGroup, Width width, String displayName,
-                         List<String> dependents, Recommender recommender,
-                         boolean internalConfig) {
+        public ConfigKey(String name, Type type, Object defaultValue, Validator validator, Importance importance, String documentation, String group, int orderInGroup, Width width, String displayName, List<String> dependents, Recommender recommender, boolean internalConfig) {
             this.name = name;
             this.type = type;
             this.defaultValue = NO_DEFAULT_VALUE.equals(defaultValue) ? NO_DEFAULT_VALUE : parseType(name, defaultValue, type);
@@ -2929,13 +1391,13 @@
 
     /**
      * Get a list of configs sorted taking the 'group' and 'orderInGroup' into account.
-     *
+     * <p>
      * If grouping is not specified, the result will reflect "natural" order: listing required fields first, then ordering by importance, and finally by name.
      */
     private List<ConfigKey> sortedConfigs() {
         final Map<String, Integer> groupOrd = new HashMap<>(groups.size());
         int ord = 0;
-        for (String group: groups) {
+        for (String group : groups) {
             groupOrd.put(group, ord++);
         }
 
@@ -2945,9 +1407,7 @@
     }
 
     private int compare(ConfigKey k1, ConfigKey k2, Map<String, Integer> groupOrd) {
-        int cmp = k1.group == null
-            ? (k2.group == null ? 0 : -1)
-            : (k2.group == null ? 1 : Integer.compare(groupOrd.get(k1.group), groupOrd.get(k2.group)));
+        int cmp = k1.group == null ? (k2.group == null ? 0 : -1) : (k2.group == null ? 1 : Integer.compare(groupOrd.get(k1.group), groupOrd.get(k2.group)));
         if (cmp == 0) {
             cmp = Integer.compare(k1.orderInGroup, k2.orderInGroup);
             if (cmp == 0) {
@@ -2969,20 +1429,7 @@
     public void embed(final String keyPrefix, final String groupPrefix, final int startingOrd, final ConfigDef child) {
         int orderInGroup = startingOrd;
         for (ConfigKey key : child.sortedConfigs()) {
-            define(new ConfigKey(
-                    keyPrefix + key.name,
-                    key.type,
-                    key.defaultValue,
-                    embeddedValidator(keyPrefix, key.validator),
-                    key.importance,
-                    key.documentation,
-                    groupPrefix + (key.group == null ? "" : ": " + key.group),
-                    orderInGroup++,
-                    key.width,
-                    key.displayName,
-                    embeddedDependents(keyPrefix, key.dependents),
-                    embeddedRecommender(keyPrefix, key.recommender),
-                    key.internalConfig));
+            define(new ConfigKey(keyPrefix + key.name, key.type, key.defaultValue, embeddedValidator(keyPrefix, key.validator), key.importance, key.documentation, groupPrefix + (key.group == null ? "" : ": " + key.group), orderInGroup++, key.width, key.displayName, embeddedDependents(keyPrefix, key.dependents), embeddedRecommender(keyPrefix, key.recommender), key.internalConfig));
         }
     }
 
@@ -2990,7 +1437,8 @@
      * Returns a new validator instance that delegates to the base validator but unprefixes the config name along the way.
      */
     private static Validator embeddedValidator(final String keyPrefix, final Validator base) {
-        if (base == null) return null;
+        if (base == null)
+            return null;
         return new Validator() {
             public void ensureValid(String name, Object value) {
                 base.ensureValid(name.substring(keyPrefix.length()), value);
@@ -3007,7 +1455,8 @@
      * Updated list of dependent configs with the specified {@code prefix} added.
      */
     private static List<String> embeddedDependents(final String keyPrefix, final List<String> dependents) {
-        if (dependents == null) return null;
+        if (dependents == null)
+            return null;
         final List<String> updatedDependents = new ArrayList<>(dependents.size());
         for (String dependent : dependents) {
             updatedDependents.add(keyPrefix + dependent);
@@ -3019,7 +1468,8 @@
      * Returns a new recommender instance that delegates to the base recommender but unprefixes the input parameters along the way.
      */
     private static Recommender embeddedRecommender(final String keyPrefix, final Recommender base) {
-        if (base == null) return null;
+        if (base == null)
+            return null;
         return new Recommender() {
             private String unprefixed(String k) {
                 return k.substring(keyPrefix.length());
@@ -3076,12 +1526,11 @@
      * If <code>dynamicUpdateModes</code> is non-empty, a "Dynamic Update Mode" label
      * will be included in the config details with the value of the update mode. Default
      * mode is "read-only".
-     * @param headerDepth The top level header depth in the generated HTML.
-     * @param idGenerator A function for computing the HTML id attribute in the generated HTML from a given config name.
+     * @param headerDepth        The top level header depth in the generated HTML.
+     * @param idGenerator        A function for computing the HTML id attribute in the generated HTML from a given config name.
      * @param dynamicUpdateModes Config name -&gt; update mode mapping.
      */
-    public String toHtml(int headerDepth, Function<String, String> idGenerator,
-                         Map<String, String> dynamicUpdateModes) {
+    public String toHtml(int headerDepth, Function<String, String> idGenerator, Map<String, String> dynamicUpdateModes) {
         boolean hasUpdateModes = !dynamicUpdateModes.isEmpty();
         List<ConfigKey> configs = sortedConfigs();
         StringBuilder b = new StringBuilder();
@@ -3091,19 +1540,17 @@
                 continue;
             }
             b.append("<li>\n");
-            b.append(String.format("<h%1$d>" +
-                    "<a id=\"%3$s\"></a><a id=\"%2$s\" href=\"#%2$s\">%3$s</a>" +
-                    "</h%1$d>%n", headerDepth, idGenerator.apply(key.name), key.name));
+            b.append(String.format("<h%1$d>" + "<a id=\"%3$s\"></a><a id=\"%2$s\" href=\"#%2$s\">%3$s</a>" + "</h%1$d>%n", headerDepth, idGenerator.apply(key.name), key.name));
             b.append("<p>");
             if (key.documentation != null) {
                 b.append(key.documentation.replaceAll("\n", "<br>"));
             }
             b.append("</p>\n");
 
-            b.append("<table>" +
-                    "<tbody>\n");
+            b.append("<table>" + "<tbody>\n");
             for (String detail : headers()) {
-                if (detail.equals("Name") || detail.equals("Description")) continue;
+                if (detail.equals("Name") || detail.equals("Description"))
+                    continue;
                 addConfigDetail(b, detail, getConfigValue(key, detail));
             }
             if (hasUpdateModes) {
@@ -3120,11 +1567,7 @@
     }
 
     private static void addConfigDetail(StringBuilder builder, String name, String value) {
-        builder.append("<tr>" +
-                "<th>" + name + ":</th>" +
-                "<td>" + value + "</td>" +
-                "</tr>\n");
-    }
->>>>>>> 15418db6
+        builder.append("<tr>" + "<th>" + name + ":</th>" + "<td>" + value + "</td>" + "</tr>\n");
+    }
 
 }