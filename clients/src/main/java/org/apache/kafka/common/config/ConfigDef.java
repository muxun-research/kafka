--- conflicted
+++ resolved
@@ -19,7 +19,17 @@
 import org.apache.kafka.common.config.types.Password;
 import org.apache.kafka.common.utils.Utils;
 
-import java.util.*;
+import java.util.ArrayList;
+import java.util.Arrays;
+import java.util.Collections;
+import java.util.HashMap;
+import java.util.HashSet;
+import java.util.LinkedHashMap;
+import java.util.LinkedList;
+import java.util.List;
+import java.util.Locale;
+import java.util.Map;
+import java.util.Set;
 import java.util.function.BiConsumer;
 import java.util.function.Function;
 import java.util.function.Supplier;
@@ -97,6 +107,7 @@
 
     /**
      * Returns unmodifiable set of properties names defined in this {@linkplain ConfigDef}
+     *
      * @return new unmodifiable {@link Set} instance containing the keys
      */
     public Set<String> names() {
@@ -139,10 +150,6 @@
      * @param recommender   the recommender provides valid values given the parent configuration values
      * @return This ConfigDef so you can chain calls
      */
-<<<<<<< HEAD
-    public ConfigDef define(String name, Type type, Object defaultValue, Validator validator, Importance importance, String documentation, String group, int orderInGroup, Width width, String displayName, List<String> dependents, Recommender recommender) {
-        return define(new ConfigKey(name, type, defaultValue, validator, importance, documentation, group, orderInGroup, width, displayName, dependents, recommender, false));
-=======
     public ConfigDef define(String name, Type type, Object defaultValue, Validator validator, Importance importance, String documentation,
                             String group, int orderInGroup, Width width, String displayName, List<String> dependents, Recommender recommender) {
         return define(new ConfigKey(name, type, defaultValue, validator, importance, documentation, group, orderInGroup, width, displayName, dependents, recommender, false, null));
@@ -169,7 +176,6 @@
                             String group, int orderInGroup, Width width, String displayName, List<String> dependents, Recommender recommender,
                             String alternativeString) {
         return define(new ConfigKey(name, type, defaultValue, validator, importance, documentation, group, orderInGroup, width, displayName, dependents, recommender, false, alternativeString));
->>>>>>> 9494bebe
     }
 
     /**
@@ -187,7 +193,8 @@
      * @param dependents    the configurations that are dependents of this configuration
      * @return This ConfigDef so you can chain calls
      */
-    public ConfigDef define(String name, Type type, Object defaultValue, Validator validator, Importance importance, String documentation, String group, int orderInGroup, Width width, String displayName, List<String> dependents) {
+    public ConfigDef define(String name, Type type, Object defaultValue, Validator validator, Importance importance, String documentation,
+                            String group, int orderInGroup, Width width, String displayName, List<String> dependents) {
         return define(name, type, defaultValue, validator, importance, documentation, group, orderInGroup, width, displayName, dependents, null);
     }
 
@@ -206,7 +213,8 @@
      * @param recommender   the recommender provides valid values given the parent configuration values
      * @return This ConfigDef so you can chain calls
      */
-    public ConfigDef define(String name, Type type, Object defaultValue, Validator validator, Importance importance, String documentation, String group, int orderInGroup, Width width, String displayName, Recommender recommender) {
+    public ConfigDef define(String name, Type type, Object defaultValue, Validator validator, Importance importance, String documentation,
+                            String group, int orderInGroup, Width width, String displayName, Recommender recommender) {
         return define(name, type, defaultValue, validator, importance, documentation, group, orderInGroup, width, displayName, Collections.emptyList(), recommender);
     }
 
@@ -224,7 +232,8 @@
      * @param displayName   the name suitable for display
      * @return This ConfigDef so you can chain calls
      */
-    public ConfigDef define(String name, Type type, Object defaultValue, Validator validator, Importance importance, String documentation, String group, int orderInGroup, Width width, String displayName) {
+    public ConfigDef define(String name, Type type, Object defaultValue, Validator validator, Importance importance, String documentation,
+                            String group, int orderInGroup, Width width, String displayName) {
         return define(name, type, defaultValue, validator, importance, documentation, group, orderInGroup, width, displayName, Collections.emptyList());
     }
 
@@ -243,7 +252,8 @@
      * @param recommender   the recommender provides valid values given the parent configuration values
      * @return This ConfigDef so you can chain calls
      */
-    public ConfigDef define(String name, Type type, Object defaultValue, Importance importance, String documentation, String group, int orderInGroup, Width width, String displayName, List<String> dependents, Recommender recommender) {
+    public ConfigDef define(String name, Type type, Object defaultValue, Importance importance, String documentation,
+                            String group, int orderInGroup, Width width, String displayName, List<String> dependents, Recommender recommender) {
         return define(name, type, defaultValue, null, importance, documentation, group, orderInGroup, width, displayName, dependents, recommender);
     }
 
@@ -261,7 +271,8 @@
      * @param dependents    the configurations that are dependents of this configuration
      * @return This ConfigDef so you can chain calls
      */
-    public ConfigDef define(String name, Type type, Object defaultValue, Importance importance, String documentation, String group, int orderInGroup, Width width, String displayName, List<String> dependents) {
+    public ConfigDef define(String name, Type type, Object defaultValue, Importance importance, String documentation,
+                            String group, int orderInGroup, Width width, String displayName, List<String> dependents) {
         return define(name, type, defaultValue, null, importance, documentation, group, orderInGroup, width, displayName, dependents, null);
     }
 
@@ -279,7 +290,8 @@
      * @param recommender   the recommender provides valid values given the parent configuration values
      * @return This ConfigDef so you can chain calls
      */
-    public ConfigDef define(String name, Type type, Object defaultValue, Importance importance, String documentation, String group, int orderInGroup, Width width, String displayName, Recommender recommender) {
+    public ConfigDef define(String name, Type type, Object defaultValue, Importance importance, String documentation,
+                            String group, int orderInGroup, Width width, String displayName, Recommender recommender) {
         return define(name, type, defaultValue, null, importance, documentation, group, orderInGroup, width, displayName, Collections.emptyList(), recommender);
     }
 
@@ -296,7 +308,8 @@
      * @param displayName   the name suitable for display
      * @return This ConfigDef so you can chain calls
      */
-    public ConfigDef define(String name, Type type, Object defaultValue, Importance importance, String documentation, String group, int orderInGroup, Width width, String displayName) {
+    public ConfigDef define(String name, Type type, Object defaultValue, Importance importance, String documentation,
+                            String group, int orderInGroup, Width width, String displayName) {
         return define(name, type, defaultValue, null, importance, documentation, group, orderInGroup, width, displayName, Collections.emptyList());
     }
 
@@ -314,7 +327,8 @@
      * @param recommender   the recommender provides valid values given the parent configuration value
      * @return This ConfigDef so you can chain calls
      */
-    public ConfigDef define(String name, Type type, Importance importance, String documentation, String group, int orderInGroup, Width width, String displayName, List<String> dependents, Recommender recommender) {
+    public ConfigDef define(String name, Type type, Importance importance, String documentation, String group, int orderInGroup,
+                            Width width, String displayName, List<String> dependents, Recommender recommender) {
         return define(name, type, NO_DEFAULT_VALUE, null, importance, documentation, group, orderInGroup, width, displayName, dependents, recommender);
     }
 
@@ -331,7 +345,8 @@
      * @param dependents    the configurations that are dependents of this configuration
      * @return This ConfigDef so you can chain calls
      */
-    public ConfigDef define(String name, Type type, Importance importance, String documentation, String group, int orderInGroup, Width width, String displayName, List<String> dependents) {
+    public ConfigDef define(String name, Type type, Importance importance, String documentation, String group, int orderInGroup,
+                            Width width, String displayName, List<String> dependents) {
         return define(name, type, NO_DEFAULT_VALUE, null, importance, documentation, group, orderInGroup, width, displayName, dependents, null);
     }
 
@@ -348,7 +363,8 @@
      * @param recommender   the recommender provides valid values given the parent configuration value
      * @return This ConfigDef so you can chain calls
      */
-    public ConfigDef define(String name, Type type, Importance importance, String documentation, String group, int orderInGroup, Width width, String displayName, Recommender recommender) {
+    public ConfigDef define(String name, Type type, Importance importance, String documentation, String group, int orderInGroup,
+                            Width width, String displayName, Recommender recommender) {
         return define(name, type, NO_DEFAULT_VALUE, null, importance, documentation, group, orderInGroup, width, displayName, Collections.emptyList(), recommender);
     }
 
@@ -364,7 +380,8 @@
      * @param displayName   the name suitable for display
      * @return This ConfigDef so you can chain calls
      */
-    public ConfigDef define(String name, Type type, Importance importance, String documentation, String group, int orderInGroup, Width width, String displayName) {
+    public ConfigDef define(String name, Type type, Importance importance, String documentation, String group, int orderInGroup,
+                            Width width, String displayName) {
         return define(name, type, NO_DEFAULT_VALUE, null, importance, documentation, group, orderInGroup, width, displayName, Collections.emptyList());
     }
 
@@ -425,10 +442,10 @@
     /**
      * Define a new internal configuration. Internal configuration won't show up in the docs and aren't
      * intended for general use.
-     * @param name         The name of the config parameter
-     * @param type         The type of the config
-     * @param defaultValue The default value to use if this config isn't present
-     * @param importance   The importance of this config (i.e. is this something you will likely need to change?)
+     * @param name              The name of the config parameter
+     * @param type              The type of the config
+     * @param defaultValue      The default value to use if this config isn't present
+     * @param importance        The importance of this config (i.e. is this something you will likely need to change?)
      * @return This ConfigDef so you can chain calls
      */
     public ConfigDef defineInternal(final String name, final Type type, final Object defaultValue, final Importance importance) {
@@ -438,12 +455,12 @@
     /**
      * Define a new internal configuration. Internal configuration won't show up in the docs and aren't
      * intended for general use.
-     * @param name          The name of the config parameter
-     * @param type          The type of the config
-     * @param defaultValue  The default value to use if this config isn't present
-     * @param validator     The validator to use in checking the correctness of the config
-     * @param importance    The importance of this config (i.e. is this something you will likely need to change?)
-     * @param documentation The documentation string for the config
+     * @param name              The name of the config parameter
+     * @param type              The type of the config
+     * @param defaultValue      The default value to use if this config isn't present
+     * @param validator         The validator to use in checking the correctness of the config
+     * @param importance        The importance of this config (i.e. is this something you will likely need to change?)
+     * @param documentation     The documentation string for the config
      * @return This ConfigDef so you can chain calls
      */
     public ConfigDef defineInternal(final String name, final Type type, final Object defaultValue, final Validator validator, final Importance importance, final String documentation) {
@@ -489,6 +506,7 @@
      * that the keys of the map are strings, but the values can either be strings or they may already be of the
      * appropriate type (int, string, etc). This will work equally well with either java.util.Properties instances or a
      * programmatically constructed map.
+     *
      * @param props The configs to parse and validate.
      * @return Parsed and validated configs. The key will be the config name and the value will be the value parsed into
      * the appropriate type (int, string, etc).
@@ -511,7 +529,7 @@
         Object parsedValue;
         if (isSet) {
             parsedValue = parseType(key.name, value, key.type);
-            // props map doesn't contain setting, the key is required because no default value specified - its an error
+        // props map doesn't contain setting, the key is required because no default value specified - its an error
         } else if (NO_DEFAULT_VALUE.equals(key.defaultValue)) {
             throw new ConfigException("Missing required configuration \"" + key.name + "\" which has no default value.");
         } else {
@@ -536,12 +554,12 @@
 
     public Map<String, ConfigValue> validateAll(Map<String, String> props) {
         Map<String, ConfigValue> configValues = new HashMap<>();
-        for (String name : configKeys.keySet()) {
+        for (String name: configKeys.keySet()) {
             configValues.put(name, new ConfigValue(name));
         }
 
         List<String> undefinedConfigKeys = undefinedDependentConfigs();
-        for (String undefinedConfigKey : undefinedConfigKeys) {
+        for (String undefinedConfigKey: undefinedConfigKeys) {
             ConfigValue undefinedConfigValue = new ConfigValue(undefinedConfigKey);
             undefinedConfigValue.addErrorMessage(undefinedConfigKey + " is referred in the dependents, but not defined.");
             undefinedConfigValue.visible(false);
@@ -556,7 +574,7 @@
     Map<String, Object> parseForValidate(Map<String, String> props, Map<String, ConfigValue> configValues) {
         Map<String, Object> parsed = new HashMap<>();
         Set<String> configsWithNoParent = getConfigsWithNoParent();
-        for (String name : configsWithNoParent) {
+        for (String name: configsWithNoParent) {
             parseForValidate(name, props, parsed, configValues);
         }
         return parsed;
@@ -565,7 +583,7 @@
 
     private Map<String, ConfigValue> validate(Map<String, Object> parsed, Map<String, ConfigValue> configValues) {
         Set<String> configsWithNoParent = getConfigsWithNoParent();
-        for (String name : configsWithNoParent) {
+        for (String name: configsWithNoParent) {
             validate(name, parsed, configValues);
         }
         return configValues;
@@ -574,7 +592,7 @@
     private List<String> undefinedDependentConfigs() {
         Set<String> undefinedConfigKeys = new HashSet<>();
         for (ConfigKey configKey : configKeys.values()) {
-            for (String dependent : configKey.dependents) {
+            for (String dependent: configKey.dependents) {
                 if (!configKeys.containsKey(dependent)) {
                     undefinedConfigKeys.add(dependent);
                 }
@@ -590,7 +608,7 @@
         }
         Set<String> configsWithParent = new HashSet<>();
 
-        for (ConfigKey configKey : configKeys.values()) {
+        for (ConfigKey configKey: configKeys.values()) {
             List<String> dependents = configKey.dependents;
             configsWithParent.addAll(dependents);
         }
@@ -630,7 +648,7 @@
         }
         config.value(value);
         parsed.put(name, value);
-        for (String dependent : key.dependents) {
+        for (String dependent: key.dependents) {
             parseForValidate(dependent, props, parsed, configs);
         }
     }
@@ -657,7 +675,7 @@
         }
 
         configs.put(name, value);
-        for (String dependent : key.dependents) {
+        for (String dependent: key.dependents) {
             validate(dependent, parsed, configs);
         }
     }
@@ -671,8 +689,7 @@
      */
     public static Object parseType(String name, Object value, Type type) {
         try {
-            if (value == null)
-                return null;
+            if (value == null) return null;
 
             String trimmed = null;
             if (value instanceof String)
@@ -796,7 +813,7 @@
      * is converted to a string. This method should be used with care since it stores
      * actual password values to String. Values from this map should never be used in log entries.
      */
-    public static Map<String, String> convertToStringMapWithPasswordValues(Map<String, ?> configs) {
+    public static  Map<String, String> convertToStringMapWithPasswordValues(Map<String, ?> configs) {
         Map<String, String> result = new HashMap<>();
         for (Map.Entry<String, ?> entry : configs.entrySet()) {
             Object value = entry.getValue();
@@ -902,7 +919,7 @@
 
         /**
          * The valid values for the configuration given the current configuration values.
-         * @param name         The name of the configuration
+         * @param name The name of the configuration
          * @param parsedConfig The parsed configuration values
          * @return The list of valid values. To function properly, the returned objects should have the type
          * defined for the configuration using the recommender.
@@ -911,7 +928,7 @@
 
         /**
          * Set the visibility of the configuration given the current configuration values.
-         * @param name         The name of the configuration
+         * @param name The name of the configuration
          * @param parsedConfig The parsed configuration values
          * @return The visibility of the configuration
          */
@@ -924,7 +941,7 @@
     public interface Validator {
         /**
          * Perform single configuration validation.
-         * @param name  The name of the configuration
+         * @param name The name of the configuration
          * @param value The value of the configuration
          * @throws ConfigException if the value is invalid.
          */
@@ -939,9 +956,9 @@
         private final Number max;
 
         /**
-         * A numeric range with inclusive upper bound and inclusive lower bound
-         * @param min the lower bound
-         * @param max the upper bound
+         *  A numeric range with inclusive upper bound and inclusive lower bound
+         * @param min  the lower bound
+         * @param max  the upper bound
          */
         private Range(Number min, Number max) {
             this.min = min;
@@ -950,6 +967,7 @@
 
         /**
          * A numeric range that checks only the lower bound
+         *
          * @param min The minimum acceptable value
          */
         public static Range atLeast(Number min) {
@@ -999,7 +1017,8 @@
 
         @Override
         public void ensureValid(final String name, final Object value) {
-            @SuppressWarnings("unchecked") List<String> values = (List<String>) value;
+            @SuppressWarnings("unchecked")
+            List<String> values = (List<String>) value;
             for (String string : values) {
                 validString.ensureValid(name, string);
             }
@@ -1040,7 +1059,9 @@
         final Set<String> validStrings;
 
         private CaseInsensitiveValidString(List<String> validStrings) {
-            this.validStrings = validStrings.stream().map(s -> s.toUpperCase(Locale.ROOT)).collect(Collectors.toSet());
+            this.validStrings = validStrings.stream()
+                .map(s -> s.toUpperCase(Locale.ROOT))
+                .collect(Collectors.toSet());
         }
 
         public static CaseInsensitiveValidString in(String... validStrings) {
@@ -1078,12 +1099,14 @@
         BiConsumer<String, Object> ensureValid;
         Supplier<String> toStringFunction;
 
-        private LambdaValidator(BiConsumer<String, Object> ensureValid, Supplier<String> toStringFunction) {
+        private LambdaValidator(BiConsumer<String, Object> ensureValid,
+                                Supplier<String> toStringFunction) {
             this.ensureValid = ensureValid;
             this.toStringFunction = toStringFunction;
         }
 
-        public static LambdaValidator with(BiConsumer<String, Object> ensureValid, Supplier<String> toStringFunction) {
+        public static LambdaValidator with(BiConsumer<String, Object> ensureValid,
+                                           Supplier<String> toStringFunction) {
             return new LambdaValidator(ensureValid, toStringFunction);
         }
 
@@ -1111,17 +1134,16 @@
 
         @Override
         public void ensureValid(String name, Object value) {
-            for (Validator validator : validators) {
+            for (Validator validator: validators) {
                 validator.ensureValid(name, value);
             }
         }
 
         @Override
         public String toString() {
-            if (validators == null)
-                return "";
+            if (validators == null) return "";
             StringBuilder desc = new StringBuilder();
-            for (Validator v : validators) {
+            for (Validator v: validators) {
                 if (desc.length() > 0) {
                     desc.append(',').append(' ');
                 }
@@ -1199,7 +1221,8 @@
 
         @Override
         public void ensureValid(final String name, final Object value) {
-            @SuppressWarnings("unchecked") List<String> values = (List<String>) value;
+            @SuppressWarnings("unchecked")
+            List<String> values = (List<String>) value;
             if (values.size() > maxSize) {
                 throw new ConfigException(name, value, "exceeds maximum list size of [" + maxSize + "].");
             }
@@ -1227,9 +1250,6 @@
         public final boolean internalConfig;
         public final String alternativeString;
 
-<<<<<<< HEAD
-        public ConfigKey(String name, Type type, Object defaultValue, Validator validator, Importance importance, String documentation, String group, int orderInGroup, Width width, String displayName, List<String> dependents, Recommender recommender, boolean internalConfig) {
-=======
         // This constructor is present for backward compatibility reasons.
         public ConfigKey(String name, Type type, Object defaultValue, Validator validator,
                          Importance importance, String documentation, String group,
@@ -1245,7 +1265,6 @@
                          int orderInGroup, Width width, String displayName,
                          List<String> dependents, Recommender recommender,
                          boolean internalConfig, String alternativeString) {
->>>>>>> 9494bebe
             this.name = name;
             this.type = type;
             boolean hasDefault = !NO_DEFAULT_VALUE.equals(defaultValue);
@@ -1502,13 +1521,13 @@
 
     /**
      * Get a list of configs sorted taking the 'group' and 'orderInGroup' into account.
-     * <p>
+     *
      * If grouping is not specified, the result will reflect "natural" order: listing required fields first, then ordering by importance, and finally by name.
      */
     private List<ConfigKey> sortedConfigs() {
         final Map<String, Integer> groupOrd = new HashMap<>(groups.size());
         int ord = 0;
-        for (String group : groups) {
+        for (String group: groups) {
             groupOrd.put(group, ord++);
         }
 
@@ -1518,7 +1537,9 @@
     }
 
     private int compare(ConfigKey k1, ConfigKey k2, Map<String, Integer> groupOrd) {
-        int cmp = k1.group == null ? (k2.group == null ? 0 : -1) : (k2.group == null ? 1 : Integer.compare(groupOrd.get(k1.group), groupOrd.get(k2.group)));
+        int cmp = k1.group == null
+            ? (k2.group == null ? 0 : -1)
+            : (k2.group == null ? 1 : Integer.compare(groupOrd.get(k1.group), groupOrd.get(k2.group)));
         if (cmp == 0) {
             cmp = Integer.compare(k1.orderInGroup, k2.orderInGroup);
             if (cmp == 0) {
@@ -1540,9 +1561,6 @@
     public void embed(final String keyPrefix, final String groupPrefix, final int startingOrd, final ConfigDef child) {
         int orderInGroup = startingOrd;
         for (ConfigKey key : child.sortedConfigs()) {
-<<<<<<< HEAD
-            define(new ConfigKey(keyPrefix + key.name, key.type, key.defaultValue, embeddedValidator(keyPrefix, key.validator), key.importance, key.documentation, groupPrefix + (key.group == null ? "" : ": " + key.group), orderInGroup++, key.width, key.displayName, embeddedDependents(keyPrefix, key.dependents), embeddedRecommender(keyPrefix, key.recommender), key.internalConfig));
-=======
             define(new ConfigKey(
                     keyPrefix + key.name,
                     key.type,
@@ -1558,7 +1576,6 @@
                     embeddedRecommender(keyPrefix, key.recommender),
                     key.internalConfig,
                     key.alternativeString));
->>>>>>> 9494bebe
         }
     }
 
@@ -1566,32 +1583,16 @@
      * Returns a new validator instance that delegates to the base validator but unprefixes the config name along the way.
      */
     private static Validator embeddedValidator(final String keyPrefix, final Validator base) {
-<<<<<<< HEAD
-        if (base == null)
-            return null;
-        return new Validator() {
-            public void ensureValid(String name, Object value) {
-                base.ensureValid(name.substring(keyPrefix.length()), value);
-            }
-
-            @Override
-            public String toString() {
-                return base.toString();
-            }
-        };
-=======
         if (base == null) return null;
         return ConfigDef.LambdaValidator.with(
             (name, value) -> base.ensureValid(name.substring(keyPrefix.length()), value), base::toString);
->>>>>>> 9494bebe
     }
 
     /**
      * Updated list of dependent configs with the specified {@code prefix} added.
      */
     private static List<String> embeddedDependents(final String keyPrefix, final List<String> dependents) {
-        if (dependents == null)
-            return null;
+        if (dependents == null) return null;
         final List<String> updatedDependents = new ArrayList<>(dependents.size());
         for (String dependent : dependents) {
             updatedDependents.add(keyPrefix + dependent);
@@ -1603,8 +1604,7 @@
      * Returns a new recommender instance that delegates to the base recommender but unprefixes the input parameters along the way.
      */
     private static Recommender embeddedRecommender(final String keyPrefix, final Recommender base) {
-        if (base == null)
-            return null;
+        if (base == null) return null;
         return new Recommender() {
             private String unprefixed(String k) {
                 return k.substring(keyPrefix.length());
@@ -1661,11 +1661,12 @@
      * If <code>dynamicUpdateModes</code> is non-empty, a "Dynamic Update Mode" label
      * will be included in the config details with the value of the update mode. Default
      * mode is "read-only".
-     * @param headerDepth        The top level header depth in the generated HTML.
-     * @param idGenerator        A function for computing the HTML id attribute in the generated HTML from a given config name.
+     * @param headerDepth The top level header depth in the generated HTML.
+     * @param idGenerator A function for computing the HTML id attribute in the generated HTML from a given config name.
      * @param dynamicUpdateModes Config name -&gt; update mode mapping.
      */
-    public String toHtml(int headerDepth, Function<String, String> idGenerator, Map<String, String> dynamicUpdateModes) {
+    public String toHtml(int headerDepth, Function<String, String> idGenerator,
+                         Map<String, String> dynamicUpdateModes) {
         boolean hasUpdateModes = !dynamicUpdateModes.isEmpty();
         List<ConfigKey> configs = sortedConfigs();
         StringBuilder b = new StringBuilder();
@@ -1675,25 +1676,23 @@
                 continue;
             }
             b.append("<li>\n");
-            b.append(String.format("<h%1$d>" + "<a id=\"%3$s\"></a><a id=\"%2$s\" href=\"#%2$s\">%3$s</a>" + "</h%1$d>%n", headerDepth, idGenerator.apply(key.name), key.name));
+            b.append(String.format("<h%1$d>" +
+                    "<a id=\"%3$s\"></a><a id=\"%2$s\" href=\"#%2$s\">%3$s</a>" +
+                    "</h%1$d>%n", headerDepth, idGenerator.apply(key.name), key.name));
             b.append("<p>");
             if (key.documentation != null) {
                 b.append(key.documentation.replaceAll("\n", "<br>"));
             }
             b.append("</p>\n");
 
-            b.append("<table>" + "<tbody>\n");
+            b.append("<table>" +
+                    "<tbody>\n");
             for (String detail : headers()) {
-<<<<<<< HEAD
-                if (detail.equals("Name") || detail.equals("Description"))
-                    continue;
-=======
                 if (detail.equals("Name") || detail.equals("Description")) continue;
                 if (detail.equals("Default") && key.alternativeString != null) {
                     addConfigDetail(b, detail, key.alternativeString);
                     continue;
                 }
->>>>>>> 9494bebe
                 addConfigDetail(b, detail, getConfigValue(key, detail));
             }
             if (hasUpdateModes) {
@@ -1710,7 +1709,10 @@
     }
 
     private static void addConfigDetail(StringBuilder builder, String name, String value) {
-        builder.append("<tr>" + "<th>" + name + ":</th>" + "<td>" + value + "</td>" + "</tr>\n");
+        builder.append("<tr>" +
+                "<th>" + name + ":</th>" +
+                "<td>" + value + "</td>" +
+                "</tr>\n");
     }
 
 }