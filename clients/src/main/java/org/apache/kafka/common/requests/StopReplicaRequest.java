/*
 * Licensed to the Apache Software Foundation (ASF) under one or more
 * contributor license agreements. See the NOTICE file distributed with
 * this work for additional information regarding copyright ownership.
 * The ASF licenses this file to You under the Apache License, Version 2.0
 * (the "License"); you may not use this file except in compliance with
 * the License. You may obtain a copy of the License at
 *
 *    http://www.apache.org/licenses/LICENSE-2.0
 *
 * Unless required by applicable law or agreed to in writing, software
 * distributed under the License is distributed on an "AS IS" BASIS,
 * WITHOUT WARRANTIES OR CONDITIONS OF ANY KIND, either express or implied.
 * See the License for the specific language governing permissions and
 * limitations under the License.
 */
package org.apache.kafka.common.requests;

import org.apache.kafka.common.TopicPartition;
import org.apache.kafka.common.message.StopReplicaRequestData;
import org.apache.kafka.common.message.StopReplicaRequestData.StopReplicaPartitionState;
import org.apache.kafka.common.message.StopReplicaRequestData.StopReplicaPartitionV0;
import org.apache.kafka.common.message.StopReplicaRequestData.StopReplicaTopicV1;
import org.apache.kafka.common.message.StopReplicaRequestData.StopReplicaTopicState;
import org.apache.kafka.common.message.StopReplicaResponseData;
import org.apache.kafka.common.message.StopReplicaResponseData.StopReplicaPartitionError;
import org.apache.kafka.common.protocol.ApiKeys;
import org.apache.kafka.common.protocol.ByteBufferAccessor;
import org.apache.kafka.common.protocol.Errors;
import org.apache.kafka.common.utils.MappedIterator;
import org.apache.kafka.common.utils.Utils;

import java.nio.ByteBuffer;
import java.util.ArrayList;
import java.util.HashMap;
import java.util.List;
import java.util.Map;
import java.util.stream.Collectors;

/**
 * 停止副本请求
 */
public class StopReplicaRequest extends AbstractControlRequest {
<<<<<<< HEAD
	private static final Field.Bool DELETE_PARTITIONS = new Field.Bool("delete_partitions", "Boolean which indicates if replica's partitions must be deleted.");
	private static final Field.ComplexArray PARTITIONS = new Field.ComplexArray("partitions", "The partitions");
	private static final Field.Array PARTITION_IDS = new Field.Array("partition_ids", INT32, "The partition ids of a topic");

	private static final Field PARTITIONS_V0 = PARTITIONS.withFields(
			TOPIC_NAME,
			PARTITION_ID);
	private static final Field PARTITIONS_V1 = PARTITIONS.withFields(
			TOPIC_NAME,
			PARTITION_IDS);

	private static final Schema STOP_REPLICA_REQUEST_V0 = new Schema(
			CONTROLLER_ID,
			CONTROLLER_EPOCH,
			DELETE_PARTITIONS,
			PARTITIONS_V0);

	// STOP_REPLICA_REQUEST_V1 added a broker_epoch Field. This field specifies the generation of the broker across
	// bounces. It also normalizes partitions under each topic.
	private static final Schema STOP_REPLICA_REQUEST_V1 = new Schema(
			CONTROLLER_ID,
			CONTROLLER_EPOCH,
			BROKER_EPOCH,
			DELETE_PARTITIONS,
			PARTITIONS_V1);


	public static Schema[] schemaVersions() {
		return new Schema[] {STOP_REPLICA_REQUEST_V0, STOP_REPLICA_REQUEST_V1};
	}

	public static class Builder extends AbstractControlRequest.Builder<StopReplicaRequest> {
		private final boolean deletePartitions;
		private final Collection<TopicPartition> partitions;

		public Builder(short version, int controllerId, int controllerEpoch, long brokerEpoch, boolean deletePartitions,
					   Collection<TopicPartition> partitions) {
			super(ApiKeys.STOP_REPLICA, version, controllerId, controllerEpoch, brokerEpoch);
			this.deletePartitions = deletePartitions;
			this.partitions = partitions;
		}

		@Override
		public StopReplicaRequest build(short version) {
			return new StopReplicaRequest(controllerId, controllerEpoch, brokerEpoch,
					deletePartitions, partitions, version);
		}

		@Override
		public String toString() {
			StringBuilder bld = new StringBuilder();
			bld.append("(type=StopReplicaRequest").
					append(", controllerId=").append(controllerId).
					append(", controllerEpoch=").append(controllerEpoch).
					append(", deletePartitions=").append(deletePartitions).
					append(", brokerEpoch=").append(brokerEpoch).
					append(", partitions=").append(Utils.join(partitions, ",")).
					append(")");
			return bld.toString();
		}
	}

	private final boolean deletePartitions;
	private final Collection<TopicPartition> partitions;

	private StopReplicaRequest(int controllerId, int controllerEpoch, long brokerEpoch, boolean deletePartitions,
							   Collection<TopicPartition> partitions, short version) {
		super(ApiKeys.STOP_REPLICA, version, controllerId, controllerEpoch, brokerEpoch);
		this.deletePartitions = deletePartitions;
		this.partitions = partitions;
	}

	public StopReplicaRequest(Struct struct, short version) {
		super(ApiKeys.STOP_REPLICA, struct, version);

		partitions = new HashSet<>();
		if (version > 0) { // V1
			for (Object topicObj : struct.get(PARTITIONS)) {
				Struct topicData = (Struct) topicObj;
				String topic = topicData.get(TOPIC_NAME);
				for (Object partitionObj : topicData.get(PARTITION_IDS)) {
					int partition = (Integer) partitionObj;
					partitions.add(new TopicPartition(topic, partition));
				}
			}
		} else { // V0
			for (Object partitionDataObj : struct.get(PARTITIONS)) {
				Struct partitionData = (Struct) partitionDataObj;
				String topic = partitionData.get(TOPIC_NAME);
				int partition = partitionData.get(PARTITION_ID);
				partitions.add(new TopicPartition(topic, partition));
			}
		}
		deletePartitions = struct.get(DELETE_PARTITIONS);
	}

	@Override
	public StopReplicaResponse getErrorResponse(int throttleTimeMs, Throwable e) {
		Errors error = Errors.forException(e);

		Map<TopicPartition, Errors> responses = new HashMap<>(partitions.size());
		for (TopicPartition partition : partitions) {
			responses.put(partition, error);
		}

		short versionId = version();
		switch (versionId) {
			case 0:
			case 1:
				return new StopReplicaResponse(error, responses);
			default:
				throw new IllegalArgumentException(String.format("Version %d is not valid. Valid versions for %s are 0 to %d",
						versionId, this.getClass().getSimpleName(), ApiKeys.STOP_REPLICA.latestVersion()));
		}
	}

	public boolean deletePartitions() {
		return deletePartitions;
	}

	public Collection<TopicPartition> partitions() {
		return partitions;
	}

	public static StopReplicaRequest parse(ByteBuffer buffer, short version) {
		return new StopReplicaRequest(ApiKeys.STOP_REPLICA.parseRequest(version, buffer), version);
	}

	@Override
	protected Struct toStruct() {
		Struct struct = new Struct(ApiKeys.STOP_REPLICA.requestSchema(version()));

		struct.set(CONTROLLER_ID, controllerId);
		struct.set(CONTROLLER_EPOCH, controllerEpoch);
		struct.setIfExists(BROKER_EPOCH, brokerEpoch);
		struct.set(DELETE_PARTITIONS, deletePartitions);

		if (version() > 0) { // V1
			Map<String, List<Integer>> topicPartitionsMap = CollectionUtils.groupPartitionsByTopic(partitions);
			List<Struct> topicsData = new ArrayList<>(topicPartitionsMap.size());
			for (Map.Entry<String, List<Integer>> entry : topicPartitionsMap.entrySet()) {
				Struct topicData = struct.instance(PARTITIONS);
				topicData.set(TOPIC_NAME, entry.getKey());
				topicData.set(PARTITION_IDS, entry.getValue().toArray());
				topicsData.add(topicData);
			}
			struct.set(PARTITIONS, topicsData.toArray());

		} else { // V0
			List<Struct> partitionDatas = new ArrayList<>(partitions.size());
			for (TopicPartition partition : partitions) {
				Struct partitionData = struct.instance(PARTITIONS);
				partitionData.set(TOPIC_NAME, partition.topic());
				partitionData.set(PARTITION_ID, partition.partition());
				partitionDatas.add(partitionData);
			}
			struct.set(PARTITIONS, partitionDatas.toArray());
		}
		return struct;
	}
=======

    public static class Builder extends AbstractControlRequest.Builder<StopReplicaRequest> {
        private final boolean deletePartitions;
        private final List<StopReplicaTopicState> topicStates;

        public Builder(short version, int controllerId, int controllerEpoch, long brokerEpoch,
                       boolean deletePartitions, List<StopReplicaTopicState> topicStates) {
            super(ApiKeys.STOP_REPLICA, version, controllerId, controllerEpoch, brokerEpoch);
            this.deletePartitions = deletePartitions;
            this.topicStates = topicStates;
        }

        public StopReplicaRequest build(short version) {
            StopReplicaRequestData data = new StopReplicaRequestData()
                .setControllerId(controllerId)
                .setControllerEpoch(controllerEpoch)
                .setBrokerEpoch(brokerEpoch);

            if (version >= 3) {
                data.setTopicStates(topicStates);
            } else if (version >= 1) {
                data.setDeletePartitions(deletePartitions);
                List<StopReplicaTopicV1> topics = topicStates.stream().map(topic ->
                    new StopReplicaTopicV1()
                        .setName(topic.topicName())
                        .setPartitionIndexes(topic.partitionStates().stream()
                            .map(StopReplicaPartitionState::partitionIndex)
                            .collect(Collectors.toList())))
                    .collect(Collectors.toList());
                data.setTopics(topics);
            } else {
                data.setDeletePartitions(deletePartitions);
                List<StopReplicaPartitionV0> partitions = topicStates.stream().flatMap(topic ->
                    topic.partitionStates().stream().map(partition ->
                        new StopReplicaPartitionV0()
                            .setTopicName(topic.topicName())
                            .setPartitionIndex(partition.partitionIndex())))
                    .collect(Collectors.toList());
                data.setUngroupedPartitions(partitions);
            }

            return new StopReplicaRequest(data, version);
        }

        @Override
        public String toString() {
            StringBuilder bld = new StringBuilder();
            bld.append("(type=StopReplicaRequest").
                append(", controllerId=").append(controllerId).
                append(", controllerEpoch=").append(controllerEpoch).
                append(", brokerEpoch=").append(brokerEpoch).
                append(", deletePartitions=").append(deletePartitions).
                append(", topicStates=").append(Utils.join(topicStates, ",")).
                append(")");
            return bld.toString();
        }
    }

    private final StopReplicaRequestData data;

    private StopReplicaRequest(StopReplicaRequestData data, short version) {
        super(ApiKeys.STOP_REPLICA, version);
        this.data = data;
    }

    @Override
    public StopReplicaResponse getErrorResponse(int throttleTimeMs, Throwable e) {
        Errors error = Errors.forException(e);

        StopReplicaResponseData data = new StopReplicaResponseData();
        data.setErrorCode(error.code());

        List<StopReplicaPartitionError> partitions = new ArrayList<>();
        for (StopReplicaTopicState topic : topicStates()) {
            for (StopReplicaPartitionState partition : topic.partitionStates()) {
                partitions.add(new StopReplicaPartitionError()
                    .setTopicName(topic.topicName())
                    .setPartitionIndex(partition.partitionIndex())
                    .setErrorCode(error.code()));
            }
        }
        data.setPartitionErrors(partitions);

        return new StopReplicaResponse(data);
    }

    /**
     * Note that this method has allocation overhead per iterated element, so callers should copy the result into
     * another collection if they need to iterate more than once.
     *
     * Implementation note: we should strive to avoid allocation overhead per element, see
     * `UpdateMetadataRequest.partitionStates()` for the preferred approach. That's not possible in this case and
     * StopReplicaRequest should be relatively rare in comparison to other request types.
     */
    public Iterable<StopReplicaTopicState> topicStates() {
        if (version() < 1) {
            Map<String, StopReplicaTopicState> topicStates = new HashMap<>();
            for (StopReplicaPartitionV0 partition : data.ungroupedPartitions()) {
                StopReplicaTopicState topicState = topicStates.computeIfAbsent(partition.topicName(),
                    topic -> new StopReplicaTopicState().setTopicName(topic));
                topicState.partitionStates().add(new StopReplicaPartitionState()
                    .setPartitionIndex(partition.partitionIndex())
                    .setDeletePartition(data.deletePartitions()));
            }
            return topicStates.values();
        } else if (version() < 3) {
            return () -> new MappedIterator<>(data.topics().iterator(), topic ->
                new StopReplicaTopicState()
                    .setTopicName(topic.name())
                    .setPartitionStates(topic.partitionIndexes().stream()
                        .map(partition -> new StopReplicaPartitionState()
                            .setPartitionIndex(partition)
                            .setDeletePartition(data.deletePartitions()))
                        .collect(Collectors.toList())));
        } else {
            return data.topicStates();
        }
    }

    public Map<TopicPartition, StopReplicaPartitionState> partitionStates() {
        Map<TopicPartition, StopReplicaPartitionState> partitionStates = new HashMap<>();

        if (version() < 1) {
            for (StopReplicaPartitionV0 partition : data.ungroupedPartitions()) {
                partitionStates.put(
                    new TopicPartition(partition.topicName(), partition.partitionIndex()),
                    new StopReplicaPartitionState()
                        .setPartitionIndex(partition.partitionIndex())
                        .setDeletePartition(data.deletePartitions()));
            }
        } else if (version() < 3) {
            for (StopReplicaTopicV1 topic : data.topics()) {
                for (Integer partitionIndex : topic.partitionIndexes()) {
                    partitionStates.put(
                        new TopicPartition(topic.name(), partitionIndex),
                        new StopReplicaPartitionState()
                            .setPartitionIndex(partitionIndex)
                            .setDeletePartition(data.deletePartitions()));
                }
            }
        } else {
            for (StopReplicaTopicState topicState : data.topicStates()) {
                for (StopReplicaPartitionState partitionState: topicState.partitionStates()) {
                    partitionStates.put(
                        new TopicPartition(topicState.topicName(), partitionState.partitionIndex()),
                        partitionState);
                }
            }
        }

        return partitionStates;
    }

    @Override
    public int controllerId() {
        return data.controllerId();
    }

    @Override
    public int controllerEpoch() {
        return data.controllerEpoch();
    }

    @Override
    public long brokerEpoch() {
        return data.brokerEpoch();
    }

    public static StopReplicaRequest parse(ByteBuffer buffer, short version) {
        return new StopReplicaRequest(new StopReplicaRequestData(new ByteBufferAccessor(buffer), version), version);
    }

    @Override
    public StopReplicaRequestData data() {
        return data;
    }
>>>>>>> 031b7208
}<|MERGE_RESOLUTION|>--- conflicted
+++ resolved
@@ -20,8 +20,8 @@
 import org.apache.kafka.common.message.StopReplicaRequestData;
 import org.apache.kafka.common.message.StopReplicaRequestData.StopReplicaPartitionState;
 import org.apache.kafka.common.message.StopReplicaRequestData.StopReplicaPartitionV0;
+import org.apache.kafka.common.message.StopReplicaRequestData.StopReplicaTopicState;
 import org.apache.kafka.common.message.StopReplicaRequestData.StopReplicaTopicV1;
-import org.apache.kafka.common.message.StopReplicaRequestData.StopReplicaTopicState;
 import org.apache.kafka.common.message.StopReplicaResponseData;
 import org.apache.kafka.common.message.StopReplicaResponseData.StopReplicaPartitionError;
 import org.apache.kafka.common.protocol.ApiKeys;
@@ -37,57 +37,49 @@
 import java.util.Map;
 import java.util.stream.Collectors;
 
-/**
- * 停止副本请求
- */
 public class StopReplicaRequest extends AbstractControlRequest {
-<<<<<<< HEAD
-	private static final Field.Bool DELETE_PARTITIONS = new Field.Bool("delete_partitions", "Boolean which indicates if replica's partitions must be deleted.");
-	private static final Field.ComplexArray PARTITIONS = new Field.ComplexArray("partitions", "The partitions");
-	private static final Field.Array PARTITION_IDS = new Field.Array("partition_ids", INT32, "The partition ids of a topic");
-
-	private static final Field PARTITIONS_V0 = PARTITIONS.withFields(
-			TOPIC_NAME,
-			PARTITION_ID);
-	private static final Field PARTITIONS_V1 = PARTITIONS.withFields(
-			TOPIC_NAME,
-			PARTITION_IDS);
-
-	private static final Schema STOP_REPLICA_REQUEST_V0 = new Schema(
-			CONTROLLER_ID,
-			CONTROLLER_EPOCH,
-			DELETE_PARTITIONS,
-			PARTITIONS_V0);
-
-	// STOP_REPLICA_REQUEST_V1 added a broker_epoch Field. This field specifies the generation of the broker across
-	// bounces. It also normalizes partitions under each topic.
-	private static final Schema STOP_REPLICA_REQUEST_V1 = new Schema(
-			CONTROLLER_ID,
-			CONTROLLER_EPOCH,
-			BROKER_EPOCH,
-			DELETE_PARTITIONS,
-			PARTITIONS_V1);
-
-
-	public static Schema[] schemaVersions() {
-		return new Schema[] {STOP_REPLICA_REQUEST_V0, STOP_REPLICA_REQUEST_V1};
-	}
 
 	public static class Builder extends AbstractControlRequest.Builder<StopReplicaRequest> {
 		private final boolean deletePartitions;
-		private final Collection<TopicPartition> partitions;
-
-		public Builder(short version, int controllerId, int controllerEpoch, long brokerEpoch, boolean deletePartitions,
-					   Collection<TopicPartition> partitions) {
+		private final List<StopReplicaTopicState> topicStates;
+
+		public Builder(short version, int controllerId, int controllerEpoch, long brokerEpoch,
+					   boolean deletePartitions, List<StopReplicaTopicState> topicStates) {
 			super(ApiKeys.STOP_REPLICA, version, controllerId, controllerEpoch, brokerEpoch);
 			this.deletePartitions = deletePartitions;
-			this.partitions = partitions;
-		}
-
-		@Override
+			this.topicStates = topicStates;
+		}
+
 		public StopReplicaRequest build(short version) {
-			return new StopReplicaRequest(controllerId, controllerEpoch, brokerEpoch,
-					deletePartitions, partitions, version);
+			StopReplicaRequestData data = new StopReplicaRequestData()
+					.setControllerId(controllerId)
+					.setControllerEpoch(controllerEpoch)
+					.setBrokerEpoch(brokerEpoch);
+
+			if (version >= 3) {
+				data.setTopicStates(topicStates);
+			} else if (version >= 1) {
+				data.setDeletePartitions(deletePartitions);
+				List<StopReplicaTopicV1> topics = topicStates.stream().map(topic ->
+						new StopReplicaTopicV1()
+								.setName(topic.topicName())
+								.setPartitionIndexes(topic.partitionStates().stream()
+										.map(StopReplicaPartitionState::partitionIndex)
+										.collect(Collectors.toList())))
+						.collect(Collectors.toList());
+				data.setTopics(topics);
+			} else {
+				data.setDeletePartitions(deletePartitions);
+				List<StopReplicaPartitionV0> partitions = topicStates.stream().flatMap(topic ->
+						topic.partitionStates().stream().map(partition ->
+								new StopReplicaPartitionV0()
+										.setTopicName(topic.topicName())
+										.setPartitionIndex(partition.partitionIndex())))
+						.collect(Collectors.toList());
+				data.setUngroupedPartitions(partitions);
+			}
+
+			return new StopReplicaRequest(data, version);
 		}
 
 		@Override
@@ -96,288 +88,130 @@
 			bld.append("(type=StopReplicaRequest").
 					append(", controllerId=").append(controllerId).
 					append(", controllerEpoch=").append(controllerEpoch).
+					append(", brokerEpoch=").append(brokerEpoch).
 					append(", deletePartitions=").append(deletePartitions).
-					append(", brokerEpoch=").append(brokerEpoch).
-					append(", partitions=").append(Utils.join(partitions, ",")).
+					append(", topicStates=").append(Utils.join(topicStates, ",")).
 					append(")");
 			return bld.toString();
 		}
 	}
 
-	private final boolean deletePartitions;
-	private final Collection<TopicPartition> partitions;
-
-	private StopReplicaRequest(int controllerId, int controllerEpoch, long brokerEpoch, boolean deletePartitions,
-							   Collection<TopicPartition> partitions, short version) {
-		super(ApiKeys.STOP_REPLICA, version, controllerId, controllerEpoch, brokerEpoch);
-		this.deletePartitions = deletePartitions;
-		this.partitions = partitions;
-	}
-
-	public StopReplicaRequest(Struct struct, short version) {
-		super(ApiKeys.STOP_REPLICA, struct, version);
-
-		partitions = new HashSet<>();
-		if (version > 0) { // V1
-			for (Object topicObj : struct.get(PARTITIONS)) {
-				Struct topicData = (Struct) topicObj;
-				String topic = topicData.get(TOPIC_NAME);
-				for (Object partitionObj : topicData.get(PARTITION_IDS)) {
-					int partition = (Integer) partitionObj;
-					partitions.add(new TopicPartition(topic, partition));
-				}
-			}
-		} else { // V0
-			for (Object partitionDataObj : struct.get(PARTITIONS)) {
-				Struct partitionData = (Struct) partitionDataObj;
-				String topic = partitionData.get(TOPIC_NAME);
-				int partition = partitionData.get(PARTITION_ID);
-				partitions.add(new TopicPartition(topic, partition));
-			}
-		}
-		deletePartitions = struct.get(DELETE_PARTITIONS);
+	private final StopReplicaRequestData data;
+
+	private StopReplicaRequest(StopReplicaRequestData data, short version) {
+		super(ApiKeys.STOP_REPLICA, version);
+		this.data = data;
 	}
 
 	@Override
 	public StopReplicaResponse getErrorResponse(int throttleTimeMs, Throwable e) {
 		Errors error = Errors.forException(e);
 
-		Map<TopicPartition, Errors> responses = new HashMap<>(partitions.size());
-		for (TopicPartition partition : partitions) {
-			responses.put(partition, error);
-		}
-
-		short versionId = version();
-		switch (versionId) {
-			case 0:
-			case 1:
-				return new StopReplicaResponse(error, responses);
-			default:
-				throw new IllegalArgumentException(String.format("Version %d is not valid. Valid versions for %s are 0 to %d",
-						versionId, this.getClass().getSimpleName(), ApiKeys.STOP_REPLICA.latestVersion()));
-		}
-	}
-
-	public boolean deletePartitions() {
-		return deletePartitions;
-	}
-
-	public Collection<TopicPartition> partitions() {
-		return partitions;
+		StopReplicaResponseData data = new StopReplicaResponseData();
+		data.setErrorCode(error.code());
+
+		List<StopReplicaPartitionError> partitions = new ArrayList<>();
+		for (StopReplicaTopicState topic : topicStates()) {
+			for (StopReplicaPartitionState partition : topic.partitionStates()) {
+				partitions.add(new StopReplicaPartitionError()
+						.setTopicName(topic.topicName())
+						.setPartitionIndex(partition.partitionIndex())
+						.setErrorCode(error.code()));
+			}
+		}
+		data.setPartitionErrors(partitions);
+
+		return new StopReplicaResponse(data);
+	}
+
+	/**
+	 * Note that this method has allocation overhead per iterated element, so callers should copy the result into
+	 * another collection if they need to iterate more than once.
+	 * <p>
+	 * Implementation note: we should strive to avoid allocation overhead per element, see
+	 * `UpdateMetadataRequest.partitionStates()` for the preferred approach. That's not possible in this case and
+	 * StopReplicaRequest should be relatively rare in comparison to other request types.
+	 */
+	public Iterable<StopReplicaTopicState> topicStates() {
+		if (version() < 1) {
+			Map<String, StopReplicaTopicState> topicStates = new HashMap<>();
+			for (StopReplicaPartitionV0 partition : data.ungroupedPartitions()) {
+				StopReplicaTopicState topicState = topicStates.computeIfAbsent(partition.topicName(),
+						topic -> new StopReplicaTopicState().setTopicName(topic));
+				topicState.partitionStates().add(new StopReplicaPartitionState()
+						.setPartitionIndex(partition.partitionIndex())
+						.setDeletePartition(data.deletePartitions()));
+			}
+			return topicStates.values();
+		} else if (version() < 3) {
+			return () -> new MappedIterator<>(data.topics().iterator(), topic ->
+					new StopReplicaTopicState()
+							.setTopicName(topic.name())
+							.setPartitionStates(topic.partitionIndexes().stream()
+									.map(partition -> new StopReplicaPartitionState()
+											.setPartitionIndex(partition)
+											.setDeletePartition(data.deletePartitions()))
+									.collect(Collectors.toList())));
+		} else {
+			return data.topicStates();
+		}
+	}
+
+	public Map<TopicPartition, StopReplicaPartitionState> partitionStates() {
+		Map<TopicPartition, StopReplicaPartitionState> partitionStates = new HashMap<>();
+
+		if (version() < 1) {
+			for (StopReplicaPartitionV0 partition : data.ungroupedPartitions()) {
+				partitionStates.put(
+						new TopicPartition(partition.topicName(), partition.partitionIndex()),
+						new StopReplicaPartitionState()
+								.setPartitionIndex(partition.partitionIndex())
+								.setDeletePartition(data.deletePartitions()));
+			}
+		} else if (version() < 3) {
+			for (StopReplicaTopicV1 topic : data.topics()) {
+				for (Integer partitionIndex : topic.partitionIndexes()) {
+					partitionStates.put(
+							new TopicPartition(topic.name(), partitionIndex),
+							new StopReplicaPartitionState()
+									.setPartitionIndex(partitionIndex)
+									.setDeletePartition(data.deletePartitions()));
+				}
+			}
+		} else {
+			for (StopReplicaTopicState topicState : data.topicStates()) {
+				for (StopReplicaPartitionState partitionState : topicState.partitionStates()) {
+					partitionStates.put(
+							new TopicPartition(topicState.topicName(), partitionState.partitionIndex()),
+							partitionState);
+				}
+			}
+		}
+
+		return partitionStates;
+	}
+
+	@Override
+	public int controllerId() {
+		return data.controllerId();
+	}
+
+	@Override
+	public int controllerEpoch() {
+		return data.controllerEpoch();
+	}
+
+	@Override
+	public long brokerEpoch() {
+		return data.brokerEpoch();
 	}
 
 	public static StopReplicaRequest parse(ByteBuffer buffer, short version) {
-		return new StopReplicaRequest(ApiKeys.STOP_REPLICA.parseRequest(version, buffer), version);
-	}
-
-	@Override
-	protected Struct toStruct() {
-		Struct struct = new Struct(ApiKeys.STOP_REPLICA.requestSchema(version()));
-
-		struct.set(CONTROLLER_ID, controllerId);
-		struct.set(CONTROLLER_EPOCH, controllerEpoch);
-		struct.setIfExists(BROKER_EPOCH, brokerEpoch);
-		struct.set(DELETE_PARTITIONS, deletePartitions);
-
-		if (version() > 0) { // V1
-			Map<String, List<Integer>> topicPartitionsMap = CollectionUtils.groupPartitionsByTopic(partitions);
-			List<Struct> topicsData = new ArrayList<>(topicPartitionsMap.size());
-			for (Map.Entry<String, List<Integer>> entry : topicPartitionsMap.entrySet()) {
-				Struct topicData = struct.instance(PARTITIONS);
-				topicData.set(TOPIC_NAME, entry.getKey());
-				topicData.set(PARTITION_IDS, entry.getValue().toArray());
-				topicsData.add(topicData);
-			}
-			struct.set(PARTITIONS, topicsData.toArray());
-
-		} else { // V0
-			List<Struct> partitionDatas = new ArrayList<>(partitions.size());
-			for (TopicPartition partition : partitions) {
-				Struct partitionData = struct.instance(PARTITIONS);
-				partitionData.set(TOPIC_NAME, partition.topic());
-				partitionData.set(PARTITION_ID, partition.partition());
-				partitionDatas.add(partitionData);
-			}
-			struct.set(PARTITIONS, partitionDatas.toArray());
-		}
-		return struct;
-	}
-=======
-
-    public static class Builder extends AbstractControlRequest.Builder<StopReplicaRequest> {
-        private final boolean deletePartitions;
-        private final List<StopReplicaTopicState> topicStates;
-
-        public Builder(short version, int controllerId, int controllerEpoch, long brokerEpoch,
-                       boolean deletePartitions, List<StopReplicaTopicState> topicStates) {
-            super(ApiKeys.STOP_REPLICA, version, controllerId, controllerEpoch, brokerEpoch);
-            this.deletePartitions = deletePartitions;
-            this.topicStates = topicStates;
-        }
-
-        public StopReplicaRequest build(short version) {
-            StopReplicaRequestData data = new StopReplicaRequestData()
-                .setControllerId(controllerId)
-                .setControllerEpoch(controllerEpoch)
-                .setBrokerEpoch(brokerEpoch);
-
-            if (version >= 3) {
-                data.setTopicStates(topicStates);
-            } else if (version >= 1) {
-                data.setDeletePartitions(deletePartitions);
-                List<StopReplicaTopicV1> topics = topicStates.stream().map(topic ->
-                    new StopReplicaTopicV1()
-                        .setName(topic.topicName())
-                        .setPartitionIndexes(topic.partitionStates().stream()
-                            .map(StopReplicaPartitionState::partitionIndex)
-                            .collect(Collectors.toList())))
-                    .collect(Collectors.toList());
-                data.setTopics(topics);
-            } else {
-                data.setDeletePartitions(deletePartitions);
-                List<StopReplicaPartitionV0> partitions = topicStates.stream().flatMap(topic ->
-                    topic.partitionStates().stream().map(partition ->
-                        new StopReplicaPartitionV0()
-                            .setTopicName(topic.topicName())
-                            .setPartitionIndex(partition.partitionIndex())))
-                    .collect(Collectors.toList());
-                data.setUngroupedPartitions(partitions);
-            }
-
-            return new StopReplicaRequest(data, version);
-        }
-
-        @Override
-        public String toString() {
-            StringBuilder bld = new StringBuilder();
-            bld.append("(type=StopReplicaRequest").
-                append(", controllerId=").append(controllerId).
-                append(", controllerEpoch=").append(controllerEpoch).
-                append(", brokerEpoch=").append(brokerEpoch).
-                append(", deletePartitions=").append(deletePartitions).
-                append(", topicStates=").append(Utils.join(topicStates, ",")).
-                append(")");
-            return bld.toString();
-        }
-    }
-
-    private final StopReplicaRequestData data;
-
-    private StopReplicaRequest(StopReplicaRequestData data, short version) {
-        super(ApiKeys.STOP_REPLICA, version);
-        this.data = data;
-    }
-
-    @Override
-    public StopReplicaResponse getErrorResponse(int throttleTimeMs, Throwable e) {
-        Errors error = Errors.forException(e);
-
-        StopReplicaResponseData data = new StopReplicaResponseData();
-        data.setErrorCode(error.code());
-
-        List<StopReplicaPartitionError> partitions = new ArrayList<>();
-        for (StopReplicaTopicState topic : topicStates()) {
-            for (StopReplicaPartitionState partition : topic.partitionStates()) {
-                partitions.add(new StopReplicaPartitionError()
-                    .setTopicName(topic.topicName())
-                    .setPartitionIndex(partition.partitionIndex())
-                    .setErrorCode(error.code()));
-            }
-        }
-        data.setPartitionErrors(partitions);
-
-        return new StopReplicaResponse(data);
-    }
-
-    /**
-     * Note that this method has allocation overhead per iterated element, so callers should copy the result into
-     * another collection if they need to iterate more than once.
-     *
-     * Implementation note: we should strive to avoid allocation overhead per element, see
-     * `UpdateMetadataRequest.partitionStates()` for the preferred approach. That's not possible in this case and
-     * StopReplicaRequest should be relatively rare in comparison to other request types.
-     */
-    public Iterable<StopReplicaTopicState> topicStates() {
-        if (version() < 1) {
-            Map<String, StopReplicaTopicState> topicStates = new HashMap<>();
-            for (StopReplicaPartitionV0 partition : data.ungroupedPartitions()) {
-                StopReplicaTopicState topicState = topicStates.computeIfAbsent(partition.topicName(),
-                    topic -> new StopReplicaTopicState().setTopicName(topic));
-                topicState.partitionStates().add(new StopReplicaPartitionState()
-                    .setPartitionIndex(partition.partitionIndex())
-                    .setDeletePartition(data.deletePartitions()));
-            }
-            return topicStates.values();
-        } else if (version() < 3) {
-            return () -> new MappedIterator<>(data.topics().iterator(), topic ->
-                new StopReplicaTopicState()
-                    .setTopicName(topic.name())
-                    .setPartitionStates(topic.partitionIndexes().stream()
-                        .map(partition -> new StopReplicaPartitionState()
-                            .setPartitionIndex(partition)
-                            .setDeletePartition(data.deletePartitions()))
-                        .collect(Collectors.toList())));
-        } else {
-            return data.topicStates();
-        }
-    }
-
-    public Map<TopicPartition, StopReplicaPartitionState> partitionStates() {
-        Map<TopicPartition, StopReplicaPartitionState> partitionStates = new HashMap<>();
-
-        if (version() < 1) {
-            for (StopReplicaPartitionV0 partition : data.ungroupedPartitions()) {
-                partitionStates.put(
-                    new TopicPartition(partition.topicName(), partition.partitionIndex()),
-                    new StopReplicaPartitionState()
-                        .setPartitionIndex(partition.partitionIndex())
-                        .setDeletePartition(data.deletePartitions()));
-            }
-        } else if (version() < 3) {
-            for (StopReplicaTopicV1 topic : data.topics()) {
-                for (Integer partitionIndex : topic.partitionIndexes()) {
-                    partitionStates.put(
-                        new TopicPartition(topic.name(), partitionIndex),
-                        new StopReplicaPartitionState()
-                            .setPartitionIndex(partitionIndex)
-                            .setDeletePartition(data.deletePartitions()));
-                }
-            }
-        } else {
-            for (StopReplicaTopicState topicState : data.topicStates()) {
-                for (StopReplicaPartitionState partitionState: topicState.partitionStates()) {
-                    partitionStates.put(
-                        new TopicPartition(topicState.topicName(), partitionState.partitionIndex()),
-                        partitionState);
-                }
-            }
-        }
-
-        return partitionStates;
-    }
-
-    @Override
-    public int controllerId() {
-        return data.controllerId();
-    }
-
-    @Override
-    public int controllerEpoch() {
-        return data.controllerEpoch();
-    }
-
-    @Override
-    public long brokerEpoch() {
-        return data.brokerEpoch();
-    }
-
-    public static StopReplicaRequest parse(ByteBuffer buffer, short version) {
-        return new StopReplicaRequest(new StopReplicaRequestData(new ByteBufferAccessor(buffer), version), version);
-    }
-
-    @Override
-    public StopReplicaRequestData data() {
-        return data;
-    }
->>>>>>> 031b7208
+		return new StopReplicaRequest(new StopReplicaRequestData(new ByteBufferAccessor(buffer), version), version);
+	}
+
+	@Override
+	public StopReplicaRequestData data() {
+		return data;
+	}
 }