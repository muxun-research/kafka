/*
 * Licensed to the Apache Software Foundation (ASF) under one or more
 * contributor license agreements. See the NOTICE file distributed with
 * this work for additional information regarding copyright ownership.
 * The ASF licenses this file to You under the Apache License, Version 2.0
 * (the "License"); you may not use this file except in compliance with
 * the License. You may obtain a copy of the License at
 *
 *    http://www.apache.org/licenses/LICENSE-2.0
 *
 * Unless required by applicable law or agreed to in writing, software
 * distributed under the License is distributed on an "AS IS" BASIS,
 * WITHOUT WARRANTIES OR CONDITIONS OF ANY KIND, either express or implied.
 * See the License for the specific language governing permissions and
 * limitations under the License.
 */
package org.apache.kafka.common.requests;

import org.apache.kafka.common.message.SaslHandshakeResponseData;
import org.apache.kafka.common.protocol.ApiKeys;
import org.apache.kafka.common.protocol.ByteBufferAccessor;
import org.apache.kafka.common.protocol.Errors;

import java.nio.ByteBuffer;
import java.util.List;
import java.util.Map;

/**
 * Response from SASL server which indicates if the client-chosen mechanism is enabled in the server.
 * For error responses, the list of enabled mechanisms is included in the response.
 */
public class SaslHandshakeResponse extends AbstractResponse {

    private final SaslHandshakeResponseData data;

    public SaslHandshakeResponse(SaslHandshakeResponseData data) {
		super(ApiKeys.SASL_HANDSHAKE);
		this.data = data;
    }

    /*
    * Possible error codes:
    *   UNSUPPORTED_SASL_MECHANISM(33): Client mechanism not enabled in server
    *   ILLEGAL_SASL_STATE(34) : Invalid request during SASL handshake
    */
	public Errors error() {
		return Errors.forCode(data.errorCode());
	}

	@Override
	public Map<Errors, Integer> errorCounts() {
		return errorCounts(Errors.forCode(data.errorCode()));
	}

	@Override
	public int throttleTimeMs() {
		return DEFAULT_THROTTLE_TIME;
	}

<<<<<<< HEAD
	@Override
	public SaslHandshakeResponseData data() {
		return data;
	}
=======
    @Override
    public void maybeSetThrottleTimeMs(int throttleTimeMs) {
        // Not supported by the response schema
    }

    @Override
    public SaslHandshakeResponseData data() {
        return data;
    }
>>>>>>> 15418db6

	public List<String> enabledMechanisms() {
		return data.mechanisms();
	}

	public static SaslHandshakeResponse parse(ByteBuffer buffer, short version) {
		return new SaslHandshakeResponse(new SaslHandshakeResponseData(new ByteBufferAccessor(buffer), version));
	}
}<|MERGE_RESOLUTION|>--- conflicted
+++ resolved
@@ -34,35 +34,29 @@
     private final SaslHandshakeResponseData data;
 
     public SaslHandshakeResponse(SaslHandshakeResponseData data) {
-		super(ApiKeys.SASL_HANDSHAKE);
-		this.data = data;
+        super(ApiKeys.SASL_HANDSHAKE);
+        this.data = data;
     }
 
     /*
-    * Possible error codes:
-    *   UNSUPPORTED_SASL_MECHANISM(33): Client mechanism not enabled in server
-    *   ILLEGAL_SASL_STATE(34) : Invalid request during SASL handshake
-    */
-	public Errors error() {
-		return Errors.forCode(data.errorCode());
-	}
+     * Possible error codes:
+     *   UNSUPPORTED_SASL_MECHANISM(33): Client mechanism not enabled in server
+     *   ILLEGAL_SASL_STATE(34) : Invalid request during SASL handshake
+     */
+    public Errors error() {
+        return Errors.forCode(data.errorCode());
+    }
 
-	@Override
-	public Map<Errors, Integer> errorCounts() {
-		return errorCounts(Errors.forCode(data.errorCode()));
-	}
+    @Override
+    public Map<Errors, Integer> errorCounts() {
+        return errorCounts(Errors.forCode(data.errorCode()));
+    }
 
-	@Override
-	public int throttleTimeMs() {
-		return DEFAULT_THROTTLE_TIME;
-	}
+    @Override
+    public int throttleTimeMs() {
+        return DEFAULT_THROTTLE_TIME;
+    }
 
-<<<<<<< HEAD
-	@Override
-	public SaslHandshakeResponseData data() {
-		return data;
-	}
-=======
     @Override
     public void maybeSetThrottleTimeMs(int throttleTimeMs) {
         // Not supported by the response schema
@@ -72,13 +66,12 @@
     public SaslHandshakeResponseData data() {
         return data;
     }
->>>>>>> 15418db6
 
-	public List<String> enabledMechanisms() {
-		return data.mechanisms();
-	}
+    public List<String> enabledMechanisms() {
+        return data.mechanisms();
+    }
 
-	public static SaslHandshakeResponse parse(ByteBuffer buffer, short version) {
-		return new SaslHandshakeResponse(new SaslHandshakeResponseData(new ByteBufferAccessor(buffer), version));
-	}
+    public static SaslHandshakeResponse parse(ByteBuffer buffer, short version) {
+        return new SaslHandshakeResponse(new SaslHandshakeResponseData(new ByteBufferAccessor(buffer), version));
+    }
 }