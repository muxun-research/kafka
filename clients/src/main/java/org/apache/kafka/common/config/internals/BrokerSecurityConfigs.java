--- conflicted
+++ resolved
@@ -49,39 +49,6 @@
 public class BrokerSecurityConfigs {
 
     public static final String PRINCIPAL_BUILDER_CLASS_CONFIG = "principal.builder.class";
-<<<<<<< HEAD
-    public static final String SASL_KERBEROS_PRINCIPAL_TO_LOCAL_RULES_CONFIG = "sasl.kerberos.principal.to.local.rules";
-    public static final String SSL_CLIENT_AUTH_CONFIG = "ssl.client.auth";
-    public static final String SASL_ENABLED_MECHANISMS_CONFIG = "sasl.enabled.mechanisms";
-    public static final String SASL_SERVER_CALLBACK_HANDLER_CLASS = "sasl.server.callback.handler.class";
-    public static final String SSL_PRINCIPAL_MAPPING_RULES_CONFIG = "ssl.principal.mapping.rules";
-    public static final String CONNECTIONS_MAX_REAUTH_MS = "connections.max.reauth.ms";
-    public static final int DEFAULT_SASL_SERVER_MAX_RECEIVE_SIZE = 524288;
-    public static final String SASL_SERVER_MAX_RECEIVE_SIZE_CONFIG = "sasl.server.max.receive.size";
-
-    public static final String PRINCIPAL_BUILDER_CLASS_DOC = "The fully qualified name of a class that implements the " + "KafkaPrincipalBuilder interface, which is used to build the KafkaPrincipal object used during " + "authorization. If no principal builder is defined, the default behavior depends " + "on the security protocol in use. For SSL authentication,  the principal will be derived using the " + "rules defined by <code>" + SSL_PRINCIPAL_MAPPING_RULES_CONFIG + "</code> applied on the distinguished " + "name from the client certificate if one is provided; otherwise, if client authentication is not required, " + "the principal name will be ANONYMOUS. For SASL authentication, the principal will be derived using the " + "rules defined by <code>" + SASL_KERBEROS_PRINCIPAL_TO_LOCAL_RULES_CONFIG + "</code> if GSSAPI is in use, " + "and the SASL authentication ID for other mechanisms. For PLAINTEXT, the principal will be ANONYMOUS.";
-
-	public static final String SSL_PRINCIPAL_MAPPING_RULES_DOC = "A list of rules for mapping from distinguished name" +
-			" from the client certificate to short name. The rules are evaluated in order and the first rule that matches" +
-			" a principal name is used to map it to a short name. Any later rules in the list are ignored. By default," +
-			" distinguished name of the X.500 certificate will be the principal. For more details on the format please" +
-			" see <a href=\"#security_authz\"> security authorization and acls</a>. Note that this configuration is ignored" +
-			" if an extension of KafkaPrincipalBuilder is provided by the <code>" + PRINCIPAL_BUILDER_CLASS_CONFIG + "</code>" +
-			" configuration.";
-	public static final String DEFAULT_SSL_PRINCIPAL_MAPPING_RULES = "DEFAULT";
-
-    public static final String SASL_KERBEROS_PRINCIPAL_TO_LOCAL_RULES_DOC = "A list of rules for mapping from principal " + "names to short names (typically operating system usernames). The rules are evaluated in order and the " + "first rule that matches a principal name is used to map it to a short name. Any later rules in the list are " + "ignored. By default, principal names of the form <code>{username}/{hostname}@{REALM}</code> are mapped " + "to <code>{username}</code>. For more details on the format please see <a href=\"#security_authz\"> " + "security authorization and acls</a>. Note that this configuration is ignored if an extension of " + "<code>KafkaPrincipalBuilder</code> is provided by the <code>" + PRINCIPAL_BUILDER_CLASS_CONFIG + "</code> configuration.";
-    public static final List<String> DEFAULT_SASL_KERBEROS_PRINCIPAL_TO_LOCAL_RULES = Collections.singletonList("DEFAULT");
-
-	public static final String SSL_CLIENT_AUTH_DOC = "Configures kafka broker to request client authentication."
-			+ " The following settings are common: "
-			+ " <ul>"
-			+ " <li><code>ssl.client.auth=required</code> If set to required client authentication is required."
-			+ " <li><code>ssl.client.auth=requested</code> This means client authentication is optional."
-			+ " unlike required, if this option is set client can choose not to provide authentication information about itself"
-			+ " <li><code>ssl.client.auth=none</code> This means client authentication is not needed."
-			+ "</ul>";
-=======
 
     public static final String SSL_PRINCIPAL_MAPPING_RULES_CONFIG = "ssl.principal.mapping.rules";
     public static final String DEFAULT_SSL_PRINCIPAL_MAPPING_RULES = "DEFAULT";
@@ -124,7 +91,6 @@
             + " unlike required, if this option is set client can choose not to provide authentication information about itself"
             + " <li><code>ssl.client.auth=none</code> This means client authentication is not needed."
             + "</ul>";
->>>>>>> 9494bebe
 
     public static final String SASL_ENABLED_MECHANISMS_CONFIG = "sasl.enabled.mechanisms";
     public static final List<String> DEFAULT_SASL_ENABLED_MECHANISMS = Collections.singletonList(SaslConfigs.GSSAPI_MECHANISM);
@@ -132,13 +98,6 @@
             + "The list may contain any mechanism for which a security provider is available. "
             + "Only GSSAPI is enabled by default.";
 
-<<<<<<< HEAD
-    public static final String SASL_SERVER_CALLBACK_HANDLER_CLASS_DOC = "The fully qualified name of a SASL server callback handler " + "class that implements the AuthenticateCallbackHandler interface. Server callback handlers must be prefixed with " + "listener prefix and SASL mechanism name in lower-case. For example, " + "listener.name.sasl_ssl.plain.sasl.server.callback.handler.class=com.example.CustomPlainCallbackHandler.";
-
-    public static final String CONNECTIONS_MAX_REAUTH_MS_DOC = "When explicitly set to a positive number (the default is 0, not a positive number), " + "a session lifetime that will not exceed the configured value will be communicated to v2.2.0 or later clients when they authenticate. " + "The broker will disconnect any such connection that is not re-authenticated within the session lifetime and that is then subsequently " + "used for any purpose other than re-authentication. Configuration names can optionally be prefixed with listener prefix and SASL " + "mechanism name in lower-case. For example, listener.name.sasl_ssl.oauthbearer.connections.max.reauth.ms=3600000";
-
-    public static final String SASL_SERVER_MAX_RECEIVE_SIZE_DOC = "The maximum receive size allowed before and during initial SASL authentication." + " Default receive size is 512KB. GSSAPI limits requests to 64K, but we allow upto 512KB by default for custom SASL mechanisms. In practice," + " PLAIN, SCRAM and OAUTH mechanisms can use much smaller limits.";
-=======
     public static final String SASL_SERVER_CALLBACK_HANDLER_CLASS_CONFIG = "sasl.server.callback.handler.class";
     public static final String SASL_SERVER_CALLBACK_HANDLER_CLASS_DOC = "The fully qualified name of a SASL server callback handler "
             + "class that implements the AuthenticateCallbackHandler interface. Server callback handlers must be prefixed with "
@@ -239,5 +198,4 @@
             .define(SaslConfigs.SASL_OAUTHBEARER_CLOCK_SKEW_SECONDS, INT, SaslConfigs.DEFAULT_SASL_OAUTHBEARER_CLOCK_SKEW_SECONDS, LOW, SaslConfigs.SASL_OAUTHBEARER_CLOCK_SKEW_SECONDS_DOC)
             .define(SaslConfigs.SASL_OAUTHBEARER_EXPECTED_AUDIENCE, LIST, null, LOW, SaslConfigs.SASL_OAUTHBEARER_EXPECTED_AUDIENCE_DOC)
             .define(SaslConfigs.SASL_OAUTHBEARER_EXPECTED_ISSUER, STRING, null, LOW, SaslConfigs.SASL_OAUTHBEARER_EXPECTED_ISSUER_DOC);
->>>>>>> 9494bebe
 }