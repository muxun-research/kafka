/*
 * Licensed to the Apache Software Foundation (ASF) under one or more
 * contributor license agreements. See the NOTICE file distributed with
 * this work for additional information regarding copyright ownership.
 * The ASF licenses this file to You under the Apache License, Version 2.0
 * (the "License"); you may not use this file except in compliance with
 * the License. You may obtain a copy of the License at
 *
 *    http://www.apache.org/licenses/LICENSE-2.0
 *
 * Unless required by applicable law or agreed to in writing, software
 * distributed under the License is distributed on an "AS IS" BASIS,
 * WITHOUT WARRANTIES OR CONDITIONS OF ANY KIND, either express or implied.
 * See the License for the specific language governing permissions and
 * limitations under the License.
 */

package org.apache.kafka.common.protocol;

import com.fasterxml.jackson.databind.JsonNode;
import org.apache.kafka.common.protocol.types.RawTaggedField;
import org.apache.kafka.common.utils.Utils;

import java.io.IOException;
import java.io.UncheckedIOException;
import java.nio.ByteBuffer;
import java.util.Arrays;
import java.util.Iterator;
import java.util.List;


public final class MessageUtil {
<<<<<<< HEAD
	/**
	 * Copy a byte buffer into an array.  This will not affect the buffer's
	 * position or mark.
	 */
	public static byte[] byteBufferToArray(ByteBuffer buf) {
		byte[] arr = new byte[buf.remaining()];
		int prevPosition = buf.position();
		try {
			buf.get(arr);
		} finally {
			buf.position(prevPosition);
		}
		return arr;
	}

    public static String deepToString(Iterator<?> iter) {
        StringBuilder bld = new StringBuilder("[");
		String prefix = "";
		while (iter.hasNext()) {
			Object object = iter.next();
			bld.append(prefix);
			bld.append(object.toString());
			prefix = ", ";
		}
		bld.append("]");
		return bld.toString();
	}

	public static byte jsonNodeToByte(JsonNode node, String about) {
		int value = jsonNodeToInt(node, about);
		if (value > Byte.MAX_VALUE) {
			if (value <= 256) {
				// It's more traditional to refer to bytes as unsigned,
				// so we support that here.
				value -= 128;
			} else {
				throw new RuntimeException(about + ": value " + value +
						" does not fit in an 8-bit signed integer.");
			}
		}
		if (value < Byte.MIN_VALUE) {
			throw new RuntimeException(about + ": value " + value +
					" does not fit in an 8-bit signed integer.");
		}
		return (byte) value;
	}

	public static short jsonNodeToShort(JsonNode node, String about) {
		int value = jsonNodeToInt(node, about);
		if ((value < Short.MIN_VALUE) || (value > Short.MAX_VALUE)) {
			throw new RuntimeException(about + ": value " + value +
					" does not fit in a 16-bit signed integer.");
		}
		return (short) value;
	}

	public static int jsonNodeToUnsignedShort(JsonNode node, String about) {
		int value = jsonNodeToInt(node, about);
		if (value < 0 || value > 65535) {
			throw new RuntimeException(about + ": value " + value +
					" does not fit in a 16-bit unsigned integer.");
		}
		return value;
	}

	public static int jsonNodeToInt(JsonNode node, String about) {
		if (node.isInt()) {
			return node.asInt();
		}
		if (node.isTextual()) {
			throw new NumberFormatException(about + ": expected an integer or " +
					"string type, but got " + node.getNodeType());
		}
		String text = node.asText();
		if (text.startsWith("0x")) {
			try {
				return Integer.parseInt(text.substring(2), 16);
			} catch (NumberFormatException e) {
				throw new NumberFormatException(about + ": failed to " +
						"parse hexadecimal number: " + e.getMessage());
			}
		} else {
			try {
				return Integer.parseInt(text);
			} catch (NumberFormatException e) {
				throw new NumberFormatException(about + ": failed to " +
						"parse number: " + e.getMessage());
			}
		}
	}

	public static long jsonNodeToLong(JsonNode node, String about) {
		if (node.isLong()) {
			return node.asLong();
		}
		if (node.isTextual()) {
			throw new NumberFormatException(about + ": expected an integer or " +
					"string type, but got " + node.getNodeType());
		}
		String text = node.asText();
		if (text.startsWith("0x")) {
			try {
				return Long.parseLong(text.substring(2), 16);
			} catch (NumberFormatException e) {
				throw new NumberFormatException(about + ": failed to " +
						"parse hexadecimal number: " + e.getMessage());
			}
		} else {
			try {
				return Long.parseLong(text);
			} catch (NumberFormatException e) {
				throw new NumberFormatException(about + ": failed to " +
						"parse number: " + e.getMessage());
			}
		}
	}

	public static byte[] jsonNodeToBinary(JsonNode node, String about) {
		if (!node.isBinary()) {
			throw new RuntimeException(about + ": expected Base64-encoded binary data.");
		}
		try {
			byte[] value = node.binaryValue();
			return value;
		} catch (IOException e) {
			throw new RuntimeException(about + ": unable to retrieve Base64-encoded binary data", e);
		}
	}

	public static double jsonNodeToDouble(JsonNode node, String about) {
		if (!node.isFloatingPointNumber()) {
			throw new NumberFormatException(about + ": expected a floating point " +
					"type, but got " + node.getNodeType());
		}
		return node.asDouble();
	}

	public static byte[] duplicate(byte[] array) {
		if (array == null)
			return null;
		return Arrays.copyOf(array, array.length);
	}

	/**
	 * Compare two RawTaggedFields lists.
	 * A null list is equivalent to an empty one in this context.
	 */
	public static boolean compareRawTaggedFields(List<RawTaggedField> first,
												 List<RawTaggedField> second) {
		if (first == null) {
			return second == null || second.isEmpty();
		} else if (second == null) {
			return first.isEmpty();
		} else {
			return first.equals(second);
		}
	}

	public static ByteBuffer toByteBuffer(final Message message, final short version) {
		ObjectSerializationCache cache = new ObjectSerializationCache();
		int messageSize = message.size(cache, version);
		ByteBufferAccessor bytes = new ByteBufferAccessor(ByteBuffer.allocate(messageSize));
		message.write(bytes, cache, version);
		bytes.flip();
		return bytes.buffer();
	}

	public static ByteBuffer toVersionPrefixedByteBuffer(final short version, final Message message) {
		ObjectSerializationCache cache = new ObjectSerializationCache();
		int messageSize = message.size(cache, version);
		ByteBufferAccessor bytes = new ByteBufferAccessor(ByteBuffer.allocate(messageSize + 2));
		bytes.writeShort(version);
		message.write(bytes, cache, version);
		bytes.flip();
		return bytes.buffer();
	}

	public static byte[] toVersionPrefixedBytes(final short version, final Message message) {
		ByteBuffer buffer = toVersionPrefixedByteBuffer(version, message);
		// take the inner array directly if it is full with data
		if (buffer.hasArray() &&
				buffer.arrayOffset() == 0 &&
				buffer.position() == 0 &&
				buffer.limit() == buffer.array().length) return buffer.array();
		else return Utils.toArray(buffer);
	}
=======

    public static final long UNSIGNED_INT_MAX = 4294967295L;

    public static final int UNSIGNED_SHORT_MAX = 65535;

    /**
     * Copy a byte buffer into an array.  This will not affect the buffer's
     * position or mark.
     */
    public static byte[] byteBufferToArray(ByteBuffer buf) {
        byte[] arr = new byte[buf.remaining()];
        int prevPosition = buf.position();
        try {
            buf.get(arr);
        } finally {
            buf.position(prevPosition);
        }
        return arr;
    }

    public static String deepToString(Iterator<?> iter) {
        StringBuilder bld = new StringBuilder("[");
        String prefix = "";
        while (iter.hasNext()) {
            Object object = iter.next();
            bld.append(prefix);
            bld.append(object.toString());
            prefix = ", ";
        }
        bld.append("]");
        return bld.toString();
    }

    public static byte jsonNodeToByte(JsonNode node, String about) {
        int value = jsonNodeToInt(node, about);
        if (value > Byte.MAX_VALUE) {
            if (value <= 256) {
                // It's more traditional to refer to bytes as unsigned,
                // so we support that here.
                value -= 128;
            } else {
                throw new RuntimeException(about + ": value " + value +
                    " does not fit in an 8-bit signed integer.");
            }
        }
        if (value < Byte.MIN_VALUE) {
            throw new RuntimeException(about + ": value " + value +
                " does not fit in an 8-bit signed integer.");
        }
        return (byte) value;
    }

    public static short jsonNodeToShort(JsonNode node, String about) {
        int value = jsonNodeToInt(node, about);
        if ((value < Short.MIN_VALUE) || (value > Short.MAX_VALUE)) {
            throw new RuntimeException(about + ": value " + value +
                " does not fit in a 16-bit signed integer.");
        }
        return (short) value;
    }

    public static int jsonNodeToUnsignedShort(JsonNode node, String about) {
        int value = jsonNodeToInt(node, about);
        if (value < 0 || value > UNSIGNED_SHORT_MAX) {
            throw new RuntimeException(about + ": value " + value +
                " does not fit in a 16-bit unsigned integer.");
        }
        return value;
    }

    public static long jsonNodeToUnsignedInt(JsonNode node, String about) {
        long value = jsonNodeToLong(node, about);
        if (value < 0 || value > UNSIGNED_INT_MAX) {
            throw new RuntimeException(about + ": value " + value +
                    " does not fit in a 32-bit unsigned integer.");
        }
        return value;
    }

    public static int jsonNodeToInt(JsonNode node, String about) {
        if (node.isInt()) {
            return node.asInt();
        }
        if (node.isTextual()) {
            throw new NumberFormatException(about + ": expected an integer or " +
                "string type, but got " + node.getNodeType());
        }
        String text = node.asText();
        if (text.startsWith("0x")) {
            try {
                return Integer.parseInt(text.substring(2), 16);
            } catch (NumberFormatException e) {
                throw new NumberFormatException(about + ": failed to " +
                    "parse hexadecimal number: " + e.getMessage());
            }
        } else {
            try {
                return Integer.parseInt(text);
            } catch (NumberFormatException e) {
                throw new NumberFormatException(about + ": failed to " +
                    "parse number: " + e.getMessage());
            }
        }
    }

    public static long jsonNodeToLong(JsonNode node, String about) {
        if (node.isLong()) {
            return node.asLong();
        }
        if (node.isTextual()) {
            throw new NumberFormatException(about + ": expected an integer or " +
                "string type, but got " + node.getNodeType());
        }
        String text = node.asText();
        if (text.startsWith("0x")) {
            try {
                return Long.parseLong(text.substring(2), 16);
            } catch (NumberFormatException e) {
                throw new NumberFormatException(about + ": failed to " +
                    "parse hexadecimal number: " + e.getMessage());
            }
        } else {
            try {
                return Long.parseLong(text);
            } catch (NumberFormatException e) {
                throw new NumberFormatException(about + ": failed to " +
                    "parse number: " + e.getMessage());
            }
        }
    }

    public static byte[] jsonNodeToBinary(JsonNode node, String about) {
        try {
            byte[] value = node.binaryValue();
            if (value == null) {
                throw new IllegalArgumentException(about + ": expected Base64-encoded binary data.");
            }

            return value;
        } catch (IOException e) {
            throw new UncheckedIOException(about + ": unable to retrieve Base64-encoded binary data", e);
        }
    }

    public static double jsonNodeToDouble(JsonNode node, String about) {
        if (!node.isFloatingPointNumber()) {
            throw new NumberFormatException(about + ": expected a floating point " +
                "type, but got " + node.getNodeType());
        }
        return node.asDouble();
    }

    public static byte[] duplicate(byte[] array) {
        if (array == null)
            return null;
        return Arrays.copyOf(array, array.length);
    }

    /**
     * Compare two RawTaggedFields lists.
     * A null list is equivalent to an empty one in this context.
     */
    public static boolean compareRawTaggedFields(List<RawTaggedField> first,
                                                 List<RawTaggedField> second) {
        if (first == null) {
            return second == null || second.isEmpty();
        } else if (second == null) {
            return first.isEmpty();
        } else {
            return first.equals(second);
        }
    }

    public static ByteBuffer toByteBuffer(final Message message, final short version) {
        ObjectSerializationCache cache = new ObjectSerializationCache();
        int messageSize = message.size(cache, version);
        ByteBufferAccessor bytes = new ByteBufferAccessor(ByteBuffer.allocate(messageSize));
        message.write(bytes, cache, version);
        bytes.flip();
        return bytes.buffer();
    }

    public static ByteBuffer toVersionPrefixedByteBuffer(final short version, final Message message) {
        ObjectSerializationCache cache = new ObjectSerializationCache();
        int messageSize = message.size(cache, version);
        ByteBufferAccessor bytes = new ByteBufferAccessor(ByteBuffer.allocate(messageSize + 2));
        bytes.writeShort(version);
        message.write(bytes, cache, version);
        bytes.flip();
        return bytes.buffer();
    }

    public static byte[] toVersionPrefixedBytes(final short version, final Message message) {
        ByteBuffer buffer = toVersionPrefixedByteBuffer(version, message);
        // take the inner array directly if it is full with data
        if (buffer.hasArray() &&
                buffer.arrayOffset() == 0 &&
                buffer.position() == 0 &&
                buffer.limit() == buffer.array().length) return buffer.array();
        else return Utils.toArray(buffer);
    }
>>>>>>> 15418db6
}<|MERGE_RESOLUTION|>--- conflicted
+++ resolved
@@ -30,194 +30,6 @@
 
 
 public final class MessageUtil {
-<<<<<<< HEAD
-	/**
-	 * Copy a byte buffer into an array.  This will not affect the buffer's
-	 * position or mark.
-	 */
-	public static byte[] byteBufferToArray(ByteBuffer buf) {
-		byte[] arr = new byte[buf.remaining()];
-		int prevPosition = buf.position();
-		try {
-			buf.get(arr);
-		} finally {
-			buf.position(prevPosition);
-		}
-		return arr;
-	}
-
-    public static String deepToString(Iterator<?> iter) {
-        StringBuilder bld = new StringBuilder("[");
-		String prefix = "";
-		while (iter.hasNext()) {
-			Object object = iter.next();
-			bld.append(prefix);
-			bld.append(object.toString());
-			prefix = ", ";
-		}
-		bld.append("]");
-		return bld.toString();
-	}
-
-	public static byte jsonNodeToByte(JsonNode node, String about) {
-		int value = jsonNodeToInt(node, about);
-		if (value > Byte.MAX_VALUE) {
-			if (value <= 256) {
-				// It's more traditional to refer to bytes as unsigned,
-				// so we support that here.
-				value -= 128;
-			} else {
-				throw new RuntimeException(about + ": value " + value +
-						" does not fit in an 8-bit signed integer.");
-			}
-		}
-		if (value < Byte.MIN_VALUE) {
-			throw new RuntimeException(about + ": value " + value +
-					" does not fit in an 8-bit signed integer.");
-		}
-		return (byte) value;
-	}
-
-	public static short jsonNodeToShort(JsonNode node, String about) {
-		int value = jsonNodeToInt(node, about);
-		if ((value < Short.MIN_VALUE) || (value > Short.MAX_VALUE)) {
-			throw new RuntimeException(about + ": value " + value +
-					" does not fit in a 16-bit signed integer.");
-		}
-		return (short) value;
-	}
-
-	public static int jsonNodeToUnsignedShort(JsonNode node, String about) {
-		int value = jsonNodeToInt(node, about);
-		if (value < 0 || value > 65535) {
-			throw new RuntimeException(about + ": value " + value +
-					" does not fit in a 16-bit unsigned integer.");
-		}
-		return value;
-	}
-
-	public static int jsonNodeToInt(JsonNode node, String about) {
-		if (node.isInt()) {
-			return node.asInt();
-		}
-		if (node.isTextual()) {
-			throw new NumberFormatException(about + ": expected an integer or " +
-					"string type, but got " + node.getNodeType());
-		}
-		String text = node.asText();
-		if (text.startsWith("0x")) {
-			try {
-				return Integer.parseInt(text.substring(2), 16);
-			} catch (NumberFormatException e) {
-				throw new NumberFormatException(about + ": failed to " +
-						"parse hexadecimal number: " + e.getMessage());
-			}
-		} else {
-			try {
-				return Integer.parseInt(text);
-			} catch (NumberFormatException e) {
-				throw new NumberFormatException(about + ": failed to " +
-						"parse number: " + e.getMessage());
-			}
-		}
-	}
-
-	public static long jsonNodeToLong(JsonNode node, String about) {
-		if (node.isLong()) {
-			return node.asLong();
-		}
-		if (node.isTextual()) {
-			throw new NumberFormatException(about + ": expected an integer or " +
-					"string type, but got " + node.getNodeType());
-		}
-		String text = node.asText();
-		if (text.startsWith("0x")) {
-			try {
-				return Long.parseLong(text.substring(2), 16);
-			} catch (NumberFormatException e) {
-				throw new NumberFormatException(about + ": failed to " +
-						"parse hexadecimal number: " + e.getMessage());
-			}
-		} else {
-			try {
-				return Long.parseLong(text);
-			} catch (NumberFormatException e) {
-				throw new NumberFormatException(about + ": failed to " +
-						"parse number: " + e.getMessage());
-			}
-		}
-	}
-
-	public static byte[] jsonNodeToBinary(JsonNode node, String about) {
-		if (!node.isBinary()) {
-			throw new RuntimeException(about + ": expected Base64-encoded binary data.");
-		}
-		try {
-			byte[] value = node.binaryValue();
-			return value;
-		} catch (IOException e) {
-			throw new RuntimeException(about + ": unable to retrieve Base64-encoded binary data", e);
-		}
-	}
-
-	public static double jsonNodeToDouble(JsonNode node, String about) {
-		if (!node.isFloatingPointNumber()) {
-			throw new NumberFormatException(about + ": expected a floating point " +
-					"type, but got " + node.getNodeType());
-		}
-		return node.asDouble();
-	}
-
-	public static byte[] duplicate(byte[] array) {
-		if (array == null)
-			return null;
-		return Arrays.copyOf(array, array.length);
-	}
-
-	/**
-	 * Compare two RawTaggedFields lists.
-	 * A null list is equivalent to an empty one in this context.
-	 */
-	public static boolean compareRawTaggedFields(List<RawTaggedField> first,
-												 List<RawTaggedField> second) {
-		if (first == null) {
-			return second == null || second.isEmpty();
-		} else if (second == null) {
-			return first.isEmpty();
-		} else {
-			return first.equals(second);
-		}
-	}
-
-	public static ByteBuffer toByteBuffer(final Message message, final short version) {
-		ObjectSerializationCache cache = new ObjectSerializationCache();
-		int messageSize = message.size(cache, version);
-		ByteBufferAccessor bytes = new ByteBufferAccessor(ByteBuffer.allocate(messageSize));
-		message.write(bytes, cache, version);
-		bytes.flip();
-		return bytes.buffer();
-	}
-
-	public static ByteBuffer toVersionPrefixedByteBuffer(final short version, final Message message) {
-		ObjectSerializationCache cache = new ObjectSerializationCache();
-		int messageSize = message.size(cache, version);
-		ByteBufferAccessor bytes = new ByteBufferAccessor(ByteBuffer.allocate(messageSize + 2));
-		bytes.writeShort(version);
-		message.write(bytes, cache, version);
-		bytes.flip();
-		return bytes.buffer();
-	}
-
-	public static byte[] toVersionPrefixedBytes(final short version, final Message message) {
-		ByteBuffer buffer = toVersionPrefixedByteBuffer(version, message);
-		// take the inner array directly if it is full with data
-		if (buffer.hasArray() &&
-				buffer.arrayOffset() == 0 &&
-				buffer.position() == 0 &&
-				buffer.limit() == buffer.array().length) return buffer.array();
-		else return Utils.toArray(buffer);
-	}
-=======
 
     public static final long UNSIGNED_INT_MAX = 4294967295L;
 
@@ -259,13 +71,11 @@
                 // so we support that here.
                 value -= 128;
             } else {
-                throw new RuntimeException(about + ": value " + value +
-                    " does not fit in an 8-bit signed integer.");
+                throw new RuntimeException(about + ": value " + value + " does not fit in an 8-bit signed integer.");
             }
         }
         if (value < Byte.MIN_VALUE) {
-            throw new RuntimeException(about + ": value " + value +
-                " does not fit in an 8-bit signed integer.");
+            throw new RuntimeException(about + ": value " + value + " does not fit in an 8-bit signed integer.");
         }
         return (byte) value;
     }
@@ -273,8 +83,7 @@
     public static short jsonNodeToShort(JsonNode node, String about) {
         int value = jsonNodeToInt(node, about);
         if ((value < Short.MIN_VALUE) || (value > Short.MAX_VALUE)) {
-            throw new RuntimeException(about + ": value " + value +
-                " does not fit in a 16-bit signed integer.");
+            throw new RuntimeException(about + ": value " + value + " does not fit in a 16-bit signed integer.");
         }
         return (short) value;
     }
@@ -282,8 +91,7 @@
     public static int jsonNodeToUnsignedShort(JsonNode node, String about) {
         int value = jsonNodeToInt(node, about);
         if (value < 0 || value > UNSIGNED_SHORT_MAX) {
-            throw new RuntimeException(about + ": value " + value +
-                " does not fit in a 16-bit unsigned integer.");
+            throw new RuntimeException(about + ": value " + value + " does not fit in a 16-bit unsigned integer.");
         }
         return value;
     }
@@ -291,8 +99,7 @@
     public static long jsonNodeToUnsignedInt(JsonNode node, String about) {
         long value = jsonNodeToLong(node, about);
         if (value < 0 || value > UNSIGNED_INT_MAX) {
-            throw new RuntimeException(about + ": value " + value +
-                    " does not fit in a 32-bit unsigned integer.");
+            throw new RuntimeException(about + ": value " + value + " does not fit in a 32-bit unsigned integer.");
         }
         return value;
     }
@@ -302,23 +109,20 @@
             return node.asInt();
         }
         if (node.isTextual()) {
-            throw new NumberFormatException(about + ": expected an integer or " +
-                "string type, but got " + node.getNodeType());
+            throw new NumberFormatException(about + ": expected an integer or " + "string type, but got " + node.getNodeType());
         }
         String text = node.asText();
         if (text.startsWith("0x")) {
             try {
                 return Integer.parseInt(text.substring(2), 16);
             } catch (NumberFormatException e) {
-                throw new NumberFormatException(about + ": failed to " +
-                    "parse hexadecimal number: " + e.getMessage());
+                throw new NumberFormatException(about + ": failed to " + "parse hexadecimal number: " + e.getMessage());
             }
         } else {
             try {
                 return Integer.parseInt(text);
             } catch (NumberFormatException e) {
-                throw new NumberFormatException(about + ": failed to " +
-                    "parse number: " + e.getMessage());
+                throw new NumberFormatException(about + ": failed to " + "parse number: " + e.getMessage());
             }
         }
     }
@@ -328,23 +132,20 @@
             return node.asLong();
         }
         if (node.isTextual()) {
-            throw new NumberFormatException(about + ": expected an integer or " +
-                "string type, but got " + node.getNodeType());
+            throw new NumberFormatException(about + ": expected an integer or " + "string type, but got " + node.getNodeType());
         }
         String text = node.asText();
         if (text.startsWith("0x")) {
             try {
                 return Long.parseLong(text.substring(2), 16);
             } catch (NumberFormatException e) {
-                throw new NumberFormatException(about + ": failed to " +
-                    "parse hexadecimal number: " + e.getMessage());
+                throw new NumberFormatException(about + ": failed to " + "parse hexadecimal number: " + e.getMessage());
             }
         } else {
             try {
                 return Long.parseLong(text);
             } catch (NumberFormatException e) {
-                throw new NumberFormatException(about + ": failed to " +
-                    "parse number: " + e.getMessage());
+                throw new NumberFormatException(about + ": failed to " + "parse number: " + e.getMessage());
             }
         }
     }
@@ -364,8 +165,7 @@
 
     public static double jsonNodeToDouble(JsonNode node, String about) {
         if (!node.isFloatingPointNumber()) {
-            throw new NumberFormatException(about + ": expected a floating point " +
-                "type, but got " + node.getNodeType());
+            throw new NumberFormatException(about + ": expected a floating point " + "type, but got " + node.getNodeType());
         }
         return node.asDouble();
     }
@@ -380,8 +180,7 @@
      * Compare two RawTaggedFields lists.
      * A null list is equivalent to an empty one in this context.
      */
-    public static boolean compareRawTaggedFields(List<RawTaggedField> first,
-                                                 List<RawTaggedField> second) {
+    public static boolean compareRawTaggedFields(List<RawTaggedField> first, List<RawTaggedField> second) {
         if (first == null) {
             return second == null || second.isEmpty();
         } else if (second == null) {
@@ -413,11 +212,9 @@
     public static byte[] toVersionPrefixedBytes(final short version, final Message message) {
         ByteBuffer buffer = toVersionPrefixedByteBuffer(version, message);
         // take the inner array directly if it is full with data
-        if (buffer.hasArray() &&
-                buffer.arrayOffset() == 0 &&
-                buffer.position() == 0 &&
-                buffer.limit() == buffer.array().length) return buffer.array();
-        else return Utils.toArray(buffer);
-    }
->>>>>>> 15418db6
+        if (buffer.hasArray() && buffer.arrayOffset() == 0 && buffer.position() == 0 && buffer.limit() == buffer.array().length)
+            return buffer.array();
+        else
+            return Utils.toArray(buffer);
+    }
 }