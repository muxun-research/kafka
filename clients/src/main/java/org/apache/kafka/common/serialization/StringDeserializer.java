/*
 * Licensed to the Apache Software Foundation (ASF) under one or more
 * contributor license agreements. See the NOTICE file distributed with
 * this work for additional information regarding copyright ownership.
 * The ASF licenses this file to You under the Apache License, Version 2.0
 * (the "License"); you may not use this file except in compliance with
 * the License. You may obtain a copy of the License at
 *
 *    http://www.apache.org/licenses/LICENSE-2.0
 *
 * Unless required by applicable law or agreed to in writing, software
 * distributed under the License is distributed on an "AS IS" BASIS,
 * WITHOUT WARRANTIES OR CONDITIONS OF ANY KIND, either express or implied.
 * See the License for the specific language governing permissions and
 * limitations under the License.
 */
package org.apache.kafka.common.serialization;

import org.apache.kafka.common.errors.SerializationException;
import org.apache.kafka.common.header.Headers;
import org.apache.kafka.common.utils.Utils;

import java.nio.ByteBuffer;
import java.nio.charset.Charset;
import java.nio.charset.IllegalCharsetNameException;
import java.nio.charset.StandardCharsets;
import java.nio.charset.UnsupportedCharsetException;
import java.util.Map;

/**
 * String encoding defaults to UTF8 and can be customized by setting the property key.deserializer.encoding,
 * value.deserializer.encoding or deserializer.encoding. The first two take precedence over the last.
 */
public class StringDeserializer implements Deserializer<String> {
<<<<<<< HEAD
	private String encoding = StandardCharsets.UTF_8.name();
=======
    private Charset encoding = StandardCharsets.UTF_8;
>>>>>>> 9494bebe

    @Override
    public void configure(Map<String, ?> configs, boolean isKey) {
        String propertyName = isKey ? "key.deserializer.encoding" : "value.deserializer.encoding";
        Object encodingValue = configs.get(propertyName);
        if (encodingValue == null)
            encodingValue = configs.get("deserializer.encoding");
        if (encodingValue instanceof String) {
            String encodingName = (String) encodingValue;
            try {
                encoding = Charset.forName(encodingName);
            } catch (UnsupportedCharsetException | IllegalCharsetNameException e) {
                throw new SerializationException("Unsupported encoding " + encodingName, e);
            }
        }
    }

    @Override
    public String deserialize(String topic, byte[] data) {
        if (data == null)
            return null;
        else
            return new String(data, encoding);
    }

    @Override
    public String deserialize(String topic, Headers headers, ByteBuffer data) {
        if (data == null) {
            return null;
        }

        if (data.hasArray()) {
            return new String(data.array(), data.position() + data.arrayOffset(), data.remaining(), encoding);
        }
        return new String(Utils.toArray(data), encoding);
    }
}<|MERGE_RESOLUTION|>--- conflicted
+++ resolved
@@ -32,11 +32,7 @@
  * value.deserializer.encoding or deserializer.encoding. The first two take precedence over the last.
  */
 public class StringDeserializer implements Deserializer<String> {
-<<<<<<< HEAD
-	private String encoding = StandardCharsets.UTF_8.name();
-=======
     private Charset encoding = StandardCharsets.UTF_8;
->>>>>>> 9494bebe
 
     @Override
     public void configure(Map<String, ?> configs, boolean isKey) {
