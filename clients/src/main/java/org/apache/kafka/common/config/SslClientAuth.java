--- conflicted
+++ resolved
@@ -28,11 +28,7 @@
     REQUESTED,
     NONE;
 
-<<<<<<< HEAD
-    public static final List<SslClientAuth> VALUES = Collections.unmodifiableList(Arrays.asList(SslClientAuth.values()));
-=======
     public static final List<SslClientAuth> VALUES = List.of(SslClientAuth.values());
->>>>>>> 9494bebe
 
     public static SslClientAuth forConfig(String key) {
         if (key == null) {
