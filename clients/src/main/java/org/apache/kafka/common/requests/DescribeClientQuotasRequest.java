--- conflicted
+++ resolved
@@ -29,103 +29,6 @@
 import java.util.List;
 
 public class DescribeClientQuotasRequest extends AbstractRequest {
-<<<<<<< HEAD
-	// These values must not change.
-	private static final byte MATCH_TYPE_EXACT = 0;
-	private static final byte MATCH_TYPE_DEFAULT = 1;
-	private static final byte MATCH_TYPE_SPECIFIED = 2;
-
-	public static class Builder extends AbstractRequest.Builder<DescribeClientQuotasRequest> {
-
-		private final DescribeClientQuotasRequestData data;
-
-		public Builder(ClientQuotaFilter filter) {
-			super(ApiKeys.DESCRIBE_CLIENT_QUOTAS);
-
-			List<ComponentData> componentData = new ArrayList<>(filter.components().size());
-			for (ClientQuotaFilterComponent component : filter.components()) {
-				ComponentData fd = new ComponentData().setEntityType(component.entityType());
-				if (component.match() == null) {
-					fd.setMatchType(MATCH_TYPE_SPECIFIED);
-					fd.setMatch(null);
-				} else if (component.match().isPresent()) {
-					fd.setMatchType(MATCH_TYPE_EXACT);
-					fd.setMatch(component.match().get());
-				} else {
-					fd.setMatchType(MATCH_TYPE_DEFAULT);
-					fd.setMatch(null);
-				}
-				componentData.add(fd);
-			}
-			this.data = new DescribeClientQuotasRequestData()
-					.setComponents(componentData)
-					.setStrict(filter.strict());
-		}
-
-		@Override
-		public DescribeClientQuotasRequest build(short version) {
-			return new DescribeClientQuotasRequest(data, version);
-		}
-
-		@Override
-		public String toString() {
-			return data.toString();
-		}
-	}
-
-	private final DescribeClientQuotasRequestData data;
-
-	public DescribeClientQuotasRequest(DescribeClientQuotasRequestData data, short version) {
-		super(ApiKeys.DESCRIBE_CLIENT_QUOTAS, version);
-		this.data = data;
-	}
-
-	public ClientQuotaFilter filter() {
-		List<ClientQuotaFilterComponent> components = new ArrayList<>(data.components().size());
-		for (ComponentData componentData : data.components()) {
-			ClientQuotaFilterComponent component;
-			switch (componentData.matchType()) {
-				case MATCH_TYPE_EXACT:
-					component = ClientQuotaFilterComponent.ofEntity(componentData.entityType(), componentData.match());
-					break;
-				case MATCH_TYPE_DEFAULT:
-					component = ClientQuotaFilterComponent.ofDefaultEntity(componentData.entityType());
-					break;
-				case MATCH_TYPE_SPECIFIED:
-					component = ClientQuotaFilterComponent.ofEntityType(componentData.entityType());
-					break;
-				default:
-					throw new IllegalArgumentException("Unexpected match type: " + componentData.matchType());
-			}
-			components.add(component);
-		}
-		if (data.strict()) {
-			return ClientQuotaFilter.containsOnly(components);
-		} else {
-			return ClientQuotaFilter.contains(components);
-		}
-	}
-
-	@Override
-	public DescribeClientQuotasRequestData data() {
-		return data;
-	}
-
-	@Override
-	public DescribeClientQuotasResponse getErrorResponse(int throttleTimeMs, Throwable e) {
-		ApiError error = ApiError.fromThrowable(e);
-		return new DescribeClientQuotasResponse(new DescribeClientQuotasResponseData()
-				.setThrottleTimeMs(throttleTimeMs)
-				.setErrorCode(error.error().code())
-				.setErrorMessage(error.message())
-				.setEntries(null));
-	}
-
-	public static DescribeClientQuotasRequest parse(ByteBuffer buffer, short version) {
-		return new DescribeClientQuotasRequest(new DescribeClientQuotasRequestData(new ByteBufferAccessor(buffer), version),
-				version);
-	}
-=======
     // These values must not change.
     public static final byte MATCH_TYPE_EXACT = 0;
     public static final byte MATCH_TYPE_DEFAULT = 1;
@@ -153,9 +56,7 @@
                 }
                 componentData.add(fd);
             }
-            this.data = new DescribeClientQuotasRequestData()
-                .setComponents(componentData)
-                .setStrict(filter.strict());
+            this.data = new DescribeClientQuotasRequestData().setComponents(componentData).setStrict(filter.strict());
         }
 
         @Override
@@ -210,17 +111,11 @@
     @Override
     public DescribeClientQuotasResponse getErrorResponse(int throttleTimeMs, Throwable e) {
         ApiError error = ApiError.fromThrowable(e);
-        return new DescribeClientQuotasResponse(new DescribeClientQuotasResponseData()
-            .setThrottleTimeMs(throttleTimeMs)
-            .setErrorCode(error.error().code())
-            .setErrorMessage(error.message())
-            .setEntries(null));
+        return new DescribeClientQuotasResponse(new DescribeClientQuotasResponseData().setThrottleTimeMs(throttleTimeMs).setErrorCode(error.error().code()).setErrorMessage(error.message()).setEntries(null));
     }
 
     public static DescribeClientQuotasRequest parse(ByteBuffer buffer, short version) {
-        return new DescribeClientQuotasRequest(new DescribeClientQuotasRequestData(new ByteBufferAccessor(buffer), version),
-            version);
+        return new DescribeClientQuotasRequest(new DescribeClientQuotasRequestData(new ByteBufferAccessor(buffer), version), version);
     }
->>>>>>> 15418db6
 
 }