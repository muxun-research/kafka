--- conflicted
+++ resolved
@@ -18,29 +18,21 @@
 package org.apache.kafka.common.security.oauthbearer.internals.secured;
 
 import org.apache.kafka.common.utils.Time;
-<<<<<<< HEAD
-=======
 
->>>>>>> 9494bebe
 import org.jose4j.http.Get;
 import org.jose4j.jwk.HttpsJwks;
 
-import javax.net.ssl.SSLSocketFactory;
 import java.net.URL;
 import java.nio.file.Path;
 import java.util.Locale;
 import java.util.Map;
 
-<<<<<<< HEAD
-import static org.apache.kafka.common.config.SaslConfigs.*;
-=======
 import javax.net.ssl.SSLSocketFactory;
 
 import static org.apache.kafka.common.config.SaslConfigs.SASL_OAUTHBEARER_JWKS_ENDPOINT_REFRESH_MS;
 import static org.apache.kafka.common.config.SaslConfigs.SASL_OAUTHBEARER_JWKS_ENDPOINT_RETRY_BACKOFF_MAX_MS;
 import static org.apache.kafka.common.config.SaslConfigs.SASL_OAUTHBEARER_JWKS_ENDPOINT_RETRY_BACKOFF_MS;
 import static org.apache.kafka.common.config.SaslConfigs.SASL_OAUTHBEARER_JWKS_ENDPOINT_URL;
->>>>>>> 9494bebe
 
 public class VerificationKeyResolverFactory {
 
@@ -50,16 +42,21 @@
      *
      * <b>Note</b>: the returned <code>CloseableVerificationKeyResolver</code> is not
      * initialized here and must be done by the caller.
-     * <p>
+     *
      * Primarily exposed here for unit testing.
+     *
      * @param configs SASL configuration
+     *
      * @return Non-<code>null</code> {@link CloseableVerificationKeyResolver}
      */
-    public static CloseableVerificationKeyResolver create(Map<String, ?> configs, Map<String, Object> jaasConfig) {
+    public static CloseableVerificationKeyResolver create(Map<String, ?> configs,
+        Map<String, Object> jaasConfig) {
         return create(configs, null, jaasConfig);
     }
 
-    public static CloseableVerificationKeyResolver create(Map<String, ?> configs, String saslMechanism, Map<String, Object> jaasConfig) {
+    public static CloseableVerificationKeyResolver create(Map<String, ?> configs,
+        String saslMechanism,
+        Map<String, Object> jaasConfig) {
         ConfigurationUtils cu = new ConfigurationUtils(configs, saslMechanism);
         URL jwksEndpointUrl = cu.validateUrl(SASL_OAUTHBEARER_JWKS_ENDPOINT_URL);
 
@@ -83,7 +80,11 @@
                 httpsJwks.setSimpleHttpGet(get);
             }
 
-            RefreshingHttpsJwks refreshingHttpsJwks = new RefreshingHttpsJwks(Time.SYSTEM, httpsJwks, refreshIntervalMs, cu.validateLong(SASL_OAUTHBEARER_JWKS_ENDPOINT_RETRY_BACKOFF_MS), cu.validateLong(SASL_OAUTHBEARER_JWKS_ENDPOINT_RETRY_BACKOFF_MAX_MS));
+            RefreshingHttpsJwks refreshingHttpsJwks = new RefreshingHttpsJwks(Time.SYSTEM,
+                httpsJwks,
+                refreshIntervalMs,
+                cu.validateLong(SASL_OAUTHBEARER_JWKS_ENDPOINT_RETRY_BACKOFF_MS),
+                cu.validateLong(SASL_OAUTHBEARER_JWKS_ENDPOINT_RETRY_BACKOFF_MAX_MS));
             return new RefreshingHttpsJwksVerificationKeyResolver(refreshingHttpsJwks);
         }
     }
