--- conflicted
+++ resolved
@@ -21,23 +21,16 @@
 import java.io.IOException;
 
 public class DefaultRecordsSend<T extends TransferableRecords> extends RecordsSend<T> {
-	public DefaultRecordsSend(T records) {
-		this(records, records.sizeInBytes());
-	}
+    public DefaultRecordsSend(T records) {
+        this(records, records.sizeInBytes());
+    }
 
-	public DefaultRecordsSend(T records, int maxBytesToWrite) {
-		super(records, maxBytesToWrite);
-	}
+    public DefaultRecordsSend(T records, int maxBytesToWrite) {
+        super(records, maxBytesToWrite);
+    }
 
-<<<<<<< HEAD
-	@Override
-	protected long writeTo(TransferableChannel channel, long previouslyWritten, int remaining) throws IOException {
-		return records().writeTo(channel, previouslyWritten, remaining);
-	}
-=======
     @Override
     protected int writeTo(TransferableChannel channel, int previouslyWritten, int remaining) throws IOException {
         return records().writeTo(channel, previouslyWritten, remaining);
     }
->>>>>>> 15418db6
 }