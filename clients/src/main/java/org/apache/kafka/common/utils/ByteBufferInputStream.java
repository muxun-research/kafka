--- conflicted
+++ resolved
@@ -38,19 +38,13 @@
     }
 
     public int read(byte[] bytes, int off, int len) {
-		if (len == 0) {
-			return 0;
-		}
-		if (!buffer.hasRemaining()) {
-			return -1;
-		}
+        if (len == 0) {
+            return 0;
+        }
+        if (!buffer.hasRemaining()) {
+            return -1;
+        }
 
-<<<<<<< HEAD
-		len = Math.min(len, buffer.remaining());
-		buffer.get(bytes, off, len);
-		return len;
-	}
-=======
         len = Math.min(len, buffer.remaining());
         buffer.get(bytes, off, len);
         return len;
@@ -60,5 +54,4 @@
     public int available() throws IOException {
         return buffer.remaining();
     }
->>>>>>> 15418db6
 }