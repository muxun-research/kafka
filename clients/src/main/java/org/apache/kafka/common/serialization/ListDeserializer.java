--- conflicted
+++ resolved
@@ -22,10 +22,7 @@
 import org.apache.kafka.common.errors.SerializationException;
 import org.apache.kafka.common.serialization.Serdes.ListSerde;
 import org.apache.kafka.common.utils.Utils;
-<<<<<<< HEAD
-=======
-
->>>>>>> 9494bebe
+
 import org.slf4j.Logger;
 import org.slf4j.LoggerFactory;
 
@@ -46,14 +43,20 @@
 
     final Logger log = LoggerFactory.getLogger(ListDeserializer.class);
 
-    private static final Map<Class<? extends Deserializer<?>>, Integer> FIXED_LENGTH_DESERIALIZERS = mkMap(mkEntry(ShortDeserializer.class, Short.BYTES), mkEntry(IntegerDeserializer.class, Integer.BYTES), mkEntry(FloatDeserializer.class, Float.BYTES), mkEntry(LongDeserializer.class, Long.BYTES), mkEntry(DoubleDeserializer.class, Double.BYTES), mkEntry(UUIDDeserializer.class, 36));
+    private static final Map<Class<? extends Deserializer<?>>, Integer> FIXED_LENGTH_DESERIALIZERS = mkMap(
+        mkEntry(ShortDeserializer.class, Short.BYTES),
+        mkEntry(IntegerDeserializer.class, Integer.BYTES),
+        mkEntry(FloatDeserializer.class, Float.BYTES),
+        mkEntry(LongDeserializer.class, Long.BYTES),
+        mkEntry(DoubleDeserializer.class, Double.BYTES),
+        mkEntry(UUIDDeserializer.class, 36)
+    );
 
     private Deserializer<Inner> inner;
     private Class<?> listClass;
     private Integer primitiveSize;
 
-    public ListDeserializer() {
-    }
+    public ListDeserializer() {}
 
     public <L extends List<Inner>> ListDeserializer(Class<L> listClass, Deserializer<Inner> inner) {
         if (listClass == null || inner == null) {
@@ -131,7 +134,8 @@
                 listConstructor = (Constructor<List<Inner>>) listClass.getConstructor();
                 return listConstructor.newInstance();
             }
-        } catch (InstantiationException | IllegalAccessException | NoSuchMethodException | IllegalArgumentException | InvocationTargetException e) {
+        } catch (InstantiationException | IllegalAccessException | NoSuchMethodException |
+                IllegalArgumentException | InvocationTargetException e) {
             log.error("Failed to construct list due to ", e);
             throw new KafkaException("Could not construct a list instance of \"" + listClass.getCanonicalName() + "\"", e);
         }
