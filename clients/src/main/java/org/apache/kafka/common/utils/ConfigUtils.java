--- conflicted
+++ resolved
@@ -23,115 +23,73 @@
 import org.slf4j.Logger;
 import org.slf4j.LoggerFactory;
 
-import java.util.ArrayList;
-import java.util.Collection;
-import java.util.Collections;
-import java.util.List;
-import java.util.Map;
-import java.util.Objects;
-import java.util.Set;
+import java.util.*;
 import java.util.stream.Collectors;
 import java.util.stream.Stream;
 
 public class ConfigUtils {
 
-	private static final Logger log = LoggerFactory.getLogger(ConfigUtils.class);
+    private static final Logger log = LoggerFactory.getLogger(ConfigUtils.class);
 
-	/**
-	 * Translates deprecated configurations into their non-deprecated equivalents
-	 * <p>
-	 * This is a convenience method for {@link ConfigUtils#translateDeprecatedConfigs(Map, Map)}
-	 * until we can use Java 9+ {@code Map.of(..)} and {@code Set.of(...)}
-	 * @param configs     the input configuration
-	 * @param aliasGroups An array of arrays of synonyms.  Each synonym array begins with the non-deprecated synonym
-	 *                    For example, new String[][] { { a, b }, { c, d, e} }
-	 *                    would declare b as a deprecated synonym for a,
-	 *                    and d and e as deprecated synonyms for c.
-	 *                    The ordering of synonyms determines the order of precedence
-	 *                    (e.g. the first synonym takes precedence over the second one)
-	 * @return a new configuration map with deprecated  keys translated to their non-deprecated equivalents
-	 */
-	public static <T> Map<String, T> translateDeprecatedConfigs(Map<String, T> configs, String[][] aliasGroups) {
-		return translateDeprecatedConfigs(configs, Stream.of(aliasGroups)
-				.collect(Collectors.toMap(x -> x[0], x -> Stream.of(x).skip(1).collect(Collectors.toList()))));
-	}
+    /**
+     * Translates deprecated configurations into their non-deprecated equivalents
+     * <p>
+     * This is a convenience method for {@link ConfigUtils#translateDeprecatedConfigs(Map, Map)}
+     * until we can use Java 9+ {@code Map.of(..)} and {@code Set.of(...)}
+     * @param configs     the input configuration
+     * @param aliasGroups An array of arrays of synonyms.  Each synonym array begins with the non-deprecated synonym
+     *                    For example, new String[][] { { a, b }, { c, d, e} }
+     *                    would declare b as a deprecated synonym for a,
+     *                    and d and e as deprecated synonyms for c.
+     *                    The ordering of synonyms determines the order of precedence
+     *                    (e.g. the first synonym takes precedence over the second one)
+     * @return a new configuration map with deprecated  keys translated to their non-deprecated equivalents
+     */
+    public static <T> Map<String, T> translateDeprecatedConfigs(Map<String, T> configs, String[][] aliasGroups) {
+        return translateDeprecatedConfigs(configs, Stream.of(aliasGroups).collect(Collectors.toMap(x -> x[0], x -> Stream.of(x).skip(1).collect(Collectors.toList()))));
+    }
 
-	/**
-	 * Translates deprecated configurations into their non-deprecated equivalents
-	 * @param configs     the input configuration
-	 * @param aliasGroups A map of config to synonyms.  Each key is the non-deprecated synonym
-	 *                    For example, Map.of(a , Set.of(b), c, Set.of(d, e))
-	 *                    would declare b as a deprecated synonym for a,
-	 *                    and d and e as deprecated synonyms for c.
-	 *                    The ordering of synonyms determines the order of precedence
-	 *                    (e.g. the first synonym takes precedence over the second one)
-	 * @return a new configuration map with deprecated  keys translated to their non-deprecated equivalents
-	 */
-	public static <T> Map<String, T> translateDeprecatedConfigs(Map<String, T> configs,
-																Map<String, List<String>> aliasGroups) {
-		Set<String> aliasSet = Stream.concat(
-				aliasGroups.keySet().stream(),
-				aliasGroups.values().stream().flatMap(Collection::stream))
-				.collect(Collectors.toSet());
+    /**
+     * Translates deprecated configurations into their non-deprecated equivalents
+     * @param configs     the input configuration
+     * @param aliasGroups A map of config to synonyms.  Each key is the non-deprecated synonym
+     *                    For example, Map.of(a , Set.of(b), c, Set.of(d, e))
+     *                    would declare b as a deprecated synonym for a,
+     *                    and d and e as deprecated synonyms for c.
+     *                    The ordering of synonyms determines the order of precedence
+     *                    (e.g. the first synonym takes precedence over the second one)
+     * @return a new configuration map with deprecated  keys translated to their non-deprecated equivalents
+     */
+    public static <T> Map<String, T> translateDeprecatedConfigs(Map<String, T> configs, Map<String, List<String>> aliasGroups) {
+        Set<String> aliasSet = Stream.concat(aliasGroups.keySet().stream(), aliasGroups.values().stream().flatMap(Collection::stream)).collect(Collectors.toSet());
 
-		// pass through all configurations without aliases
-		Map<String, T> newConfigs = configs.entrySet().stream()
-				.filter(e -> !aliasSet.contains(e.getKey()))
-				// filter out null values
-				.filter(e -> Objects.nonNull(e.getValue()))
-				.collect(Collectors.toMap(Map.Entry::getKey, Map.Entry::getValue));
+        // pass through all configurations without aliases
+        Map<String, T> newConfigs = configs.entrySet().stream().filter(e -> !aliasSet.contains(e.getKey()))
+                // filter out null values
+                .filter(e -> Objects.nonNull(e.getValue())).collect(Collectors.toMap(Map.Entry::getKey, Map.Entry::getValue));
 
-		aliasGroups.forEach((target, aliases) -> {
-			List<String> deprecated = aliases.stream()
-					.filter(configs::containsKey)
-					.collect(Collectors.toList());
+        aliasGroups.forEach((target, aliases) -> {
+            List<String> deprecated = aliases.stream().filter(configs::containsKey).collect(Collectors.toList());
 
-			if (deprecated.isEmpty()) {
-				// No deprecated key(s) found.
-				if (configs.containsKey(target)) {
-					newConfigs.put(target, configs.get(target));
-				}
-				return;
-			}
+            if (deprecated.isEmpty()) {
+                // No deprecated key(s) found.
+                if (configs.containsKey(target)) {
+                    newConfigs.put(target, configs.get(target));
+                }
+                return;
+            }
 
-			String aliasString = String.join(", ", deprecated);
+            String aliasString = String.join(", ", deprecated);
 
-<<<<<<< HEAD
-			if (configs.containsKey(target)) {
-				// Ignore the deprecated key(s) because the actual key was set.
-				log.error(target + " was configured, as well as the deprecated alias(es) " +
-						aliasString + ".  Using the value of " + target);
-				newConfigs.put(target, configs.get(target));
-			} else if (deprecated.size() > 1) {
-				log.error("The configuration keys " + aliasString + " are deprecated and may be " +
-						"removed in the future.  Additionally, this configuration is ambigous because " +
-						"these configuration keys are all aliases for " + target + ".  Please update " +
-						"your configuration to have only " + target + " set.");
-				newConfigs.put(target, configs.get(deprecated.get(0)));
-			} else {
-				log.warn("Configuration key " + deprecated.get(0) + " is deprecated and may be removed " +
-						"in the future.  Please update your configuration to use " + target + " instead.");
-				newConfigs.put(target, configs.get(deprecated.get(0)));
-			}
-		});
-
-		return newConfigs;
-	}
-=======
             if (configs.containsKey(target)) {
                 // Ignore the deprecated key(s) because the actual key was set.
-                log.error(target + " was configured, as well as the deprecated alias(es) " +
-                          aliasString + ".  Using the value of " + target);
+                log.error(target + " was configured, as well as the deprecated alias(es) " + aliasString + ".  Using the value of " + target);
                 newConfigs.put(target, configs.get(target));
             } else if (deprecated.size() > 1) {
-                log.error("The configuration keys " + aliasString + " are deprecated and may be " +
-                          "removed in the future.  Additionally, this configuration is ambiguous because " +
-                          "these configuration keys are all aliases for " + target + ".  Please update " +
-                          "your configuration to have only " + target + " set.");
+                log.error("The configuration keys " + aliasString + " are deprecated and may be " + "removed in the future.  Additionally, this configuration is ambiguous because " + "these configuration keys are all aliases for " + target + ".  Please update " + "your configuration to have only " + target + " set.");
                 newConfigs.put(target, configs.get(deprecated.get(0)));
             } else {
-                log.warn("Configuration key " + deprecated.get(0) + " is deprecated and may be removed " +
-                         "in the future.  Please update your configuration to use " + target + " instead.");
+                log.warn("Configuration key " + deprecated.get(0) + " is deprecated and may be removed " + "in the future.  Please update your configuration to use " + target + " instead.");
                 newConfigs.put(target, configs.get(deprecated.get(0)));
             }
         });
@@ -164,5 +122,4 @@
         bld.append("}");
         return bld.toString();
     }
->>>>>>> 15418db6
 }