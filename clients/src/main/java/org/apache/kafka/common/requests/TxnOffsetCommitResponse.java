/*
 * Licensed to the Apache Software Foundation (ASF) under one or more
 * contributor license agreements. See the NOTICE file distributed with
 * this work for additional information regarding copyright ownership.
 * The ASF licenses this file to You under the Apache License, Version 2.0
 * (the "License"); you may not use this file except in compliance with
 * the License. You may obtain a copy of the License at
 *
 *    http://www.apache.org/licenses/LICENSE-2.0
 *
 * Unless required by applicable law or agreed to in writing, software
 * distributed under the License is distributed on an "AS IS" BASIS,
 * WITHOUT WARRANTIES OR CONDITIONS OF ANY KIND, either express or implied.
 * See the License for the specific language governing permissions and
 * limitations under the License.
 */
package org.apache.kafka.common.requests;

import org.apache.kafka.common.TopicPartition;
import org.apache.kafka.common.message.TxnOffsetCommitResponseData;
import org.apache.kafka.common.message.TxnOffsetCommitResponseData.TxnOffsetCommitResponsePartition;
import org.apache.kafka.common.message.TxnOffsetCommitResponseData.TxnOffsetCommitResponseTopic;
import org.apache.kafka.common.protocol.ApiKeys;
import org.apache.kafka.common.protocol.ByteBufferAccessor;
import org.apache.kafka.common.protocol.Errors;

import java.nio.ByteBuffer;
import java.util.ArrayList;
import java.util.HashMap;
import java.util.List;
import java.util.Map;
import java.util.function.Function;

/**
 * Possible error codes:
 * <p>
 * - {@link Errors#INVALID_PRODUCER_EPOCH}
 * - {@link Errors#NOT_COORDINATOR}
 * - {@link Errors#COORDINATOR_NOT_AVAILABLE}
 * - {@link Errors#COORDINATOR_LOAD_IN_PROGRESS}
 * - {@link Errors#OFFSET_METADATA_TOO_LARGE}
 * - {@link Errors#GROUP_AUTHORIZATION_FAILED}
 * - {@link Errors#INVALID_COMMIT_OFFSET_SIZE}
 * - {@link Errors#TRANSACTIONAL_ID_AUTHORIZATION_FAILED}
 * - {@link Errors#UNSUPPORTED_FOR_MESSAGE_FORMAT}
 * - {@link Errors#REQUEST_TIMED_OUT}
 * - {@link Errors#UNKNOWN_MEMBER_ID}
 * - {@link Errors#FENCED_INSTANCE_ID}
 * - {@link Errors#ILLEGAL_GENERATION}
 */
public class TxnOffsetCommitResponse extends AbstractResponse {

    public static class Builder {
        TxnOffsetCommitResponseData data = new TxnOffsetCommitResponseData();
        HashMap<String, TxnOffsetCommitResponseTopic> byTopicName = new HashMap<>();

        private TxnOffsetCommitResponseTopic getOrCreateTopic(String topicName) {
            TxnOffsetCommitResponseTopic topic = byTopicName.get(topicName);
            if (topic == null) {
                topic = new TxnOffsetCommitResponseTopic().setName(topicName);
                data.topics().add(topic);
                byTopicName.put(topicName, topic);
            }
            return topic;
        }

        public Builder addPartition(String topicName, int partitionIndex, Errors error) {
            final TxnOffsetCommitResponseTopic topicResponse = getOrCreateTopic(topicName);

            topicResponse.partitions().add(new TxnOffsetCommitResponsePartition().setPartitionIndex(partitionIndex).setErrorCode(error.code()));

            return this;
        }

        public <P> Builder addPartitions(String topicName, List<P> partitions, Function<P, Integer> partitionIndex, Errors error) {
            final TxnOffsetCommitResponseTopic topicResponse = getOrCreateTopic(topicName);

<<<<<<< HEAD
            partitions.forEach(partition -> {
                topicResponse.partitions().add(new TxnOffsetCommitResponsePartition().setPartitionIndex(partitionIndex.apply(partition)).setErrorCode(error.code()));
            });
=======
            partitions.forEach(partition ->
                topicResponse.partitions().add(new TxnOffsetCommitResponsePartition()
                    .setPartitionIndex(partitionIndex.apply(partition))
                    .setErrorCode(error.code()))
            );
>>>>>>> 9494bebe

            return this;
        }

        public Builder merge(TxnOffsetCommitResponseData newData) {
            if (data.topics().isEmpty()) {
                // If the current data is empty, we can discard it and use the new data.
                data = newData;
            } else {
                // Otherwise, we have to merge them together.
                newData.topics().forEach(newTopic -> {
                    TxnOffsetCommitResponseTopic existingTopic = byTopicName.get(newTopic.name());
                    if (existingTopic == null) {
                        // If no topic exists, we can directly copy the new topic data.
                        data.topics().add(newTopic);
                        byTopicName.put(newTopic.name(), newTopic);
                    } else {
                        // Otherwise, we add the partitions to the existing one. Note we
                        // expect non-overlapping partitions here as we don't verify
                        // if the partition is already in the list before adding it.
                        existingTopic.partitions().addAll(newTopic.partitions());
                    }
                });
            }

            return this;
        }

        public TxnOffsetCommitResponse build() {
            return new TxnOffsetCommitResponse(data);
        }
    }

    private final TxnOffsetCommitResponseData data;

    public TxnOffsetCommitResponse(TxnOffsetCommitResponseData data) {
        super(ApiKeys.TXN_OFFSET_COMMIT);
        this.data = data;
    }

    public TxnOffsetCommitResponse(int requestThrottleMs, Map<TopicPartition, Errors> responseData) {
        super(ApiKeys.TXN_OFFSET_COMMIT);
        Map<String, TxnOffsetCommitResponseTopic> responseTopicDataMap = new HashMap<>();

        for (Map.Entry<TopicPartition, Errors> entry : responseData.entrySet()) {
            TopicPartition topicPartition = entry.getKey();
            String topicName = topicPartition.topic();

            TxnOffsetCommitResponseTopic topic = responseTopicDataMap.getOrDefault(topicName, new TxnOffsetCommitResponseTopic().setName(topicName));

            topic.partitions().add(new TxnOffsetCommitResponsePartition().setErrorCode(entry.getValue().code()).setPartitionIndex(topicPartition.partition()));
            responseTopicDataMap.put(topicName, topic);
        }

        data = new TxnOffsetCommitResponseData().setTopics(new ArrayList<>(responseTopicDataMap.values())).setThrottleTimeMs(requestThrottleMs);
    }

    @Override
    public TxnOffsetCommitResponseData data() {
        return data;
    }

    @Override
    public int throttleTimeMs() {
        return data.throttleTimeMs();
    }

    @Override
    public void maybeSetThrottleTimeMs(int throttleTimeMs) {
        data.setThrottleTimeMs(throttleTimeMs);
    }

    @Override
    public Map<Errors, Integer> errorCounts() {
        return errorCounts(data.topics().stream().flatMap(topic -> topic.partitions().stream().map(partition -> Errors.forCode(partition.errorCode()))));
    }

    public Map<TopicPartition, Errors> errors() {
        Map<TopicPartition, Errors> errorMap = new HashMap<>();
        for (TxnOffsetCommitResponseTopic topic : data.topics()) {
            for (TxnOffsetCommitResponsePartition partition : topic.partitions()) {
                errorMap.put(new TopicPartition(topic.name(), partition.partitionIndex()), Errors.forCode(partition.errorCode()));
            }
        }
        return errorMap;
    }

    public static TxnOffsetCommitResponse parse(ByteBuffer buffer, short version) {
        return new TxnOffsetCommitResponse(new TxnOffsetCommitResponseData(new ByteBufferAccessor(buffer), version));
    }

    @Override
    public String toString() {
        return data.toString();
    }

    @Override
    public boolean shouldClientThrottle(short version) {
        return version >= 1;
    }
}<|MERGE_RESOLUTION|>--- conflicted
+++ resolved
@@ -33,20 +33,20 @@
 
 /**
  * Possible error codes:
- * <p>
- * - {@link Errors#INVALID_PRODUCER_EPOCH}
- * - {@link Errors#NOT_COORDINATOR}
- * - {@link Errors#COORDINATOR_NOT_AVAILABLE}
- * - {@link Errors#COORDINATOR_LOAD_IN_PROGRESS}
- * - {@link Errors#OFFSET_METADATA_TOO_LARGE}
- * - {@link Errors#GROUP_AUTHORIZATION_FAILED}
- * - {@link Errors#INVALID_COMMIT_OFFSET_SIZE}
- * - {@link Errors#TRANSACTIONAL_ID_AUTHORIZATION_FAILED}
- * - {@link Errors#UNSUPPORTED_FOR_MESSAGE_FORMAT}
- * - {@link Errors#REQUEST_TIMED_OUT}
- * - {@link Errors#UNKNOWN_MEMBER_ID}
- * - {@link Errors#FENCED_INSTANCE_ID}
- * - {@link Errors#ILLEGAL_GENERATION}
+ *
+ *   - {@link Errors#INVALID_PRODUCER_EPOCH}
+ *   - {@link Errors#NOT_COORDINATOR}
+ *   - {@link Errors#COORDINATOR_NOT_AVAILABLE}
+ *   - {@link Errors#COORDINATOR_LOAD_IN_PROGRESS}
+ *   - {@link Errors#OFFSET_METADATA_TOO_LARGE}
+ *   - {@link Errors#GROUP_AUTHORIZATION_FAILED}
+ *   - {@link Errors#INVALID_COMMIT_OFFSET_SIZE}
+ *   - {@link Errors#TRANSACTIONAL_ID_AUTHORIZATION_FAILED}
+ *   - {@link Errors#UNSUPPORTED_FOR_MESSAGE_FORMAT}
+ *   - {@link Errors#REQUEST_TIMED_OUT}
+ *   - {@link Errors#UNKNOWN_MEMBER_ID}
+ *   - {@link Errors#FENCED_INSTANCE_ID}
+ *   - {@link Errors#ILLEGAL_GENERATION}
  */
 public class TxnOffsetCommitResponse extends AbstractResponse {
 
@@ -54,7 +54,9 @@
         TxnOffsetCommitResponseData data = new TxnOffsetCommitResponseData();
         HashMap<String, TxnOffsetCommitResponseTopic> byTopicName = new HashMap<>();
 
-        private TxnOffsetCommitResponseTopic getOrCreateTopic(String topicName) {
+        private TxnOffsetCommitResponseTopic getOrCreateTopic(
+            String topicName
+        ) {
             TxnOffsetCommitResponseTopic topic = byTopicName.get(topicName);
             if (topic == null) {
                 topic = new TxnOffsetCommitResponseTopic().setName(topicName);
@@ -64,33 +66,40 @@
             return topic;
         }
 
-        public Builder addPartition(String topicName, int partitionIndex, Errors error) {
+        public Builder addPartition(
+            String topicName,
+            int partitionIndex,
+            Errors error
+        ) {
             final TxnOffsetCommitResponseTopic topicResponse = getOrCreateTopic(topicName);
 
-            topicResponse.partitions().add(new TxnOffsetCommitResponsePartition().setPartitionIndex(partitionIndex).setErrorCode(error.code()));
+            topicResponse.partitions().add(new TxnOffsetCommitResponsePartition()
+                .setPartitionIndex(partitionIndex)
+                .setErrorCode(error.code()));
 
             return this;
         }
 
-        public <P> Builder addPartitions(String topicName, List<P> partitions, Function<P, Integer> partitionIndex, Errors error) {
+        public <P> Builder addPartitions(
+            String topicName,
+            List<P> partitions,
+            Function<P, Integer> partitionIndex,
+            Errors error
+        ) {
             final TxnOffsetCommitResponseTopic topicResponse = getOrCreateTopic(topicName);
 
-<<<<<<< HEAD
-            partitions.forEach(partition -> {
-                topicResponse.partitions().add(new TxnOffsetCommitResponsePartition().setPartitionIndex(partitionIndex.apply(partition)).setErrorCode(error.code()));
-            });
-=======
             partitions.forEach(partition ->
                 topicResponse.partitions().add(new TxnOffsetCommitResponsePartition()
                     .setPartitionIndex(partitionIndex.apply(partition))
                     .setErrorCode(error.code()))
             );
->>>>>>> 9494bebe
 
             return this;
         }
 
-        public Builder merge(TxnOffsetCommitResponseData newData) {
+        public Builder merge(
+            TxnOffsetCommitResponseData newData
+        ) {
             if (data.topics().isEmpty()) {
                 // If the current data is empty, we can discard it and use the new data.
                 data = newData;
@@ -134,13 +143,19 @@
             TopicPartition topicPartition = entry.getKey();
             String topicName = topicPartition.topic();
 
-            TxnOffsetCommitResponseTopic topic = responseTopicDataMap.getOrDefault(topicName, new TxnOffsetCommitResponseTopic().setName(topicName));
-
-            topic.partitions().add(new TxnOffsetCommitResponsePartition().setErrorCode(entry.getValue().code()).setPartitionIndex(topicPartition.partition()));
+            TxnOffsetCommitResponseTopic topic = responseTopicDataMap.getOrDefault(
+                topicName, new TxnOffsetCommitResponseTopic().setName(topicName));
+
+            topic.partitions().add(new TxnOffsetCommitResponsePartition()
+                                       .setErrorCode(entry.getValue().code())
+                                       .setPartitionIndex(topicPartition.partition())
+            );
             responseTopicDataMap.put(topicName, topic);
         }
 
-        data = new TxnOffsetCommitResponseData().setTopics(new ArrayList<>(responseTopicDataMap.values())).setThrottleTimeMs(requestThrottleMs);
+        data = new TxnOffsetCommitResponseData()
+                   .setTopics(new ArrayList<>(responseTopicDataMap.values()))
+                   .setThrottleTimeMs(requestThrottleMs);
     }
 
     @Override
@@ -160,14 +175,17 @@
 
     @Override
     public Map<Errors, Integer> errorCounts() {
-        return errorCounts(data.topics().stream().flatMap(topic -> topic.partitions().stream().map(partition -> Errors.forCode(partition.errorCode()))));
+        return errorCounts(data.topics().stream().flatMap(topic ->
+                topic.partitions().stream().map(partition ->
+                        Errors.forCode(partition.errorCode()))));
     }
 
     public Map<TopicPartition, Errors> errors() {
         Map<TopicPartition, Errors> errorMap = new HashMap<>();
         for (TxnOffsetCommitResponseTopic topic : data.topics()) {
             for (TxnOffsetCommitResponsePartition partition : topic.partitions()) {
-                errorMap.put(new TopicPartition(topic.name(), partition.partitionIndex()), Errors.forCode(partition.errorCode()));
+                errorMap.put(new TopicPartition(topic.name(), partition.partitionIndex()),
+                             Errors.forCode(partition.errorCode()));
             }
         }
         return errorMap;
