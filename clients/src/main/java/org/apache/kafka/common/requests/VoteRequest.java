/*
 * Licensed to the Apache Software Foundation (ASF) under one or more
 * contributor license agreements. See the NOTICE file distributed with
 * this work for additional information regarding copyright ownership.
 * The ASF licenses this file to You under the Apache License, Version 2.0
 * (the "License"); you may not use this file except in compliance with
 * the License. You may obtain a copy of the License at
 *
 *    http://www.apache.org/licenses/LICENSE-2.0
 *
 * Unless required by applicable law or agreed to in writing, software
 * distributed under the License is distributed on an "AS IS" BASIS,
 * WITHOUT WARRANTIES OR CONDITIONS OF ANY KIND, either express or implied.
 * See the License for the specific language governing permissions and
 * limitations under the License.
 */
package org.apache.kafka.common.requests;

import org.apache.kafka.common.TopicPartition;
import org.apache.kafka.common.message.VoteRequestData;
import org.apache.kafka.common.message.VoteResponseData;
import org.apache.kafka.common.protocol.ApiKeys;
import org.apache.kafka.common.protocol.ByteBufferAccessor;
import org.apache.kafka.common.protocol.Errors;

import java.nio.ByteBuffer;
import java.util.Collections;

public class VoteRequest extends AbstractRequest {

	public static class Builder extends AbstractRequest.Builder<VoteRequest> {
		private final VoteRequestData data;

		public Builder(VoteRequestData data) {
			super(ApiKeys.VOTE);
			this.data = data;
		}

		@Override
		public VoteRequest build(short version) {
			return new VoteRequest(data, version);
		}

		@Override
		public String toString() {
			return data.toString();
		}
	}

	private final VoteRequestData data;

	private VoteRequest(VoteRequestData data, short version) {
		super(ApiKeys.VOTE, version);
		this.data = data;
	}

	@Override
	public VoteRequestData data() {
		return data;
	}

	@Override
	public AbstractResponse getErrorResponse(int throttleTimeMs, Throwable e) {
		return new VoteResponse(new VoteResponseData()
				.setErrorCode(Errors.forException(e).code()));
	}

	public static VoteRequest parse(ByteBuffer buffer, short version) {
		return new VoteRequest(new VoteRequestData(new ByteBufferAccessor(buffer), version), version);
	}

<<<<<<< HEAD
	public static VoteRequestData singletonRequest(TopicPartition topicPartition,
												   int candidateEpoch,
												   int candidateId,
												   int lastEpoch,
												   long lastEpochEndOffset) {
		return singletonRequest(topicPartition,
				null,
				candidateEpoch,
				candidateId,
				lastEpoch,
				lastEpochEndOffset);
	}

	public static VoteRequestData singletonRequest(TopicPartition topicPartition,
												   String clusterId,
												   int candidateEpoch,
												   int candidateId,
												   int lastEpoch,
												   long lastEpochEndOffset) {
		return new VoteRequestData()
				.setClusterId(clusterId)
				.setTopics(Collections.singletonList(
						new VoteRequestData.TopicData()
								.setTopicName(topicPartition.topic())
								.setPartitions(Collections.singletonList(
										new VoteRequestData.PartitionData()
												.setPartitionIndex(topicPartition.partition())
												.setCandidateEpoch(candidateEpoch)
												.setCandidateId(candidateId)
												.setLastOffsetEpoch(lastEpoch)
												.setLastOffset(lastEpochEndOffset))
								)));
	}

=======
    public static VoteRequestData singletonRequest(TopicPartition topicPartition,
                                                   String clusterId,
                                                   int replicaEpoch,
                                                   int replicaId,
                                                   int lastEpoch,
                                                   long lastEpochEndOffset,
                                                   boolean preVote) {
        return new VoteRequestData()
                   .setClusterId(clusterId)
                   .setTopics(Collections.singletonList(
                       new VoteRequestData.TopicData()
                           .setTopicName(topicPartition.topic())
                           .setPartitions(Collections.singletonList(
                               new VoteRequestData.PartitionData()
                                   .setPartitionIndex(topicPartition.partition())
                                   .setReplicaEpoch(replicaEpoch)
                                   .setReplicaId(replicaId)
                                   .setLastOffsetEpoch(lastEpoch)
                                   .setLastOffset(lastEpochEndOffset)
                                   .setPreVote(preVote))
                           )));
    }
>>>>>>> 9494bebe
}<|MERGE_RESOLUTION|>--- conflicted
+++ resolved
@@ -28,83 +28,47 @@
 
 public class VoteRequest extends AbstractRequest {
 
-	public static class Builder extends AbstractRequest.Builder<VoteRequest> {
-		private final VoteRequestData data;
+    public static class Builder extends AbstractRequest.Builder<VoteRequest> {
+        private final VoteRequestData data;
 
-		public Builder(VoteRequestData data) {
-			super(ApiKeys.VOTE);
-			this.data = data;
-		}
+        public Builder(VoteRequestData data) {
+            super(ApiKeys.VOTE);
+            this.data = data;
+        }
 
-		@Override
-		public VoteRequest build(short version) {
-			return new VoteRequest(data, version);
-		}
+        @Override
+        public VoteRequest build(short version) {
+            return new VoteRequest(data, version);
+        }
 
-		@Override
-		public String toString() {
-			return data.toString();
-		}
-	}
+        @Override
+        public String toString() {
+            return data.toString();
+        }
+    }
 
-	private final VoteRequestData data;
+    private final VoteRequestData data;
 
-	private VoteRequest(VoteRequestData data, short version) {
-		super(ApiKeys.VOTE, version);
-		this.data = data;
-	}
+    private VoteRequest(VoteRequestData data, short version) {
+        super(ApiKeys.VOTE, version);
+        this.data = data;
+    }
 
-	@Override
-	public VoteRequestData data() {
-		return data;
-	}
+    @Override
+    public VoteRequestData data() {
+        return data;
+    }
 
-	@Override
-	public AbstractResponse getErrorResponse(int throttleTimeMs, Throwable e) {
-		return new VoteResponse(new VoteResponseData()
-				.setErrorCode(Errors.forException(e).code()));
-	}
+    @Override
+    public AbstractResponse getErrorResponse(int throttleTimeMs, Throwable e) {
+        return new VoteResponse(new VoteResponseData()
+            .setErrorCode(Errors.forException(e).code()));
+    }
 
-	public static VoteRequest parse(ByteBuffer buffer, short version) {
-		return new VoteRequest(new VoteRequestData(new ByteBufferAccessor(buffer), version), version);
-	}
+    public static VoteRequest parse(ByteBuffer buffer, short version) {
+        return new VoteRequest(new VoteRequestData(new ByteBufferAccessor(buffer), version), version);
+    }
 
-<<<<<<< HEAD
-	public static VoteRequestData singletonRequest(TopicPartition topicPartition,
-												   int candidateEpoch,
-												   int candidateId,
-												   int lastEpoch,
-												   long lastEpochEndOffset) {
-		return singletonRequest(topicPartition,
-				null,
-				candidateEpoch,
-				candidateId,
-				lastEpoch,
-				lastEpochEndOffset);
-	}
-
-	public static VoteRequestData singletonRequest(TopicPartition topicPartition,
-												   String clusterId,
-												   int candidateEpoch,
-												   int candidateId,
-												   int lastEpoch,
-												   long lastEpochEndOffset) {
-		return new VoteRequestData()
-				.setClusterId(clusterId)
-				.setTopics(Collections.singletonList(
-						new VoteRequestData.TopicData()
-								.setTopicName(topicPartition.topic())
-								.setPartitions(Collections.singletonList(
-										new VoteRequestData.PartitionData()
-												.setPartitionIndex(topicPartition.partition())
-												.setCandidateEpoch(candidateEpoch)
-												.setCandidateId(candidateId)
-												.setLastOffsetEpoch(lastEpoch)
-												.setLastOffset(lastEpochEndOffset))
-								)));
-	}
-
-=======
     public static VoteRequestData singletonRequest(TopicPartition topicPartition,
                                                    String clusterId,
                                                    int replicaEpoch,
@@ -127,5 +91,4 @@
                                    .setPreVote(preVote))
                            )));
     }
->>>>>>> 9494bebe
 }