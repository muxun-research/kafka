--- conflicted
+++ resolved
@@ -16,7 +16,11 @@
  */
 package org.apache.kafka.common.requests;
 
-import org.apache.kafka.common.*;
+import org.apache.kafka.common.Cluster;
+import org.apache.kafka.common.Node;
+import org.apache.kafka.common.PartitionInfo;
+import org.apache.kafka.common.TopicPartition;
+import org.apache.kafka.common.Uuid;
 import org.apache.kafka.common.message.MetadataResponseData;
 import org.apache.kafka.common.message.MetadataResponseData.MetadataResponseBroker;
 import org.apache.kafka.common.message.MetadataResponseData.MetadataResponsePartition;
@@ -26,7 +30,16 @@
 import org.apache.kafka.common.protocol.Errors;
 
 import java.nio.ByteBuffer;
-import java.util.*;
+import java.util.ArrayList;
+import java.util.Collection;
+import java.util.Collections;
+import java.util.HashMap;
+import java.util.HashSet;
+import java.util.List;
+import java.util.Map;
+import java.util.Objects;
+import java.util.Optional;
+import java.util.Set;
 import java.util.function.Function;
 import java.util.stream.Collectors;
 
@@ -36,6 +49,7 @@
  *  LeaderNotAvailable (5)
  *  InvalidTopic (17)
  *  TopicAuthorizationFailed (29)
+
  * Possible partition-level error codes:
  *  LeaderNotAvailable (5)
  *  ReplicaNotAvailable (9)
@@ -153,20 +167,17 @@
                 }
             }
         }
-        return new Cluster(data.clusterId(), brokers(), partitions, topicsByError(Errors.TOPIC_AUTHORIZATION_FAILED), topicsByError(Errors.INVALID_TOPIC_EXCEPTION), internalTopics, controller(), topicIds);
+        return new Cluster(data.clusterId(), brokers(), partitions, topicsByError(Errors.TOPIC_AUTHORIZATION_FAILED),
+                topicsByError(Errors.INVALID_TOPIC_EXCEPTION), internalTopics, controller(), topicIds);
     }
 
     public static PartitionInfo toPartitionInfo(PartitionMetadata metadata, Map<Integer, Node> nodesById) {
-<<<<<<< HEAD
-        return new PartitionInfo(metadata.topic(), metadata.partition(), metadata.leaderId.map(nodesById::get).orElse(null), convertToNodeArray(metadata.replicaIds, nodesById), convertToNodeArray(metadata.inSyncReplicaIds, nodesById), convertToNodeArray(metadata.offlineReplicaIds, nodesById));
-=======
         return new PartitionInfo(metadata.topic(),
                 metadata.partition(),
                 metadata.leaderId.map(nodesById::get).orElse(null),
                 (metadata.replicaIds == null) ? null : convertToNodeArray(metadata.replicaIds, nodesById),
                 (metadata.inSyncReplicaIds == null) ? null : convertToNodeArray(metadata.inSyncReplicaIds, nodesById),
                 (metadata.offlineReplicaIds == null) ? null : convertToNodeArray(metadata.offlineReplicaIds, nodesById));
->>>>>>> 9494bebe
     }
 
     private static Node[] convertToNodeArray(List<Integer> replicaIds, Map<Integer, Node> nodesById) {
@@ -252,6 +263,7 @@
      * for epoch validation in Fetch, ListOffsets, and OffsetsForLeaderEpoch requests.
      * If not, then the client will not retain the leader epochs and hence will not
      * forward them in requests.
+     *
      * @return true if the epoch can be used for validation
      */
     public boolean hasReliableLeaderEpochs() {
@@ -269,7 +281,8 @@
     }
 
     public static MetadataResponse parse(ByteBuffer buffer, short version) {
-        return new MetadataResponse(new MetadataResponseData(new ByteBufferAccessor(buffer), version), hasReliableLeaderEpochs(version));
+        return new MetadataResponse(new MetadataResponseData(new ByteBufferAccessor(buffer), version),
+            hasReliableLeaderEpochs(version));
     }
 
     public static class TopicMetadata {
@@ -280,7 +293,12 @@
         private final List<PartitionMetadata> partitionMetadata;
         private int authorizedOperations;
 
-        public TopicMetadata(Errors error, String topic, Uuid topicId, boolean isInternal, List<PartitionMetadata> partitionMetadata, int authorizedOperations) {
+        public TopicMetadata(Errors error,
+                             String topic,
+                             Uuid topicId,
+                             boolean isInternal,
+                             List<PartitionMetadata> partitionMetadata,
+                             int authorizedOperations) {
             this.error = error;
             this.topic = topic;
             this.topicId = topicId;
@@ -289,7 +307,10 @@
             this.authorizedOperations = authorizedOperations;
         }
 
-        public TopicMetadata(Errors error, String topic, boolean isInternal, List<PartitionMetadata> partitionMetadata) {
+        public TopicMetadata(Errors error,
+                             String topic,
+                             boolean isInternal,
+                             List<PartitionMetadata> partitionMetadata) {
             this(error, topic, Uuid.ZERO_UUID, isInternal, partitionMetadata, AUTHORIZED_OPERATIONS_OMITTED);
         }
 
@@ -323,12 +344,15 @@
 
         @Override
         public boolean equals(final Object o) {
-            if (this == o)
-                return true;
-            if (o == null || getClass() != o.getClass())
-                return false;
+            if (this == o) return true;
+            if (o == null || getClass() != o.getClass()) return false;
             final TopicMetadata that = (TopicMetadata) o;
-            return isInternal == that.isInternal && error == that.error && Objects.equals(topic, that.topic) && Objects.equals(topicId, that.topicId) && Objects.equals(partitionMetadata, that.partitionMetadata) && Objects.equals(authorizedOperations, that.authorizedOperations);
+            return isInternal == that.isInternal &&
+                error == that.error &&
+                Objects.equals(topic, that.topic) &&
+                Objects.equals(topicId, that.topicId) &&
+                Objects.equals(partitionMetadata, that.partitionMetadata) &&
+                Objects.equals(authorizedOperations, that.authorizedOperations);
         }
 
         @Override
@@ -338,7 +362,14 @@
 
         @Override
         public String toString() {
-            return "TopicMetadata{" + "error=" + error + ", topic='" + topic + '\'' + ", topicId='" + topicId + '\'' + ", isInternal=" + isInternal + ", partitionMetadata=" + partitionMetadata + ", authorizedOperations=" + authorizedOperations + '}';
+            return "TopicMetadata{" +
+                "error=" + error +
+                ", topic='" + topic + '\'' +
+                ", topicId='" + topicId + '\'' +
+                ", isInternal=" + isInternal +
+                ", partitionMetadata=" + partitionMetadata +
+                ", authorizedOperations=" + authorizedOperations +
+                '}';
         }
     }
 
@@ -352,7 +383,13 @@
         public final List<Integer> inSyncReplicaIds;
         public final List<Integer> offlineReplicaIds;
 
-        public PartitionMetadata(Errors error, TopicPartition topicPartition, Optional<Integer> leaderId, Optional<Integer> leaderEpoch, List<Integer> replicaIds, List<Integer> inSyncReplicaIds, List<Integer> offlineReplicaIds) {
+        public PartitionMetadata(Errors error,
+                                 TopicPartition topicPartition,
+                                 Optional<Integer> leaderId,
+                                 Optional<Integer> leaderEpoch,
+                                 List<Integer> replicaIds,
+                                 List<Integer> inSyncReplicaIds,
+                                 List<Integer> offlineReplicaIds) {
             this.error = error;
             this.topicPartition = topicPartition;
             this.leaderId = leaderId;
@@ -371,14 +408,17 @@
         }
 
         public PartitionMetadata withoutLeaderEpoch() {
-            return new PartitionMetadata(error, topicPartition, leaderId, Optional.empty(), replicaIds, inSyncReplicaIds, offlineReplicaIds);
+            return new PartitionMetadata(error,
+                    topicPartition,
+                    leaderId,
+                    Optional.empty(),
+                    replicaIds,
+                    inSyncReplicaIds,
+                    offlineReplicaIds);
         }
 
         @Override
         public String toString() {
-<<<<<<< HEAD
-            return "PartitionMetadata(" + "error=" + error + ", partition=" + topicPartition + ", leader=" + leaderId + ", leaderEpoch=" + leaderEpoch + ", replicas=" + Utils.join(replicaIds, ",") + ", isr=" + Utils.join(inSyncReplicaIds, ",") + ", offlineReplicas=" + Utils.join(offlineReplicaIds, ",") + ')';
-=======
             return "PartitionMetadata(" +
                     "error=" + error +
                     ", partition=" + topicPartition +
@@ -387,7 +427,6 @@
                     ", replicas=" + replicaIds.stream().map(Object::toString).collect(Collectors.joining(",")) +
                     ", isr=" + inSyncReplicaIds.stream().map(Object::toString).collect(Collectors.joining(",")) +
                     ", offlineReplicas=" + offlineReplicaIds.stream().map(Object::toString).collect(Collectors.joining(",")) + ')';
->>>>>>> 9494bebe
         }
     }
 
@@ -403,7 +442,8 @@
         }
 
         private Map<Integer, Node> createBrokers(MetadataResponseData data) {
-            return data.brokers().valuesList().stream().map(b -> new Node(b.nodeId(), b.host(), b.port(), b.rack())).collect(Collectors.toMap(Node::id, Function.identity()));
+            return data.brokers().valuesList().stream().map(b -> new Node(b.nodeId(), b.host(), b.port(), b.rack()))
+                    .collect(Collectors.toMap(Node::id, Function.identity()));
         }
 
         private Collection<TopicMetadata> createTopicMetadata(MetadataResponseData data) {
@@ -424,25 +464,47 @@
 
                     Optional<Integer> leaderEpoch = RequestUtils.getLeaderEpoch(partitionMetadata.leaderEpoch());
                     TopicPartition topicPartition = new TopicPartition(topic, partitionIndex);
-                    partitionMetadataList.add(new PartitionMetadata(partitionError, topicPartition, leaderIdOpt, leaderEpoch, partitionMetadata.replicaNodes(), partitionMetadata.isrNodes(), partitionMetadata.offlineReplicas()));
+                    partitionMetadataList.add(new PartitionMetadata(partitionError, topicPartition, leaderIdOpt,
+                            leaderEpoch, partitionMetadata.replicaNodes(), partitionMetadata.isrNodes(),
+                            partitionMetadata.offlineReplicas()));
                 }
 
-                topicMetadataList.add(new TopicMetadata(topicError, topic, topicId, isInternal, partitionMetadataList, topicMetadata.topicAuthorizedOperations()));
+                topicMetadataList.add(new TopicMetadata(topicError, topic, topicId, isInternal, partitionMetadataList,
+                        topicMetadata.topicAuthorizedOperations()));
             }
             return topicMetadataList;
         }
 
     }
 
-    public static MetadataResponse prepareResponse(short version, int throttleTimeMs, Collection<Node> brokers, String clusterId, int controllerId, List<MetadataResponseTopic> topics, int clusterAuthorizedOperations) {
-        return prepareResponse(hasReliableLeaderEpochs(version), throttleTimeMs, brokers, clusterId, controllerId, topics, clusterAuthorizedOperations);
+    public static MetadataResponse prepareResponse(short version,
+                                                   int throttleTimeMs,
+                                                   Collection<Node> brokers,
+                                                   String clusterId,
+                                                   int controllerId,
+                                                   List<MetadataResponseTopic> topics,
+                                                   int clusterAuthorizedOperations) {
+        return prepareResponse(hasReliableLeaderEpochs(version), throttleTimeMs, brokers, clusterId, controllerId,
+                topics, clusterAuthorizedOperations);
     }
 
     // Visible for testing
-    public static MetadataResponse prepareResponse(boolean hasReliableEpoch, int throttleTimeMs, Collection<Node> brokers, String clusterId, int controllerId, List<MetadataResponseTopic> topics, int clusterAuthorizedOperations) {
+    public static MetadataResponse prepareResponse(boolean hasReliableEpoch,
+                                                   int throttleTimeMs,
+                                                   Collection<Node> brokers,
+                                                   String clusterId,
+                                                   int controllerId,
+                                                   List<MetadataResponseTopic> topics,
+                                                   int clusterAuthorizedOperations) {
         MetadataResponseData responseData = new MetadataResponseData();
         responseData.setThrottleTimeMs(throttleTimeMs);
-        brokers.forEach(broker -> responseData.brokers().add(new MetadataResponseBroker().setNodeId(broker.id()).setHost(broker.host()).setPort(broker.port()).setRack(broker.rack())));
+        brokers.forEach(broker ->
+            responseData.brokers().add(new MetadataResponseBroker()
+                .setNodeId(broker.id())
+                .setHost(broker.host())
+                .setPort(broker.port())
+                .setRack(broker.rack()))
+        );
 
         responseData.setClusterId(clusterId);
         responseData.setControllerId(controllerId);
