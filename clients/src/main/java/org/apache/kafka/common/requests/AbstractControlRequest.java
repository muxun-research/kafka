/*
 * Licensed to the Apache Software Foundation (ASF) under one or more
 * contributor license agreements. See the NOTICE file distributed with
 * this work for additional information regarding copyright ownership.
 * The ASF licenses this file to You under the Apache License, Version 2.0
 * (the "License"); you may not use this file except in compliance with
 * the License. You may obtain a copy of the License at
 *
 *    http://www.apache.org/licenses/LICENSE-2.0
 *
 * Unless required by applicable law or agreed to in writing, software
 * distributed under the License is distributed on an "AS IS" BASIS,
 * WITHOUT WARRANTIES OR CONDITIONS OF ANY KIND, either express or implied.
 * See the License for the specific language governing permissions and
 * limitations under the License.
 */
package org.apache.kafka.common.requests;

import org.apache.kafka.common.protocol.ApiKeys;

// Abstract class for all control requests including UpdateMetadataRequest, LeaderAndIsrRequest and StopReplicaRequest
public abstract class AbstractControlRequest extends AbstractRequest {

	public static final long UNKNOWN_BROKER_EPOCH = -1L;

<<<<<<< HEAD
	public static abstract class Builder<T extends AbstractRequest> extends AbstractRequest.Builder<T> {
		protected final int controllerId;
		protected final int controllerEpoch;
		protected final long brokerEpoch;

		protected Builder(ApiKeys api, short version, int controllerId, int controllerEpoch, long brokerEpoch) {
			super(api, version);
			this.controllerId = controllerId;
			this.controllerEpoch = controllerEpoch;
			this.brokerEpoch = brokerEpoch;
		}

	}
=======
    public static abstract class Builder<T extends AbstractRequest> extends AbstractRequest.Builder<T> {
        protected final int controllerId;
        protected final int controllerEpoch;
        protected final long brokerEpoch;
        protected final boolean kraftController;

        protected Builder(ApiKeys api, short version, int controllerId, int controllerEpoch, long brokerEpoch) {
            this(api, version, controllerId, controllerEpoch, brokerEpoch, false);
        }

        protected Builder(ApiKeys api, short version, int controllerId, int controllerEpoch,
                          long brokerEpoch, boolean kraftController) {
            super(api, version);
            this.controllerId = controllerId;
            this.controllerEpoch = controllerEpoch;
            this.brokerEpoch = brokerEpoch;
            this.kraftController = kraftController;
        }

        public int controllerId() {
            return controllerId;
        }

        public int controllerEpoch() {
            return controllerEpoch;
        }

        public long brokerEpoch() {
            return brokerEpoch;
        }
    }
>>>>>>> 15418db6

	protected AbstractControlRequest(ApiKeys api, short version) {
		super(api, version);
	}

	public abstract int controllerId();

<<<<<<< HEAD
	public abstract int controllerEpoch();
=======
    public abstract boolean isKRaftController();

    public abstract int controllerEpoch();
>>>>>>> 15418db6

	public abstract long brokerEpoch();

}<|MERGE_RESOLUTION|>--- conflicted
+++ resolved
@@ -21,23 +21,8 @@
 // Abstract class for all control requests including UpdateMetadataRequest, LeaderAndIsrRequest and StopReplicaRequest
 public abstract class AbstractControlRequest extends AbstractRequest {
 
-	public static final long UNKNOWN_BROKER_EPOCH = -1L;
+    public static final long UNKNOWN_BROKER_EPOCH = -1L;
 
-<<<<<<< HEAD
-	public static abstract class Builder<T extends AbstractRequest> extends AbstractRequest.Builder<T> {
-		protected final int controllerId;
-		protected final int controllerEpoch;
-		protected final long brokerEpoch;
-
-		protected Builder(ApiKeys api, short version, int controllerId, int controllerEpoch, long brokerEpoch) {
-			super(api, version);
-			this.controllerId = controllerId;
-			this.controllerEpoch = controllerEpoch;
-			this.brokerEpoch = brokerEpoch;
-		}
-
-	}
-=======
     public static abstract class Builder<T extends AbstractRequest> extends AbstractRequest.Builder<T> {
         protected final int controllerId;
         protected final int controllerEpoch;
@@ -48,8 +33,7 @@
             this(api, version, controllerId, controllerEpoch, brokerEpoch, false);
         }
 
-        protected Builder(ApiKeys api, short version, int controllerId, int controllerEpoch,
-                          long brokerEpoch, boolean kraftController) {
+        protected Builder(ApiKeys api, short version, int controllerId, int controllerEpoch, long brokerEpoch, boolean kraftController) {
             super(api, version);
             this.controllerId = controllerId;
             this.controllerEpoch = controllerEpoch;
@@ -69,22 +53,17 @@
             return brokerEpoch;
         }
     }
->>>>>>> 15418db6
 
-	protected AbstractControlRequest(ApiKeys api, short version) {
-		super(api, version);
-	}
+    protected AbstractControlRequest(ApiKeys api, short version) {
+        super(api, version);
+    }
 
-	public abstract int controllerId();
+    public abstract int controllerId();
 
-<<<<<<< HEAD
-	public abstract int controllerEpoch();
-=======
     public abstract boolean isKRaftController();
 
     public abstract int controllerEpoch();
->>>>>>> 15418db6
 
-	public abstract long brokerEpoch();
+    public abstract long brokerEpoch();
 
 }