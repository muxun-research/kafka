--- conflicted
+++ resolved
@@ -18,33 +18,10 @@
 
 import org.apache.kafka.common.protocol.ApiKeys;
 
-/**
- * 抽象类
- * 包括UpdateMetadataRequest、LeaderAndIsrRequest、StopReplicaRequest在内的所有控制器请求
- */
+// Abstract class for all control requests including UpdateMetadataRequest, LeaderAndIsrRequest and StopReplicaRequest
 public abstract class AbstractControlRequest extends AbstractRequest {
-<<<<<<< HEAD
+
 	public static final long UNKNOWN_BROKER_EPOCH = -1L;
-
-	protected static final Field.Int32 CONTROLLER_ID = new Field.Int32("controller_id", "The controller id");
-	protected static final Field.Int32 CONTROLLER_EPOCH = new Field.Int32("controller_epoch", "The controller epoch");
-	protected static final Field.Int64 BROKER_EPOCH = new Field.Int64("broker_epoch", "The broker epoch");
-	/**
-	 * 控制器ID
-	 */
-	protected final int controllerId;
-	/**
-	 * 控制器的代
-	 */
-	protected final int controllerEpoch;
-	/**
-	 * broker的代
-	 */
-	protected final long brokerEpoch;
-=======
-
-    public static final long UNKNOWN_BROKER_EPOCH = -1L;
->>>>>>> 031b7208
 
 	public static abstract class Builder<T extends AbstractRequest> extends AbstractRequest.Builder<T> {
 		protected final int controllerId;
@@ -54,42 +31,20 @@
 		protected Builder(ApiKeys api, short version, int controllerId, int controllerEpoch, long brokerEpoch) {
 			super(api, version);
 			this.controllerId = controllerId;
-            this.controllerEpoch = controllerEpoch;
-            this.brokerEpoch = brokerEpoch;
-        }
+			this.controllerEpoch = controllerEpoch;
+			this.brokerEpoch = brokerEpoch;
+		}
 
-    }
-
-    protected AbstractControlRequest(ApiKeys api, short version) {
-        super(api, version);
-<<<<<<< HEAD
-        this.controllerId = controllerId;
-        this.controllerEpoch = controllerEpoch;
-		this.brokerEpoch = brokerEpoch;
 	}
 
-	protected AbstractControlRequest(ApiKeys api, Struct struct, short version) {
+	protected AbstractControlRequest(ApiKeys api, short version) {
 		super(api, version);
-		this.controllerId = struct.get(CONTROLLER_ID);
-		this.controllerEpoch = struct.get(CONTROLLER_EPOCH);
-		this.brokerEpoch = struct.getOrElse(BROKER_EPOCH, UNKNOWN_BROKER_EPOCH);
 	}
 
-	/**
-	 * 用于测试
-	 * @return
-	 */
-	long size() {
-		return toStruct().sizeOf();
-    }
-=======
-    }
+	public abstract int controllerId();
 
-    public abstract int controllerId();
+	public abstract int controllerEpoch();
 
-    public abstract int controllerEpoch();
-
-    public abstract long brokerEpoch();
->>>>>>> 031b7208
+	public abstract long brokerEpoch();
 
 }