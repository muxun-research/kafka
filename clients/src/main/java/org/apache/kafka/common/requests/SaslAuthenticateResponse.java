--- conflicted
+++ resolved
@@ -33,8 +33,8 @@
     private final SaslAuthenticateResponseData data;
 
     public SaslAuthenticateResponse(SaslAuthenticateResponseData data) {
-		super(ApiKeys.SASL_AUTHENTICATE);
-		this.data = data;
+        super(ApiKeys.SASL_AUTHENTICATE);
+        this.data = data;
     }
 
     /**
@@ -47,32 +47,26 @@
 
     @Override
     public Map<Errors, Integer> errorCounts() {
-		return errorCounts(Errors.forCode(data.errorCode()));
+        return errorCounts(Errors.forCode(data.errorCode()));
     }
 
     public String errorMessage() {
         return data.errorMessage();
     }
 
-	public long sessionLifetimeMs() {
-		return data.sessionLifetimeMs();
-	}
+    public long sessionLifetimeMs() {
+        return data.sessionLifetimeMs();
+    }
 
-	public byte[] saslAuthBytes() {
-		return data.authBytes();
-	}
+    public byte[] saslAuthBytes() {
+        return data.authBytes();
+    }
 
-	@Override
-	public int throttleTimeMs() {
-		return DEFAULT_THROTTLE_TIME;
-	}
+    @Override
+    public int throttleTimeMs() {
+        return DEFAULT_THROTTLE_TIME;
+    }
 
-<<<<<<< HEAD
-	@Override
-	public SaslAuthenticateResponseData data() {
-		return data;
-	}
-=======
     @Override
     public void maybeSetThrottleTimeMs(int throttleTimeMs) {
         // Not supported by the response schema
@@ -82,9 +76,8 @@
     public SaslAuthenticateResponseData data() {
         return data;
     }
->>>>>>> 15418db6
 
-	public static SaslAuthenticateResponse parse(ByteBuffer buffer, short version) {
-		return new SaslAuthenticateResponse(new SaslAuthenticateResponseData(new ByteBufferAccessor(buffer), version));
-	}
+    public static SaslAuthenticateResponse parse(ByteBuffer buffer, short version) {
+        return new SaslAuthenticateResponse(new SaslAuthenticateResponseData(new ByteBufferAccessor(buffer), version));
+    }
 }