--- conflicted
+++ resolved
@@ -26,158 +26,20 @@
 /**
  * Represents an immutable dictionary with key being feature name, and value being <VersionRangeType>.
  * Also provides API to convert the features and their version ranges to/from a map.
- * <p>
+ *
  * This class can be instantiated only using its factory functions, with the important ones being:
  * Features.supportedFeatures(...) and Features.finalizedFeatures(...).
+ *
  * @param <VersionRangeType> is the type of version range.
  * @see SupportedVersionRange
  */
 public class Features<VersionRangeType extends BaseVersionRange> {
-<<<<<<< HEAD
-	private final Map<String, VersionRangeType> features;
-
-	/**
-	 * Constructor is made private, as for readability it is preferred the caller uses one of the
-	 * static factory functions for instantiation (see below).
-	 * @param features Map of feature name to a type of VersionRange.
-	 */
-	private Features(Map<String, VersionRangeType> features) {
-		Objects.requireNonNull(features, "Provided features can not be null.");
-		this.features = features;
-	}
-
-	/**
-	 * @param features Map of feature name to SupportedVersionRange.
-	 * @return Returns a new Features object representing supported features.
-	 */
-	public static Features<SupportedVersionRange> supportedFeatures(Map<String, SupportedVersionRange> features) {
-		return new Features<>(features);
-	}
-
-	/**
-	 * @param features Map of feature name to FinalizedVersionRange.
-	 * @return Returns a new Features object representing finalized features.
-	 */
-	public static Features<FinalizedVersionRange> finalizedFeatures(Map<String, FinalizedVersionRange> features) {
-		return new Features<>(features);
-	}
-
-	// Visible for testing.
-	public static Features<FinalizedVersionRange> emptyFinalizedFeatures() {
-		return new Features<>(new HashMap<>());
-	}
-
-	public static Features<SupportedVersionRange> emptySupportedFeatures() {
-		return new Features<>(new HashMap<>());
-	}
-
-	public Map<String, VersionRangeType> features() {
-		return features;
-	}
-
-	public boolean empty() {
-		return features.isEmpty();
-	}
-
-	/**
-	 * @param feature name of the feature
-	 * @return the VersionRangeType corresponding to the feature name, or null if the
-	 * feature is absent
-	 */
-	public VersionRangeType get(String feature) {
-		return features.get(feature);
-	}
-
-	public String toString() {
-		return String.format(
-				"Features{%s}",
-				features
-						.entrySet()
-						.stream()
-						.map(entry -> String.format("(%s -> %s)", entry.getKey(), entry.getValue()))
-						.collect(joining(", "))
-		);
-	}
-
-	/**
-	 * @return A map representation of the underlying features. The returned value can be converted
-	 * back to Features using one of the from*FeaturesMap() APIs of this class.
-	 */
-	public Map<String, Map<String, Short>> toMap() {
-		return features.entrySet().stream().collect(
-				Collectors.toMap(
-						Map.Entry::getKey,
-						entry -> entry.getValue().toMap()));
-	}
-
-	/**
-	 * An interface that defines behavior to convert from a Map to an object of type BaseVersionRange.
-	 */
-	private interface MapToBaseVersionRangeConverter<V extends BaseVersionRange> {
-
-		/**
-		 * Convert the map representation of an object of type <V>, to an object of type <V>.
-		 * @param baseVersionRangeMap the map representation of a BaseVersionRange object.
-		 * @return the object of type <V>
-		 */
-		V fromMap(Map<String, Short> baseVersionRangeMap);
-	}
-
-	private static <V extends BaseVersionRange> Features<V> fromFeaturesMap(
-			Map<String, Map<String, Short>> featuresMap, MapToBaseVersionRangeConverter<V> converter) {
-		return new Features<>(featuresMap.entrySet().stream().collect(
-				Collectors.toMap(
-						Map.Entry::getKey,
-						entry -> converter.fromMap(entry.getValue()))));
-	}
-
-	/**
-	 * Converts from a map to Features<FinalizedVersionRange>.
-	 * @param featuresMap the map representation of a Features<FinalizedVersionRange> object,
-	 *                    generated using the toMap() API.
-	 * @return the Features<FinalizedVersionRange> object
-	 */
-	public static Features<FinalizedVersionRange> fromFinalizedFeaturesMap(
-			Map<String, Map<String, Short>> featuresMap) {
-		return fromFeaturesMap(featuresMap, FinalizedVersionRange::fromMap);
-	}
-
-	/**
-	 * Converts from a map to Features<SupportedVersionRange>.
-	 * @param featuresMap the map representation of a Features<SupportedVersionRange> object,
-	 *                    generated using the toMap() API.
-	 * @return the Features<SupportedVersionRange> object
-	 */
-	public static Features<SupportedVersionRange> fromSupportedFeaturesMap(
-			Map<String, Map<String, Short>> featuresMap) {
-		return fromFeaturesMap(featuresMap, SupportedVersionRange::fromMap);
-	}
-
-	@Override
-	public boolean equals(Object other) {
-		if (this == other) {
-			return true;
-		}
-		if (!(other instanceof Features)) {
-			return false;
-		}
-
-		final Features that = (Features) other;
-		return Objects.equals(this.features, that.features);
-	}
-
-	@Override
-	public int hashCode() {
-		return Objects.hash(features);
-	}
-=======
     private final Map<String, VersionRangeType> features;
 
     /**
      * Constructor is made private, as for readability it is preferred the caller uses one of the
      * static factory functions for instantiation (see below).
-     *
-     * @param features   Map of feature name to a type of VersionRange.
+     * @param features Map of feature name to a type of VersionRange.
      */
     private Features(Map<String, VersionRangeType> features) {
         Objects.requireNonNull(features, "Provided features can not be null.");
@@ -185,9 +47,8 @@
     }
 
     /**
-     * @param features   Map of feature name to SupportedVersionRange.
-     *
-     * @return           Returns a new Features object representing supported features.
+     * @param features Map of feature name to SupportedVersionRange.
+     * @return Returns a new Features object representing supported features.
      */
     public static Features<SupportedVersionRange> supportedFeatures(Map<String, SupportedVersionRange> features) {
         return new Features<>(features);
@@ -206,35 +67,24 @@
     }
 
     /**
-     * @param  feature   name of the feature
-     *
-     * @return           the VersionRangeType corresponding to the feature name, or null if the
-     *                   feature is absent
+     * @param feature name of the feature
+     * @return the VersionRangeType corresponding to the feature name, or null if the
+     * feature is absent
      */
     public VersionRangeType get(String feature) {
         return features.get(feature);
     }
 
     public String toString() {
-        return String.format(
-            "Features{%s}",
-            features
-                .entrySet()
-                .stream()
-                .map(entry -> String.format("(%s -> %s)", entry.getKey(), entry.getValue()))
-                .collect(joining(", "))
-        );
+        return String.format("Features{%s}", features.entrySet().stream().map(entry -> String.format("(%s -> %s)", entry.getKey(), entry.getValue())).collect(joining(", ")));
     }
 
     /**
-     * @return   A map representation of the underlying features. The returned value can be converted
-     *           back to Features using one of the from*FeaturesMap() APIs of this class.
+     * @return A map representation of the underlying features. The returned value can be converted
+     * back to Features using one of the from*FeaturesMap() APIs of this class.
      */
     public Map<String, Map<String, Short>> toMap() {
-        return features.entrySet().stream().collect(
-            Collectors.toMap(
-                Map.Entry::getKey,
-                entry -> entry.getValue().toMap()));
+        return features.entrySet().stream().collect(Collectors.toMap(Map.Entry::getKey, entry -> entry.getValue().toMap()));
     }
 
     /**
@@ -244,32 +94,23 @@
 
         /**
          * Convert the map representation of an object of type <V>, to an object of type <V>.
-         *
-         * @param  baseVersionRangeMap   the map representation of a BaseVersionRange object.
-         *
-         * @return                       the object of type <V>
+         * @param baseVersionRangeMap the map representation of a BaseVersionRange object.
+         * @return the object of type <V>
          */
         V fromMap(Map<String, Short> baseVersionRangeMap);
     }
 
-    private static <V extends BaseVersionRange> Features<V> fromFeaturesMap(
-        Map<String, Map<String, Short>> featuresMap, MapToBaseVersionRangeConverter<V> converter) {
-        return new Features<>(featuresMap.entrySet().stream().collect(
-            Collectors.toMap(
-                Map.Entry::getKey,
-                entry -> converter.fromMap(entry.getValue()))));
+    private static <V extends BaseVersionRange> Features<V> fromFeaturesMap(Map<String, Map<String, Short>> featuresMap, MapToBaseVersionRangeConverter<V> converter) {
+        return new Features<>(featuresMap.entrySet().stream().collect(Collectors.toMap(Map.Entry::getKey, entry -> converter.fromMap(entry.getValue()))));
     }
 
     /**
      * Converts from a map to Features<SupportedVersionRange>.
-     *
-     * @param featuresMap  the map representation of a Features<SupportedVersionRange> object,
-     *                     generated using the toMap() API.
-     *
-     * @return             the Features<SupportedVersionRange> object
+     * @param featuresMap the map representation of a Features<SupportedVersionRange> object,
+     *                    generated using the toMap() API.
+     * @return the Features<SupportedVersionRange> object
      */
-    public static Features<SupportedVersionRange> fromSupportedFeaturesMap(
-        Map<String, Map<String, Short>> featuresMap) {
+    public static Features<SupportedVersionRange> fromSupportedFeaturesMap(Map<String, Map<String, Short>> featuresMap) {
         return fromFeaturesMap(featuresMap, SupportedVersionRange::fromMap);
     }
 
@@ -290,5 +131,4 @@
     public int hashCode() {
         return Objects.hash(features);
     }
->>>>>>> 15418db6
 }