--- conflicted
+++ resolved
@@ -51,16 +51,11 @@
      * Constructs an SSL channel builder. ListenerName is provided only
      * for server channel builder and will be null for client channel builder.
      */
-<<<<<<< HEAD
-    public SslChannelBuilder(Mode mode, ListenerName listenerName, boolean isInterBrokerListener, LogContext logContext) {
-        this.mode = mode;
-=======
     public SslChannelBuilder(ConnectionMode connectionMode,
                              ListenerName listenerName,
                              boolean isInterBrokerListener,
                              LogContext logContext) {
         this.connectionMode = connectionMode;
->>>>>>> 9494bebe
         this.listenerName = listenerName;
         this.isInterBrokerListener = isInterBrokerListener;
     }
@@ -101,13 +96,6 @@
     }
 
     @Override
-<<<<<<< HEAD
-    public KafkaChannel buildChannel(String id, SelectionKey key, int maxReceiveSize, MemoryPool memoryPool, ChannelMetadataRegistry metadataRegistry) throws KafkaException {
-        try {
-            SslTransportLayer transportLayer = buildTransportLayer(sslFactory, id, key, metadataRegistry);
-            Supplier<Authenticator> authenticatorCreator = () -> new SslAuthenticator(configs, transportLayer, listenerName, sslPrincipalMapper);
-            return new KafkaChannel(id, transportLayer, authenticatorCreator, maxReceiveSize, memoryPool != null ? memoryPool : MemoryPool.NONE, metadataRegistry);
-=======
     public KafkaChannel buildChannel(String id, SelectionKey key, int maxReceiveSize,
                                      MemoryPool memoryPool, ChannelMetadataRegistry metadataRegistry) throws KafkaException {
         SslTransportLayer transportLayer = null;
@@ -118,7 +106,6 @@
                 new SslAuthenticator(configs, finalTransportLayer, listenerName, sslPrincipalMapper);
             return new KafkaChannel(id, transportLayer, authenticatorCreator, maxReceiveSize,
                     memoryPool != null ? memoryPool : MemoryPool.NONE, metadataRegistry);
->>>>>>> 9494bebe
         } catch (Exception e) {
             // Ideally these resources are closed by the KafkaChannel but this builder should close the resources instead
             // if an error occurs due to which KafkaChannel is not created.
@@ -129,13 +116,13 @@
 
     @Override
     public void close() {
-        if (sslFactory != null)
-            sslFactory.close();
+        if (sslFactory != null) sslFactory.close();
     }
 
     protected SslTransportLayer buildTransportLayer(SslFactory sslFactory, String id, SelectionKey key, ChannelMetadataRegistry metadataRegistry) throws IOException {
         SocketChannel socketChannel = (SocketChannel) key.channel();
-        return SslTransportLayer.create(id, key, sslFactory.createSslEngine(socketChannel.socket()), metadataRegistry);
+        return SslTransportLayer.create(id, key, sslFactory.createSslEngine(socketChannel.socket()),
+            metadataRegistry);
     }
 
     /**
@@ -168,7 +155,10 @@
             // listenerName should only be null in Client mode where principal() should not be called
             if (listenerName == null)
                 throw new IllegalStateException("Unexpected call to principal() when listenerName is null");
-            SslAuthenticationContext context = new SslAuthenticationContext(transportLayer.sslSession(), clientAddress, listenerName.value());
+            SslAuthenticationContext context = new SslAuthenticationContext(
+                    transportLayer.sslSession(),
+                    clientAddress,
+                    listenerName.value());
             return principalBuilder.build(context);
         }
 
