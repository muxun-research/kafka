/*
 * Licensed to the Apache Software Foundation (ASF) under one or more
 * contributor license agreements. See the NOTICE file distributed with
 * this work for additional information regarding copyright ownership.
 * The ASF licenses this file to You under the Apache License, Version 2.0
 * (the "License"); you may not use this file except in compliance with
 * the License. You may obtain a copy of the License at
 *
 *    http://www.apache.org/licenses/LICENSE-2.0
 *
 * Unless required by applicable law or agreed to in writing, software
 * distributed under the License is distributed on an "AS IS" BASIS,
 * WITHOUT WARRANTIES OR CONDITIONS OF ANY KIND, either express or implied.
 * See the License for the specific language governing permissions and
 * limitations under the License.
 */
package org.apache.kafka.common.network;

import org.apache.kafka.common.KafkaException;
import org.apache.kafka.common.config.SslConfigs;
import org.apache.kafka.common.config.internals.BrokerSecurityConfigs;
import org.apache.kafka.common.memory.MemoryPool;
import org.apache.kafka.common.security.auth.KafkaPrincipal;
import org.apache.kafka.common.security.auth.KafkaPrincipalBuilder;
import org.apache.kafka.common.security.auth.KafkaPrincipalSerde;
import org.apache.kafka.common.security.auth.SslAuthenticationContext;
import org.apache.kafka.common.security.ssl.SslFactory;
import org.apache.kafka.common.security.ssl.SslPrincipalMapper;
import org.apache.kafka.common.utils.LogContext;
import org.apache.kafka.common.utils.Utils;
import org.slf4j.Logger;

import java.io.Closeable;
import java.io.IOException;
import java.net.InetAddress;
import java.nio.channels.SelectionKey;
import java.nio.channels.SocketChannel;
import java.util.Map;
import java.util.Optional;
import java.util.Set;
import java.util.function.Supplier;

public class SslChannelBuilder implements ChannelBuilder, ListenerReconfigurable {
    private final ListenerName listenerName;
    private final boolean isInterBrokerListener;
    private SslFactory sslFactory;
    private Mode mode;
    private Map<String, ?> configs;
	private SslPrincipalMapper sslPrincipalMapper;
	private final Logger log;

	/**
	 * Constructs an SSL channel builder. ListenerName is provided only
	 * for server channel builder and will be null for client channel builder.
	 */
	public SslChannelBuilder(Mode mode,
							 ListenerName listenerName,
							 boolean isInterBrokerListener,
							 LogContext logContext) {
		this.mode = mode;
		this.listenerName = listenerName;
		this.isInterBrokerListener = isInterBrokerListener;
		this.log = logContext.logger(getClass());
	}

    public void configure(Map<String, ?> configs) throws KafkaException {
		try {
			this.configs = configs;
			String sslPrincipalMappingRules = (String) configs.get(BrokerSecurityConfigs.SSL_PRINCIPAL_MAPPING_RULES_CONFIG);
			if (sslPrincipalMappingRules != null)
				sslPrincipalMapper = SslPrincipalMapper.fromRules(sslPrincipalMappingRules);
			this.sslFactory = new SslFactory(mode, null, isInterBrokerListener);
			this.sslFactory.configure(this.configs);
		} catch (KafkaException e) {
			throw e;
		} catch (Exception e) {
			throw new KafkaException(e);
		}
    }

    @Override
    public Set<String> reconfigurableConfigs() {
        return SslConfigs.RECONFIGURABLE_CONFIGS;
    }

    @Override
    public void validateReconfiguration(Map<String, ?> configs) {
        sslFactory.validateReconfiguration(configs);
    }

    @Override
    public void reconfigure(Map<String, ?> configs) {
        sslFactory.reconfigure(configs);
    }

    @Override
    public ListenerName listenerName() {
        return listenerName;
    }

<<<<<<< HEAD
	@Override
	public KafkaChannel buildChannel(String id, SelectionKey key, int maxReceiveSize,
									 MemoryPool memoryPool, ChannelMetadataRegistry metadataRegistry) throws KafkaException {
		try {
			SslTransportLayer transportLayer = buildTransportLayer(sslFactory, id, key, metadataRegistry);
			Supplier<Authenticator> authenticatorCreator = () ->
					new SslAuthenticator(configs, transportLayer, listenerName, sslPrincipalMapper);
			return new KafkaChannel(id, transportLayer, authenticatorCreator, maxReceiveSize,
					memoryPool != null ? memoryPool : MemoryPool.NONE, metadataRegistry);
		} catch (Exception e) {
			log.info("Failed to create channel due to ", e);
			throw new KafkaException(e);
		}
=======
    @Override
    public KafkaChannel buildChannel(String id, SelectionKey key, int maxReceiveSize,
                                     MemoryPool memoryPool, ChannelMetadataRegistry metadataRegistry) throws KafkaException {
        try {
            SslTransportLayer transportLayer = buildTransportLayer(sslFactory, id, key, metadataRegistry);
            Supplier<Authenticator> authenticatorCreator = () ->
                new SslAuthenticator(configs, transportLayer, listenerName, sslPrincipalMapper);
            return new KafkaChannel(id, transportLayer, authenticatorCreator, maxReceiveSize,
                    memoryPool != null ? memoryPool : MemoryPool.NONE, metadataRegistry);
        } catch (Exception e) {
            throw new KafkaException(e);
        }
>>>>>>> 15418db6
    }

	@Override
	public void close() {
		if (sslFactory != null) sslFactory.close();
	}

	protected SslTransportLayer buildTransportLayer(SslFactory sslFactory, String id, SelectionKey key, ChannelMetadataRegistry metadataRegistry) throws IOException {
		SocketChannel socketChannel = (SocketChannel) key.channel();
		return SslTransportLayer.create(id, key, sslFactory.createSslEngine(socketChannel.socket()),
				metadataRegistry);
	}

    /**
     * Note that client SSL authentication is handled in {@link SslTransportLayer}. This class is only used
     * to transform the derived principal using a {@link KafkaPrincipalBuilder} configured by the user.
     */
    private static class SslAuthenticator implements Authenticator {
        private final SslTransportLayer transportLayer;
        private final KafkaPrincipalBuilder principalBuilder;
        private final ListenerName listenerName;

        private SslAuthenticator(Map<String, ?> configs, SslTransportLayer transportLayer, ListenerName listenerName, SslPrincipalMapper sslPrincipalMapper) {
			this.transportLayer = transportLayer;
			this.principalBuilder = ChannelBuilders.createPrincipalBuilder(configs, null, sslPrincipalMapper);
			this.listenerName = listenerName;
        }
        /**
         * No-Op for plaintext authenticator
         */
        @Override
        public void authenticate() {}

        /**
         * Constructs Principal using configured principalBuilder.
         * @return the built principal
         */
        @Override
        public KafkaPrincipal principal() {
            InetAddress clientAddress = transportLayer.socketChannel().socket().getInetAddress();
			// listenerName should only be null in Client mode where principal() should not be called
			if (listenerName == null)
				throw new IllegalStateException("Unexpected call to principal() when listenerName is null");
			SslAuthenticationContext context = new SslAuthenticationContext(
					transportLayer.sslSession(),
					clientAddress,
					listenerName.value());
			return principalBuilder.build(context);
		}

		@Override
		public Optional<KafkaPrincipalSerde> principalSerde() {
			return principalBuilder instanceof KafkaPrincipalSerde ? Optional.of((KafkaPrincipalSerde) principalBuilder) : Optional.empty();
		}

		@Override
		public void close() throws IOException {
			if (principalBuilder instanceof Closeable)
				Utils.closeQuietly((Closeable) principalBuilder, "principal builder");
		}

		/**
		 * SslAuthenticator doesn't implement any additional authentication mechanism.
		 * @return true
         */
        @Override
        public boolean complete() {
            return true;
        }
    }
}<|MERGE_RESOLUTION|>--- conflicted
+++ resolved
@@ -46,36 +46,33 @@
     private SslFactory sslFactory;
     private Mode mode;
     private Map<String, ?> configs;
-	private SslPrincipalMapper sslPrincipalMapper;
-	private final Logger log;
+    private SslPrincipalMapper sslPrincipalMapper;
+    private final Logger log;
 
-	/**
-	 * Constructs an SSL channel builder. ListenerName is provided only
-	 * for server channel builder and will be null for client channel builder.
-	 */
-	public SslChannelBuilder(Mode mode,
-							 ListenerName listenerName,
-							 boolean isInterBrokerListener,
-							 LogContext logContext) {
-		this.mode = mode;
-		this.listenerName = listenerName;
-		this.isInterBrokerListener = isInterBrokerListener;
-		this.log = logContext.logger(getClass());
-	}
+    /**
+     * Constructs an SSL channel builder. ListenerName is provided only
+     * for server channel builder and will be null for client channel builder.
+     */
+    public SslChannelBuilder(Mode mode, ListenerName listenerName, boolean isInterBrokerListener, LogContext logContext) {
+        this.mode = mode;
+        this.listenerName = listenerName;
+        this.isInterBrokerListener = isInterBrokerListener;
+        this.log = logContext.logger(getClass());
+    }
 
     public void configure(Map<String, ?> configs) throws KafkaException {
-		try {
-			this.configs = configs;
-			String sslPrincipalMappingRules = (String) configs.get(BrokerSecurityConfigs.SSL_PRINCIPAL_MAPPING_RULES_CONFIG);
-			if (sslPrincipalMappingRules != null)
-				sslPrincipalMapper = SslPrincipalMapper.fromRules(sslPrincipalMappingRules);
-			this.sslFactory = new SslFactory(mode, null, isInterBrokerListener);
-			this.sslFactory.configure(this.configs);
-		} catch (KafkaException e) {
-			throw e;
-		} catch (Exception e) {
-			throw new KafkaException(e);
-		}
+        try {
+            this.configs = configs;
+            String sslPrincipalMappingRules = (String) configs.get(BrokerSecurityConfigs.SSL_PRINCIPAL_MAPPING_RULES_CONFIG);
+            if (sslPrincipalMappingRules != null)
+                sslPrincipalMapper = SslPrincipalMapper.fromRules(sslPrincipalMappingRules);
+            this.sslFactory = new SslFactory(mode, null, isInterBrokerListener);
+            this.sslFactory.configure(this.configs);
+        } catch (KafkaException e) {
+            throw e;
+        } catch (Exception e) {
+            throw new KafkaException(e);
+        }
     }
 
     @Override
@@ -98,46 +95,27 @@
         return listenerName;
     }
 
-<<<<<<< HEAD
-	@Override
-	public KafkaChannel buildChannel(String id, SelectionKey key, int maxReceiveSize,
-									 MemoryPool memoryPool, ChannelMetadataRegistry metadataRegistry) throws KafkaException {
-		try {
-			SslTransportLayer transportLayer = buildTransportLayer(sslFactory, id, key, metadataRegistry);
-			Supplier<Authenticator> authenticatorCreator = () ->
-					new SslAuthenticator(configs, transportLayer, listenerName, sslPrincipalMapper);
-			return new KafkaChannel(id, transportLayer, authenticatorCreator, maxReceiveSize,
-					memoryPool != null ? memoryPool : MemoryPool.NONE, metadataRegistry);
-		} catch (Exception e) {
-			log.info("Failed to create channel due to ", e);
-			throw new KafkaException(e);
-		}
-=======
     @Override
-    public KafkaChannel buildChannel(String id, SelectionKey key, int maxReceiveSize,
-                                     MemoryPool memoryPool, ChannelMetadataRegistry metadataRegistry) throws KafkaException {
+    public KafkaChannel buildChannel(String id, SelectionKey key, int maxReceiveSize, MemoryPool memoryPool, ChannelMetadataRegistry metadataRegistry) throws KafkaException {
         try {
             SslTransportLayer transportLayer = buildTransportLayer(sslFactory, id, key, metadataRegistry);
-            Supplier<Authenticator> authenticatorCreator = () ->
-                new SslAuthenticator(configs, transportLayer, listenerName, sslPrincipalMapper);
-            return new KafkaChannel(id, transportLayer, authenticatorCreator, maxReceiveSize,
-                    memoryPool != null ? memoryPool : MemoryPool.NONE, metadataRegistry);
+            Supplier<Authenticator> authenticatorCreator = () -> new SslAuthenticator(configs, transportLayer, listenerName, sslPrincipalMapper);
+            return new KafkaChannel(id, transportLayer, authenticatorCreator, maxReceiveSize, memoryPool != null ? memoryPool : MemoryPool.NONE, metadataRegistry);
         } catch (Exception e) {
             throw new KafkaException(e);
         }
->>>>>>> 15418db6
     }
 
-	@Override
-	public void close() {
-		if (sslFactory != null) sslFactory.close();
-	}
+    @Override
+    public void close() {
+        if (sslFactory != null)
+            sslFactory.close();
+    }
 
-	protected SslTransportLayer buildTransportLayer(SslFactory sslFactory, String id, SelectionKey key, ChannelMetadataRegistry metadataRegistry) throws IOException {
-		SocketChannel socketChannel = (SocketChannel) key.channel();
-		return SslTransportLayer.create(id, key, sslFactory.createSslEngine(socketChannel.socket()),
-				metadataRegistry);
-	}
+    protected SslTransportLayer buildTransportLayer(SslFactory sslFactory, String id, SelectionKey key, ChannelMetadataRegistry metadataRegistry) throws IOException {
+        SocketChannel socketChannel = (SocketChannel) key.channel();
+        return SslTransportLayer.create(id, key, sslFactory.createSslEngine(socketChannel.socket()), metadataRegistry);
+    }
 
     /**
      * Note that client SSL authentication is handled in {@link SslTransportLayer}. This class is only used
@@ -149,9 +127,9 @@
         private final ListenerName listenerName;
 
         private SslAuthenticator(Map<String, ?> configs, SslTransportLayer transportLayer, ListenerName listenerName, SslPrincipalMapper sslPrincipalMapper) {
-			this.transportLayer = transportLayer;
-			this.principalBuilder = ChannelBuilders.createPrincipalBuilder(configs, null, sslPrincipalMapper);
-			this.listenerName = listenerName;
+            this.transportLayer = transportLayer;
+            this.principalBuilder = ChannelBuilders.createPrincipalBuilder(configs, null, sslPrincipalMapper);
+            this.listenerName = listenerName;
         }
         /**
          * No-Op for plaintext authenticator
@@ -166,30 +144,27 @@
         @Override
         public KafkaPrincipal principal() {
             InetAddress clientAddress = transportLayer.socketChannel().socket().getInetAddress();
-			// listenerName should only be null in Client mode where principal() should not be called
-			if (listenerName == null)
-				throw new IllegalStateException("Unexpected call to principal() when listenerName is null");
-			SslAuthenticationContext context = new SslAuthenticationContext(
-					transportLayer.sslSession(),
-					clientAddress,
-					listenerName.value());
-			return principalBuilder.build(context);
-		}
+            // listenerName should only be null in Client mode where principal() should not be called
+            if (listenerName == null)
+                throw new IllegalStateException("Unexpected call to principal() when listenerName is null");
+            SslAuthenticationContext context = new SslAuthenticationContext(transportLayer.sslSession(), clientAddress, listenerName.value());
+            return principalBuilder.build(context);
+        }
 
-		@Override
-		public Optional<KafkaPrincipalSerde> principalSerde() {
-			return principalBuilder instanceof KafkaPrincipalSerde ? Optional.of((KafkaPrincipalSerde) principalBuilder) : Optional.empty();
-		}
+        @Override
+        public Optional<KafkaPrincipalSerde> principalSerde() {
+            return principalBuilder instanceof KafkaPrincipalSerde ? Optional.of((KafkaPrincipalSerde) principalBuilder) : Optional.empty();
+        }
 
-		@Override
-		public void close() throws IOException {
-			if (principalBuilder instanceof Closeable)
-				Utils.closeQuietly((Closeable) principalBuilder, "principal builder");
-		}
+        @Override
+        public void close() throws IOException {
+            if (principalBuilder instanceof Closeable)
+                Utils.closeQuietly((Closeable) principalBuilder, "principal builder");
+        }
 
-		/**
-		 * SslAuthenticator doesn't implement any additional authentication mechanism.
-		 * @return true
+        /**
+         * SslAuthenticator doesn't implement any additional authentication mechanism.
+         * @return true
          */
         @Override
         public boolean complete() {
