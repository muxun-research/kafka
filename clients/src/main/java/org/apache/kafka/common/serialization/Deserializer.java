--- conflicted
+++ resolved
@@ -64,10 +64,6 @@
     }
 
     /**
-<<<<<<< HEAD
-     * Deserialize a record value from a ByteBuffer into a value or object.
-     * @param topic   topic associated with the data
-=======
      * Deserialize a record value from a {@link ByteBuffer} into a value or object.
      *
      * <p>If {@code ByteBufferDeserializer} is used by an application, the application code cannot make any assumptions
@@ -78,9 +74,8 @@
      * passed in {@link ByteBuffer} either.
      *
      * @param topic topic associated with the data
->>>>>>> 9494bebe
      * @param headers headers associated with the record; may be empty.
-     * @param data    serialized ByteBuffer; may be null; implementations are recommended to handle null by returning a value or null rather than throwing an exception.
+     * @param data serialized ByteBuffer; may be null; implementations are recommended to handle null by returning a value or null rather than throwing an exception.
      * @return deserialized typed data; may be null
      */
     default T deserialize(String topic, Headers headers, ByteBuffer data) {
