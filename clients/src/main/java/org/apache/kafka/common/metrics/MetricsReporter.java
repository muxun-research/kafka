/*
 * Licensed to the Apache Software Foundation (ASF) under one or more
 * contributor license agreements. See the NOTICE file distributed with
 * this work for additional information regarding copyright ownership.
 * The ASF licenses this file to You under the Apache License, Version 2.0
 * (the "License"); you may not use this file except in compliance with
 * the License. You may obtain a copy of the License at
 *
 *    http://www.apache.org/licenses/LICENSE-2.0
 *
 * Unless required by applicable law or agreed to in writing, software
 * distributed under the License is distributed on an "AS IS" BASIS,
 * WITHOUT WARRANTIES OR CONDITIONS OF ANY KIND, either express or implied.
 * See the License for the specific language governing permissions and
 * limitations under the License.
 */
package org.apache.kafka.common.metrics;

import org.apache.kafka.common.Reconfigurable;
import org.apache.kafka.common.annotation.InterfaceStability;
import org.apache.kafka.common.config.ConfigException;

import java.util.Collections;
import java.util.List;
import java.util.Map;
import java.util.Set;

/**
 * A plugin interface to allow things to listen as new metrics are created so they can be reported.
 * <p>
 * Implement {@link org.apache.kafka.common.ClusterResourceListener} to receive cluster metadata once it's available. Please see the class documentation for ClusterResourceListener for more information.
 */
public interface MetricsReporter extends Reconfigurable, AutoCloseable {

	/**
	 * This is called when the reporter is first registered to initially register all existing metrics
	 * @param metrics All currently existing metrics
	 */
	void init(List<KafkaMetric> metrics);

<<<<<<< HEAD
	/**
	 * This is called whenever a metric is updated or added
	 * @param metric
	 */
	void metricChange(KafkaMetric metric);

	/**
	 * This is called whenever a metric is removed
	 * @param metric
	 */
	void metricRemoval(KafkaMetric metric);
=======
    /**
     * This is called whenever a metric is updated or added
     * @param metric The metric that has been added or changed
     */
    void metricChange(KafkaMetric metric);

    /**
     * This is called whenever a metric is removed
     * @param metric The metric that has been removed
     */
    void metricRemoval(KafkaMetric metric);
>>>>>>> 9494bebe

	/**
	 * Called when the metrics repository is closed.
	 */
	void close();

	// default methods for backwards compatibility with reporters that only implement Configurable
	default Set<String> reconfigurableConfigs() {
		return Collections.emptySet();
	}

	default void validateReconfiguration(Map<String, ?> configs) throws ConfigException {
	}

	default void reconfigure(Map<String, ?> configs) {
	}

	/**
	 * Sets the context labels for the service or library exposing metrics. This will be called before {@link #init(List)} and may be called anytime after that.
	 * @param metricsContext the metric context
	 */
	@InterfaceStability.Evolving
	default void contextChange(MetricsContext metricsContext) {
	}
}<|MERGE_RESOLUTION|>--- conflicted
+++ resolved
@@ -32,25 +32,12 @@
  */
 public interface MetricsReporter extends Reconfigurable, AutoCloseable {
 
-	/**
-	 * This is called when the reporter is first registered to initially register all existing metrics
-	 * @param metrics All currently existing metrics
-	 */
-	void init(List<KafkaMetric> metrics);
+    /**
+     * This is called when the reporter is first registered to initially register all existing metrics
+     * @param metrics All currently existing metrics
+     */
+    void init(List<KafkaMetric> metrics);
 
-<<<<<<< HEAD
-	/**
-	 * This is called whenever a metric is updated or added
-	 * @param metric
-	 */
-	void metricChange(KafkaMetric metric);
-
-	/**
-	 * This is called whenever a metric is removed
-	 * @param metric
-	 */
-	void metricRemoval(KafkaMetric metric);
-=======
     /**
      * This is called whenever a metric is updated or added
      * @param metric The metric that has been added or changed
@@ -62,29 +49,29 @@
      * @param metric The metric that has been removed
      */
     void metricRemoval(KafkaMetric metric);
->>>>>>> 9494bebe
 
-	/**
-	 * Called when the metrics repository is closed.
-	 */
-	void close();
+    /**
+     * Called when the metrics repository is closed.
+     */
+    void close();
 
-	// default methods for backwards compatibility with reporters that only implement Configurable
-	default Set<String> reconfigurableConfigs() {
-		return Collections.emptySet();
-	}
+    // default methods for backwards compatibility with reporters that only implement Configurable
+    default Set<String> reconfigurableConfigs() {
+        return Collections.emptySet();
+    }
 
-	default void validateReconfiguration(Map<String, ?> configs) throws ConfigException {
-	}
+    default void validateReconfiguration(Map<String, ?> configs) throws ConfigException {
+    }
 
-	default void reconfigure(Map<String, ?> configs) {
-	}
+    default void reconfigure(Map<String, ?> configs) {
+    }
 
-	/**
-	 * Sets the context labels for the service or library exposing metrics. This will be called before {@link #init(List)} and may be called anytime after that.
-	 * @param metricsContext the metric context
-	 */
-	@InterfaceStability.Evolving
-	default void contextChange(MetricsContext metricsContext) {
-	}
+    /**
+     * Sets the context labels for the service or library exposing metrics. This will be called before {@link #init(List)} and may be called anytime after that.
+     *
+     * @param metricsContext the metric context
+     */
+    @InterfaceStability.Evolving
+    default void contextChange(MetricsContext metricsContext) {
+    }
 }