/*
 * Licensed to the Apache Software Foundation (ASF) under one or more
 * contributor license agreements. See the NOTICE file distributed with
 * this work for additional information regarding copyright ownership.
 * The ASF licenses this file to You under the Apache License, Version 2.0
 * (the "License"); you may not use this file except in compliance with
 * the License. You may obtain a copy of the License at
 *
 *    http://www.apache.org/licenses/LICENSE-2.0
 *
 * Unless required by applicable law or agreed to in writing, software
 * distributed under the License is distributed on an "AS IS" BASIS,
 * WITHOUT WARRANTIES OR CONDITIONS OF ANY KIND, either express or implied.
 * See the License for the specific language governing permissions and
 * limitations under the License.
 */
package org.apache.kafka.common;

import org.apache.kafka.common.internals.KafkaFutureImpl;

import java.util.Arrays;
import java.util.concurrent.*;

/**
 * A flexible future which supports call chaining and other asynchronous programming patterns.
 *
 * <h3>Relation to {@code CompletionStage}</h3>
 * <p>It is possible to obtain a {@code CompletionStage} from a
 * {@code KafkaFuture} instance by calling {@link #toCompletionStage()}.
 * If converting {@link KafkaFuture#whenComplete(BiConsumer)} or {@link KafkaFuture#thenApply(BaseFunction)} to
 * {@link CompletableFuture#whenComplete(java.util.function.BiConsumer)} or
 * {@link CompletableFuture#thenApply(java.util.function.Function)} be aware that the returned
 * {@code KafkaFuture} will fail with an {@code ExecutionException}, whereas a {@code CompletionStage} fails
 * with a {@code CompletionException}.
 */
public abstract class KafkaFuture<T> implements Future<T> {
    /**
     * A function which takes objects of type A and returns objects of type B.
     */
    @FunctionalInterface
    public interface BaseFunction<A, B> {
        B apply(A a);
    }

    /**
<<<<<<< HEAD
     * A function which takes objects of type A and returns objects of type B.
     * @deprecated Since Kafka 3.0. Use the {@link BaseFunction} functional interface.
     */
    @Deprecated
    public static abstract class Function<A, B> implements BaseFunction<A, B> { }

    /**
=======
>>>>>>> 9494bebe
     * A consumer of two different types of object.
     */
    @FunctionalInterface
    public interface BiConsumer<A, B> {
        void accept(A a, B b);
    }

    /** 
     * Returns a new KafkaFuture that is already completed with the given value.
     */
    public static <U> KafkaFuture<U> completedFuture(U value) {
        KafkaFuture<U> future = new KafkaFutureImpl<>();
        future.complete(value);
        return future;
    }

    /** 
     * Returns a new KafkaFuture that is completed when all the given futures have completed.  If
     * any future throws an exception, the returned future returns it.  If multiple futures throw
     * an exception, which one gets returned is arbitrarily chosen.
     */
    public static KafkaFuture<Void> allOf(KafkaFuture<?>... futures) {
        KafkaFutureImpl<Void> result = new KafkaFutureImpl<>();
        CompletableFuture.allOf(Arrays.stream(futures).map(kafkaFuture -> {
            // Safe since KafkaFuture's only subclass is KafkaFuture for which toCompletionStage()
            // always return a CF.
            return (CompletableFuture<?>) kafkaFuture.toCompletionStage();
        }).toArray(CompletableFuture[]::new)).whenComplete((value, ex) -> {
            if (ex == null) {
                result.complete(value);
            } else {
                // Have to unwrap the CompletionException which allOf() introduced
                result.completeExceptionally(ex.getCause());
            }
        });

        return result;
    }

    /**
     * Gets a {@code CompletionStage} with the same completion properties as this {@code KafkaFuture}.
     * The returned instance will complete when this future completes and in the same way
     * (with the same result or exception).
     *
     * <p>Calling {@code toCompletableFuture()} on the returned instance will yield a {@code CompletableFuture},
     * but invocation of the completion methods ({@code complete()} and other methods in the {@code complete*()}
     * and {@code obtrude*()} families) on that {@code CompletableFuture} instance will result in
     * {@code UnsupportedOperationException} being thrown. Unlike a "minimal" {@code CompletableFuture},
     * the {@code get*()} and other methods of {@code CompletableFuture} that are not inherited from
     * {@code CompletionStage} will work normally.
     *
     * <p>If you want to block on the completion of a KafkaFuture you should use
     * {@link #get()}, {@link #get(long, TimeUnit)} or {@link #getNow(Object)}, rather than calling
     * {@code .toCompletionStage().toCompletableFuture().get()} etc.
     * @since Kafka 3.0
     */
    public abstract CompletionStage<T> toCompletionStage();

    /**
     * Returns a new KafkaFuture that, when this future completes normally, is executed with this
     * futures's result as the argument to the supplied function.
     * <p>
     * The function may be invoked by the thread that calls {@code thenApply} or it may be invoked by the thread that
     * completes the future.
     */
    public abstract <R> KafkaFuture<R> thenApply(BaseFunction<T, R> function);

    /**
     * Returns a new KafkaFuture with the same result or exception as this future, that executes the given action
     * when this future completes.
     *
     * When this future is done, the given action is invoked with the result (or null if none) and the exception
     * (or null if none) of this future as arguments.
     *
     * The returned future is completed when the action returns.
     * The supplied action should not throw an exception. However, if it does, the following rules apply:
     * if this future completed normally but the supplied action throws an exception, then the returned future completes
     * exceptionally with the supplied action's exception.
     * Or, if this future completed exceptionally and the supplied action throws an exception, then the returned future
     * completes exceptionally with this future's exception.
     *
     * The action may be invoked by the thread that calls {@code whenComplete} or it may be invoked by the thread that
     * completes the future.
     *
     * @param action the action to preform
     * @return the new future
     */
    public abstract KafkaFuture<T> whenComplete(BiConsumer<? super T, ? super Throwable> action);

    /**
     * If not already completed, sets the value returned by get() and related methods to the given
     * value.
     */
    protected abstract boolean complete(T newValue);

    /**
     * If not already completed, causes invocations of get() and related methods to throw the given
     * exception.
     */
    protected abstract boolean completeExceptionally(Throwable newException);

    /**
     * If not already completed, completes this future with a CancellationException.  Dependent
     * futures that have not already completed will also complete exceptionally, with a
     * CompletionException caused by this CancellationException.
     */
    @Override
    public abstract boolean cancel(boolean mayInterruptIfRunning);

    /**
     * Waits if necessary for this future to complete, and then returns its result.
     */
    @Override
    public abstract T get() throws InterruptedException, ExecutionException;

    /**
     * Waits if necessary for at most the given time for this future to complete, and then returns
     * its result, if available.
     */
    @Override
    public abstract T get(long timeout, TimeUnit unit) throws InterruptedException, ExecutionException,
        TimeoutException;

    /**
     * Returns the result value (or throws any encountered exception) if completed, else returns
     * the given valueIfAbsent.
     */
    public abstract T getNow(T valueIfAbsent) throws InterruptedException, ExecutionException;

    /**
     * Returns true if this CompletableFuture was cancelled before it completed normally.
     */
    @Override
    public abstract boolean isCancelled();

    /**
     * Returns true if this CompletableFuture completed exceptionally, in any way.
     */
    public abstract boolean isCompletedExceptionally();

    /**
     * Returns true if completed in any fashion: normally, exceptionally, or via cancellation.
     */
    @Override
    public abstract boolean isDone();
}<|MERGE_RESOLUTION|>--- conflicted
+++ resolved
@@ -19,7 +19,12 @@
 import org.apache.kafka.common.internals.KafkaFutureImpl;
 
 import java.util.Arrays;
-import java.util.concurrent.*;
+import java.util.concurrent.CompletableFuture;
+import java.util.concurrent.CompletionStage;
+import java.util.concurrent.ExecutionException;
+import java.util.concurrent.Future;
+import java.util.concurrent.TimeUnit;
+import java.util.concurrent.TimeoutException;
 
 /**
  * A flexible future which supports call chaining and other asynchronous programming patterns.
@@ -43,16 +48,6 @@
     }
 
     /**
-<<<<<<< HEAD
-     * A function which takes objects of type A and returns objects of type B.
-     * @deprecated Since Kafka 3.0. Use the {@link BaseFunction} functional interface.
-     */
-    @Deprecated
-    public static abstract class Function<A, B> implements BaseFunction<A, B> { }
-
-    /**
-=======
->>>>>>> 9494bebe
      * A consumer of two different types of object.
      */
     @FunctionalInterface
@@ -76,18 +71,20 @@
      */
     public static KafkaFuture<Void> allOf(KafkaFuture<?>... futures) {
         KafkaFutureImpl<Void> result = new KafkaFutureImpl<>();
-        CompletableFuture.allOf(Arrays.stream(futures).map(kafkaFuture -> {
-            // Safe since KafkaFuture's only subclass is KafkaFuture for which toCompletionStage()
-            // always return a CF.
-            return (CompletableFuture<?>) kafkaFuture.toCompletionStage();
-        }).toArray(CompletableFuture[]::new)).whenComplete((value, ex) -> {
-            if (ex == null) {
-                result.complete(value);
-            } else {
-                // Have to unwrap the CompletionException which allOf() introduced
-                result.completeExceptionally(ex.getCause());
-            }
-        });
+        CompletableFuture.allOf(Arrays.stream(futures)
+                .map(kafkaFuture -> {
+                    // Safe since KafkaFuture's only subclass is KafkaFuture for which toCompletionStage()
+                    // always return a CF.
+                    return (CompletableFuture<?>) kafkaFuture.toCompletionStage();
+                })
+                .toArray(CompletableFuture[]::new)).whenComplete((value, ex) -> {
+                    if (ex == null) {
+                        result.complete(value);
+                    } else {
+                        // Have to unwrap the CompletionException which allOf() introduced
+                        result.completeExceptionally(ex.getCause());
+                    }
+                });
 
         return result;
     }
@@ -107,6 +104,7 @@
      * <p>If you want to block on the completion of a KafkaFuture you should use
      * {@link #get()}, {@link #get(long, TimeUnit)} or {@link #getNow(Object)}, rather than calling
      * {@code .toCompletionStage().toCompletableFuture().get()} etc.
+     *
      * @since Kafka 3.0
      */
     public abstract CompletionStage<T> toCompletionStage();
@@ -114,7 +112,7 @@
     /**
      * Returns a new KafkaFuture that, when this future completes normally, is executed with this
      * futures's result as the argument to the supplied function.
-     * <p>
+     *
      * The function may be invoked by the thread that calls {@code thenApply} or it may be invoked by the thread that
      * completes the future.
      */
