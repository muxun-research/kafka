--- conflicted
+++ resolved
@@ -29,103 +29,13 @@
 import org.apache.kafka.common.utils.LogContext;
 import org.slf4j.Logger;
 
-import java.util.Collections;
-import java.util.HashMap;
-import java.util.Map;
-import java.util.Objects;
-import java.util.Set;
+import java.util.*;
 import java.util.stream.Collectors;
 
 public class CoordinatorStrategy implements AdminApiLookupStrategy<CoordinatorKey> {
-<<<<<<< HEAD
-	private final Logger log;
 
-	public CoordinatorStrategy(
-			LogContext logContext
-	) {
-		this.log = logContext.logger(CoordinatorStrategy.class);
-	}
-
-	@Override
-	public ApiRequestScope lookupScope(CoordinatorKey key) {
-		// The `FindCoordinator` API does not support batched lookups, so we use a
-		// separate lookup context for each coordinator key we need to lookup
-		return new LookupRequestScope(key);
-	}
-
-	@Override
-	public FindCoordinatorRequest.Builder buildRequest(Set<CoordinatorKey> keys) {
-		CoordinatorKey key = requireSingleton(keys);
-		return new FindCoordinatorRequest.Builder(
-				new FindCoordinatorRequestData()
-						.setKey(key.idValue)
-						.setKeyType(key.type.id())
-		);
-	}
-
-	@Override
-	public LookupResult<CoordinatorKey> handleResponse(
-			Set<CoordinatorKey> keys,
-			AbstractResponse abstractResponse
-	) {
-		CoordinatorKey key = requireSingleton(keys);
-		FindCoordinatorResponse response = (FindCoordinatorResponse) abstractResponse;
-		Errors error = response.error();
-
-		switch (error) {
-			case NONE:
-				return LookupResult.mapped(key, response.data().nodeId());
-
-			case COORDINATOR_NOT_AVAILABLE:
-			case COORDINATOR_LOAD_IN_PROGRESS:
-				log.debug("FindCoordinator request for key {} returned topic-level error {}. Will retry",
-						key, error);
-				return LookupResult.empty();
-
-			case GROUP_AUTHORIZATION_FAILED:
-				return LookupResult.failed(key, new GroupAuthorizationException("FindCoordinator request for groupId " +
-						"`" + key + "` failed due to authorization failure", key.idValue));
-
-			case TRANSACTIONAL_ID_AUTHORIZATION_FAILED:
-				return LookupResult.failed(key, new TransactionalIdAuthorizationException("FindCoordinator request for " +
-						"transactionalId `" + key + "` failed due to authorization failure"));
-
-			default:
-				return LookupResult.failed(key, error.exception("FindCoordinator request for key " +
-						"`" + key + "` failed due to an unexpected error"));
-		}
-	}
-
-	private static CoordinatorKey requireSingleton(Set<CoordinatorKey> keys) {
-		if (keys.size() != 1) {
-			throw new IllegalArgumentException("Unexpected lookup key set");
-		}
-		return keys.iterator().next();
-	}
-
-	private static class LookupRequestScope implements ApiRequestScope {
-		final CoordinatorKey key;
-
-		private LookupRequestScope(CoordinatorKey key) {
-			this.key = key;
-		}
-
-		@Override
-		public boolean equals(Object o) {
-			if (this == o) return true;
-			if (o == null || getClass() != o.getClass()) return false;
-			LookupRequestScope that = (LookupRequestScope) o;
-			return Objects.equals(key, that.key);
-		}
-
-		@Override
-		public int hashCode() {
-			return Objects.hash(key);
-		}
-	}
-=======
-
-    private static final ApiRequestScope BATCH_REQUEST_SCOPE = new ApiRequestScope() { };
+    private static final ApiRequestScope BATCH_REQUEST_SCOPE = new ApiRequestScope() {
+    };
 
     private final Logger log;
     private final FindCoordinatorRequest.CoordinatorType type;
@@ -133,10 +43,7 @@
 
     boolean batch = true;
 
-    public CoordinatorStrategy(
-        FindCoordinatorRequest.CoordinatorType type,
-        LogContext logContext
-    ) {
+    public CoordinatorStrategy(FindCoordinatorRequest.CoordinatorType type, LogContext logContext) {
         this.type = type;
         this.log = logContext.logger(CoordinatorStrategy.class);
     }
@@ -158,31 +65,21 @@
         Set<CoordinatorKey> representableKeys = keys.stream().filter(k -> k != null && isRepresentableKey(k.idValue)).collect(Collectors.toSet());
         if (batch) {
             ensureSameType(representableKeys);
-            FindCoordinatorRequestData data = new FindCoordinatorRequestData()
-                    .setKeyType(type.id())
-                    .setCoordinatorKeys(representableKeys.stream().map(k -> k.idValue).collect(Collectors.toList()));
+            FindCoordinatorRequestData data = new FindCoordinatorRequestData().setKeyType(type.id()).setCoordinatorKeys(representableKeys.stream().map(k -> k.idValue).collect(Collectors.toList()));
             return new FindCoordinatorRequest.Builder(data);
         } else {
             CoordinatorKey key = requireSingletonAndType(representableKeys);
-            return new FindCoordinatorRequest.Builder(
-                new FindCoordinatorRequestData()
-                    .setKey(key.idValue)
-                    .setKeyType(key.type.id())
-            );
+            return new FindCoordinatorRequest.Builder(new FindCoordinatorRequestData().setKey(key.idValue).setKeyType(key.type.id()));
         }
     }
 
     @Override
-    public LookupResult<CoordinatorKey> handleResponse(
-        Set<CoordinatorKey> keys,
-        AbstractResponse abstractResponse
-    ) {
+    public LookupResult<CoordinatorKey> handleResponse(Set<CoordinatorKey> keys, AbstractResponse abstractResponse) {
         Map<CoordinatorKey, Integer> mappedKeys = new HashMap<>();
         Map<CoordinatorKey, Throwable> failedKeys = new HashMap<>();
 
         for (CoordinatorKey key : unrepresentableKeys) {
-            failedKeys.put(key, new InvalidGroupIdException("The given group id '" +
-                key.idValue + "' cannot be represented in a request."));
+            failedKeys.put(key, new InvalidGroupIdException("The given group id '" + key.idValue + "' cannot be represented in a request."));
         }
 
         for (Coordinator coordinator : ((FindCoordinatorResponse) abstractResponse).coordinators()) {
@@ -190,15 +87,9 @@
             if (coordinator.key() == null) // old version without batching
                 key = requireSingletonAndType(keys);
             else {
-                key = (type == CoordinatorType.GROUP)
-                        ? CoordinatorKey.byGroupId(coordinator.key())
-                        : CoordinatorKey.byTransactionalId(coordinator.key());
+                key = (type == CoordinatorType.GROUP) ? CoordinatorKey.byGroupId(coordinator.key()) : CoordinatorKey.byTransactionalId(coordinator.key());
             }
-            handleError(Errors.forCode(coordinator.errorCode()),
-                        key,
-                        coordinator.nodeId(),
-                        mappedKeys,
-                        failedKeys);
+            handleError(Errors.forCode(coordinator.errorCode()), key, coordinator.nodeId(), mappedKeys, failedKeys);
         }
         return new LookupResult<>(failedKeys, mappedKeys);
     }
@@ -242,20 +133,16 @@
                 break;
             case COORDINATOR_NOT_AVAILABLE:
             case COORDINATOR_LOAD_IN_PROGRESS:
-                log.debug("FindCoordinator request for key {} returned topic-level error {}. Will retry",
-                    key, error);
+                log.debug("FindCoordinator request for key {} returned topic-level error {}. Will retry", key, error);
                 break;
             case GROUP_AUTHORIZATION_FAILED:
-                failedKeys.put(key, new GroupAuthorizationException("FindCoordinator request for groupId " +
-                    "`" + key + "` failed due to authorization failure", key.idValue));
+                failedKeys.put(key, new GroupAuthorizationException("FindCoordinator request for groupId " + "`" + key + "` failed due to authorization failure", key.idValue));
                 break;
             case TRANSACTIONAL_ID_AUTHORIZATION_FAILED:
-                failedKeys.put(key, new TransactionalIdAuthorizationException("FindCoordinator request for " +
-                    "transactionalId `" + key + "` failed due to authorization failure"));
+                failedKeys.put(key, new TransactionalIdAuthorizationException("FindCoordinator request for " + "transactionalId `" + key + "` failed due to authorization failure"));
                 break;
             default:
-                failedKeys.put(key, error.exception("FindCoordinator request for key " +
-                    "`" + key + "` failed due to an unexpected error"));
+                failedKeys.put(key, error.exception("FindCoordinator request for key " + "`" + key + "` failed due to an unexpected error"));
         }
     }
 
@@ -268,8 +155,10 @@
 
         @Override
         public boolean equals(Object o) {
-            if (this == o) return true;
-            if (o == null || getClass() != o.getClass()) return false;
+            if (this == o)
+                return true;
+            if (o == null || getClass() != o.getClass())
+                return false;
             LookupRequestScope that = (LookupRequestScope) o;
             return Objects.equals(key, that.key);
         }
@@ -279,5 +168,4 @@
             return Objects.hash(key);
         }
     }
->>>>>>> 15418db6
 }