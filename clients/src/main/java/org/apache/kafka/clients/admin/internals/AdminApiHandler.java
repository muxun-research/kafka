--- conflicted
+++ resolved
@@ -21,118 +21,11 @@
 import org.apache.kafka.common.requests.AbstractRequest;
 import org.apache.kafka.common.requests.AbstractResponse;
 
-import java.util.Collection;
-import java.util.Collections;
-import java.util.List;
-import java.util.Map;
-import java.util.Set;
+import java.util.*;
 import java.util.stream.Collectors;
 
 public interface AdminApiHandler<K, V> {
 
-<<<<<<< HEAD
-	/**
-	 * Get a user-friendly name for the API this handler is implementing.
-	 */
-	String apiName();
-
-	/**
-	 * Initialize the set of keys required to handle this API and how the driver
-	 * should map them to the broker that will handle the request for these keys.
-	 * <p>
-	 * Two mapping types are supported:
-	 * <p>
-	 * - Static mapping: when the brokerId is known ahead of time
-	 * - Dynamic mapping: when the brokerId must be discovered dynamically
-	 * @return the key mappings
-	 */
-	Keys<K> initializeKeys();
-
-	/**
-	 * Build the request. The set of keys are derived by {@link AdminApiDriver}
-	 * during the lookup stage as the set of keys which all map to the same
-	 * destination broker.
-	 * @param brokerId the target brokerId for the request
-	 * @param keys     the set of keys that should be handled by this request
-	 * @return a builder for the request containing the given keys
-	 */
-	AbstractRequest.Builder<?> buildRequest(int brokerId, Set<K> keys);
-
-	/**
-	 * Callback that is invoked when a request returns successfully.
-	 * The handler should parse the response, check for errors, and return a
-	 * result which indicates which keys (if any) have either been completed or
-	 * failed with an unrecoverable error.
-	 * <p>
-	 * It is also possible that the response indicates an incorrect target brokerId
-	 * (e.g. in the case of a NotLeader error when the request is bound for a partition
-	 * leader). In this case the key will be "unmapped" from the target brokerId
-	 * and lookup will be retried.
-	 * <p>
-	 * Note that keys which received a retriable error should be left out of the
-	 * result. They will be retried automatically.
-	 * @param brokerId the brokerId that the associated request was sent to
-	 * @param keys     the set of keys from the associated request
-	 * @param response the response received from the broker
-	 * @return result indicating key completion, failure, and unmapping
-	 */
-	ApiResult<K, V> handleResponse(int brokerId, Set<K> keys, AbstractResponse response);
-
-	class Keys<K> {
-		public final Map<K, Integer> staticKeys;
-		public final Set<K> dynamicKeys;
-		public final AdminApiLookupStrategy<K> lookupStrategy;
-
-		public Keys(
-				Map<K, Integer> staticKeys,
-				Set<K> dynamicKeys,
-				AdminApiLookupStrategy<K> lookupStrategy
-		) {
-			this.staticKeys = requireNonNull(staticKeys);
-			this.dynamicKeys = requireNonNull(dynamicKeys);
-			this.lookupStrategy = lookupStrategy;
-
-			Set<K> staticAndDynamicKeys = Utils.intersection(HashSet::new, staticKeys.keySet(), dynamicKeys);
-			if (!staticAndDynamicKeys.isEmpty()) {
-				throw new IllegalArgumentException("The following keys were configured both as dynamically " +
-						"and statically mapped: " + staticAndDynamicKeys);
-			}
-
-			if (!dynamicKeys.isEmpty()) {
-				requireNonNull(lookupStrategy);
-			}
-		}
-
-		public static <K> Keys<K> staticMapped(
-				Map<K, Integer> staticKeys
-		) {
-			return new Keys<>(staticKeys, Collections.emptySet(), null);
-		}
-
-		public static <K> Keys<K> dynamicMapped(
-				Set<K> dynamicKeys,
-				AdminApiLookupStrategy<K> lookupStrategy
-		) {
-			return new Keys<>(Collections.emptyMap(), dynamicKeys, lookupStrategy);
-		}
-	}
-
-	class ApiResult<K, V> {
-		public final Map<K, V> completedKeys;
-		public final Map<K, Throwable> failedKeys;
-		public final List<K> unmappedKeys;
-
-		public ApiResult(
-				Map<K, V> completedKeys,
-				Map<K, Throwable> failedKeys,
-				List<K> unmappedKeys
-		) {
-			this.completedKeys = Collections.unmodifiableMap(completedKeys);
-			this.failedKeys = Collections.unmodifiableMap(failedKeys);
-			this.unmappedKeys = Collections.unmodifiableList(unmappedKeys);
-		}
-	}
-=======
     /**
      * Get a user-friendly name for the API this handler is implementing.
      */
@@ -144,10 +37,8 @@
      * to the same destination broker. Handlers can choose to issue a single request for
      * all of the provided keys (see {@link Batched}, issue one request per key (see
      * {@link Unbatched}, or implement their own custom grouping logic if necessary.
-     *
      * @param brokerId the target brokerId for the request
-     * @param keys the set of keys that should be handled by this request
-     *
+     * @param keys     the set of keys that should be handled by this request
      * @return a collection of {@link RequestAndKeys} for the requests containing the given keys
      */
     Collection<RequestAndKeys<K>> buildRequest(int brokerId, Set<K> keys);
@@ -157,19 +48,17 @@
      * The handler should parse the response, check for errors, and return a
      * result which indicates which keys (if any) have either been completed or
      * failed with an unrecoverable error.
-     *
+     * <p>
      * It is also possible that the response indicates an incorrect target brokerId
      * (e.g. in the case of a NotLeader error when the request is bound for a partition
      * leader). In this case the key will be "unmapped" from the target brokerId
      * and lookup will be retried.
-     *
+     * <p>
      * Note that keys which received a retriable error should be left out of the
      * result. They will be retried automatically.
-     *
-     * @param broker the broker that the associated request was sent to
-     * @param keys the set of keys from the associated request
+     * @param broker   the broker that the associated request was sent to
+     * @param keys     the set of keys from the associated request
      * @param response the response received from the broker
-     *
      * @return result indicating key completion, failure, and unmapping
      */
     ApiResult<K, V> handleResponse(Node broker, Set<K> keys, AbstractResponse response);
@@ -178,23 +67,17 @@
      * Callback that is invoked when a fulfillment request hits an UnsupportedVersionException.
      * Keys for which the exception cannot be handled and the request shouldn't be retried must be mapped
      * to an error and returned. The request will then be retried for the remainder of the keys.
-     *
      * @return The failure mappings for the keys for which the exception cannot be handled and the
      * request shouldn't be retried. If the exception cannot be handled all initial keys will be in
      * the returned map.
      */
-    default Map<K, Throwable> handleUnsupportedVersionException(
-        int brokerId,
-        UnsupportedVersionException exception,
-        Set<K> keys
-    ) {
+    default Map<K, Throwable> handleUnsupportedVersionException(int brokerId, UnsupportedVersionException exception, Set<K> keys) {
         return keys.stream().collect(Collectors.toMap(k -> k, k -> exception));
     }
 
     /**
      * Get the lookup strategy that is responsible for finding the brokerId
      * which will handle each respective key.
-     *
      * @return non-null lookup strategy
      */
     AdminApiLookupStrategy<K> lookupStrategy();
@@ -204,46 +87,26 @@
         public final Map<K, Throwable> failedKeys;
         public final List<K> unmappedKeys;
 
-        public ApiResult(
-            Map<K, V> completedKeys,
-            Map<K, Throwable> failedKeys,
-            List<K> unmappedKeys
-        ) {
+        public ApiResult(Map<K, V> completedKeys, Map<K, Throwable> failedKeys, List<K> unmappedKeys) {
             this.completedKeys = Collections.unmodifiableMap(completedKeys);
             this.failedKeys = Collections.unmodifiableMap(failedKeys);
             this.unmappedKeys = Collections.unmodifiableList(unmappedKeys);
         }
 
         public static <K, V> ApiResult<K, V> completed(K key, V value) {
-            return new ApiResult<>(
-                Collections.singletonMap(key, value),
-                Collections.emptyMap(),
-                Collections.emptyList()
-            );
+            return new ApiResult<>(Collections.singletonMap(key, value), Collections.emptyMap(), Collections.emptyList());
         }
 
         public static <K, V> ApiResult<K, V> failed(K key, Throwable t) {
-            return new ApiResult<>(
-                Collections.emptyMap(),
-                Collections.singletonMap(key, t),
-                Collections.emptyList()
-            );
+            return new ApiResult<>(Collections.emptyMap(), Collections.singletonMap(key, t), Collections.emptyList());
         }
 
         public static <K, V> ApiResult<K, V> unmapped(List<K> keys) {
-            return new ApiResult<>(
-                Collections.emptyMap(),
-                Collections.emptyMap(),
-                keys
-            );
+            return new ApiResult<>(Collections.emptyMap(), Collections.emptyMap(), keys);
         }
 
         public static <K, V> ApiResult<K, V> empty() {
-            return new ApiResult<>(
-                Collections.emptyMap(),
-                Collections.emptyMap(),
-                Collections.emptyList()
-            );
+            return new ApiResult<>(Collections.emptyMap(), Collections.emptyMap(), Collections.emptyList());
         }
     }
 
@@ -279,13 +142,12 @@
      */
     abstract class Unbatched<K, V> implements AdminApiHandler<K, V> {
         abstract AbstractRequest.Builder<?> buildSingleRequest(int brokerId, K key);
+
         abstract ApiResult<K, V> handleSingleResponse(Node broker, K key, AbstractResponse response);
 
         @Override
         public final Collection<RequestAndKeys<K>> buildRequest(int brokerId, Set<K> keys) {
-            return keys.stream()
-                .map(key -> new RequestAndKeys<>(buildSingleRequest(brokerId, key), Collections.singleton(key)))
-                .collect(Collectors.toSet());
+            return keys.stream().map(key -> new RequestAndKeys<>(buildSingleRequest(brokerId, key), Collections.singleton(key))).collect(Collectors.toSet());
         }
 
         @Override
@@ -297,5 +159,4 @@
             return handleSingleResponse(broker, key, response);
         }
     }
->>>>>>> 15418db6
 }