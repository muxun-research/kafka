--- conflicted
+++ resolved
@@ -39,48 +39,6 @@
  */
 public interface Producer<K, V> extends Closeable {
 
-<<<<<<< HEAD
-	/**
-	 * See {@link KafkaProducer#initTransactions()}
-	 */
-	void initTransactions();
-
-	/**
-	 * See {@link KafkaProducer#beginTransaction()}
-	 */
-	void beginTransaction() throws ProducerFencedException;
-
-	/**
-	 * See {@link KafkaProducer#sendOffsetsToTransaction(Map, String)}
-	 */
-	@Deprecated
-	void sendOffsetsToTransaction(Map<TopicPartition, OffsetAndMetadata> offsets, String consumerGroupId) throws ProducerFencedException;
-
-	/**
-	 * See {@link KafkaProducer#sendOffsetsToTransaction(Map, ConsumerGroupMetadata)}
-	 */
-	void sendOffsetsToTransaction(Map<TopicPartition, OffsetAndMetadata> offsets, ConsumerGroupMetadata groupMetadata) throws ProducerFencedException;
-
-	/**
-	 * See {@link KafkaProducer#commitTransaction()}
-	 */
-	void commitTransaction() throws ProducerFencedException;
-
-	/**
-	 * See {@link KafkaProducer#abortTransaction()}
-	 */
-	void abortTransaction() throws ProducerFencedException;
-
-	/**
-	 * See {@link KafkaProducer#send(ProducerRecord)}
-	 */
-	Future<RecordMetadata> send(ProducerRecord<K, V> record);
-
-	/**
-	 * See {@link KafkaProducer#send(ProducerRecord, Callback)}
-	 */
-	Future<RecordMetadata> send(ProducerRecord<K, V> record, Callback callback);
-=======
     /**
      * See {@link KafkaProducer#initTransactions()}
      */
@@ -126,7 +84,6 @@
      * See {@link KafkaProducer#send(ProducerRecord, Callback)}
      */
     Future<RecordMetadata> send(ProducerRecord<K, V> record, Callback callback);
->>>>>>> 9494bebe
 
     /**
      * See {@link KafkaProducer#flush()}
