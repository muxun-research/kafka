/*
 * Licensed to the Apache Software Foundation (ASF) under one or more
 * contributor license agreements. See the NOTICE file distributed with
 * this work for additional information regarding copyright ownership.
 * The ASF licenses this file to You under the Apache License, Version 2.0
 * (the "License"); you may not use this file except in compliance with
 * the License. You may obtain a copy of the License at
 *
 *    http://www.apache.org/licenses/LICENSE-2.0
 *
 * Unless required by applicable law or agreed to in writing, software
 * distributed under the License is distributed on an "AS IS" BASIS,
 * WITHOUT WARRANTIES OR CONDITIONS OF ANY KIND, either express or implied.
 * See the License for the specific language governing permissions and
 * limitations under the License.
 */

package org.apache.kafka.clients.admin;

import org.apache.kafka.common.annotation.InterfaceStability;

import java.util.Collections;
import java.util.List;
import java.util.Objects;

/**
 * A class representing a configuration entry containing name, value and additional metadata.
 *
 * The API of this class is evolving, see {@link Admin} for details.
 */
@InterfaceStability.Evolving
public class ConfigEntry {

	private final String name;
	private final String value;
	private final ConfigSource source;
	private final boolean isSensitive;
	private final boolean isReadOnly;
	private final List<ConfigSynonym> synonyms;
	private final ConfigType type;
	private final String documentation;

	/**
	 * Create a configuration entry with the provided values.
	 * @param name  the non-null config name
	 * @param value the config value or null
	 */
	public ConfigEntry(String name, String value) {
		this(name, value, ConfigSource.UNKNOWN, false, false,
				Collections.emptyList(), ConfigType.UNKNOWN, null);
	}

    /**
     * Create a configuration with the provided values.
<<<<<<< HEAD
	 *
	 * @param name the non-null config name
	 * @param value the config value or null
	 * @param source the source of this config entry
	 * @param isSensitive whether the config value is sensitive, the broker never returns the value if it is sensitive
	 * @param isReadOnly whether the config is read-only and cannot be updated
	 * @param synonyms Synonym configs in order of precedence
	 */
	ConfigEntry(String name, String value, ConfigSource source, boolean isSensitive, boolean isReadOnly,
				List<ConfigSynonym> synonyms, ConfigType type, String documentation) {
		Objects.requireNonNull(name, "name should not be null");
		this.name = name;
		this.value = value;
		this.source = source;
		this.isSensitive = isSensitive;
		this.isReadOnly = isReadOnly;
		this.synonyms = synonyms;
		this.type = type;
		this.documentation = documentation;
	}

	/**
	 * Return the config name.
	 */
	public String name() {
		return name;
	}
=======
     *
     * @param name the non-null config name
     * @param value the config value or null
     * @param source the source of this config entry
     * @param isSensitive whether the config value is sensitive, the broker never returns the value if it is sensitive
     * @param isReadOnly whether the config is read-only and cannot be updated
     * @param synonyms Synonym configs in order of precedence
     */
    public ConfigEntry(String name,
            String value,
            ConfigSource source,
            boolean isSensitive,
            boolean isReadOnly,
            List<ConfigSynonym> synonyms,
            ConfigType type,
            String documentation) {
        Objects.requireNonNull(name, "name should not be null");
        this.name = name;
        this.value = value;
        this.source = source;
        this.isSensitive = isSensitive;
        this.isReadOnly = isReadOnly;
        this.synonyms = synonyms;
        this.type = type;
        this.documentation = documentation;
    }

    /**
     * Return the config name.
     */
    public String name() {
        return name;
    }
>>>>>>> 15418db6

    /**
     * Return the value or null. Null is returned if the config is unset or if isSensitive is true.
     */
    public String value() {
        return value;
    }

    /**
     * Return the source of this configuration entry.
     */
    public ConfigSource source() {
        return source;
    }

    /**
     * Return whether the config value is the default or if it's been explicitly set.
     */
    public boolean isDefault() {
        return source == ConfigSource.DEFAULT_CONFIG;
    }

    /**
     * Return whether the config value is sensitive. The value is always set to null by the broker if the config value
     * is sensitive.
     */
    public boolean isSensitive() {
        return isSensitive;
    }

    /**
     * Return whether the config is read-only and cannot be updated.
     */
    public boolean isReadOnly() {
        return isReadOnly;
    }

    /**
<<<<<<< HEAD
	 * Returns all config values that may be used as the value of this config along with their source,
	 * in the order of precedence. The list starts with the value returned in this ConfigEntry.
	 * The list is empty if synonyms were not requested using {@link DescribeConfigsOptions#includeSynonyms(boolean)}
	 */
	public List<ConfigSynonym> synonyms() {
		return synonyms;
	}

	/**
	 * Return the config data type.
	 */
	public ConfigType type() {
		return type;
	}

	/**
	 * Return the config documentation.
	 */
	public String documentation() {
		return documentation;
	}

	@Override
	public boolean equals(Object o) {
		if (this == o)
			return true;
		if (o == null || getClass() != o.getClass())
			return false;

		ConfigEntry that = (ConfigEntry) o;

		return this.name.equals(that.name) &&
				this.value != null ? this.value.equals(that.value) : that.value == null &&
				this.isSensitive == that.isSensitive &&
				this.isReadOnly == that.isReadOnly &&
				this.source == that.source &&
				Objects.equals(this.synonyms, that.synonyms);
	}
=======
     * Returns all config values that may be used as the value of this config along with their source,
     * in the order of precedence. The list starts with the value returned in this ConfigEntry.
     * The list is empty if synonyms were not requested using {@link DescribeConfigsOptions#includeSynonyms(boolean)}
     */
    public List<ConfigSynonym> synonyms() {
        return  synonyms;
    }

    /**
     * Return the config data type.
     */
    public ConfigType type() {
        return type;
    }

    /**
     * Return the config documentation.
     */
    public String documentation() {
        return documentation;
    }

    @Override
    public boolean equals(Object o) {
        if (this == o)
            return true;
        if (o == null || getClass() != o.getClass())
            return false;

        ConfigEntry that = (ConfigEntry) o;

        return this.name.equals(that.name) &&
                Objects.equals(this.value, that.value) &&
                this.isSensitive == that.isSensitive &&
                this.isReadOnly == that.isReadOnly &&
                Objects.equals(this.source, that.source) &&
                Objects.equals(this.synonyms, that.synonyms) &&
                Objects.equals(this.type, that.type) &&
                Objects.equals(this.documentation, that.documentation);
    }
>>>>>>> 15418db6

    @Override
    public int hashCode() {
        final int prime = 31;
        int result = 1;
        result = prime * result + name.hashCode();
        result = prime * result + Objects.hashCode(value);
        result = prime * result + (isSensitive ? 1 : 0);
        result = prime * result + (isReadOnly ? 1 : 0);
        result = prime * result + Objects.hashCode(source);
        result = prime * result + Objects.hashCode(synonyms);
        result = prime * result + Objects.hashCode(type);
        result = prime * result + Objects.hashCode(documentation);
        return result;
    }

    /**
     * Override toString to redact sensitive value.
     * WARNING, user should be responsible to set the correct "isSensitive" field for each config entry.
     */
    @Override
    public String toString() {
<<<<<<< HEAD
		return "ConfigEntry(" +
				"name=" + name +
				", value=" + value +
				", source=" + source +
				", isSensitive=" + isSensitive +
				", isReadOnly=" + isReadOnly +
				", synonyms=" + synonyms +
				")";
	}

	/**
	 * Data type of configuration entry.
	 */
	public enum ConfigType {
		UNKNOWN,
		BOOLEAN,
		STRING,
		INT,
		SHORT,
		LONG,
		DOUBLE,
		LIST,
		CLASS,
		PASSWORD
	}

	/**
	 * Source of configuration entries.
	 */
	public enum ConfigSource {
		DYNAMIC_TOPIC_CONFIG,           // dynamic topic config that is configured for a specific topic
		DYNAMIC_BROKER_LOGGER_CONFIG,   // dynamic broker logger config that is configured for a specific broker
		DYNAMIC_BROKER_CONFIG,          // dynamic broker config that is configured for a specific broker
		DYNAMIC_DEFAULT_BROKER_CONFIG,  // dynamic broker config that is configured as default for all brokers in the cluster
		STATIC_BROKER_CONFIG,           // static broker config provided as broker properties at start up (e.g. server.properties file)
		DEFAULT_CONFIG,                 // built-in default configuration for configs that have a default value
		UNKNOWN                         // source unknown e.g. in the ConfigEntry used for alter requests where source is not set
	}
=======
        return "ConfigEntry(" +
                "name=" + name +
                ", value=" + (isSensitive ? "Redacted" : value) +
                ", source=" + source +
                ", isSensitive=" + isSensitive +
                ", isReadOnly=" + isReadOnly +
                ", synonyms=" + synonyms +
                ", type=" + type +
                ", documentation=" + documentation +
                ")";
    }

    /**
     * Data type of configuration entry.
     */
    public enum ConfigType {
        UNKNOWN,
        BOOLEAN,
        STRING,
        INT,
        SHORT,
        LONG,
        DOUBLE,
        LIST,
        CLASS,
        PASSWORD
    }

    /**
     * Source of configuration entries.
     */
    public enum ConfigSource {
        DYNAMIC_TOPIC_CONFIG,           // dynamic topic config that is configured for a specific topic
        DYNAMIC_BROKER_LOGGER_CONFIG,   // dynamic broker logger config that is configured for a specific broker
        DYNAMIC_BROKER_CONFIG,          // dynamic broker config that is configured for a specific broker
        DYNAMIC_DEFAULT_BROKER_CONFIG,  // dynamic broker config that is configured as default for all brokers in the cluster
        STATIC_BROKER_CONFIG,           // static broker config provided as broker properties at start up (e.g. server.properties file)
        DEFAULT_CONFIG,                 // built-in default configuration for configs that have a default value
        UNKNOWN                         // source unknown e.g. in the ConfigEntry used for alter requests where source is not set
    }
>>>>>>> 15418db6

    /**
     * Class representing a configuration synonym of a {@link ConfigEntry}.
     */
    public static class ConfigSynonym {

        private final String name;
        private final String value;
        private final ConfigSource source;

        /**
         * Create a configuration synonym with the provided values.
         *
         * @param name Configuration name (this may be different from the name of the associated {@link ConfigEntry}
         * @param value Configuration value
         * @param source {@link ConfigSource} of this configuration
         */
        ConfigSynonym(String name, String value, ConfigSource source) {
            this.name = name;
            this.value = value;
            this.source = source;
        }

        /**
         * Returns the name of this configuration.
         */
        public String name() {
            return name;
        }

        /**
         * Returns the value of this configuration, which may be null if the configuration is sensitive.
         */
        public String value() {
            return value;
        }

        /**
         * Returns the source of this configuration.
         */
        public ConfigSource source() {
            return source;
        }

        @Override
        public boolean equals(Object o) {
            if (this == o) return true;
            if (o == null || getClass() != o.getClass()) return false;

            ConfigSynonym that = (ConfigSynonym) o;
            return Objects.equals(name, that.name) && Objects.equals(value, that.value) && source == that.source;
        }

        @Override
        public int hashCode() {
            return Objects.hash(name, value, source);
        }

        @Override
        public String toString() {
            return "ConfigSynonym(" +
                    "name=" + name +
                    ", value=" + value +
                    ", source=" + source +
                    ")";
        }
    }
}<|MERGE_RESOLUTION|>--- conflicted
+++ resolved
@@ -25,62 +25,33 @@
 
 /**
  * A class representing a configuration entry containing name, value and additional metadata.
- *
+ * <p>
  * The API of this class is evolving, see {@link Admin} for details.
  */
 @InterfaceStability.Evolving
 public class ConfigEntry {
 
-	private final String name;
-	private final String value;
-	private final ConfigSource source;
-	private final boolean isSensitive;
-	private final boolean isReadOnly;
-	private final List<ConfigSynonym> synonyms;
-	private final ConfigType type;
-	private final String documentation;
-
-	/**
-	 * Create a configuration entry with the provided values.
-	 * @param name  the non-null config name
-	 * @param value the config value or null
-	 */
-	public ConfigEntry(String name, String value) {
-		this(name, value, ConfigSource.UNKNOWN, false, false,
-				Collections.emptyList(), ConfigType.UNKNOWN, null);
-	}
+    private final String name;
+    private final String value;
+    private final ConfigSource source;
+    private final boolean isSensitive;
+    private final boolean isReadOnly;
+    private final List<ConfigSynonym> synonyms;
+    private final ConfigType type;
+    private final String documentation;
+
+    /**
+     * Create a configuration entry with the provided values.
+     *
+     * @param name the non-null config name
+     * @param value the config value or null
+     */
+    public ConfigEntry(String name, String value) {
+        this(name, value, ConfigSource.UNKNOWN, false, false, Collections.emptyList(), ConfigType.UNKNOWN, null);
+    }
 
     /**
      * Create a configuration with the provided values.
-<<<<<<< HEAD
-	 *
-	 * @param name the non-null config name
-	 * @param value the config value or null
-	 * @param source the source of this config entry
-	 * @param isSensitive whether the config value is sensitive, the broker never returns the value if it is sensitive
-	 * @param isReadOnly whether the config is read-only and cannot be updated
-	 * @param synonyms Synonym configs in order of precedence
-	 */
-	ConfigEntry(String name, String value, ConfigSource source, boolean isSensitive, boolean isReadOnly,
-				List<ConfigSynonym> synonyms, ConfigType type, String documentation) {
-		Objects.requireNonNull(name, "name should not be null");
-		this.name = name;
-		this.value = value;
-		this.source = source;
-		this.isSensitive = isSensitive;
-		this.isReadOnly = isReadOnly;
-		this.synonyms = synonyms;
-		this.type = type;
-		this.documentation = documentation;
-	}
-
-	/**
-	 * Return the config name.
-	 */
-	public String name() {
-		return name;
-	}
-=======
      *
      * @param name the non-null config name
      * @param value the config value or null
@@ -89,14 +60,7 @@
      * @param isReadOnly whether the config is read-only and cannot be updated
      * @param synonyms Synonym configs in order of precedence
      */
-    public ConfigEntry(String name,
-            String value,
-            ConfigSource source,
-            boolean isSensitive,
-            boolean isReadOnly,
-            List<ConfigSynonym> synonyms,
-            ConfigType type,
-            String documentation) {
+    public ConfigEntry(String name, String value, ConfigSource source, boolean isSensitive, boolean isReadOnly, List<ConfigSynonym> synonyms, ConfigType type, String documentation) {
         Objects.requireNonNull(name, "name should not be null");
         this.name = name;
         this.value = value;
@@ -114,7 +78,6 @@
     public String name() {
         return name;
     }
->>>>>>> 15418db6
 
     /**
      * Return the value or null. Null is returned if the config is unset or if isSensitive is true.
@@ -153,52 +116,12 @@
     }
 
     /**
-<<<<<<< HEAD
-	 * Returns all config values that may be used as the value of this config along with their source,
-	 * in the order of precedence. The list starts with the value returned in this ConfigEntry.
-	 * The list is empty if synonyms were not requested using {@link DescribeConfigsOptions#includeSynonyms(boolean)}
-	 */
-	public List<ConfigSynonym> synonyms() {
-		return synonyms;
-	}
-
-	/**
-	 * Return the config data type.
-	 */
-	public ConfigType type() {
-		return type;
-	}
-
-	/**
-	 * Return the config documentation.
-	 */
-	public String documentation() {
-		return documentation;
-	}
-
-	@Override
-	public boolean equals(Object o) {
-		if (this == o)
-			return true;
-		if (o == null || getClass() != o.getClass())
-			return false;
-
-		ConfigEntry that = (ConfigEntry) o;
-
-		return this.name.equals(that.name) &&
-				this.value != null ? this.value.equals(that.value) : that.value == null &&
-				this.isSensitive == that.isSensitive &&
-				this.isReadOnly == that.isReadOnly &&
-				this.source == that.source &&
-				Objects.equals(this.synonyms, that.synonyms);
-	}
-=======
      * Returns all config values that may be used as the value of this config along with their source,
      * in the order of precedence. The list starts with the value returned in this ConfigEntry.
      * The list is empty if synonyms were not requested using {@link DescribeConfigsOptions#includeSynonyms(boolean)}
      */
     public List<ConfigSynonym> synonyms() {
-        return  synonyms;
+        return synonyms;
     }
 
     /**
@@ -224,16 +147,8 @@
 
         ConfigEntry that = (ConfigEntry) o;
 
-        return this.name.equals(that.name) &&
-                Objects.equals(this.value, that.value) &&
-                this.isSensitive == that.isSensitive &&
-                this.isReadOnly == that.isReadOnly &&
-                Objects.equals(this.source, that.source) &&
-                Objects.equals(this.synonyms, that.synonyms) &&
-                Objects.equals(this.type, that.type) &&
-                Objects.equals(this.documentation, that.documentation);
-    }
->>>>>>> 15418db6
+        return this.name.equals(that.name) && Objects.equals(this.value, that.value) && this.isSensitive == that.isSensitive && this.isReadOnly == that.isReadOnly && Objects.equals(this.source, that.source) && Objects.equals(this.synonyms, that.synonyms) && Objects.equals(this.type, that.type) && Objects.equals(this.documentation, that.documentation);
+    }
 
     @Override
     public int hashCode() {
@@ -256,72 +171,14 @@
      */
     @Override
     public String toString() {
-<<<<<<< HEAD
-		return "ConfigEntry(" +
-				"name=" + name +
-				", value=" + value +
-				", source=" + source +
-				", isSensitive=" + isSensitive +
-				", isReadOnly=" + isReadOnly +
-				", synonyms=" + synonyms +
-				")";
-	}
-
-	/**
-	 * Data type of configuration entry.
-	 */
-	public enum ConfigType {
-		UNKNOWN,
-		BOOLEAN,
-		STRING,
-		INT,
-		SHORT,
-		LONG,
-		DOUBLE,
-		LIST,
-		CLASS,
-		PASSWORD
-	}
-
-	/**
-	 * Source of configuration entries.
-	 */
-	public enum ConfigSource {
-		DYNAMIC_TOPIC_CONFIG,           // dynamic topic config that is configured for a specific topic
-		DYNAMIC_BROKER_LOGGER_CONFIG,   // dynamic broker logger config that is configured for a specific broker
-		DYNAMIC_BROKER_CONFIG,          // dynamic broker config that is configured for a specific broker
-		DYNAMIC_DEFAULT_BROKER_CONFIG,  // dynamic broker config that is configured as default for all brokers in the cluster
-		STATIC_BROKER_CONFIG,           // static broker config provided as broker properties at start up (e.g. server.properties file)
-		DEFAULT_CONFIG,                 // built-in default configuration for configs that have a default value
-		UNKNOWN                         // source unknown e.g. in the ConfigEntry used for alter requests where source is not set
-	}
-=======
-        return "ConfigEntry(" +
-                "name=" + name +
-                ", value=" + (isSensitive ? "Redacted" : value) +
-                ", source=" + source +
-                ", isSensitive=" + isSensitive +
-                ", isReadOnly=" + isReadOnly +
-                ", synonyms=" + synonyms +
-                ", type=" + type +
-                ", documentation=" + documentation +
-                ")";
+        return "ConfigEntry(" + "name=" + name + ", value=" + (isSensitive ? "Redacted" : value) + ", source=" + source + ", isSensitive=" + isSensitive + ", isReadOnly=" + isReadOnly + ", synonyms=" + synonyms + ", type=" + type + ", documentation=" + documentation + ")";
     }
 
     /**
      * Data type of configuration entry.
      */
     public enum ConfigType {
-        UNKNOWN,
-        BOOLEAN,
-        STRING,
-        INT,
-        SHORT,
-        LONG,
-        DOUBLE,
-        LIST,
-        CLASS,
-        PASSWORD
+        UNKNOWN, BOOLEAN, STRING, INT, SHORT, LONG, DOUBLE, LIST, CLASS, PASSWORD
     }
 
     /**
@@ -336,7 +193,6 @@
         DEFAULT_CONFIG,                 // built-in default configuration for configs that have a default value
         UNKNOWN                         // source unknown e.g. in the ConfigEntry used for alter requests where source is not set
     }
->>>>>>> 15418db6
 
     /**
      * Class representing a configuration synonym of a {@link ConfigEntry}.
