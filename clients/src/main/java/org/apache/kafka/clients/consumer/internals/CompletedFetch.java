/*
 * Licensed to the Apache Software Foundation (ASF) under one or more
 * contributor license agreements. See the NOTICE file distributed with
 * this work for additional information regarding copyright ownership.
 * The ASF licenses this file to You under the Apache License, Version 2.0
 * (the "License"); you may not use this file except in compliance with
 * the License. You may obtain a copy of the License at
 *
 *    http://www.apache.org/licenses/LICENSE-2.0
 *
 * Unless required by applicable law or agreed to in writing, software
 * distributed under the License is distributed on an "AS IS" BASIS,
 * WITHOUT WARRANTIES OR CONDITIONS OF ANY KIND, either express or implied.
 * See the License for the specific language governing permissions and
 * limitations under the License.
 */
package org.apache.kafka.clients.consumer.internals;

import org.apache.kafka.clients.consumer.ConsumerRecord;
import org.apache.kafka.common.IsolationLevel;
import org.apache.kafka.common.KafkaException;
import org.apache.kafka.common.TopicPartition;
import org.apache.kafka.common.errors.CorruptRecordException;
import org.apache.kafka.common.errors.RecordDeserializationException;
import org.apache.kafka.common.errors.RecordDeserializationException.DeserializationExceptionOrigin;
import org.apache.kafka.common.errors.SerializationException;
import org.apache.kafka.common.header.Headers;
import org.apache.kafka.common.header.internals.RecordHeaders;
import org.apache.kafka.common.message.FetchResponseData;
import org.apache.kafka.common.record.ControlRecordType;
import org.apache.kafka.common.record.Record;
import org.apache.kafka.common.record.RecordBatch;
import org.apache.kafka.common.record.TimestampType;
import org.apache.kafka.common.requests.FetchRequest;
import org.apache.kafka.common.requests.FetchResponse;
import org.apache.kafka.common.serialization.Deserializer;
import org.apache.kafka.common.utils.BufferSupplier;
import org.apache.kafka.common.utils.CloseableIterator;
import org.apache.kafka.common.utils.LogContext;

import org.slf4j.Logger;

import java.io.Closeable;
import java.nio.ByteBuffer;
import java.util.*;

/**
 * {@link CompletedFetch} represents a {@link RecordBatch batch} of {@link Record records} that was returned from the
<<<<<<< HEAD
 * broker via a {@link FetchRequest}. It contains logic to maintain state between calls to {@link #fetchRecords(int)}.
 * @param <K> Record key type
 * @param <V> Record value type
=======
 * broker via a {@link FetchRequest}. It contains logic to maintain state between calls to
 * {@link #fetchRecords(FetchConfig, Deserializers, int)}.
>>>>>>> 9494bebe
 */
public class CompletedFetch {

    final TopicPartition partition;
    final FetchResponseData.PartitionData partitionData;
    final short requestVersion;

    private final Logger log;
    private final SubscriptionState subscriptions;
    private final BufferSupplier decompressionBufferSupplier;
    private final Iterator<? extends RecordBatch> batches;
    private final Set<Long> abortedProducerIds;
    private final PriorityQueue<FetchResponseData.AbortedTransaction> abortedTransactions;
    private final FetchMetricsAggregator metricAggregator;

    private int recordsRead;
    private int bytesRead;
    private RecordBatch currentBatch;
    private Record lastRecord;
    private CloseableIterator<Record> records;
    private Exception cachedRecordException = null;
    private boolean corruptLastRecord = false;
    private long nextFetchOffset;
    private Optional<Integer> lastEpoch;
    private boolean isConsumed = false;
    private boolean initialized = false;

<<<<<<< HEAD
    CompletedFetch(LogContext logContext, SubscriptionState subscriptions, FetchConfig<K, V> fetchConfig, BufferSupplier decompressionBufferSupplier, TopicPartition partition, FetchResponseData.PartitionData partitionData, FetchMetricsAggregator metricAggregator, Long fetchOffset, short requestVersion) {
=======
    CompletedFetch(LogContext logContext,
                   SubscriptionState subscriptions,
                   BufferSupplier decompressionBufferSupplier,
                   TopicPartition partition,
                   FetchResponseData.PartitionData partitionData,
                   FetchMetricsAggregator metricAggregator,
                   Long fetchOffset,
                   short requestVersion) {
>>>>>>> 9494bebe
        this.log = logContext.logger(CompletedFetch.class);
        this.subscriptions = subscriptions;
        this.decompressionBufferSupplier = decompressionBufferSupplier;
        this.partition = partition;
        this.partitionData = partitionData;
        this.metricAggregator = metricAggregator;
        this.batches = FetchResponse.recordsOrFail(partitionData).batches().iterator();
        this.nextFetchOffset = fetchOffset;
        this.requestVersion = requestVersion;
        this.lastEpoch = Optional.empty();
        this.abortedProducerIds = new HashSet<>();
        this.abortedTransactions = abortedTransactions(partitionData);
    }

    long nextFetchOffset() {
        return nextFetchOffset;
    }

    Optional<Integer> lastEpoch() {
        return lastEpoch;
    }

    boolean isInitialized() {
        return initialized;
    }

    void setInitialized() {
        this.initialized = true;
    }

    public boolean isConsumed() {
        return isConsumed;
    }


    /**
     * After each partition is parsed, we update the current metric totals with the total bytes
     * and number of records parsed. After all partitions have reported, we write the metric.
     */
    void recordAggregatedMetrics(int bytes, int records) {
        metricAggregator.record(partition, bytes, records);
    }

    /**
     * Draining a {@link CompletedFetch} will signal that the data has been consumed and the underlying resources
     * are closed. This is somewhat analogous to {@link Closeable#close() closing}, though no error will result if a
     * caller invokes {@link #fetchRecords(FetchConfig, Deserializers, int)}; an empty {@link List list} will be
     * returned instead.
     */
    void drain() {
        if (!isConsumed) {
            maybeCloseRecordStream();
            cachedRecordException = null;
            this.isConsumed = true;
            recordAggregatedMetrics(bytesRead, recordsRead);

            // we move the partition to the end if we received some bytes. This way, it's more likely that partitions
            // for the same topic can remain together (allowing for more efficient serialization).
            if (bytesRead > 0)
                subscriptions.movePartitionToEnd(partition);
        }
    }

    private void maybeEnsureValid(FetchConfig fetchConfig, RecordBatch batch) {
        if (fetchConfig.checkCrcs && batch.magic() >= RecordBatch.MAGIC_VALUE_V2) {
            try {
                batch.ensureValid();
            } catch (CorruptRecordException e) {
                throw new KafkaException("Record batch for partition " + partition + " at offset " + batch.baseOffset() + " is invalid, cause: " + e.getMessage());
            }
        }
    }

    private void maybeEnsureValid(FetchConfig fetchConfig, Record record) {
        if (fetchConfig.checkCrcs) {
            try {
                record.ensureValid();
            } catch (CorruptRecordException e) {
                throw new KafkaException("Record for partition " + partition + " at offset " + record.offset() + " is invalid, cause: " + e.getMessage());
            }
        }
    }

    private void maybeCloseRecordStream() {
        if (records != null) {
            records.close();
            records = null;
        }
    }

    private Record nextFetchedRecord(FetchConfig fetchConfig) {
        while (true) {
            if (records == null || !records.hasNext()) {
                maybeCloseRecordStream();

                if (!batches.hasNext()) {
                    // Message format v2 preserves the last offset in a batch even if the last record is removed
                    // through compaction. By using the next offset computed from the last offset in the batch,
                    // we ensure that the offset of the next fetch will point to the next batch, which avoids
                    // unnecessary re-fetching of the same batch (in the worst case, the consumer could get stuck
                    // fetching the same batch repeatedly).
                    if (currentBatch != null)
                        nextFetchOffset = currentBatch.nextOffset();
                    drain();
                    return null;
                }

                currentBatch = batches.next();
                lastEpoch = maybeLeaderEpoch(currentBatch.partitionLeaderEpoch());
                maybeEnsureValid(fetchConfig, currentBatch);

                if (fetchConfig.isolationLevel == IsolationLevel.READ_COMMITTED && currentBatch.hasProducerId()) {
                    // remove from the aborted transaction queue all aborted transactions which have begun
                    // before the current batch's last offset and add the associated producerIds to the
                    // aborted producer set
                    consumeAbortedTransactionsUpTo(currentBatch.lastOffset());

                    long producerId = currentBatch.producerId();
                    if (containsAbortMarker(currentBatch)) {
                        abortedProducerIds.remove(producerId);
                    } else if (isBatchAborted(currentBatch)) {
                        log.debug("Skipping aborted record batch from partition {} with producerId {} and " + "offsets {} to {}", partition, producerId, currentBatch.baseOffset(), currentBatch.lastOffset());
                        nextFetchOffset = currentBatch.nextOffset();
                        continue;
                    }
                }

                records = currentBatch.streamingIterator(decompressionBufferSupplier);
            } else {
                Record record = records.next();
                // skip any records out of range
                if (record.offset() >= nextFetchOffset) {
                    // we only do validation when the message should not be skipped.
                    maybeEnsureValid(fetchConfig, record);

                    // control records are not returned to the user
                    if (!currentBatch.isControlBatch()) {
                        return record;
                    } else {
                        // Increment the next fetch offset when we skip a control batch.
                        nextFetchOffset = record.offset() + 1;
                    }
                }
            }
        }
    }

    /**
     * The {@link RecordBatch batch} of {@link Record records} is converted to a {@link List list} of
     * {@link ConsumerRecord consumer records} and returned. {@link BufferSupplier Decompression} and
     * {@link Deserializer deserialization} of the {@link Record record's} key and value are performed in
     * this step.
<<<<<<< HEAD
=======
     *
     * @param fetchConfig {@link FetchConfig Configuration} to use
     * @param deserializers {@link Deserializer}s to use to convert the raw bytes to the expected key and value types
>>>>>>> 9494bebe
     * @param maxRecords The number of records to return; the number returned may be {@code 0 <= maxRecords}
     * @return {@link ConsumerRecord Consumer records}
     */
    <K, V> List<ConsumerRecord<K, V>> fetchRecords(FetchConfig fetchConfig,
                                                   Deserializers<K, V> deserializers,
                                                   int maxRecords) {
        // Error when fetching the next record before deserialization.
        if (corruptLastRecord)
            throw new KafkaException("Received exception when fetching the next record from " + partition + ". If needed, please seek past the record to " + "continue consumption.", cachedRecordException);

        if (isConsumed)
            return Collections.emptyList();

        List<ConsumerRecord<K, V>> records = new ArrayList<>();

        try {
            for (int i = 0; i < maxRecords; i++) {
                // Only move to next record if there was no exception in the last fetch. Otherwise, we should
                // use the last record to do deserialization again.
                if (cachedRecordException == null) {
                    corruptLastRecord = true;
                    lastRecord = nextFetchedRecord(fetchConfig);
                    corruptLastRecord = false;
                }

                if (lastRecord == null)
                    break;

                Optional<Integer> leaderEpoch = maybeLeaderEpoch(currentBatch.partitionLeaderEpoch());
                TimestampType timestampType = currentBatch.timestampType();
                ConsumerRecord<K, V> record = parseRecord(deserializers, partition, leaderEpoch, timestampType, lastRecord);
                records.add(record);
                recordsRead++;
                bytesRead += lastRecord.sizeInBytes();
                nextFetchOffset = lastRecord.offset() + 1;
                // In some cases, the deserialization may have thrown an exception and the retry may succeed,
                // we allow user to move forward in this case.
                cachedRecordException = null;
            }
        } catch (SerializationException se) {
            cachedRecordException = se;
            if (records.isEmpty())
                throw se;
        } catch (KafkaException e) {
            cachedRecordException = e;
            if (records.isEmpty())
                throw new KafkaException("Received exception when fetching the next record from " + partition + ". If needed, please seek past the record to " + "continue consumption.", e);
        }
        return records;
    }

    /**
     * Parse the record entry, deserializing the key / value fields if necessary
     */
<<<<<<< HEAD
    ConsumerRecord<K, V> parseRecord(TopicPartition partition, Optional<Integer> leaderEpoch, TimestampType timestampType, Record record) {
        try {
            long offset = record.offset();
            long timestamp = record.timestamp();
            Headers headers = new RecordHeaders(record.headers());
            ByteBuffer keyBytes = record.key();
            K key = keyBytes == null ? null : fetchConfig.keyDeserializer.deserialize(partition.topic(), headers, keyBytes);
            ByteBuffer valueBytes = record.value();
            V value = valueBytes == null ? null : fetchConfig.valueDeserializer.deserialize(partition.topic(), headers, valueBytes);
            return new ConsumerRecord<>(partition.topic(), partition.partition(), offset, timestamp, timestampType, keyBytes == null ? ConsumerRecord.NULL_SIZE : keyBytes.remaining(), valueBytes == null ? ConsumerRecord.NULL_SIZE : valueBytes.remaining(), key, value, headers, leaderEpoch);
        } catch (RuntimeException e) {
            throw new RecordDeserializationException(partition, record.offset(), "Error deserializing key/value for partition " + partition + " at offset " + record.offset() + ". If needed, please seek past the record to continue consumption.", e);
=======
    <K, V> ConsumerRecord<K, V> parseRecord(Deserializers<K, V> deserializers,
                                            TopicPartition partition,
                                            Optional<Integer> leaderEpoch,
                                            TimestampType timestampType,
                                            Record record) {
        ByteBuffer keyBytes = record.key();
        ByteBuffer valueBytes = record.value();
        Headers headers = new RecordHeaders(record.headers());
        K key;
        V value;
        try {
            key = keyBytes == null ? null : deserializers.keyDeserializer().deserialize(partition.topic(), headers, keyBytes);
        } catch (RuntimeException e) {
            log.error("Key Deserializers with error: {}", deserializers);
            throw newRecordDeserializationException(DeserializationExceptionOrigin.KEY, partition, timestampType, record, e, headers);
>>>>>>> 9494bebe
        }
        try {
            value = valueBytes == null ? null : deserializers.valueDeserializer().deserialize(partition.topic(), headers, valueBytes);
        } catch (RuntimeException e) {
            log.error("Value Deserializers with error: {}", deserializers);
            throw newRecordDeserializationException(DeserializationExceptionOrigin.VALUE, partition, timestampType, record, e, headers);
        }
        return new ConsumerRecord<>(partition.topic(), partition.partition(), record.offset(),
                record.timestamp(), timestampType,
                keyBytes == null ? ConsumerRecord.NULL_SIZE : keyBytes.remaining(),
                valueBytes == null ? ConsumerRecord.NULL_SIZE : valueBytes.remaining(),
                key, value, headers, leaderEpoch);
    }

    private static RecordDeserializationException newRecordDeserializationException(DeserializationExceptionOrigin origin,
                                                                                    TopicPartition partition,
                                                                                    TimestampType timestampType,
                                                                                    Record record,
                                                                                    RuntimeException e,
                                                                                    Headers headers) {
        return new RecordDeserializationException(origin, partition, record.offset(), record.timestamp(), timestampType, record.key(), record.value(), headers,
                "Error deserializing " + origin.name() + " for partition " + partition + " at offset " + record.offset()
                        + ". If needed, please seek past the record to continue consumption.", e);
    }

    private Optional<Integer> maybeLeaderEpoch(int leaderEpoch) {
        return leaderEpoch == RecordBatch.NO_PARTITION_LEADER_EPOCH ? Optional.empty() : Optional.of(leaderEpoch);
    }

    private void consumeAbortedTransactionsUpTo(long offset) {
        if (abortedTransactions == null)
            return;

        while (!abortedTransactions.isEmpty() && abortedTransactions.peek().firstOffset() <= offset) {
            FetchResponseData.AbortedTransaction abortedTransaction = abortedTransactions.poll();
            abortedProducerIds.add(abortedTransaction.producerId());
        }
    }

    private boolean isBatchAborted(RecordBatch batch) {
        return batch.isTransactional() && abortedProducerIds.contains(batch.producerId());
    }

    private PriorityQueue<FetchResponseData.AbortedTransaction> abortedTransactions(FetchResponseData.PartitionData partition) {
        if (partition.abortedTransactions() == null || partition.abortedTransactions().isEmpty())
            return null;

        PriorityQueue<FetchResponseData.AbortedTransaction> abortedTransactions = new PriorityQueue<>(partition.abortedTransactions().size(), Comparator.comparingLong(FetchResponseData.AbortedTransaction::firstOffset));
        abortedTransactions.addAll(partition.abortedTransactions());
        return abortedTransactions;
    }

    private boolean containsAbortMarker(RecordBatch batch) {
        if (!batch.isControlBatch())
            return false;

        Iterator<Record> batchIterator = batch.iterator();
        if (!batchIterator.hasNext())
            return false;

        Record firstRecord = batchIterator.next();
        return ControlRecordType.ABORT == ControlRecordType.parse(firstRecord.key());
    }
}<|MERGE_RESOLUTION|>--- conflicted
+++ resolved
@@ -42,18 +42,20 @@
 
 import java.io.Closeable;
 import java.nio.ByteBuffer;
-import java.util.*;
+import java.util.ArrayList;
+import java.util.Collections;
+import java.util.Comparator;
+import java.util.HashSet;
+import java.util.Iterator;
+import java.util.List;
+import java.util.Optional;
+import java.util.PriorityQueue;
+import java.util.Set;
 
 /**
  * {@link CompletedFetch} represents a {@link RecordBatch batch} of {@link Record records} that was returned from the
-<<<<<<< HEAD
- * broker via a {@link FetchRequest}. It contains logic to maintain state between calls to {@link #fetchRecords(int)}.
- * @param <K> Record key type
- * @param <V> Record value type
-=======
  * broker via a {@link FetchRequest}. It contains logic to maintain state between calls to
  * {@link #fetchRecords(FetchConfig, Deserializers, int)}.
->>>>>>> 9494bebe
  */
 public class CompletedFetch {
 
@@ -81,9 +83,6 @@
     private boolean isConsumed = false;
     private boolean initialized = false;
 
-<<<<<<< HEAD
-    CompletedFetch(LogContext logContext, SubscriptionState subscriptions, FetchConfig<K, V> fetchConfig, BufferSupplier decompressionBufferSupplier, TopicPartition partition, FetchResponseData.PartitionData partitionData, FetchMetricsAggregator metricAggregator, Long fetchOffset, short requestVersion) {
-=======
     CompletedFetch(LogContext logContext,
                    SubscriptionState subscriptions,
                    BufferSupplier decompressionBufferSupplier,
@@ -92,7 +91,6 @@
                    FetchMetricsAggregator metricAggregator,
                    Long fetchOffset,
                    short requestVersion) {
->>>>>>> 9494bebe
         this.log = logContext.logger(CompletedFetch.class);
         this.subscriptions = subscriptions;
         this.decompressionBufferSupplier = decompressionBufferSupplier;
@@ -161,7 +159,8 @@
             try {
                 batch.ensureValid();
             } catch (CorruptRecordException e) {
-                throw new KafkaException("Record batch for partition " + partition + " at offset " + batch.baseOffset() + " is invalid, cause: " + e.getMessage());
+                throw new KafkaException("Record batch for partition " + partition + " at offset " +
+                        batch.baseOffset() + " is invalid, cause: " + e.getMessage());
             }
         }
     }
@@ -171,7 +170,8 @@
             try {
                 record.ensureValid();
             } catch (CorruptRecordException e) {
-                throw new KafkaException("Record for partition " + partition + " at offset " + record.offset() + " is invalid, cause: " + e.getMessage());
+                throw new KafkaException("Record for partition " + partition + " at offset " + record.offset()
+                        + " is invalid, cause: " + e.getMessage());
             }
         }
     }
@@ -214,7 +214,9 @@
                     if (containsAbortMarker(currentBatch)) {
                         abortedProducerIds.remove(producerId);
                     } else if (isBatchAborted(currentBatch)) {
-                        log.debug("Skipping aborted record batch from partition {} with producerId {} and " + "offsets {} to {}", partition, producerId, currentBatch.baseOffset(), currentBatch.lastOffset());
+                        log.debug("Skipping aborted record batch from partition {} with producerId {} and " +
+                                        "offsets {} to {}",
+                                partition, producerId, currentBatch.baseOffset(), currentBatch.lastOffset());
                         nextFetchOffset = currentBatch.nextOffset();
                         continue;
                     }
@@ -245,12 +247,9 @@
      * {@link ConsumerRecord consumer records} and returned. {@link BufferSupplier Decompression} and
      * {@link Deserializer deserialization} of the {@link Record record's} key and value are performed in
      * this step.
-<<<<<<< HEAD
-=======
      *
      * @param fetchConfig {@link FetchConfig Configuration} to use
      * @param deserializers {@link Deserializer}s to use to convert the raw bytes to the expected key and value types
->>>>>>> 9494bebe
      * @param maxRecords The number of records to return; the number returned may be {@code 0 <= maxRecords}
      * @return {@link ConsumerRecord Consumer records}
      */
@@ -259,7 +258,9 @@
                                                    int maxRecords) {
         // Error when fetching the next record before deserialization.
         if (corruptLastRecord)
-            throw new KafkaException("Received exception when fetching the next record from " + partition + ". If needed, please seek past the record to " + "continue consumption.", cachedRecordException);
+            throw new KafkaException("Received exception when fetching the next record from " + partition
+                    + ". If needed, please seek past the record to "
+                    + "continue consumption.", cachedRecordException);
 
         if (isConsumed)
             return Collections.emptyList();
@@ -297,7 +298,9 @@
         } catch (KafkaException e) {
             cachedRecordException = e;
             if (records.isEmpty())
-                throw new KafkaException("Received exception when fetching the next record from " + partition + ". If needed, please seek past the record to " + "continue consumption.", e);
+                throw new KafkaException("Received exception when fetching the next record from " + partition
+                        + ". If needed, please seek past the record to "
+                        + "continue consumption.", e);
         }
         return records;
     }
@@ -305,20 +308,6 @@
     /**
      * Parse the record entry, deserializing the key / value fields if necessary
      */
-<<<<<<< HEAD
-    ConsumerRecord<K, V> parseRecord(TopicPartition partition, Optional<Integer> leaderEpoch, TimestampType timestampType, Record record) {
-        try {
-            long offset = record.offset();
-            long timestamp = record.timestamp();
-            Headers headers = new RecordHeaders(record.headers());
-            ByteBuffer keyBytes = record.key();
-            K key = keyBytes == null ? null : fetchConfig.keyDeserializer.deserialize(partition.topic(), headers, keyBytes);
-            ByteBuffer valueBytes = record.value();
-            V value = valueBytes == null ? null : fetchConfig.valueDeserializer.deserialize(partition.topic(), headers, valueBytes);
-            return new ConsumerRecord<>(partition.topic(), partition.partition(), offset, timestamp, timestampType, keyBytes == null ? ConsumerRecord.NULL_SIZE : keyBytes.remaining(), valueBytes == null ? ConsumerRecord.NULL_SIZE : valueBytes.remaining(), key, value, headers, leaderEpoch);
-        } catch (RuntimeException e) {
-            throw new RecordDeserializationException(partition, record.offset(), "Error deserializing key/value for partition " + partition + " at offset " + record.offset() + ". If needed, please seek past the record to continue consumption.", e);
-=======
     <K, V> ConsumerRecord<K, V> parseRecord(Deserializers<K, V> deserializers,
                                             TopicPartition partition,
                                             Optional<Integer> leaderEpoch,
@@ -334,7 +323,6 @@
         } catch (RuntimeException e) {
             log.error("Key Deserializers with error: {}", deserializers);
             throw newRecordDeserializationException(DeserializationExceptionOrigin.KEY, partition, timestampType, record, e, headers);
->>>>>>> 9494bebe
         }
         try {
             value = valueBytes == null ? null : deserializers.valueDeserializer().deserialize(partition.topic(), headers, valueBytes);
@@ -382,7 +370,9 @@
         if (partition.abortedTransactions() == null || partition.abortedTransactions().isEmpty())
             return null;
 
-        PriorityQueue<FetchResponseData.AbortedTransaction> abortedTransactions = new PriorityQueue<>(partition.abortedTransactions().size(), Comparator.comparingLong(FetchResponseData.AbortedTransaction::firstOffset));
+        PriorityQueue<FetchResponseData.AbortedTransaction> abortedTransactions = new PriorityQueue<>(
+                partition.abortedTransactions().size(), Comparator.comparingLong(FetchResponseData.AbortedTransaction::firstOffset)
+        );
         abortedTransactions.addAll(partition.abortedTransactions());
         return abortedTransactions;
     }
