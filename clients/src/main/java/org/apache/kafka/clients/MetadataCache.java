--- conflicted
+++ resolved
@@ -16,24 +16,12 @@
  */
 package org.apache.kafka.clients;
 
-import org.apache.kafka.common.Cluster;
-import org.apache.kafka.common.ClusterResource;
-import org.apache.kafka.common.Node;
-import org.apache.kafka.common.PartitionInfo;
-import org.apache.kafka.common.TopicPartition;
-import org.apache.kafka.common.Uuid;
+import org.apache.kafka.common.*;
 import org.apache.kafka.common.requests.MetadataResponse;
 import org.apache.kafka.common.requests.MetadataResponse.PartitionMetadata;
 
 import java.net.InetSocketAddress;
-import java.util.Collection;
-import java.util.Collections;
-import java.util.HashMap;
-import java.util.HashSet;
-import java.util.List;
-import java.util.Map;
-import java.util.Optional;
-import java.util.Set;
+import java.util.*;
 import java.util.function.BiPredicate;
 import java.util.function.Predicate;
 import java.util.stream.Collectors;
@@ -43,185 +31,22 @@
  * instance which is optimized for read access.
  */
 public class MetadataCache {
-	private final String clusterId;
-	private final Map<Integer, Node> nodes;
-	private final Set<String> unauthorizedTopics;
+    private final String clusterId;
+    private final Map<Integer, Node> nodes;
+    private final Set<String> unauthorizedTopics;
     private final Set<String> invalidTopics;
     private final Set<String> internalTopics;
-<<<<<<< HEAD
-	private final Node controller;
-	private final Map<TopicPartition, PartitionMetadata> metadataByPartition;
-
-    private Cluster clusterInstance;
-
-	MetadataCache(String clusterId,
-				  Map<Integer, Node> nodes,
-				  Collection<PartitionMetadata> partitions,
-				  Set<String> unauthorizedTopics,
-				  Set<String> invalidTopics,
-				  Set<String> internalTopics,
-				  Node controller) {
-		this(clusterId, nodes, partitions, unauthorizedTopics, invalidTopics, internalTopics, controller, null);
-	}
-
-	private MetadataCache(String clusterId,
-						  Map<Integer, Node> nodes,
-						  Collection<PartitionMetadata> partitions,
-						  Set<String> unauthorizedTopics,
-						  Set<String> invalidTopics,
-						  Set<String> internalTopics,
-						  Node controller,
-						  Cluster clusterInstance) {
-		this.clusterId = clusterId;
-		this.nodes = nodes;
-		this.unauthorizedTopics = unauthorizedTopics;
-		this.invalidTopics = invalidTopics;
-		this.internalTopics = internalTopics;
-		this.controller = controller;
-
-		this.metadataByPartition = new HashMap<>(partitions.size());
-		for (PartitionMetadata p : partitions) {
-			this.metadataByPartition.put(p.topicPartition, p);
-		}
-
-		if (clusterInstance == null) {
-			computeClusterView();
-		} else {
-			this.clusterInstance = clusterInstance;
-		}
-	}
-
-	Optional<PartitionMetadata> partitionMetadata(TopicPartition topicPartition) {
-		return Optional.ofNullable(metadataByPartition.get(topicPartition));
-	}
-
-	Optional<Node> nodeById(int id) {
-		return Optional.ofNullable(nodes.get(id));
-	}
-
-	Cluster cluster() {
-		if (clusterInstance == null) {
-			throw new IllegalStateException("Cached Cluster instance should not be null, but was.");
-		} else {
-			return clusterInstance;
-		}
-	}
-
-	ClusterResource clusterResource() {
-		return new ClusterResource(clusterId);
-	}
-
-	/**
-	 * Merges the metadata cache's contents with the provided metadata, returning a new metadata cache. The provided
-	 * metadata is presumed to be more recent than the cache's metadata, and therefore all overlapping metadata will
-	 * be overridden.
-	 * @param newClusterId          the new cluster Id
-	 * @param newNodes              the new set of nodes
-	 * @param addPartitions         partitions to add
-	 * @param addUnauthorizedTopics unauthorized topics to add
-	 * @param addInternalTopics     internal topics to add
-	 * @param newController         the new controller node
-	 * @param retainTopic           returns whether a topic's metadata should be retained
-	 * @return the merged metadata cache
-	 */
-	MetadataCache mergeWith(String newClusterId,
-							Map<Integer, Node> newNodes,
-							Collection<PartitionMetadata> addPartitions,
-							Set<String> addUnauthorizedTopics,
-							Set<String> addInvalidTopics,
-							Set<String> addInternalTopics,
-							Node newController,
-							BiPredicate<String, Boolean> retainTopic) {
-
-		Predicate<String> shouldRetainTopic = topic -> retainTopic.test(topic, internalTopics.contains(topic));
-
-		Map<TopicPartition, PartitionMetadata> newMetadataByPartition = new HashMap<>(addPartitions.size());
-		for (PartitionMetadata partition : addPartitions) {
-			newMetadataByPartition.put(partition.topicPartition, partition);
-		}
-		for (Map.Entry<TopicPartition, PartitionMetadata> entry : metadataByPartition.entrySet()) {
-			if (shouldRetainTopic.test(entry.getKey().topic())) {
-				newMetadataByPartition.putIfAbsent(entry.getKey(), entry.getValue());
-			}
-		}
-
-		Set<String> newUnauthorizedTopics = fillSet(addUnauthorizedTopics, unauthorizedTopics, shouldRetainTopic);
-		Set<String> newInvalidTopics = fillSet(addInvalidTopics, invalidTopics, shouldRetainTopic);
-		Set<String> newInternalTopics = fillSet(addInternalTopics, internalTopics, shouldRetainTopic);
-
-		return new MetadataCache(newClusterId, newNodes, newMetadataByPartition.values(), newUnauthorizedTopics,
-				newInvalidTopics, newInternalTopics, newController);
-	}
-
-	/**
-	 * Copies {@code baseSet} and adds all non-existent elements in {@code fillSet} such that {@code predicate} is true.
-	 * In other words, all elements of {@code baseSet} will be contained in the result, with additional non-overlapping
-	 * elements in {@code fillSet} where the predicate is true.
-	 * @param baseSet   the base elements for the resulting set
-	 * @param fillSet   elements to be filled into the resulting set
-	 * @param predicate tested against the fill set to determine whether elements should be added to the base set
-	 */
-	private static <T> Set<T> fillSet(Set<T> baseSet, Set<T> fillSet, Predicate<T> predicate) {
-		Set<T> result = new HashSet<>(baseSet);
-		for (T element : fillSet) {
-			if (predicate.test(element)) {
-				result.add(element);
-			}
-		}
-		return result;
-	}
-
-	private void computeClusterView() {
-		List<PartitionInfo> partitionInfos = metadataByPartition.values()
-				.stream()
-				.map(metadata -> MetadataResponse.toPartitionInfo(metadata, nodes))
-				.collect(Collectors.toList());
-		this.clusterInstance = new Cluster(clusterId, nodes.values(), partitionInfos, unauthorizedTopics,
-				invalidTopics, internalTopics, controller);
-	}
-
-    static MetadataCache bootstrap(List<InetSocketAddress> addresses) {
-		Map<Integer, Node> nodes = new HashMap<>();
-		int nodeId = -1;
-		for (InetSocketAddress address : addresses) {
-			nodes.put(nodeId, new Node(nodeId, address.getHostString(), address.getPort()));
-			nodeId--;
-		}
-		return new MetadataCache(null, nodes, Collections.emptyList(),
-				Collections.emptySet(), Collections.emptySet(), Collections.emptySet(),
-				null, Cluster.bootstrap(addresses));
-    }
-
-	static MetadataCache empty() {
-		return new MetadataCache(null, Collections.emptyMap(), Collections.emptyList(),
-				Collections.emptySet(), Collections.emptySet(), Collections.emptySet(), null, Cluster.empty());
-=======
     private final Node controller;
     private final Map<TopicPartition, PartitionMetadata> metadataByPartition;
     private final Map<String, Uuid> topicIds;
 
     private Cluster clusterInstance;
 
-    MetadataCache(String clusterId,
-                  Map<Integer, Node> nodes,
-                  Collection<PartitionMetadata> partitions,
-                  Set<String> unauthorizedTopics,
-                  Set<String> invalidTopics,
-                  Set<String> internalTopics,
-                  Node controller,
-                  Map<String, Uuid> topicIds) {
+    MetadataCache(String clusterId, Map<Integer, Node> nodes, Collection<PartitionMetadata> partitions, Set<String> unauthorizedTopics, Set<String> invalidTopics, Set<String> internalTopics, Node controller, Map<String, Uuid> topicIds) {
         this(clusterId, nodes, partitions, unauthorizedTopics, invalidTopics, internalTopics, controller, topicIds, null);
     }
 
-    private MetadataCache(String clusterId,
-                          Map<Integer, Node> nodes,
-                          Collection<PartitionMetadata> partitions,
-                          Set<String> unauthorizedTopics,
-                          Set<String> invalidTopics,
-                          Set<String> internalTopics,
-                          Node controller,
-                          Map<String, Uuid> topicIds,
-                          Cluster clusterInstance) {
+    private MetadataCache(String clusterId, Map<Integer, Node> nodes, Collection<PartitionMetadata> partitions, Set<String> unauthorizedTopics, Set<String> invalidTopics, Set<String> internalTopics, Node controller, Map<String, Uuid> topicIds, Cluster clusterInstance) {
         this.clusterId = clusterId;
         this.nodes = nodes;
         this.unauthorizedTopics = unauthorizedTopics;
@@ -270,26 +95,17 @@
      * Merges the metadata cache's contents with the provided metadata, returning a new metadata cache. The provided
      * metadata is presumed to be more recent than the cache's metadata, and therefore all overlapping metadata will
      * be overridden.
-     *
-     * @param newClusterId the new cluster Id
-     * @param newNodes the new set of nodes
-     * @param addPartitions partitions to add
+     * @param newClusterId          the new cluster Id
+     * @param newNodes              the new set of nodes
+     * @param addPartitions         partitions to add
      * @param addUnauthorizedTopics unauthorized topics to add
-     * @param addInternalTopics internal topics to add
-     * @param newController the new controller node
-     * @param topicIds the mapping from topic name to topic ID from the MetadataResponse
-     * @param retainTopic returns whether a topic's metadata should be retained
+     * @param addInternalTopics     internal topics to add
+     * @param newController         the new controller node
+     * @param topicIds              the mapping from topic name to topic ID from the MetadataResponse
+     * @param retainTopic           returns whether a topic's metadata should be retained
      * @return the merged metadata cache
      */
-    MetadataCache mergeWith(String newClusterId,
-                            Map<Integer, Node> newNodes,
-                            Collection<PartitionMetadata> addPartitions,
-                            Set<String> addUnauthorizedTopics,
-                            Set<String> addInvalidTopics,
-                            Set<String> addInternalTopics,
-                            Node newController,
-                            Map<String, Uuid> topicIds,
-                            BiPredicate<String, Boolean> retainTopic) {
+    MetadataCache mergeWith(String newClusterId, Map<Integer, Node> newNodes, Collection<PartitionMetadata> addPartitions, Set<String> addUnauthorizedTopics, Set<String> addInvalidTopics, Set<String> addInternalTopics, Node newController, Map<String, Uuid> topicIds, BiPredicate<String, Boolean> retainTopic) {
 
         Predicate<String> shouldRetainTopic = topic -> retainTopic.test(topic, internalTopics.contains(topic));
 
@@ -298,9 +114,7 @@
         // We want the most recent topic ID. We start with the previous ID stored for retained topics and then
         // update with newest information from the MetadataResponse. We always take the latest state, removing existing
         // topic IDs if the latest state contains the topic name but not a topic ID.
-        Map<String, Uuid> newTopicIds = topicIds.entrySet().stream()
-                .filter(entry -> shouldRetainTopic.test(entry.getKey()))
-                .collect(Collectors.toMap(Map.Entry::getKey, Map.Entry::getValue));
+        Map<String, Uuid> newTopicIds = topicIds.entrySet().stream().filter(entry -> shouldRetainTopic.test(entry.getKey())).collect(Collectors.toMap(Map.Entry::getKey, Map.Entry::getValue));
 
         for (PartitionMetadata partition : addPartitions) {
             newMetadataByPartition.put(partition.topicPartition, partition);
@@ -321,17 +135,15 @@
         Set<String> newInvalidTopics = fillSet(addInvalidTopics, invalidTopics, shouldRetainTopic);
         Set<String> newInternalTopics = fillSet(addInternalTopics, internalTopics, shouldRetainTopic);
 
-        return new MetadataCache(newClusterId, newNodes, newMetadataByPartition.values(), newUnauthorizedTopics,
-                newInvalidTopics, newInternalTopics, newController, newTopicIds);
+        return new MetadataCache(newClusterId, newNodes, newMetadataByPartition.values(), newUnauthorizedTopics, newInvalidTopics, newInternalTopics, newController, newTopicIds);
     }
 
     /**
      * Copies {@code baseSet} and adds all non-existent elements in {@code fillSet} such that {@code predicate} is true.
      * In other words, all elements of {@code baseSet} will be contained in the result, with additional non-overlapping
      * elements in {@code fillSet} where the predicate is true.
-     *
-     * @param baseSet the base elements for the resulting set
-     * @param fillSet elements to be filled into the resulting set
+     * @param baseSet   the base elements for the resulting set
+     * @param fillSet   elements to be filled into the resulting set
      * @param predicate tested against the fill set to determine whether elements should be added to the base set
      */
     private static <T> Set<T> fillSet(Set<T> baseSet, Set<T> fillSet, Predicate<T> predicate) {
@@ -345,12 +157,8 @@
     }
 
     private void computeClusterView() {
-        List<PartitionInfo> partitionInfos = metadataByPartition.values()
-                .stream()
-                .map(metadata -> MetadataResponse.toPartitionInfo(metadata, nodes))
-                .collect(Collectors.toList());
-        this.clusterInstance = new Cluster(clusterId, nodes.values(), partitionInfos, unauthorizedTopics,
-                invalidTopics, internalTopics, controller, topicIds);
+        List<PartitionInfo> partitionInfos = metadataByPartition.values().stream().map(metadata -> MetadataResponse.toPartitionInfo(metadata, nodes)).collect(Collectors.toList());
+        this.clusterInstance = new Cluster(clusterId, nodes.values(), partitionInfos, unauthorizedTopics, invalidTopics, internalTopics, controller, topicIds);
     }
 
     static MetadataCache bootstrap(List<InetSocketAddress> addresses) {
@@ -360,25 +168,16 @@
             nodes.put(nodeId, new Node(nodeId, address.getHostString(), address.getPort()));
             nodeId--;
         }
-        return new MetadataCache(null, nodes, Collections.emptyList(),
-                Collections.emptySet(), Collections.emptySet(), Collections.emptySet(),
-                null, Collections.emptyMap(), Cluster.bootstrap(addresses));
+        return new MetadataCache(null, nodes, Collections.emptyList(), Collections.emptySet(), Collections.emptySet(), Collections.emptySet(), null, Collections.emptyMap(), Cluster.bootstrap(addresses));
     }
 
     static MetadataCache empty() {
-        return new MetadataCache(null, Collections.emptyMap(), Collections.emptyList(),
-                Collections.emptySet(), Collections.emptySet(), Collections.emptySet(), null, Collections.emptyMap(), Cluster.empty());
->>>>>>> 15418db6
+        return new MetadataCache(null, Collections.emptyMap(), Collections.emptyList(), Collections.emptySet(), Collections.emptySet(), Collections.emptySet(), null, Collections.emptyMap(), Cluster.empty());
     }
 
     @Override
     public String toString() {
-        return "MetadataCache{" +
-                "clusterId='" + clusterId + '\'' +
-                ", nodes=" + nodes +
-                ", partitions=" + metadataByPartition.values() +
-                ", controller=" + controller +
-                '}';
+        return "MetadataCache{" + "clusterId='" + clusterId + '\'' + ", nodes=" + nodes + ", partitions=" + metadataByPartition.values() + ", controller=" + controller + '}';
     }
 
 }