/*
 * Licensed to the Apache Software Foundation (ASF) under one or more
 * contributor license agreements. See the NOTICE file distributed with
 * this work for additional information regarding copyright ownership.
 * The ASF licenses this file to You under the Apache License, Version 2.0
 * (the "License"); you may not use this file except in compliance with
 * the License. You may obtain a copy of the License at
 *
 *    http://www.apache.org/licenses/LICENSE-2.0
 *
 * Unless required by applicable law or agreed to in writing, software
 * distributed under the License is distributed on an "AS IS" BASIS,
 * WITHOUT WARRANTIES OR CONDITIONS OF ANY KIND, either express or implied.
 * See the License for the specific language governing permissions and
 * limitations under the License.
 */
package org.apache.kafka.clients.admin.internals;

import org.apache.kafka.clients.admin.TransactionDescription;
import org.apache.kafka.clients.admin.TransactionState;
import org.apache.kafka.common.Node;
import org.apache.kafka.common.TopicPartition;
import org.apache.kafka.common.errors.TransactionalIdAuthorizationException;
import org.apache.kafka.common.errors.TransactionalIdNotFoundException;
import org.apache.kafka.common.message.DescribeTransactionsRequestData;
import org.apache.kafka.common.message.DescribeTransactionsResponseData;
import org.apache.kafka.common.protocol.Errors;
import org.apache.kafka.common.requests.AbstractResponse;
import org.apache.kafka.common.requests.DescribeTransactionsRequest;
import org.apache.kafka.common.requests.DescribeTransactionsResponse;
import org.apache.kafka.common.requests.FindCoordinatorRequest;
import org.apache.kafka.common.requests.FindCoordinatorRequest.CoordinatorType;
import org.apache.kafka.common.utils.LogContext;
import org.slf4j.Logger;

import java.util.ArrayList;
import java.util.Collection;
import java.util.HashMap;
import java.util.HashSet;
import java.util.List;
import java.util.Map;
import java.util.OptionalLong;
import java.util.Set;
import java.util.stream.Collectors;

<<<<<<< HEAD
public class DescribeTransactionsHandler implements AdminApiHandler<CoordinatorKey, TransactionDescription> {
	private final LogContext logContext;
	private final Logger log;
	private final Set<CoordinatorKey> keys;

	public DescribeTransactionsHandler(
			Collection<String> transactionalIds,
			LogContext logContext
	) {
		this.keys = buildKeySet(transactionalIds);
		this.log = logContext.logger(DescribeTransactionsHandler.class);
		this.logContext = logContext;
	}

	private static Set<CoordinatorKey> buildKeySet(Collection<String> transactionalIds) {
		return transactionalIds.stream()
				.map(CoordinatorKey::byTransactionalId)
				.collect(Collectors.toSet());
	}

	@Override
	public String apiName() {
		return "describeTransactions";
	}

	@Override
	public Keys<CoordinatorKey> initializeKeys() {
		return Keys.dynamicMapped(keys, new CoordinatorStrategy(logContext));
	}

	@Override
	public DescribeTransactionsRequest.Builder buildRequest(
			int brokerId,
			Set<CoordinatorKey> keys
	) {
		DescribeTransactionsRequestData request = new DescribeTransactionsRequestData();
		List<String> transactionalIds = keys.stream().map(key -> {
			if (key.type != FindCoordinatorRequest.CoordinatorType.TRANSACTION) {
				throw new IllegalArgumentException("Invalid group coordinator key " + key +
						" when building `DescribeTransaction` request");
			}
			return key.idValue;
		}).collect(Collectors.toList());
		request.setTransactionalIds(transactionalIds);
		return new DescribeTransactionsRequest.Builder(request);
	}

	@Override
	public ApiResult<CoordinatorKey, TransactionDescription> handleResponse(
			int brokerId,
			Set<CoordinatorKey> keys,
			AbstractResponse abstractResponse
	) {
		DescribeTransactionsResponse response = (DescribeTransactionsResponse) abstractResponse;
		Map<CoordinatorKey, TransactionDescription> completed = new HashMap<>();
		Map<CoordinatorKey, Throwable> failed = new HashMap<>();
		List<CoordinatorKey> unmapped = new ArrayList<>();

		for (DescribeTransactionsResponseData.TransactionState transactionState : response.data().transactionStates()) {
			CoordinatorKey transactionalIdKey = CoordinatorKey.byTransactionalId(
					transactionState.transactionalId());
			if (!keys.contains(transactionalIdKey)) {
				log.warn("Response included transactionalId `{}`, which was not requested",
						transactionState.transactionalId());
				continue;
			}

			Errors error = Errors.forCode(transactionState.errorCode());
			if (error != Errors.NONE) {
				handleError(transactionalIdKey, error, failed, unmapped);
				continue;
			}

			OptionalLong transactionStartTimeMs = transactionState.transactionStartTimeMs() < 0 ?
					OptionalLong.empty() :
					OptionalLong.of(transactionState.transactionStartTimeMs());

			completed.put(transactionalIdKey, new TransactionDescription(
					brokerId,
					TransactionState.parse(transactionState.transactionState()),
					transactionState.producerId(),
					transactionState.producerEpoch(),
					transactionState.transactionTimeoutMs(),
					transactionStartTimeMs,
					collectTopicPartitions(transactionState)
			));
		}

		return new ApiResult<>(completed, failed, unmapped);
	}

	private Set<TopicPartition> collectTopicPartitions(
			DescribeTransactionsResponseData.TransactionState transactionState
	) {
		Set<TopicPartition> res = new HashSet<>();
		for (DescribeTransactionsResponseData.TopicData topicData : transactionState.topics()) {
			String topic = topicData.topic();
			for (Integer partitionId : topicData.partitions()) {
				res.add(new TopicPartition(topic, partitionId));
			}
		}
		return res;
	}

	private void handleError(
			CoordinatorKey transactionalIdKey,
			Errors error,
			Map<CoordinatorKey, Throwable> failed,
			List<CoordinatorKey> unmapped
	) {
		switch (error) {
			case TRANSACTIONAL_ID_AUTHORIZATION_FAILED:
				failed.put(transactionalIdKey, new TransactionalIdAuthorizationException(
						"DescribeTransactions request for transactionalId `" + transactionalIdKey.idValue + "` " +
								"failed due to authorization failure"));
				break;

			case TRANSACTIONAL_ID_NOT_FOUND:
				failed.put(transactionalIdKey, new TransactionalIdNotFoundException(
						"DescribeTransactions request for transactionalId `" + transactionalIdKey.idValue + "` " +
								"failed because the ID could not be found"));
				break;

			case COORDINATOR_LOAD_IN_PROGRESS:
				// If the coordinator is in the middle of loading, then we just need to retry
				log.debug("DescribeTransactions request for transactionalId `{}` failed because the " +
								"coordinator is still in the process of loading state. Will retry",
						transactionalIdKey.idValue);
				break;

			case NOT_COORDINATOR:
			case COORDINATOR_NOT_AVAILABLE:
				// If the coordinator is unavailable or there was a coordinator change, then we unmap
				// the key so that we retry the `FindCoordinator` request
				unmapped.add(transactionalIdKey);
				log.debug("DescribeTransactions request for transactionalId `{}` returned error {}. Will attempt " +
						"to find the coordinator again and retry", transactionalIdKey.idValue, error);
				break;

			default:
				failed.put(transactionalIdKey, error.exception("DescribeTransactions request for " +
						"transactionalId `" + transactionalIdKey.idValue + "` failed due to unexpected error"));
		}
	}
=======
public class DescribeTransactionsHandler extends AdminApiHandler.Batched<CoordinatorKey, TransactionDescription> {
    private final Logger log;
    private final AdminApiLookupStrategy<CoordinatorKey> lookupStrategy;

    public DescribeTransactionsHandler(
        LogContext logContext
    ) {
        this.log = logContext.logger(DescribeTransactionsHandler.class);
        this.lookupStrategy = new CoordinatorStrategy(CoordinatorType.TRANSACTION, logContext);
    }

    public static AdminApiFuture.SimpleAdminApiFuture<CoordinatorKey, TransactionDescription> newFuture(
        Collection<String> transactionalIds
    ) {
        return AdminApiFuture.forKeys(buildKeySet(transactionalIds));
    }

    private static Set<CoordinatorKey> buildKeySet(Collection<String> transactionalIds) {
        return transactionalIds.stream()
            .map(CoordinatorKey::byTransactionalId)
            .collect(Collectors.toSet());
    }

    @Override
    public String apiName() {
        return "describeTransactions";
    }

    @Override
    public AdminApiLookupStrategy<CoordinatorKey> lookupStrategy() {
        return lookupStrategy;
    }

    @Override
    public DescribeTransactionsRequest.Builder buildBatchedRequest(
        int brokerId,
        Set<CoordinatorKey> keys
    ) {
        DescribeTransactionsRequestData request = new DescribeTransactionsRequestData();
        List<String> transactionalIds = keys.stream().map(key -> {
            if (key.type != FindCoordinatorRequest.CoordinatorType.TRANSACTION) {
                throw new IllegalArgumentException("Invalid group coordinator key " + key +
                    " when building `DescribeTransaction` request");
            }
            return key.idValue;
        }).collect(Collectors.toList());
        request.setTransactionalIds(transactionalIds);
        return new DescribeTransactionsRequest.Builder(request);
    }

    @Override
    public ApiResult<CoordinatorKey, TransactionDescription> handleResponse(
        Node broker,
        Set<CoordinatorKey> keys,
        AbstractResponse abstractResponse
    ) {
        DescribeTransactionsResponse response = (DescribeTransactionsResponse) abstractResponse;
        Map<CoordinatorKey, TransactionDescription> completed = new HashMap<>();
        Map<CoordinatorKey, Throwable> failed = new HashMap<>();
        List<CoordinatorKey> unmapped = new ArrayList<>();

        for (DescribeTransactionsResponseData.TransactionState transactionState : response.data().transactionStates()) {
            CoordinatorKey transactionalIdKey = CoordinatorKey.byTransactionalId(
                transactionState.transactionalId());
            if (!keys.contains(transactionalIdKey)) {
                log.warn("Response included transactionalId `{}`, which was not requested",
                    transactionState.transactionalId());
                continue;
            }

            Errors error = Errors.forCode(transactionState.errorCode());
            if (error != Errors.NONE) {
                handleError(transactionalIdKey, error, failed, unmapped);
                continue;
            }

            OptionalLong transactionStartTimeMs = transactionState.transactionStartTimeMs() < 0 ?
                OptionalLong.empty() :
                OptionalLong.of(transactionState.transactionStartTimeMs());

            completed.put(transactionalIdKey, new TransactionDescription(
                broker.id(),
                TransactionState.parse(transactionState.transactionState()),
                transactionState.producerId(),
                transactionState.producerEpoch(),
                transactionState.transactionTimeoutMs(),
                transactionStartTimeMs,
                collectTopicPartitions(transactionState)
            ));
        }

        return new ApiResult<>(completed, failed, unmapped);
    }

    private Set<TopicPartition> collectTopicPartitions(
        DescribeTransactionsResponseData.TransactionState transactionState
    ) {
        Set<TopicPartition> res = new HashSet<>();
        for (DescribeTransactionsResponseData.TopicData topicData : transactionState.topics()) {
            String topic = topicData.topic();
            for (Integer partitionId : topicData.partitions()) {
                res.add(new TopicPartition(topic, partitionId));
            }
        }
        return res;
    }

    private void handleError(
        CoordinatorKey transactionalIdKey,
        Errors error,
        Map<CoordinatorKey, Throwable> failed,
        List<CoordinatorKey> unmapped
    ) {
        switch (error) {
            case TRANSACTIONAL_ID_AUTHORIZATION_FAILED:
                failed.put(transactionalIdKey, new TransactionalIdAuthorizationException(
                    "DescribeTransactions request for transactionalId `" + transactionalIdKey.idValue + "` " +
                        "failed due to authorization failure"));
                break;

            case TRANSACTIONAL_ID_NOT_FOUND:
                failed.put(transactionalIdKey, new TransactionalIdNotFoundException(
                    "DescribeTransactions request for transactionalId `" + transactionalIdKey.idValue + "` " +
                        "failed because the ID could not be found"));
                break;

            case COORDINATOR_LOAD_IN_PROGRESS:
                // If the coordinator is in the middle of loading, then we just need to retry
                log.debug("DescribeTransactions request for transactionalId `{}` failed because the " +
                        "coordinator is still in the process of loading state. Will retry",
                    transactionalIdKey.idValue);
                break;

            case NOT_COORDINATOR:
            case COORDINATOR_NOT_AVAILABLE:
                // If the coordinator is unavailable or there was a coordinator change, then we unmap
                // the key so that we retry the `FindCoordinator` request
                unmapped.add(transactionalIdKey);
                log.debug("DescribeTransactions request for transactionalId `{}` returned error {}. Will attempt " +
                        "to find the coordinator again and retry", transactionalIdKey.idValue, error);
                break;

            default:
                failed.put(transactionalIdKey, error.exception("DescribeTransactions request for " +
                    "transactionalId `" + transactionalIdKey.idValue + "` failed due to unexpected error"));
        }
    }
>>>>>>> 15418db6

}<|MERGE_RESOLUTION|>--- conflicted
+++ resolved
@@ -33,183 +33,24 @@
 import org.apache.kafka.common.utils.LogContext;
 import org.slf4j.Logger;
 
-import java.util.ArrayList;
-import java.util.Collection;
-import java.util.HashMap;
-import java.util.HashSet;
-import java.util.List;
-import java.util.Map;
-import java.util.OptionalLong;
-import java.util.Set;
+import java.util.*;
 import java.util.stream.Collectors;
 
-<<<<<<< HEAD
-public class DescribeTransactionsHandler implements AdminApiHandler<CoordinatorKey, TransactionDescription> {
-	private final LogContext logContext;
-	private final Logger log;
-	private final Set<CoordinatorKey> keys;
-
-	public DescribeTransactionsHandler(
-			Collection<String> transactionalIds,
-			LogContext logContext
-	) {
-		this.keys = buildKeySet(transactionalIds);
-		this.log = logContext.logger(DescribeTransactionsHandler.class);
-		this.logContext = logContext;
-	}
-
-	private static Set<CoordinatorKey> buildKeySet(Collection<String> transactionalIds) {
-		return transactionalIds.stream()
-				.map(CoordinatorKey::byTransactionalId)
-				.collect(Collectors.toSet());
-	}
-
-	@Override
-	public String apiName() {
-		return "describeTransactions";
-	}
-
-	@Override
-	public Keys<CoordinatorKey> initializeKeys() {
-		return Keys.dynamicMapped(keys, new CoordinatorStrategy(logContext));
-	}
-
-	@Override
-	public DescribeTransactionsRequest.Builder buildRequest(
-			int brokerId,
-			Set<CoordinatorKey> keys
-	) {
-		DescribeTransactionsRequestData request = new DescribeTransactionsRequestData();
-		List<String> transactionalIds = keys.stream().map(key -> {
-			if (key.type != FindCoordinatorRequest.CoordinatorType.TRANSACTION) {
-				throw new IllegalArgumentException("Invalid group coordinator key " + key +
-						" when building `DescribeTransaction` request");
-			}
-			return key.idValue;
-		}).collect(Collectors.toList());
-		request.setTransactionalIds(transactionalIds);
-		return new DescribeTransactionsRequest.Builder(request);
-	}
-
-	@Override
-	public ApiResult<CoordinatorKey, TransactionDescription> handleResponse(
-			int brokerId,
-			Set<CoordinatorKey> keys,
-			AbstractResponse abstractResponse
-	) {
-		DescribeTransactionsResponse response = (DescribeTransactionsResponse) abstractResponse;
-		Map<CoordinatorKey, TransactionDescription> completed = new HashMap<>();
-		Map<CoordinatorKey, Throwable> failed = new HashMap<>();
-		List<CoordinatorKey> unmapped = new ArrayList<>();
-
-		for (DescribeTransactionsResponseData.TransactionState transactionState : response.data().transactionStates()) {
-			CoordinatorKey transactionalIdKey = CoordinatorKey.byTransactionalId(
-					transactionState.transactionalId());
-			if (!keys.contains(transactionalIdKey)) {
-				log.warn("Response included transactionalId `{}`, which was not requested",
-						transactionState.transactionalId());
-				continue;
-			}
-
-			Errors error = Errors.forCode(transactionState.errorCode());
-			if (error != Errors.NONE) {
-				handleError(transactionalIdKey, error, failed, unmapped);
-				continue;
-			}
-
-			OptionalLong transactionStartTimeMs = transactionState.transactionStartTimeMs() < 0 ?
-					OptionalLong.empty() :
-					OptionalLong.of(transactionState.transactionStartTimeMs());
-
-			completed.put(transactionalIdKey, new TransactionDescription(
-					brokerId,
-					TransactionState.parse(transactionState.transactionState()),
-					transactionState.producerId(),
-					transactionState.producerEpoch(),
-					transactionState.transactionTimeoutMs(),
-					transactionStartTimeMs,
-					collectTopicPartitions(transactionState)
-			));
-		}
-
-		return new ApiResult<>(completed, failed, unmapped);
-	}
-
-	private Set<TopicPartition> collectTopicPartitions(
-			DescribeTransactionsResponseData.TransactionState transactionState
-	) {
-		Set<TopicPartition> res = new HashSet<>();
-		for (DescribeTransactionsResponseData.TopicData topicData : transactionState.topics()) {
-			String topic = topicData.topic();
-			for (Integer partitionId : topicData.partitions()) {
-				res.add(new TopicPartition(topic, partitionId));
-			}
-		}
-		return res;
-	}
-
-	private void handleError(
-			CoordinatorKey transactionalIdKey,
-			Errors error,
-			Map<CoordinatorKey, Throwable> failed,
-			List<CoordinatorKey> unmapped
-	) {
-		switch (error) {
-			case TRANSACTIONAL_ID_AUTHORIZATION_FAILED:
-				failed.put(transactionalIdKey, new TransactionalIdAuthorizationException(
-						"DescribeTransactions request for transactionalId `" + transactionalIdKey.idValue + "` " +
-								"failed due to authorization failure"));
-				break;
-
-			case TRANSACTIONAL_ID_NOT_FOUND:
-				failed.put(transactionalIdKey, new TransactionalIdNotFoundException(
-						"DescribeTransactions request for transactionalId `" + transactionalIdKey.idValue + "` " +
-								"failed because the ID could not be found"));
-				break;
-
-			case COORDINATOR_LOAD_IN_PROGRESS:
-				// If the coordinator is in the middle of loading, then we just need to retry
-				log.debug("DescribeTransactions request for transactionalId `{}` failed because the " +
-								"coordinator is still in the process of loading state. Will retry",
-						transactionalIdKey.idValue);
-				break;
-
-			case NOT_COORDINATOR:
-			case COORDINATOR_NOT_AVAILABLE:
-				// If the coordinator is unavailable or there was a coordinator change, then we unmap
-				// the key so that we retry the `FindCoordinator` request
-				unmapped.add(transactionalIdKey);
-				log.debug("DescribeTransactions request for transactionalId `{}` returned error {}. Will attempt " +
-						"to find the coordinator again and retry", transactionalIdKey.idValue, error);
-				break;
-
-			default:
-				failed.put(transactionalIdKey, error.exception("DescribeTransactions request for " +
-						"transactionalId `" + transactionalIdKey.idValue + "` failed due to unexpected error"));
-		}
-	}
-=======
 public class DescribeTransactionsHandler extends AdminApiHandler.Batched<CoordinatorKey, TransactionDescription> {
     private final Logger log;
     private final AdminApiLookupStrategy<CoordinatorKey> lookupStrategy;
 
-    public DescribeTransactionsHandler(
-        LogContext logContext
-    ) {
+    public DescribeTransactionsHandler(LogContext logContext) {
         this.log = logContext.logger(DescribeTransactionsHandler.class);
         this.lookupStrategy = new CoordinatorStrategy(CoordinatorType.TRANSACTION, logContext);
     }
 
-    public static AdminApiFuture.SimpleAdminApiFuture<CoordinatorKey, TransactionDescription> newFuture(
-        Collection<String> transactionalIds
-    ) {
+    public static AdminApiFuture.SimpleAdminApiFuture<CoordinatorKey, TransactionDescription> newFuture(Collection<String> transactionalIds) {
         return AdminApiFuture.forKeys(buildKeySet(transactionalIds));
     }
 
     private static Set<CoordinatorKey> buildKeySet(Collection<String> transactionalIds) {
-        return transactionalIds.stream()
-            .map(CoordinatorKey::byTransactionalId)
-            .collect(Collectors.toSet());
+        return transactionalIds.stream().map(CoordinatorKey::byTransactionalId).collect(Collectors.toSet());
     }
 
     @Override
@@ -223,15 +64,11 @@
     }
 
     @Override
-    public DescribeTransactionsRequest.Builder buildBatchedRequest(
-        int brokerId,
-        Set<CoordinatorKey> keys
-    ) {
+    public DescribeTransactionsRequest.Builder buildBatchedRequest(int brokerId, Set<CoordinatorKey> keys) {
         DescribeTransactionsRequestData request = new DescribeTransactionsRequestData();
         List<String> transactionalIds = keys.stream().map(key -> {
             if (key.type != FindCoordinatorRequest.CoordinatorType.TRANSACTION) {
-                throw new IllegalArgumentException("Invalid group coordinator key " + key +
-                    " when building `DescribeTransaction` request");
+                throw new IllegalArgumentException("Invalid group coordinator key " + key + " when building `DescribeTransaction` request");
             }
             return key.idValue;
         }).collect(Collectors.toList());
@@ -240,22 +77,16 @@
     }
 
     @Override
-    public ApiResult<CoordinatorKey, TransactionDescription> handleResponse(
-        Node broker,
-        Set<CoordinatorKey> keys,
-        AbstractResponse abstractResponse
-    ) {
+    public ApiResult<CoordinatorKey, TransactionDescription> handleResponse(Node broker, Set<CoordinatorKey> keys, AbstractResponse abstractResponse) {
         DescribeTransactionsResponse response = (DescribeTransactionsResponse) abstractResponse;
         Map<CoordinatorKey, TransactionDescription> completed = new HashMap<>();
         Map<CoordinatorKey, Throwable> failed = new HashMap<>();
         List<CoordinatorKey> unmapped = new ArrayList<>();
 
         for (DescribeTransactionsResponseData.TransactionState transactionState : response.data().transactionStates()) {
-            CoordinatorKey transactionalIdKey = CoordinatorKey.byTransactionalId(
-                transactionState.transactionalId());
+            CoordinatorKey transactionalIdKey = CoordinatorKey.byTransactionalId(transactionState.transactionalId());
             if (!keys.contains(transactionalIdKey)) {
-                log.warn("Response included transactionalId `{}`, which was not requested",
-                    transactionState.transactionalId());
+                log.warn("Response included transactionalId `{}`, which was not requested", transactionState.transactionalId());
                 continue;
             }
 
@@ -265,27 +96,15 @@
                 continue;
             }
 
-            OptionalLong transactionStartTimeMs = transactionState.transactionStartTimeMs() < 0 ?
-                OptionalLong.empty() :
-                OptionalLong.of(transactionState.transactionStartTimeMs());
+            OptionalLong transactionStartTimeMs = transactionState.transactionStartTimeMs() < 0 ? OptionalLong.empty() : OptionalLong.of(transactionState.transactionStartTimeMs());
 
-            completed.put(transactionalIdKey, new TransactionDescription(
-                broker.id(),
-                TransactionState.parse(transactionState.transactionState()),
-                transactionState.producerId(),
-                transactionState.producerEpoch(),
-                transactionState.transactionTimeoutMs(),
-                transactionStartTimeMs,
-                collectTopicPartitions(transactionState)
-            ));
+            completed.put(transactionalIdKey, new TransactionDescription(broker.id(), TransactionState.parse(transactionState.transactionState()), transactionState.producerId(), transactionState.producerEpoch(), transactionState.transactionTimeoutMs(), transactionStartTimeMs, collectTopicPartitions(transactionState)));
         }
 
         return new ApiResult<>(completed, failed, unmapped);
     }
 
-    private Set<TopicPartition> collectTopicPartitions(
-        DescribeTransactionsResponseData.TransactionState transactionState
-    ) {
+    private Set<TopicPartition> collectTopicPartitions(DescribeTransactionsResponseData.TransactionState transactionState) {
         Set<TopicPartition> res = new HashSet<>();
         for (DescribeTransactionsResponseData.TopicData topicData : transactionState.topics()) {
             String topic = topicData.topic();
@@ -296,30 +115,19 @@
         return res;
     }
 
-    private void handleError(
-        CoordinatorKey transactionalIdKey,
-        Errors error,
-        Map<CoordinatorKey, Throwable> failed,
-        List<CoordinatorKey> unmapped
-    ) {
+    private void handleError(CoordinatorKey transactionalIdKey, Errors error, Map<CoordinatorKey, Throwable> failed, List<CoordinatorKey> unmapped) {
         switch (error) {
             case TRANSACTIONAL_ID_AUTHORIZATION_FAILED:
-                failed.put(transactionalIdKey, new TransactionalIdAuthorizationException(
-                    "DescribeTransactions request for transactionalId `" + transactionalIdKey.idValue + "` " +
-                        "failed due to authorization failure"));
+                failed.put(transactionalIdKey, new TransactionalIdAuthorizationException("DescribeTransactions request for transactionalId `" + transactionalIdKey.idValue + "` " + "failed due to authorization failure"));
                 break;
 
             case TRANSACTIONAL_ID_NOT_FOUND:
-                failed.put(transactionalIdKey, new TransactionalIdNotFoundException(
-                    "DescribeTransactions request for transactionalId `" + transactionalIdKey.idValue + "` " +
-                        "failed because the ID could not be found"));
+                failed.put(transactionalIdKey, new TransactionalIdNotFoundException("DescribeTransactions request for transactionalId `" + transactionalIdKey.idValue + "` " + "failed because the ID could not be found"));
                 break;
 
             case COORDINATOR_LOAD_IN_PROGRESS:
                 // If the coordinator is in the middle of loading, then we just need to retry
-                log.debug("DescribeTransactions request for transactionalId `{}` failed because the " +
-                        "coordinator is still in the process of loading state. Will retry",
-                    transactionalIdKey.idValue);
+                log.debug("DescribeTransactions request for transactionalId `{}` failed because the " + "coordinator is still in the process of loading state. Will retry", transactionalIdKey.idValue);
                 break;
 
             case NOT_COORDINATOR:
@@ -327,15 +135,12 @@
                 // If the coordinator is unavailable or there was a coordinator change, then we unmap
                 // the key so that we retry the `FindCoordinator` request
                 unmapped.add(transactionalIdKey);
-                log.debug("DescribeTransactions request for transactionalId `{}` returned error {}. Will attempt " +
-                        "to find the coordinator again and retry", transactionalIdKey.idValue, error);
+                log.debug("DescribeTransactions request for transactionalId `{}` returned error {}. Will attempt " + "to find the coordinator again and retry", transactionalIdKey.idValue, error);
                 break;
 
             default:
-                failed.put(transactionalIdKey, error.exception("DescribeTransactions request for " +
-                    "transactionalId `" + transactionalIdKey.idValue + "` failed due to unexpected error"));
+                failed.put(transactionalIdKey, error.exception("DescribeTransactions request for " + "transactionalId `" + transactionalIdKey.idValue + "` failed due to unexpected error"));
         }
     }
->>>>>>> 15418db6
 
 }