/*
 * Licensed to the Apache Software Foundation (ASF) under one or more
 * contributor license agreements. See the NOTICE file distributed with
 * this work for additional information regarding copyright ownership.
 * The ASF licenses this file to You under the Apache License, Version 2.0
 * (the "License"); you may not use this file except in compliance with
 * the License. You may obtain a copy of the License at
 *
 *    http://www.apache.org/licenses/LICENSE-2.0
 *
 * Unless required by applicable law or agreed to in writing, software
 * distributed under the License is distributed on an "AS IS" BASIS,
 * WITHOUT WARRANTIES OR CONDITIONS OF ANY KIND, either express or implied.
 * See the License for the specific language governing permissions and
 * limitations under the License.
 */
package org.apache.kafka.clients.producer.internals;

import org.apache.kafka.clients.ApiVersions;
import org.apache.kafka.clients.ClientRequest;
import org.apache.kafka.clients.ClientResponse;
import org.apache.kafka.clients.KafkaClient;
import org.apache.kafka.clients.Metadata;
import org.apache.kafka.clients.NetworkClientUtils;
import org.apache.kafka.clients.RequestCompletionHandler;
import org.apache.kafka.common.Cluster;
import org.apache.kafka.common.KafkaException;
import org.apache.kafka.common.MetricName;
import org.apache.kafka.common.Node;
import org.apache.kafka.common.TopicPartition;
import org.apache.kafka.common.errors.AuthenticationException;
import org.apache.kafka.common.errors.ClusterAuthorizationException;
import org.apache.kafka.common.errors.InvalidMetadataException;
import org.apache.kafka.common.errors.OutOfOrderSequenceException;
import org.apache.kafka.common.errors.RetriableException;
import org.apache.kafka.common.errors.TimeoutException;
import org.apache.kafka.common.errors.TopicAuthorizationException;
import org.apache.kafka.common.errors.UnknownTopicOrPartitionException;
import org.apache.kafka.common.errors.UnsupportedVersionException;
import org.apache.kafka.common.message.InitProducerIdRequestData;
import org.apache.kafka.common.metrics.Sensor;
import org.apache.kafka.common.metrics.stats.Avg;
import org.apache.kafka.common.metrics.stats.Max;
import org.apache.kafka.common.metrics.stats.Meter;
import org.apache.kafka.common.protocol.Errors;
import org.apache.kafka.common.record.MemoryRecords;
import org.apache.kafka.common.record.RecordBatch;
import org.apache.kafka.common.requests.AbstractRequest;
import org.apache.kafka.common.requests.FindCoordinatorRequest;
import org.apache.kafka.common.requests.InitProducerIdRequest;
import org.apache.kafka.common.requests.InitProducerIdResponse;
import org.apache.kafka.common.requests.ProduceRequest;
import org.apache.kafka.common.requests.ProduceResponse;
import org.apache.kafka.common.requests.RequestHeader;
import org.apache.kafka.common.utils.LogContext;
import org.apache.kafka.common.utils.Time;
import org.slf4j.Logger;

import java.io.IOException;
import java.util.ArrayList;
import java.util.Collections;
import java.util.HashMap;
import java.util.Iterator;
import java.util.List;
import java.util.Map;
import java.util.Objects;

import static org.apache.kafka.common.record.RecordBatch.NO_TIMESTAMP;

/**
 * 用于处理发送生产请求到Kafka集群的后台线程
 * 后台线程用于刷新cluster的视图信息，并且将生产请求发送到合适的节点
 */
public class Sender implements Runnable {

    private final Logger log;

	/**
	 * 连接节点的客户端
	 */
    private final KafkaClient client;

	/**
	 * 记录record的累加器
	 */
    private final RecordAccumulator accumulator;

	/**
<<<<<<< HEAD
	 * client的元数据
=======
	 * 连接client的元数据
>>>>>>> d2b03115
	 */
    private final ProducerMetadata metadata;

	/**
	 * 是否需要保证生产时的顺序
	 */
    private final boolean guaranteeMessageOrder;

    /* the maximum request size to attempt to send to the server */
    private final int maxRequestSize;

    /* the number of acknowledgements to request from the server */
    private final short acks;

    /* the number of times to retry a failed request before giving up */
    private final int retries;

    /* the clock instance used for getting the time */
    private final Time time;

    /* true while the sender thread is still running */
    private volatile boolean running;

    /* true when the caller wants to ignore all unsent/inflight messages and force close.  */
    private volatile boolean forceClose;

    /* metrics */
    private final SenderMetrics sensors;

    /* the max time to wait for the server to respond to the request*/
    private final int requestTimeoutMs;

	/**
	 * 在失败的情况下，火鹤等待或尝试下一个请求的时间
	 */
    private final long retryBackoffMs;

    /* current request API versions supported by the known brokers */
    private final ApiVersions apiVersions;

	/**
	 * 和事务有关系的所有状态
	 * 尤其是producer id, producer epoch, sequence numbers
	 */
    private final TransactionManager transactionManager;

	// 针对每个分区的ProducerBatch列表
	// ProducerBatch列表是根据创建时间进行排序的
    private final Map<TopicPartition, List<ProducerBatch>> inFlightBatches;

    public Sender(LogContext logContext,
                  KafkaClient client,
                  ProducerMetadata metadata,
                  RecordAccumulator accumulator,
                  boolean guaranteeMessageOrder,
                  int maxRequestSize,
                  short acks,
                  int retries,
                  SenderMetricsRegistry metricsRegistry,
                  Time time,
                  int requestTimeoutMs,
                  long retryBackoffMs,
                  TransactionManager transactionManager,
                  ApiVersions apiVersions) {
        this.log = logContext.logger(Sender.class);
        this.client = client;
        this.accumulator = accumulator;
        this.metadata = metadata;
        this.guaranteeMessageOrder = guaranteeMessageOrder;
        this.maxRequestSize = maxRequestSize;
        this.running = true;
        this.acks = acks;
        this.retries = retries;
        this.time = time;
        this.sensors = new SenderMetrics(metricsRegistry, metadata, client, time);
        this.requestTimeoutMs = requestTimeoutMs;
        this.retryBackoffMs = retryBackoffMs;
        this.apiVersions = apiVersions;
        this.transactionManager = transactionManager;
        this.inFlightBatches = new HashMap<>();
    }

    public List<ProducerBatch> inFlightBatches(TopicPartition tp) {
        return inFlightBatches.containsKey(tp) ? inFlightBatches.get(tp) : new ArrayList<>();
    }

    public void maybeRemoveFromInflightBatches(ProducerBatch batch) {
        List<ProducerBatch> batches = inFlightBatches.get(batch.topicPartition);
        if (batches != null) {
            batches.remove(batch);
            if (batches.isEmpty()) {
                inFlightBatches.remove(batch.topicPartition);
            }
        }
	}

	/**
	 *  获取已经发送超时的正在运行的batch集合
     */
    private List<ProducerBatch> getExpiredInflightBatches(long now) {
        List<ProducerBatch> expiredBatches = new ArrayList<>();
		// 使用迭代器进行遍历
        for (Iterator<Map.Entry<TopicPartition, List<ProducerBatch>>> batchIt = inFlightBatches.entrySet().iterator(); batchIt.hasNext();) {
            Map.Entry<TopicPartition, List<ProducerBatch>> entry = batchIt.next();
            List<ProducerBatch> partitionInFlightBatches = entry.getValue();
            if (partitionInFlightBatches != null) {
				// 遍历每个partition的ProducerBatch
                Iterator<ProducerBatch> iter = partitionInFlightBatches.iterator();
                while (iter.hasNext()) {
                    ProducerBatch batch = iter.next();
					// 是否已经超过发送超时时长
                    if (batch.hasReachedDeliveryTimeout(accumulator.getDeliveryTimeoutMs(), now)) {
                        iter.remove();
						// 已经过期的batch，不能继续在正常队列中处理，需要调用#sendProducerData()方法进行处理
						// batch必须是未发送的
						// 如果是已发送的，将会抛出异常
                        if (!batch.isDone()) {
                            expiredBatches.add(batch);
                        } else {
                            throw new IllegalStateException(batch.topicPartition + " batch created at " +
                                batch.createdMs + " gets unexpected final state " + batch.finalState());
                        }
                    } else {
						// 由于是按时间顺序进行排序的，如果当前batch没有过期，证明此索引以后的batch也未过期
                        accumulator.maybeUpdateNextBatchExpiryTime(batch);
                        break;
					}
				}
				// 如果batch已经发送，移除当前的partition分类
                if (partitionInFlightBatches.isEmpty()) {
                    batchIt.remove();
                }
            }
        }
        return expiredBatches;
    }

    private void addToInflightBatches(List<ProducerBatch> batches) {
        for (ProducerBatch batch : batches) {
            List<ProducerBatch> inflightBatchList = inFlightBatches.get(batch.topicPartition);
            if (inflightBatchList == null) {
                inflightBatchList = new ArrayList<>();
                inFlightBatches.put(batch.topicPartition, inflightBatchList);
            }
            inflightBatchList.add(batch);
		}
	}

	/**
	 * 添加到运行中的batch
	 * @param batches 汇总的每个node的batch列表映射
	 */
	public void addToInflightBatches(Map<Integer, List<ProducerBatch>> batches) {
		for (List<ProducerBatch> batchList : batches.values()) {
			addToInflightBatches(batchList);
		}
	}

    private boolean hasPendingTransactionalRequests() {
        return transactionManager != null && transactionManager.hasPendingRequests() && transactionManager.hasOngoingTransaction();
    }

	/**
	 * sender线程核心工作线程
     */
    public void run() {
        log.debug("Starting Kafka producer I/O thread.");

<<<<<<< HEAD
		// 死循环，直到线程被关闭
=======
		// 主要循环，循环到调用#close()方法
>>>>>>> d2b03115
        while (running) {
            try {
                runOnce();
            } catch (Exception e) {
                log.error("Uncaught error in kafka producer I/O thread: ", e);
            }
        }

        log.debug("Beginning shutdown of Kafka producer I/O thread, sending remaining records.");

		// 我们停止接收请求，但是可能还会有请求在事务管理器中、累加器中，或者等待ack
		// 当前发送线程将一直等待所有请求完成
        while (!forceClose && ((this.accumulator.hasUndrained() || this.client.inFlightRequestCount() > 0) || hasPendingTransactionalRequests())) {
			// 所有请求完成之后，再执行一次
            try {
                runOnce();
            } catch (Exception e) {
                log.error("Uncaught error in kafka producer I/O thread: ", e);
            }
        }

        // Abort the transaction if any commit or abort didn't go through the transaction manager's queue
		// 在任何提交或者中断，没有经过事务管理器的队列情况下，中断事务
        while (!forceClose && transactionManager != null && transactionManager.hasOngoingTransaction()) {
			// 事务管理器没有完成的情况下，进行中断
            if (!transactionManager.isCompleting()) {
                log.info("Aborting incomplete transaction due to shutdown");
                transactionManager.beginAbort();
			}
			try {
				// 再执行一次发送
                runOnce();
            } catch (Exception e) {
                log.error("Uncaught error in kafka producer I/O thread: ", e);
			}
		}
		// 如果开启了强制关闭
        if (forceClose) {
			// 存在事务管理器，则关闭事务管理器
			// 此时，我们需要让所有未完成的事务请求或者batch失败，然后唤醒因为异步请求，现在仍然等待的获取结果的线程
            if (transactionManager != null) {
                log.debug("Aborting incomplete transactional requests due to forced shutdown");
                transactionManager.close();
            }
            log.debug("Aborting incomplete batches due to forced shutdown");
			// 中断没有完成的batch
            this.accumulator.abortIncompleteBatches();
<<<<<<< HEAD
        }
=======
		}
>>>>>>> d2b03115
		try {
			// 关闭client
            this.client.close();
        } catch (Exception e) {
            log.error("Failed to close network client", e);
        }

        log.debug("Shutdown of Kafka producer I/O thread has completed.");
	}

	/**
	 * 执行一次发送迭代
     */
    void runOnce() {
		// 如果需要进行事务处理
        if (transactionManager != null) {
			try {
				// 在需要的情况下，重置producerId
                transactionManager.resetProducerIdIfNeeded();
				// 如果事务管理器没有处于事务状态
                if (!transactionManager.isTransactional()) {
					// 这是一个等幂的producer，确保要有producerId
                    maybeWaitForProducerId();
					// 如果事务管理已经解决了异常状态，并且事务管理器没有致命的错误
                } else if (transactionManager.hasUnresolvedSequences() && !transactionManager.hasFatalError()) {

                    transactionManager.transitionToFatalError(
                        new KafkaException("The client hasn't received acknowledgment for " +
                            "some previously sent messages and can no longer retry them. It isn't safe to continue."));
					// 判断是发送还是拉取事务消息
                } else if (maybeSendAndPollTransactionalRequest()) {
					return;
				}

				// 在事务管理器主语失败状态下，或者在等幂的案例情况下没有producer id，不继续发送
                if (transactionManager.hasFatalError() || !transactionManager.hasProducerId()) {
                    RuntimeException lastError = transactionManager.lastError();
					// 获取事务管理器最后一次发生的错误
                    if (lastError != null)
						// 可能会中止batch
                        maybeAbortBatches(lastError);
					// 客户端拉取信息
                    client.poll(retryBackoffMs, time.milliseconds());
					return;
					// 如果当前事务管理器有中断错误
                } else if (transactionManager.hasAbortableError()) {
					// record累加器中断还没有发送出去的batch
                    accumulator.abortUndrainedBatches(transactionManager.lastError());
                }
            } catch (AuthenticationException e) {
				// 已经以error的方式记录，但是传播到这里来进行一些清理
                log.trace("Authentication exception while processing transactional request: {}", e);
				// 事务管理器校验失败
                transactionManager.authenticationFailed(e);
			}
		}
		// 获取当前时间戳
        long currentTimeMs = time.milliseconds();

        long pollTimeout = sendProducerData(currentTimeMs);
        client.poll(pollTimeout, currentTimeMs);
	}

	/**
	 * 发送producer数据
	 * @param now 方法调用时间戳
	 * @return
	 */
	private long sendProducerData(long now) {
		// 从连接metadata中获取集群信息
		Cluster cluster = metadata.fetch();
		// 从累加器中获取处于准备发送状态的分区record累加器
		RecordAccumulator.ReadyCheckResult result = this.accumulator.ready(cluster, now);

		// 存在首领分区不清楚的情况下，强制更新metadata
		if (!result.unknownLeaderTopics.isEmpty()) {
			// 这个集合既包括了正在选举主节点的topic，也包括已经失效的topic，
			// 将它们继续添加到metadata中，以确保被metadata包含在内，然后进行一次metadata更新，因为有消息仍需要发送到这些topic上
			for (String topic : result.unknownLeaderTopics)
				this.metadata.add(topic);

			log.debug("Requesting metadata update due to unknown leader topics from the batched records: {}",
					result.unknownLeaderTopics);
			// 进行一次metadata更新
			this.metadata.requestUpdate();
		}

		// 去除一些没有准备就绪的节点
		Iterator<Node> iter = result.readyNodes.iterator();
		long notReadyTimeout = Long.MAX_VALUE;
		while (iter.hasNext()) {
			Node node = iter.next();
			if (!this.client.ready(node, now)) {
				iter.remove();
				notReadyTimeout = Math.min(notReadyTimeout, this.client.pollDelayMs(node, now));
			}
		}

		// 创建生产请求，汇总每个节点需要发送的batch列表
		Map<Integer, List<ProducerBatch>> batches = this.accumulator.drain(cluster, result.readyNodes, this.maxRequestSize, now);
		// 添加到运行中的batch集合中
		addToInflightBatches(batches);
		// 在需要保证消息顺序的情况下
		if (guaranteeMessageOrder) {
			// 关闭所有排空的partition
			for (List<ProducerBatch> batchList : batches.values()) {
				for (ProducerBatch batch : batchList)
					this.accumulator.mutePartition(batch.topicPartition);
			}
		}
		// 重置下一个batch的失效桑蝉爱你
		accumulator.resetNextBatchExpiryTime();
		// 获取已经发送超时的正在运行的batch集合
		List<ProducerBatch> expiredInflightBatches = getExpiredInflightBatches(now);
		// 获取当前累加器的所有失效的batch集合
		List<ProducerBatch> expiredBatches = this.accumulator.expiredBatches(now);
		// 汇总两种情况的失效集合
		expiredBatches.addAll(expiredInflightBatches);

		// 如果一个失效的batch先前发送过record给broker，重置producer id，同时更新失效batch的统计数据
		// 请了解@TransactionState.resetProducerId来理解为什么我们在这里需要重置producer id
		if (!expiredBatches.isEmpty())
			log.trace("Expired {} batches in accumulator", expiredBatches.size());
		for (ProducerBatch expiredBatch : expiredBatches) {
			String errorMessage = "Expiring " + expiredBatch.recordCount + " record(s) for " + expiredBatch.topicPartition
					+ ":" + (now - expiredBatch.createdMs) + " ms has passed since batch creation";
			failBatch(expiredBatch, -1, NO_TIMESTAMP, new TimeoutException(errorMessage), false);
			if (transactionManager != null && expiredBatch.inRetry()) {
				// This ensures that no new batches are drained until the current in flight batches are fully resolved.
				transactionManager.markSequenceUnresolved(expiredBatch.topicPartition);
			}
		}
		sensors.updateProduceRequestMetrics(batches);

		// If we have any nodes that are ready to send + have sendable data, poll with 0 timeout so this can immediately
		// loop and try sending more data. Otherwise, the timeout will be the smaller value between next batch expiry
		// time, and the delay time for checking data availability. Note that the nodes may have data that isn't yet
		// sendable due to lingering, backing off, etc. This specifically does not include nodes with sendable data
		// that aren't ready to send since they would cause busy looping.
		long pollTimeout = Math.min(result.nextReadyCheckDelayMs, notReadyTimeout);
		pollTimeout = Math.min(pollTimeout, this.accumulator.nextExpiryTimeMs() - now);
		pollTimeout = Math.max(pollTimeout, 0);
		if (!result.readyNodes.isEmpty()) {
			log.trace("Nodes with data ready to send: {}", result.readyNodes);
			// if some partitions are already ready to be sent, the select time would be 0;
			// otherwise if some partition already has some data accumulated but not ready yet,
			// the select time will be the time difference between now and its linger expiry time;
			// otherwise the select time will be the time difference between now and the metadata expiry time;
			pollTimeout = 0;
		}
		sendProduceRequests(batches, now);
		return pollTimeout;
	}

	/**
	 * 如果一个事务request被发送或者获取走，或者一个FindCoordinator请求入队，返回true
     */
    private boolean maybeSendAndPollTransactionalRequest() {
		// 事务管理器有正在发送中的事务请求
        if (transactionManager.hasInFlightTransactionalRequest()) {
            // as long as there are outstanding transactional requests, we simply wait for them to return
			// 只要有未完成的事务请求，client就会一直等待#poll()返回
            client.poll(retryBackoffMs, time.milliseconds());
			return true;
		}
		// 如果事务管理器处于完成状态，并且计数器已经完成
        if (transactionManager.isCompleting() && accumulator.hasIncomplete()) {
			// 中断事务管理器
            if (transactionManager.isAborting())
                accumulator.abortUndrainedBatches(new KafkaException("Failing batch since transaction was aborted"));
			// 在充实之后，可能还会有请求遗留，我们无法得知追加到Broker日志的操作是成功还是失败，我们需要在最终状态确认的情况下，重新发送
			// 如果已经追加到Broker日志，但是没有收到指定的错误，我们的sequence number也是不正确的，我们可能会被引导至OutOfSequenceException异常
            if (!accumulator.flushInProgress())
                accumulator.beginFlush();
        }

        TransactionManager.TxnRequestHandler nextRequestHandler = transactionManager.nextRequestHandler(accumulator.hasIncomplete());
        if (nextRequestHandler == null)
            return false;

        AbstractRequest.Builder<?> requestBuilder = nextRequestHandler.requestBuilder();
        Node targetNode = null;
        try {
            targetNode = awaitNodeReady(nextRequestHandler.coordinatorType());
            if (targetNode == null) {
                lookupCoordinatorAndRetry(nextRequestHandler);
                return true;
            }

            if (nextRequestHandler.isRetry())
                time.sleep(nextRequestHandler.retryBackoffMs());
            long currentTimeMs = time.milliseconds();
            ClientRequest clientRequest = client.newClientRequest(
                targetNode.idString(), requestBuilder, currentTimeMs, true, requestTimeoutMs, nextRequestHandler);
            log.debug("Sending transactional request {} to node {}", requestBuilder, targetNode);
            client.send(clientRequest, currentTimeMs);
            transactionManager.setInFlightCorrelationId(clientRequest.correlationId());
            client.poll(retryBackoffMs, time.milliseconds());
            return true;
        } catch (IOException e) {
            log.debug("Disconnect from {} while trying to send request {}. Going " +
                    "to back off and retry.", targetNode, requestBuilder, e);
            // We break here so that we pick up the FindCoordinator request immediately.
            lookupCoordinatorAndRetry(nextRequestHandler);
            return true;
        }
    }

    private void lookupCoordinatorAndRetry(TransactionManager.TxnRequestHandler nextRequestHandler) {
        if (nextRequestHandler.needsCoordinator()) {
            transactionManager.lookupCoordinator(nextRequestHandler);
        } else {
            // For non-coordinator requests, sleep here to prevent a tight loop when no node is available
            time.sleep(retryBackoffMs);
            metadata.requestUpdate();
        }

        transactionManager.retry(nextRequestHandler);
    }

    private void maybeAbortBatches(RuntimeException exception) {
		// 如果已经完成，则准备真正中断batch
        if (accumulator.hasIncomplete()) {
            log.error("Aborting producer batches due to fatal error", exception);
            accumulator.abortBatches(exception);
        }
    }

    /**
     * Start closing the sender (won't actually complete until all data is sent out)
     */
    public void initiateClose() {
        // Ensure accumulator is closed first to guarantee that no more appends are accepted after
        // breaking from the sender loop. Otherwise, we may miss some callbacks when shutting down.
        this.accumulator.close();
        this.running = false;
        this.wakeup();
    }

    /**
     * Closes the sender without sending out any pending messages.
     */
    public void forceClose() {
        this.forceClose = true;
        initiateClose();
    }

    public boolean isRunning() {
        return running;
    }

    private ClientResponse sendAndAwaitInitProducerIdRequest(Node node) throws IOException {
        String nodeId = node.idString();
        InitProducerIdRequestData requestData = new InitProducerIdRequestData()
                .setTransactionalId(null)
                .setTransactionTimeoutMs(Integer.MAX_VALUE);
        InitProducerIdRequest.Builder builder = new InitProducerIdRequest.Builder(requestData);
        ClientRequest request = client.newClientRequest(nodeId, builder, time.milliseconds(), true, requestTimeoutMs, null);
        return NetworkClientUtils.sendAndReceive(client, request, time);
    }

    private Node awaitNodeReady(FindCoordinatorRequest.CoordinatorType coordinatorType) throws IOException {
        Node node = coordinatorType != null ?
                transactionManager.coordinator(coordinatorType) :
                client.leastLoadedNode(time.milliseconds());

        if (node != null && NetworkClientUtils.awaitReady(client, node, time, requestTimeoutMs)) {
            return node;
        }
        return null;
    }

    private void maybeWaitForProducerId() {
        while (!forceClose && !transactionManager.hasProducerId() && !transactionManager.hasError()) {
            Node node = null;
            try {
                node = awaitNodeReady(null);
                if (node != null) {
                    ClientResponse response = sendAndAwaitInitProducerIdRequest(node);
                    InitProducerIdResponse initProducerIdResponse = (InitProducerIdResponse) response.responseBody();
                    Errors error = initProducerIdResponse.error();
                    if (error == Errors.NONE) {
                        ProducerIdAndEpoch producerIdAndEpoch = new ProducerIdAndEpoch(
                                initProducerIdResponse.data.producerId(), initProducerIdResponse.data.producerEpoch());
                        transactionManager.setProducerIdAndEpoch(producerIdAndEpoch);
                        return;
                    } else if (error.exception() instanceof RetriableException) {
                        log.debug("Retriable error from InitProducerId response", error.message());
                    } else {
                        transactionManager.transitionToFatalError(error.exception());
                        break;
                    }
                } else {
                    log.debug("Could not find an available broker to send InitProducerIdRequest to. Will back off and retry.");
                }
            } catch (UnsupportedVersionException e) {
                transactionManager.transitionToFatalError(e);
                break;
            } catch (IOException e) {
                log.debug("Broker {} disconnected while awaiting InitProducerId response", node, e);
            }
            log.trace("Retry InitProducerIdRequest in {}ms.", retryBackoffMs);
            time.sleep(retryBackoffMs);
            metadata.requestUpdate();
		}
	}

	/**
	 * 构建一个生产请求的相应
     */
    private void handleProduceResponse(ClientResponse response, Map<TopicPartition, ProducerBatch> batches, long now) {
        RequestHeader requestHeader = response.requestHeader();
        long receivedTimeMs = response.receivedTimeMs();
        int correlationId = requestHeader.correlationId();
        if (response.wasDisconnected()) {
            log.trace("Cancelled request with header {} due to node {} being disconnected",
                requestHeader, response.destination());
            for (ProducerBatch batch : batches.values())
                completeBatch(batch, new ProduceResponse.PartitionResponse(Errors.NETWORK_EXCEPTION), correlationId, now, 0L);
        } else if (response.versionMismatch() != null) {
            log.warn("Cancelled request {} due to a version mismatch with node {}",
                    response, response.destination(), response.versionMismatch());
            for (ProducerBatch batch : batches.values())
                completeBatch(batch, new ProduceResponse.PartitionResponse(Errors.UNSUPPORTED_VERSION), correlationId, now, 0L);
        } else {
            log.trace("Received produce response from node {} with correlation id {}", response.destination(), correlationId);
            // if we have a response, parse it
            if (response.hasResponse()) {
                ProduceResponse produceResponse = (ProduceResponse) response.responseBody();
                for (Map.Entry<TopicPartition, ProduceResponse.PartitionResponse> entry : produceResponse.responses().entrySet()) {
                    TopicPartition tp = entry.getKey();
                    ProduceResponse.PartitionResponse partResp = entry.getValue();
                    ProducerBatch batch = batches.get(tp);
                    completeBatch(batch, partResp, correlationId, now, receivedTimeMs + produceResponse.throttleTimeMs());
                }
                this.sensors.recordLatency(response.destination(), response.requestLatencyMs());
            } else {
                // this is the acks = 0 case, just complete all requests
                for (ProducerBatch batch : batches.values()) {
                    completeBatch(batch, new ProduceResponse.PartitionResponse(Errors.NONE), correlationId, now, 0L);
                }
            }
        }
    }

    /**
     * Complete or retry the given batch of records.
     *
     * @param batch The record batch
     * @param response The produce response
     * @param correlationId The correlation id for the request
     * @param now The current POSIX timestamp in milliseconds
     */
    private void completeBatch(ProducerBatch batch, ProduceResponse.PartitionResponse response, long correlationId,
                               long now, long throttleUntilTimeMs) {
        Errors error = response.error;

        if (error == Errors.MESSAGE_TOO_LARGE && batch.recordCount > 1 && !batch.isDone() &&
                (batch.magic() >= RecordBatch.MAGIC_VALUE_V2 || batch.isCompressed())) {
            // If the batch is too large, we split the batch and send the split batches again. We do not decrement
            // the retry attempts in this case.
            log.warn(
                "Got error produce response in correlation id {} on topic-partition {}, splitting and retrying ({} attempts left). Error: {}",
                correlationId,
                batch.topicPartition,
                this.retries - batch.attempts(),
                error);
            if (transactionManager != null)
                transactionManager.removeInFlightBatch(batch);
            this.accumulator.splitAndReenqueue(batch);
            this.accumulator.deallocate(batch);
            this.sensors.recordBatchSplit();
        } else if (error != Errors.NONE) {
            if (canRetry(batch, response, now)) {
                log.warn(
                    "Got error produce response with correlation id {} on topic-partition {}, retrying ({} attempts left). Error: {}",
                    correlationId,
                    batch.topicPartition,
                    this.retries - batch.attempts() - 1,
                    error);
                if (transactionManager == null) {
                    reenqueueBatch(batch, now);
                } else if (transactionManager.hasProducerIdAndEpoch(batch.producerId(), batch.producerEpoch())) {
                    // If idempotence is enabled only retry the request if the current producer id is the same as
                    // the producer id of the batch.
                    log.debug("Retrying batch to topic-partition {}. ProducerId: {}; Sequence number : {}",
                            batch.topicPartition, batch.producerId(), batch.baseSequence());
                    reenqueueBatch(batch, now);
                } else {
                    failBatch(batch, response, new OutOfOrderSequenceException("Attempted to retry sending a " +
                            "batch but the producer id changed from " + batch.producerId() + " to " +
                            transactionManager.producerIdAndEpoch().producerId + " in the mean time. This batch will be dropped."), false);
                }
            } else if (error == Errors.DUPLICATE_SEQUENCE_NUMBER) {
                // If we have received a duplicate sequence error, it means that the sequence number has advanced beyond
                // the sequence of the current batch, and we haven't retained batch metadata on the broker to return
                // the correct offset and timestamp.
                //
                // The only thing we can do is to return success to the user and not return a valid offset and timestamp.
                completeBatch(batch, response);
            } else {
                final RuntimeException exception;
                if (error == Errors.TOPIC_AUTHORIZATION_FAILED)
                    exception = new TopicAuthorizationException(Collections.singleton(batch.topicPartition.topic()));
                else if (error == Errors.CLUSTER_AUTHORIZATION_FAILED)
                    exception = new ClusterAuthorizationException("The producer is not authorized to do idempotent sends");
                else
                    exception = error.exception();
                // tell the user the result of their request. We only adjust sequence numbers if the batch didn't exhaust
                // its retries -- if it did, we don't know whether the sequence number was accepted or not, and
                // thus it is not safe to reassign the sequence.
                failBatch(batch, response, exception, batch.attempts() < this.retries);
            }
            if (error.exception() instanceof InvalidMetadataException) {
                if (error.exception() instanceof UnknownTopicOrPartitionException) {
                    log.warn("Received unknown topic or partition error in produce request on partition {}. The " +
                            "topic-partition may not exist or the user may not have Describe access to it",
                        batch.topicPartition);
                } else {
                    log.warn("Received invalid metadata error in produce request on partition {} due to {}. Going " +
                            "to request metadata update now", batch.topicPartition, error.exception().toString());
                }
                metadata.requestUpdate();
            }
        } else {
            completeBatch(batch, response);
        }

        // Unmute the completed partition.
        if (guaranteeMessageOrder)
            this.accumulator.unmutePartition(batch.topicPartition, throttleUntilTimeMs);
    }

    private void reenqueueBatch(ProducerBatch batch, long currentTimeMs) {
        this.accumulator.reenqueue(batch, currentTimeMs);
        maybeRemoveFromInflightBatches(batch);
        this.sensors.recordRetries(batch.topicPartition.topic(), batch.recordCount);
    }

    private void completeBatch(ProducerBatch batch, ProduceResponse.PartitionResponse response) {
        if (transactionManager != null) {
            transactionManager.handleCompletedBatch(batch, response);
        }

        if (batch.done(response.baseOffset, response.logAppendTime, null)) {
            maybeRemoveFromInflightBatches(batch);
            this.accumulator.deallocate(batch);
        }
    }

    private void failBatch(ProducerBatch batch,
                           ProduceResponse.PartitionResponse response,
                           RuntimeException exception,
                           boolean adjustSequenceNumbers) {
        failBatch(batch, response.baseOffset, response.logAppendTime, exception, adjustSequenceNumbers);
    }

    private void failBatch(ProducerBatch batch,
                           long baseOffset,
                           long logAppendTime,
                           RuntimeException exception,
                           boolean adjustSequenceNumbers) {
        if (transactionManager != null) {
            transactionManager.handleFailedBatch(batch, exception, adjustSequenceNumbers);
        }

        this.sensors.recordErrors(batch.topicPartition.topic(), batch.recordCount);

        if (batch.done(baseOffset, logAppendTime, exception)) {
            maybeRemoveFromInflightBatches(batch);
            this.accumulator.deallocate(batch);
        }
    }

    /**
     * We can retry a send if the error is transient and the number of attempts taken is fewer than the maximum allowed.
     * We can also retry OutOfOrderSequence exceptions for future batches, since if the first batch has failed, the
     * future batches are certain to fail with an OutOfOrderSequence exception.
     */
    private boolean canRetry(ProducerBatch batch, ProduceResponse.PartitionResponse response, long now) {
        return !batch.hasReachedDeliveryTimeout(accumulator.getDeliveryTimeoutMs(), now) &&
            batch.attempts() < this.retries &&
            !batch.isDone() &&
            ((response.error.exception() instanceof RetriableException) ||
                (transactionManager != null && transactionManager.canRetry(response, batch)));
	}

	/**
	 * 以每个节点为基础，将数据通过生产请求的媒介下，将数据传输过去
     */
    private void sendProduceRequests(Map<Integer, List<ProducerBatch>> collated, long now) {
        for (Map.Entry<Integer, List<ProducerBatch>> entry : collated.entrySet())
            sendProduceRequest(now, entry.getKey(), acks, requestTimeoutMs, entry.getValue());
	}

	/**
	 * 根据给定的record batch集合，创建生产请求
     */
    private void sendProduceRequest(long now, int destination, short acks, int timeout, List<ProducerBatch> batches) {
        if (batches.isEmpty())
			return;
		// 分区以及分区需要传输的record集合
        Map<TopicPartition, MemoryRecords> produceRecordsByPartition = new HashMap<>(batches.size());
		// 分区以及分区传输的batch集合
        final Map<TopicPartition, ProducerBatch> recordsByPartition = new HashMap<>(batches.size());

		// 获取版本号
        byte minUsedMagic = apiVersions.maxUsableProduceMagic();
        for (ProducerBatch batch : batches) {
			// 向后兼容
            if (batch.magic() < minUsedMagic)
                minUsedMagic = batch.magic();
		}
		// 遍历每个batch
        for (ProducerBatch batch : batches) {
            TopicPartition tp = batch.topicPartition;
			// 获取每个batch的record
            MemoryRecords records = batch.records();

			// 通常，在producer构建batch和发送写入请求之间，是允许出现一段延迟的，我们还可能会基于过时的metadata选择消息的格式
			// 在最坏的情况下，我们将会乐观的选择去用新的消息格式，但是发现broker并不支持，所以我们就需要向下转换，以便broker能支持
			// 向下转换已在处理在集群中中出现的边界case，因为broker可能在不同版本中并不支持同样的消息格式
			// 举个例子，如果一个partition从一个支持的版本，迁移到一个不支持的版本，我们就需要进行转换
            if (!records.hasMatchingMagic(minUsedMagic))
                records = batch.records().downConvert(minUsedMagic, 0, time).records();
			// 向两种集合中添加不同分类的待发送记录
            produceRecordsByPartition.put(tp, records);
            recordsByPartition.put(tp, batch);
		}
		// 获取transaction id
        String transactionalId = null;
        if (transactionManager != null && transactionManager.isTransactional()) {
            transactionalId = transactionManager.transactionalId();
		}
		// 根据版本，构建request
        ProduceRequest.Builder requestBuilder = ProduceRequest.Builder.forMagic(minUsedMagic, acks, timeout,
                produceRecordsByPartition, transactionalId);
		// 构建请求完成后的回调任务
		RequestCompletionHandler callback = response -> handleProduceResponse(response, recordsByPartition, time.milliseconds());

        String nodeId = Integer.toString(destination);
		// 创建请求
        ClientRequest clientRequest = client.newClientRequest(nodeId, requestBuilder, now, acks != 0,
                requestTimeoutMs, callback);
		// 发送请求，请求完成后，会执行回调
        client.send(clientRequest, now);
        log.trace("Sent produce request to {}: {}", nodeId, requestBuilder);
    }

    /**
     * Wake up the selector associated with this send thread
     */
    public void wakeup() {
        this.client.wakeup();
    }

    public static Sensor throttleTimeSensor(SenderMetricsRegistry metrics) {
        Sensor produceThrottleTimeSensor = metrics.sensor("produce-throttle-time");
        produceThrottleTimeSensor.add(metrics.produceThrottleTimeAvg, new Avg());
        produceThrottleTimeSensor.add(metrics.produceThrottleTimeMax, new Max());
        return produceThrottleTimeSensor;
    }

    /**
     * A collection of sensors for the sender
     */
    private static class SenderMetrics {
        public final Sensor retrySensor;
        public final Sensor errorSensor;
        public final Sensor queueTimeSensor;
        public final Sensor requestTimeSensor;
        public final Sensor recordsPerRequestSensor;
        public final Sensor batchSizeSensor;
        public final Sensor compressionRateSensor;
        public final Sensor maxRecordSizeSensor;
        public final Sensor batchSplitSensor;
        private final SenderMetricsRegistry metrics;
        private final Time time;

        public SenderMetrics(SenderMetricsRegistry metrics, Metadata metadata, KafkaClient client, Time time) {
            this.metrics = metrics;
            this.time = time;

            this.batchSizeSensor = metrics.sensor("batch-size");
            this.batchSizeSensor.add(metrics.batchSizeAvg, new Avg());
            this.batchSizeSensor.add(metrics.batchSizeMax, new Max());

            this.compressionRateSensor = metrics.sensor("compression-rate");
            this.compressionRateSensor.add(metrics.compressionRateAvg, new Avg());

            this.queueTimeSensor = metrics.sensor("queue-time");
            this.queueTimeSensor.add(metrics.recordQueueTimeAvg, new Avg());
            this.queueTimeSensor.add(metrics.recordQueueTimeMax, new Max());

            this.requestTimeSensor = metrics.sensor("request-time");
            this.requestTimeSensor.add(metrics.requestLatencyAvg, new Avg());
            this.requestTimeSensor.add(metrics.requestLatencyMax, new Max());

            this.recordsPerRequestSensor = metrics.sensor("records-per-request");
            this.recordsPerRequestSensor.add(new Meter(metrics.recordSendRate, metrics.recordSendTotal));
            this.recordsPerRequestSensor.add(metrics.recordsPerRequestAvg, new Avg());

            this.retrySensor = metrics.sensor("record-retries");
            this.retrySensor.add(new Meter(metrics.recordRetryRate, metrics.recordRetryTotal));

            this.errorSensor = metrics.sensor("errors");
            this.errorSensor.add(new Meter(metrics.recordErrorRate, metrics.recordErrorTotal));

            this.maxRecordSizeSensor = metrics.sensor("record-size");
            this.maxRecordSizeSensor.add(metrics.recordSizeMax, new Max());
            this.maxRecordSizeSensor.add(metrics.recordSizeAvg, new Avg());

            this.metrics.addMetric(metrics.requestsInFlight, (config, now) -> client.inFlightRequestCount());
            this.metrics.addMetric(metrics.metadataAge,
                (config, now) -> (now - metadata.lastSuccessfulUpdate()) / 1000.0);

            this.batchSplitSensor = metrics.sensor("batch-split-rate");
            this.batchSplitSensor.add(new Meter(metrics.batchSplitRate, metrics.batchSplitTotal));
        }

        private void maybeRegisterTopicMetrics(String topic) {
            // if one sensor of the metrics has been registered for the topic,
            // then all other sensors should have been registered; and vice versa
            String topicRecordsCountName = "topic." + topic + ".records-per-batch";
            Sensor topicRecordCount = this.metrics.getSensor(topicRecordsCountName);
            if (topicRecordCount == null) {
                Map<String, String> metricTags = Collections.singletonMap("topic", topic);

                topicRecordCount = this.metrics.sensor(topicRecordsCountName);
                MetricName rateMetricName = this.metrics.topicRecordSendRate(metricTags);
                MetricName totalMetricName = this.metrics.topicRecordSendTotal(metricTags);
                topicRecordCount.add(new Meter(rateMetricName, totalMetricName));

                String topicByteRateName = "topic." + topic + ".bytes";
                Sensor topicByteRate = this.metrics.sensor(topicByteRateName);
                rateMetricName = this.metrics.topicByteRate(metricTags);
                totalMetricName = this.metrics.topicByteTotal(metricTags);
                topicByteRate.add(new Meter(rateMetricName, totalMetricName));

                String topicCompressionRateName = "topic." + topic + ".compression-rate";
                Sensor topicCompressionRate = this.metrics.sensor(topicCompressionRateName);
                MetricName m = this.metrics.topicCompressionRate(metricTags);
                topicCompressionRate.add(m, new Avg());

                String topicRetryName = "topic." + topic + ".record-retries";
                Sensor topicRetrySensor = this.metrics.sensor(topicRetryName);
                rateMetricName = this.metrics.topicRecordRetryRate(metricTags);
                totalMetricName = this.metrics.topicRecordRetryTotal(metricTags);
                topicRetrySensor.add(new Meter(rateMetricName, totalMetricName));

                String topicErrorName = "topic." + topic + ".record-errors";
                Sensor topicErrorSensor = this.metrics.sensor(topicErrorName);
                rateMetricName = this.metrics.topicRecordErrorRate(metricTags);
                totalMetricName = this.metrics.topicRecordErrorTotal(metricTags);
                topicErrorSensor.add(new Meter(rateMetricName, totalMetricName));
            }
        }

        public void updateProduceRequestMetrics(Map<Integer, List<ProducerBatch>> batches) {
            long now = time.milliseconds();
            for (List<ProducerBatch> nodeBatch : batches.values()) {
                int records = 0;
                for (ProducerBatch batch : nodeBatch) {
                    // register all per-topic metrics at once
                    String topic = batch.topicPartition.topic();
                    maybeRegisterTopicMetrics(topic);

                    // per-topic record send rate
                    String topicRecordsCountName = "topic." + topic + ".records-per-batch";
                    Sensor topicRecordCount = Objects.requireNonNull(this.metrics.getSensor(topicRecordsCountName));
                    topicRecordCount.record(batch.recordCount);

                    // per-topic bytes send rate
                    String topicByteRateName = "topic." + topic + ".bytes";
                    Sensor topicByteRate = Objects.requireNonNull(this.metrics.getSensor(topicByteRateName));
                    topicByteRate.record(batch.estimatedSizeInBytes());

                    // per-topic compression rate
                    String topicCompressionRateName = "topic." + topic + ".compression-rate";
                    Sensor topicCompressionRate = Objects.requireNonNull(this.metrics.getSensor(topicCompressionRateName));
                    topicCompressionRate.record(batch.compressionRatio());

                    // global metrics
                    this.batchSizeSensor.record(batch.estimatedSizeInBytes(), now);
                    this.queueTimeSensor.record(batch.queueTimeMs(), now);
                    this.compressionRateSensor.record(batch.compressionRatio());
                    this.maxRecordSizeSensor.record(batch.maxRecordSize, now);
                    records += batch.recordCount;
                }
                this.recordsPerRequestSensor.record(records, now);
            }
        }

        public void recordRetries(String topic, int count) {
            long now = time.milliseconds();
            this.retrySensor.record(count, now);
            String topicRetryName = "topic." + topic + ".record-retries";
            Sensor topicRetrySensor = this.metrics.getSensor(topicRetryName);
            if (topicRetrySensor != null)
                topicRetrySensor.record(count, now);
        }

        public void recordErrors(String topic, int count) {
            long now = time.milliseconds();
            this.errorSensor.record(count, now);
            String topicErrorName = "topic." + topic + ".record-errors";
            Sensor topicErrorSensor = this.metrics.getSensor(topicErrorName);
            if (topicErrorSensor != null)
                topicErrorSensor.record(count, now);
        }

        public void recordLatency(String node, long latency) {
            long now = time.milliseconds();
            this.requestTimeSensor.record(latency, now);
            if (!node.isEmpty()) {
                String nodeTimeName = "node-" + node + ".latency";
                Sensor nodeRequestTime = this.metrics.getSensor(nodeTimeName);
                if (nodeRequestTime != null)
                    nodeRequestTime.record(latency, now);
            }
        }

        void recordBatchSplit() {
            this.batchSplitSensor.record();
        }
    }

}<|MERGE_RESOLUTION|>--- conflicted
+++ resolved
@@ -86,11 +86,11 @@
     private final RecordAccumulator accumulator;
 
 	/**
-<<<<<<< HEAD
+	 <<<<<<< HEAD
 	 * client的元数据
-=======
+	 =======
 	 * 连接client的元数据
->>>>>>> d2b03115
+	 >>>>>>> d2b03115f7683352eaef1621489e84ff96f79799
 	 */
     private final ProducerMetadata metadata;
 
@@ -184,7 +184,7 @@
             if (batches.isEmpty()) {
                 inFlightBatches.remove(batch.topicPartition);
             }
-        }
+		}
 	}
 
 	/**
@@ -259,11 +259,7 @@
     public void run() {
         log.debug("Starting Kafka producer I/O thread.");
 
-<<<<<<< HEAD
-		// 死循环，直到线程被关闭
-=======
 		// 主要循环，循环到调用#close()方法
->>>>>>> d2b03115
         while (running) {
             try {
                 runOnce();
@@ -311,11 +307,7 @@
             log.debug("Aborting incomplete batches due to forced shutdown");
 			// 中断没有完成的batch
             this.accumulator.abortIncompleteBatches();
-<<<<<<< HEAD
-        }
-=======
-		}
->>>>>>> d2b03115
+        }
 		try {
 			// 关闭client
             this.client.close();
@@ -619,7 +611,7 @@
             }
             log.trace("Retry InitProducerIdRequest in {}ms.", retryBackoffMs);
             time.sleep(retryBackoffMs);
-            metadata.requestUpdate();
+			metadata.requestUpdate();
 		}
 	}
 
@@ -815,7 +807,7 @@
 	 * 根据给定的record batch集合，创建生产请求
      */
     private void sendProduceRequest(long now, int destination, short acks, int timeout, List<ProducerBatch> batches) {
-        if (batches.isEmpty())
+		if (batches.isEmpty())
 			return;
 		// 分区以及分区需要传输的record集合
         Map<TopicPartition, MemoryRecords> produceRecordsByPartition = new HashMap<>(batches.size());
