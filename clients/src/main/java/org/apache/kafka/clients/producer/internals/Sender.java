/*
 * Licensed to the Apache Software Foundation (ASF) under one or more
 * contributor license agreements. See the NOTICE file distributed with
 * this work for additional information regarding copyright ownership.
 * The ASF licenses this file to You under the Apache License, Version 2.0
 * (the "License"); you may not use this file except in compliance with
 * the License. You may obtain a copy of the License at
 *
 *    http://www.apache.org/licenses/LICENSE-2.0
 *
 * Unless required by applicable law or agreed to in writing, software
 * distributed under the License is distributed on an "AS IS" BASIS,
 * WITHOUT WARRANTIES OR CONDITIONS OF ANY KIND, either express or implied.
 * See the License for the specific language governing permissions and
 * limitations under the License.
 */
package org.apache.kafka.clients.producer.internals;

import org.apache.kafka.clients.ApiVersions;
import org.apache.kafka.clients.ClientRequest;
import org.apache.kafka.clients.ClientResponse;
import org.apache.kafka.clients.KafkaClient;
import org.apache.kafka.clients.Metadata;
import org.apache.kafka.clients.NetworkClientUtils;
import org.apache.kafka.clients.RequestCompletionHandler;
import org.apache.kafka.common.Cluster;
import org.apache.kafka.common.InvalidRecordException;
import org.apache.kafka.common.KafkaException;
import org.apache.kafka.common.MetricName;
import org.apache.kafka.common.Node;
import org.apache.kafka.common.TopicPartition;
import org.apache.kafka.common.errors.AuthenticationException;
import org.apache.kafka.common.errors.ClusterAuthorizationException;
import org.apache.kafka.common.errors.InvalidMetadataException;
import org.apache.kafka.common.errors.RetriableException;
import org.apache.kafka.common.errors.TimeoutException;
import org.apache.kafka.common.errors.TopicAuthorizationException;
import org.apache.kafka.common.errors.TransactionAbortedException;
import org.apache.kafka.common.errors.UnknownTopicOrPartitionException;
import org.apache.kafka.common.message.ProduceRequestData;
import org.apache.kafka.common.metrics.Sensor;
import org.apache.kafka.common.metrics.stats.Avg;
import org.apache.kafka.common.metrics.stats.Max;
import org.apache.kafka.common.metrics.stats.Meter;
import org.apache.kafka.common.protocol.Errors;
import org.apache.kafka.common.record.MemoryRecords;
import org.apache.kafka.common.record.RecordBatch;
import org.apache.kafka.common.requests.AbstractRequest;
import org.apache.kafka.common.requests.FindCoordinatorRequest;
import org.apache.kafka.common.requests.ProduceRequest;
import org.apache.kafka.common.requests.ProduceResponse;
import org.apache.kafka.common.requests.RequestHeader;
import org.apache.kafka.common.utils.LogContext;
import org.apache.kafka.common.utils.Time;
import org.slf4j.Logger;

import java.io.IOException;
import java.util.ArrayList;
import java.util.Collections;
import java.util.HashMap;
import java.util.Iterator;
import java.util.List;
import java.util.Map;
import java.util.Objects;
import java.util.function.Function;
import java.util.stream.Collectors;

/**
 * 用于处理发送生产请求到Kafka集群的后台线程
 * 后台线程用于刷新cluster的视图信息，并且将生产请求发送到合适的节点
 */
public class Sender implements Runnable {

<<<<<<< HEAD
	private final Logger log;

	/**
	 * 连接节点的客户端
	 */
	private final KafkaClient client;

	/**
	 * 记录record的累加器
	 */
	private final RecordAccumulator accumulator;

	/**
	 * 连接client的元数据
	 */
	private final ProducerMetadata metadata;

	/**
	 * 是否需要保证生产时的顺序
	 */
	private final boolean guaranteeMessageOrder;

	/* the maximum request size to attempt to send to the server */
	private final int maxRequestSize;

	/* the number of acknowledgements to request from the server */
	private final short acks;

	/* the number of times to retry a failed request before giving up */
	private final int retries;

	/* the clock instance used for getting the time */
	private final Time time;

	/* true while the sender thread is still running */
	private volatile boolean running;

	/* true when the caller wants to ignore all unsent/inflight messages and force close.  */
	private volatile boolean forceClose;

	/**
	 * Sender发送数据线程专属计数器
	 */
	private final SenderMetrics sensors;

	/* the max time to wait for the server to respond to the request*/
	private final int requestTimeoutMs;

	/**
	 * 在失败的情况下，等待或尝试下一个请求的时间
	 */
	private final long retryBackoffMs;

	/* current request API versions supported by the known brokers */
	private final ApiVersions apiVersions;

	/**
	 * 和事务有关系的所有状态
	 * 尤其是producer id, producer epoch, sequence numbers
	 */
	private final TransactionManager transactionManager;

	// 针对每个partition的ProducerBatch列表
	// ProducerBatch列表是根据创建时间进行排序的
	private final Map<TopicPartition, List<ProducerBatch>> inFlightBatches;

	public Sender(LogContext logContext,
				  KafkaClient client,
				  ProducerMetadata metadata,
				  RecordAccumulator accumulator,
				  boolean guaranteeMessageOrder,
				  int maxRequestSize,
				  short acks,
				  int retries,
				  SenderMetricsRegistry metricsRegistry,
				  Time time,
				  int requestTimeoutMs,
				  long retryBackoffMs,
				  TransactionManager transactionManager,
				  ApiVersions apiVersions) {
		this.log = logContext.logger(Sender.class);
		// 同Kafka服务端进行交互的客户端
		this.client = client;
		// 关联的RecordAccumulator
		this.accumulator = accumulator;
		// KafkaProducer的元数据
		this.metadata = metadata;
		// 是否需要保证消息的顺序性，与max.in.flight.requests.per.connection参数设置有关
		this.guaranteeMessageOrder = guaranteeMessageOrder;
		// 请求允许的最大字节数
		this.maxRequestSize = maxRequestSize;
		// 线程的运行状态
		this.running = true;
		// 集群副本的必须响应数量
		this.acks = acks;
		// 消息发送失败的重试次数
		this.retries = retries;
		// 创建时间戳
		this.time = time;
		// 发送线程计数器
		this.sensors = new SenderMetrics(metricsRegistry, metadata, client, time);
		// 发送请求的等待时间
		this.requestTimeoutMs = requestTimeoutMs;
		// 发送失败后的等待时间
		this.retryBackoffMs = retryBackoffMs;
		// KafkaProducer的版本
		this.apiVersions = apiVersions;
		// 如果开启了，则需要传递事务管理器
		this.transactionManager = transactionManager;
		// 初始化Kafka集群未响应的batch集合
		this.inFlightBatches = new HashMap<>();
	}

	public List<ProducerBatch> inFlightBatches(TopicPartition tp) {
		return inFlightBatches.containsKey(tp) ? inFlightBatches.get(tp) : new ArrayList<>();
	}

	public void maybeRemoveFromInflightBatches(ProducerBatch batch) {
		List<ProducerBatch> batches = inFlightBatches.get(batch.topicPartition);
		if (batches != null) {
			batches.remove(batch);
			if (batches.isEmpty()) {
				inFlightBatches.remove(batch.topicPartition);
			}
		}
	}

	/**
	 * 获取已经发送超时的正在运行的batch集合
	 */
	private List<ProducerBatch> getExpiredInflightBatches(long now) {
		List<ProducerBatch> expiredBatches = new ArrayList<>();
		// 使用迭代器进行遍历
		for (Iterator<Map.Entry<TopicPartition, List<ProducerBatch>>> batchIt = inFlightBatches.entrySet().iterator(); batchIt.hasNext(); ) {
			Map.Entry<TopicPartition, List<ProducerBatch>> entry = batchIt.next();
			List<ProducerBatch> partitionInFlightBatches = entry.getValue();
			if (partitionInFlightBatches != null) {
				// 遍历每个partition的ProducerBatch
				Iterator<ProducerBatch> iter = partitionInFlightBatches.iterator();
				while (iter.hasNext()) {
					ProducerBatch batch = iter.next();
					// 是否已经超过发送超时时长
					if (batch.hasReachedDeliveryTimeout(accumulator.getDeliveryTimeoutMs(), now)) {
						iter.remove();
						// 已经过期的batch，不能继续在正常队列中处理，需要调用#sendProducerData()方法进行处理
						// batch必须是未发送的
						// 如果是已发送的，将会抛出异常
						if (!batch.isDone()) {
							expiredBatches.add(batch);
						} else {
							throw new IllegalStateException(batch.topicPartition + " batch created at " +
									batch.createdMs + " gets unexpected final state " + batch.finalState());
						}
					} else {
						// 由于是按时间顺序进行排序的，如果当前batch没有过期，证明此索引以后的batch也未过期
						accumulator.maybeUpdateNextBatchExpiryTime(batch);
						break;
					}
				}
				// 如果batch已经发送，移除当前的partition分类
				if (partitionInFlightBatches.isEmpty()) {
					batchIt.remove();
				}
			}
		}
		return expiredBatches;
	}

	private void addToInflightBatches(List<ProducerBatch> batches) {
		for (ProducerBatch batch : batches) {
			List<ProducerBatch> inflightBatchList = inFlightBatches.get(batch.topicPartition);
			if (inflightBatchList == null) {
				inflightBatchList = new ArrayList<>();
				inFlightBatches.put(batch.topicPartition, inflightBatchList);
			}
			inflightBatchList.add(batch);
		}
	}

	/**
	 * 添加到运行中的batch
	 * @param batches 汇总的每个node的batch列表映射
	 */
	public void addToInflightBatches(Map<Integer, List<ProducerBatch>> batches) {
		for (List<ProducerBatch> batchList : batches.values()) {
			addToInflightBatches(batchList);
		}
	}

	private boolean hasPendingTransactionalRequests() {
		return transactionManager != null && transactionManager.hasPendingRequests() && transactionManager.hasOngoingTransaction();
	}

	/**
	 * sender线程核心工作线程
	 */
	public void run() {
		log.debug("Starting Kafka producer I/O thread.");

		// 主要循环，循环到调用#close()方法
		while (running) {
			try {
				runOnce();
			} catch (Exception e) {
				log.error("Uncaught error in kafka producer I/O thread: ", e);
			}
		}

		log.debug("Beginning shutdown of Kafka producer I/O thread, sending remaining records.");

		// 我们停止接收请求，但是可能还会有请求在事务管理器中、累加器中，或者等待ack
		// 当前发送线程将一直等待所有请求完成
		while (!forceClose && ((this.accumulator.hasUndrained() || this.client.inFlightRequestCount() > 0) || hasPendingTransactionalRequests())) {
			// 所有请求完成之后，再执行一次
			try {
				runOnce();
			} catch (Exception e) {
				log.error("Uncaught error in kafka producer I/O thread: ", e);
			}
		}

		// 在任何提交或者中断，没有经过事务管理器的队列情况下，中断事务
		while (!forceClose && transactionManager != null && transactionManager.hasOngoingTransaction()) {
			// 事务管理器没有完成的情况下，进行中断
			if (!transactionManager.isCompleting()) {
				log.info("Aborting incomplete transaction due to shutdown");
				transactionManager.beginAbort();
			}
			try {
				// 再执行一次发送
				runOnce();
			} catch (Exception e) {
				log.error("Uncaught error in kafka producer I/O thread: ", e);
			}
		}
		// 如果开启了强制关闭
		if (forceClose) {
			// 存在事务管理器，则关闭事务管理器
			// 此时，我们需要让所有未完成的事务请求或者batch失败，然后唤醒因为异步请求，现在仍然等待的获取结果的线程
			if (transactionManager != null) {
				log.debug("Aborting incomplete transactional requests due to forced shutdown");
				transactionManager.close();
			}
			log.debug("Aborting incomplete batches due to forced shutdown");
			// 中断没有完成的batch
			this.accumulator.abortIncompleteBatches();
		}
		try {
			// 关闭client
			this.client.close();
		} catch (Exception e) {
			log.error("Failed to close network client", e);
		}

		log.debug("Shutdown of Kafka producer I/O thread has completed.");
	}

	/**
	 * 执行一次发送迭代
	 */
	void runOnce() {
		// 如果需要进行事务处理
		if (transactionManager != null) {
			try {
				// 在需要的情况下，重置producerId
				transactionManager.resetProducerIdIfNeeded();
				// 如果事务管理器没有处于事务状态
				if (!transactionManager.isTransactional()) {
					// 此时是一个幂等的producer，确保要有producerId
					maybeWaitForProducerId();
				} else if (transactionManager.hasUnresolvedSequences() && !transactionManager.hasFatalError()) {
					// 如果当前事务管理器中还有未发送完的sequence，并且事务管理器的状态不是FETAL_ERROR，则将事务管理器状态更新值FATAL_ERROR
					transactionManager.transitionToFatalError(
							new KafkaException("The client hasn't received acknowledgment for " +
									"some previously sent messages and can no longer retry them. It isn't safe to continue."));
				} else if (maybeSendAndPollTransactionalRequest()) {
					// 需要发送和拉取事务请求，则直接返回，等待下一次请求发送
					return;
				}

				// 在事务管理器状态为FATAL_ERROR，或者在开启幂等功能条件下没有producer id，则无法继续发送
				if (transactionManager.hasFatalError() || !transactionManager.hasProducerId()) {
					RuntimeException lastError = transactionManager.lastError();
					// 获取事务管理器最后一次发生的错误
					if (lastError != null)
						// 如果累加器还有未发送的batch，则中断这些batch的发送
						maybeAbortBatches(lastError);
					// 拉取Kafka集群返回的响应，并结束本次发送请求
					client.poll(retryBackoffMs, time.milliseconds());
					return;
				} else if (transactionManager.hasAbortableError()) {
					// 如果当前事务管理器有中断错误
					// 中断RecordAccumulator中还没有发送出去的batch
					accumulator.abortUndrainedBatches(transactionManager.lastError());
				}
			} catch (AuthenticationException e) {
				// 已经以error的方式记录，但是传播到这里来进行一些清理
				log.trace("Authentication exception while processing transactional request: {}", e);
				// 设置事务管理器校验失败及异常信息
				transactionManager.authenticationFailed(e);
			}
		}
		// 获取当前时间戳
		long currentTimeMs = time.milliseconds();
		// 发送生产数据，这里这是构建发送数据请求，然后将请求放入到Channel中，等待执行
		long pollTimeout = sendProducerData(currentTimeMs);
		// 真正的执行请求
		client.poll(pollTimeout, currentTimeMs);
	}

	/**
	 * 发送producer数据
	 * @param now 方法调用时间戳
	 * @return
	 */
	private long sendProducerData(long now) {
		// 从连接metadata中获取集群信息
		Cluster cluster = metadata.fetch();
		// 从累加器中获取处于准备发送状态的partitionrecord累加器
		RecordAccumulator.ReadyCheckResult result = this.accumulator.ready(cluster, now);

		// 存在topic leader节点未知的情况下，强制更新metadata
		if (!result.unknownLeaderTopics.isEmpty()) {
			// 这个集合既包括了正在选举leader节点的topic，也包括已经失效的topic，
			// 将它们继续添加到metadata中，以确保被metadata包含在内，然后进行一次metadata更新，因为有消息仍需要发送到这些topic上
			for (String topic : result.unknownLeaderTopics)
				this.metadata.add(topic);

			log.debug("Requesting metadata update due to unknown leader topics from the batched records: {}",
					result.unknownLeaderTopics);
			// 进行一次metadata更新
			this.metadata.requestUpdate();
		}

		// 去除一些没有准备就绪的节点
		Iterator<Node> iter = result.readyNodes.iterator();
		long notReadyTimeout = Long.MAX_VALUE;
		while (iter.hasNext()) {
			Node node = iter.next();
			if (!this.client.ready(node, now)) {
				iter.remove();
				notReadyTimeout = Math.min(notReadyTimeout, this.client.pollDelayMs(node, now));
			}
		}

		// 创建生产请求，汇总每个leader节点需要发送的batch列表
		Map<Integer, List<ProducerBatch>> batches = this.accumulator.drain(cluster, result.readyNodes, this.maxRequestSize, now);
		// 添加到运行中的batch集合中
		addToInflightBatches(batches);
		// 在需要保证消息顺序的情况下
		if (guaranteeMessageOrder) {
			// 关闭所有排空的partition
			for (List<ProducerBatch> batchList : batches.values()) {
				for (ProducerBatch batch : batchList)
					this.accumulator.mutePartition(batch.topicPartition);
			}
		}
		// 重置下一个batch的失效时间
		accumulator.resetNextBatchExpiryTime();
		// 获取已经发送超时的正在运行的batch集合
		List<ProducerBatch> expiredInflightBatches = getExpiredInflightBatches(now);
		// 获取当前累加器的所有失效的batch集合
		List<ProducerBatch> expiredBatches = this.accumulator.expiredBatches(now);
		// 汇总两种情况的失效集合
		expiredBatches.addAll(expiredInflightBatches);

		// 如果一个失效的batch先前发送过record给broker，重置producer id，同时更新失效batch的统计数据
		// 请了解@TransactionState.resetProducerId来理解为什么我们在这里需要重置producer id
		if (!expiredBatches.isEmpty())
			log.trace("Expired {} batches in accumulator", expiredBatches.size());
		// 遍历所有失效的batch，将它们置为失效
		for (ProducerBatch expiredBatch : expiredBatches) {
			String errorMessage = "Expiring " + expiredBatch.recordCount + " record(s) for " + expiredBatch.topicPartition
					+ ":" + (now - expiredBatch.createdMs) + " ms has passed since batch creation";
			// 对失效batch执行失败操作
			failBatch(expiredBatch, -1, NO_TIMESTAMP, new TimeoutException(errorMessage), false);
			// 在拥有事务管理器的情况下，并且失效的batch进入了重试
			if (transactionManager != null && expiredBatch.inRetry()) {
				// 标记一下batch还没有发送成功，不允许接着分配sequence序号
				transactionManager.markSequenceUnresolved(expiredBatch.topicPartition);
			}
		}
		// Sender发送数据线程专属计数器，统计发送的batch
		sensors.updateProduceRequestMetrics(batches);

		// 如果我们拥有一些节点，这些节点已经准备好发送或者拥有可发送的数据，那么调用poll()方法的时间为0，这样可以立即循环，并且尝试发送更多的数据
		// 其他情况下，poll()方法的超时时间将会是下一个batch的失效时间和检查数据可用性的延长时间，二者的最小值
		// 请注意，节点可能存在延迟，撤回等问题，导致无法发送数据
		// 这种特殊的情况不包括拥有可发送数据，但是还没有准备好发送的节点，这样可能导致频繁的循环
		long pollTimeout = Math.min(result.nextReadyCheckDelayMs, notReadyTimeout);
		pollTimeout = Math.min(pollTimeout, this.accumulator.nextExpiryTimeMs() - now);
		// 等待时间必须大于0
		pollTimeout = Math.max(pollTimeout, 0);
		// 如果有准备就绪的节点，
		if (!result.readyNodes.isEmpty()) {
			log.trace("Nodes with data ready to send: {}", result.readyNodes);
			// 如果一些partition已经准备好发送数据了，select时间为0
			// 其它情况下，如果一些partition拥有累加的数据，但是还没有就绪，那么select时间为当前时间戳和过期时间之差
			// 在上述情况的其它情况下，select时间是当前时间戳和集群metadata过期时间之差
			pollTimeout = 0;
		}
		// 构建生产消息请求，返回获取结果的等待时间
		sendProduceRequests(batches, now);
		return pollTimeout;
	}

	/**
	 * 如果一个事务request被发送或者获取走，或者一个FindCoordinator请求入队，返回true
	 */
	private boolean maybeSendAndPollTransactionalRequest() {
		// 事务管理器有正在发送中的事务请求
		if (transactionManager.hasInFlightTransactionalRequest()) {
			// 只要有未完成的事务请求，client就会一直等待#poll()返回
			client.poll(retryBackoffMs, time.milliseconds());
			return true;
		}
		// 如果事务管理器处于完成状态，并且计数器已经完成
		if (transactionManager.isCompleting() && accumulator.hasIncomplete()) {
			// 中断事务管理器
			if (transactionManager.isAborting())
				accumulator.abortUndrainedBatches(new KafkaException("Failing batch since transaction was aborted"));
			// 在充实之后，可能还会有请求遗留，我们无法得知追加到Broker日志的操作是成功还是失败，我们需要在最终状态确认的情况下，重新发送
			// 如果已经追加到Broker日志，但是没有收到指定的错误，我们的sequence number也是不正确的，我们可能会被引导至OutOfSequenceException异常
			if (!accumulator.flushInProgress())
				accumulator.beginFlush();
		}

		TransactionManager.TxnRequestHandler nextRequestHandler = transactionManager.nextRequestHandler(accumulator.hasIncomplete());
		if (nextRequestHandler == null)
			return false;

		AbstractRequest.Builder<?> requestBuilder = nextRequestHandler.requestBuilder();
		Node targetNode = null;
		try {
			targetNode = awaitNodeReady(nextRequestHandler.coordinatorType());
			if (targetNode == null) {
				lookupCoordinatorAndRetry(nextRequestHandler);
				return true;
			}

			if (nextRequestHandler.isRetry())
				time.sleep(nextRequestHandler.retryBackoffMs());
			long currentTimeMs = time.milliseconds();
			ClientRequest clientRequest = client.newClientRequest(
					targetNode.idString(), requestBuilder, currentTimeMs, true, requestTimeoutMs, nextRequestHandler);
			log.debug("Sending transactional request {} to node {}", requestBuilder, targetNode);
			client.send(clientRequest, currentTimeMs);
			transactionManager.setInFlightCorrelationId(clientRequest.correlationId());
			client.poll(retryBackoffMs, time.milliseconds());
			return true;
		} catch (IOException e) {
			log.debug("Disconnect from {} while trying to send request {}. Going " +
					"to back off and retry.", targetNode, requestBuilder, e);
			// We break here so that we pick up the FindCoordinator request immediately.
			lookupCoordinatorAndRetry(nextRequestHandler);
			return true;
		}
	}

	private void lookupCoordinatorAndRetry(TransactionManager.TxnRequestHandler nextRequestHandler) {
		if (nextRequestHandler.needsCoordinator()) {
			transactionManager.lookupCoordinator(nextRequestHandler);
		} else {
			// For non-coordinator requests, sleep here to prevent a tight loop when no node is available
			time.sleep(retryBackoffMs);
			metadata.requestUpdate();
		}

		transactionManager.retry(nextRequestHandler);
	}

	private void maybeAbortBatches(RuntimeException exception) {
		// 如果累加器还有未发送的batch，则中断这些batch的发送
		if (accumulator.hasIncomplete()) {
			log.error("Aborting producer batches due to fatal error", exception);
			accumulator.abortBatches(exception);
		}
	}

	/**
	 * Start closing the sender (won't actually complete until all data is sent out)
	 */
	public void initiateClose() {
		// Ensure accumulator is closed first to guarantee that no more appends are accepted after
		// breaking from the sender loop. Otherwise, we may miss some callbacks when shutting down.
		this.accumulator.close();
		this.running = false;
		this.wakeup();
	}

	/**
	 * Closes the sender without sending out any pending messages.
	 */
	public void forceClose() {
		this.forceClose = true;
		initiateClose();
	}

	public boolean isRunning() {
		return running;
	}

	private ClientResponse sendAndAwaitInitProducerIdRequest(Node node) throws IOException {
		String nodeId = node.idString();
		InitProducerIdRequestData requestData = new InitProducerIdRequestData()
				.setTransactionalId(null)
				.setTransactionTimeoutMs(Integer.MAX_VALUE);
		InitProducerIdRequest.Builder builder = new InitProducerIdRequest.Builder(requestData);
		ClientRequest request = client.newClientRequest(nodeId, builder, time.milliseconds(), true, requestTimeoutMs, null);
		return NetworkClientUtils.sendAndReceive(client, request, time);
	}

	private Node awaitNodeReady(FindCoordinatorRequest.CoordinatorType coordinatorType) throws IOException {
		Node node = coordinatorType != null ?
				transactionManager.coordinator(coordinatorType) :
				client.leastLoadedNode(time.milliseconds());

		if (node != null && NetworkClientUtils.awaitReady(client, node, time, requestTimeoutMs)) {
			return node;
		}
		return null;
	}

	private void maybeWaitForProducerId() {
		while (!forceClose && !transactionManager.hasProducerId() && !transactionManager.hasError()) {
			Node node = null;
			try {
				node = awaitNodeReady(null);
				if (node != null) {
					ClientResponse response = sendAndAwaitInitProducerIdRequest(node);
					InitProducerIdResponse initProducerIdResponse = (InitProducerIdResponse) response.responseBody();
					Errors error = initProducerIdResponse.error();
					if (error == Errors.NONE) {
						ProducerIdAndEpoch producerIdAndEpoch = new ProducerIdAndEpoch(
								initProducerIdResponse.data.producerId(), initProducerIdResponse.data.producerEpoch());
						transactionManager.setProducerIdAndEpoch(producerIdAndEpoch);
						return;
					} else if (error.exception() instanceof RetriableException) {
						log.debug("Retriable error from InitProducerId response", error.message());
					} else {
						transactionManager.transitionToFatalError(error.exception());
						break;
					}
				} else {
					log.debug("Could not find an available broker to send InitProducerIdRequest to. Will back off and retry.");
				}
			} catch (UnsupportedVersionException e) {
				transactionManager.transitionToFatalError(e);
				break;
			} catch (IOException e) {
				log.debug("Broker {} disconnected while awaiting InitProducerId response", node, e);
			}
			log.trace("Retry InitProducerIdRequest in {}ms.", retryBackoffMs);
			time.sleep(retryBackoffMs);
			metadata.requestUpdate();
		}
	}

	/**
	 * 构建返回的生产响应的回调任务
	 */
	private void handleProduceResponse(ClientResponse response, Map<TopicPartition, ProducerBatch> batches, long now) {
		RequestHeader requestHeader = response.requestHeader();
		long receivedTimeMs = response.receivedTimeMs();
		int correlationId = requestHeader.correlationId();
		if (response.wasDisconnected()) {
			// 响应返回的内容是网络连接断开，则以网络连接异常的失败的原因，取消batch的发送请求
			log.trace("Cancelled request with header {} due to node {} being disconnected",
					requestHeader, response.destination());
			for (ProducerBatch batch : batches.values())
				completeBatch(batch, new ProduceResponse.PartitionResponse(Errors.NETWORK_EXCEPTION), correlationId, now, 0L);
		} else if (response.versionMismatch() != null) {
			// 响应返回的内容是客户端版本不匹配，则以不支持的API版本原因，取消batch的发送请求
			log.warn("Cancelled request {} due to a version mismatch with node {}",
					response, response.destination(), response.versionMismatch());
			for (ProducerBatch batch : batches.values())
				completeBatch(batch, new ProduceResponse.PartitionResponse(Errors.UNSUPPORTED_VERSION), correlationId, now, 0L);
		} else {
			log.trace("Received produce response from node {} with correlation id {}", response.destination(), correlationId);
			if (response.hasResponse()) {
				// 如果存在响应对象，则对响应对象进行解析
				ProduceResponse produceResponse = (ProduceResponse) response.responseBody();
				// 响应中的信息维度是：topic-partition => partitionResponse
				for (Map.Entry<TopicPartition, ProduceResponse.PartitionResponse> entry : produceResponse.responses().entrySet()) {
					TopicPartition tp = entry.getKey();
					ProduceResponse.PartitionResponse partResp = entry.getValue();
					// 从回调任务传入的topic-partition=>batch列表集合中获取对应的batch列表，并完成每个batch
					ProducerBatch batch = batches.get(tp);
					completeBatch(batch, partResp, correlationId, now, receivedTimeMs + produceResponse.throttleTimeMs());
				}
				this.sensors.recordLatency(response.destination(), response.requestLatencyMs());
			} else {
				// 此时属于acks=0的条件，完成所有请求即可
				for (ProducerBatch batch : batches.values()) {
					completeBatch(batch, new ProduceResponse.PartitionResponse(Errors.NONE), correlationId, now, 0L);
				}
			}
		}
	}

	/**
	 * 完成或重试指定的batch
	 * @param batch         存储record的batch
	 * @param response      生产请求的相应
	 * @param correlationId 请求的唯一ID
	 * @param now           当前时间戳
	 */
	private void completeBatch(ProducerBatch batch, ProduceResponse.PartitionResponse response, long correlationId,
							   long now, long throttleUntilTimeMs) {
		Errors error = response.error;
		// 如果返回的错误信息是消息过大，并且当前batch中有多条消息，并且当前batch并没有终结状态，并且消息版本为V2版本或消息已经压缩
		if (error == Errors.MESSAGE_TOO_LARGE && batch.recordCount > 1 && !batch.isDone() &&
				(batch.magic() >= RecordBatch.MAGIC_VALUE_V2 || batch.isCompressed())) {
			// 如果batch过大，我们需要将batch分割为多个小batch，并重新进行发送
			// 在这种情况下，我们不会递减重试发送的次数
			log.warn(
					"Got error produce response in correlation id {} on topic-partition {}, splitting and retrying ({} attempts left). Error: {}",
					correlationId,
					batch.topicPartition,
					this.retries - batch.attempts(),
					error);
			if (transactionManager != null)
				transactionManager.removeInFlightBatch(batch);
			// 将大batch分割为小batch，重新放入到消息队列中
			this.accumulator.splitAndReenqueue(batch);
			// 回收分配的内存
			this.accumulator.deallocate(batch);
			// 记录分割出的batch
			this.sensors.recordBatchSplit();
		} else if (error != Errors.NONE) {
			// 如果提交的offset超出了允许的offset范围
			if (canRetry(batch, response, now)) {
				// 允许重试的情况下，尝试重新发送batch
				log.warn(
						"Got error produce response with correlation id {} on topic-partition {}, retrying ({} attempts left). Error: {}",
						correlationId,
						batch.topicPartition,
						this.retries - batch.attempts() - 1,
						error);
				if (transactionManager == null) {
					// 非事务情况下，重新入队，等待发送
					reenqueueBatch(batch, now);
				} else if (transactionManager.hasProducerIdAndEpoch(batch.producerId(), batch.producerEpoch())) {
					// 开启了幂等功能，只在当前producer id和batch的produce id相等的情况下，重新发送
					log.debug("Retrying batch to topic-partition {}. ProducerId: {}; Sequence number : {}",
							batch.topicPartition, batch.producerId(), batch.baseSequence());
					reenqueueBatch(batch, now);
				} else {
					// 其他情况下，不进行重新发送，直接失败
					failBatch(batch, response, new OutOfOrderSequenceException("Attempted to retry sending a " +
							"batch but the producer id changed from " + batch.producerId() + " to " +
							transactionManager.producerIdAndEpoch().producerId + " in the mean time. This batch will be dropped."), false);
				}
			} else if (error == Errors.DUPLICATE_SEQUENCE_NUMBER) {
				// 收到了重复sequence序号的请求
				// 此时意味着，sequence序号已经超过当前batch的序号，我们还没有保留broker上的batch元数据，来返回正确的offset和时间戳
				// 现在能做的唯一一件事情是返回success给用户，并不要返回一个合法的offset和的时间戳
				completeBatch(batch, response);
			} else {
				// 接下来将会使对失败响应的异常处理
				final RuntimeException exception;
				// 包装不同类型的异常，如topic身份验证异常，集群身份验证异常，以及其他异常
				if (error == Errors.TOPIC_AUTHORIZATION_FAILED)
					exception = new TopicAuthorizationException(Collections.singleton(batch.topicPartition.topic()));
				else if (error == Errors.CLUSTER_AUTHORIZATION_FAILED)
					exception = new ClusterAuthorizationException("The producer is not authorized to do idempotent sends");
				else
					exception = error.exception();
				// 告诉开发者，请求的真实结果
				// 如果batch没有用完它们的重试机会，我们仅会对sequence序号进行调整
				// 如果batch用完了它们的重试机会，我们并不清楚序号是否被接受，而此时，重新分配sequence序号也是不安全的，索性直接返回发送失败
				failBatch(batch, response, exception, batch.attempts() < this.retries);
			}
			// 如果返回了非法的元数据信息，则需要重新更新元数据，之后不需要再处理，等待batch的重新发送
			if (error.exception() instanceof InvalidMetadataException) {
				if (error.exception() instanceof UnknownTopicOrPartitionException) {
					log.warn("Received unknown topic or partition error in produce request on partition {}. The " +
									"topic-partition may not exist or the user may not have Describe access to it",
							batch.topicPartition);
				} else {
					log.warn("Received invalid metadata error in produce request on partition {} due to {}. Going " +
							"to request metadata update now", batch.topicPartition, error.exception().toString());
				}
				metadata.requestUpdate();
			}
		} else {
			// 此时，响应既不是batch过大，也不没有返回异常信息，视为生产请求成功，正常处理batch的响应
			completeBatch(batch, response);
		}

		// 在需要保证消息的顺序的情况下，由于已经处理完了partition的batch，则取消partition的静默状态，
		if (guaranteeMessageOrder)
			this.accumulator.unmutePartition(batch.topicPartition, throttleUntilTimeMs);
	}

	private void reenqueueBatch(ProducerBatch batch, long currentTimeMs) {
		this.accumulator.reenqueue(batch, currentTimeMs);
		maybeRemoveFromInflightBatches(batch);
		this.sensors.recordRetries(batch.topicPartition.topic(), batch.recordCount);
	}

	/**
	 * 完成指定batch的生产请求
	 * @param batch    指定batch
	 * @param response batch生产请求响应
	 */
	private void completeBatch(ProducerBatch batch, ProduceResponse.PartitionResponse response) {
		// 开启事务的情况下，首先处理事务管理器的当前batch
		if (transactionManager != null) {
			transactionManager.handleCompletedBatch(batch, response);
		}
		// 完成batch，同时移除正在发送缓存中的batch，并释放batch所使用的的内存空间
		if (batch.done(response.baseOffset, response.logAppendTime, null)) {
			maybeRemoveFromInflightBatches(batch);
			this.accumulator.deallocate(batch);
		}
	}

	/**
	 * batch发送失败
	 * @param batch 指定batch
	 * @param response 失败的相应内容
	 * @param exception 异常
	 * @param adjustSequenceNumbers
	 */
	private void failBatch(ProducerBatch batch,
						   ProduceResponse.PartitionResponse response,
						   RuntimeException exception,
						   boolean adjustSequenceNumbers) {
		failBatch(batch, response.baseOffset, response.logAppendTime, exception, adjustSequenceNumbers);
	}

	private void failBatch(ProducerBatch batch,
						   long baseOffset,
						   long logAppendTime,
						   RuntimeException exception,
						   boolean adjustSequenceNumbers) {
		if (transactionManager != null) {
			// 开启事务的情况下，由事务管理器处理失败的batch
			transactionManager.handleFailedBatch(batch, exception, adjustSequenceNumbers);
		}
		// Sender线程记录发送失败信息
		this.sensors.recordErrors(batch.topicPartition.topic(), batch.recordCount);
		// 完成batch，同时移除正在发送缓存中的batch，并释放batch所使用的的内存空间
		if (batch.done(baseOffset, logAppendTime, exception)) {
			maybeRemoveFromInflightBatches(batch);
			this.accumulator.deallocate(batch);
		}
	}

	/**
	 * We can retry a send if the error is transient and the number of attempts taken is fewer than the maximum allowed.
	 * We can also retry OutOfOrderSequence exceptions for future batches, since if the first batch has failed, the
	 * future batches are certain to fail with an OutOfOrderSequence exception.
	 */
	private boolean canRetry(ProducerBatch batch, ProduceResponse.PartitionResponse response, long now) {
		return !batch.hasReachedDeliveryTimeout(accumulator.getDeliveryTimeoutMs(), now) &&
				batch.attempts() < this.retries &&
				!batch.isDone() &&
				((response.error.exception() instanceof RetriableException) ||
						(transactionManager != null && transactionManager.canRetry(response, batch)));
	}

	/**
	 * 以每个节点为基础，将数据通过生产请求的媒介下，将数据传输过去
	 */
	private void sendProduceRequests(Map<Integer, List<ProducerBatch>> collated, long now) {
		for (Map.Entry<Integer, List<ProducerBatch>> entry : collated.entrySet())
			sendProduceRequest(now, entry.getKey(), acks, requestTimeoutMs, entry.getValue());
	}

	/**
	 * 根据给定的record batch集合，创建生产请求
	 */
	private void sendProduceRequest(long now, int destination, short acks, int timeout, List<ProducerBatch> batches) {
		if (batches.isEmpty())
			return;
		// partition以及partition需要传输的batch集合
		Map<TopicPartition, MemoryRecords> produceRecordsByPartition = new HashMap<>(batches.size());
		// partition以及partition传输的batch集合
		final Map<TopicPartition, ProducerBatch> recordsByPartition = new HashMap<>(batches.size());

		// 获取版本号
		byte minUsedMagic = apiVersions.maxUsableProduceMagic();
		for (ProducerBatch batch : batches) {
			// 向后兼容
			if (batch.magic() < minUsedMagic)
				minUsedMagic = batch.magic();
		}
		// 遍历每个batch
		for (ProducerBatch batch : batches) {
			TopicPartition tp = batch.topicPartition;
			// 获取每个batch的record
			MemoryRecords records = batch.records();

			// 通常，在producer构建batch和发送写入请求之间，是允许出现一段延迟的，我们还可能会基于过时的metadata选择消息的格式
			// 在最坏的情况下，我们将会乐观的选择去用新的消息格式，但是发现broker并不支持，所以我们就需要向下转换，以便broker能支持
			// 向下转换已在处理在集群中中出现的边界case，因为broker可能在不同版本中并不支持同样的消息格式
			// 举个例子，如果一个partition从一个支持的版本，迁移到一个不支持的版本，我们就需要进行转换
			if (!records.hasMatchingMagic(minUsedMagic))
				records = batch.records().downConvert(minUsedMagic, 0, time).records();
			// 向两种集合中添加不同分类的待发送记录
			produceRecordsByPartition.put(tp, records);
			recordsByPartition.put(tp, batch);
		}
		// 获取transaction id
		String transactionalId = null;
		if (transactionManager != null && transactionManager.isTransactional()) {
			transactionalId = transactionManager.transactionalId();
		}
		// 根据版本，构建request
		ProduceRequest.Builder requestBuilder = ProduceRequest.Builder.forMagic(minUsedMagic, acks, timeout,
				produceRecordsByPartition, transactionalId);
		// 构建请求完成后的回调任务
		RequestCompletionHandler callback = response -> handleProduceResponse(response, recordsByPartition, time.milliseconds());

		String nodeId = Integer.toString(destination);
		// 创建请求
		ClientRequest clientRequest = client.newClientRequest(nodeId, requestBuilder, now, acks != 0,
				requestTimeoutMs, callback);
		// 发送请求，请求完成后，会执行回调
		client.send(clientRequest, now);
		log.trace("Sent produce request to {}: {}", nodeId, requestBuilder);
	}

	/**
	 * Wake up the selector associated with this send thread
	 */
	public void wakeup() {
		this.client.wakeup();
	}

	public static Sensor throttleTimeSensor(SenderMetricsRegistry metrics) {
		Sensor produceThrottleTimeSensor = metrics.sensor("produce-throttle-time");
		produceThrottleTimeSensor.add(metrics.produceThrottleTimeAvg, new Avg());
		produceThrottleTimeSensor.add(metrics.produceThrottleTimeMax, new Max());
		return produceThrottleTimeSensor;
	}

	/**
	 * A collection of sensors for the sender
	 */
	private static class SenderMetrics {
		public final Sensor retrySensor;
		public final Sensor errorSensor;
		public final Sensor queueTimeSensor;
		public final Sensor requestTimeSensor;
		public final Sensor recordsPerRequestSensor;
		public final Sensor batchSizeSensor;
		public final Sensor compressionRateSensor;
		public final Sensor maxRecordSizeSensor;
		public final Sensor batchSplitSensor;
		private final SenderMetricsRegistry metrics;
		private final Time time;

		public SenderMetrics(SenderMetricsRegistry metrics, Metadata metadata, KafkaClient client, Time time) {
			this.metrics = metrics;
			this.time = time;

			this.batchSizeSensor = metrics.sensor("batch-size");
			this.batchSizeSensor.add(metrics.batchSizeAvg, new Avg());
			this.batchSizeSensor.add(metrics.batchSizeMax, new Max());

			this.compressionRateSensor = metrics.sensor("compression-rate");
			this.compressionRateSensor.add(metrics.compressionRateAvg, new Avg());

			this.queueTimeSensor = metrics.sensor("queue-time");
			this.queueTimeSensor.add(metrics.recordQueueTimeAvg, new Avg());
			this.queueTimeSensor.add(metrics.recordQueueTimeMax, new Max());

			this.requestTimeSensor = metrics.sensor("request-time");
			this.requestTimeSensor.add(metrics.requestLatencyAvg, new Avg());
			this.requestTimeSensor.add(metrics.requestLatencyMax, new Max());

			this.recordsPerRequestSensor = metrics.sensor("records-per-request");
			this.recordsPerRequestSensor.add(new Meter(metrics.recordSendRate, metrics.recordSendTotal));
			this.recordsPerRequestSensor.add(metrics.recordsPerRequestAvg, new Avg());

			this.retrySensor = metrics.sensor("record-retries");
			this.retrySensor.add(new Meter(metrics.recordRetryRate, metrics.recordRetryTotal));

			this.errorSensor = metrics.sensor("errors");
			this.errorSensor.add(new Meter(metrics.recordErrorRate, metrics.recordErrorTotal));

			this.maxRecordSizeSensor = metrics.sensor("record-size");
			this.maxRecordSizeSensor.add(metrics.recordSizeMax, new Max());
			this.maxRecordSizeSensor.add(metrics.recordSizeAvg, new Avg());

			this.metrics.addMetric(metrics.requestsInFlight, (config, now) -> client.inFlightRequestCount());
			this.metrics.addMetric(metrics.metadataAge,
					(config, now) -> (now - metadata.lastSuccessfulUpdate()) / 1000.0);

			this.batchSplitSensor = metrics.sensor("batch-split-rate");
			this.batchSplitSensor.add(new Meter(metrics.batchSplitRate, metrics.batchSplitTotal));
		}

		private void maybeRegisterTopicMetrics(String topic) {
			// if one sensor of the metrics has been registered for the topic,
			// then all other sensors should have been registered; and vice versa
			String topicRecordsCountName = "topic." + topic + ".records-per-batch";
			Sensor topicRecordCount = this.metrics.getSensor(topicRecordsCountName);
			if (topicRecordCount == null) {
				Map<String, String> metricTags = Collections.singletonMap("topic", topic);

				topicRecordCount = this.metrics.sensor(topicRecordsCountName);
				MetricName rateMetricName = this.metrics.topicRecordSendRate(metricTags);
				MetricName totalMetricName = this.metrics.topicRecordSendTotal(metricTags);
				topicRecordCount.add(new Meter(rateMetricName, totalMetricName));

				String topicByteRateName = "topic." + topic + ".bytes";
				Sensor topicByteRate = this.metrics.sensor(topicByteRateName);
				rateMetricName = this.metrics.topicByteRate(metricTags);
				totalMetricName = this.metrics.topicByteTotal(metricTags);
				topicByteRate.add(new Meter(rateMetricName, totalMetricName));

				String topicCompressionRateName = "topic." + topic + ".compression-rate";
				Sensor topicCompressionRate = this.metrics.sensor(topicCompressionRateName);
				MetricName m = this.metrics.topicCompressionRate(metricTags);
				topicCompressionRate.add(m, new Avg());

				String topicRetryName = "topic." + topic + ".record-retries";
				Sensor topicRetrySensor = this.metrics.sensor(topicRetryName);
				rateMetricName = this.metrics.topicRecordRetryRate(metricTags);
				totalMetricName = this.metrics.topicRecordRetryTotal(metricTags);
				topicRetrySensor.add(new Meter(rateMetricName, totalMetricName));

				String topicErrorName = "topic." + topic + ".record-errors";
				Sensor topicErrorSensor = this.metrics.sensor(topicErrorName);
				rateMetricName = this.metrics.topicRecordErrorRate(metricTags);
				totalMetricName = this.metrics.topicRecordErrorTotal(metricTags);
				topicErrorSensor.add(new Meter(rateMetricName, totalMetricName));
			}
		}

		public void updateProduceRequestMetrics(Map<Integer, List<ProducerBatch>> batches) {
			long now = time.milliseconds();
			for (List<ProducerBatch> nodeBatch : batches.values()) {
				int records = 0;
				for (ProducerBatch batch : nodeBatch) {
					// register all per-topic metrics at once
					String topic = batch.topicPartition.topic();
					maybeRegisterTopicMetrics(topic);

					// per-topic record send rate
					String topicRecordsCountName = "topic." + topic + ".records-per-batch";
					Sensor topicRecordCount = Objects.requireNonNull(this.metrics.getSensor(topicRecordsCountName));
					topicRecordCount.record(batch.recordCount);

					// per-topic bytes send rate
					String topicByteRateName = "topic." + topic + ".bytes";
					Sensor topicByteRate = Objects.requireNonNull(this.metrics.getSensor(topicByteRateName));
					topicByteRate.record(batch.estimatedSizeInBytes());

					// per-topic compression rate
					String topicCompressionRateName = "topic." + topic + ".compression-rate";
					Sensor topicCompressionRate = Objects.requireNonNull(this.metrics.getSensor(topicCompressionRateName));
					topicCompressionRate.record(batch.compressionRatio());

					// global metrics
					this.batchSizeSensor.record(batch.estimatedSizeInBytes(), now);
					this.queueTimeSensor.record(batch.queueTimeMs(), now);
					this.compressionRateSensor.record(batch.compressionRatio());
					this.maxRecordSizeSensor.record(batch.maxRecordSize, now);
					records += batch.recordCount;
				}
				this.recordsPerRequestSensor.record(records, now);
			}
		}

		public void recordRetries(String topic, int count) {
			long now = time.milliseconds();
			this.retrySensor.record(count, now);
			String topicRetryName = "topic." + topic + ".record-retries";
			Sensor topicRetrySensor = this.metrics.getSensor(topicRetryName);
			if (topicRetrySensor != null)
				topicRetrySensor.record(count, now);
		}

		public void recordErrors(String topic, int count) {
			long now = time.milliseconds();
			this.errorSensor.record(count, now);
			String topicErrorName = "topic." + topic + ".record-errors";
			Sensor topicErrorSensor = this.metrics.getSensor(topicErrorName);
			if (topicErrorSensor != null)
				topicErrorSensor.record(count, now);
		}

		public void recordLatency(String node, long latency) {
			long now = time.milliseconds();
			this.requestTimeSensor.record(latency, now);
			if (!node.isEmpty()) {
				String nodeTimeName = "node-" + node + ".latency";
				Sensor nodeRequestTime = this.metrics.getSensor(nodeTimeName);
				if (nodeRequestTime != null)
					nodeRequestTime.record(latency, now);
			}
		}

		void recordBatchSplit() {
			this.batchSplitSensor.record();
		}
	}
=======
    private final Logger log;

    /* the state of each nodes connection */
    private final KafkaClient client;

    /* the record accumulator that batches records */
    private final RecordAccumulator accumulator;

    /* the metadata for the client */
    private final ProducerMetadata metadata;

    /* the flag indicating whether the producer should guarantee the message order on the broker or not. */
    private final boolean guaranteeMessageOrder;

    /* the maximum request size to attempt to send to the server */
    private final int maxRequestSize;

    /* the number of acknowledgements to request from the server */
    private final short acks;

    /* the number of times to retry a failed request before giving up */
    private final int retries;

    /* the clock instance used for getting the time */
    private final Time time;

    /* true while the sender thread is still running */
    private volatile boolean running;

    /* true when the caller wants to ignore all unsent/inflight messages and force close.  */
    private volatile boolean forceClose;

    /* metrics */
    private final SenderMetrics sensors;

    /* the max time to wait for the server to respond to the request*/
    private final int requestTimeoutMs;

    /* The max time to wait before retrying a request which has failed */
    private final long retryBackoffMs;

    /* current request API versions supported by the known brokers */
    private final ApiVersions apiVersions;

    /* all the state related to transactions, in particular the producer id, producer epoch, and sequence numbers */
    private final TransactionManager transactionManager;

    // A per-partition queue of batches ordered by creation time for tracking the in-flight batches
    private final Map<TopicPartition, List<ProducerBatch>> inFlightBatches;

    public Sender(LogContext logContext,
                  KafkaClient client,
                  ProducerMetadata metadata,
                  RecordAccumulator accumulator,
                  boolean guaranteeMessageOrder,
                  int maxRequestSize,
                  short acks,
                  int retries,
                  SenderMetricsRegistry metricsRegistry,
                  Time time,
                  int requestTimeoutMs,
                  long retryBackoffMs,
                  TransactionManager transactionManager,
                  ApiVersions apiVersions) {
        this.log = logContext.logger(Sender.class);
        this.client = client;
        this.accumulator = accumulator;
        this.metadata = metadata;
        this.guaranteeMessageOrder = guaranteeMessageOrder;
        this.maxRequestSize = maxRequestSize;
        this.running = true;
        this.acks = acks;
        this.retries = retries;
        this.time = time;
        this.sensors = new SenderMetrics(metricsRegistry, metadata, client, time);
        this.requestTimeoutMs = requestTimeoutMs;
        this.retryBackoffMs = retryBackoffMs;
        this.apiVersions = apiVersions;
        this.transactionManager = transactionManager;
        this.inFlightBatches = new HashMap<>();
    }

    public List<ProducerBatch> inFlightBatches(TopicPartition tp) {
        return inFlightBatches.containsKey(tp) ? inFlightBatches.get(tp) : new ArrayList<>();
    }

    private void maybeRemoveFromInflightBatches(ProducerBatch batch) {
        List<ProducerBatch> batches = inFlightBatches.get(batch.topicPartition);
        if (batches != null) {
            batches.remove(batch);
            if (batches.isEmpty()) {
                inFlightBatches.remove(batch.topicPartition);
            }
        }
    }

    private void maybeRemoveAndDeallocateBatch(ProducerBatch batch) {
        maybeRemoveFromInflightBatches(batch);
        this.accumulator.deallocate(batch);
    }

    /**
     *  Get the in-flight batches that has reached delivery timeout.
     */
    private List<ProducerBatch> getExpiredInflightBatches(long now) {
        List<ProducerBatch> expiredBatches = new ArrayList<>();

        for (Iterator<Map.Entry<TopicPartition, List<ProducerBatch>>> batchIt = inFlightBatches.entrySet().iterator(); batchIt.hasNext();) {
            Map.Entry<TopicPartition, List<ProducerBatch>> entry = batchIt.next();
            List<ProducerBatch> partitionInFlightBatches = entry.getValue();
            if (partitionInFlightBatches != null) {
                Iterator<ProducerBatch> iter = partitionInFlightBatches.iterator();
                while (iter.hasNext()) {
                    ProducerBatch batch = iter.next();
                    if (batch.hasReachedDeliveryTimeout(accumulator.getDeliveryTimeoutMs(), now)) {
                        iter.remove();
                        // expireBatches is called in Sender.sendProducerData, before client.poll.
                        // The !batch.isDone() invariant should always hold. An IllegalStateException
                        // exception will be thrown if the invariant is violated.
                        if (!batch.isDone()) {
                            expiredBatches.add(batch);
                        } else {
                            throw new IllegalStateException(batch.topicPartition + " batch created at " +
                                batch.createdMs + " gets unexpected final state " + batch.finalState());
                        }
                    } else {
                        accumulator.maybeUpdateNextBatchExpiryTime(batch);
                        break;
                    }
                }
                if (partitionInFlightBatches.isEmpty()) {
                    batchIt.remove();
                }
            }
        }
        return expiredBatches;
    }

    private void addToInflightBatches(List<ProducerBatch> batches) {
        for (ProducerBatch batch : batches) {
            List<ProducerBatch> inflightBatchList = inFlightBatches.get(batch.topicPartition);
            if (inflightBatchList == null) {
                inflightBatchList = new ArrayList<>();
                inFlightBatches.put(batch.topicPartition, inflightBatchList);
            }
            inflightBatchList.add(batch);
        }
    }

    public void addToInflightBatches(Map<Integer, List<ProducerBatch>> batches) {
        for (List<ProducerBatch> batchList : batches.values()) {
            addToInflightBatches(batchList);
        }
    }

    private boolean hasPendingTransactionalRequests() {
        return transactionManager != null && transactionManager.hasPendingRequests() && transactionManager.hasOngoingTransaction();
    }

    /**
     * The main run loop for the sender thread
     */
    @Override
    public void run() {
        log.debug("Starting Kafka producer I/O thread.");

        // main loop, runs until close is called
        while (running) {
            try {
                runOnce();
            } catch (Exception e) {
                log.error("Uncaught error in kafka producer I/O thread: ", e);
            }
        }

        log.debug("Beginning shutdown of Kafka producer I/O thread, sending remaining records.");

        // okay we stopped accepting requests but there may still be
        // requests in the transaction manager, accumulator or waiting for acknowledgment,
        // wait until these are completed.
        while (!forceClose && ((this.accumulator.hasUndrained() || this.client.inFlightRequestCount() > 0) || hasPendingTransactionalRequests())) {
            try {
                runOnce();
            } catch (Exception e) {
                log.error("Uncaught error in kafka producer I/O thread: ", e);
            }
        }

        // Abort the transaction if any commit or abort didn't go through the transaction manager's queue
        while (!forceClose && transactionManager != null && transactionManager.hasOngoingTransaction()) {
            if (!transactionManager.isCompleting()) {
                log.info("Aborting incomplete transaction due to shutdown");
                transactionManager.beginAbort();
            }
            try {
                runOnce();
            } catch (Exception e) {
                log.error("Uncaught error in kafka producer I/O thread: ", e);
            }
        }

        if (forceClose) {
            // We need to fail all the incomplete transactional requests and batches and wake up the threads waiting on
            // the futures.
            if (transactionManager != null) {
                log.debug("Aborting incomplete transactional requests due to forced shutdown");
                transactionManager.close();
            }
            log.debug("Aborting incomplete batches due to forced shutdown");
            this.accumulator.abortIncompleteBatches();
        }
        try {
            this.client.close();
        } catch (Exception e) {
            log.error("Failed to close network client", e);
        }

        log.debug("Shutdown of Kafka producer I/O thread has completed.");
    }

    /**
     * Run a single iteration of sending
     *
     */
    void runOnce() {
        if (transactionManager != null) {
            try {
                transactionManager.maybeResolveSequences();

                // do not continue sending if the transaction manager is in a failed state
                if (transactionManager.hasFatalError()) {
                    RuntimeException lastError = transactionManager.lastError();
                    if (lastError != null)
                        maybeAbortBatches(lastError);
                    client.poll(retryBackoffMs, time.milliseconds());
                    return;
                }

                // Check whether we need a new producerId. If so, we will enqueue an InitProducerId
                // request which will be sent below
                transactionManager.bumpIdempotentEpochAndResetIdIfNeeded();

                if (maybeSendAndPollTransactionalRequest()) {
                    return;
                }
            } catch (AuthenticationException e) {
                // This is already logged as error, but propagated here to perform any clean ups.
                log.trace("Authentication exception while processing transactional request", e);
                transactionManager.authenticationFailed(e);
            }
        }

        long currentTimeMs = time.milliseconds();
        long pollTimeout = sendProducerData(currentTimeMs);
        client.poll(pollTimeout, currentTimeMs);
    }

    private long sendProducerData(long now) {
        Cluster cluster = metadata.fetch();
        // get the list of partitions with data ready to send
        RecordAccumulator.ReadyCheckResult result = this.accumulator.ready(cluster, now);

        // if there are any partitions whose leaders are not known yet, force metadata update
        if (!result.unknownLeaderTopics.isEmpty()) {
            // The set of topics with unknown leader contains topics with leader election pending as well as
            // topics which may have expired. Add the topic again to metadata to ensure it is included
            // and request metadata update, since there are messages to send to the topic.
            for (String topic : result.unknownLeaderTopics)
                this.metadata.add(topic, now);

            log.debug("Requesting metadata update due to unknown leader topics from the batched records: {}",
                result.unknownLeaderTopics);
            this.metadata.requestUpdate();
        }

        // remove any nodes we aren't ready to send to
        Iterator<Node> iter = result.readyNodes.iterator();
        long notReadyTimeout = Long.MAX_VALUE;
        while (iter.hasNext()) {
            Node node = iter.next();
            if (!this.client.ready(node, now)) {
                iter.remove();
                notReadyTimeout = Math.min(notReadyTimeout, this.client.pollDelayMs(node, now));
            }
        }

        // create produce requests
        Map<Integer, List<ProducerBatch>> batches = this.accumulator.drain(cluster, result.readyNodes, this.maxRequestSize, now);
        addToInflightBatches(batches);
        if (guaranteeMessageOrder) {
            // Mute all the partitions drained
            for (List<ProducerBatch> batchList : batches.values()) {
                for (ProducerBatch batch : batchList)
                    this.accumulator.mutePartition(batch.topicPartition);
            }
        }

        accumulator.resetNextBatchExpiryTime();
        List<ProducerBatch> expiredInflightBatches = getExpiredInflightBatches(now);
        List<ProducerBatch> expiredBatches = this.accumulator.expiredBatches(now);
        expiredBatches.addAll(expiredInflightBatches);

        // Reset the producer id if an expired batch has previously been sent to the broker. Also update the metrics
        // for expired batches. see the documentation of @TransactionState.resetIdempotentProducerId to understand why
        // we need to reset the producer id here.
        if (!expiredBatches.isEmpty())
            log.trace("Expired {} batches in accumulator", expiredBatches.size());
        for (ProducerBatch expiredBatch : expiredBatches) {
            String errorMessage = "Expiring " + expiredBatch.recordCount + " record(s) for " + expiredBatch.topicPartition
                + ":" + (now - expiredBatch.createdMs) + " ms has passed since batch creation";
            failBatch(expiredBatch, new TimeoutException(errorMessage), false);
            if (transactionManager != null && expiredBatch.inRetry()) {
                // This ensures that no new batches are drained until the current in flight batches are fully resolved.
                transactionManager.markSequenceUnresolved(expiredBatch);
            }
        }
        sensors.updateProduceRequestMetrics(batches);

        // If we have any nodes that are ready to send + have sendable data, poll with 0 timeout so this can immediately
        // loop and try sending more data. Otherwise, the timeout will be the smaller value between next batch expiry
        // time, and the delay time for checking data availability. Note that the nodes may have data that isn't yet
        // sendable due to lingering, backing off, etc. This specifically does not include nodes with sendable data
        // that aren't ready to send since they would cause busy looping.
        long pollTimeout = Math.min(result.nextReadyCheckDelayMs, notReadyTimeout);
        pollTimeout = Math.min(pollTimeout, this.accumulator.nextExpiryTimeMs() - now);
        pollTimeout = Math.max(pollTimeout, 0);
        if (!result.readyNodes.isEmpty()) {
            log.trace("Nodes with data ready to send: {}", result.readyNodes);
            // if some partitions are already ready to be sent, the select time would be 0;
            // otherwise if some partition already has some data accumulated but not ready yet,
            // the select time will be the time difference between now and its linger expiry time;
            // otherwise the select time will be the time difference between now and the metadata expiry time;
            pollTimeout = 0;
        }
        sendProduceRequests(batches, now);
        return pollTimeout;
    }

    /**
     * Returns true if a transactional request is sent or polled, or if a FindCoordinator request is enqueued
     */
    private boolean maybeSendAndPollTransactionalRequest() {
        if (transactionManager.hasInFlightRequest()) {
            // as long as there are outstanding transactional requests, we simply wait for them to return
            client.poll(retryBackoffMs, time.milliseconds());
            return true;
        }

        if (transactionManager.hasAbortableError() || transactionManager.isAborting()) {
            if (accumulator.hasIncomplete()) {
                // Attempt to get the last error that caused this abort.
                RuntimeException exception = transactionManager.lastError();
                // If there was no error, but we are still aborting,
                // then this is most likely a case where there was no fatal error.
                if (exception == null) {
                    exception = new TransactionAbortedException();
                }
                accumulator.abortUndrainedBatches(exception);
            }
        }

        if (transactionManager.isCompleting() && !accumulator.flushInProgress()) {
            // There may still be requests left which are being retried. Since we do not know whether they had
            // been successfully appended to the broker log, we must resend them until their final status is clear.
            // If they had been appended and we did not receive the error, then our sequence number would no longer
            // be correct which would lead to an OutOfSequenceException.
            accumulator.beginFlush();
        }

        TransactionManager.TxnRequestHandler nextRequestHandler = transactionManager.nextRequest(accumulator.hasIncomplete());
        if (nextRequestHandler == null)
            return false;

        AbstractRequest.Builder<?> requestBuilder = nextRequestHandler.requestBuilder();
        Node targetNode = null;
        try {
            FindCoordinatorRequest.CoordinatorType coordinatorType = nextRequestHandler.coordinatorType();
            targetNode = coordinatorType != null ?
                    transactionManager.coordinator(coordinatorType) :
                    client.leastLoadedNode(time.milliseconds());
            if (targetNode != null) {
                if (!awaitNodeReady(targetNode, coordinatorType)) {
                    log.trace("Target node {} not ready within request timeout, will retry when node is ready.", targetNode);
                    maybeFindCoordinatorAndRetry(nextRequestHandler);
                    return true;
                }
            } else if (coordinatorType != null) {
                log.trace("Coordinator not known for {}, will retry {} after finding coordinator.", coordinatorType, requestBuilder.apiKey());
                maybeFindCoordinatorAndRetry(nextRequestHandler);
                return true;
            } else {
                log.trace("No nodes available to send requests, will poll and retry when until a node is ready.");
                transactionManager.retry(nextRequestHandler);
                client.poll(retryBackoffMs, time.milliseconds());
                return true;
            }

            if (nextRequestHandler.isRetry())
                time.sleep(nextRequestHandler.retryBackoffMs());

            long currentTimeMs = time.milliseconds();
            ClientRequest clientRequest = client.newClientRequest(targetNode.idString(), requestBuilder, currentTimeMs,
                true, requestTimeoutMs, nextRequestHandler);
            log.debug("Sending transactional request {} to node {} with correlation ID {}", requestBuilder, targetNode, clientRequest.correlationId());
            client.send(clientRequest, currentTimeMs);
            transactionManager.setInFlightCorrelationId(clientRequest.correlationId());
            client.poll(retryBackoffMs, time.milliseconds());
            return true;
        } catch (IOException e) {
            log.debug("Disconnect from {} while trying to send request {}. Going " +
                    "to back off and retry.", targetNode, requestBuilder, e);
            // We break here so that we pick up the FindCoordinator request immediately.
            maybeFindCoordinatorAndRetry(nextRequestHandler);
            return true;
        }
    }

    private void maybeFindCoordinatorAndRetry(TransactionManager.TxnRequestHandler nextRequestHandler) {
        if (nextRequestHandler.needsCoordinator()) {
            transactionManager.lookupCoordinator(nextRequestHandler);
        } else {
            // For non-coordinator requests, sleep here to prevent a tight loop when no node is available
            time.sleep(retryBackoffMs);
            metadata.requestUpdate();
        }

        transactionManager.retry(nextRequestHandler);
    }

    private void maybeAbortBatches(RuntimeException exception) {
        if (accumulator.hasIncomplete()) {
            log.error("Aborting producer batches due to fatal error", exception);
            accumulator.abortBatches(exception);
        }
    }

    /**
     * Start closing the sender (won't actually complete until all data is sent out)
     */
    public void initiateClose() {
        // Ensure accumulator is closed first to guarantee that no more appends are accepted after
        // breaking from the sender loop. Otherwise, we may miss some callbacks when shutting down.
        this.accumulator.close();
        this.running = false;
        this.wakeup();
    }

    /**
     * Closes the sender without sending out any pending messages.
     */
    public void forceClose() {
        this.forceClose = true;
        initiateClose();
    }

    public boolean isRunning() {
        return running;
    }

    private boolean awaitNodeReady(Node node, FindCoordinatorRequest.CoordinatorType coordinatorType) throws IOException {
        if (NetworkClientUtils.awaitReady(client, node, time, requestTimeoutMs)) {
            if (coordinatorType == FindCoordinatorRequest.CoordinatorType.TRANSACTION) {
                // Indicate to the transaction manager that the coordinator is ready, allowing it to check ApiVersions
                // This allows us to bump transactional epochs even if the coordinator is temporarily unavailable at
                // the time when the abortable error is handled
                transactionManager.handleCoordinatorReady();
            }
            return true;
        }
        return false;
    }

    /**
     * Handle a produce response
     */
    private void handleProduceResponse(ClientResponse response, Map<TopicPartition, ProducerBatch> batches, long now) {
        RequestHeader requestHeader = response.requestHeader();
        int correlationId = requestHeader.correlationId();
        if (response.wasDisconnected()) {
            log.trace("Cancelled request with header {} due to node {} being disconnected",
                requestHeader, response.destination());
            for (ProducerBatch batch : batches.values())
                completeBatch(batch, new ProduceResponse.PartitionResponse(Errors.NETWORK_EXCEPTION, String.format("Disconnected from node %s", response.destination())),
                        correlationId, now);
        } else if (response.versionMismatch() != null) {
            log.warn("Cancelled request {} due to a version mismatch with node {}",
                    response, response.destination(), response.versionMismatch());
            for (ProducerBatch batch : batches.values())
                completeBatch(batch, new ProduceResponse.PartitionResponse(Errors.UNSUPPORTED_VERSION), correlationId, now);
        } else {
            log.trace("Received produce response from node {} with correlation id {}", response.destination(), correlationId);
            // if we have a response, parse it
            if (response.hasResponse()) {
                // Sender should exercise PartitionProduceResponse rather than ProduceResponse.PartitionResponse
                // https://issues.apache.org/jira/browse/KAFKA-10696
                ProduceResponse produceResponse = (ProduceResponse) response.responseBody();
                produceResponse.data().responses().forEach(r -> r.partitionResponses().forEach(p -> {
                    TopicPartition tp = new TopicPartition(r.name(), p.index());
                    ProduceResponse.PartitionResponse partResp = new ProduceResponse.PartitionResponse(
                            Errors.forCode(p.errorCode()),
                            p.baseOffset(),
                            p.logAppendTimeMs(),
                            p.logStartOffset(),
                            p.recordErrors()
                                .stream()
                                .map(e -> new ProduceResponse.RecordError(e.batchIndex(), e.batchIndexErrorMessage()))
                                .collect(Collectors.toList()),
                            p.errorMessage());
                    ProducerBatch batch = batches.get(tp);
                    completeBatch(batch, partResp, correlationId, now);
                }));
                this.sensors.recordLatency(response.destination(), response.requestLatencyMs());
            } else {
                // this is the acks = 0 case, just complete all requests
                for (ProducerBatch batch : batches.values()) {
                    completeBatch(batch, new ProduceResponse.PartitionResponse(Errors.NONE), correlationId, now);
                }
            }
        }
    }

    /**
     * Complete or retry the given batch of records.
     *
     * @param batch The record batch
     * @param response The produce response
     * @param correlationId The correlation id for the request
     * @param now The current POSIX timestamp in milliseconds
     */
    private void completeBatch(ProducerBatch batch, ProduceResponse.PartitionResponse response, long correlationId,
                               long now) {
        Errors error = response.error;

        if (error == Errors.MESSAGE_TOO_LARGE && batch.recordCount > 1 && !batch.isDone() &&
                (batch.magic() >= RecordBatch.MAGIC_VALUE_V2 || batch.isCompressed())) {
            // If the batch is too large, we split the batch and send the split batches again. We do not decrement
            // the retry attempts in this case.
            log.warn(
                "Got error produce response in correlation id {} on topic-partition {}, splitting and retrying ({} attempts left). Error: {}",
                correlationId,
                batch.topicPartition,
                this.retries - batch.attempts(),
                formatErrMsg(response));
            if (transactionManager != null)
                transactionManager.removeInFlightBatch(batch);
            this.accumulator.splitAndReenqueue(batch);
            maybeRemoveAndDeallocateBatch(batch);
            this.sensors.recordBatchSplit();
        } else if (error != Errors.NONE) {
            if (canRetry(batch, response, now)) {
                log.warn(
                    "Got error produce response with correlation id {} on topic-partition {}, retrying ({} attempts left). Error: {}",
                    correlationId,
                    batch.topicPartition,
                    this.retries - batch.attempts() - 1,
                    formatErrMsg(response));
                reenqueueBatch(batch, now);
            } else if (error == Errors.DUPLICATE_SEQUENCE_NUMBER) {
                // If we have received a duplicate sequence error, it means that the sequence number has advanced beyond
                // the sequence of the current batch, and we haven't retained batch metadata on the broker to return
                // the correct offset and timestamp.
                //
                // The only thing we can do is to return success to the user and not return a valid offset and timestamp.
                completeBatch(batch, response);
            } else {
                // tell the user the result of their request. We only adjust sequence numbers if the batch didn't exhaust
                // its retries -- if it did, we don't know whether the sequence number was accepted or not, and
                // thus it is not safe to reassign the sequence.
                failBatch(batch, response, batch.attempts() < this.retries);
            }
            if (error.exception() instanceof InvalidMetadataException) {
                if (error.exception() instanceof UnknownTopicOrPartitionException) {
                    log.warn("Received unknown topic or partition error in produce request on partition {}. The " +
                            "topic-partition may not exist or the user may not have Describe access to it",
                        batch.topicPartition);
                } else {
                    log.warn("Received invalid metadata error in produce request on partition {} due to {}. Going " +
                            "to request metadata update now", batch.topicPartition,
                            error.exception(response.errorMessage).toString());
                }
                metadata.requestUpdate();
            }
        } else {
            completeBatch(batch, response);
        }

        // Unmute the completed partition.
        if (guaranteeMessageOrder)
            this.accumulator.unmutePartition(batch.topicPartition);
    }

    /**
     * Format the error from a {@link ProduceResponse.PartitionResponse} in a user-friendly string
     * e.g "NETWORK_EXCEPTION. Error Message: Disconnected from node 0"
     */
    private String formatErrMsg(ProduceResponse.PartitionResponse response) {
        String errorMessageSuffix = (response.errorMessage == null || response.errorMessage.isEmpty()) ?
                "" : String.format(". Error Message: %s", response.errorMessage);
        return String.format("%s%s", response.error, errorMessageSuffix);
    }

    private void reenqueueBatch(ProducerBatch batch, long currentTimeMs) {
        this.accumulator.reenqueue(batch, currentTimeMs);
        maybeRemoveFromInflightBatches(batch);
        this.sensors.recordRetries(batch.topicPartition.topic(), batch.recordCount);
    }

    private void completeBatch(ProducerBatch batch, ProduceResponse.PartitionResponse response) {
        if (transactionManager != null) {
            transactionManager.handleCompletedBatch(batch, response);
        }

        if (batch.complete(response.baseOffset, response.logAppendTime)) {
            maybeRemoveAndDeallocateBatch(batch);
        }
    }

    private void failBatch(ProducerBatch batch,
                           ProduceResponse.PartitionResponse response,
                           boolean adjustSequenceNumbers) {
        final RuntimeException topLevelException;
        if (response.error == Errors.TOPIC_AUTHORIZATION_FAILED)
            topLevelException = new TopicAuthorizationException(Collections.singleton(batch.topicPartition.topic()));
        else if (response.error == Errors.CLUSTER_AUTHORIZATION_FAILED)
            topLevelException = new ClusterAuthorizationException("The producer is not authorized to do idempotent sends");
        else
            topLevelException = response.error.exception(response.errorMessage);

        if (response.recordErrors == null || response.recordErrors.isEmpty()) {
            failBatch(batch, topLevelException, adjustSequenceNumbers);
        } else {
            Map<Integer, RuntimeException> recordErrorMap = new HashMap<>(response.recordErrors.size());
            for (ProduceResponse.RecordError recordError : response.recordErrors) {
                // The API leaves us with some awkwardness interpreting the errors in the response.
                // We cannot differentiate between different error cases (such as INVALID_TIMESTAMP)
                // from the single error code at the partition level, so instead we use INVALID_RECORD
                // for all failed records and rely on the message to distinguish the cases.
                final String errorMessage;
                if (recordError.message != null) {
                    errorMessage = recordError.message;
                } else if (response.errorMessage != null) {
                    errorMessage = response.errorMessage;
                } else {
                    errorMessage = response.error.message();
                }

                // If the batch contained only a single record error, then we can unambiguously
                // use the exception type corresponding to the partition-level error code.
                if (response.recordErrors.size() == 1) {
                    recordErrorMap.put(recordError.batchIndex, response.error.exception(errorMessage));
                } else {
                    recordErrorMap.put(recordError.batchIndex, new InvalidRecordException(errorMessage));
                }
            }

            Function<Integer, RuntimeException> recordExceptions = batchIndex -> {
                RuntimeException exception = recordErrorMap.get(batchIndex);
                if (exception != null) {
                    return exception;
                } else {
                    // If the response contains record errors, then the records which failed validation
                    // will be present in the response. To avoid confusion for the remaining records, we
                    // return a generic exception.
                    return new KafkaException("Failed to append record because it was part of a batch " +
                        "which had one more more invalid records");
                }
            };

            failBatch(batch, topLevelException, recordExceptions, adjustSequenceNumbers);
        }
    }

    private void failBatch(
        ProducerBatch batch,
        RuntimeException topLevelException,
        boolean adjustSequenceNumbers
    ) {
        failBatch(batch, topLevelException, batchIndex -> topLevelException, adjustSequenceNumbers);
    }

    private void failBatch(
        ProducerBatch batch,
        RuntimeException topLevelException,
        Function<Integer, RuntimeException> recordExceptions,
        boolean adjustSequenceNumbers
    ) {
        if (transactionManager != null) {
            transactionManager.handleFailedBatch(batch, topLevelException, adjustSequenceNumbers);
        }

        this.sensors.recordErrors(batch.topicPartition.topic(), batch.recordCount);

        if (batch.completeExceptionally(topLevelException, recordExceptions)) {
            maybeRemoveAndDeallocateBatch(batch);
        }
    }

    /**
     * We can retry a send if the error is transient and the number of attempts taken is fewer than the maximum allowed.
     * We can also retry OutOfOrderSequence exceptions for future batches, since if the first batch has failed, the
     * future batches are certain to fail with an OutOfOrderSequence exception.
     */
    private boolean canRetry(ProducerBatch batch, ProduceResponse.PartitionResponse response, long now) {
        return !batch.hasReachedDeliveryTimeout(accumulator.getDeliveryTimeoutMs(), now) &&
            batch.attempts() < this.retries &&
            !batch.isDone() &&
            (transactionManager == null ?
                    response.error.exception() instanceof RetriableException :
                    transactionManager.canRetry(response, batch));
    }

    /**
     * Transfer the record batches into a list of produce requests on a per-node basis
     */
    private void sendProduceRequests(Map<Integer, List<ProducerBatch>> collated, long now) {
        for (Map.Entry<Integer, List<ProducerBatch>> entry : collated.entrySet())
            sendProduceRequest(now, entry.getKey(), acks, requestTimeoutMs, entry.getValue());
    }

    /**
     * Create a produce request from the given record batches
     */
    private void sendProduceRequest(long now, int destination, short acks, int timeout, List<ProducerBatch> batches) {
        if (batches.isEmpty())
            return;

        final Map<TopicPartition, ProducerBatch> recordsByPartition = new HashMap<>(batches.size());

        // find the minimum magic version used when creating the record sets
        byte minUsedMagic = apiVersions.maxUsableProduceMagic();
        for (ProducerBatch batch : batches) {
            if (batch.magic() < minUsedMagic)
                minUsedMagic = batch.magic();
        }
        ProduceRequestData.TopicProduceDataCollection tpd = new ProduceRequestData.TopicProduceDataCollection();
        for (ProducerBatch batch : batches) {
            TopicPartition tp = batch.topicPartition;
            MemoryRecords records = batch.records();

            // down convert if necessary to the minimum magic used. In general, there can be a delay between the time
            // that the producer starts building the batch and the time that we send the request, and we may have
            // chosen the message format based on out-dated metadata. In the worst case, we optimistically chose to use
            // the new message format, but found that the broker didn't support it, so we need to down-convert on the
            // client before sending. This is intended to handle edge cases around cluster upgrades where brokers may
            // not all support the same message format version. For example, if a partition migrates from a broker
            // which is supporting the new magic version to one which doesn't, then we will need to convert.
            if (!records.hasMatchingMagic(minUsedMagic))
                records = batch.records().downConvert(minUsedMagic, 0, time).records();
            ProduceRequestData.TopicProduceData tpData = tpd.find(tp.topic());
            if (tpData == null) {
                tpData = new ProduceRequestData.TopicProduceData().setName(tp.topic());
                tpd.add(tpData);
            }
            tpData.partitionData().add(new ProduceRequestData.PartitionProduceData()
                    .setIndex(tp.partition())
                    .setRecords(records));
            recordsByPartition.put(tp, batch);
        }

        String transactionalId = null;
        if (transactionManager != null && transactionManager.isTransactional()) {
            transactionalId = transactionManager.transactionalId();
        }

        ProduceRequest.Builder requestBuilder = ProduceRequest.forMagic(minUsedMagic,
                new ProduceRequestData()
                        .setAcks(acks)
                        .setTimeoutMs(timeout)
                        .setTransactionalId(transactionalId)
                        .setTopicData(tpd));
        RequestCompletionHandler callback = response -> handleProduceResponse(response, recordsByPartition, time.milliseconds());

        String nodeId = Integer.toString(destination);
        ClientRequest clientRequest = client.newClientRequest(nodeId, requestBuilder, now, acks != 0,
                requestTimeoutMs, callback);
        client.send(clientRequest, now);
        log.trace("Sent produce request to {}: {}", nodeId, requestBuilder);
    }

    /**
     * Wake up the selector associated with this send thread
     */
    public void wakeup() {
        this.client.wakeup();
    }

    public static Sensor throttleTimeSensor(SenderMetricsRegistry metrics) {
        Sensor produceThrottleTimeSensor = metrics.sensor("produce-throttle-time");
        produceThrottleTimeSensor.add(metrics.produceThrottleTimeAvg, new Avg());
        produceThrottleTimeSensor.add(metrics.produceThrottleTimeMax, new Max());
        return produceThrottleTimeSensor;
    }

    /**
     * A collection of sensors for the sender
     */
    private static class SenderMetrics {
        public final Sensor retrySensor;
        public final Sensor errorSensor;
        public final Sensor queueTimeSensor;
        public final Sensor requestTimeSensor;
        public final Sensor recordsPerRequestSensor;
        public final Sensor batchSizeSensor;
        public final Sensor compressionRateSensor;
        public final Sensor maxRecordSizeSensor;
        public final Sensor batchSplitSensor;
        private final SenderMetricsRegistry metrics;
        private final Time time;

        public SenderMetrics(SenderMetricsRegistry metrics, Metadata metadata, KafkaClient client, Time time) {
            this.metrics = metrics;
            this.time = time;

            this.batchSizeSensor = metrics.sensor("batch-size");
            this.batchSizeSensor.add(metrics.batchSizeAvg, new Avg());
            this.batchSizeSensor.add(metrics.batchSizeMax, new Max());

            this.compressionRateSensor = metrics.sensor("compression-rate");
            this.compressionRateSensor.add(metrics.compressionRateAvg, new Avg());

            this.queueTimeSensor = metrics.sensor("queue-time");
            this.queueTimeSensor.add(metrics.recordQueueTimeAvg, new Avg());
            this.queueTimeSensor.add(metrics.recordQueueTimeMax, new Max());

            this.requestTimeSensor = metrics.sensor("request-time");
            this.requestTimeSensor.add(metrics.requestLatencyAvg, new Avg());
            this.requestTimeSensor.add(metrics.requestLatencyMax, new Max());

            this.recordsPerRequestSensor = metrics.sensor("records-per-request");
            this.recordsPerRequestSensor.add(new Meter(metrics.recordSendRate, metrics.recordSendTotal));
            this.recordsPerRequestSensor.add(metrics.recordsPerRequestAvg, new Avg());

            this.retrySensor = metrics.sensor("record-retries");
            this.retrySensor.add(new Meter(metrics.recordRetryRate, metrics.recordRetryTotal));

            this.errorSensor = metrics.sensor("errors");
            this.errorSensor.add(new Meter(metrics.recordErrorRate, metrics.recordErrorTotal));

            this.maxRecordSizeSensor = metrics.sensor("record-size");
            this.maxRecordSizeSensor.add(metrics.recordSizeMax, new Max());
            this.maxRecordSizeSensor.add(metrics.recordSizeAvg, new Avg());

            this.metrics.addMetric(metrics.requestsInFlight, (config, now) -> client.inFlightRequestCount());
            this.metrics.addMetric(metrics.metadataAge,
                (config, now) -> (now - metadata.lastSuccessfulUpdate()) / 1000.0);

            this.batchSplitSensor = metrics.sensor("batch-split-rate");
            this.batchSplitSensor.add(new Meter(metrics.batchSplitRate, metrics.batchSplitTotal));
        }

        private void maybeRegisterTopicMetrics(String topic) {
            // if one sensor of the metrics has been registered for the topic,
            // then all other sensors should have been registered; and vice versa
            String topicRecordsCountName = "topic." + topic + ".records-per-batch";
            Sensor topicRecordCount = this.metrics.getSensor(topicRecordsCountName);
            if (topicRecordCount == null) {
                Map<String, String> metricTags = Collections.singletonMap("topic", topic);

                topicRecordCount = this.metrics.sensor(topicRecordsCountName);
                MetricName rateMetricName = this.metrics.topicRecordSendRate(metricTags);
                MetricName totalMetricName = this.metrics.topicRecordSendTotal(metricTags);
                topicRecordCount.add(new Meter(rateMetricName, totalMetricName));

                String topicByteRateName = "topic." + topic + ".bytes";
                Sensor topicByteRate = this.metrics.sensor(topicByteRateName);
                rateMetricName = this.metrics.topicByteRate(metricTags);
                totalMetricName = this.metrics.topicByteTotal(metricTags);
                topicByteRate.add(new Meter(rateMetricName, totalMetricName));

                String topicCompressionRateName = "topic." + topic + ".compression-rate";
                Sensor topicCompressionRate = this.metrics.sensor(topicCompressionRateName);
                MetricName m = this.metrics.topicCompressionRate(metricTags);
                topicCompressionRate.add(m, new Avg());

                String topicRetryName = "topic." + topic + ".record-retries";
                Sensor topicRetrySensor = this.metrics.sensor(topicRetryName);
                rateMetricName = this.metrics.topicRecordRetryRate(metricTags);
                totalMetricName = this.metrics.topicRecordRetryTotal(metricTags);
                topicRetrySensor.add(new Meter(rateMetricName, totalMetricName));

                String topicErrorName = "topic." + topic + ".record-errors";
                Sensor topicErrorSensor = this.metrics.sensor(topicErrorName);
                rateMetricName = this.metrics.topicRecordErrorRate(metricTags);
                totalMetricName = this.metrics.topicRecordErrorTotal(metricTags);
                topicErrorSensor.add(new Meter(rateMetricName, totalMetricName));
            }
        }

        public void updateProduceRequestMetrics(Map<Integer, List<ProducerBatch>> batches) {
            long now = time.milliseconds();
            for (List<ProducerBatch> nodeBatch : batches.values()) {
                int records = 0;
                for (ProducerBatch batch : nodeBatch) {
                    // register all per-topic metrics at once
                    String topic = batch.topicPartition.topic();
                    maybeRegisterTopicMetrics(topic);

                    // per-topic record send rate
                    String topicRecordsCountName = "topic." + topic + ".records-per-batch";
                    Sensor topicRecordCount = Objects.requireNonNull(this.metrics.getSensor(topicRecordsCountName));
                    topicRecordCount.record(batch.recordCount);

                    // per-topic bytes send rate
                    String topicByteRateName = "topic." + topic + ".bytes";
                    Sensor topicByteRate = Objects.requireNonNull(this.metrics.getSensor(topicByteRateName));
                    topicByteRate.record(batch.estimatedSizeInBytes());

                    // per-topic compression rate
                    String topicCompressionRateName = "topic." + topic + ".compression-rate";
                    Sensor topicCompressionRate = Objects.requireNonNull(this.metrics.getSensor(topicCompressionRateName));
                    topicCompressionRate.record(batch.compressionRatio());

                    // global metrics
                    this.batchSizeSensor.record(batch.estimatedSizeInBytes(), now);
                    this.queueTimeSensor.record(batch.queueTimeMs(), now);
                    this.compressionRateSensor.record(batch.compressionRatio());
                    this.maxRecordSizeSensor.record(batch.maxRecordSize, now);
                    records += batch.recordCount;
                }
                this.recordsPerRequestSensor.record(records, now);
            }
        }

        public void recordRetries(String topic, int count) {
            long now = time.milliseconds();
            this.retrySensor.record(count, now);
            String topicRetryName = "topic." + topic + ".record-retries";
            Sensor topicRetrySensor = this.metrics.getSensor(topicRetryName);
            if (topicRetrySensor != null)
                topicRetrySensor.record(count, now);
        }

        public void recordErrors(String topic, int count) {
            long now = time.milliseconds();
            this.errorSensor.record(count, now);
            String topicErrorName = "topic." + topic + ".record-errors";
            Sensor topicErrorSensor = this.metrics.getSensor(topicErrorName);
            if (topicErrorSensor != null)
                topicErrorSensor.record(count, now);
        }

        public void recordLatency(String node, long latency) {
            long now = time.milliseconds();
            this.requestTimeSensor.record(latency, now);
            if (!node.isEmpty()) {
                String nodeTimeName = "node-" + node + ".latency";
                Sensor nodeRequestTime = this.metrics.getSensor(nodeTimeName);
                if (nodeRequestTime != null)
                    nodeRequestTime.record(latency, now);
            }
        }

        void recordBatchSplit() {
            this.batchSplitSensor.record();
        }
    }
>>>>>>> 031b7208

}<|MERGE_RESOLUTION|>--- conflicted
+++ resolved
@@ -66,32 +66,23 @@
 import java.util.stream.Collectors;
 
 /**
- * 用于处理发送生产请求到Kafka集群的后台线程
- * 后台线程用于刷新cluster的视图信息，并且将生产请求发送到合适的节点
+ * The background thread that handles the sending of produce requests to the Kafka cluster. This thread makes metadata
+ * requests to renew its view of the cluster and then sends produce requests to the appropriate nodes.
  */
 public class Sender implements Runnable {
 
-<<<<<<< HEAD
 	private final Logger log;
 
-	/**
-	 * 连接节点的客户端
-	 */
+	/* the state of each nodes connection */
 	private final KafkaClient client;
 
-	/**
-	 * 记录record的累加器
-	 */
+	/* the record accumulator that batches records */
 	private final RecordAccumulator accumulator;
 
-	/**
-	 * 连接client的元数据
-	 */
+	/* the metadata for the client */
 	private final ProducerMetadata metadata;
 
-	/**
-	 * 是否需要保证生产时的顺序
-	 */
+	/* the flag indicating whether the producer should guarantee the message order on the broker or not. */
 	private final boolean guaranteeMessageOrder;
 
 	/* the maximum request size to attempt to send to the server */
@@ -112,30 +103,22 @@
 	/* true when the caller wants to ignore all unsent/inflight messages and force close.  */
 	private volatile boolean forceClose;
 
-	/**
-	 * Sender发送数据线程专属计数器
-	 */
+	/* metrics */
 	private final SenderMetrics sensors;
 
 	/* the max time to wait for the server to respond to the request*/
 	private final int requestTimeoutMs;
 
-	/**
-	 * 在失败的情况下，等待或尝试下一个请求的时间
-	 */
+	/* The max time to wait before retrying a request which has failed */
 	private final long retryBackoffMs;
 
 	/* current request API versions supported by the known brokers */
 	private final ApiVersions apiVersions;
 
-	/**
-	 * 和事务有关系的所有状态
-	 * 尤其是producer id, producer epoch, sequence numbers
-	 */
+	/* all the state related to transactions, in particular the producer id, producer epoch, and sequence numbers */
 	private final TransactionManager transactionManager;
 
-	// 针对每个partition的ProducerBatch列表
-	// ProducerBatch列表是根据创建时间进行排序的
+	// A per-partition queue of batches ordered by creation time for tracking the in-flight batches
 	private final Map<TopicPartition, List<ProducerBatch>> inFlightBatches;
 
 	public Sender(LogContext logContext,
@@ -153,35 +136,20 @@
 				  TransactionManager transactionManager,
 				  ApiVersions apiVersions) {
 		this.log = logContext.logger(Sender.class);
-		// 同Kafka服务端进行交互的客户端
 		this.client = client;
-		// 关联的RecordAccumulator
 		this.accumulator = accumulator;
-		// KafkaProducer的元数据
 		this.metadata = metadata;
-		// 是否需要保证消息的顺序性，与max.in.flight.requests.per.connection参数设置有关
 		this.guaranteeMessageOrder = guaranteeMessageOrder;
-		// 请求允许的最大字节数
 		this.maxRequestSize = maxRequestSize;
-		// 线程的运行状态
 		this.running = true;
-		// 集群副本的必须响应数量
 		this.acks = acks;
-		// 消息发送失败的重试次数
 		this.retries = retries;
-		// 创建时间戳
 		this.time = time;
-		// 发送线程计数器
 		this.sensors = new SenderMetrics(metricsRegistry, metadata, client, time);
-		// 发送请求的等待时间
 		this.requestTimeoutMs = requestTimeoutMs;
-		// 发送失败后的等待时间
 		this.retryBackoffMs = retryBackoffMs;
-		// KafkaProducer的版本
 		this.apiVersions = apiVersions;
-		// 如果开启了，则需要传递事务管理器
 		this.transactionManager = transactionManager;
-		// 初始化Kafka集群未响应的batch集合
 		this.inFlightBatches = new HashMap<>();
 	}
 
@@ -189,7 +157,7 @@
 		return inFlightBatches.containsKey(tp) ? inFlightBatches.get(tp) : new ArrayList<>();
 	}
 
-	public void maybeRemoveFromInflightBatches(ProducerBatch batch) {
+	private void maybeRemoveFromInflightBatches(ProducerBatch batch) {
 		List<ProducerBatch> batches = inFlightBatches.get(batch.topicPartition);
 		if (batches != null) {
 			batches.remove(batch);
@@ -199,26 +167,29 @@
 		}
 	}
 
-	/**
-	 * 获取已经发送超时的正在运行的batch集合
+	private void maybeRemoveAndDeallocateBatch(ProducerBatch batch) {
+		maybeRemoveFromInflightBatches(batch);
+		this.accumulator.deallocate(batch);
+	}
+
+	/**
+	 * Get the in-flight batches that has reached delivery timeout.
 	 */
 	private List<ProducerBatch> getExpiredInflightBatches(long now) {
 		List<ProducerBatch> expiredBatches = new ArrayList<>();
-		// 使用迭代器进行遍历
+
 		for (Iterator<Map.Entry<TopicPartition, List<ProducerBatch>>> batchIt = inFlightBatches.entrySet().iterator(); batchIt.hasNext(); ) {
 			Map.Entry<TopicPartition, List<ProducerBatch>> entry = batchIt.next();
 			List<ProducerBatch> partitionInFlightBatches = entry.getValue();
 			if (partitionInFlightBatches != null) {
-				// 遍历每个partition的ProducerBatch
 				Iterator<ProducerBatch> iter = partitionInFlightBatches.iterator();
 				while (iter.hasNext()) {
 					ProducerBatch batch = iter.next();
-					// 是否已经超过发送超时时长
 					if (batch.hasReachedDeliveryTimeout(accumulator.getDeliveryTimeoutMs(), now)) {
 						iter.remove();
-						// 已经过期的batch，不能继续在正常队列中处理，需要调用#sendProducerData()方法进行处理
-						// batch必须是未发送的
-						// 如果是已发送的，将会抛出异常
+						// expireBatches is called in Sender.sendProducerData, before client.poll.
+						// The !batch.isDone() invariant should always hold. An IllegalStateException
+						// exception will be thrown if the invariant is violated.
 						if (!batch.isDone()) {
 							expiredBatches.add(batch);
 						} else {
@@ -226,12 +197,10 @@
 									batch.createdMs + " gets unexpected final state " + batch.finalState());
 						}
 					} else {
-						// 由于是按时间顺序进行排序的，如果当前batch没有过期，证明此索引以后的batch也未过期
 						accumulator.maybeUpdateNextBatchExpiryTime(batch);
 						break;
 					}
 				}
-				// 如果batch已经发送，移除当前的partition分类
 				if (partitionInFlightBatches.isEmpty()) {
 					batchIt.remove();
 				}
@@ -251,10 +220,6 @@
 		}
 	}
 
-	/**
-	 * 添加到运行中的batch
-	 * @param batches 汇总的每个node的batch列表映射
-	 */
 	public void addToInflightBatches(Map<Integer, List<ProducerBatch>> batches) {
 		for (List<ProducerBatch> batchList : batches.values()) {
 			addToInflightBatches(batchList);
@@ -266,12 +231,13 @@
 	}
 
 	/**
-	 * sender线程核心工作线程
-	 */
+	 * The main run loop for the sender thread
+	 */
+	@Override
 	public void run() {
 		log.debug("Starting Kafka producer I/O thread.");
 
-		// 主要循环，循环到调用#close()方法
+		// main loop, runs until close is called
 		while (running) {
 			try {
 				runOnce();
@@ -282,10 +248,10 @@
 
 		log.debug("Beginning shutdown of Kafka producer I/O thread, sending remaining records.");
 
-		// 我们停止接收请求，但是可能还会有请求在事务管理器中、累加器中，或者等待ack
-		// 当前发送线程将一直等待所有请求完成
+		// okay we stopped accepting requests but there may still be
+		// requests in the transaction manager, accumulator or waiting for acknowledgment,
+		// wait until these are completed.
 		while (!forceClose && ((this.accumulator.hasUndrained() || this.client.inFlightRequestCount() > 0) || hasPendingTransactionalRequests())) {
-			// 所有请求完成之后，再执行一次
 			try {
 				runOnce();
 			} catch (Exception e) {
@@ -293,34 +259,30 @@
 			}
 		}
 
-		// 在任何提交或者中断，没有经过事务管理器的队列情况下，中断事务
+		// Abort the transaction if any commit or abort didn't go through the transaction manager's queue
 		while (!forceClose && transactionManager != null && transactionManager.hasOngoingTransaction()) {
-			// 事务管理器没有完成的情况下，进行中断
 			if (!transactionManager.isCompleting()) {
 				log.info("Aborting incomplete transaction due to shutdown");
 				transactionManager.beginAbort();
 			}
 			try {
-				// 再执行一次发送
 				runOnce();
 			} catch (Exception e) {
 				log.error("Uncaught error in kafka producer I/O thread: ", e);
 			}
 		}
-		// 如果开启了强制关闭
+
 		if (forceClose) {
-			// 存在事务管理器，则关闭事务管理器
-			// 此时，我们需要让所有未完成的事务请求或者batch失败，然后唤醒因为异步请求，现在仍然等待的获取结果的线程
+			// We need to fail all the incomplete transactional requests and batches and wake up the threads waiting on
+			// the futures.
 			if (transactionManager != null) {
 				log.debug("Aborting incomplete transactional requests due to forced shutdown");
 				transactionManager.close();
 			}
 			log.debug("Aborting incomplete batches due to forced shutdown");
-			// 中断没有完成的batch
 			this.accumulator.abortIncompleteBatches();
 		}
 		try {
-			// 关闭client
 			this.client.close();
 		} catch (Exception e) {
 			log.error("Failed to close network client", e);
@@ -330,83 +292,60 @@
 	}
 
 	/**
-	 * 执行一次发送迭代
+	 * Run a single iteration of sending
 	 */
 	void runOnce() {
-		// 如果需要进行事务处理
 		if (transactionManager != null) {
 			try {
-				// 在需要的情况下，重置producerId
-				transactionManager.resetProducerIdIfNeeded();
-				// 如果事务管理器没有处于事务状态
-				if (!transactionManager.isTransactional()) {
-					// 此时是一个幂等的producer，确保要有producerId
-					maybeWaitForProducerId();
-				} else if (transactionManager.hasUnresolvedSequences() && !transactionManager.hasFatalError()) {
-					// 如果当前事务管理器中还有未发送完的sequence，并且事务管理器的状态不是FETAL_ERROR，则将事务管理器状态更新值FATAL_ERROR
-					transactionManager.transitionToFatalError(
-							new KafkaException("The client hasn't received acknowledgment for " +
-									"some previously sent messages and can no longer retry them. It isn't safe to continue."));
-				} else if (maybeSendAndPollTransactionalRequest()) {
-					// 需要发送和拉取事务请求，则直接返回，等待下一次请求发送
-					return;
-				}
-
-				// 在事务管理器状态为FATAL_ERROR，或者在开启幂等功能条件下没有producer id，则无法继续发送
-				if (transactionManager.hasFatalError() || !transactionManager.hasProducerId()) {
+				transactionManager.maybeResolveSequences();
+
+				// do not continue sending if the transaction manager is in a failed state
+				if (transactionManager.hasFatalError()) {
 					RuntimeException lastError = transactionManager.lastError();
-					// 获取事务管理器最后一次发生的错误
 					if (lastError != null)
-						// 如果累加器还有未发送的batch，则中断这些batch的发送
 						maybeAbortBatches(lastError);
-					// 拉取Kafka集群返回的响应，并结束本次发送请求
 					client.poll(retryBackoffMs, time.milliseconds());
 					return;
-				} else if (transactionManager.hasAbortableError()) {
-					// 如果当前事务管理器有中断错误
-					// 中断RecordAccumulator中还没有发送出去的batch
-					accumulator.abortUndrainedBatches(transactionManager.lastError());
+				}
+
+				// Check whether we need a new producerId. If so, we will enqueue an InitProducerId
+				// request which will be sent below
+				transactionManager.bumpIdempotentEpochAndResetIdIfNeeded();
+
+				if (maybeSendAndPollTransactionalRequest()) {
+					return;
 				}
 			} catch (AuthenticationException e) {
-				// 已经以error的方式记录，但是传播到这里来进行一些清理
-				log.trace("Authentication exception while processing transactional request: {}", e);
-				// 设置事务管理器校验失败及异常信息
+				// This is already logged as error, but propagated here to perform any clean ups.
+				log.trace("Authentication exception while processing transactional request", e);
 				transactionManager.authenticationFailed(e);
 			}
 		}
-		// 获取当前时间戳
+
 		long currentTimeMs = time.milliseconds();
-		// 发送生产数据，这里这是构建发送数据请求，然后将请求放入到Channel中，等待执行
 		long pollTimeout = sendProducerData(currentTimeMs);
-		// 真正的执行请求
 		client.poll(pollTimeout, currentTimeMs);
 	}
 
-	/**
-	 * 发送producer数据
-	 * @param now 方法调用时间戳
-	 * @return
-	 */
 	private long sendProducerData(long now) {
-		// 从连接metadata中获取集群信息
 		Cluster cluster = metadata.fetch();
-		// 从累加器中获取处于准备发送状态的partitionrecord累加器
+		// get the list of partitions with data ready to send
 		RecordAccumulator.ReadyCheckResult result = this.accumulator.ready(cluster, now);
 
-		// 存在topic leader节点未知的情况下，强制更新metadata
+		// if there are any partitions whose leaders are not known yet, force metadata update
 		if (!result.unknownLeaderTopics.isEmpty()) {
-			// 这个集合既包括了正在选举leader节点的topic，也包括已经失效的topic，
-			// 将它们继续添加到metadata中，以确保被metadata包含在内，然后进行一次metadata更新，因为有消息仍需要发送到这些topic上
+			// The set of topics with unknown leader contains topics with leader election pending as well as
+			// topics which may have expired. Add the topic again to metadata to ensure it is included
+			// and request metadata update, since there are messages to send to the topic.
 			for (String topic : result.unknownLeaderTopics)
-				this.metadata.add(topic);
+				this.metadata.add(topic, now);
 
 			log.debug("Requesting metadata update due to unknown leader topics from the batched records: {}",
 					result.unknownLeaderTopics);
-			// 进行一次metadata更新
 			this.metadata.requestUpdate();
 		}
 
-		// 去除一些没有准备就绪的节点
+		// remove any nodes we aren't ready to send to
 		Iterator<Node> iter = result.readyNodes.iterator();
 		long notReadyTimeout = Long.MAX_VALUE;
 		while (iter.hasNext()) {
@@ -417,107 +356,124 @@
 			}
 		}
 
-		// 创建生产请求，汇总每个leader节点需要发送的batch列表
+		// create produce requests
 		Map<Integer, List<ProducerBatch>> batches = this.accumulator.drain(cluster, result.readyNodes, this.maxRequestSize, now);
-		// 添加到运行中的batch集合中
 		addToInflightBatches(batches);
-		// 在需要保证消息顺序的情况下
 		if (guaranteeMessageOrder) {
-			// 关闭所有排空的partition
+			// Mute all the partitions drained
 			for (List<ProducerBatch> batchList : batches.values()) {
 				for (ProducerBatch batch : batchList)
 					this.accumulator.mutePartition(batch.topicPartition);
 			}
 		}
-		// 重置下一个batch的失效时间
+
 		accumulator.resetNextBatchExpiryTime();
-		// 获取已经发送超时的正在运行的batch集合
 		List<ProducerBatch> expiredInflightBatches = getExpiredInflightBatches(now);
-		// 获取当前累加器的所有失效的batch集合
 		List<ProducerBatch> expiredBatches = this.accumulator.expiredBatches(now);
-		// 汇总两种情况的失效集合
 		expiredBatches.addAll(expiredInflightBatches);
 
-		// 如果一个失效的batch先前发送过record给broker，重置producer id，同时更新失效batch的统计数据
-		// 请了解@TransactionState.resetProducerId来理解为什么我们在这里需要重置producer id
+		// Reset the producer id if an expired batch has previously been sent to the broker. Also update the metrics
+		// for expired batches. see the documentation of @TransactionState.resetIdempotentProducerId to understand why
+		// we need to reset the producer id here.
 		if (!expiredBatches.isEmpty())
 			log.trace("Expired {} batches in accumulator", expiredBatches.size());
-		// 遍历所有失效的batch，将它们置为失效
 		for (ProducerBatch expiredBatch : expiredBatches) {
 			String errorMessage = "Expiring " + expiredBatch.recordCount + " record(s) for " + expiredBatch.topicPartition
 					+ ":" + (now - expiredBatch.createdMs) + " ms has passed since batch creation";
-			// 对失效batch执行失败操作
-			failBatch(expiredBatch, -1, NO_TIMESTAMP, new TimeoutException(errorMessage), false);
-			// 在拥有事务管理器的情况下，并且失效的batch进入了重试
+			failBatch(expiredBatch, new TimeoutException(errorMessage), false);
 			if (transactionManager != null && expiredBatch.inRetry()) {
-				// 标记一下batch还没有发送成功，不允许接着分配sequence序号
-				transactionManager.markSequenceUnresolved(expiredBatch.topicPartition);
-			}
-		}
-		// Sender发送数据线程专属计数器，统计发送的batch
+				// This ensures that no new batches are drained until the current in flight batches are fully resolved.
+				transactionManager.markSequenceUnresolved(expiredBatch);
+			}
+		}
 		sensors.updateProduceRequestMetrics(batches);
 
-		// 如果我们拥有一些节点，这些节点已经准备好发送或者拥有可发送的数据，那么调用poll()方法的时间为0，这样可以立即循环，并且尝试发送更多的数据
-		// 其他情况下，poll()方法的超时时间将会是下一个batch的失效时间和检查数据可用性的延长时间，二者的最小值
-		// 请注意，节点可能存在延迟，撤回等问题，导致无法发送数据
-		// 这种特殊的情况不包括拥有可发送数据，但是还没有准备好发送的节点，这样可能导致频繁的循环
+		// If we have any nodes that are ready to send + have sendable data, poll with 0 timeout so this can immediately
+		// loop and try sending more data. Otherwise, the timeout will be the smaller value between next batch expiry
+		// time, and the delay time for checking data availability. Note that the nodes may have data that isn't yet
+		// sendable due to lingering, backing off, etc. This specifically does not include nodes with sendable data
+		// that aren't ready to send since they would cause busy looping.
 		long pollTimeout = Math.min(result.nextReadyCheckDelayMs, notReadyTimeout);
 		pollTimeout = Math.min(pollTimeout, this.accumulator.nextExpiryTimeMs() - now);
-		// 等待时间必须大于0
 		pollTimeout = Math.max(pollTimeout, 0);
-		// 如果有准备就绪的节点，
 		if (!result.readyNodes.isEmpty()) {
 			log.trace("Nodes with data ready to send: {}", result.readyNodes);
-			// 如果一些partition已经准备好发送数据了，select时间为0
-			// 其它情况下，如果一些partition拥有累加的数据，但是还没有就绪，那么select时间为当前时间戳和过期时间之差
-			// 在上述情况的其它情况下，select时间是当前时间戳和集群metadata过期时间之差
+			// if some partitions are already ready to be sent, the select time would be 0;
+			// otherwise if some partition already has some data accumulated but not ready yet,
+			// the select time will be the time difference between now and its linger expiry time;
+			// otherwise the select time will be the time difference between now and the metadata expiry time;
 			pollTimeout = 0;
 		}
-		// 构建生产消息请求，返回获取结果的等待时间
 		sendProduceRequests(batches, now);
 		return pollTimeout;
 	}
 
 	/**
-	 * 如果一个事务request被发送或者获取走，或者一个FindCoordinator请求入队，返回true
+	 * Returns true if a transactional request is sent or polled, or if a FindCoordinator request is enqueued
 	 */
 	private boolean maybeSendAndPollTransactionalRequest() {
-		// 事务管理器有正在发送中的事务请求
-		if (transactionManager.hasInFlightTransactionalRequest()) {
-			// 只要有未完成的事务请求，client就会一直等待#poll()返回
+		if (transactionManager.hasInFlightRequest()) {
+			// as long as there are outstanding transactional requests, we simply wait for them to return
 			client.poll(retryBackoffMs, time.milliseconds());
 			return true;
 		}
-		// 如果事务管理器处于完成状态，并且计数器已经完成
-		if (transactionManager.isCompleting() && accumulator.hasIncomplete()) {
-			// 中断事务管理器
-			if (transactionManager.isAborting())
-				accumulator.abortUndrainedBatches(new KafkaException("Failing batch since transaction was aborted"));
-			// 在充实之后，可能还会有请求遗留，我们无法得知追加到Broker日志的操作是成功还是失败，我们需要在最终状态确认的情况下，重新发送
-			// 如果已经追加到Broker日志，但是没有收到指定的错误，我们的sequence number也是不正确的，我们可能会被引导至OutOfSequenceException异常
-			if (!accumulator.flushInProgress())
-				accumulator.beginFlush();
-		}
-
-		TransactionManager.TxnRequestHandler nextRequestHandler = transactionManager.nextRequestHandler(accumulator.hasIncomplete());
+
+		if (transactionManager.hasAbortableError() || transactionManager.isAborting()) {
+			if (accumulator.hasIncomplete()) {
+				// Attempt to get the last error that caused this abort.
+				RuntimeException exception = transactionManager.lastError();
+				// If there was no error, but we are still aborting,
+				// then this is most likely a case where there was no fatal error.
+				if (exception == null) {
+					exception = new TransactionAbortedException();
+				}
+				accumulator.abortUndrainedBatches(exception);
+			}
+		}
+
+		if (transactionManager.isCompleting() && !accumulator.flushInProgress()) {
+			// There may still be requests left which are being retried. Since we do not know whether they had
+			// been successfully appended to the broker log, we must resend them until their final status is clear.
+			// If they had been appended and we did not receive the error, then our sequence number would no longer
+			// be correct which would lead to an OutOfSequenceException.
+			accumulator.beginFlush();
+		}
+
+		TransactionManager.TxnRequestHandler nextRequestHandler = transactionManager.nextRequest(accumulator.hasIncomplete());
 		if (nextRequestHandler == null)
 			return false;
 
 		AbstractRequest.Builder<?> requestBuilder = nextRequestHandler.requestBuilder();
 		Node targetNode = null;
 		try {
-			targetNode = awaitNodeReady(nextRequestHandler.coordinatorType());
-			if (targetNode == null) {
-				lookupCoordinatorAndRetry(nextRequestHandler);
+			FindCoordinatorRequest.CoordinatorType coordinatorType = nextRequestHandler.coordinatorType();
+			targetNode = coordinatorType != null ?
+					transactionManager.coordinator(coordinatorType) :
+					client.leastLoadedNode(time.milliseconds());
+			if (targetNode != null) {
+				if (!awaitNodeReady(targetNode, coordinatorType)) {
+					log.trace("Target node {} not ready within request timeout, will retry when node is ready.", targetNode);
+					maybeFindCoordinatorAndRetry(nextRequestHandler);
+					return true;
+				}
+			} else if (coordinatorType != null) {
+				log.trace("Coordinator not known for {}, will retry {} after finding coordinator.", coordinatorType, requestBuilder.apiKey());
+				maybeFindCoordinatorAndRetry(nextRequestHandler);
+				return true;
+			} else {
+				log.trace("No nodes available to send requests, will poll and retry when until a node is ready.");
+				transactionManager.retry(nextRequestHandler);
+				client.poll(retryBackoffMs, time.milliseconds());
 				return true;
 			}
 
 			if (nextRequestHandler.isRetry())
 				time.sleep(nextRequestHandler.retryBackoffMs());
+
 			long currentTimeMs = time.milliseconds();
-			ClientRequest clientRequest = client.newClientRequest(
-					targetNode.idString(), requestBuilder, currentTimeMs, true, requestTimeoutMs, nextRequestHandler);
-			log.debug("Sending transactional request {} to node {}", requestBuilder, targetNode);
+			ClientRequest clientRequest = client.newClientRequest(targetNode.idString(), requestBuilder, currentTimeMs,
+					true, requestTimeoutMs, nextRequestHandler);
+			log.debug("Sending transactional request {} to node {} with correlation ID {}", requestBuilder, targetNode, clientRequest.correlationId());
 			client.send(clientRequest, currentTimeMs);
 			transactionManager.setInFlightCorrelationId(clientRequest.correlationId());
 			client.poll(retryBackoffMs, time.milliseconds());
@@ -526,12 +482,12 @@
 			log.debug("Disconnect from {} while trying to send request {}. Going " +
 					"to back off and retry.", targetNode, requestBuilder, e);
 			// We break here so that we pick up the FindCoordinator request immediately.
-			lookupCoordinatorAndRetry(nextRequestHandler);
+			maybeFindCoordinatorAndRetry(nextRequestHandler);
 			return true;
 		}
 	}
 
-	private void lookupCoordinatorAndRetry(TransactionManager.TxnRequestHandler nextRequestHandler) {
+	private void maybeFindCoordinatorAndRetry(TransactionManager.TxnRequestHandler nextRequestHandler) {
 		if (nextRequestHandler.needsCoordinator()) {
 			transactionManager.lookupCoordinator(nextRequestHandler);
 		} else {
@@ -544,7 +500,6 @@
 	}
 
 	private void maybeAbortBatches(RuntimeException exception) {
-		// 如果累加器还有未发送的batch，则中断这些batch的发送
 		if (accumulator.hasIncomplete()) {
 			log.error("Aborting producer batches due to fatal error", exception);
 			accumulator.abortBatches(exception);
@@ -574,178 +529,116 @@
 		return running;
 	}
 
-	private ClientResponse sendAndAwaitInitProducerIdRequest(Node node) throws IOException {
-		String nodeId = node.idString();
-		InitProducerIdRequestData requestData = new InitProducerIdRequestData()
-				.setTransactionalId(null)
-				.setTransactionTimeoutMs(Integer.MAX_VALUE);
-		InitProducerIdRequest.Builder builder = new InitProducerIdRequest.Builder(requestData);
-		ClientRequest request = client.newClientRequest(nodeId, builder, time.milliseconds(), true, requestTimeoutMs, null);
-		return NetworkClientUtils.sendAndReceive(client, request, time);
-	}
-
-	private Node awaitNodeReady(FindCoordinatorRequest.CoordinatorType coordinatorType) throws IOException {
-		Node node = coordinatorType != null ?
-				transactionManager.coordinator(coordinatorType) :
-				client.leastLoadedNode(time.milliseconds());
-
-		if (node != null && NetworkClientUtils.awaitReady(client, node, time, requestTimeoutMs)) {
-			return node;
-		}
-		return null;
-	}
-
-	private void maybeWaitForProducerId() {
-		while (!forceClose && !transactionManager.hasProducerId() && !transactionManager.hasError()) {
-			Node node = null;
-			try {
-				node = awaitNodeReady(null);
-				if (node != null) {
-					ClientResponse response = sendAndAwaitInitProducerIdRequest(node);
-					InitProducerIdResponse initProducerIdResponse = (InitProducerIdResponse) response.responseBody();
-					Errors error = initProducerIdResponse.error();
-					if (error == Errors.NONE) {
-						ProducerIdAndEpoch producerIdAndEpoch = new ProducerIdAndEpoch(
-								initProducerIdResponse.data.producerId(), initProducerIdResponse.data.producerEpoch());
-						transactionManager.setProducerIdAndEpoch(producerIdAndEpoch);
-						return;
-					} else if (error.exception() instanceof RetriableException) {
-						log.debug("Retriable error from InitProducerId response", error.message());
-					} else {
-						transactionManager.transitionToFatalError(error.exception());
-						break;
-					}
-				} else {
-					log.debug("Could not find an available broker to send InitProducerIdRequest to. Will back off and retry.");
-				}
-			} catch (UnsupportedVersionException e) {
-				transactionManager.transitionToFatalError(e);
-				break;
-			} catch (IOException e) {
-				log.debug("Broker {} disconnected while awaiting InitProducerId response", node, e);
-			}
-			log.trace("Retry InitProducerIdRequest in {}ms.", retryBackoffMs);
-			time.sleep(retryBackoffMs);
-			metadata.requestUpdate();
-		}
-	}
-
-	/**
-	 * 构建返回的生产响应的回调任务
+	private boolean awaitNodeReady(Node node, FindCoordinatorRequest.CoordinatorType coordinatorType) throws IOException {
+		if (NetworkClientUtils.awaitReady(client, node, time, requestTimeoutMs)) {
+			if (coordinatorType == FindCoordinatorRequest.CoordinatorType.TRANSACTION) {
+				// Indicate to the transaction manager that the coordinator is ready, allowing it to check ApiVersions
+				// This allows us to bump transactional epochs even if the coordinator is temporarily unavailable at
+				// the time when the abortable error is handled
+				transactionManager.handleCoordinatorReady();
+			}
+			return true;
+		}
+		return false;
+	}
+
+	/**
+	 * Handle a produce response
 	 */
 	private void handleProduceResponse(ClientResponse response, Map<TopicPartition, ProducerBatch> batches, long now) {
 		RequestHeader requestHeader = response.requestHeader();
-		long receivedTimeMs = response.receivedTimeMs();
 		int correlationId = requestHeader.correlationId();
 		if (response.wasDisconnected()) {
-			// 响应返回的内容是网络连接断开，则以网络连接异常的失败的原因，取消batch的发送请求
 			log.trace("Cancelled request with header {} due to node {} being disconnected",
 					requestHeader, response.destination());
 			for (ProducerBatch batch : batches.values())
-				completeBatch(batch, new ProduceResponse.PartitionResponse(Errors.NETWORK_EXCEPTION), correlationId, now, 0L);
+				completeBatch(batch, new ProduceResponse.PartitionResponse(Errors.NETWORK_EXCEPTION, String.format("Disconnected from node %s", response.destination())),
+						correlationId, now);
 		} else if (response.versionMismatch() != null) {
-			// 响应返回的内容是客户端版本不匹配，则以不支持的API版本原因，取消batch的发送请求
 			log.warn("Cancelled request {} due to a version mismatch with node {}",
 					response, response.destination(), response.versionMismatch());
 			for (ProducerBatch batch : batches.values())
-				completeBatch(batch, new ProduceResponse.PartitionResponse(Errors.UNSUPPORTED_VERSION), correlationId, now, 0L);
+				completeBatch(batch, new ProduceResponse.PartitionResponse(Errors.UNSUPPORTED_VERSION), correlationId, now);
 		} else {
 			log.trace("Received produce response from node {} with correlation id {}", response.destination(), correlationId);
+			// if we have a response, parse it
 			if (response.hasResponse()) {
-				// 如果存在响应对象，则对响应对象进行解析
+				// Sender should exercise PartitionProduceResponse rather than ProduceResponse.PartitionResponse
+				// https://issues.apache.org/jira/browse/KAFKA-10696
 				ProduceResponse produceResponse = (ProduceResponse) response.responseBody();
-				// 响应中的信息维度是：topic-partition => partitionResponse
-				for (Map.Entry<TopicPartition, ProduceResponse.PartitionResponse> entry : produceResponse.responses().entrySet()) {
-					TopicPartition tp = entry.getKey();
-					ProduceResponse.PartitionResponse partResp = entry.getValue();
-					// 从回调任务传入的topic-partition=>batch列表集合中获取对应的batch列表，并完成每个batch
+				produceResponse.data().responses().forEach(r -> r.partitionResponses().forEach(p -> {
+					TopicPartition tp = new TopicPartition(r.name(), p.index());
+					ProduceResponse.PartitionResponse partResp = new ProduceResponse.PartitionResponse(
+							Errors.forCode(p.errorCode()),
+							p.baseOffset(),
+							p.logAppendTimeMs(),
+							p.logStartOffset(),
+							p.recordErrors()
+									.stream()
+									.map(e -> new ProduceResponse.RecordError(e.batchIndex(), e.batchIndexErrorMessage()))
+									.collect(Collectors.toList()),
+							p.errorMessage());
 					ProducerBatch batch = batches.get(tp);
-					completeBatch(batch, partResp, correlationId, now, receivedTimeMs + produceResponse.throttleTimeMs());
-				}
+					completeBatch(batch, partResp, correlationId, now);
+				}));
 				this.sensors.recordLatency(response.destination(), response.requestLatencyMs());
 			} else {
-				// 此时属于acks=0的条件，完成所有请求即可
+				// this is the acks = 0 case, just complete all requests
 				for (ProducerBatch batch : batches.values()) {
-					completeBatch(batch, new ProduceResponse.PartitionResponse(Errors.NONE), correlationId, now, 0L);
-				}
-			}
-		}
-	}
-
-	/**
-	 * 完成或重试指定的batch
-	 * @param batch         存储record的batch
-	 * @param response      生产请求的相应
-	 * @param correlationId 请求的唯一ID
-	 * @param now           当前时间戳
+					completeBatch(batch, new ProduceResponse.PartitionResponse(Errors.NONE), correlationId, now);
+				}
+			}
+		}
+	}
+
+	/**
+	 * Complete or retry the given batch of records.
+	 * @param batch         The record batch
+	 * @param response      The produce response
+	 * @param correlationId The correlation id for the request
+	 * @param now           The current POSIX timestamp in milliseconds
 	 */
 	private void completeBatch(ProducerBatch batch, ProduceResponse.PartitionResponse response, long correlationId,
-							   long now, long throttleUntilTimeMs) {
+							   long now) {
 		Errors error = response.error;
-		// 如果返回的错误信息是消息过大，并且当前batch中有多条消息，并且当前batch并没有终结状态，并且消息版本为V2版本或消息已经压缩
+
 		if (error == Errors.MESSAGE_TOO_LARGE && batch.recordCount > 1 && !batch.isDone() &&
 				(batch.magic() >= RecordBatch.MAGIC_VALUE_V2 || batch.isCompressed())) {
-			// 如果batch过大，我们需要将batch分割为多个小batch，并重新进行发送
-			// 在这种情况下，我们不会递减重试发送的次数
+			// If the batch is too large, we split the batch and send the split batches again. We do not decrement
+			// the retry attempts in this case.
 			log.warn(
 					"Got error produce response in correlation id {} on topic-partition {}, splitting and retrying ({} attempts left). Error: {}",
 					correlationId,
 					batch.topicPartition,
 					this.retries - batch.attempts(),
-					error);
+					formatErrMsg(response));
 			if (transactionManager != null)
 				transactionManager.removeInFlightBatch(batch);
-			// 将大batch分割为小batch，重新放入到消息队列中
 			this.accumulator.splitAndReenqueue(batch);
-			// 回收分配的内存
-			this.accumulator.deallocate(batch);
-			// 记录分割出的batch
+			maybeRemoveAndDeallocateBatch(batch);
 			this.sensors.recordBatchSplit();
 		} else if (error != Errors.NONE) {
-			// 如果提交的offset超出了允许的offset范围
 			if (canRetry(batch, response, now)) {
-				// 允许重试的情况下，尝试重新发送batch
 				log.warn(
 						"Got error produce response with correlation id {} on topic-partition {}, retrying ({} attempts left). Error: {}",
 						correlationId,
 						batch.topicPartition,
 						this.retries - batch.attempts() - 1,
-						error);
-				if (transactionManager == null) {
-					// 非事务情况下，重新入队，等待发送
-					reenqueueBatch(batch, now);
-				} else if (transactionManager.hasProducerIdAndEpoch(batch.producerId(), batch.producerEpoch())) {
-					// 开启了幂等功能，只在当前producer id和batch的produce id相等的情况下，重新发送
-					log.debug("Retrying batch to topic-partition {}. ProducerId: {}; Sequence number : {}",
-							batch.topicPartition, batch.producerId(), batch.baseSequence());
-					reenqueueBatch(batch, now);
-				} else {
-					// 其他情况下，不进行重新发送，直接失败
-					failBatch(batch, response, new OutOfOrderSequenceException("Attempted to retry sending a " +
-							"batch but the producer id changed from " + batch.producerId() + " to " +
-							transactionManager.producerIdAndEpoch().producerId + " in the mean time. This batch will be dropped."), false);
-				}
+						formatErrMsg(response));
+				reenqueueBatch(batch, now);
 			} else if (error == Errors.DUPLICATE_SEQUENCE_NUMBER) {
-				// 收到了重复sequence序号的请求
-				// 此时意味着，sequence序号已经超过当前batch的序号，我们还没有保留broker上的batch元数据，来返回正确的offset和时间戳
-				// 现在能做的唯一一件事情是返回success给用户，并不要返回一个合法的offset和的时间戳
+				// If we have received a duplicate sequence error, it means that the sequence number has advanced beyond
+				// the sequence of the current batch, and we haven't retained batch metadata on the broker to return
+				// the correct offset and timestamp.
+				//
+				// The only thing we can do is to return success to the user and not return a valid offset and timestamp.
 				completeBatch(batch, response);
 			} else {
-				// 接下来将会使对失败响应的异常处理
-				final RuntimeException exception;
-				// 包装不同类型的异常，如topic身份验证异常，集群身份验证异常，以及其他异常
-				if (error == Errors.TOPIC_AUTHORIZATION_FAILED)
-					exception = new TopicAuthorizationException(Collections.singleton(batch.topicPartition.topic()));
-				else if (error == Errors.CLUSTER_AUTHORIZATION_FAILED)
-					exception = new ClusterAuthorizationException("The producer is not authorized to do idempotent sends");
-				else
-					exception = error.exception();
-				// 告诉开发者，请求的真实结果
-				// 如果batch没有用完它们的重试机会，我们仅会对sequence序号进行调整
-				// 如果batch用完了它们的重试机会，我们并不清楚序号是否被接受，而此时，重新分配sequence序号也是不安全的，索性直接返回发送失败
-				failBatch(batch, response, exception, batch.attempts() < this.retries);
-			}
-			// 如果返回了非法的元数据信息，则需要重新更新元数据，之后不需要再处理，等待batch的重新发送
+				// tell the user the result of their request. We only adjust sequence numbers if the batch didn't exhaust
+				// its retries -- if it did, we don't know whether the sequence number was accepted or not, and
+				// thus it is not safe to reassign the sequence.
+				failBatch(batch, response, batch.attempts() < this.retries);
+			}
 			if (error.exception() instanceof InvalidMetadataException) {
 				if (error.exception() instanceof UnknownTopicOrPartitionException) {
 					log.warn("Received unknown topic or partition error in produce request on partition {}. The " +
@@ -753,18 +646,28 @@
 							batch.topicPartition);
 				} else {
 					log.warn("Received invalid metadata error in produce request on partition {} due to {}. Going " +
-							"to request metadata update now", batch.topicPartition, error.exception().toString());
+									"to request metadata update now", batch.topicPartition,
+							error.exception(response.errorMessage).toString());
 				}
 				metadata.requestUpdate();
 			}
 		} else {
-			// 此时，响应既不是batch过大，也不没有返回异常信息，视为生产请求成功，正常处理batch的响应
 			completeBatch(batch, response);
 		}
 
-		// 在需要保证消息的顺序的情况下，由于已经处理完了partition的batch，则取消partition的静默状态，
+		// Unmute the completed partition.
 		if (guaranteeMessageOrder)
-			this.accumulator.unmutePartition(batch.topicPartition, throttleUntilTimeMs);
+			this.accumulator.unmutePartition(batch.topicPartition);
+	}
+
+	/**
+	 * Format the error from a {@link ProduceResponse.PartitionResponse} in a user-friendly string
+	 * e.g "NETWORK_EXCEPTION. Error Message: Disconnected from node 0"
+	 */
+	private String formatErrMsg(ProduceResponse.PartitionResponse response) {
+		String errorMessageSuffix = (response.errorMessage == null || response.errorMessage.isEmpty()) ?
+				"" : String.format(". Error Message: %s", response.errorMessage);
+		return String.format("%s%s", response.error, errorMessageSuffix);
 	}
 
 	private void reenqueueBatch(ProducerBatch batch, long currentTimeMs) {
@@ -773,52 +676,93 @@
 		this.sensors.recordRetries(batch.topicPartition.topic(), batch.recordCount);
 	}
 
-	/**
-	 * 完成指定batch的生产请求
-	 * @param batch    指定batch
-	 * @param response batch生产请求响应
-	 */
 	private void completeBatch(ProducerBatch batch, ProduceResponse.PartitionResponse response) {
-		// 开启事务的情况下，首先处理事务管理器的当前batch
 		if (transactionManager != null) {
 			transactionManager.handleCompletedBatch(batch, response);
 		}
-		// 完成batch，同时移除正在发送缓存中的batch，并释放batch所使用的的内存空间
-		if (batch.done(response.baseOffset, response.logAppendTime, null)) {
-			maybeRemoveFromInflightBatches(batch);
-			this.accumulator.deallocate(batch);
-		}
-	}
-
-	/**
-	 * batch发送失败
-	 * @param batch 指定batch
-	 * @param response 失败的相应内容
-	 * @param exception 异常
-	 * @param adjustSequenceNumbers
-	 */
+
+		if (batch.complete(response.baseOffset, response.logAppendTime)) {
+			maybeRemoveAndDeallocateBatch(batch);
+		}
+	}
+
 	private void failBatch(ProducerBatch batch,
 						   ProduceResponse.PartitionResponse response,
-						   RuntimeException exception,
 						   boolean adjustSequenceNumbers) {
-		failBatch(batch, response.baseOffset, response.logAppendTime, exception, adjustSequenceNumbers);
-	}
-
-	private void failBatch(ProducerBatch batch,
-						   long baseOffset,
-						   long logAppendTime,
-						   RuntimeException exception,
-						   boolean adjustSequenceNumbers) {
+		final RuntimeException topLevelException;
+		if (response.error == Errors.TOPIC_AUTHORIZATION_FAILED)
+			topLevelException = new TopicAuthorizationException(Collections.singleton(batch.topicPartition.topic()));
+		else if (response.error == Errors.CLUSTER_AUTHORIZATION_FAILED)
+			topLevelException = new ClusterAuthorizationException("The producer is not authorized to do idempotent sends");
+		else
+			topLevelException = response.error.exception(response.errorMessage);
+
+		if (response.recordErrors == null || response.recordErrors.isEmpty()) {
+			failBatch(batch, topLevelException, adjustSequenceNumbers);
+		} else {
+			Map<Integer, RuntimeException> recordErrorMap = new HashMap<>(response.recordErrors.size());
+			for (ProduceResponse.RecordError recordError : response.recordErrors) {
+				// The API leaves us with some awkwardness interpreting the errors in the response.
+				// We cannot differentiate between different error cases (such as INVALID_TIMESTAMP)
+				// from the single error code at the partition level, so instead we use INVALID_RECORD
+				// for all failed records and rely on the message to distinguish the cases.
+				final String errorMessage;
+				if (recordError.message != null) {
+					errorMessage = recordError.message;
+				} else if (response.errorMessage != null) {
+					errorMessage = response.errorMessage;
+				} else {
+					errorMessage = response.error.message();
+				}
+
+				// If the batch contained only a single record error, then we can unambiguously
+				// use the exception type corresponding to the partition-level error code.
+				if (response.recordErrors.size() == 1) {
+					recordErrorMap.put(recordError.batchIndex, response.error.exception(errorMessage));
+				} else {
+					recordErrorMap.put(recordError.batchIndex, new InvalidRecordException(errorMessage));
+				}
+			}
+
+			Function<Integer, RuntimeException> recordExceptions = batchIndex -> {
+				RuntimeException exception = recordErrorMap.get(batchIndex);
+				if (exception != null) {
+					return exception;
+				} else {
+					// If the response contains record errors, then the records which failed validation
+					// will be present in the response. To avoid confusion for the remaining records, we
+					// return a generic exception.
+					return new KafkaException("Failed to append record because it was part of a batch " +
+							"which had one more more invalid records");
+				}
+			};
+
+			failBatch(batch, topLevelException, recordExceptions, adjustSequenceNumbers);
+		}
+	}
+
+	private void failBatch(
+			ProducerBatch batch,
+			RuntimeException topLevelException,
+			boolean adjustSequenceNumbers
+	) {
+		failBatch(batch, topLevelException, batchIndex -> topLevelException, adjustSequenceNumbers);
+	}
+
+	private void failBatch(
+			ProducerBatch batch,
+			RuntimeException topLevelException,
+			Function<Integer, RuntimeException> recordExceptions,
+			boolean adjustSequenceNumbers
+	) {
 		if (transactionManager != null) {
-			// 开启事务的情况下，由事务管理器处理失败的batch
-			transactionManager.handleFailedBatch(batch, exception, adjustSequenceNumbers);
-		}
-		// Sender线程记录发送失败信息
+			transactionManager.handleFailedBatch(batch, topLevelException, adjustSequenceNumbers);
+		}
+
 		this.sensors.recordErrors(batch.topicPartition.topic(), batch.recordCount);
-		// 完成batch，同时移除正在发送缓存中的batch，并释放batch所使用的的内存空间
-		if (batch.done(baseOffset, logAppendTime, exception)) {
-			maybeRemoveFromInflightBatches(batch);
-			this.accumulator.deallocate(batch);
+
+		if (batch.completeExceptionally(topLevelException, recordExceptions)) {
+			maybeRemoveAndDeallocateBatch(batch);
 		}
 	}
 
@@ -831,12 +775,13 @@
 		return !batch.hasReachedDeliveryTimeout(accumulator.getDeliveryTimeoutMs(), now) &&
 				batch.attempts() < this.retries &&
 				!batch.isDone() &&
-				((response.error.exception() instanceof RetriableException) ||
-						(transactionManager != null && transactionManager.canRetry(response, batch)));
-	}
-
-	/**
-	 * 以每个节点为基础，将数据通过生产请求的媒介下，将数据传输过去
+				(transactionManager == null ?
+						response.error.exception() instanceof RetriableException :
+						transactionManager.canRetry(response, batch));
+	}
+
+	/**
+	 * Transfer the record batches into a list of produce requests on a per-node basis
 	 */
 	private void sendProduceRequests(Map<Integer, List<ProducerBatch>> collated, long now) {
 		for (Map.Entry<Integer, List<ProducerBatch>> entry : collated.entrySet())
@@ -844,55 +789,61 @@
 	}
 
 	/**
-	 * 根据给定的record batch集合，创建生产请求
+	 * Create a produce request from the given record batches
 	 */
 	private void sendProduceRequest(long now, int destination, short acks, int timeout, List<ProducerBatch> batches) {
 		if (batches.isEmpty())
 			return;
-		// partition以及partition需要传输的batch集合
-		Map<TopicPartition, MemoryRecords> produceRecordsByPartition = new HashMap<>(batches.size());
-		// partition以及partition传输的batch集合
+
 		final Map<TopicPartition, ProducerBatch> recordsByPartition = new HashMap<>(batches.size());
 
-		// 获取版本号
+		// find the minimum magic version used when creating the record sets
 		byte minUsedMagic = apiVersions.maxUsableProduceMagic();
 		for (ProducerBatch batch : batches) {
-			// 向后兼容
 			if (batch.magic() < minUsedMagic)
 				minUsedMagic = batch.magic();
 		}
-		// 遍历每个batch
+		ProduceRequestData.TopicProduceDataCollection tpd = new ProduceRequestData.TopicProduceDataCollection();
 		for (ProducerBatch batch : batches) {
 			TopicPartition tp = batch.topicPartition;
-			// 获取每个batch的record
 			MemoryRecords records = batch.records();
 
-			// 通常，在producer构建batch和发送写入请求之间，是允许出现一段延迟的，我们还可能会基于过时的metadata选择消息的格式
-			// 在最坏的情况下，我们将会乐观的选择去用新的消息格式，但是发现broker并不支持，所以我们就需要向下转换，以便broker能支持
-			// 向下转换已在处理在集群中中出现的边界case，因为broker可能在不同版本中并不支持同样的消息格式
-			// 举个例子，如果一个partition从一个支持的版本，迁移到一个不支持的版本，我们就需要进行转换
+			// down convert if necessary to the minimum magic used. In general, there can be a delay between the time
+			// that the producer starts building the batch and the time that we send the request, and we may have
+			// chosen the message format based on out-dated metadata. In the worst case, we optimistically chose to use
+			// the new message format, but found that the broker didn't support it, so we need to down-convert on the
+			// client before sending. This is intended to handle edge cases around cluster upgrades where brokers may
+			// not all support the same message format version. For example, if a partition migrates from a broker
+			// which is supporting the new magic version to one which doesn't, then we will need to convert.
 			if (!records.hasMatchingMagic(minUsedMagic))
 				records = batch.records().downConvert(minUsedMagic, 0, time).records();
-			// 向两种集合中添加不同分类的待发送记录
-			produceRecordsByPartition.put(tp, records);
+			ProduceRequestData.TopicProduceData tpData = tpd.find(tp.topic());
+			if (tpData == null) {
+				tpData = new ProduceRequestData.TopicProduceData().setName(tp.topic());
+				tpd.add(tpData);
+			}
+			tpData.partitionData().add(new ProduceRequestData.PartitionProduceData()
+					.setIndex(tp.partition())
+					.setRecords(records));
 			recordsByPartition.put(tp, batch);
 		}
-		// 获取transaction id
+
 		String transactionalId = null;
 		if (transactionManager != null && transactionManager.isTransactional()) {
 			transactionalId = transactionManager.transactionalId();
 		}
-		// 根据版本，构建request
-		ProduceRequest.Builder requestBuilder = ProduceRequest.Builder.forMagic(minUsedMagic, acks, timeout,
-				produceRecordsByPartition, transactionalId);
-		// 构建请求完成后的回调任务
+
+		ProduceRequest.Builder requestBuilder = ProduceRequest.forMagic(minUsedMagic,
+				new ProduceRequestData()
+						.setAcks(acks)
+						.setTimeoutMs(timeout)
+						.setTransactionalId(transactionalId)
+						.setTopicData(tpd));
 		RequestCompletionHandler callback = response -> handleProduceResponse(response, recordsByPartition, time.milliseconds());
 
 		String nodeId = Integer.toString(destination);
-		// 创建请求
 		ClientRequest clientRequest = client.newClientRequest(nodeId, requestBuilder, now, acks != 0,
 				requestTimeoutMs, callback);
-		// 发送请求，请求完成后，会执行回调
 		client.send(clientRequest, now);
 		log.trace("Sent produce request to {}: {}", nodeId, requestBuilder);
 	}
@@ -1074,963 +1025,5 @@
 			this.batchSplitSensor.record();
 		}
 	}
-=======
-    private final Logger log;
-
-    /* the state of each nodes connection */
-    private final KafkaClient client;
-
-    /* the record accumulator that batches records */
-    private final RecordAccumulator accumulator;
-
-    /* the metadata for the client */
-    private final ProducerMetadata metadata;
-
-    /* the flag indicating whether the producer should guarantee the message order on the broker or not. */
-    private final boolean guaranteeMessageOrder;
-
-    /* the maximum request size to attempt to send to the server */
-    private final int maxRequestSize;
-
-    /* the number of acknowledgements to request from the server */
-    private final short acks;
-
-    /* the number of times to retry a failed request before giving up */
-    private final int retries;
-
-    /* the clock instance used for getting the time */
-    private final Time time;
-
-    /* true while the sender thread is still running */
-    private volatile boolean running;
-
-    /* true when the caller wants to ignore all unsent/inflight messages and force close.  */
-    private volatile boolean forceClose;
-
-    /* metrics */
-    private final SenderMetrics sensors;
-
-    /* the max time to wait for the server to respond to the request*/
-    private final int requestTimeoutMs;
-
-    /* The max time to wait before retrying a request which has failed */
-    private final long retryBackoffMs;
-
-    /* current request API versions supported by the known brokers */
-    private final ApiVersions apiVersions;
-
-    /* all the state related to transactions, in particular the producer id, producer epoch, and sequence numbers */
-    private final TransactionManager transactionManager;
-
-    // A per-partition queue of batches ordered by creation time for tracking the in-flight batches
-    private final Map<TopicPartition, List<ProducerBatch>> inFlightBatches;
-
-    public Sender(LogContext logContext,
-                  KafkaClient client,
-                  ProducerMetadata metadata,
-                  RecordAccumulator accumulator,
-                  boolean guaranteeMessageOrder,
-                  int maxRequestSize,
-                  short acks,
-                  int retries,
-                  SenderMetricsRegistry metricsRegistry,
-                  Time time,
-                  int requestTimeoutMs,
-                  long retryBackoffMs,
-                  TransactionManager transactionManager,
-                  ApiVersions apiVersions) {
-        this.log = logContext.logger(Sender.class);
-        this.client = client;
-        this.accumulator = accumulator;
-        this.metadata = metadata;
-        this.guaranteeMessageOrder = guaranteeMessageOrder;
-        this.maxRequestSize = maxRequestSize;
-        this.running = true;
-        this.acks = acks;
-        this.retries = retries;
-        this.time = time;
-        this.sensors = new SenderMetrics(metricsRegistry, metadata, client, time);
-        this.requestTimeoutMs = requestTimeoutMs;
-        this.retryBackoffMs = retryBackoffMs;
-        this.apiVersions = apiVersions;
-        this.transactionManager = transactionManager;
-        this.inFlightBatches = new HashMap<>();
-    }
-
-    public List<ProducerBatch> inFlightBatches(TopicPartition tp) {
-        return inFlightBatches.containsKey(tp) ? inFlightBatches.get(tp) : new ArrayList<>();
-    }
-
-    private void maybeRemoveFromInflightBatches(ProducerBatch batch) {
-        List<ProducerBatch> batches = inFlightBatches.get(batch.topicPartition);
-        if (batches != null) {
-            batches.remove(batch);
-            if (batches.isEmpty()) {
-                inFlightBatches.remove(batch.topicPartition);
-            }
-        }
-    }
-
-    private void maybeRemoveAndDeallocateBatch(ProducerBatch batch) {
-        maybeRemoveFromInflightBatches(batch);
-        this.accumulator.deallocate(batch);
-    }
-
-    /**
-     *  Get the in-flight batches that has reached delivery timeout.
-     */
-    private List<ProducerBatch> getExpiredInflightBatches(long now) {
-        List<ProducerBatch> expiredBatches = new ArrayList<>();
-
-        for (Iterator<Map.Entry<TopicPartition, List<ProducerBatch>>> batchIt = inFlightBatches.entrySet().iterator(); batchIt.hasNext();) {
-            Map.Entry<TopicPartition, List<ProducerBatch>> entry = batchIt.next();
-            List<ProducerBatch> partitionInFlightBatches = entry.getValue();
-            if (partitionInFlightBatches != null) {
-                Iterator<ProducerBatch> iter = partitionInFlightBatches.iterator();
-                while (iter.hasNext()) {
-                    ProducerBatch batch = iter.next();
-                    if (batch.hasReachedDeliveryTimeout(accumulator.getDeliveryTimeoutMs(), now)) {
-                        iter.remove();
-                        // expireBatches is called in Sender.sendProducerData, before client.poll.
-                        // The !batch.isDone() invariant should always hold. An IllegalStateException
-                        // exception will be thrown if the invariant is violated.
-                        if (!batch.isDone()) {
-                            expiredBatches.add(batch);
-                        } else {
-                            throw new IllegalStateException(batch.topicPartition + " batch created at " +
-                                batch.createdMs + " gets unexpected final state " + batch.finalState());
-                        }
-                    } else {
-                        accumulator.maybeUpdateNextBatchExpiryTime(batch);
-                        break;
-                    }
-                }
-                if (partitionInFlightBatches.isEmpty()) {
-                    batchIt.remove();
-                }
-            }
-        }
-        return expiredBatches;
-    }
-
-    private void addToInflightBatches(List<ProducerBatch> batches) {
-        for (ProducerBatch batch : batches) {
-            List<ProducerBatch> inflightBatchList = inFlightBatches.get(batch.topicPartition);
-            if (inflightBatchList == null) {
-                inflightBatchList = new ArrayList<>();
-                inFlightBatches.put(batch.topicPartition, inflightBatchList);
-            }
-            inflightBatchList.add(batch);
-        }
-    }
-
-    public void addToInflightBatches(Map<Integer, List<ProducerBatch>> batches) {
-        for (List<ProducerBatch> batchList : batches.values()) {
-            addToInflightBatches(batchList);
-        }
-    }
-
-    private boolean hasPendingTransactionalRequests() {
-        return transactionManager != null && transactionManager.hasPendingRequests() && transactionManager.hasOngoingTransaction();
-    }
-
-    /**
-     * The main run loop for the sender thread
-     */
-    @Override
-    public void run() {
-        log.debug("Starting Kafka producer I/O thread.");
-
-        // main loop, runs until close is called
-        while (running) {
-            try {
-                runOnce();
-            } catch (Exception e) {
-                log.error("Uncaught error in kafka producer I/O thread: ", e);
-            }
-        }
-
-        log.debug("Beginning shutdown of Kafka producer I/O thread, sending remaining records.");
-
-        // okay we stopped accepting requests but there may still be
-        // requests in the transaction manager, accumulator or waiting for acknowledgment,
-        // wait until these are completed.
-        while (!forceClose && ((this.accumulator.hasUndrained() || this.client.inFlightRequestCount() > 0) || hasPendingTransactionalRequests())) {
-            try {
-                runOnce();
-            } catch (Exception e) {
-                log.error("Uncaught error in kafka producer I/O thread: ", e);
-            }
-        }
-
-        // Abort the transaction if any commit or abort didn't go through the transaction manager's queue
-        while (!forceClose && transactionManager != null && transactionManager.hasOngoingTransaction()) {
-            if (!transactionManager.isCompleting()) {
-                log.info("Aborting incomplete transaction due to shutdown");
-                transactionManager.beginAbort();
-            }
-            try {
-                runOnce();
-            } catch (Exception e) {
-                log.error("Uncaught error in kafka producer I/O thread: ", e);
-            }
-        }
-
-        if (forceClose) {
-            // We need to fail all the incomplete transactional requests and batches and wake up the threads waiting on
-            // the futures.
-            if (transactionManager != null) {
-                log.debug("Aborting incomplete transactional requests due to forced shutdown");
-                transactionManager.close();
-            }
-            log.debug("Aborting incomplete batches due to forced shutdown");
-            this.accumulator.abortIncompleteBatches();
-        }
-        try {
-            this.client.close();
-        } catch (Exception e) {
-            log.error("Failed to close network client", e);
-        }
-
-        log.debug("Shutdown of Kafka producer I/O thread has completed.");
-    }
-
-    /**
-     * Run a single iteration of sending
-     *
-     */
-    void runOnce() {
-        if (transactionManager != null) {
-            try {
-                transactionManager.maybeResolveSequences();
-
-                // do not continue sending if the transaction manager is in a failed state
-                if (transactionManager.hasFatalError()) {
-                    RuntimeException lastError = transactionManager.lastError();
-                    if (lastError != null)
-                        maybeAbortBatches(lastError);
-                    client.poll(retryBackoffMs, time.milliseconds());
-                    return;
-                }
-
-                // Check whether we need a new producerId. If so, we will enqueue an InitProducerId
-                // request which will be sent below
-                transactionManager.bumpIdempotentEpochAndResetIdIfNeeded();
-
-                if (maybeSendAndPollTransactionalRequest()) {
-                    return;
-                }
-            } catch (AuthenticationException e) {
-                // This is already logged as error, but propagated here to perform any clean ups.
-                log.trace("Authentication exception while processing transactional request", e);
-                transactionManager.authenticationFailed(e);
-            }
-        }
-
-        long currentTimeMs = time.milliseconds();
-        long pollTimeout = sendProducerData(currentTimeMs);
-        client.poll(pollTimeout, currentTimeMs);
-    }
-
-    private long sendProducerData(long now) {
-        Cluster cluster = metadata.fetch();
-        // get the list of partitions with data ready to send
-        RecordAccumulator.ReadyCheckResult result = this.accumulator.ready(cluster, now);
-
-        // if there are any partitions whose leaders are not known yet, force metadata update
-        if (!result.unknownLeaderTopics.isEmpty()) {
-            // The set of topics with unknown leader contains topics with leader election pending as well as
-            // topics which may have expired. Add the topic again to metadata to ensure it is included
-            // and request metadata update, since there are messages to send to the topic.
-            for (String topic : result.unknownLeaderTopics)
-                this.metadata.add(topic, now);
-
-            log.debug("Requesting metadata update due to unknown leader topics from the batched records: {}",
-                result.unknownLeaderTopics);
-            this.metadata.requestUpdate();
-        }
-
-        // remove any nodes we aren't ready to send to
-        Iterator<Node> iter = result.readyNodes.iterator();
-        long notReadyTimeout = Long.MAX_VALUE;
-        while (iter.hasNext()) {
-            Node node = iter.next();
-            if (!this.client.ready(node, now)) {
-                iter.remove();
-                notReadyTimeout = Math.min(notReadyTimeout, this.client.pollDelayMs(node, now));
-            }
-        }
-
-        // create produce requests
-        Map<Integer, List<ProducerBatch>> batches = this.accumulator.drain(cluster, result.readyNodes, this.maxRequestSize, now);
-        addToInflightBatches(batches);
-        if (guaranteeMessageOrder) {
-            // Mute all the partitions drained
-            for (List<ProducerBatch> batchList : batches.values()) {
-                for (ProducerBatch batch : batchList)
-                    this.accumulator.mutePartition(batch.topicPartition);
-            }
-        }
-
-        accumulator.resetNextBatchExpiryTime();
-        List<ProducerBatch> expiredInflightBatches = getExpiredInflightBatches(now);
-        List<ProducerBatch> expiredBatches = this.accumulator.expiredBatches(now);
-        expiredBatches.addAll(expiredInflightBatches);
-
-        // Reset the producer id if an expired batch has previously been sent to the broker. Also update the metrics
-        // for expired batches. see the documentation of @TransactionState.resetIdempotentProducerId to understand why
-        // we need to reset the producer id here.
-        if (!expiredBatches.isEmpty())
-            log.trace("Expired {} batches in accumulator", expiredBatches.size());
-        for (ProducerBatch expiredBatch : expiredBatches) {
-            String errorMessage = "Expiring " + expiredBatch.recordCount + " record(s) for " + expiredBatch.topicPartition
-                + ":" + (now - expiredBatch.createdMs) + " ms has passed since batch creation";
-            failBatch(expiredBatch, new TimeoutException(errorMessage), false);
-            if (transactionManager != null && expiredBatch.inRetry()) {
-                // This ensures that no new batches are drained until the current in flight batches are fully resolved.
-                transactionManager.markSequenceUnresolved(expiredBatch);
-            }
-        }
-        sensors.updateProduceRequestMetrics(batches);
-
-        // If we have any nodes that are ready to send + have sendable data, poll with 0 timeout so this can immediately
-        // loop and try sending more data. Otherwise, the timeout will be the smaller value between next batch expiry
-        // time, and the delay time for checking data availability. Note that the nodes may have data that isn't yet
-        // sendable due to lingering, backing off, etc. This specifically does not include nodes with sendable data
-        // that aren't ready to send since they would cause busy looping.
-        long pollTimeout = Math.min(result.nextReadyCheckDelayMs, notReadyTimeout);
-        pollTimeout = Math.min(pollTimeout, this.accumulator.nextExpiryTimeMs() - now);
-        pollTimeout = Math.max(pollTimeout, 0);
-        if (!result.readyNodes.isEmpty()) {
-            log.trace("Nodes with data ready to send: {}", result.readyNodes);
-            // if some partitions are already ready to be sent, the select time would be 0;
-            // otherwise if some partition already has some data accumulated but not ready yet,
-            // the select time will be the time difference between now and its linger expiry time;
-            // otherwise the select time will be the time difference between now and the metadata expiry time;
-            pollTimeout = 0;
-        }
-        sendProduceRequests(batches, now);
-        return pollTimeout;
-    }
-
-    /**
-     * Returns true if a transactional request is sent or polled, or if a FindCoordinator request is enqueued
-     */
-    private boolean maybeSendAndPollTransactionalRequest() {
-        if (transactionManager.hasInFlightRequest()) {
-            // as long as there are outstanding transactional requests, we simply wait for them to return
-            client.poll(retryBackoffMs, time.milliseconds());
-            return true;
-        }
-
-        if (transactionManager.hasAbortableError() || transactionManager.isAborting()) {
-            if (accumulator.hasIncomplete()) {
-                // Attempt to get the last error that caused this abort.
-                RuntimeException exception = transactionManager.lastError();
-                // If there was no error, but we are still aborting,
-                // then this is most likely a case where there was no fatal error.
-                if (exception == null) {
-                    exception = new TransactionAbortedException();
-                }
-                accumulator.abortUndrainedBatches(exception);
-            }
-        }
-
-        if (transactionManager.isCompleting() && !accumulator.flushInProgress()) {
-            // There may still be requests left which are being retried. Since we do not know whether they had
-            // been successfully appended to the broker log, we must resend them until their final status is clear.
-            // If they had been appended and we did not receive the error, then our sequence number would no longer
-            // be correct which would lead to an OutOfSequenceException.
-            accumulator.beginFlush();
-        }
-
-        TransactionManager.TxnRequestHandler nextRequestHandler = transactionManager.nextRequest(accumulator.hasIncomplete());
-        if (nextRequestHandler == null)
-            return false;
-
-        AbstractRequest.Builder<?> requestBuilder = nextRequestHandler.requestBuilder();
-        Node targetNode = null;
-        try {
-            FindCoordinatorRequest.CoordinatorType coordinatorType = nextRequestHandler.coordinatorType();
-            targetNode = coordinatorType != null ?
-                    transactionManager.coordinator(coordinatorType) :
-                    client.leastLoadedNode(time.milliseconds());
-            if (targetNode != null) {
-                if (!awaitNodeReady(targetNode, coordinatorType)) {
-                    log.trace("Target node {} not ready within request timeout, will retry when node is ready.", targetNode);
-                    maybeFindCoordinatorAndRetry(nextRequestHandler);
-                    return true;
-                }
-            } else if (coordinatorType != null) {
-                log.trace("Coordinator not known for {}, will retry {} after finding coordinator.", coordinatorType, requestBuilder.apiKey());
-                maybeFindCoordinatorAndRetry(nextRequestHandler);
-                return true;
-            } else {
-                log.trace("No nodes available to send requests, will poll and retry when until a node is ready.");
-                transactionManager.retry(nextRequestHandler);
-                client.poll(retryBackoffMs, time.milliseconds());
-                return true;
-            }
-
-            if (nextRequestHandler.isRetry())
-                time.sleep(nextRequestHandler.retryBackoffMs());
-
-            long currentTimeMs = time.milliseconds();
-            ClientRequest clientRequest = client.newClientRequest(targetNode.idString(), requestBuilder, currentTimeMs,
-                true, requestTimeoutMs, nextRequestHandler);
-            log.debug("Sending transactional request {} to node {} with correlation ID {}", requestBuilder, targetNode, clientRequest.correlationId());
-            client.send(clientRequest, currentTimeMs);
-            transactionManager.setInFlightCorrelationId(clientRequest.correlationId());
-            client.poll(retryBackoffMs, time.milliseconds());
-            return true;
-        } catch (IOException e) {
-            log.debug("Disconnect from {} while trying to send request {}. Going " +
-                    "to back off and retry.", targetNode, requestBuilder, e);
-            // We break here so that we pick up the FindCoordinator request immediately.
-            maybeFindCoordinatorAndRetry(nextRequestHandler);
-            return true;
-        }
-    }
-
-    private void maybeFindCoordinatorAndRetry(TransactionManager.TxnRequestHandler nextRequestHandler) {
-        if (nextRequestHandler.needsCoordinator()) {
-            transactionManager.lookupCoordinator(nextRequestHandler);
-        } else {
-            // For non-coordinator requests, sleep here to prevent a tight loop when no node is available
-            time.sleep(retryBackoffMs);
-            metadata.requestUpdate();
-        }
-
-        transactionManager.retry(nextRequestHandler);
-    }
-
-    private void maybeAbortBatches(RuntimeException exception) {
-        if (accumulator.hasIncomplete()) {
-            log.error("Aborting producer batches due to fatal error", exception);
-            accumulator.abortBatches(exception);
-        }
-    }
-
-    /**
-     * Start closing the sender (won't actually complete until all data is sent out)
-     */
-    public void initiateClose() {
-        // Ensure accumulator is closed first to guarantee that no more appends are accepted after
-        // breaking from the sender loop. Otherwise, we may miss some callbacks when shutting down.
-        this.accumulator.close();
-        this.running = false;
-        this.wakeup();
-    }
-
-    /**
-     * Closes the sender without sending out any pending messages.
-     */
-    public void forceClose() {
-        this.forceClose = true;
-        initiateClose();
-    }
-
-    public boolean isRunning() {
-        return running;
-    }
-
-    private boolean awaitNodeReady(Node node, FindCoordinatorRequest.CoordinatorType coordinatorType) throws IOException {
-        if (NetworkClientUtils.awaitReady(client, node, time, requestTimeoutMs)) {
-            if (coordinatorType == FindCoordinatorRequest.CoordinatorType.TRANSACTION) {
-                // Indicate to the transaction manager that the coordinator is ready, allowing it to check ApiVersions
-                // This allows us to bump transactional epochs even if the coordinator is temporarily unavailable at
-                // the time when the abortable error is handled
-                transactionManager.handleCoordinatorReady();
-            }
-            return true;
-        }
-        return false;
-    }
-
-    /**
-     * Handle a produce response
-     */
-    private void handleProduceResponse(ClientResponse response, Map<TopicPartition, ProducerBatch> batches, long now) {
-        RequestHeader requestHeader = response.requestHeader();
-        int correlationId = requestHeader.correlationId();
-        if (response.wasDisconnected()) {
-            log.trace("Cancelled request with header {} due to node {} being disconnected",
-                requestHeader, response.destination());
-            for (ProducerBatch batch : batches.values())
-                completeBatch(batch, new ProduceResponse.PartitionResponse(Errors.NETWORK_EXCEPTION, String.format("Disconnected from node %s", response.destination())),
-                        correlationId, now);
-        } else if (response.versionMismatch() != null) {
-            log.warn("Cancelled request {} due to a version mismatch with node {}",
-                    response, response.destination(), response.versionMismatch());
-            for (ProducerBatch batch : batches.values())
-                completeBatch(batch, new ProduceResponse.PartitionResponse(Errors.UNSUPPORTED_VERSION), correlationId, now);
-        } else {
-            log.trace("Received produce response from node {} with correlation id {}", response.destination(), correlationId);
-            // if we have a response, parse it
-            if (response.hasResponse()) {
-                // Sender should exercise PartitionProduceResponse rather than ProduceResponse.PartitionResponse
-                // https://issues.apache.org/jira/browse/KAFKA-10696
-                ProduceResponse produceResponse = (ProduceResponse) response.responseBody();
-                produceResponse.data().responses().forEach(r -> r.partitionResponses().forEach(p -> {
-                    TopicPartition tp = new TopicPartition(r.name(), p.index());
-                    ProduceResponse.PartitionResponse partResp = new ProduceResponse.PartitionResponse(
-                            Errors.forCode(p.errorCode()),
-                            p.baseOffset(),
-                            p.logAppendTimeMs(),
-                            p.logStartOffset(),
-                            p.recordErrors()
-                                .stream()
-                                .map(e -> new ProduceResponse.RecordError(e.batchIndex(), e.batchIndexErrorMessage()))
-                                .collect(Collectors.toList()),
-                            p.errorMessage());
-                    ProducerBatch batch = batches.get(tp);
-                    completeBatch(batch, partResp, correlationId, now);
-                }));
-                this.sensors.recordLatency(response.destination(), response.requestLatencyMs());
-            } else {
-                // this is the acks = 0 case, just complete all requests
-                for (ProducerBatch batch : batches.values()) {
-                    completeBatch(batch, new ProduceResponse.PartitionResponse(Errors.NONE), correlationId, now);
-                }
-            }
-        }
-    }
-
-    /**
-     * Complete or retry the given batch of records.
-     *
-     * @param batch The record batch
-     * @param response The produce response
-     * @param correlationId The correlation id for the request
-     * @param now The current POSIX timestamp in milliseconds
-     */
-    private void completeBatch(ProducerBatch batch, ProduceResponse.PartitionResponse response, long correlationId,
-                               long now) {
-        Errors error = response.error;
-
-        if (error == Errors.MESSAGE_TOO_LARGE && batch.recordCount > 1 && !batch.isDone() &&
-                (batch.magic() >= RecordBatch.MAGIC_VALUE_V2 || batch.isCompressed())) {
-            // If the batch is too large, we split the batch and send the split batches again. We do not decrement
-            // the retry attempts in this case.
-            log.warn(
-                "Got error produce response in correlation id {} on topic-partition {}, splitting and retrying ({} attempts left). Error: {}",
-                correlationId,
-                batch.topicPartition,
-                this.retries - batch.attempts(),
-                formatErrMsg(response));
-            if (transactionManager != null)
-                transactionManager.removeInFlightBatch(batch);
-            this.accumulator.splitAndReenqueue(batch);
-            maybeRemoveAndDeallocateBatch(batch);
-            this.sensors.recordBatchSplit();
-        } else if (error != Errors.NONE) {
-            if (canRetry(batch, response, now)) {
-                log.warn(
-                    "Got error produce response with correlation id {} on topic-partition {}, retrying ({} attempts left). Error: {}",
-                    correlationId,
-                    batch.topicPartition,
-                    this.retries - batch.attempts() - 1,
-                    formatErrMsg(response));
-                reenqueueBatch(batch, now);
-            } else if (error == Errors.DUPLICATE_SEQUENCE_NUMBER) {
-                // If we have received a duplicate sequence error, it means that the sequence number has advanced beyond
-                // the sequence of the current batch, and we haven't retained batch metadata on the broker to return
-                // the correct offset and timestamp.
-                //
-                // The only thing we can do is to return success to the user and not return a valid offset and timestamp.
-                completeBatch(batch, response);
-            } else {
-                // tell the user the result of their request. We only adjust sequence numbers if the batch didn't exhaust
-                // its retries -- if it did, we don't know whether the sequence number was accepted or not, and
-                // thus it is not safe to reassign the sequence.
-                failBatch(batch, response, batch.attempts() < this.retries);
-            }
-            if (error.exception() instanceof InvalidMetadataException) {
-                if (error.exception() instanceof UnknownTopicOrPartitionException) {
-                    log.warn("Received unknown topic or partition error in produce request on partition {}. The " +
-                            "topic-partition may not exist or the user may not have Describe access to it",
-                        batch.topicPartition);
-                } else {
-                    log.warn("Received invalid metadata error in produce request on partition {} due to {}. Going " +
-                            "to request metadata update now", batch.topicPartition,
-                            error.exception(response.errorMessage).toString());
-                }
-                metadata.requestUpdate();
-            }
-        } else {
-            completeBatch(batch, response);
-        }
-
-        // Unmute the completed partition.
-        if (guaranteeMessageOrder)
-            this.accumulator.unmutePartition(batch.topicPartition);
-    }
-
-    /**
-     * Format the error from a {@link ProduceResponse.PartitionResponse} in a user-friendly string
-     * e.g "NETWORK_EXCEPTION. Error Message: Disconnected from node 0"
-     */
-    private String formatErrMsg(ProduceResponse.PartitionResponse response) {
-        String errorMessageSuffix = (response.errorMessage == null || response.errorMessage.isEmpty()) ?
-                "" : String.format(". Error Message: %s", response.errorMessage);
-        return String.format("%s%s", response.error, errorMessageSuffix);
-    }
-
-    private void reenqueueBatch(ProducerBatch batch, long currentTimeMs) {
-        this.accumulator.reenqueue(batch, currentTimeMs);
-        maybeRemoveFromInflightBatches(batch);
-        this.sensors.recordRetries(batch.topicPartition.topic(), batch.recordCount);
-    }
-
-    private void completeBatch(ProducerBatch batch, ProduceResponse.PartitionResponse response) {
-        if (transactionManager != null) {
-            transactionManager.handleCompletedBatch(batch, response);
-        }
-
-        if (batch.complete(response.baseOffset, response.logAppendTime)) {
-            maybeRemoveAndDeallocateBatch(batch);
-        }
-    }
-
-    private void failBatch(ProducerBatch batch,
-                           ProduceResponse.PartitionResponse response,
-                           boolean adjustSequenceNumbers) {
-        final RuntimeException topLevelException;
-        if (response.error == Errors.TOPIC_AUTHORIZATION_FAILED)
-            topLevelException = new TopicAuthorizationException(Collections.singleton(batch.topicPartition.topic()));
-        else if (response.error == Errors.CLUSTER_AUTHORIZATION_FAILED)
-            topLevelException = new ClusterAuthorizationException("The producer is not authorized to do idempotent sends");
-        else
-            topLevelException = response.error.exception(response.errorMessage);
-
-        if (response.recordErrors == null || response.recordErrors.isEmpty()) {
-            failBatch(batch, topLevelException, adjustSequenceNumbers);
-        } else {
-            Map<Integer, RuntimeException> recordErrorMap = new HashMap<>(response.recordErrors.size());
-            for (ProduceResponse.RecordError recordError : response.recordErrors) {
-                // The API leaves us with some awkwardness interpreting the errors in the response.
-                // We cannot differentiate between different error cases (such as INVALID_TIMESTAMP)
-                // from the single error code at the partition level, so instead we use INVALID_RECORD
-                // for all failed records and rely on the message to distinguish the cases.
-                final String errorMessage;
-                if (recordError.message != null) {
-                    errorMessage = recordError.message;
-                } else if (response.errorMessage != null) {
-                    errorMessage = response.errorMessage;
-                } else {
-                    errorMessage = response.error.message();
-                }
-
-                // If the batch contained only a single record error, then we can unambiguously
-                // use the exception type corresponding to the partition-level error code.
-                if (response.recordErrors.size() == 1) {
-                    recordErrorMap.put(recordError.batchIndex, response.error.exception(errorMessage));
-                } else {
-                    recordErrorMap.put(recordError.batchIndex, new InvalidRecordException(errorMessage));
-                }
-            }
-
-            Function<Integer, RuntimeException> recordExceptions = batchIndex -> {
-                RuntimeException exception = recordErrorMap.get(batchIndex);
-                if (exception != null) {
-                    return exception;
-                } else {
-                    // If the response contains record errors, then the records which failed validation
-                    // will be present in the response. To avoid confusion for the remaining records, we
-                    // return a generic exception.
-                    return new KafkaException("Failed to append record because it was part of a batch " +
-                        "which had one more more invalid records");
-                }
-            };
-
-            failBatch(batch, topLevelException, recordExceptions, adjustSequenceNumbers);
-        }
-    }
-
-    private void failBatch(
-        ProducerBatch batch,
-        RuntimeException topLevelException,
-        boolean adjustSequenceNumbers
-    ) {
-        failBatch(batch, topLevelException, batchIndex -> topLevelException, adjustSequenceNumbers);
-    }
-
-    private void failBatch(
-        ProducerBatch batch,
-        RuntimeException topLevelException,
-        Function<Integer, RuntimeException> recordExceptions,
-        boolean adjustSequenceNumbers
-    ) {
-        if (transactionManager != null) {
-            transactionManager.handleFailedBatch(batch, topLevelException, adjustSequenceNumbers);
-        }
-
-        this.sensors.recordErrors(batch.topicPartition.topic(), batch.recordCount);
-
-        if (batch.completeExceptionally(topLevelException, recordExceptions)) {
-            maybeRemoveAndDeallocateBatch(batch);
-        }
-    }
-
-    /**
-     * We can retry a send if the error is transient and the number of attempts taken is fewer than the maximum allowed.
-     * We can also retry OutOfOrderSequence exceptions for future batches, since if the first batch has failed, the
-     * future batches are certain to fail with an OutOfOrderSequence exception.
-     */
-    private boolean canRetry(ProducerBatch batch, ProduceResponse.PartitionResponse response, long now) {
-        return !batch.hasReachedDeliveryTimeout(accumulator.getDeliveryTimeoutMs(), now) &&
-            batch.attempts() < this.retries &&
-            !batch.isDone() &&
-            (transactionManager == null ?
-                    response.error.exception() instanceof RetriableException :
-                    transactionManager.canRetry(response, batch));
-    }
-
-    /**
-     * Transfer the record batches into a list of produce requests on a per-node basis
-     */
-    private void sendProduceRequests(Map<Integer, List<ProducerBatch>> collated, long now) {
-        for (Map.Entry<Integer, List<ProducerBatch>> entry : collated.entrySet())
-            sendProduceRequest(now, entry.getKey(), acks, requestTimeoutMs, entry.getValue());
-    }
-
-    /**
-     * Create a produce request from the given record batches
-     */
-    private void sendProduceRequest(long now, int destination, short acks, int timeout, List<ProducerBatch> batches) {
-        if (batches.isEmpty())
-            return;
-
-        final Map<TopicPartition, ProducerBatch> recordsByPartition = new HashMap<>(batches.size());
-
-        // find the minimum magic version used when creating the record sets
-        byte minUsedMagic = apiVersions.maxUsableProduceMagic();
-        for (ProducerBatch batch : batches) {
-            if (batch.magic() < minUsedMagic)
-                minUsedMagic = batch.magic();
-        }
-        ProduceRequestData.TopicProduceDataCollection tpd = new ProduceRequestData.TopicProduceDataCollection();
-        for (ProducerBatch batch : batches) {
-            TopicPartition tp = batch.topicPartition;
-            MemoryRecords records = batch.records();
-
-            // down convert if necessary to the minimum magic used. In general, there can be a delay between the time
-            // that the producer starts building the batch and the time that we send the request, and we may have
-            // chosen the message format based on out-dated metadata. In the worst case, we optimistically chose to use
-            // the new message format, but found that the broker didn't support it, so we need to down-convert on the
-            // client before sending. This is intended to handle edge cases around cluster upgrades where brokers may
-            // not all support the same message format version. For example, if a partition migrates from a broker
-            // which is supporting the new magic version to one which doesn't, then we will need to convert.
-            if (!records.hasMatchingMagic(minUsedMagic))
-                records = batch.records().downConvert(minUsedMagic, 0, time).records();
-            ProduceRequestData.TopicProduceData tpData = tpd.find(tp.topic());
-            if (tpData == null) {
-                tpData = new ProduceRequestData.TopicProduceData().setName(tp.topic());
-                tpd.add(tpData);
-            }
-            tpData.partitionData().add(new ProduceRequestData.PartitionProduceData()
-                    .setIndex(tp.partition())
-                    .setRecords(records));
-            recordsByPartition.put(tp, batch);
-        }
-
-        String transactionalId = null;
-        if (transactionManager != null && transactionManager.isTransactional()) {
-            transactionalId = transactionManager.transactionalId();
-        }
-
-        ProduceRequest.Builder requestBuilder = ProduceRequest.forMagic(minUsedMagic,
-                new ProduceRequestData()
-                        .setAcks(acks)
-                        .setTimeoutMs(timeout)
-                        .setTransactionalId(transactionalId)
-                        .setTopicData(tpd));
-        RequestCompletionHandler callback = response -> handleProduceResponse(response, recordsByPartition, time.milliseconds());
-
-        String nodeId = Integer.toString(destination);
-        ClientRequest clientRequest = client.newClientRequest(nodeId, requestBuilder, now, acks != 0,
-                requestTimeoutMs, callback);
-        client.send(clientRequest, now);
-        log.trace("Sent produce request to {}: {}", nodeId, requestBuilder);
-    }
-
-    /**
-     * Wake up the selector associated with this send thread
-     */
-    public void wakeup() {
-        this.client.wakeup();
-    }
-
-    public static Sensor throttleTimeSensor(SenderMetricsRegistry metrics) {
-        Sensor produceThrottleTimeSensor = metrics.sensor("produce-throttle-time");
-        produceThrottleTimeSensor.add(metrics.produceThrottleTimeAvg, new Avg());
-        produceThrottleTimeSensor.add(metrics.produceThrottleTimeMax, new Max());
-        return produceThrottleTimeSensor;
-    }
-
-    /**
-     * A collection of sensors for the sender
-     */
-    private static class SenderMetrics {
-        public final Sensor retrySensor;
-        public final Sensor errorSensor;
-        public final Sensor queueTimeSensor;
-        public final Sensor requestTimeSensor;
-        public final Sensor recordsPerRequestSensor;
-        public final Sensor batchSizeSensor;
-        public final Sensor compressionRateSensor;
-        public final Sensor maxRecordSizeSensor;
-        public final Sensor batchSplitSensor;
-        private final SenderMetricsRegistry metrics;
-        private final Time time;
-
-        public SenderMetrics(SenderMetricsRegistry metrics, Metadata metadata, KafkaClient client, Time time) {
-            this.metrics = metrics;
-            this.time = time;
-
-            this.batchSizeSensor = metrics.sensor("batch-size");
-            this.batchSizeSensor.add(metrics.batchSizeAvg, new Avg());
-            this.batchSizeSensor.add(metrics.batchSizeMax, new Max());
-
-            this.compressionRateSensor = metrics.sensor("compression-rate");
-            this.compressionRateSensor.add(metrics.compressionRateAvg, new Avg());
-
-            this.queueTimeSensor = metrics.sensor("queue-time");
-            this.queueTimeSensor.add(metrics.recordQueueTimeAvg, new Avg());
-            this.queueTimeSensor.add(metrics.recordQueueTimeMax, new Max());
-
-            this.requestTimeSensor = metrics.sensor("request-time");
-            this.requestTimeSensor.add(metrics.requestLatencyAvg, new Avg());
-            this.requestTimeSensor.add(metrics.requestLatencyMax, new Max());
-
-            this.recordsPerRequestSensor = metrics.sensor("records-per-request");
-            this.recordsPerRequestSensor.add(new Meter(metrics.recordSendRate, metrics.recordSendTotal));
-            this.recordsPerRequestSensor.add(metrics.recordsPerRequestAvg, new Avg());
-
-            this.retrySensor = metrics.sensor("record-retries");
-            this.retrySensor.add(new Meter(metrics.recordRetryRate, metrics.recordRetryTotal));
-
-            this.errorSensor = metrics.sensor("errors");
-            this.errorSensor.add(new Meter(metrics.recordErrorRate, metrics.recordErrorTotal));
-
-            this.maxRecordSizeSensor = metrics.sensor("record-size");
-            this.maxRecordSizeSensor.add(metrics.recordSizeMax, new Max());
-            this.maxRecordSizeSensor.add(metrics.recordSizeAvg, new Avg());
-
-            this.metrics.addMetric(metrics.requestsInFlight, (config, now) -> client.inFlightRequestCount());
-            this.metrics.addMetric(metrics.metadataAge,
-                (config, now) -> (now - metadata.lastSuccessfulUpdate()) / 1000.0);
-
-            this.batchSplitSensor = metrics.sensor("batch-split-rate");
-            this.batchSplitSensor.add(new Meter(metrics.batchSplitRate, metrics.batchSplitTotal));
-        }
-
-        private void maybeRegisterTopicMetrics(String topic) {
-            // if one sensor of the metrics has been registered for the topic,
-            // then all other sensors should have been registered; and vice versa
-            String topicRecordsCountName = "topic." + topic + ".records-per-batch";
-            Sensor topicRecordCount = this.metrics.getSensor(topicRecordsCountName);
-            if (topicRecordCount == null) {
-                Map<String, String> metricTags = Collections.singletonMap("topic", topic);
-
-                topicRecordCount = this.metrics.sensor(topicRecordsCountName);
-                MetricName rateMetricName = this.metrics.topicRecordSendRate(metricTags);
-                MetricName totalMetricName = this.metrics.topicRecordSendTotal(metricTags);
-                topicRecordCount.add(new Meter(rateMetricName, totalMetricName));
-
-                String topicByteRateName = "topic." + topic + ".bytes";
-                Sensor topicByteRate = this.metrics.sensor(topicByteRateName);
-                rateMetricName = this.metrics.topicByteRate(metricTags);
-                totalMetricName = this.metrics.topicByteTotal(metricTags);
-                topicByteRate.add(new Meter(rateMetricName, totalMetricName));
-
-                String topicCompressionRateName = "topic." + topic + ".compression-rate";
-                Sensor topicCompressionRate = this.metrics.sensor(topicCompressionRateName);
-                MetricName m = this.metrics.topicCompressionRate(metricTags);
-                topicCompressionRate.add(m, new Avg());
-
-                String topicRetryName = "topic." + topic + ".record-retries";
-                Sensor topicRetrySensor = this.metrics.sensor(topicRetryName);
-                rateMetricName = this.metrics.topicRecordRetryRate(metricTags);
-                totalMetricName = this.metrics.topicRecordRetryTotal(metricTags);
-                topicRetrySensor.add(new Meter(rateMetricName, totalMetricName));
-
-                String topicErrorName = "topic." + topic + ".record-errors";
-                Sensor topicErrorSensor = this.metrics.sensor(topicErrorName);
-                rateMetricName = this.metrics.topicRecordErrorRate(metricTags);
-                totalMetricName = this.metrics.topicRecordErrorTotal(metricTags);
-                topicErrorSensor.add(new Meter(rateMetricName, totalMetricName));
-            }
-        }
-
-        public void updateProduceRequestMetrics(Map<Integer, List<ProducerBatch>> batches) {
-            long now = time.milliseconds();
-            for (List<ProducerBatch> nodeBatch : batches.values()) {
-                int records = 0;
-                for (ProducerBatch batch : nodeBatch) {
-                    // register all per-topic metrics at once
-                    String topic = batch.topicPartition.topic();
-                    maybeRegisterTopicMetrics(topic);
-
-                    // per-topic record send rate
-                    String topicRecordsCountName = "topic." + topic + ".records-per-batch";
-                    Sensor topicRecordCount = Objects.requireNonNull(this.metrics.getSensor(topicRecordsCountName));
-                    topicRecordCount.record(batch.recordCount);
-
-                    // per-topic bytes send rate
-                    String topicByteRateName = "topic." + topic + ".bytes";
-                    Sensor topicByteRate = Objects.requireNonNull(this.metrics.getSensor(topicByteRateName));
-                    topicByteRate.record(batch.estimatedSizeInBytes());
-
-                    // per-topic compression rate
-                    String topicCompressionRateName = "topic." + topic + ".compression-rate";
-                    Sensor topicCompressionRate = Objects.requireNonNull(this.metrics.getSensor(topicCompressionRateName));
-                    topicCompressionRate.record(batch.compressionRatio());
-
-                    // global metrics
-                    this.batchSizeSensor.record(batch.estimatedSizeInBytes(), now);
-                    this.queueTimeSensor.record(batch.queueTimeMs(), now);
-                    this.compressionRateSensor.record(batch.compressionRatio());
-                    this.maxRecordSizeSensor.record(batch.maxRecordSize, now);
-                    records += batch.recordCount;
-                }
-                this.recordsPerRequestSensor.record(records, now);
-            }
-        }
-
-        public void recordRetries(String topic, int count) {
-            long now = time.milliseconds();
-            this.retrySensor.record(count, now);
-            String topicRetryName = "topic." + topic + ".record-retries";
-            Sensor topicRetrySensor = this.metrics.getSensor(topicRetryName);
-            if (topicRetrySensor != null)
-                topicRetrySensor.record(count, now);
-        }
-
-        public void recordErrors(String topic, int count) {
-            long now = time.milliseconds();
-            this.errorSensor.record(count, now);
-            String topicErrorName = "topic." + topic + ".record-errors";
-            Sensor topicErrorSensor = this.metrics.getSensor(topicErrorName);
-            if (topicErrorSensor != null)
-                topicErrorSensor.record(count, now);
-        }
-
-        public void recordLatency(String node, long latency) {
-            long now = time.milliseconds();
-            this.requestTimeSensor.record(latency, now);
-            if (!node.isEmpty()) {
-                String nodeTimeName = "node-" + node + ".latency";
-                Sensor nodeRequestTime = this.metrics.getSensor(nodeTimeName);
-                if (nodeRequestTime != null)
-                    nodeRequestTime.record(latency, now);
-            }
-        }
-
-        void recordBatchSplit() {
-            this.batchSplitSensor.record();
-        }
-    }
->>>>>>> 031b7208
 
 }