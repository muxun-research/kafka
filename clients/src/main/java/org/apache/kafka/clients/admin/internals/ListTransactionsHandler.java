--- conflicted
+++ resolved
@@ -41,7 +41,10 @@
     private final ListTransactionsOptions options;
     private final AllBrokersStrategy lookupStrategy;
 
-    public ListTransactionsHandler(ListTransactionsOptions options, LogContext logContext) {
+    public ListTransactionsHandler(
+        ListTransactionsOptions options,
+        LogContext logContext
+    ) {
         this.options = options;
         this.log = logContext.logger(ListTransactionsHandler.class);
         this.lookupStrategy = new AllBrokersStrategy(logContext);
@@ -62,22 +65,25 @@
     }
 
     @Override
-    public ListTransactionsRequest.Builder buildBatchedRequest(int brokerId, Set<AllBrokersStrategy.BrokerKey> keys) {
+    public ListTransactionsRequest.Builder buildBatchedRequest(
+        int brokerId,
+        Set<AllBrokersStrategy.BrokerKey> keys
+    ) {
         ListTransactionsRequestData request = new ListTransactionsRequestData();
         request.setProducerIdFilters(new ArrayList<>(options.filteredProducerIds()));
-<<<<<<< HEAD
-        request.setStateFilters(options.filteredStates().stream().map(TransactionState::toString).collect(Collectors.toList()));
-=======
         request.setStateFilters(options.filteredStates().stream()
             .map(TransactionState::toString)
             .collect(Collectors.toList()));
         request.setDurationFilter(options.filteredDuration());
->>>>>>> 9494bebe
         return new ListTransactionsRequest.Builder(request);
     }
 
     @Override
-    public ApiResult<AllBrokersStrategy.BrokerKey, Collection<TransactionListing>> handleResponse(Node broker, Set<AllBrokersStrategy.BrokerKey> keys, AbstractResponse abstractResponse) {
+    public ApiResult<AllBrokersStrategy.BrokerKey, Collection<TransactionListing>> handleResponse(
+        Node broker,
+        Set<AllBrokersStrategy.BrokerKey> keys,
+        AbstractResponse abstractResponse
+    ) {
         int brokerId = broker.id();
         AllBrokersStrategy.BrokerKey key = requireSingleton(keys, brokerId);
 
@@ -85,21 +91,34 @@
         Errors error = Errors.forCode(response.data().errorCode());
 
         if (error == Errors.COORDINATOR_LOAD_IN_PROGRESS) {
-            log.debug("The `ListTransactions` request sent to broker {} failed because the " + "coordinator is still loading state. Will try again after backing off", brokerId);
+            log.debug("The `ListTransactions` request sent to broker {} failed because the " +
+                "coordinator is still loading state. Will try again after backing off", brokerId);
             return ApiResult.empty();
         } else if (error == Errors.COORDINATOR_NOT_AVAILABLE) {
-            log.debug("The `ListTransactions` request sent to broker {} failed because the " + "coordinator is shutting down", brokerId);
-            return ApiResult.failed(key, new CoordinatorNotAvailableException("ListTransactions " + "request sent to broker " + brokerId + " failed because the coordinator is shutting down"));
+            log.debug("The `ListTransactions` request sent to broker {} failed because the " +
+                "coordinator is shutting down", brokerId);
+            return ApiResult.failed(key, new CoordinatorNotAvailableException("ListTransactions " +
+                "request sent to broker " + brokerId + " failed because the coordinator is shutting down"));
         } else if (error != Errors.NONE) {
-            log.error("The `ListTransactions` request sent to broker {} failed because of an " + "unexpected error {}", brokerId, error);
-            return ApiResult.failed(key, error.exception("ListTransactions request " + "sent to broker " + brokerId + " failed with an unexpected exception"));
+            log.error("The `ListTransactions` request sent to broker {} failed because of an " +
+                "unexpected error {}", brokerId, error);
+            return ApiResult.failed(key, error.exception("ListTransactions request " +
+                "sent to broker " + brokerId + " failed with an unexpected exception"));
         } else {
-            List<TransactionListing> listings = response.data().transactionStates().stream().map(transactionState -> new TransactionListing(transactionState.transactionalId(), transactionState.producerId(), TransactionState.parse(transactionState.transactionState()))).collect(Collectors.toList());
+            List<TransactionListing> listings = response.data().transactionStates().stream()
+                .map(transactionState -> new TransactionListing(
+                    transactionState.transactionalId(),
+                    transactionState.producerId(),
+                    TransactionState.parse(transactionState.transactionState())))
+                .collect(Collectors.toList());
             return ApiResult.completed(key, listings);
         }
     }
 
-    private AllBrokersStrategy.BrokerKey requireSingleton(Set<AllBrokersStrategy.BrokerKey> keys, int brokerId) {
+    private AllBrokersStrategy.BrokerKey requireSingleton(
+        Set<AllBrokersStrategy.BrokerKey> keys,
+        int brokerId
+    ) {
         if (keys.size() != 1) {
             throw new IllegalArgumentException("Unexpected key set: " + keys);
         }
