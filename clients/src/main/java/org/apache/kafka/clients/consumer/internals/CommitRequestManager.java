/*
 * Licensed to the Apache Software Foundation (ASF) under one or more
 * contributor license agreements. See the NOTICE file distributed with
 * this work for additional information regarding copyright ownership.
 * The ASF licenses this file to You under the Apache License, Version 2.0
 * (the "License"); you may not use this file except in compliance with
 * the License. You may obtain a copy of the License at
 *
 *    http://www.apache.org/licenses/LICENSE-2.0
 *
 * Unless required by applicable law or agreed to in writing, software
 * distributed under the License is distributed on an "AS IS" BASIS,
 * WITHOUT WARRANTIES OR CONDITIONS OF ANY KIND, either express or implied.
 * See the License for the specific language governing permissions and
 * limitations under the License.
 */
package org.apache.kafka.clients.consumer.internals;

import org.apache.kafka.clients.ClientResponse;
import org.apache.kafka.clients.consumer.CommitFailedException;
import org.apache.kafka.clients.consumer.ConsumerConfig;
import org.apache.kafka.clients.consumer.OffsetAndMetadata;
import org.apache.kafka.clients.consumer.RetriableCommitFailedException;
import org.apache.kafka.clients.consumer.internals.metrics.OffsetCommitMetricsManager;
import org.apache.kafka.common.KafkaException;
import org.apache.kafka.common.TopicPartition;
import org.apache.kafka.common.errors.ApiException;
import org.apache.kafka.common.errors.GroupAuthorizationException;
import org.apache.kafka.common.errors.RetriableException;
import org.apache.kafka.common.errors.StaleMemberEpochException;
import org.apache.kafka.common.errors.TimeoutException;
import org.apache.kafka.common.errors.TopicAuthorizationException;
import org.apache.kafka.common.errors.UnknownTopicOrPartitionException;
import org.apache.kafka.common.errors.UnstableOffsetCommitException;
import org.apache.kafka.common.message.OffsetCommitRequestData;
import org.apache.kafka.common.message.OffsetCommitResponseData;
import org.apache.kafka.common.metrics.Metrics;
import org.apache.kafka.common.protocol.Errors;
import org.apache.kafka.common.record.RecordBatch;
import org.apache.kafka.common.requests.AbstractRequest;
import org.apache.kafka.common.requests.OffsetCommitRequest;
import org.apache.kafka.common.requests.OffsetCommitResponse;
import org.apache.kafka.common.requests.OffsetFetchRequest;
import org.apache.kafka.common.requests.OffsetFetchResponse;
import org.apache.kafka.common.utils.LogContext;
import org.apache.kafka.common.utils.Time;
import org.apache.kafka.common.utils.Timer;

import org.slf4j.Logger;

<<<<<<< HEAD
import java.util.*;
=======
import java.util.ArrayList;
import java.util.Collection;
import java.util.Collections;
import java.util.HashMap;
import java.util.HashSet;
import java.util.LinkedList;
import java.util.List;
import java.util.Map;
import java.util.Objects;
import java.util.Optional;
import java.util.OptionalDouble;
import java.util.Queue;
import java.util.Set;
>>>>>>> 9494bebe
import java.util.concurrent.CompletableFuture;
import java.util.function.BiConsumer;
import java.util.stream.Collectors;

import static org.apache.kafka.clients.consumer.internals.ConsumerUtils.THROW_ON_FETCH_STABLE_OFFSET_UNSUPPORTED;
import static org.apache.kafka.clients.consumer.internals.NetworkClientDelegate.PollResult.EMPTY;
import static org.apache.kafka.common.protocol.Errors.COORDINATOR_LOAD_IN_PROGRESS;

public class CommitRequestManager implements RequestManager, MemberStateListener {
    private final Time time;
    private final SubscriptionState subscriptions;
    private final ConsumerMetadata metadata;
    private final LogContext logContext;
    private final Logger log;
    private final Optional<AutoCommitState> autoCommitState;
    private final CoordinatorRequestManager coordinatorRequestManager;
    private final OffsetCommitCallbackInvoker offsetCommitCallbackInvoker;
    private final OffsetCommitMetricsManager metricsManager;
    private final long retryBackoffMs;
    private final String groupId;
    private final Optional<String> groupInstanceId;
    private final long retryBackoffMaxMs;
    // For testing only
    private final OptionalDouble jitter;
    private final boolean throwOnFetchStableOffsetUnsupported;
    final PendingRequests pendingRequests;
    private boolean closing = false;

    /**
     * Last member epoch sent in a commit request. Empty if no epoch was included in the last
     * request. Used for logging.
     */
    private Optional<Integer> lastEpochSentOnCommit;

    /**
     *  The member ID and latest member epoch received via the {@link MemberStateListener#onMemberEpochUpdated(Optional, String)},
     *  to be included in the OffsetFetch and OffsetCommit requests. This will have
     *  the latest memberEpoch received from the broker.
     */
    private final MemberInfo memberInfo;

<<<<<<< HEAD
    public CommitRequestManager(final Time time, final LogContext logContext, final SubscriptionState subscriptionState, final ConsumerConfig config, final CoordinatorRequestManager coordinatorRequestManager, final GroupState groupState) {
=======
    public CommitRequestManager(
        final Time time,
        final LogContext logContext,
        final SubscriptionState subscriptions,
        final ConsumerConfig config,
        final CoordinatorRequestManager coordinatorRequestManager,
        final OffsetCommitCallbackInvoker offsetCommitCallbackInvoker,
        final String groupId,
        final Optional<String> groupInstanceId,
        final Metrics metrics,
        final ConsumerMetadata metadata) {
        this(time,
            logContext,
            subscriptions,
            config,
            coordinatorRequestManager,
            offsetCommitCallbackInvoker,
            groupId,
            groupInstanceId,
            config.getLong(ConsumerConfig.RETRY_BACKOFF_MS_CONFIG),
            config.getLong(ConsumerConfig.RETRY_BACKOFF_MAX_MS_CONFIG),
            OptionalDouble.empty(),
            metrics,
            metadata);
    }

    // Visible for testing
    CommitRequestManager(
        final Time time,
        final LogContext logContext,
        final SubscriptionState subscriptions,
        final ConsumerConfig config,
        final CoordinatorRequestManager coordinatorRequestManager,
        final OffsetCommitCallbackInvoker offsetCommitCallbackInvoker,
        final String groupId,
        final Optional<String> groupInstanceId,
        final long retryBackoffMs,
        final long retryBackoffMaxMs,
        final OptionalDouble jitter,
        final Metrics metrics,
        final ConsumerMetadata metadata) {
>>>>>>> 9494bebe
        Objects.requireNonNull(coordinatorRequestManager, "Coordinator is needed upon committing offsets");
        this.time = time;
        this.logContext = logContext;
        this.log = logContext.logger(getClass());
        this.pendingRequests = new PendingRequests();
        if (config.getBoolean(ConsumerConfig.ENABLE_AUTO_COMMIT_CONFIG)) {
<<<<<<< HEAD
            final long autoCommitInterval = Integer.toUnsignedLong(config.getInt(ConsumerConfig.AUTO_COMMIT_INTERVAL_MS_CONFIG));
            this.autoCommitState = Optional.of(new AutoCommitState(time, autoCommitInterval));
=======
            final long autoCommitInterval =
                Integer.toUnsignedLong(config.getInt(ConsumerConfig.AUTO_COMMIT_INTERVAL_MS_CONFIG));
            this.autoCommitState = Optional.of(new AutoCommitState(time, autoCommitInterval, logContext));
>>>>>>> 9494bebe
        } else {
            this.autoCommitState = Optional.empty();
        }
        this.coordinatorRequestManager = coordinatorRequestManager;
        this.groupId = groupId;
        this.groupInstanceId = groupInstanceId;
        this.subscriptions = subscriptions;
        this.metadata = metadata;
        this.retryBackoffMs = retryBackoffMs;
        this.retryBackoffMaxMs = retryBackoffMaxMs;
        this.jitter = jitter;
        this.throwOnFetchStableOffsetUnsupported = config.getBoolean(THROW_ON_FETCH_STABLE_OFFSET_UNSUPPORTED);
        this.memberInfo = new MemberInfo();
        this.metricsManager = new OffsetCommitMetricsManager(metrics);
        this.offsetCommitCallbackInvoker = offsetCommitCallbackInvoker;
        this.lastEpochSentOnCommit = Optional.empty();
    }

    /**
     * Poll for the {@link OffsetFetchRequest} and {@link OffsetCommitRequest} request if there's any. The function will
     * also try to autocommit the offsets, if feature is enabled.
     */
    @Override
    public NetworkClientDelegate.PollResult poll(final long currentTimeMs) {
        // poll when the coordinator node is known and fatal error is not present
        if (coordinatorRequestManager.coordinator().isEmpty()) {
            pendingRequests.maybeFailOnCoordinatorFatalError();
            return EMPTY;
        }

        if (closing) {
            return drainPendingOffsetCommitRequests();
        }

<<<<<<< HEAD
        return new NetworkClientDelegate.PollResult(Long.MAX_VALUE, Collections.unmodifiableList(pendingRequests.drain(currentTimeMs)));
=======
        maybeAutoCommitAsync();
        if (!pendingRequests.hasUnsentRequests())
            return EMPTY;

        List<NetworkClientDelegate.UnsentRequest> requests = pendingRequests.drain(currentTimeMs);
        // min of the remainingBackoffMs of all the request that are still backing off
        final long timeUntilNextPoll = Math.min(
            findMinTime(unsentOffsetCommitRequests(), currentTimeMs),
            findMinTime(unsentOffsetFetchRequests(), currentTimeMs));
        return new NetworkClientDelegate.PollResult(timeUntilNextPoll, requests);
>>>>>>> 9494bebe
    }

    @Override
    public void signalClose() {
        closing = true;
    }

    /**
     * Returns the delay for which the application thread can safely wait before it should be responsive
     * to results from the request managers. For example, the subscription state can change when heartbeats
     * are sent, so blocking for longer than the heartbeat interval might mean the application thread is not
     * responsive to changes.
     */
    @Override
    public long maximumTimeToWait(long currentTimeMs) {
        return autoCommitState.map(ac -> ac.remainingMs(currentTimeMs)).orElse(Long.MAX_VALUE);
    }

    private static long findMinTime(final Collection<? extends RequestState> requests, final long currentTimeMs) {
        return requests.stream()
            .mapToLong(request -> request.remainingBackoffMs(currentTimeMs))
            .min()
            .orElse(Long.MAX_VALUE);
    }

    private KafkaException maybeWrapAsTimeoutException(Throwable t) {
        if (t instanceof TimeoutException)
            return (TimeoutException) t;
        else
            return new TimeoutException(t);
    }

    /**
     * Generate a request to commit consumed offsets. Add the request to the queue of pending
     * requests to be sent out on the next call to {@link #poll(long)}. If there are empty
     * offsets to commit, no request will be generated and a completed future will be returned.
     *
     * @param requestState Commit request
     * @return Future containing the offsets that were committed, or an error if the request
     * failed.
     */
    private CompletableFuture<Map<TopicPartition, OffsetAndMetadata>> requestAutoCommit(final OffsetCommitRequestState requestState) {
        AutoCommitState autocommit = autoCommitState.get();
        CompletableFuture<Map<TopicPartition, OffsetAndMetadata>> result;
        if (requestState.offsets.isEmpty()) {
            result = CompletableFuture.completedFuture(Collections.emptyMap());
        } else {
            autocommit.setInflightCommitStatus(true);
            OffsetCommitRequestState request = pendingRequests.addOffsetCommitRequest(requestState);
            result = request.future;
            result.whenComplete(autoCommitCallback(request.offsets));
        }
        return result;
    }

    /**
     * If auto-commit is enabled, and the auto-commit interval has expired, this will generate and
     * enqueue a request to commit all consumed offsets, and will reset the auto-commit timer to the
     * interval. The request will be sent on the next call to {@link #poll(long)}.
     * <p/>
     * If the request completes with a retriable error, this will reset the auto-commit timer with
     * the exponential backoff. If it fails with a non-retriable error, no action is taken, so
     * the next commit will be generated when the interval expires.
     * <p/>
     * This will not generate a new commit request if a previous one hasn't received a response.
     * In that case, the next auto-commit request will be sent on the next call to poll, after a
     * response for the in-flight is received.
     */
    public void maybeAutoCommitAsync() {
        if (autoCommitEnabled() && autoCommitState.get().shouldAutoCommit()) {
            OffsetCommitRequestState requestState = createOffsetCommitRequest(
                subscriptions.allConsumed(),
                Long.MAX_VALUE);
            CompletableFuture<Map<TopicPartition, OffsetAndMetadata>> result = requestAutoCommit(requestState);
            // Reset timer to the interval (even if no request was generated), but ensure that if
            // the request completes with a retriable error, the timer is reset to send the next
            // auto-commit after the backoff expires.
            resetAutoCommitTimer();
            maybeResetTimerWithBackoff(result);
        }
    }

    /**
     * Reset auto-commit timer to retry with backoff if the future failed with a RetriableCommitFailedException.
     */
    private void maybeResetTimerWithBackoff(final CompletableFuture<Map<TopicPartition, OffsetAndMetadata>> result) {
        result.whenComplete((offsets, error) -> {
            if (error != null) {
                if (error instanceof RetriableCommitFailedException) {
                    log.debug("Asynchronous auto-commit of offsets {} failed due to retriable error.", offsets, error);
                    resetAutoCommitTimer(retryBackoffMs);
                } else {
                    log.debug("Asynchronous auto-commit of offsets {} failed: {}", offsets, error.getMessage());
                }
            } else {
                log.debug("Completed asynchronous auto-commit of offsets {}", offsets);
            }
        });
    }

    /**
     * Commit consumed offsets if auto-commit is enabled, regardless of the auto-commit interval.
     * This is used for committing offsets before revoking partitions. This will retry committing
     * the latest offsets until the request succeeds, fails with a fatal error, or the timeout
     * expires. Note that:
     * <ul>
     *     <li>Considers {@link Errors#STALE_MEMBER_EPOCH} as a retriable error, and will retry it
     *     including the member ID and latest member epoch received from the broker.</li>
     *     <li>Considers {@link Errors#UNKNOWN_TOPIC_OR_PARTITION} as a fatal error, and will not
     *     retry it although the error extends RetriableException. The reason is that if a topic
     *     or partition is deleted, revocation would not finish in time since the auto commit would keep retrying.</li>
     * </ul>
     *
     * Also note that this will generate a commit request even if there is another one in-flight,
     * generated by the auto-commit on the interval logic, to ensure that the latest offsets are
     * committed before revoking partitions.
     *
     * @return Future that will complete when the offsets are successfully committed. It will
     * complete exceptionally if the commit fails with a non-retriable error, or if the retry
     * timeout expires.
     */
    public CompletableFuture<Void> maybeAutoCommitSyncBeforeRevocation(final long deadlineMs) {
        if (!autoCommitEnabled()) {
            return CompletableFuture.completedFuture(null);
        }

        CompletableFuture<Void> result = new CompletableFuture<>();
        OffsetCommitRequestState requestState =
            createOffsetCommitRequest(subscriptions.allConsumed(), deadlineMs);
        autoCommitSyncBeforeRevocationWithRetries(requestState, result);
        return result;
    }

    private void autoCommitSyncBeforeRevocationWithRetries(OffsetCommitRequestState requestAttempt,
                                                           CompletableFuture<Void> result) {
        CompletableFuture<Map<TopicPartition, OffsetAndMetadata>> commitAttempt = requestAutoCommit(requestAttempt);
        commitAttempt.whenComplete((committedOffsets, error) -> {
            if (error == null) {
                result.complete(null);
            } else {
                if (error instanceof RetriableException || isStaleEpochErrorAndValidEpochAvailable(error)) {
                    if (requestAttempt.isExpired()) {
                        log.debug("Auto-commit sync before revocation timed out and won't be retried anymore");
                        result.completeExceptionally(maybeWrapAsTimeoutException(error));
                    } else if (error instanceof UnknownTopicOrPartitionException) {
                        log.debug("Auto-commit sync before revocation failed because topic or partition were deleted");
                        result.completeExceptionally(error);
                    } else {
                        // Make sure the auto-commit is retried with the latest offsets
                        log.debug("Member {} will retry auto-commit of latest offsets after receiving retriable error {}",
                            memberInfo.memberId,
                            error.getMessage());
                        requestAttempt.offsets = subscriptions.allConsumed();
                        requestAttempt.resetFuture();
                        autoCommitSyncBeforeRevocationWithRetries(requestAttempt, result);
                    }
                } else {
                    log.debug("Auto-commit sync before revocation failed with non-retriable error", error);
                    result.completeExceptionally(error);
                }
            }
        });
    }

    /**
     * Clear the inflight auto-commit flag and log auto-commit completion status.
     */
    private BiConsumer<? super Map<TopicPartition, OffsetAndMetadata>, ? super Throwable> autoCommitCallback(final Map<TopicPartition, OffsetAndMetadata> allConsumedOffsets) {
        return (response, throwable) -> {
            autoCommitState.ifPresent(autoCommitState -> autoCommitState.setInflightCommitStatus(false));
            if (throwable == null) {
                offsetCommitCallbackInvoker.enqueueInterceptorInvocation(allConsumedOffsets);
                log.debug("Completed auto-commit of offsets {}", allConsumedOffsets);
            } else if (throwable instanceof RetriableCommitFailedException) {
                log.debug("Auto-commit of offsets {} failed due to retriable error: {}",
                        allConsumedOffsets, throwable.getMessage());
            } else {
                log.warn("Auto-commit of offsets {} failed", allConsumedOffsets, throwable);
            }
        };
    }

    /**
     * Generate a request to commit offsets without retrying, even if it fails with a retriable
     * error. The generated request will be added to the queue to be sent on the next call to
     * {@link #poll(long)}.
     *
     * @param offsets Offsets to commit per partition.
     * @return Future that will complete when a response is received, successfully or
     * exceptionally depending on the response. If the request fails with a retriable error, the
     * future will be completed with a {@link RetriableCommitFailedException}.
     */
    public CompletableFuture<Map<TopicPartition, OffsetAndMetadata>> commitAsync(final Optional<Map<TopicPartition, OffsetAndMetadata>> offsets) {
        Map<TopicPartition, OffsetAndMetadata> commitOffsets = offsets.orElseGet(subscriptions::allConsumed);
        if (commitOffsets.isEmpty()) {
            log.debug("Skipping commit of empty offsets");
            return CompletableFuture.completedFuture(Map.of());
        }
        maybeUpdateLastSeenEpochIfNewer(commitOffsets);
        OffsetCommitRequestState commitRequest = createOffsetCommitRequest(commitOffsets, Long.MAX_VALUE);
        pendingRequests.addOffsetCommitRequest(commitRequest);

        CompletableFuture<Map<TopicPartition, OffsetAndMetadata>> asyncCommitResult = new CompletableFuture<>();
        commitRequest.future.whenComplete((committedOffsets, error) -> {
            if (error != null) {
                asyncCommitResult.completeExceptionally(commitAsyncExceptionForError(error));
            } else {
                asyncCommitResult.complete(commitOffsets);
            }
        });
        return asyncCommitResult;
    }

    /**
     * Commit offsets, retrying on expected retriable errors while the retry timeout hasn't expired.
     *
     * @param offsets    Offsets to commit
     * @param deadlineMs Time until which the request will be retried if it fails with
     *                   an expected retriable error.
     * @return Future that will complete when a successful response
     */
    public CompletableFuture<Map<TopicPartition, OffsetAndMetadata>> commitSync(final Optional<Map<TopicPartition, OffsetAndMetadata>> offsets,
                                                                                final long deadlineMs) {
        Map<TopicPartition, OffsetAndMetadata> commitOffsets = offsets.orElseGet(subscriptions::allConsumed);
        if (commitOffsets.isEmpty()) {
            return CompletableFuture.completedFuture(Map.of());
        }
        maybeUpdateLastSeenEpochIfNewer(commitOffsets);
        CompletableFuture<Map<TopicPartition, OffsetAndMetadata>> result = new CompletableFuture<>();
        OffsetCommitRequestState requestState = createOffsetCommitRequest(commitOffsets, deadlineMs);
        commitSyncWithRetries(requestState, result);
        return result;
    }

    private OffsetCommitRequestState createOffsetCommitRequest(final Map<TopicPartition, OffsetAndMetadata> offsets,
                                                               final long deadlineMs) {
        return jitter.isPresent() ?
            new OffsetCommitRequestState(
                offsets,
                groupId,
                groupInstanceId,
                deadlineMs,
                retryBackoffMs,
                retryBackoffMaxMs,
                jitter.getAsDouble(),
                memberInfo) :
            new OffsetCommitRequestState(
                offsets,
                groupId,
                groupInstanceId,
                deadlineMs,
                retryBackoffMs,
                retryBackoffMaxMs,
                memberInfo);
    }

    private void commitSyncWithRetries(OffsetCommitRequestState requestAttempt,
                                       CompletableFuture<Map<TopicPartition, OffsetAndMetadata>> result) {
        pendingRequests.addOffsetCommitRequest(requestAttempt);

        // Retry the same commit request while it fails with RetriableException and the retry
        // timeout hasn't expired.
        requestAttempt.future.whenComplete((res, error) -> {
            if (error == null) {
                result.complete(requestAttempt.offsets);
            } else {
                if (error instanceof RetriableException) {
                    if (requestAttempt.isExpired()) {
                        log.info("OffsetCommit timeout expired so it won't be retried anymore");
                        result.completeExceptionally(maybeWrapAsTimeoutException(error));
                    } else {
                        requestAttempt.resetFuture();
                        commitSyncWithRetries(requestAttempt, result);
                    }
                } else {
                    result.completeExceptionally(commitSyncExceptionForError(error));
                }
            }
        });
    }

    private Throwable commitSyncExceptionForError(Throwable error) {
        if (error instanceof StaleMemberEpochException) {
            return new CommitFailedException("OffsetCommit failed with stale member epoch. "
                + Errors.STALE_MEMBER_EPOCH.message());
        }
        return error;
    }

    private Throwable commitAsyncExceptionForError(Throwable error) {
        if (error instanceof RetriableException) {
            return new RetriableCommitFailedException(error);
        }
        return error;
    }

    /**
     * Enqueue a request to fetch committed offsets, that will be sent on the next call to {@link #poll(long)}.
     *
     * @param partitions       Partitions to fetch offsets for.
     * @param deadlineMs       Time until which the request should be retried if it fails
     *                         with expected retriable errors.
     * @return Future that will complete when a successful response is received, or the request
     * fails and cannot be retried. Note that the request is retried whenever it fails with
     * retriable expected error and the retry time hasn't expired.
     */
    public CompletableFuture<Map<TopicPartition, OffsetAndMetadata>> fetchOffsets(
        final Set<TopicPartition> partitions,
        final long deadlineMs) {
        if (partitions.isEmpty()) {
            return CompletableFuture.completedFuture(Collections.emptyMap());
        }
        CompletableFuture<Map<TopicPartition, OffsetAndMetadata>> result = new CompletableFuture<>();
        OffsetFetchRequestState request = createOffsetFetchRequest(partitions, deadlineMs);
        fetchOffsetsWithRetries(request, result);
        return result;
    }

    // Visible for testing
    OffsetFetchRequestState createOffsetFetchRequest(final Set<TopicPartition> partitions,
                                                             final long deadlineMs) {
        return jitter.isPresent() ?
            new OffsetFetchRequestState(
                partitions,
                retryBackoffMs,
                retryBackoffMaxMs,
                deadlineMs,
                jitter.getAsDouble(),
                memberInfo) :
            new OffsetFetchRequestState(
                partitions,
                retryBackoffMs,
                retryBackoffMaxMs,
                deadlineMs,
                memberInfo);
    }

    private void fetchOffsetsWithRetries(final OffsetFetchRequestState fetchRequest,
                                         final CompletableFuture<Map<TopicPartition, OffsetAndMetadata>> result) {
        CompletableFuture<Map<TopicPartition, OffsetAndMetadata>> currentResult = pendingRequests.addOffsetFetchRequest(fetchRequest);

        // Retry the same fetch request while it fails with RetriableException and the retry timeout hasn't expired.
        currentResult.whenComplete((res, error) -> {
            boolean inflightRemoved = pendingRequests.inflightOffsetFetches.remove(fetchRequest);
            if (!inflightRemoved) {
                log.warn("A duplicated, inflight, request was identified, but unable to find it in the " +
                    "outbound buffer:" + fetchRequest);
            }
            if (error == null) {
                maybeUpdateLastSeenEpochIfNewer(res);
                result.complete(res);
            } else {
                if (error instanceof RetriableException || isStaleEpochErrorAndValidEpochAvailable(error)) {
                    if (fetchRequest.isExpired()) {
                        log.debug("OffsetFetch request for {} timed out and won't be retried anymore", fetchRequest.requestedPartitions);
                        result.completeExceptionally(maybeWrapAsTimeoutException(error));
                    } else {
                        fetchRequest.resetFuture();
                        fetchOffsetsWithRetries(fetchRequest, result);
                    }
                } else
                    result.completeExceptionally(error);
            }
        });
    }

    private boolean isStaleEpochErrorAndValidEpochAvailable(Throwable error) {
        return error instanceof StaleMemberEpochException && memberInfo.memberEpoch.isPresent();
    }

    public void updateAutoCommitTimer(final long currentTimeMs) {
        this.autoCommitState.ifPresent(t -> t.updateTimer(currentTimeMs));
    }

    // Visible for testing
    Queue<OffsetCommitRequestState> unsentOffsetCommitRequests() {
        return pendingRequests.unsentOffsetCommits;
    }

<<<<<<< HEAD
    // Visible for testing
    CompletableFuture<ClientResponse> sendAutoCommit(final Map<TopicPartition, OffsetAndMetadata> allConsumedOffsets) {
        log.debug("Enqueuing autocommit offsets: {}", allConsumedOffsets);
        return this.addOffsetCommitRequest(allConsumedOffsets).whenComplete((response, throwable) -> {
            this.autoCommitState.ifPresent(autoCommitState -> autoCommitState.setInflightCommitStatus(false));

            if (throwable == null) {
                log.debug("Completed asynchronous auto-commit of offsets {}", allConsumedOffsets);
            }
        }).exceptionally(t -> {
            if (t instanceof RetriableCommitFailedException) {
                log.debug("Asynchronous auto-commit of offsets {} failed due to retriable error: {}", allConsumedOffsets, t);
            } else {
                log.warn("Asynchronous auto-commit of offsets {} failed: {}", allConsumedOffsets, t.getMessage());
            }
            return null;
        });
=======
    private List<OffsetFetchRequestState> unsentOffsetFetchRequests() {
        return pendingRequests.unsentOffsetFetches;
>>>>>>> 9494bebe
    }

    /**
     * Update latest member epoch used by the member.
     *
     * @param memberEpoch New member epoch received. To be included in the new request.
     * @param memberId Current member ID. To be included in the new request.
     */
    @Override
    public void onMemberEpochUpdated(Optional<Integer> memberEpoch, String memberId) {
        if (memberEpoch.isEmpty() && memberInfo.memberEpoch.isPresent()) {
            log.info("Member {} won't include epoch in following offset " +
                "commit/fetch requests because it has left the group.", memberInfo.memberId);
        }
        memberInfo.memberId = memberId;
        memberInfo.memberEpoch = memberEpoch;
    }

    /**
     * @return True if auto-commit is enabled as defined in the config {@link ConsumerConfig#ENABLE_AUTO_COMMIT_CONFIG}
     */
    public boolean autoCommitEnabled() {
        return autoCommitState.isPresent();
    }

    /**
     * Reset the auto-commit timer to the auto-commit interval, so that the next auto-commit is
     * sent out on the interval starting from now. If auto-commit is not enabled this will
     * perform no action.
     */
    public void resetAutoCommitTimer() {
        autoCommitState.ifPresent(AutoCommitState::resetTimer);
    }

    /**
     * Reset the auto-commit timer to the provided time (backoff), so that the next auto-commit is
     * sent out then. If auto-commit is not enabled this will perform no action.
     */
    public void resetAutoCommitTimer(long retryBackoffMs) {
        autoCommitState.ifPresent(s -> s.resetTimer(retryBackoffMs));
    }

    /**
     * Drains the inflight offsetCommits during shutdown because we want to make sure all pending commits are sent
     * before closing.
     */
    public NetworkClientDelegate.PollResult drainPendingOffsetCommitRequests() {
        if (pendingRequests.unsentOffsetCommits.isEmpty())
            return EMPTY;
        List<NetworkClientDelegate.UnsentRequest> requests = pendingRequests.drainPendingCommits();
        return new NetworkClientDelegate.PollResult(Long.MAX_VALUE, requests);
    }

    private void maybeUpdateLastSeenEpochIfNewer(final Map<TopicPartition, OffsetAndMetadata> offsets) {
        offsets.forEach((topicPartition, offsetAndMetadata) -> {
            if (offsetAndMetadata != null)
                offsetAndMetadata.leaderEpoch().ifPresent(epoch -> metadata.updateLastSeenEpochIfNewer(topicPartition, epoch));
        });
    }

    class OffsetCommitRequestState extends RetriableRequestState {
        private Map<TopicPartition, OffsetAndMetadata> offsets;
        private final String groupId;
<<<<<<< HEAD
        private final GroupState.Generation generation;
        private final String groupInstanceId;
        private final NetworkClientDelegate.FutureCompletionHandler future;

        public OffsetCommitRequestState(final Map<TopicPartition, OffsetAndMetadata> offsets, final String groupId, final String groupInstanceId, final GroupState.Generation generation) {
=======
        private final Optional<String> groupInstanceId;

        /**
         * Future containing the offsets that were committed. It completes when a response is
         * received for the commit request.
         */
        private CompletableFuture<Map<TopicPartition, OffsetAndMetadata>> future;

        OffsetCommitRequestState(final Map<TopicPartition, OffsetAndMetadata> offsets,
                                 final String groupId,
                                 final Optional<String> groupInstanceId,
                                 final long deadlineMs,
                                 final long retryBackoffMs,
                                 final long retryBackoffMaxMs,
                                 final MemberInfo memberInfo) {
            super(logContext, CommitRequestManager.class.getSimpleName(), retryBackoffMs,
                retryBackoffMaxMs, memberInfo, deadlineTimer(time, deadlineMs));
>>>>>>> 9494bebe
            this.offsets = offsets;
            this.groupId = groupId;
            this.groupInstanceId = groupInstanceId;
            this.future = new CompletableFuture<>();
        }

        // Visible for testing
        OffsetCommitRequestState(final Map<TopicPartition, OffsetAndMetadata> offsets,
                                 final String groupId,
                                 final Optional<String> groupInstanceId,
                                 final long deadlineMs,
                                 final long retryBackoffMs,
                                 final long retryBackoffMaxMs,
                                 final double jitter,
                                 final MemberInfo memberInfo) {
            super(logContext, CommitRequestManager.class.getSimpleName(), retryBackoffMs, 2,
                retryBackoffMaxMs, jitter, memberInfo, deadlineTimer(time, deadlineMs));
            this.offsets = offsets;
            this.groupId = groupId;
            this.groupInstanceId = groupInstanceId;
            this.future = new CompletableFuture<>();
        }

        public NetworkClientDelegate.UnsentRequest toUnsentRequest() {
            Map<String, OffsetCommitRequestData.OffsetCommitRequestTopic> requestTopicDataMap = new HashMap<>();
            for (Map.Entry<TopicPartition, OffsetAndMetadata> entry : offsets.entrySet()) {
                TopicPartition topicPartition = entry.getKey();
                OffsetAndMetadata offsetAndMetadata = entry.getValue();

<<<<<<< HEAD
                OffsetCommitRequestData.OffsetCommitRequestTopic topic = requestTopicDataMap.getOrDefault(topicPartition.topic(), new OffsetCommitRequestData.OffsetCommitRequestTopic().setName(topicPartition.topic()));

                topic.partitions().add(new OffsetCommitRequestData.OffsetCommitRequestPartition().setPartitionIndex(topicPartition.partition()).setCommittedOffset(offsetAndMetadata.offset()).setCommittedLeaderEpoch(offsetAndMetadata.leaderEpoch().orElse(RecordBatch.NO_PARTITION_LEADER_EPOCH)).setCommittedMetadata(offsetAndMetadata.metadata()));
                requestTopicDataMap.put(topicPartition.topic(), topic);
            }

            OffsetCommitRequest.Builder builder = new OffsetCommitRequest.Builder(new OffsetCommitRequestData().setGroupId(this.groupId).setGenerationId(generation.generationId).setMemberId(generation.memberId).setGroupInstanceId(groupInstanceId).setTopics(new ArrayList<>(requestTopicDataMap.values())));
            return new NetworkClientDelegate.UnsentRequest(builder, coordinatorRequestManager.coordinator(), future);
=======
                OffsetCommitRequestData.OffsetCommitRequestTopic topic = requestTopicDataMap
                    .getOrDefault(topicPartition.topic(),
                        new OffsetCommitRequestData.OffsetCommitRequestTopic()
                            .setName(topicPartition.topic())
                    );

                topic.partitions().add(new OffsetCommitRequestData.OffsetCommitRequestPartition()
                    .setPartitionIndex(topicPartition.partition())
                    .setCommittedOffset(offsetAndMetadata.offset())
                    .setCommittedLeaderEpoch(offsetAndMetadata.leaderEpoch().orElse(RecordBatch.NO_PARTITION_LEADER_EPOCH))
                    .setCommittedMetadata(offsetAndMetadata.metadata())
                );
                requestTopicDataMap.put(topicPartition.topic(), topic);
            }

            OffsetCommitRequestData data = new OffsetCommitRequestData()
                    .setGroupId(this.groupId)
                    .setGroupInstanceId(groupInstanceId.orElse(null))
                    .setTopics(new ArrayList<>(requestTopicDataMap.values()));
            data = data.setMemberId(memberInfo.memberId);
            if (memberInfo.memberEpoch.isPresent()) {
                data = data.setGenerationIdOrMemberEpoch(memberInfo.memberEpoch.get());
                lastEpochSentOnCommit = memberInfo.memberEpoch;
            } else {
                lastEpochSentOnCommit = Optional.empty();
            }

            OffsetCommitRequest.Builder builder = new OffsetCommitRequest.Builder(data);

            return buildRequestWithResponseHandling(builder);
        }

        /**
         * Handle OffsetCommitResponse. This will complete the request future successfully if no
         * errors are found in the response. If the response contains errors, this will:
         *   - handle expected errors and fail the future with specific exceptions depending on the error
         *   - fail the future with a non-recoverable KafkaException for all unexpected errors (even if retriable)
         */
        @Override
        public void onResponse(final ClientResponse response) {
            metricsManager.recordRequestLatency(response.requestLatencyMs());
            long currentTimeMs = response.receivedTimeMs();
            OffsetCommitResponse commitResponse = (OffsetCommitResponse) response.responseBody();
            Set<String> unauthorizedTopics = new HashSet<>();
            boolean failedRequestRegistered = false;
            for (OffsetCommitResponseData.OffsetCommitResponseTopic topic : commitResponse.data().topics()) {
                for (OffsetCommitResponseData.OffsetCommitResponsePartition partition : topic.partitions()) {
                    TopicPartition tp = new TopicPartition(topic.name(), partition.partitionIndex());

                    Errors error = Errors.forCode(partition.errorCode());
                    if (error == Errors.NONE) {
                        OffsetAndMetadata offsetAndMetadata = offsets.get(tp);
                        long offset = offsetAndMetadata.offset();
                        log.debug("OffsetCommit completed successfully for offset {} partition {}", offset, tp);
                        continue;
                    }

                    if (!failedRequestRegistered) {
                        onFailedAttempt(currentTimeMs);
                        failedRequestRegistered = true;
                    }

                    if (error == Errors.GROUP_AUTHORIZATION_FAILED) {
                        future.completeExceptionally(GroupAuthorizationException.forGroupId(groupId));
                        return;
                    } else if (error == Errors.COORDINATOR_NOT_AVAILABLE ||
                        error == Errors.NOT_COORDINATOR ||
                        error == Errors.REQUEST_TIMED_OUT) {
                        coordinatorRequestManager.markCoordinatorUnknown(error.message(), currentTimeMs);
                        future.completeExceptionally(error.exception());
                        return;
                    } else if (error == Errors.OFFSET_METADATA_TOO_LARGE ||
                        error == Errors.INVALID_COMMIT_OFFSET_SIZE) {
                        future.completeExceptionally(error.exception());
                        return;
                    } else if (error == Errors.COORDINATOR_LOAD_IN_PROGRESS ||
                        error == Errors.UNKNOWN_TOPIC_OR_PARTITION) {
                        // just retry
                        future.completeExceptionally(error.exception());
                        return;
                    } else if (error == Errors.UNKNOWN_MEMBER_ID) {
                        log.error("OffsetCommit failed with {}", error);
                        future.completeExceptionally(new CommitFailedException("OffsetCommit " +
                            "failed with unknown member ID. " + error.message()));
                        return;
                    } else if (error == Errors.STALE_MEMBER_EPOCH) {
                        log.error("OffsetCommit failed for member {} with stale member epoch error. Last epoch sent: {}",
                            memberInfo.memberId,
                            lastEpochSentOnCommit.isPresent() ? lastEpochSentOnCommit.get() : "undefined");
                        future.completeExceptionally(error.exception());
                        return;
                    } else if (error == Errors.TOPIC_AUTHORIZATION_FAILED) {
                        // Collect all unauthorized topics before failing
                        unauthorizedTopics.add(tp.topic());
                    } else {
                        // Fail with a non-retriable KafkaException for all unexpected errors
                        // (even if they are retriable)
                        future.completeExceptionally(new KafkaException("Unexpected error in commit: " + error.message()));
                        return;
                    }
                }
            }

            if (!unauthorizedTopics.isEmpty()) {
                log.error("OffsetCommit failed due to not authorized to commit to topics {}", unauthorizedTopics);
                future.completeExceptionally(new TopicAuthorizationException(unauthorizedTopics));
            } else {
                future.complete(null);
            }
        }

        @Override
        String requestDescription() {
            return "OffsetCommit request for offsets " + offsets;
        }

        @Override
        CompletableFuture<?> future() {
            return future;
        }

        void resetFuture() {
            future = new CompletableFuture<>();
        }

        @Override
        void removeRequest() {
            if (!unsentOffsetCommitRequests().remove(this)) {
                log.warn("OffsetCommit request to remove not found in the outbound buffer: {}", this);
            }
        }
    }

    // Visible for testing
    Optional<Integer> lastEpochSentOnCommit() {
        return lastEpochSentOnCommit;
    }

    /**
     * Represents a request that can be retried or aborted, based on member ID and epoch
     * information.
     */
    abstract class RetriableRequestState extends TimedRequestState {

        /**
         * Member info (ID and epoch) to be included in the request if present.
         */
        final MemberInfo memberInfo;

        RetriableRequestState(LogContext logContext, String owner, long retryBackoffMs,
                              long retryBackoffMaxMs, MemberInfo memberInfo, Timer timer) {
            super(logContext, owner, retryBackoffMs, retryBackoffMaxMs, timer);
            this.memberInfo = memberInfo;
        }

        // Visible for testing
        RetriableRequestState(LogContext logContext, String owner, long retryBackoffMs, int retryBackoffExpBase,
                              long retryBackoffMaxMs, double jitter, MemberInfo memberInfo, Timer timer) {
            super(logContext, owner, retryBackoffMs, retryBackoffExpBase, retryBackoffMaxMs, jitter, timer);
            this.memberInfo = memberInfo;
>>>>>>> 9494bebe
        }

        /**
         * @return String containing the request name and arguments, to be used for logging
         * purposes.
         */
        abstract String requestDescription();

        /**
         * @return Future that will complete with the request response or failure.
         */
        abstract CompletableFuture<?> future();

        /**
         * Complete the request future with a TimeoutException if the request has been sent out
         * at least once and the timeout has been reached.
         */
        void maybeExpire() {
            if (numAttempts > 0 && isExpired()) {
                removeRequest();
                future().completeExceptionally(new TimeoutException(requestDescription() +
                    " could not complete before timeout expired."));
            }
        }

        /**
         * Build request with the given builder, including response handling logic.
         */
        NetworkClientDelegate.UnsentRequest buildRequestWithResponseHandling(final AbstractRequest.Builder<?> builder) {
            NetworkClientDelegate.UnsentRequest request = new NetworkClientDelegate.UnsentRequest(
                builder,
                coordinatorRequestManager.coordinator()
            );
            request.whenComplete(
                (response, throwable) -> {
                    long completionTimeMs = request.handler().completionTimeMs();
                    handleClientResponse(response, throwable, completionTimeMs);
                });
            return request;
        }

        private void handleClientResponse(final ClientResponse response,
                                          final Throwable error,
                                          final long requestCompletionTimeMs) {
            try {
                if (error == null) {
                    onResponse(response);
                } else {
                    log.debug("{} completed with error", requestDescription(), error);
                    onFailedAttempt(requestCompletionTimeMs);
                    coordinatorRequestManager.handleCoordinatorDisconnect(error, requestCompletionTimeMs);
                    future().completeExceptionally(error);
                }
            } catch (Throwable t) {
                log.error("Unexpected error handling response for {}", requestDescription(), t);
                future().completeExceptionally(t);
            }
        }

        @Override
        public String toStringBase() {
            return super.toStringBase() + ", " + memberInfo;
        }

        abstract void onResponse(final ClientResponse response);

        abstract void removeRequest();
    }

    class OffsetFetchRequestState extends RetriableRequestState {

        /**
         * Partitions to get committed offsets for.
         */
        public final Set<TopicPartition> requestedPartitions;

        /**
         * Future with the result of the request. This can be reset using {@link #resetFuture()}
         * to get a new result when the request is retried.
         */
        private CompletableFuture<Map<TopicPartition, OffsetAndMetadata>> future;

<<<<<<< HEAD
        public OffsetFetchRequestState(final Set<TopicPartition> partitions, final GroupState.Generation generation, final long retryBackoffMs) {
            super(retryBackoffMs);
=======
        public OffsetFetchRequestState(final Set<TopicPartition> partitions,
                                       final long retryBackoffMs,
                                       final long retryBackoffMaxMs,
                                       final long deadlineMs,
                                       final MemberInfo memberInfo) {
            super(logContext, CommitRequestManager.class.getSimpleName(), retryBackoffMs,
                retryBackoffMaxMs, memberInfo, deadlineTimer(time, deadlineMs));
            this.requestedPartitions = partitions;
            this.future = new CompletableFuture<>();
        }

        public OffsetFetchRequestState(final Set<TopicPartition> partitions,
                                       final long retryBackoffMs,
                                       final long retryBackoffMaxMs,
                                       final long deadlineMs,
                                       final double jitter,
                                       final MemberInfo memberInfo) {
            super(logContext, CommitRequestManager.class.getSimpleName(), retryBackoffMs, 2,
                retryBackoffMaxMs, jitter, memberInfo, deadlineTimer(time, deadlineMs));
>>>>>>> 9494bebe
            this.requestedPartitions = partitions;
            this.future = new CompletableFuture<>();
        }

        public boolean sameRequest(final OffsetFetchRequestState request) {
            return requestedPartitions.equals(request.requestedPartitions);
        }

<<<<<<< HEAD
        public NetworkClientDelegate.UnsentRequest toUnsentRequest(final long currentTimeMs) {
            OffsetFetchRequest.Builder builder = new OffsetFetchRequest.Builder(groupState.groupId, true, new ArrayList<>(this.requestedPartitions), throwOnFetchStableOffsetUnsupported);
            NetworkClientDelegate.UnsentRequest unsentRequest = new NetworkClientDelegate.UnsentRequest(builder, coordinatorRequestManager.coordinator());
            unsentRequest.future().whenComplete((r, t) -> {
                onResponse(currentTimeMs, (OffsetFetchResponse) r.responseBody());
            });
            return unsentRequest;
        }

        public void onResponse(final long currentTimeMs, final OffsetFetchResponse response) {
            Errors responseError = response.groupLevelError(groupState.groupId);
=======
        public NetworkClientDelegate.UnsentRequest toUnsentRequest() {

            OffsetFetchRequest.Builder builder = memberInfo.memberEpoch.
                map(epoch -> new OffsetFetchRequest.Builder(
                    groupId,
                    memberInfo.memberId,
                    epoch,
                    true,
                    new ArrayList<>(this.requestedPartitions),
                    throwOnFetchStableOffsetUnsupported))
                // Building request without passing member ID/epoch to leave the logic to choose
                // default values when not present on the request builder.
                .orElseGet(() -> new OffsetFetchRequest.Builder(
                    groupId,
                    true,
                    new ArrayList<>(this.requestedPartitions),
                    throwOnFetchStableOffsetUnsupported));
            return buildRequestWithResponseHandling(builder);
        }

        /**
         * Handle OffsetFetch response, including successful and failed.
         */
        @Override
        void onResponse(final ClientResponse response) {
            long currentTimeMs = response.receivedTimeMs();
            OffsetFetchResponse fetchResponse = (OffsetFetchResponse) response.responseBody();
            Errors responseError = fetchResponse.groupLevelError(groupId);
>>>>>>> 9494bebe
            if (responseError != Errors.NONE) {
                onFailure(currentTimeMs, responseError);
                return;
            }
            onSuccess(currentTimeMs, fetchResponse);
        }

<<<<<<< HEAD
        private void onFailure(final long currentTimeMs, final Errors responseError) {
=======
        /**
         * Handle failed responses. This will retry if the error is retriable, or complete the
         * result future exceptionally in the case of non-recoverable or unexpected errors.
         */
        private void onFailure(final long currentTimeMs,
                               final Errors responseError) {
>>>>>>> 9494bebe
            log.debug("Offset fetch failed: {}", responseError.message());
            onFailedAttempt(currentTimeMs);
            ApiException exception = responseError.exception();
            if (responseError == COORDINATOR_LOAD_IN_PROGRESS) {
                future.completeExceptionally(exception);
            } else if (responseError == Errors.UNKNOWN_MEMBER_ID) {
                log.error("OffsetFetch failed with {} because the member is not part of the group" +
                    " anymore.", responseError);
                future.completeExceptionally(exception);
            } else if (responseError == Errors.STALE_MEMBER_EPOCH) {
                log.error("OffsetFetch failed with {} and the consumer is not part " +
                    "of the group anymore (it probably left the group, got fenced" +
                    " or failed). The request cannot be retried and will fail.", responseError);
                future.completeExceptionally(exception);
            } else if (responseError == Errors.NOT_COORDINATOR || responseError == Errors.COORDINATOR_NOT_AVAILABLE) {
                // Re-discover the coordinator and retry
                coordinatorRequestManager.markCoordinatorUnknown("error response " + responseError.name(), currentTimeMs);
                future.completeExceptionally(exception);
            } else if (exception instanceof RetriableException) {
                future.completeExceptionally(exception);
            } else if (responseError == Errors.GROUP_AUTHORIZATION_FAILED) {
                future.completeExceptionally(GroupAuthorizationException.forGroupId(groupId));
            } else {
                // Fail with a non-retriable KafkaException for all unexpected errors
                future.completeExceptionally(new KafkaException("Unexpected error in fetch offset response: " + responseError.message()));
            }
        }

        @Override
        String requestDescription() {
            return "OffsetFetch request for partitions " + requestedPartitions;
        }

        @Override
        CompletableFuture<?> future() {
            return future;
        }

        void resetFuture() {
            future = new CompletableFuture<>();
        }

<<<<<<< HEAD
        private void onSuccess(final long currentTimeMs, final OffsetFetchResponse response) {
            Set<String> unauthorizedTopics = null;
            Map<TopicPartition, OffsetFetchResponse.PartitionData> responseData = response.partitionDataMap(groupState.groupId);
=======
        @Override
        void removeRequest() {
            if (!unsentOffsetFetchRequests().remove(this)) {
                log.warn("OffsetFetch request to remove not found in the outbound buffer: {}", this);
            }
        }

        /**
         * Handle OffsetFetch response that has no group level errors. This will look for
         * partition level errors and fail the future accordingly, also recording a failed request
         * attempt. If no partition level errors are found, this will complete the future with the
         * offsets contained in the response, and record a successful request attempt.
         */
        private void onSuccess(final long currentTimeMs,
                               final OffsetFetchResponse response) {
            Set<String> unauthorizedTopics = null;
            Map<TopicPartition, OffsetFetchResponse.PartitionData> responseData =
                    response.partitionDataMap(groupId);
>>>>>>> 9494bebe
            Map<TopicPartition, OffsetAndMetadata> offsets = new HashMap<>(responseData.size());
            Set<TopicPartition> unstableTxnOffsetTopicPartitions = new HashSet<>();
            boolean failedRequestRegistered = false;
            for (Map.Entry<TopicPartition, OffsetFetchResponse.PartitionData> entry : responseData.entrySet()) {
                TopicPartition tp = entry.getKey();
                OffsetFetchResponse.PartitionData partitionData = entry.getValue();
                if (partitionData.hasError()) {
                    Errors error = partitionData.error;
                    log.debug("Failed to fetch offset for partition {}: {}", tp, error.message());

                    if (!failedRequestRegistered) {
                        onFailedAttempt(currentTimeMs);
                        failedRequestRegistered = true;
                    }

                    if (error == Errors.UNKNOWN_TOPIC_OR_PARTITION) {
<<<<<<< HEAD
                        future.completeExceptionally(new KafkaException("Topic or Partition " + tp + " does " + "not " + "exist"));
=======
                        future.completeExceptionally(new KafkaException("Topic or Partition " + tp + " does not exist"));
>>>>>>> 9494bebe
                        return;
                    } else if (error == Errors.TOPIC_AUTHORIZATION_FAILED) {
                        if (unauthorizedTopics == null) {
                            unauthorizedTopics = new HashSet<>();
                        }
                        unauthorizedTopics.add(tp.topic());
                    } else if (error == Errors.UNSTABLE_OFFSET_COMMIT) {
                        unstableTxnOffsetTopicPartitions.add(tp);
                    } else {
<<<<<<< HEAD
                        future.completeExceptionally(new KafkaException("Unexpected error in fetch offset " + "response for partition " + tp + ": " + error.message()));
=======
                        // Fail with a non-retriable KafkaException for all unexpected partition
                        // errors (even if they are retriable)
                        future.completeExceptionally(new KafkaException("Unexpected error in fetch offset " +
                                "response for partition " + tp + ": " + error.message()));
>>>>>>> 9494bebe
                        return;
                    }
                } else if (partitionData.offset >= 0) {
                    // record the position with the offset (-1 indicates no committed offset to fetch);
                    // if there's no committed offset, record as null
                    offsets.put(tp, new OffsetAndMetadata(partitionData.offset, partitionData.leaderEpoch, partitionData.metadata));
                } else {
                    log.info("Found no committed offset for partition {}", tp);
                    offsets.put(tp, null);
                }
            }

            if (unauthorizedTopics != null) {
                future.completeExceptionally(new TopicAuthorizationException(unauthorizedTopics));
            } else if (!unstableTxnOffsetTopicPartitions.isEmpty()) {
                // TODO: Optimization question: Do we need to retry all partitions upon a single partition error?
<<<<<<< HEAD
                log.info("The following partitions still have unstable offsets " + "which are not cleared on the broker side: {}" + ", this could be either " + "transactional offsets waiting for completion, or " + "normal offsets waiting for replication after appending to local log", unstableTxnOffsetTopicPartitions);
                retry(currentTimeMs);
=======
                log.info("The following partitions still have unstable offsets " +
                        "which are not cleared on the broker side: {}" +
                        ", this could be either " +
                        "transactional offsets waiting for completion, or " +
                        "normal offsets waiting for replication after appending to local log", unstableTxnOffsetTopicPartitions);
                future.completeExceptionally(new UnstableOffsetCommitException("There are " +
                    "unstable offsets for the requested topic partitions"));
>>>>>>> 9494bebe
            } else {
                onSuccessfulAttempt(currentTimeMs);
                future.complete(offsets);
            }
        }

        private void chainFuture(
            final CompletableFuture<Map<TopicPartition, OffsetAndMetadata>> otherFuture) {
            this.future.whenComplete((r, t) -> {
                if (t != null) {
                    otherFuture.completeExceptionally(t);
                } else {
                    otherFuture.complete(r);
                }
            });
        }

        @Override
        public String toStringBase() {
            return super.toStringBase() +
                    ", requestedPartitions=" + requestedPartitions;
        }
    }

    /**
     * <p>This is used to stage the unsent {@link OffsetCommitRequestState} and {@link OffsetFetchRequestState}.
     * <li>unsentOffsetCommits holds the offset commit requests that have not been sent out</>
     * <li>unsentOffsetFetches holds the offset fetch requests that have not been sent out</li>
<<<<<<< HEAD
     * <li>inflightOffsetFetches holds the offset fetch requests that have been sent out but incompleted</>.
=======
     * <li>inflightOffsetFetches holds the offset fetch requests that have been sent out but not completed</>.
>>>>>>> 9494bebe
     * <p>
     * {@code addOffsetFetchRequest} dedupes the requests to avoid sending the same requests.
     */

    class PendingRequests {
        // Queue is used to ensure the sequence of commit
        Queue<OffsetCommitRequestState> unsentOffsetCommits = new LinkedList<>();
        List<OffsetFetchRequestState> unsentOffsetFetches = new ArrayList<>();
        List<OffsetFetchRequestState> inflightOffsetFetches = new ArrayList<>();

        // Visible for testing
        boolean hasUnsentRequests() {
            return !unsentOffsetCommits.isEmpty() || !unsentOffsetFetches.isEmpty();
        }

<<<<<<< HEAD
        public CompletableFuture<ClientResponse> addOffsetCommitRequest(final Map<TopicPartition, OffsetAndMetadata> offsets) {
            // TODO: Dedupe committing the same offsets to the same partitions
            OffsetCommitRequestState request = new OffsetCommitRequestState(offsets, groupState.groupId, groupState.groupInstanceId.orElse(null), groupState.generation);
=======
        /**
         * Add a commit request to the queue, so that it's sent out on the next call to
         * {@link #poll(long)}. This is used from all commits (sync, async, auto-commit).
         */
        OffsetCommitRequestState addOffsetCommitRequest(OffsetCommitRequestState request) {
            log.debug("Enqueuing OffsetCommit request for offsets: {}", request.offsets);
>>>>>>> 9494bebe
            unsentOffsetCommits.add(request);
            return request;
        }

        /**
         * <p>Adding an offset fetch request to the outgoing buffer.  If the same request was made, we chain the future
         * to the existing one.
         *
         * <p>If the request is new, it invokes a callback to remove itself from the {@code inflightOffsetFetches}
<<<<<<< HEAD
         * upon completion.</>
=======
         * upon completion.
>>>>>>> 9494bebe
         */
        private CompletableFuture<Map<TopicPartition, OffsetAndMetadata>> addOffsetFetchRequest(final OffsetFetchRequestState request) {
            Optional<OffsetFetchRequestState> dupe = unsentOffsetFetches.stream().filter(r -> r.sameRequest(request)).findAny();
            Optional<OffsetFetchRequestState> inflight = inflightOffsetFetches.stream().filter(r -> r.sameRequest(request)).findAny();

            if (dupe.isPresent() || inflight.isPresent()) {
                log.debug("Duplicated unsent offset fetch request found for partitions: {}", request.requestedPartitions);
                dupe.orElseGet(inflight::get).chainFuture(request.future);
            } else {
<<<<<<< HEAD
                // remove the request from the outbound buffer: inflightOffsetFetches
                request.future.whenComplete((r, t) -> {
                    if (!inflightOffsetFetches.remove(request)) {
                        log.warn("A duplicated, inflight, request was identified, but unable to find it in the " + "outbound buffer:" + request);
                    }
                });
=======
                log.debug("Enqueuing offset fetch request for partitions: {}", request.requestedPartitions);
>>>>>>> 9494bebe
                this.unsentOffsetFetches.add(request);
            }
            return request.future;
        }

<<<<<<< HEAD
        private CompletableFuture<Map<TopicPartition, OffsetAndMetadata>> addOffsetFetchRequest(final Set<TopicPartition> partitions) {
            OffsetFetchRequestState request = new OffsetFetchRequestState(partitions, groupState.generation, retryBackoffMs);
            return addOffsetFetchRequest(request);
        }

        /**
         * Clear {@code unsentOffsetCommits} and moves all the sendable request in {@code unsentOffsetFetches} to the
         * {@code inflightOffsetFetches} to bookkeep all of the inflight requests.
         * <p>
         * Note: Sendable requests are determined by their timer as we are expecting backoff on failed attempt. See
         * {@link RequestState}.
         **/
        public List<NetworkClientDelegate.UnsentRequest> drain(final long currentTimeMs) {
            List<NetworkClientDelegate.UnsentRequest> unsentRequests = new ArrayList<>();

            // Add all unsent offset commit requests to the unsentRequests list
            unsentRequests.addAll(unsentOffsetCommits.stream().map(OffsetCommitRequestState::toUnsentRequest).collect(Collectors.toList()));
=======
        /**
         * Clear {@code unsentOffsetCommits} and moves all the sendable request in {@code
         * unsentOffsetFetches} to the {@code inflightOffsetFetches} to bookkeep all the inflight
         * requests. Note: Sendable requests are determined by their timer as we are expecting
         * backoff on failed attempt. See {@link RequestState}.
         */
        List<NetworkClientDelegate.UnsentRequest> drain(final long currentTimeMs) {
            // not ready to sent request
            List<OffsetCommitRequestState> unreadyCommitRequests = unsentOffsetCommits.stream()
                .filter(request -> !request.canSendRequest(currentTimeMs))
                .collect(Collectors.toList());

            failAndRemoveExpiredCommitRequests();

            // Add all unsent offset commit requests to the unsentRequests list
            List<NetworkClientDelegate.UnsentRequest> unsentRequests = unsentOffsetCommits.stream()
                .filter(request -> request.canSendRequest(currentTimeMs))
                .peek(request -> request.onSendAttempt(currentTimeMs))
                .map(OffsetCommitRequestState::toUnsentRequest)
                .collect(Collectors.toCollection(ArrayList::new));
>>>>>>> 9494bebe

            // Partition the unsent offset fetch requests into sendable and non-sendable lists
            Map<Boolean, List<OffsetFetchRequestState>> partitionedBySendability = unsentOffsetFetches.stream().collect(Collectors.partitioningBy(request -> request.canSendRequest(currentTimeMs)));

            // Add all sendable offset fetch requests to the unsentRequests list and to the inflightOffsetFetches list
            for (OffsetFetchRequestState request : partitionedBySendability.get(true)) {
                request.onSendAttempt(currentTimeMs);
                unsentRequests.add(request.toUnsentRequest());
                inflightOffsetFetches.add(request);
            }

            // Clear the unsent offset commit and fetch lists and add all non-sendable offset fetch requests to the unsentOffsetFetches list
            clearAll();
            unsentOffsetFetches.addAll(partitionedBySendability.get(false));
            unsentOffsetCommits.addAll(unreadyCommitRequests);

            return Collections.unmodifiableList(unsentRequests);
        }

        /**
         * Find the unsent commit requests that have expired, remove them and complete their
         * futures with a TimeoutException.
         */
        private void failAndRemoveExpiredCommitRequests() {
            Queue<OffsetCommitRequestState> requestsToPurge = new LinkedList<>(unsentOffsetCommits);
            requestsToPurge.forEach(RetriableRequestState::maybeExpire);
        }

        private void clearAll() {
            unsentOffsetCommits.clear();
            unsentOffsetFetches.clear();
        }

        private List<NetworkClientDelegate.UnsentRequest> drainPendingCommits() {
            List<NetworkClientDelegate.UnsentRequest> res = unsentOffsetCommits.stream()
                .map(OffsetCommitRequestState::toUnsentRequest)
                .collect(Collectors.toCollection(ArrayList::new));
            clearAll();
            return res;
        }

        private void maybeFailOnCoordinatorFatalError() {
            coordinatorRequestManager.fatalError().ifPresent(error -> {
                    log.warn("Failing all unsent commit requests and offset fetches because of coordinator fatal error. ", error);
                    unsentOffsetCommits.forEach(request -> request.future.completeExceptionally(error));
                    unsentOffsetFetches.forEach(request -> request.future.completeExceptionally(error));
                    clearAll();
                }
            );
        }
    }

    /**
     * Encapsulates the state of auto-committing and manages the auto-commit timer.
     */
    private static class AutoCommitState {
        private final Timer timer;
        private final long autoCommitInterval;
        private boolean hasInflightCommit;

<<<<<<< HEAD
        public AutoCommitState(final Time time, final long autoCommitInterval) {
=======
        private final Logger log;

        public AutoCommitState(
                final Time time,
                final long autoCommitInterval,
                final LogContext logContext) {
>>>>>>> 9494bebe
            this.autoCommitInterval = autoCommitInterval;
            this.timer = time.timer(autoCommitInterval);
            this.hasInflightCommit = false;
            this.log = logContext.logger(getClass());
        }

        public boolean shouldAutoCommit() {
            if (!this.timer.isExpired()) {
                return false;
            }
            if (this.hasInflightCommit) {
                log.trace("Skipping auto-commit on the interval because a previous one is still in-flight.");
                return false;
            }
            return true;
        }

        public void resetTimer() {
            this.timer.reset(autoCommitInterval);
        }

        public void resetTimer(long retryBackoffMs) {
            this.timer.reset(retryBackoffMs);
        }

        public long remainingMs(final long currentTimeMs) {
            this.timer.update(currentTimeMs);
            return this.timer.remainingMs();
        }

        public void updateTimer(final long currentTimeMs) {
            this.timer.update(currentTimeMs);
        }

        public void setInflightCommitStatus(final boolean inflightCommitStatus) {
            this.hasInflightCommit = inflightCommitStatus;
        }
    }

    static class MemberInfo {
        String memberId = "";
        Optional<Integer> memberEpoch = Optional.empty();

        @Override
        public String toString() {
            return "memberId=" + memberId +
                    ", memberEpoch=" + (memberEpoch.isPresent() ? memberEpoch.get() : "undefined");
        }
    }
}<|MERGE_RESOLUTION|>--- conflicted
+++ resolved
@@ -48,9 +48,6 @@
 
 import org.slf4j.Logger;
 
-<<<<<<< HEAD
-import java.util.*;
-=======
 import java.util.ArrayList;
 import java.util.Collection;
 import java.util.Collections;
@@ -64,7 +61,6 @@
 import java.util.OptionalDouble;
 import java.util.Queue;
 import java.util.Set;
->>>>>>> 9494bebe
 import java.util.concurrent.CompletableFuture;
 import java.util.function.BiConsumer;
 import java.util.stream.Collectors;
@@ -106,9 +102,6 @@
      */
     private final MemberInfo memberInfo;
 
-<<<<<<< HEAD
-    public CommitRequestManager(final Time time, final LogContext logContext, final SubscriptionState subscriptionState, final ConsumerConfig config, final CoordinatorRequestManager coordinatorRequestManager, final GroupState groupState) {
-=======
     public CommitRequestManager(
         final Time time,
         final LogContext logContext,
@@ -150,21 +143,15 @@
         final OptionalDouble jitter,
         final Metrics metrics,
         final ConsumerMetadata metadata) {
->>>>>>> 9494bebe
         Objects.requireNonNull(coordinatorRequestManager, "Coordinator is needed upon committing offsets");
         this.time = time;
         this.logContext = logContext;
         this.log = logContext.logger(getClass());
         this.pendingRequests = new PendingRequests();
         if (config.getBoolean(ConsumerConfig.ENABLE_AUTO_COMMIT_CONFIG)) {
-<<<<<<< HEAD
-            final long autoCommitInterval = Integer.toUnsignedLong(config.getInt(ConsumerConfig.AUTO_COMMIT_INTERVAL_MS_CONFIG));
-            this.autoCommitState = Optional.of(new AutoCommitState(time, autoCommitInterval));
-=======
             final long autoCommitInterval =
                 Integer.toUnsignedLong(config.getInt(ConsumerConfig.AUTO_COMMIT_INTERVAL_MS_CONFIG));
             this.autoCommitState = Optional.of(new AutoCommitState(time, autoCommitInterval, logContext));
->>>>>>> 9494bebe
         } else {
             this.autoCommitState = Optional.empty();
         }
@@ -199,9 +186,6 @@
             return drainPendingOffsetCommitRequests();
         }
 
-<<<<<<< HEAD
-        return new NetworkClientDelegate.PollResult(Long.MAX_VALUE, Collections.unmodifiableList(pendingRequests.drain(currentTimeMs)));
-=======
         maybeAutoCommitAsync();
         if (!pendingRequests.hasUnsentRequests())
             return EMPTY;
@@ -212,7 +196,6 @@
             findMinTime(unsentOffsetCommitRequests(), currentTimeMs),
             findMinTime(unsentOffsetFetchRequests(), currentTimeMs));
         return new NetworkClientDelegate.PollResult(timeUntilNextPoll, requests);
->>>>>>> 9494bebe
     }
 
     @Override
@@ -592,28 +575,8 @@
         return pendingRequests.unsentOffsetCommits;
     }
 
-<<<<<<< HEAD
-    // Visible for testing
-    CompletableFuture<ClientResponse> sendAutoCommit(final Map<TopicPartition, OffsetAndMetadata> allConsumedOffsets) {
-        log.debug("Enqueuing autocommit offsets: {}", allConsumedOffsets);
-        return this.addOffsetCommitRequest(allConsumedOffsets).whenComplete((response, throwable) -> {
-            this.autoCommitState.ifPresent(autoCommitState -> autoCommitState.setInflightCommitStatus(false));
-
-            if (throwable == null) {
-                log.debug("Completed asynchronous auto-commit of offsets {}", allConsumedOffsets);
-            }
-        }).exceptionally(t -> {
-            if (t instanceof RetriableCommitFailedException) {
-                log.debug("Asynchronous auto-commit of offsets {} failed due to retriable error: {}", allConsumedOffsets, t);
-            } else {
-                log.warn("Asynchronous auto-commit of offsets {} failed: {}", allConsumedOffsets, t.getMessage());
-            }
-            return null;
-        });
-=======
     private List<OffsetFetchRequestState> unsentOffsetFetchRequests() {
         return pendingRequests.unsentOffsetFetches;
->>>>>>> 9494bebe
     }
 
     /**
@@ -677,13 +640,6 @@
     class OffsetCommitRequestState extends RetriableRequestState {
         private Map<TopicPartition, OffsetAndMetadata> offsets;
         private final String groupId;
-<<<<<<< HEAD
-        private final GroupState.Generation generation;
-        private final String groupInstanceId;
-        private final NetworkClientDelegate.FutureCompletionHandler future;
-
-        public OffsetCommitRequestState(final Map<TopicPartition, OffsetAndMetadata> offsets, final String groupId, final String groupInstanceId, final GroupState.Generation generation) {
-=======
         private final Optional<String> groupInstanceId;
 
         /**
@@ -701,7 +657,6 @@
                                  final MemberInfo memberInfo) {
             super(logContext, CommitRequestManager.class.getSimpleName(), retryBackoffMs,
                 retryBackoffMaxMs, memberInfo, deadlineTimer(time, deadlineMs));
->>>>>>> 9494bebe
             this.offsets = offsets;
             this.groupId = groupId;
             this.groupInstanceId = groupInstanceId;
@@ -731,16 +686,6 @@
                 TopicPartition topicPartition = entry.getKey();
                 OffsetAndMetadata offsetAndMetadata = entry.getValue();
 
-<<<<<<< HEAD
-                OffsetCommitRequestData.OffsetCommitRequestTopic topic = requestTopicDataMap.getOrDefault(topicPartition.topic(), new OffsetCommitRequestData.OffsetCommitRequestTopic().setName(topicPartition.topic()));
-
-                topic.partitions().add(new OffsetCommitRequestData.OffsetCommitRequestPartition().setPartitionIndex(topicPartition.partition()).setCommittedOffset(offsetAndMetadata.offset()).setCommittedLeaderEpoch(offsetAndMetadata.leaderEpoch().orElse(RecordBatch.NO_PARTITION_LEADER_EPOCH)).setCommittedMetadata(offsetAndMetadata.metadata()));
-                requestTopicDataMap.put(topicPartition.topic(), topic);
-            }
-
-            OffsetCommitRequest.Builder builder = new OffsetCommitRequest.Builder(new OffsetCommitRequestData().setGroupId(this.groupId).setGenerationId(generation.generationId).setMemberId(generation.memberId).setGroupInstanceId(groupInstanceId).setTopics(new ArrayList<>(requestTopicDataMap.values())));
-            return new NetworkClientDelegate.UnsentRequest(builder, coordinatorRequestManager.coordinator(), future);
-=======
                 OffsetCommitRequestData.OffsetCommitRequestTopic topic = requestTopicDataMap
                     .getOrDefault(topicPartition.topic(),
                         new OffsetCommitRequestData.OffsetCommitRequestTopic()
@@ -901,7 +846,6 @@
                               long retryBackoffMaxMs, double jitter, MemberInfo memberInfo, Timer timer) {
             super(logContext, owner, retryBackoffMs, retryBackoffExpBase, retryBackoffMaxMs, jitter, timer);
             this.memberInfo = memberInfo;
->>>>>>> 9494bebe
         }
 
         /**
@@ -984,10 +928,6 @@
          */
         private CompletableFuture<Map<TopicPartition, OffsetAndMetadata>> future;
 
-<<<<<<< HEAD
-        public OffsetFetchRequestState(final Set<TopicPartition> partitions, final GroupState.Generation generation, final long retryBackoffMs) {
-            super(retryBackoffMs);
-=======
         public OffsetFetchRequestState(final Set<TopicPartition> partitions,
                                        final long retryBackoffMs,
                                        final long retryBackoffMaxMs,
@@ -1007,7 +947,6 @@
                                        final MemberInfo memberInfo) {
             super(logContext, CommitRequestManager.class.getSimpleName(), retryBackoffMs, 2,
                 retryBackoffMaxMs, jitter, memberInfo, deadlineTimer(time, deadlineMs));
->>>>>>> 9494bebe
             this.requestedPartitions = partitions;
             this.future = new CompletableFuture<>();
         }
@@ -1016,19 +955,6 @@
             return requestedPartitions.equals(request.requestedPartitions);
         }
 
-<<<<<<< HEAD
-        public NetworkClientDelegate.UnsentRequest toUnsentRequest(final long currentTimeMs) {
-            OffsetFetchRequest.Builder builder = new OffsetFetchRequest.Builder(groupState.groupId, true, new ArrayList<>(this.requestedPartitions), throwOnFetchStableOffsetUnsupported);
-            NetworkClientDelegate.UnsentRequest unsentRequest = new NetworkClientDelegate.UnsentRequest(builder, coordinatorRequestManager.coordinator());
-            unsentRequest.future().whenComplete((r, t) -> {
-                onResponse(currentTimeMs, (OffsetFetchResponse) r.responseBody());
-            });
-            return unsentRequest;
-        }
-
-        public void onResponse(final long currentTimeMs, final OffsetFetchResponse response) {
-            Errors responseError = response.groupLevelError(groupState.groupId);
-=======
         public NetworkClientDelegate.UnsentRequest toUnsentRequest() {
 
             OffsetFetchRequest.Builder builder = memberInfo.memberEpoch.
@@ -1057,7 +983,6 @@
             long currentTimeMs = response.receivedTimeMs();
             OffsetFetchResponse fetchResponse = (OffsetFetchResponse) response.responseBody();
             Errors responseError = fetchResponse.groupLevelError(groupId);
->>>>>>> 9494bebe
             if (responseError != Errors.NONE) {
                 onFailure(currentTimeMs, responseError);
                 return;
@@ -1065,16 +990,12 @@
             onSuccess(currentTimeMs, fetchResponse);
         }
 
-<<<<<<< HEAD
-        private void onFailure(final long currentTimeMs, final Errors responseError) {
-=======
         /**
          * Handle failed responses. This will retry if the error is retriable, or complete the
          * result future exceptionally in the case of non-recoverable or unexpected errors.
          */
         private void onFailure(final long currentTimeMs,
                                final Errors responseError) {
->>>>>>> 9494bebe
             log.debug("Offset fetch failed: {}", responseError.message());
             onFailedAttempt(currentTimeMs);
             ApiException exception = responseError.exception();
@@ -1117,11 +1038,6 @@
             future = new CompletableFuture<>();
         }
 
-<<<<<<< HEAD
-        private void onSuccess(final long currentTimeMs, final OffsetFetchResponse response) {
-            Set<String> unauthorizedTopics = null;
-            Map<TopicPartition, OffsetFetchResponse.PartitionData> responseData = response.partitionDataMap(groupState.groupId);
-=======
         @Override
         void removeRequest() {
             if (!unsentOffsetFetchRequests().remove(this)) {
@@ -1140,7 +1056,6 @@
             Set<String> unauthorizedTopics = null;
             Map<TopicPartition, OffsetFetchResponse.PartitionData> responseData =
                     response.partitionDataMap(groupId);
->>>>>>> 9494bebe
             Map<TopicPartition, OffsetAndMetadata> offsets = new HashMap<>(responseData.size());
             Set<TopicPartition> unstableTxnOffsetTopicPartitions = new HashSet<>();
             boolean failedRequestRegistered = false;
@@ -1157,11 +1072,7 @@
                     }
 
                     if (error == Errors.UNKNOWN_TOPIC_OR_PARTITION) {
-<<<<<<< HEAD
-                        future.completeExceptionally(new KafkaException("Topic or Partition " + tp + " does " + "not " + "exist"));
-=======
                         future.completeExceptionally(new KafkaException("Topic or Partition " + tp + " does not exist"));
->>>>>>> 9494bebe
                         return;
                     } else if (error == Errors.TOPIC_AUTHORIZATION_FAILED) {
                         if (unauthorizedTopics == null) {
@@ -1171,14 +1082,10 @@
                     } else if (error == Errors.UNSTABLE_OFFSET_COMMIT) {
                         unstableTxnOffsetTopicPartitions.add(tp);
                     } else {
-<<<<<<< HEAD
-                        future.completeExceptionally(new KafkaException("Unexpected error in fetch offset " + "response for partition " + tp + ": " + error.message()));
-=======
                         // Fail with a non-retriable KafkaException for all unexpected partition
                         // errors (even if they are retriable)
                         future.completeExceptionally(new KafkaException("Unexpected error in fetch offset " +
                                 "response for partition " + tp + ": " + error.message()));
->>>>>>> 9494bebe
                         return;
                     }
                 } else if (partitionData.offset >= 0) {
@@ -1195,10 +1102,6 @@
                 future.completeExceptionally(new TopicAuthorizationException(unauthorizedTopics));
             } else if (!unstableTxnOffsetTopicPartitions.isEmpty()) {
                 // TODO: Optimization question: Do we need to retry all partitions upon a single partition error?
-<<<<<<< HEAD
-                log.info("The following partitions still have unstable offsets " + "which are not cleared on the broker side: {}" + ", this could be either " + "transactional offsets waiting for completion, or " + "normal offsets waiting for replication after appending to local log", unstableTxnOffsetTopicPartitions);
-                retry(currentTimeMs);
-=======
                 log.info("The following partitions still have unstable offsets " +
                         "which are not cleared on the broker side: {}" +
                         ", this could be either " +
@@ -1206,7 +1109,6 @@
                         "normal offsets waiting for replication after appending to local log", unstableTxnOffsetTopicPartitions);
                 future.completeExceptionally(new UnstableOffsetCommitException("There are " +
                     "unstable offsets for the requested topic partitions"));
->>>>>>> 9494bebe
             } else {
                 onSuccessfulAttempt(currentTimeMs);
                 future.complete(offsets);
@@ -1235,11 +1137,7 @@
      * <p>This is used to stage the unsent {@link OffsetCommitRequestState} and {@link OffsetFetchRequestState}.
      * <li>unsentOffsetCommits holds the offset commit requests that have not been sent out</>
      * <li>unsentOffsetFetches holds the offset fetch requests that have not been sent out</li>
-<<<<<<< HEAD
-     * <li>inflightOffsetFetches holds the offset fetch requests that have been sent out but incompleted</>.
-=======
      * <li>inflightOffsetFetches holds the offset fetch requests that have been sent out but not completed</>.
->>>>>>> 9494bebe
      * <p>
      * {@code addOffsetFetchRequest} dedupes the requests to avoid sending the same requests.
      */
@@ -1255,18 +1153,12 @@
             return !unsentOffsetCommits.isEmpty() || !unsentOffsetFetches.isEmpty();
         }
 
-<<<<<<< HEAD
-        public CompletableFuture<ClientResponse> addOffsetCommitRequest(final Map<TopicPartition, OffsetAndMetadata> offsets) {
-            // TODO: Dedupe committing the same offsets to the same partitions
-            OffsetCommitRequestState request = new OffsetCommitRequestState(offsets, groupState.groupId, groupState.groupInstanceId.orElse(null), groupState.generation);
-=======
         /**
          * Add a commit request to the queue, so that it's sent out on the next call to
          * {@link #poll(long)}. This is used from all commits (sync, async, auto-commit).
          */
         OffsetCommitRequestState addOffsetCommitRequest(OffsetCommitRequestState request) {
             log.debug("Enqueuing OffsetCommit request for offsets: {}", request.offsets);
->>>>>>> 9494bebe
             unsentOffsetCommits.add(request);
             return request;
         }
@@ -1276,54 +1168,24 @@
          * to the existing one.
          *
          * <p>If the request is new, it invokes a callback to remove itself from the {@code inflightOffsetFetches}
-<<<<<<< HEAD
-         * upon completion.</>
-=======
          * upon completion.
->>>>>>> 9494bebe
          */
         private CompletableFuture<Map<TopicPartition, OffsetAndMetadata>> addOffsetFetchRequest(final OffsetFetchRequestState request) {
-            Optional<OffsetFetchRequestState> dupe = unsentOffsetFetches.stream().filter(r -> r.sameRequest(request)).findAny();
-            Optional<OffsetFetchRequestState> inflight = inflightOffsetFetches.stream().filter(r -> r.sameRequest(request)).findAny();
+            Optional<OffsetFetchRequestState> dupe =
+                    unsentOffsetFetches.stream().filter(r -> r.sameRequest(request)).findAny();
+            Optional<OffsetFetchRequestState> inflight =
+                    inflightOffsetFetches.stream().filter(r -> r.sameRequest(request)).findAny();
 
             if (dupe.isPresent() || inflight.isPresent()) {
                 log.debug("Duplicated unsent offset fetch request found for partitions: {}", request.requestedPartitions);
                 dupe.orElseGet(inflight::get).chainFuture(request.future);
             } else {
-<<<<<<< HEAD
-                // remove the request from the outbound buffer: inflightOffsetFetches
-                request.future.whenComplete((r, t) -> {
-                    if (!inflightOffsetFetches.remove(request)) {
-                        log.warn("A duplicated, inflight, request was identified, but unable to find it in the " + "outbound buffer:" + request);
-                    }
-                });
-=======
                 log.debug("Enqueuing offset fetch request for partitions: {}", request.requestedPartitions);
->>>>>>> 9494bebe
                 this.unsentOffsetFetches.add(request);
             }
             return request.future;
         }
 
-<<<<<<< HEAD
-        private CompletableFuture<Map<TopicPartition, OffsetAndMetadata>> addOffsetFetchRequest(final Set<TopicPartition> partitions) {
-            OffsetFetchRequestState request = new OffsetFetchRequestState(partitions, groupState.generation, retryBackoffMs);
-            return addOffsetFetchRequest(request);
-        }
-
-        /**
-         * Clear {@code unsentOffsetCommits} and moves all the sendable request in {@code unsentOffsetFetches} to the
-         * {@code inflightOffsetFetches} to bookkeep all of the inflight requests.
-         * <p>
-         * Note: Sendable requests are determined by their timer as we are expecting backoff on failed attempt. See
-         * {@link RequestState}.
-         **/
-        public List<NetworkClientDelegate.UnsentRequest> drain(final long currentTimeMs) {
-            List<NetworkClientDelegate.UnsentRequest> unsentRequests = new ArrayList<>();
-
-            // Add all unsent offset commit requests to the unsentRequests list
-            unsentRequests.addAll(unsentOffsetCommits.stream().map(OffsetCommitRequestState::toUnsentRequest).collect(Collectors.toList()));
-=======
         /**
          * Clear {@code unsentOffsetCommits} and moves all the sendable request in {@code
          * unsentOffsetFetches} to the {@code inflightOffsetFetches} to bookkeep all the inflight
@@ -1344,10 +1206,11 @@
                 .peek(request -> request.onSendAttempt(currentTimeMs))
                 .map(OffsetCommitRequestState::toUnsentRequest)
                 .collect(Collectors.toCollection(ArrayList::new));
->>>>>>> 9494bebe
 
             // Partition the unsent offset fetch requests into sendable and non-sendable lists
-            Map<Boolean, List<OffsetFetchRequestState>> partitionedBySendability = unsentOffsetFetches.stream().collect(Collectors.partitioningBy(request -> request.canSendRequest(currentTimeMs)));
+            Map<Boolean, List<OffsetFetchRequestState>> partitionedBySendability =
+                    unsentOffsetFetches.stream()
+                            .collect(Collectors.partitioningBy(request -> request.canSendRequest(currentTimeMs)));
 
             // Add all sendable offset fetch requests to the unsentRequests list and to the inflightOffsetFetches list
             for (OffsetFetchRequestState request : partitionedBySendability.get(true)) {
@@ -1405,16 +1268,12 @@
         private final long autoCommitInterval;
         private boolean hasInflightCommit;
 
-<<<<<<< HEAD
-        public AutoCommitState(final Time time, final long autoCommitInterval) {
-=======
         private final Logger log;
 
         public AutoCommitState(
                 final Time time,
                 final long autoCommitInterval,
                 final LogContext logContext) {
->>>>>>> 9494bebe
             this.autoCommitInterval = autoCommitInterval;
             this.timer = time.timer(autoCommitInterval);
             this.hasInflightCommit = false;
