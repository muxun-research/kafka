--- conflicted
+++ resolved
@@ -20,63 +20,27 @@
 import org.apache.kafka.clients.GroupRebalanceConfig;
 import org.apache.kafka.common.KafkaException;
 import org.apache.kafka.common.Node;
-import org.apache.kafka.common.errors.AuthenticationException;
-import org.apache.kafka.common.errors.DisconnectException;
-import org.apache.kafka.common.errors.FencedInstanceIdException;
-import org.apache.kafka.common.errors.GroupAuthorizationException;
-import org.apache.kafka.common.errors.GroupMaxSizeReachedException;
-import org.apache.kafka.common.errors.IllegalGenerationException;
-import org.apache.kafka.common.errors.InterruptException;
-import org.apache.kafka.common.errors.MemberIdRequiredException;
-import org.apache.kafka.common.errors.RebalanceInProgressException;
-import org.apache.kafka.common.errors.RetriableException;
-import org.apache.kafka.common.errors.UnknownMemberIdException;
-import org.apache.kafka.common.message.FindCoordinatorRequestData;
+import org.apache.kafka.common.errors.*;
+import org.apache.kafka.common.message.*;
 import org.apache.kafka.common.message.FindCoordinatorResponseData.Coordinator;
-import org.apache.kafka.common.message.HeartbeatRequestData;
-import org.apache.kafka.common.message.JoinGroupRequestData;
-import org.apache.kafka.common.message.JoinGroupResponseData;
 import org.apache.kafka.common.message.LeaveGroupRequestData.MemberIdentity;
 import org.apache.kafka.common.message.LeaveGroupResponseData.MemberResponse;
-import org.apache.kafka.common.message.SyncGroupRequestData;
 import org.apache.kafka.common.metrics.Measurable;
 import org.apache.kafka.common.metrics.Metrics;
 import org.apache.kafka.common.metrics.Sensor;
-import org.apache.kafka.common.metrics.stats.Avg;
-import org.apache.kafka.common.metrics.stats.CumulativeCount;
-import org.apache.kafka.common.metrics.stats.CumulativeSum;
-import org.apache.kafka.common.metrics.stats.Max;
-import org.apache.kafka.common.metrics.stats.Meter;
-import org.apache.kafka.common.metrics.stats.Rate;
-import org.apache.kafka.common.metrics.stats.WindowedCount;
+import org.apache.kafka.common.metrics.stats.*;
 import org.apache.kafka.common.protocol.ApiKeys;
 import org.apache.kafka.common.protocol.Errors;
-import org.apache.kafka.common.requests.FindCoordinatorRequest;
+import org.apache.kafka.common.requests.*;
 import org.apache.kafka.common.requests.FindCoordinatorRequest.CoordinatorType;
-import org.apache.kafka.common.requests.FindCoordinatorResponse;
-import org.apache.kafka.common.requests.HeartbeatRequest;
-import org.apache.kafka.common.requests.HeartbeatResponse;
-import org.apache.kafka.common.requests.JoinGroupRequest;
-import org.apache.kafka.common.requests.JoinGroupResponse;
-import org.apache.kafka.common.requests.LeaveGroupRequest;
-import org.apache.kafka.common.requests.LeaveGroupResponse;
-import org.apache.kafka.common.requests.OffsetCommitRequest;
-import org.apache.kafka.common.requests.SyncGroupRequest;
-import org.apache.kafka.common.requests.SyncGroupResponse;
-import org.apache.kafka.common.utils.KafkaThread;
-import org.apache.kafka.common.utils.LogContext;
-import org.apache.kafka.common.utils.Time;
 import org.apache.kafka.common.utils.Timer;
 import org.apache.kafka.common.utils.Utils;
+import org.apache.kafka.common.utils.*;
 import org.slf4j.Logger;
 
 import java.io.Closeable;
 import java.nio.ByteBuffer;
-import java.util.ArrayList;
-import java.util.Collections;
-import java.util.List;
-import java.util.Map;
-import java.util.Objects;
+import java.util.*;
 import java.util.concurrent.TimeUnit;
 import java.util.concurrent.atomic.AtomicReference;
 
@@ -110,1435 +74,6 @@
  * when sending a request that affects the state of the group (e.g. JoinGroup, LeaveGroup).
  */
 public abstract class AbstractCoordinator implements Closeable {
-<<<<<<< HEAD
-	public static final String HEARTBEAT_THREAD_PREFIX = "kafka-coordinator-heartbeat-thread";
-	public static final int JOIN_GROUP_TIMEOUT_LAPSE = 5000;
-
-	protected enum MemberState {
-		UNJOINED,             // the client is not part of a group
-		PREPARING_REBALANCE,  // the client has sent the join group request, but have not received response
-		COMPLETING_REBALANCE, // the client has received join group response, but have not received assignment
-		STABLE;               // the client has joined and is sending heartbeats
-
-		public boolean hasNotJoinedGroup() {
-			return equals(UNJOINED) || equals(PREPARING_REBALANCE);
-		}
-	}
-
-	private final Logger log;
-	private final Heartbeat heartbeat;
-	private final GroupCoordinatorMetrics sensors;
-	private final GroupRebalanceConfig rebalanceConfig;
-
-	protected final Time time;
-	protected final ConsumerNetworkClient client;
-
-	private Node coordinator = null;
-	private boolean rejoinNeeded = true;
-	private boolean needsJoinPrepare = true;
-	private HeartbeatThread heartbeatThread = null;
-	private RequestFuture<ByteBuffer> joinFuture = null;
-	private RequestFuture<Void> findCoordinatorFuture = null;
-	private volatile RuntimeException fatalFindCoordinatorException = null;
-	private Generation generation = Generation.NO_GENERATION;
-	private long lastRebalanceStartMs = -1L;
-	private long lastRebalanceEndMs = -1L;
-	private long lastTimeOfConnectionMs = -1L; // starting logging a warning only after unable to connect for a while
-
-	protected MemberState state = MemberState.UNJOINED;
-
-
-	/**
-	 * Initialize the coordination manager.
-	 */
-	public AbstractCoordinator(GroupRebalanceConfig rebalanceConfig,
-							   LogContext logContext,
-							   ConsumerNetworkClient client,
-							   Metrics metrics,
-							   String metricGrpPrefix,
-							   Time time) {
-		Objects.requireNonNull(rebalanceConfig.groupId,
-				"Expected a non-null group id for coordinator construction");
-		this.rebalanceConfig = rebalanceConfig;
-		this.log = logContext.logger(this.getClass());
-		this.client = client;
-		this.time = time;
-		this.heartbeat = new Heartbeat(rebalanceConfig, time);
-		this.sensors = new GroupCoordinatorMetrics(metrics, metricGrpPrefix);
-	}
-
-	/**
-	 * Unique identifier for the class of supported protocols (e.g. "consumer" or "connect").
-	 * @return Non-null protocol type name
-	 */
-	protected abstract String protocolType();
-
-	/**
-	 * Get the current list of protocols and their associated metadata supported
-	 * by the local member. The order of the protocols in the list indicates the preference
-	 * of the protocol (the first entry is the most preferred). The coordinator takes this
-	 * preference into account when selecting the generation protocol (generally more preferred
-	 * protocols will be selected as long as all members support them and there is no disagreement
-	 * on the preference).
-	 * @return Non-empty map of supported protocols and metadata
-	 */
-	protected abstract JoinGroupRequestData.JoinGroupRequestProtocolCollection metadata();
-
-	/**
-	 * Invoked prior to each group join or rejoin. This is typically used to perform any
-	 * cleanup from the previous generation (such as committing offsets for the consumer)
-	 * @param generation The previous generation or -1 if there was none
-	 * @param memberId The identifier of this member in the previous group or "" if there was none
-	 */
-	protected abstract void onJoinPrepare(int generation, String memberId);
-
-	/**
-	 * Perform assignment for the group. This is used by the leader to push state to all the members
-	 * of the group (e.g. to push partition assignments in the case of the new consumer)
-	 * @param leaderId The id of the leader (which is this member)
-	 * @param protocol The protocol selected by the coordinator
-	 * @param allMemberMetadata Metadata from all members of the group
-	 * @return A map from each member to their state assignment
-	 */
-	protected abstract Map<String, ByteBuffer> performAssignment(String leaderId,
-																 String protocol,
-																 List<JoinGroupResponseData.JoinGroupResponseMember> allMemberMetadata);
-
-	/**
-	 * Invoked when a group member has successfully joined a group. If this call fails with an exception,
-	 * then it will be retried using the same assignment state on the next call to {@link #ensureActiveGroup()}.
-	 *
-	 * @param generation The generation that was joined
-	 * @param memberId The identifier for the local member in the group
-	 * @param protocol The protocol selected by the coordinator
-	 * @param memberAssignment The assignment propagated from the group leader
-	 */
-	protected abstract void onJoinComplete(int generation,
-										   String memberId,
-										   String protocol,
-										   ByteBuffer memberAssignment);
-
-	/**
-	 * Invoked prior to each leave group event. This is typically used to cleanup assigned partitions;
-	 * note it is triggered by the consumer's API caller thread (i.e. background heartbeat thread would
-	 * not trigger it even if it tries to force leaving group upon heartbeat session expiration)
-	 */
-	protected void onLeavePrepare() {}
-
-	/**
-	 * Visible for testing.
-	 * <p>
-	 * Ensure that the coordinator is ready to receive requests.
-	 * @param timer Timer bounding how long this method can block
-	 * @return true If coordinator discovery and initial connection succeeded, false otherwise
-	 */
-	protected synchronized boolean ensureCoordinatorReady(final Timer timer) {
-		if (!coordinatorUnknown())
-			return true;
-
-		do {
-			if (fatalFindCoordinatorException != null) {
-				final RuntimeException fatalException = fatalFindCoordinatorException;
-				fatalFindCoordinatorException = null;
-				throw fatalException;
-			}
-			final RequestFuture<Void> future = lookupCoordinator();
-			client.poll(future, timer);
-
-			if (!future.isDone()) {
-				// ran out of time
-				break;
-			}
-
-			RuntimeException fatalException = null;
-
-			if (future.failed()) {
-				if (future.isRetriable()) {
-					log.debug("Coordinator discovery failed, refreshing metadata", future.exception());
-					client.awaitMetadataUpdate(timer);
-				} else {
-					fatalException = future.exception();
-					log.info("FindCoordinator request hit fatal exception", fatalException);
-				}
-			} else if (coordinator != null && client.isUnavailable(coordinator)) {
-				// we found the coordinator, but the connection has failed, so mark
-				// it dead and backoff before retrying discovery
-				markCoordinatorUnknown("coordinator unavailable");
-				timer.sleep(rebalanceConfig.retryBackoffMs);
-			}
-
-			clearFindCoordinatorFuture();
-			if (fatalException != null)
-				throw fatalException;
-		} while (coordinatorUnknown() && timer.notExpired());
-
-		return !coordinatorUnknown();
-	}
-
-	protected synchronized RequestFuture<Void> lookupCoordinator() {
-		if (findCoordinatorFuture == null) {
-			// find a node to ask about the coordinator
-			Node node = this.client.leastLoadedNode();
-			if (node == null) {
-				log.debug("No broker available to send FindCoordinator request");
-				return RequestFuture.noBrokersAvailable();
-			} else {
-				findCoordinatorFuture = sendFindCoordinatorRequest(node);
-			}
-		}
-		return findCoordinatorFuture;
-	}
-
-	private synchronized void clearFindCoordinatorFuture() {
-		findCoordinatorFuture = null;
-	}
-
-	/**
-	 * Check whether the group should be rejoined (e.g. if metadata changes) or whether a
-	 * rejoin request is already in flight and needs to be completed.
-	 * @return true if it should, false otherwise
-	 */
-	protected synchronized boolean rejoinNeededOrPending() {
-		// if there's a pending joinFuture, we should try to complete handling it.
-		return rejoinNeeded || joinFuture != null;
-	}
-
-	/**
-	 * Check the status of the heartbeat thread (if it is active) and indicate the liveness
-	 * of the client. This must be called periodically after joining with {@link #ensureActiveGroup()}
-	 * to ensure that the member stays in the group. If an interval of time longer than the
-	 * provided rebalance timeout expires without calling this method, then the client will proactively
-	 * leave the group.
-	 *
-	 * @param now current time in milliseconds
-	 * @throws RuntimeException for unexpected errors raised from the heartbeat thread
-	 */
-	protected synchronized void pollHeartbeat(long now) {
-		if (heartbeatThread != null) {
-			if (heartbeatThread.hasFailed()) {
-				// set the heartbeat thread to null and raise an exception. If the user catches it,
-				// the next call to ensureActiveGroup() will spawn a new heartbeat thread.
-				RuntimeException cause = heartbeatThread.failureCause();
-				heartbeatThread = null;
-				throw cause;
-			}
-			// Awake the heartbeat thread if needed
-			if (heartbeat.shouldHeartbeat(now)) {
-				notify();
-			}
-			heartbeat.poll(now);
-		}
-	}
-
-	protected synchronized long timeToNextHeartbeat(long now) {
-		// if we have not joined the group or we are preparing rebalance,
-		// we don't need to send heartbeats
-		if (state.hasNotJoinedGroup())
-			return Long.MAX_VALUE;
-		return heartbeat.timeToNextHeartbeat(now);
-	}
-
-	/**
-	 * Ensure that the group is active (i.e. joined and synced)
-	 */
-	public void ensureActiveGroup() {
-		while (!ensureActiveGroup(time.timer(Long.MAX_VALUE))) {
-			log.warn("still waiting to ensure active group");
-		}
-	}
-
-	/**
-	 * Ensure the group is active (i.e., joined and synced)
-	 * @param timer Timer bounding how long this method can block
-	 * @return true iff the group is active
-	 * @throws KafkaException if the callback throws exception
-	 */
-	boolean ensureActiveGroup(final Timer timer) {
-		// always ensure that the coordinator is ready because we may have been disconnected
-		// when sending heartbeats and does not necessarily require us to rejoin the group.
-		if (!ensureCoordinatorReady(timer)) {
-			return false;
-		}
-
-		startHeartbeatThreadIfNeeded();
-		return joinGroupIfNeeded(timer);
-	}
-
-	private synchronized void startHeartbeatThreadIfNeeded() {
-		if (heartbeatThread == null) {
-			heartbeatThread = new HeartbeatThread();
-			heartbeatThread.start();
-		}
-	}
-
-	private void closeHeartbeatThread() {
-		HeartbeatThread thread;
-		synchronized (this) {
-			if (heartbeatThread == null)
-				return;
-			heartbeatThread.close();
-			thread = heartbeatThread;
-			heartbeatThread = null;
-		}
-		try {
-			thread.join();
-		} catch (InterruptedException e) {
-			log.warn("Interrupted while waiting for consumer heartbeat thread to close");
-			throw new InterruptException(e);
-		}
-	}
-
-	/**
-	 * Joins the group without starting the heartbeat thread.
-	 * <p>
-	 * If this function returns true, the state must always be in STABLE and heartbeat enabled.
-	 * If this function returns false, the state can be in one of the following:
-	 * * UNJOINED: got error response but times out before being able to re-join, heartbeat disabled
-	 * * PREPARING_REBALANCE: not yet received join-group response before timeout, heartbeat disabled
-	 * * COMPLETING_REBALANCE: not yet received sync-group response before timeout, heartbeat enabled
-	 * <p>
-	 * Visible for testing.
-	 * @param timer Timer bounding how long this method can block
-	 * @return true iff the operation succeeded
-	 * @throws KafkaException if the callback throws exception
-	 */
-	boolean joinGroupIfNeeded(final Timer timer) {
-		while (rejoinNeededOrPending()) {
-			if (!ensureCoordinatorReady(timer)) {
-				return false;
-			}
-
-			// call onJoinPrepare if needed. We set a flag to make sure that we do not call it a second
-			// time if the client is woken up before a pending rebalance completes. This must be called
-			// on each iteration of the loop because an event requiring a rebalance (such as a metadata
-			// refresh which changes the matched subscription set) can occur while another rebalance is
-			// still in progress.
-			if (needsJoinPrepare) {
-				// need to set the flag before calling onJoinPrepare since the user callback may throw
-				// exception, in which case upon retry we should not retry onJoinPrepare either.
-				needsJoinPrepare = false;
-				onJoinPrepare(generation.generationId, generation.memberId);
-			}
-
-			final RequestFuture<ByteBuffer> future = initiateJoinGroup();
-			client.poll(future, timer);
-			if (!future.isDone()) {
-				// we ran out of time
-				return false;
-			}
-
-			if (future.succeeded()) {
-				Generation generationSnapshot;
-				MemberState stateSnapshot;
-
-				// Generation data maybe concurrently cleared by Heartbeat thread.
-				// Can't use synchronized for {@code onJoinComplete}, because it can be long enough
-				// and shouldn't block heartbeat thread.
-				// See {@link PlaintextConsumerTest#testMaxPollIntervalMsDelayInAssignment}
-				synchronized (AbstractCoordinator.this) {
-					generationSnapshot = this.generation;
-					stateSnapshot = this.state;
-				}
-
-				if (!generationSnapshot.equals(Generation.NO_GENERATION) && stateSnapshot == MemberState.STABLE) {
-					// Duplicate the buffer in case `onJoinComplete` does not complete and needs to be retried.
-					ByteBuffer memberAssignment = future.value().duplicate();
-
-					onJoinComplete(generationSnapshot.generationId, generationSnapshot.memberId, generationSnapshot.protocolName, memberAssignment);
-
-					// Generally speaking we should always resetJoinGroupFuture once the future is done, but here
-					// we can only reset the join group future after the completion callback returns. This ensures
-					// that if the callback is woken up, we will retry it on the next joinGroupIfNeeded.
-					// And because of that we should explicitly trigger resetJoinGroupFuture in other conditions below.
-					resetJoinGroupFuture();
-					needsJoinPrepare = true;
-				} else {
-					final String reason = String.format("rebalance failed since the generation/state was " +
-									"modified by heartbeat thread to %s/%s before the rebalance callback triggered",
-							generationSnapshot, stateSnapshot);
-
-					resetStateAndRejoin(reason);
-					resetJoinGroupFuture();
-				}
-			} else {
-				final RuntimeException exception = future.exception();
-
-				resetJoinGroupFuture();
-
-				if (exception instanceof UnknownMemberIdException ||
-						exception instanceof IllegalGenerationException ||
-						exception instanceof RebalanceInProgressException ||
-						exception instanceof MemberIdRequiredException)
-					continue;
-				else if (!future.isRetriable())
-					throw exception;
-
-				resetStateAndRejoin(String.format("rebalance failed with retriable error %s", exception));
-				timer.sleep(rebalanceConfig.retryBackoffMs);
-			}
-		}
-		return true;
-	}
-
-	private synchronized void resetJoinGroupFuture() {
-		this.joinFuture = null;
-	}
-
-	private synchronized RequestFuture<ByteBuffer> initiateJoinGroup() {
-		// we store the join future in case we are woken up by the user after beginning the
-		// rebalance in the call to poll below. This ensures that we do not mistakenly attempt
-		// to rejoin before the pending rebalance has completed.
-		if (joinFuture == null) {
-			state = MemberState.PREPARING_REBALANCE;
-			// a rebalance can be triggered consecutively if the previous one failed,
-			// in this case we would not update the start time.
-			if (lastRebalanceStartMs == -1L)
-				lastRebalanceStartMs = time.milliseconds();
-			joinFuture = sendJoinGroupRequest();
-			joinFuture.addListener(new RequestFutureListener<ByteBuffer>() {
-				@Override
-				public void onSuccess(ByteBuffer value) {
-					// do nothing since all the handler logic are in SyncGroupResponseHandler already
-				}
-
-				@Override
-				public void onFailure(RuntimeException e) {
-					// we handle failures below after the request finishes. if the join completes
-					// after having been woken up, the exception is ignored and we will rejoin;
-					// this can be triggered when either join or sync request failed
-					synchronized (AbstractCoordinator.this) {
-						sensors.failedRebalanceSensor.record();
-					}
-				}
-			});
-		}
-		return joinFuture;
-	}
-
-	/**
-	 * Join the group and return the assignment for the next generation. This function handles both
-	 * JoinGroup and SyncGroup, delegating to {@link #performAssignment(String, String, List)} if
-	 * elected leader by the coordinator.
-	 * <p>
-	 * NOTE: This is visible only for testing
-	 * @return A request future which wraps the assignment returned from the group leader
-	 */
-	RequestFuture<ByteBuffer> sendJoinGroupRequest() {
-		if (coordinatorUnknown())
-			return RequestFuture.coordinatorNotAvailable();
-
-		// send a join group request to the coordinator
-		log.info("(Re-)joining group");
-		JoinGroupRequest.Builder requestBuilder = new JoinGroupRequest.Builder(
-				new JoinGroupRequestData()
-						.setGroupId(rebalanceConfig.groupId)
-						.setSessionTimeoutMs(this.rebalanceConfig.sessionTimeoutMs)
-						.setMemberId(this.generation.memberId)
-						.setGroupInstanceId(this.rebalanceConfig.groupInstanceId.orElse(null))
-						.setProtocolType(protocolType())
-						.setProtocols(metadata())
-						.setRebalanceTimeoutMs(this.rebalanceConfig.rebalanceTimeoutMs)
-		);
-
-		log.debug("Sending JoinGroup ({}) to coordinator {}", requestBuilder, this.coordinator);
-
-		// Note that we override the request timeout using the rebalance timeout since that is the
-		// maximum time that it may block on the coordinator. We add an extra 5 seconds for small delays.
-		int joinGroupTimeoutMs = Math.max(client.defaultRequestTimeoutMs(),
-				rebalanceConfig.rebalanceTimeoutMs + JOIN_GROUP_TIMEOUT_LAPSE);
-		return client.send(coordinator, requestBuilder, joinGroupTimeoutMs)
-				.compose(new JoinGroupResponseHandler(generation));
-	}
-
-	private class JoinGroupResponseHandler extends CoordinatorResponseHandler<JoinGroupResponse, ByteBuffer> {
-		private JoinGroupResponseHandler(final Generation generation) {
-			super(generation);
-		}
-
-		@Override
-		public void handle(JoinGroupResponse joinResponse, RequestFuture<ByteBuffer> future) {
-			Errors error = joinResponse.error();
-			if (error == Errors.NONE) {
-				if (isProtocolTypeInconsistent(joinResponse.data().protocolType())) {
-					log.error("JoinGroup failed: Inconsistent Protocol Type, received {} but expected {}",
-							joinResponse.data().protocolType(), protocolType());
-					future.raise(Errors.INCONSISTENT_GROUP_PROTOCOL);
-				} else {
-					log.debug("Received successful JoinGroup response: {}", joinResponse);
-					sensors.joinSensor.record(response.requestLatencyMs());
-
-					synchronized (AbstractCoordinator.this) {
-						if (state != MemberState.PREPARING_REBALANCE) {
-							// if the consumer was woken up before a rebalance completes, we may have already left
-							// the group. In this case, we do not want to continue with the sync group.
-							future.raise(new UnjoinedGroupException());
-						} else {
-							state = MemberState.COMPLETING_REBALANCE;
-
-							// we only need to enable heartbeat thread whenever we transit to
-							// COMPLETING_REBALANCE state since we always transit from this state to STABLE
-							if (heartbeatThread != null)
-								heartbeatThread.enable();
-
-							AbstractCoordinator.this.generation = new Generation(
-									joinResponse.data().generationId(),
-									joinResponse.data().memberId(), joinResponse.data().protocolName());
-
-							log.info("Successfully joined group with generation {}", AbstractCoordinator.this.generation);
-
-							if (joinResponse.isLeader()) {
-								onJoinLeader(joinResponse).chain(future);
-							} else {
-								onJoinFollower().chain(future);
-							}
-						}
-					}
-				}
-			} else if (error == Errors.COORDINATOR_LOAD_IN_PROGRESS) {
-				log.info("JoinGroup failed: Coordinator {} is loading the group.", coordinator());
-				// backoff and retry
-				future.raise(error);
-			} else if (error == Errors.UNKNOWN_MEMBER_ID) {
-				log.info("JoinGroup failed: {} Need to re-join the group. Sent generation was {}",
-						error.message(), sentGeneration);
-				// only need to reset the member id if generation has not been changed,
-				// then retry immediately
-				if (generationUnchanged())
-					resetGenerationOnResponseError(ApiKeys.JOIN_GROUP, error);
-
-				future.raise(error);
-			} else if (error == Errors.COORDINATOR_NOT_AVAILABLE
-					|| error == Errors.NOT_COORDINATOR) {
-				// re-discover the coordinator and retry with backoff
-				markCoordinatorUnknown(error);
-				log.info("JoinGroup failed: {} Marking coordinator unknown. Sent generation was {}",
-						error.message(), sentGeneration);
-				future.raise(error);
-			} else if (error == Errors.FENCED_INSTANCE_ID) {
-				// for join-group request, even if the generation has changed we would not expect the instance id
-				// gets fenced, and hence we always treat this as a fatal error
-				log.error("JoinGroup failed: The group instance id {} has been fenced by another instance. " +
-						"Sent generation was {}", rebalanceConfig.groupInstanceId, sentGeneration);
-				future.raise(error);
-			} else if (error == Errors.INCONSISTENT_GROUP_PROTOCOL
-					|| error == Errors.INVALID_SESSION_TIMEOUT
-					|| error == Errors.INVALID_GROUP_ID
-					|| error == Errors.GROUP_AUTHORIZATION_FAILED
-					|| error == Errors.GROUP_MAX_SIZE_REACHED) {
-				// log the error and re-throw the exception
-				log.error("JoinGroup failed due to fatal error: {}", error.message());
-				if (error == Errors.GROUP_MAX_SIZE_REACHED) {
-					future.raise(new GroupMaxSizeReachedException("Consumer group " + rebalanceConfig.groupId +
-							" already has the configured maximum number of members."));
-				} else if (error == Errors.GROUP_AUTHORIZATION_FAILED) {
-					future.raise(GroupAuthorizationException.forGroupId(rebalanceConfig.groupId));
-				} else {
-					future.raise(error);
-				}
-			} else if (error == Errors.UNSUPPORTED_VERSION) {
-				log.error("JoinGroup failed due to unsupported version error. Please unset field group.instance.id " +
-						"and retry to see if the problem resolves");
-				future.raise(error);
-			} else if (error == Errors.MEMBER_ID_REQUIRED) {
-				// Broker requires a concrete member id to be allowed to join the group. Update member id
-				// and send another join group request in next cycle.
-				String memberId = joinResponse.data().memberId();
-				log.debug("JoinGroup failed due to non-fatal error: {} Will set the member id as {} and then rejoin. " +
-						"Sent generation was  {}", error, memberId, sentGeneration);
-				synchronized (AbstractCoordinator.this) {
-					AbstractCoordinator.this.generation = new Generation(OffsetCommitRequest.DEFAULT_GENERATION_ID, memberId, null);
-				}
-				requestRejoin("need to re-join with the given member-id");
-
-				future.raise(error);
-			} else if (error == Errors.REBALANCE_IN_PROGRESS) {
-				log.info("JoinGroup failed due to non-fatal error: REBALANCE_IN_PROGRESS, " +
-						"which could indicate a replication timeout on the broker. Will retry.");
-				future.raise(error);
-			} else {
-				// unexpected error, throw the exception
-				log.error("JoinGroup failed due to unexpected error: {}", error.message());
-				future.raise(new KafkaException("Unexpected error in join group response: " + error.message()));
-			}
-		}
-	}
-
-	private RequestFuture<ByteBuffer> onJoinFollower() {
-		// send follower's sync group with an empty assignment
-		SyncGroupRequest.Builder requestBuilder =
-				new SyncGroupRequest.Builder(
-						new SyncGroupRequestData()
-								.setGroupId(rebalanceConfig.groupId)
-								.setMemberId(generation.memberId)
-								.setProtocolType(protocolType())
-								.setProtocolName(generation.protocolName)
-								.setGroupInstanceId(this.rebalanceConfig.groupInstanceId.orElse(null))
-								.setGenerationId(generation.generationId)
-								.setAssignments(Collections.emptyList())
-				);
-		log.debug("Sending follower SyncGroup to coordinator {} at generation {}: {}", this.coordinator, this.generation, requestBuilder);
-		return sendSyncGroupRequest(requestBuilder);
-	}
-
-	private RequestFuture<ByteBuffer> onJoinLeader(JoinGroupResponse joinResponse) {
-		try {
-			// perform the leader synchronization and send back the assignment for the group
-			Map<String, ByteBuffer> groupAssignment = performAssignment(joinResponse.data().leader(), joinResponse.data().protocolName(),
-					joinResponse.data().members());
-
-			List<SyncGroupRequestData.SyncGroupRequestAssignment> groupAssignmentList = new ArrayList<>();
-			for (Map.Entry<String, ByteBuffer> assignment : groupAssignment.entrySet()) {
-				groupAssignmentList.add(new SyncGroupRequestData.SyncGroupRequestAssignment()
-						.setMemberId(assignment.getKey())
-						.setAssignment(Utils.toArray(assignment.getValue()))
-				);
-			}
-
-			SyncGroupRequest.Builder requestBuilder =
-					new SyncGroupRequest.Builder(
-							new SyncGroupRequestData()
-									.setGroupId(rebalanceConfig.groupId)
-									.setMemberId(generation.memberId)
-									.setProtocolType(protocolType())
-									.setProtocolName(generation.protocolName)
-									.setGroupInstanceId(this.rebalanceConfig.groupInstanceId.orElse(null))
-									.setGenerationId(generation.generationId)
-									.setAssignments(groupAssignmentList)
-					);
-			log.debug("Sending leader SyncGroup to coordinator {} at generation {}: {}", this.coordinator, this.generation, requestBuilder);
-			return sendSyncGroupRequest(requestBuilder);
-		} catch (RuntimeException e) {
-			return RequestFuture.failure(e);
-		}
-	}
-
-	private RequestFuture<ByteBuffer> sendSyncGroupRequest(SyncGroupRequest.Builder requestBuilder) {
-		if (coordinatorUnknown())
-			return RequestFuture.coordinatorNotAvailable();
-		return client.send(coordinator, requestBuilder)
-				.compose(new SyncGroupResponseHandler(generation));
-	}
-
-	private class SyncGroupResponseHandler extends CoordinatorResponseHandler<SyncGroupResponse, ByteBuffer> {
-		private SyncGroupResponseHandler(final Generation generation) {
-			super(generation);
-		}
-
-		@Override
-		public void handle(SyncGroupResponse syncResponse,
-						   RequestFuture<ByteBuffer> future) {
-			Errors error = syncResponse.error();
-			if (error == Errors.NONE) {
-				if (isProtocolTypeInconsistent(syncResponse.data().protocolType())) {
-					log.error("SyncGroup failed due to inconsistent Protocol Type, received {} but expected {}",
-							syncResponse.data().protocolType(), protocolType());
-					future.raise(Errors.INCONSISTENT_GROUP_PROTOCOL);
-				} else {
-					log.debug("Received successful SyncGroup response: {}", syncResponse);
-					sensors.syncSensor.record(response.requestLatencyMs());
-
-					synchronized (AbstractCoordinator.this) {
-						if (!generation.equals(Generation.NO_GENERATION) && state == MemberState.COMPLETING_REBALANCE) {
-							// check protocol name only if the generation is not reset
-							final String protocolName = syncResponse.data().protocolName();
-							final boolean protocolNameInconsistent = protocolName != null &&
-									!protocolName.equals(generation.protocolName);
-
-							if (protocolNameInconsistent) {
-								log.error("SyncGroup failed due to inconsistent Protocol Name, received {} but expected {}",
-										protocolName, generation.protocolName);
-
-								future.raise(Errors.INCONSISTENT_GROUP_PROTOCOL);
-							} else {
-								log.info("Successfully synced group in generation {}", generation);
-								state = MemberState.STABLE;
-								rejoinNeeded = false;
-								// record rebalance latency
-								lastRebalanceEndMs = time.milliseconds();
-								sensors.successfulRebalanceSensor.record(lastRebalanceEndMs - lastRebalanceStartMs);
-								lastRebalanceStartMs = -1L;
-
-								future.complete(ByteBuffer.wrap(syncResponse.data().assignment()));
-							}
-						} else {
-							log.info("Generation data was cleared by heartbeat thread to {} and state is now {} before " +
-											"receiving SyncGroup response, marking this rebalance as failed and retry",
-									generation, state);
-							// use ILLEGAL_GENERATION error code to let it retry immediately
-							future.raise(Errors.ILLEGAL_GENERATION);
-						}
-					}
-				}
-			} else {
-				if (error == Errors.GROUP_AUTHORIZATION_FAILED) {
-					future.raise(GroupAuthorizationException.forGroupId(rebalanceConfig.groupId));
-				} else if (error == Errors.REBALANCE_IN_PROGRESS) {
-					log.info("SyncGroup failed: The group began another rebalance. Need to re-join the group. " +
-							"Sent generation was {}", sentGeneration);
-					future.raise(error);
-				} else if (error == Errors.FENCED_INSTANCE_ID) {
-					// for sync-group request, even if the generation has changed we would not expect the instance id
-					// gets fenced, and hence we always treat this as a fatal error
-					log.error("SyncGroup failed: The group instance id {} has been fenced by another instance. " +
-							"Sent generation was {}", rebalanceConfig.groupInstanceId, sentGeneration);
-					future.raise(error);
-				} else if (error == Errors.UNKNOWN_MEMBER_ID
-						|| error == Errors.ILLEGAL_GENERATION) {
-					log.info("SyncGroup failed: {} Need to re-join the group. Sent generation was {}",
-							error.message(), sentGeneration);
-					if (generationUnchanged())
-						resetGenerationOnResponseError(ApiKeys.SYNC_GROUP, error);
-
-					future.raise(error);
-				} else if (error == Errors.COORDINATOR_NOT_AVAILABLE
-						|| error == Errors.NOT_COORDINATOR) {
-					log.info("SyncGroup failed: {} Marking coordinator unknown. Sent generation was {}",
-							error.message(), sentGeneration);
-					markCoordinatorUnknown(error);
-					future.raise(error);
-				} else {
-					future.raise(new KafkaException("Unexpected error from SyncGroup: " + error.message()));
-				}
-			}
-		}
-	}
-
-	/**
-	 * Discover the current coordinator for the group. Sends a GroupMetadata request to
-	 * one of the brokers. The returned future should be polled to get the result of the request.
-	 * @return A request future which indicates the completion of the metadata request
-	 */
-	private RequestFuture<Void> sendFindCoordinatorRequest(Node node) {
-		// initiate the group metadata request
-		log.debug("Sending FindCoordinator request to broker {}", node);
-		FindCoordinatorRequest.Builder requestBuilder =
-				new FindCoordinatorRequest.Builder(
-						new FindCoordinatorRequestData()
-								.setKeyType(CoordinatorType.GROUP.id())
-								.setKey(this.rebalanceConfig.groupId));
-		return client.send(node, requestBuilder)
-				.compose(new FindCoordinatorResponseHandler());
-	}
-
-	private class FindCoordinatorResponseHandler extends RequestFutureAdapter<ClientResponse, Void> {
-
-		@Override
-		public void onSuccess(ClientResponse resp, RequestFuture<Void> future) {
-			log.debug("Received FindCoordinator response {}", resp);
-
-			FindCoordinatorResponse findCoordinatorResponse = (FindCoordinatorResponse) resp.responseBody();
-			Errors error = findCoordinatorResponse.error();
-			if (error == Errors.NONE) {
-				synchronized (AbstractCoordinator.this) {
-					// use MAX_VALUE - node.id as the coordinator id to allow separate connections
-					// for the coordinator in the underlying network client layer
-					int coordinatorConnectionId = Integer.MAX_VALUE - findCoordinatorResponse.data().nodeId();
-
-					AbstractCoordinator.this.coordinator = new Node(
-							coordinatorConnectionId,
-							findCoordinatorResponse.data().host(),
-							findCoordinatorResponse.data().port());
-					log.info("Discovered group coordinator {}", coordinator);
-					client.tryConnect(coordinator);
-					heartbeat.resetSessionTimeout();
-				}
-				future.complete(null);
-			} else if (error == Errors.GROUP_AUTHORIZATION_FAILED) {
-				future.raise(GroupAuthorizationException.forGroupId(rebalanceConfig.groupId));
-			} else {
-				log.debug("Group coordinator lookup failed: {}", findCoordinatorResponse.data().errorMessage());
-				future.raise(error);
-			}
-		}
-
-		@Override
-		public void onFailure(RuntimeException e, RequestFuture<Void> future) {
-			log.debug("FindCoordinator request failed due to {}", e.toString());
-
-			if (!(e instanceof RetriableException)) {
-				// Remember the exception if fatal so we can ensure it gets thrown by the main thread
-				fatalFindCoordinatorException = e;
-			}
-
-			super.onFailure(e, future);
-		}
-	}
-
-	/**
-	 * Check if we know who the coordinator is and we have an active connection
-	 * @return true if the coordinator is unknown
-	 */
-	public boolean coordinatorUnknown() {
-		return checkAndGetCoordinator() == null;
-	}
-
-	/**
-	 * Get the coordinator if its connection is still active. Otherwise mark it unknown and
-	 * return null.
-	 *
-	 * @return the current coordinator or null if it is unknown
-	 */
-	protected synchronized Node checkAndGetCoordinator() {
-		if (coordinator != null && client.isUnavailable(coordinator)) {
-			markCoordinatorUnknown(true, "coordinator unavailable");
-			return null;
-		}
-		return this.coordinator;
-	}
-
-	private synchronized Node coordinator() {
-		return this.coordinator;
-	}
-
-
-	protected synchronized void markCoordinatorUnknown(Errors error) {
-		markCoordinatorUnknown(false, "error response " + error.name());
-	}
-
-	protected synchronized void markCoordinatorUnknown(String cause) {
-		markCoordinatorUnknown(false, cause);
-	}
-
-	protected synchronized void markCoordinatorUnknown(boolean isDisconnected, String cause) {
-		if (this.coordinator != null) {
-			log.info("Group coordinator {} is unavailable or invalid due to cause: {}."
-							+ "isDisconnected: {}. Rediscovery will be attempted.", this.coordinator,
-					cause, isDisconnected);
-			Node oldCoordinator = this.coordinator;
-
-			// Mark the coordinator dead before disconnecting requests since the callbacks for any pending
-			// requests may attempt to do likewise. This also prevents new requests from being sent to the
-			// coordinator while the disconnect is in progress.
-			this.coordinator = null;
-
-			// Disconnect from the coordinator to ensure that there are no in-flight requests remaining.
-			// Pending callbacks will be invoked with a DisconnectException on the next call to poll.
-			if (!isDisconnected)
-				client.disconnectAsync(oldCoordinator);
-
-			lastTimeOfConnectionMs = time.milliseconds();
-		} else {
-			long durationOfOngoingDisconnect = time.milliseconds() - lastTimeOfConnectionMs;
-			if (durationOfOngoingDisconnect > rebalanceConfig.rebalanceTimeoutMs)
-				log.warn("Consumer has been disconnected from the group coordinator for {}ms", durationOfOngoingDisconnect);
-		}
-	}
-
-	/**
-	 * Get the current generation state, regardless of whether it is currently stable.
-	 * Note that the generation information can be updated while we are still in the middle
-	 * of a rebalance, after the join-group response is received.
-	 * @return the current generation
-	 */
-	protected synchronized Generation generation() {
-		return generation;
-	}
-
-	/**
-	 * Get the current generation state if the group is stable, otherwise return null
-	 * @return the current generation or null
-	 */
-	protected synchronized Generation generationIfStable() {
-		if (this.state != MemberState.STABLE)
-			return null;
-		return generation;
-	}
-
-	protected synchronized boolean rebalanceInProgress() {
-		return this.state == MemberState.PREPARING_REBALANCE || this.state == MemberState.COMPLETING_REBALANCE;
-	}
-
-	protected synchronized String memberId() {
-		return generation.memberId;
-	}
-
-	private synchronized void resetStateAndGeneration(final String reason) {
-		log.info("Resetting generation due to: {}", reason);
-
-		state = MemberState.UNJOINED;
-		generation = Generation.NO_GENERATION;
-	}
-
-	private synchronized void resetStateAndRejoin(final String reason) {
-		resetStateAndGeneration(reason);
-		requestRejoin(reason);
-	}
-
-	synchronized void resetGenerationOnResponseError(ApiKeys api, Errors error) {
-		final String reason = String.format("encountered %s from %s response", error, api);
-		resetStateAndRejoin(reason);
-	}
-
-	synchronized void resetGenerationOnLeaveGroup() {
-		resetStateAndRejoin("consumer pro-actively leaving the group");
-	}
-
-	public synchronized void requestRejoin(final String reason) {
-		log.info("Request joining group due to: {}", reason);
-		this.rejoinNeeded = true;
-	}
-
-	private boolean isProtocolTypeInconsistent(String protocolType) {
-		return protocolType != null && !protocolType.equals(protocolType());
-	}
-
-	/**
-	 * Close the coordinator, waiting if needed to send LeaveGroup.
-	 */
-	@Override
-	public final void close() {
-		close(time.timer(0));
-	}
-
-	/**
-	 * @throws KafkaException if the rebalance callback throws exception
-	 */
-	protected void close(Timer timer) {
-		try {
-			closeHeartbeatThread();
-		} finally {
-			// Synchronize after closing the heartbeat thread since heartbeat thread
-			// needs this lock to complete and terminate after close flag is set.
-			synchronized (this) {
-				if (rebalanceConfig.leaveGroupOnClose) {
-					onLeavePrepare();
-					maybeLeaveGroup("the consumer is being closed");
-				}
-
-				// At this point, there may be pending commits (async commits or sync commits that were
-				// interrupted using wakeup) and the leave group request which have been queued, but not
-				// yet sent to the broker. Wait up to close timeout for these pending requests to be processed.
-				// If coordinator is not known, requests are aborted.
-				Node coordinator = checkAndGetCoordinator();
-				if (coordinator != null && !client.awaitPendingRequests(coordinator, timer))
-					log.warn("Close timed out with {} pending requests to coordinator, terminating client connections",
-							client.pendingRequestCount(coordinator));
-			}
-		}
-	}
-
-	/**
-	 * Sends LeaveGroupRequest and logs the {@code leaveReason}, unless this member is using static membership or is already
-	 * not part of the group (ie does not have a valid member id, is in the UNJOINED state, or the coordinator is unknown).
-	 *
-	 * @param leaveReason the reason to leave the group for logging
-	 * @throws KafkaException if the rebalance callback throws exception
-	 */
-	public synchronized RequestFuture<Void> maybeLeaveGroup(String leaveReason) {
-		RequestFuture<Void> future = null;
-
-		// Starting from 2.3, only dynamic members will send LeaveGroupRequest to the broker,
-		// consumer with valid group.instance.id is viewed as static member that never sends LeaveGroup,
-		// and the membership expiration is only controlled by session timeout.
-		if (isDynamicMember() && !coordinatorUnknown() &&
-				state != MemberState.UNJOINED && generation.hasMemberId()) {
-			// this is a minimal effort attempt to leave the group. we do not
-			// attempt any resending if the request fails or times out.
-			log.info("Member {} sending LeaveGroup request to coordinator {} due to {}",
-					generation.memberId, coordinator, leaveReason);
-			LeaveGroupRequest.Builder request = new LeaveGroupRequest.Builder(
-					rebalanceConfig.groupId,
-					Collections.singletonList(new MemberIdentity().setMemberId(generation.memberId))
-			);
-
-			future = client.send(coordinator, request).compose(new LeaveGroupResponseHandler(generation));
-			client.pollNoWakeup();
-		}
-
-		resetGenerationOnLeaveGroup();
-
-		return future;
-	}
-
-	protected boolean isDynamicMember() {
-		return !rebalanceConfig.groupInstanceId.isPresent();
-	}
-
-	private class LeaveGroupResponseHandler extends CoordinatorResponseHandler<LeaveGroupResponse, Void> {
-		private LeaveGroupResponseHandler(final Generation generation) {
-			super(generation);
-		}
-
-		@Override
-		public void handle(LeaveGroupResponse leaveResponse, RequestFuture<Void> future) {
-			final List<MemberResponse> members = leaveResponse.memberResponses();
-			if (members.size() > 1) {
-				future.raise(new IllegalStateException("The expected leave group response " +
-						"should only contain no more than one member info, however get " + members));
-			}
-
-			final Errors error = leaveResponse.error();
-			if (error == Errors.NONE) {
-				log.debug("LeaveGroup response with {} returned successfully: {}", sentGeneration, response);
-				future.complete(null);
-			} else {
-				log.error("LeaveGroup request with {} failed with error: {}", sentGeneration, error.message());
-				future.raise(error);
-			}
-		}
-	}
-
-	// visible for testing
-	synchronized RequestFuture<Void> sendHeartbeatRequest() {
-		log.debug("Sending Heartbeat request with generation {} and member id {} to coordinator {}",
-				generation.generationId, generation.memberId, coordinator);
-		HeartbeatRequest.Builder requestBuilder =
-				new HeartbeatRequest.Builder(new HeartbeatRequestData()
-						.setGroupId(rebalanceConfig.groupId)
-						.setMemberId(this.generation.memberId)
-						.setGroupInstanceId(this.rebalanceConfig.groupInstanceId.orElse(null))
-						.setGenerationId(this.generation.generationId));
-		return client.send(coordinator, requestBuilder)
-				.compose(new HeartbeatResponseHandler(generation));
-	}
-
-	private class HeartbeatResponseHandler extends CoordinatorResponseHandler<HeartbeatResponse, Void> {
-		private HeartbeatResponseHandler(final Generation generation) {
-			super(generation);
-		}
-
-		@Override
-		public void handle(HeartbeatResponse heartbeatResponse, RequestFuture<Void> future) {
-			sensors.heartbeatSensor.record(response.requestLatencyMs());
-			Errors error = heartbeatResponse.error();
-
-			if (error == Errors.NONE) {
-				log.debug("Received successful Heartbeat response");
-				future.complete(null);
-			} else if (error == Errors.COORDINATOR_NOT_AVAILABLE
-					|| error == Errors.NOT_COORDINATOR) {
-				log.info("Attempt to heartbeat failed since coordinator {} is either not started or not valid",
-						coordinator());
-				markCoordinatorUnknown(error);
-				future.raise(error);
-			} else if (error == Errors.REBALANCE_IN_PROGRESS) {
-				// since we may be sending the request during rebalance, we should check
-				// this case and ignore the REBALANCE_IN_PROGRESS error
-				if (state == MemberState.STABLE) {
-					requestRejoin("group is already rebalancing");
-					future.raise(error);
-				} else {
-					log.debug("Ignoring heartbeat response with error {} during {} state", error, state);
-					future.complete(null);
-				}
-			} else if (error == Errors.ILLEGAL_GENERATION ||
-					error == Errors.UNKNOWN_MEMBER_ID ||
-					error == Errors.FENCED_INSTANCE_ID) {
-				if (generationUnchanged()) {
-					log.info("Attempt to heartbeat with {} and group instance id {} failed due to {}, resetting generation",
-							sentGeneration, rebalanceConfig.groupInstanceId, error);
-					resetGenerationOnResponseError(ApiKeys.HEARTBEAT, error);
-					future.raise(error);
-				} else {
-					// if the generation has changed, then ignore this error
-					log.info("Attempt to heartbeat with stale {} and group instance id {} failed due to {}, ignoring the error",
-							sentGeneration, rebalanceConfig.groupInstanceId, error);
-					future.complete(null);
-				}
-			} else if (error == Errors.GROUP_AUTHORIZATION_FAILED) {
-				future.raise(GroupAuthorizationException.forGroupId(rebalanceConfig.groupId));
-			} else {
-				future.raise(new KafkaException("Unexpected error in heartbeat response: " + error.message()));
-			}
-		}
-	}
-
-	protected abstract class CoordinatorResponseHandler<R, T> extends RequestFutureAdapter<ClientResponse, T> {
-		CoordinatorResponseHandler(final Generation generation) {
-			this.sentGeneration = generation;
-		}
-
-		final Generation sentGeneration;
-		ClientResponse response;
-
-		public abstract void handle(R response, RequestFuture<T> future);
-
-		@Override
-		public void onFailure(RuntimeException e, RequestFuture<T> future) {
-			// mark the coordinator as dead
-			if (e instanceof DisconnectException) {
-				markCoordinatorUnknown(true, e.getMessage());
-			}
-			future.raise(e);
-		}
-
-		@Override
-		@SuppressWarnings("unchecked")
-		public void onSuccess(ClientResponse clientResponse, RequestFuture<T> future) {
-			try {
-				this.response = clientResponse;
-				R responseObj = (R) clientResponse.responseBody();
-				handle(responseObj, future);
-			} catch (RuntimeException e) {
-				if (!future.isDone())
-					future.raise(e);
-			}
-		}
-
-		boolean generationUnchanged() {
-			synchronized (AbstractCoordinator.this) {
-				return generation.equals(sentGeneration);
-			}
-		}
-	}
-
-	protected Meter createMeter(Metrics metrics, String groupName, String baseName, String descriptiveName) {
-		return new Meter(new WindowedCount(),
-				metrics.metricName(baseName + "-rate", groupName,
-						String.format("The number of %s per second", descriptiveName)),
-				metrics.metricName(baseName + "-total", groupName,
-						String.format("The total number of %s", descriptiveName)));
-	}
-
-	private class GroupCoordinatorMetrics {
-		public final String metricGrpName;
-
-		public final Sensor heartbeatSensor;
-		public final Sensor joinSensor;
-		public final Sensor syncSensor;
-		public final Sensor successfulRebalanceSensor;
-		public final Sensor failedRebalanceSensor;
-
-		public GroupCoordinatorMetrics(Metrics metrics, String metricGrpPrefix) {
-			this.metricGrpName = metricGrpPrefix + "-coordinator-metrics";
-
-			this.heartbeatSensor = metrics.sensor("heartbeat-latency");
-			this.heartbeatSensor.add(metrics.metricName("heartbeat-response-time-max",
-					this.metricGrpName,
-					"The max time taken to receive a response to a heartbeat request"), new Max());
-			this.heartbeatSensor.add(createMeter(metrics, metricGrpName, "heartbeat", "heartbeats"));
-
-			this.joinSensor = metrics.sensor("join-latency");
-			this.joinSensor.add(metrics.metricName("join-time-avg",
-					this.metricGrpName,
-					"The average time taken for a group rejoin"), new Avg());
-			this.joinSensor.add(metrics.metricName("join-time-max",
-					this.metricGrpName,
-					"The max time taken for a group rejoin"), new Max());
-			this.joinSensor.add(createMeter(metrics, metricGrpName, "join", "group joins"));
-
-			this.syncSensor = metrics.sensor("sync-latency");
-			this.syncSensor.add(metrics.metricName("sync-time-avg",
-					this.metricGrpName,
-					"The average time taken for a group sync"), new Avg());
-			this.syncSensor.add(metrics.metricName("sync-time-max",
-					this.metricGrpName,
-					"The max time taken for a group sync"), new Max());
-			this.syncSensor.add(createMeter(metrics, metricGrpName, "sync", "group syncs"));
-
-			this.successfulRebalanceSensor = metrics.sensor("rebalance-latency");
-			this.successfulRebalanceSensor.add(metrics.metricName("rebalance-latency-avg",
-					this.metricGrpName,
-					"The average time taken for a group to complete a successful rebalance, which may be composed of " +
-							"several failed re-trials until it succeeded"), new Avg());
-			this.successfulRebalanceSensor.add(metrics.metricName("rebalance-latency-max",
-					this.metricGrpName,
-					"The max time taken for a group to complete a successful rebalance, which may be composed of " +
-							"several failed re-trials until it succeeded"), new Max());
-			this.successfulRebalanceSensor.add(metrics.metricName("rebalance-latency-total",
-					this.metricGrpName,
-					"The total number of milliseconds this consumer has spent in successful rebalances since creation"),
-					new CumulativeSum());
-			this.successfulRebalanceSensor.add(
-					metrics.metricName("rebalance-total",
-							this.metricGrpName,
-							"The total number of successful rebalance events, each event is composed of " +
-									"several failed re-trials until it succeeded"),
-					new CumulativeCount()
-			);
-			this.successfulRebalanceSensor.add(
-					metrics.metricName(
-							"rebalance-rate-per-hour",
-							this.metricGrpName,
-							"The number of successful rebalance events per hour, each event is composed of " +
-									"several failed re-trials until it succeeded"),
-					new Rate(TimeUnit.HOURS, new WindowedCount())
-			);
-
-			this.failedRebalanceSensor = metrics.sensor("failed-rebalance");
-			this.failedRebalanceSensor.add(
-					metrics.metricName("failed-rebalance-total",
-							this.metricGrpName,
-							"The total number of failed rebalance events"),
-					new CumulativeCount()
-			);
-			this.failedRebalanceSensor.add(
-					metrics.metricName(
-							"failed-rebalance-rate-per-hour",
-							this.metricGrpName,
-							"The number of failed rebalance events per hour"),
-					new Rate(TimeUnit.HOURS, new WindowedCount())
-			);
-
-			Measurable lastRebalance = (config, now) -> {
-				if (lastRebalanceEndMs == -1L)
-					// if no rebalance is ever triggered, we just return -1.
-					return -1d;
-				else
-					return TimeUnit.SECONDS.convert(now - lastRebalanceEndMs, TimeUnit.MILLISECONDS);
-			};
-			metrics.addMetric(metrics.metricName("last-rebalance-seconds-ago",
-					this.metricGrpName,
-					"The number of seconds since the last successful rebalance event"),
-					lastRebalance);
-
-			Measurable lastHeartbeat = (config, now) -> {
-				if (heartbeat.lastHeartbeatSend() == 0L)
-					// if no heartbeat is ever triggered, just return -1.
-					return -1d;
-				else
-					return TimeUnit.SECONDS.convert(now - heartbeat.lastHeartbeatSend(), TimeUnit.MILLISECONDS);
-			};
-			metrics.addMetric(metrics.metricName("last-heartbeat-seconds-ago",
-					this.metricGrpName,
-					"The number of seconds since the last coordinator heartbeat was sent"),
-					lastHeartbeat);
-		}
-	}
-
-	private class HeartbeatThread extends KafkaThread implements AutoCloseable {
-		private boolean enabled = false;
-		private boolean closed = false;
-		private final AtomicReference<RuntimeException> failed = new AtomicReference<>(null);
-
-		private HeartbeatThread() {
-			super(HEARTBEAT_THREAD_PREFIX + (rebalanceConfig.groupId.isEmpty() ? "" : " | " + rebalanceConfig.groupId), true);
-		}
-
-		public void enable() {
-			synchronized (AbstractCoordinator.this) {
-				log.debug("Enabling heartbeat thread");
-				this.enabled = true;
-				heartbeat.resetTimeouts();
-				AbstractCoordinator.this.notify();
-			}
-		}
-
-		public void disable() {
-			synchronized (AbstractCoordinator.this) {
-				log.debug("Disabling heartbeat thread");
-				this.enabled = false;
-			}
-		}
-
-		public void close() {
-			synchronized (AbstractCoordinator.this) {
-				this.closed = true;
-				AbstractCoordinator.this.notify();
-			}
-		}
-
-		private boolean hasFailed() {
-			return failed.get() != null;
-		}
-
-		private RuntimeException failureCause() {
-			return failed.get();
-		}
-
-		@Override
-		public void run() {
-			try {
-				log.debug("Heartbeat thread started");
-				while (true) {
-					synchronized (AbstractCoordinator.this) {
-						if (closed)
-							return;
-
-						if (!enabled) {
-							AbstractCoordinator.this.wait();
-							continue;
-						}
-
-						// we do not need to heartbeat we are not part of a group yet;
-						// also if we already have fatal error, the client will be
-						// crashed soon, hence we do not need to continue heartbeating either
-						if (state.hasNotJoinedGroup() || hasFailed()) {
-							disable();
-							continue;
-						}
-
-						client.pollNoWakeup();
-						long now = time.milliseconds();
-
-						if (coordinatorUnknown()) {
-							if (findCoordinatorFuture != null) {
-								// clear the future so that after the backoff, if the hb still sees coordinator unknown in
-								// the next iteration it will try to re-discover the coordinator in case the main thread cannot
-								clearFindCoordinatorFuture();
-
-								// backoff properly
-								AbstractCoordinator.this.wait(rebalanceConfig.retryBackoffMs);
-							} else {
-								lookupCoordinator();
-							}
-						} else if (heartbeat.sessionTimeoutExpired(now)) {
-							// the session timeout has expired without seeing a successful heartbeat, so we should
-							// probably make sure the coordinator is still healthy.
-							markCoordinatorUnknown("session timed out without receiving a "
-									+ "heartbeat response");
-						} else if (heartbeat.pollTimeoutExpired(now)) {
-							// the poll timeout has expired, which means that the foreground thread has stalled
-							// in between calls to poll().
-							log.warn("consumer poll timeout has expired. This means the time between subsequent calls to poll() " +
-									"was longer than the configured max.poll.interval.ms, which typically implies that " +
-									"the poll loop is spending too much time processing messages. You can address this " +
-									"either by increasing max.poll.interval.ms or by reducing the maximum size of batches " +
-									"returned in poll() with max.poll.records.");
-
-							maybeLeaveGroup("consumer poll timeout has expired.");
-						} else if (!heartbeat.shouldHeartbeat(now)) {
-							// poll again after waiting for the retry backoff in case the heartbeat failed or the
-							// coordinator disconnected
-							AbstractCoordinator.this.wait(rebalanceConfig.retryBackoffMs);
-						} else {
-							heartbeat.sentHeartbeat(now);
-							final RequestFuture<Void> heartbeatFuture = sendHeartbeatRequest();
-							heartbeatFuture.addListener(new RequestFutureListener<Void>() {
-								@Override
-								public void onSuccess(Void value) {
-									synchronized (AbstractCoordinator.this) {
-										heartbeat.receiveHeartbeat();
-									}
-								}
-
-								@Override
-								public void onFailure(RuntimeException e) {
-									synchronized (AbstractCoordinator.this) {
-										if (e instanceof RebalanceInProgressException) {
-											// it is valid to continue heartbeating while the group is rebalancing. This
-											// ensures that the coordinator keeps the member in the group for as long
-											// as the duration of the rebalance timeout. If we stop sending heartbeats,
-											// however, then the session timeout may expire before we can rejoin.
-											heartbeat.receiveHeartbeat();
-										} else if (e instanceof FencedInstanceIdException) {
-											log.error("Caught fenced group.instance.id {} error in heartbeat thread", rebalanceConfig.groupInstanceId);
-											heartbeatThread.failed.set(e);
-										} else {
-											heartbeat.failHeartbeat();
-											// wake up the thread if it's sleeping to reschedule the heartbeat
-											AbstractCoordinator.this.notify();
-										}
-									}
-								}
-							});
-						}
-					}
-				}
-			} catch (AuthenticationException e) {
-				log.error("An authentication error occurred in the heartbeat thread", e);
-				this.failed.set(e);
-			} catch (GroupAuthorizationException e) {
-				log.error("A group authorization error occurred in the heartbeat thread", e);
-				this.failed.set(e);
-			} catch (InterruptedException | InterruptException e) {
-				Thread.interrupted();
-				log.error("Unexpected interrupt received in heartbeat thread", e);
-				this.failed.set(new RuntimeException(e));
-			} catch (Throwable e) {
-				log.error("Heartbeat thread failed due to unexpected error", e);
-				if (e instanceof RuntimeException)
-					this.failed.set((RuntimeException) e);
-				else
-					this.failed.set(new RuntimeException(e));
-			} finally {
-				log.debug("Heartbeat thread has closed");
-			}
-		}
-
-	}
-
-	protected static class Generation {
-		public static final Generation NO_GENERATION = new Generation(
-				OffsetCommitRequest.DEFAULT_GENERATION_ID,
-				JoinGroupRequest.UNKNOWN_MEMBER_ID,
-				null);
-
-		public final int generationId;
-		public final String memberId;
-		public final String protocolName;
-
-		public Generation(int generationId, String memberId, String protocolName) {
-			this.generationId = generationId;
-			this.memberId = memberId;
-			this.protocolName = protocolName;
-		}
-
-		/**
-		 * @return true if this generation has a valid member id, false otherwise. A member might have an id before
-		 * it becomes part of a group generation.
-		 */
-		public boolean hasMemberId() {
-			return !memberId.isEmpty();
-		}
-
-		@Override
-		public boolean equals(final Object o) {
-			if (this == o) return true;
-			if (o == null || getClass() != o.getClass()) return false;
-			final Generation that = (Generation) o;
-			return generationId == that.generationId &&
-					Objects.equals(memberId, that.memberId) &&
-					Objects.equals(protocolName, that.protocolName);
-		}
-
-		@Override
-		public int hashCode() {
-			return Objects.hash(generationId, memberId, protocolName);
-		}
-
-		@Override
-		public String toString() {
-			return "Generation{" +
-					"generationId=" + generationId +
-					", memberId='" + memberId + '\'' +
-					", protocol='" + protocolName + '\'' +
-					'}';
-		}
-	}
-
-	@SuppressWarnings("serial")
-	private static class UnjoinedGroupException extends RetriableException {
-
-	}
-
-	// For testing only below
-	final Heartbeat heartbeat() {
-		return heartbeat;
-	}
-
-	final synchronized void setLastRebalanceTime(final long timestamp) {
-		lastRebalanceEndMs = timestamp;
-	}
-
-	/**
-	 * Check whether given generation id is matching the record within current generation.
-	 * @param generationId generation id
-	 * @return true if the two ids are matching.
-	 */
-	final boolean hasMatchingGenerationId(int generationId) {
-		return !generation.equals(Generation.NO_GENERATION) && generation.generationId == generationId;
-	}
-
-	final boolean hasUnknownGeneration() {
-		return generation.equals(Generation.NO_GENERATION);
-	}
-
-	/**
-	 * @return true if the current generation's member ID is valid, false otherwise
-	 */
-	final boolean hasValidMemberId() {
-		return !hasUnknownGeneration() && generation.hasMemberId();
-	}
-
-	final synchronized void setNewGeneration(final Generation generation) {
-		this.generation = generation;
-	}
-
-	final synchronized void setNewState(final MemberState state) {
-		this.state = state;
-	}
-=======
     public static final String HEARTBEAT_THREAD_PREFIX = "kafka-coordinator-heartbeat-thread";
     public static final int JOIN_GROUP_TIMEOUT_LAPSE = 5000;
 
@@ -1580,14 +115,8 @@
     /**
      * Initialize the coordination manager.
      */
-    public AbstractCoordinator(GroupRebalanceConfig rebalanceConfig,
-                               LogContext logContext,
-                               ConsumerNetworkClient client,
-                               Metrics metrics,
-                               String metricGrpPrefix,
-                               Time time) {
-        Objects.requireNonNull(rebalanceConfig.groupId,
-                               "Expected a non-null group id for coordinator construction");
+    public AbstractCoordinator(GroupRebalanceConfig rebalanceConfig, LogContext logContext, ConsumerNetworkClient client, Metrics metrics, String metricGrpPrefix, Time time) {
+        Objects.requireNonNull(rebalanceConfig.groupId, "Expected a non-null group id for coordinator construction");
         this.rebalanceConfig = rebalanceConfig;
         this.log = logContext.logger(this.getClass());
         this.client = client;
@@ -1616,9 +145,9 @@
     /**
      * Invoked prior to each group join or rejoin. This is typically used to perform any
      * cleanup from the previous generation (such as committing offsets for the consumer)
-     * @param timer Timer bounding how long this method can block
+     * @param timer      Timer bounding how long this method can block
      * @param generation The previous generation or -1 if there was none
-     * @param memberId The identifier of this member in the previous group or "" if there was none
+     * @param memberId   The identifier of this member in the previous group or "" if there was none
      * @return true If onJoinPrepare async commit succeeded, false otherwise
      */
     protected abstract boolean onJoinPrepare(Timer timer, int generation, String memberId);
@@ -1627,41 +156,34 @@
      * Invoked when the leader is elected. This is used by the leader to perform the assignment
      * if necessary and to push state to all the members of the group (e.g. to push partition
      * assignments in the case of the new consumer)
-     * @param leaderId The id of the leader (which is this member)
-     * @param protocol The protocol selected by the coordinator
+     * @param leaderId          The id of the leader (which is this member)
+     * @param protocol          The protocol selected by the coordinator
      * @param allMemberMetadata Metadata from all members of the group
-     * @param skipAssignment True if leader must skip running the assignor
+     * @param skipAssignment    True if leader must skip running the assignor
      * @return A map from each member to their state assignment
      */
-    protected abstract Map<String, ByteBuffer> onLeaderElected(String leaderId,
-                                                               String protocol,
-                                                               List<JoinGroupResponseData.JoinGroupResponseMember> allMemberMetadata,
-                                                               boolean skipAssignment);
+    protected abstract Map<String, ByteBuffer> onLeaderElected(String leaderId, String protocol, List<JoinGroupResponseData.JoinGroupResponseMember> allMemberMetadata, boolean skipAssignment);
 
     /**
      * Invoked when a group member has successfully joined a group. If this call fails with an exception,
      * then it will be retried using the same assignment state on the next call to {@link #ensureActiveGroup()}.
-     *
-     * @param generation The generation that was joined
-     * @param memberId The identifier for the local member in the group
-     * @param protocol The protocol selected by the coordinator
+     * @param generation       The generation that was joined
+     * @param memberId         The identifier for the local member in the group
+     * @param protocol         The protocol selected by the coordinator
      * @param memberAssignment The assignment propagated from the group leader
      */
-    protected abstract void onJoinComplete(int generation,
-                                           String memberId,
-                                           String protocol,
-                                           ByteBuffer memberAssignment);
+    protected abstract void onJoinComplete(int generation, String memberId, String protocol, ByteBuffer memberAssignment);
 
     /**
      * Invoked prior to each leave group event. This is typically used to cleanup assigned partitions;
      * note it is triggered by the consumer's API caller thread (i.e. background heartbeat thread would
      * not trigger it even if it tries to force leaving group upon heartbeat session expiration)
      */
-    protected void onLeavePrepare() {}
+    protected void onLeavePrepare() {
+    }
 
     /**
      * Ensure that the coordinator is ready to receive requests.
-     *
      * @param timer Timer bounding how long this method can block
      * @return true If coordinator discovery and initial connection succeeded, false otherwise
      */
@@ -1673,7 +195,6 @@
      * Ensure that the coordinator is ready to receive requests. This will return
      * immediately without blocking. It is intended to be called in an asynchronous
      * context when wakeups are not expected.
-     *
      * @return true If coordinator discovery and initial connection succeeded, false otherwise
      */
     protected synchronized boolean ensureCoordinatorReadyAsync() {
@@ -1744,7 +265,6 @@
     /**
      * Check whether the group should be rejoined (e.g. if metadata changes) or whether a
      * rejoin request is already in flight and needs to be completed.
-     *
      * @return true if it should, false otherwise
      */
     protected synchronized boolean rejoinNeededOrPending() {
@@ -1758,7 +278,6 @@
      * to ensure that the member stays in the group. If an interval of time longer than the
      * provided rebalance timeout expires without calling this method, then the client will proactively
      * leave the group.
-     *
      * @param now current time in milliseconds
      * @throws RuntimeException for unexpected errors raised from the heartbeat thread
      */
@@ -1802,10 +321,9 @@
 
     /**
      * Ensure the group is active (i.e., joined and synced)
-     *
      * @param timer Timer bounding how long this method can block
+     * @return true iff the group is active
      * @throws KafkaException if the callback throws exception
-     * @return true iff the group is active
      */
     boolean ensureActiveGroup(final Timer timer) {
         // always ensure that the coordinator is ready because we may have been disconnected
@@ -1844,18 +362,17 @@
 
     /**
      * Joins the group without starting the heartbeat thread.
-     *
+     * <p>
      * If this function returns true, the state must always be in STABLE and heartbeat enabled.
      * If this function returns false, the state can be in one of the following:
-     *  * UNJOINED: got error response but times out before being able to re-join, heartbeat disabled
-     *  * PREPARING_REBALANCE: not yet received join-group response before timeout, heartbeat disabled
-     *  * COMPLETING_REBALANCE: not yet received sync-group response before timeout, heartbeat enabled
-     *
+     * * UNJOINED: got error response but times out before being able to re-join, heartbeat disabled
+     * * PREPARING_REBALANCE: not yet received join-group response before timeout, heartbeat disabled
+     * * COMPLETING_REBALANCE: not yet received sync-group response before timeout, heartbeat enabled
+     * <p>
      * Visible for testing.
-     *
      * @param timer Timer bounding how long this method can block
+     * @return true iff the operation succeeded
      * @throws KafkaException if the callback throws exception
-     * @return true iff the operation succeeded
      */
     boolean joinGroupIfNeeded(final Timer timer) {
         while (rejoinNeededOrPending()) {
@@ -1913,9 +430,7 @@
                     resetJoinGroupFuture();
                     needsJoinPrepare = true;
                 } else {
-                    final String reason = String.format("rebalance failed since the generation/state was " +
-                            "modified by heartbeat thread to %s/%s before the rebalance callback triggered",
-                            generationSnapshot, stateSnapshot);
+                    final String reason = String.format("rebalance failed since the generation/state was " + "modified by heartbeat thread to %s/%s before the rebalance callback triggered", generationSnapshot, stateSnapshot);
 
                     resetStateAndRejoin(reason, true);
                     resetJoinGroupFuture();
@@ -1927,16 +442,11 @@
                 synchronized (AbstractCoordinator.this) {
                     final String simpleName = exception.getClass().getSimpleName();
                     final String shortReason = String.format("rebalance failed due to %s", simpleName);
-                    final String fullReason = String.format("rebalance failed due to '%s' (%s)",
-                        exception.getMessage(),
-                        simpleName);
+                    final String fullReason = String.format("rebalance failed due to '%s' (%s)", exception.getMessage(), simpleName);
                     requestRejoin(shortReason, fullReason);
                 }
 
-                if (exception instanceof UnknownMemberIdException ||
-                        exception instanceof IllegalGenerationException ||
-                        exception instanceof RebalanceInProgressException ||
-                        exception instanceof MemberIdRequiredException)
+                if (exception instanceof UnknownMemberIdException || exception instanceof IllegalGenerationException || exception instanceof RebalanceInProgressException || exception instanceof MemberIdRequiredException)
                     continue;
                 else if (!future.isRetriable())
                     throw exception;
@@ -1992,9 +502,8 @@
      * Join the group and return the assignment for the next generation. This function handles both
      * JoinGroup and SyncGroup, delegating to {@link #onLeaderElected(String, String, List, boolean)} if
      * elected leader by the coordinator.
-     *
+     * <p>
      * NOTE: This is visible only for testing
-     *
      * @return A request future which wraps the assignment returned from the group leader
      */
     RequestFuture<ByteBuffer> sendJoinGroupRequest() {
@@ -2003,30 +512,15 @@
 
         // send a join group request to the coordinator
         log.info("(Re-)joining group");
-        JoinGroupRequest.Builder requestBuilder = new JoinGroupRequest.Builder(
-                new JoinGroupRequestData()
-                        .setGroupId(rebalanceConfig.groupId)
-                        .setSessionTimeoutMs(this.rebalanceConfig.sessionTimeoutMs)
-                        .setMemberId(this.generation.memberId)
-                        .setGroupInstanceId(this.rebalanceConfig.groupInstanceId.orElse(null))
-                        .setProtocolType(protocolType())
-                        .setProtocols(metadata())
-                        .setRebalanceTimeoutMs(this.rebalanceConfig.rebalanceTimeoutMs)
-                        .setReason(JoinGroupRequest.maybeTruncateReason(this.rejoinReason))
-        );
+        JoinGroupRequest.Builder requestBuilder = new JoinGroupRequest.Builder(new JoinGroupRequestData().setGroupId(rebalanceConfig.groupId).setSessionTimeoutMs(this.rebalanceConfig.sessionTimeoutMs).setMemberId(this.generation.memberId).setGroupInstanceId(this.rebalanceConfig.groupInstanceId.orElse(null)).setProtocolType(protocolType()).setProtocols(metadata()).setRebalanceTimeoutMs(this.rebalanceConfig.rebalanceTimeoutMs).setReason(JoinGroupRequest.maybeTruncateReason(this.rejoinReason)));
 
         log.debug("Sending JoinGroup ({}) to coordinator {}", requestBuilder, this.coordinator);
 
         // Note that we override the request timeout using the rebalance timeout since that is the
         // maximum time that it may block on the coordinator. We add an extra 5 seconds for small delays.
-        int joinGroupTimeoutMs = Math.max(
-            client.defaultRequestTimeoutMs(),
-            Math.max(
-                rebalanceConfig.rebalanceTimeoutMs + JOIN_GROUP_TIMEOUT_LAPSE,
-                rebalanceConfig.rebalanceTimeoutMs) // guard against overflow since rebalance timeout can be MAX_VALUE
-            );
-        return client.send(coordinator, requestBuilder, joinGroupTimeoutMs)
-                .compose(new JoinGroupResponseHandler(generation));
+        int joinGroupTimeoutMs = Math.max(client.defaultRequestTimeoutMs(), Math.max(rebalanceConfig.rebalanceTimeoutMs + JOIN_GROUP_TIMEOUT_LAPSE, rebalanceConfig.rebalanceTimeoutMs) // guard against overflow since rebalance timeout can be MAX_VALUE
+        );
+        return client.send(coordinator, requestBuilder, joinGroupTimeoutMs).compose(new JoinGroupResponseHandler(generation));
     }
 
     private class JoinGroupResponseHandler extends CoordinatorResponseHandler<JoinGroupResponse, ByteBuffer> {
@@ -2039,8 +533,7 @@
             Errors error = joinResponse.error();
             if (error == Errors.NONE) {
                 if (isProtocolTypeInconsistent(joinResponse.data().protocolType())) {
-                    log.error("JoinGroup failed: Inconsistent Protocol Type, received {} but expected {}",
-                        joinResponse.data().protocolType(), protocolType());
+                    log.error("JoinGroup failed: Inconsistent Protocol Type, received {} but expected {}", joinResponse.data().protocolType(), protocolType());
                     future.raise(Errors.INCONSISTENT_GROUP_PROTOCOL);
                 } else {
                     log.debug("Received successful JoinGroup response: {}", joinResponse);
@@ -2059,9 +552,7 @@
                             if (heartbeatThread != null)
                                 heartbeatThread.enable();
 
-                            AbstractCoordinator.this.generation = new Generation(
-                                joinResponse.data().generationId(),
-                                joinResponse.data().memberId(), joinResponse.data().protocolName());
+                            AbstractCoordinator.this.generation = new Generation(joinResponse.data().generationId(), joinResponse.data().memberId(), joinResponse.data().protocolName());
 
                             log.info("Successfully joined group with generation {}", AbstractCoordinator.this.generation);
 
@@ -2078,52 +569,41 @@
                 // backoff and retry
                 future.raise(error);
             } else if (error == Errors.UNKNOWN_MEMBER_ID) {
-                log.info("JoinGroup failed: {} Need to re-join the group. Sent generation was {}",
-                         error.message(), sentGeneration);
+                log.info("JoinGroup failed: {} Need to re-join the group. Sent generation was {}", error.message(), sentGeneration);
                 // only need to reset the member id if generation has not been changed,
                 // then retry immediately
                 if (generationUnchanged())
                     resetStateOnResponseError(ApiKeys.JOIN_GROUP, error, true);
 
                 future.raise(error);
-            } else if (error == Errors.COORDINATOR_NOT_AVAILABLE
-                    || error == Errors.NOT_COORDINATOR) {
+            } else if (error == Errors.COORDINATOR_NOT_AVAILABLE || error == Errors.NOT_COORDINATOR) {
                 // re-discover the coordinator and retry with backoff
                 markCoordinatorUnknown(error);
-                log.info("JoinGroup failed: {} Marking coordinator unknown. Sent generation was {}",
-                          error.message(), sentGeneration);
+                log.info("JoinGroup failed: {} Marking coordinator unknown. Sent generation was {}", error.message(), sentGeneration);
                 future.raise(error);
             } else if (error == Errors.FENCED_INSTANCE_ID) {
                 // for join-group request, even if the generation has changed we would not expect the instance id
                 // gets fenced, and hence we always treat this as a fatal error
-                log.error("JoinGroup failed: The group instance id {} has been fenced by another instance. " +
-                              "Sent generation was {}", rebalanceConfig.groupInstanceId, sentGeneration);
+                log.error("JoinGroup failed: The group instance id {} has been fenced by another instance. " + "Sent generation was {}", rebalanceConfig.groupInstanceId, sentGeneration);
                 future.raise(error);
-            } else if (error == Errors.INCONSISTENT_GROUP_PROTOCOL
-                    || error == Errors.INVALID_SESSION_TIMEOUT
-                    || error == Errors.INVALID_GROUP_ID
-                    || error == Errors.GROUP_AUTHORIZATION_FAILED
-                    || error == Errors.GROUP_MAX_SIZE_REACHED) {
+            } else if (error == Errors.INCONSISTENT_GROUP_PROTOCOL || error == Errors.INVALID_SESSION_TIMEOUT || error == Errors.INVALID_GROUP_ID || error == Errors.GROUP_AUTHORIZATION_FAILED || error == Errors.GROUP_MAX_SIZE_REACHED) {
                 // log the error and re-throw the exception
                 log.error("JoinGroup failed due to fatal error: {}", error.message());
                 if (error == Errors.GROUP_MAX_SIZE_REACHED) {
-                    future.raise(new GroupMaxSizeReachedException("Consumer group " + rebalanceConfig.groupId +
-                            " already has the configured maximum number of members."));
+                    future.raise(new GroupMaxSizeReachedException("Consumer group " + rebalanceConfig.groupId + " already has the configured maximum number of members."));
                 } else if (error == Errors.GROUP_AUTHORIZATION_FAILED) {
                     future.raise(GroupAuthorizationException.forGroupId(rebalanceConfig.groupId));
                 } else {
                     future.raise(error);
                 }
             } else if (error == Errors.UNSUPPORTED_VERSION) {
-                log.error("JoinGroup failed due to unsupported version error. Please unset field group.instance.id " +
-                          "and retry to see if the problem resolves");
+                log.error("JoinGroup failed due to unsupported version error. Please unset field group.instance.id " + "and retry to see if the problem resolves");
                 future.raise(error);
             } else if (error == Errors.MEMBER_ID_REQUIRED) {
                 // Broker requires a concrete member id to be allowed to join the group. Update member id
                 // and send another join group request in next cycle.
                 String memberId = joinResponse.data().memberId();
-                log.debug("JoinGroup failed due to non-fatal error: {}. Will set the member id as {} and then rejoin. " +
-                              "Sent generation was {}", error, memberId, sentGeneration);
+                log.debug("JoinGroup failed due to non-fatal error: {}. Will set the member id as {} and then rejoin. " + "Sent generation was {}", error, memberId, sentGeneration);
                 synchronized (AbstractCoordinator.this) {
                     AbstractCoordinator.this.generation = new Generation(OffsetCommitRequest.DEFAULT_GENERATION_ID, memberId, null);
                 }
@@ -2131,8 +611,7 @@
 
                 future.raise(error);
             } else if (error == Errors.REBALANCE_IN_PROGRESS) {
-                log.info("JoinGroup failed due to non-fatal error: REBALANCE_IN_PROGRESS, " +
-                    "which could indicate a replication timeout on the broker. Will retry.");
+                log.info("JoinGroup failed due to non-fatal error: REBALANCE_IN_PROGRESS, " + "which could indicate a replication timeout on the broker. Will retry.");
                 future.raise(error);
             } else {
                 // unexpected error, throw the exception
@@ -2144,17 +623,7 @@
 
     private RequestFuture<ByteBuffer> onJoinFollower() {
         // send follower's sync group with an empty assignment
-        SyncGroupRequest.Builder requestBuilder =
-                new SyncGroupRequest.Builder(
-                        new SyncGroupRequestData()
-                                .setGroupId(rebalanceConfig.groupId)
-                                .setMemberId(generation.memberId)
-                                .setProtocolType(protocolType())
-                                .setProtocolName(generation.protocolName)
-                                .setGroupInstanceId(this.rebalanceConfig.groupInstanceId.orElse(null))
-                                .setGenerationId(generation.generationId)
-                                .setAssignments(Collections.emptyList())
-                );
+        SyncGroupRequest.Builder requestBuilder = new SyncGroupRequest.Builder(new SyncGroupRequestData().setGroupId(rebalanceConfig.groupId).setMemberId(generation.memberId).setProtocolType(protocolType()).setProtocolName(generation.protocolName).setGroupInstanceId(this.rebalanceConfig.groupInstanceId.orElse(null)).setGenerationId(generation.generationId).setAssignments(Collections.emptyList()));
         log.debug("Sending follower SyncGroup to coordinator {}: {}", this.coordinator, requestBuilder);
         return sendSyncGroupRequest(requestBuilder);
     }
@@ -2162,32 +631,14 @@
     private RequestFuture<ByteBuffer> onLeaderElected(JoinGroupResponse joinResponse) {
         try {
             // perform the leader synchronization and send back the assignment for the group
-            Map<String, ByteBuffer> groupAssignment = onLeaderElected(
-                joinResponse.data().leader(),
-                joinResponse.data().protocolName(),
-                joinResponse.data().members(),
-                joinResponse.data().skipAssignment()
-            );
+            Map<String, ByteBuffer> groupAssignment = onLeaderElected(joinResponse.data().leader(), joinResponse.data().protocolName(), joinResponse.data().members(), joinResponse.data().skipAssignment());
 
             List<SyncGroupRequestData.SyncGroupRequestAssignment> groupAssignmentList = new ArrayList<>();
             for (Map.Entry<String, ByteBuffer> assignment : groupAssignment.entrySet()) {
-                groupAssignmentList.add(new SyncGroupRequestData.SyncGroupRequestAssignment()
-                        .setMemberId(assignment.getKey())
-                        .setAssignment(Utils.toArray(assignment.getValue()))
-                );
-            }
-
-            SyncGroupRequest.Builder requestBuilder =
-                    new SyncGroupRequest.Builder(
-                            new SyncGroupRequestData()
-                                    .setGroupId(rebalanceConfig.groupId)
-                                    .setMemberId(generation.memberId)
-                                    .setProtocolType(protocolType())
-                                    .setProtocolName(generation.protocolName)
-                                    .setGroupInstanceId(this.rebalanceConfig.groupInstanceId.orElse(null))
-                                    .setGenerationId(generation.generationId)
-                                    .setAssignments(groupAssignmentList)
-                    );
+                groupAssignmentList.add(new SyncGroupRequestData.SyncGroupRequestAssignment().setMemberId(assignment.getKey()).setAssignment(Utils.toArray(assignment.getValue())));
+            }
+
+            SyncGroupRequest.Builder requestBuilder = new SyncGroupRequest.Builder(new SyncGroupRequestData().setGroupId(rebalanceConfig.groupId).setMemberId(generation.memberId).setProtocolType(protocolType()).setProtocolName(generation.protocolName).setGroupInstanceId(this.rebalanceConfig.groupInstanceId.orElse(null)).setGenerationId(generation.generationId).setAssignments(groupAssignmentList));
             log.debug("Sending leader SyncGroup to coordinator {}: {}", this.coordinator, requestBuilder);
             return sendSyncGroupRequest(requestBuilder);
         } catch (RuntimeException e) {
@@ -2198,8 +649,7 @@
     private RequestFuture<ByteBuffer> sendSyncGroupRequest(SyncGroupRequest.Builder requestBuilder) {
         if (coordinatorUnknown())
             return RequestFuture.coordinatorNotAvailable();
-        return client.send(coordinator, requestBuilder)
-                .compose(new SyncGroupResponseHandler(generation));
+        return client.send(coordinator, requestBuilder).compose(new SyncGroupResponseHandler(generation));
     }
 
     private boolean hasGenerationReset(Generation gen) {
@@ -2213,13 +663,11 @@
         }
 
         @Override
-        public void handle(SyncGroupResponse syncResponse,
-                           RequestFuture<ByteBuffer> future) {
+        public void handle(SyncGroupResponse syncResponse, RequestFuture<ByteBuffer> future) {
             Errors error = syncResponse.error();
             if (error == Errors.NONE) {
                 if (isProtocolTypeInconsistent(syncResponse.data().protocolType())) {
-                    log.error("SyncGroup failed due to inconsistent Protocol Type, received {} but expected {}",
-                        syncResponse.data().protocolType(), protocolType());
+                    log.error("SyncGroup failed due to inconsistent Protocol Type, received {} but expected {}", syncResponse.data().protocolType(), protocolType());
                     future.raise(Errors.INCONSISTENT_GROUP_PROTOCOL);
                 } else {
                     log.debug("Received successful SyncGroup response: {}", syncResponse);
@@ -2229,12 +677,10 @@
                         if (!hasGenerationReset(generation) && state == MemberState.COMPLETING_REBALANCE) {
                             // check protocol name only if the generation is not reset
                             final String protocolName = syncResponse.data().protocolName();
-                            final boolean protocolNameInconsistent = protocolName != null &&
-                                !protocolName.equals(generation.protocolName);
+                            final boolean protocolNameInconsistent = protocolName != null && !protocolName.equals(generation.protocolName);
 
                             if (protocolNameInconsistent) {
-                                log.error("SyncGroup failed due to inconsistent Protocol Name, received {} but expected {}",
-                                    protocolName, generation.protocolName);
+                                log.error("SyncGroup failed due to inconsistent Protocol Name, received {} but expected {}", protocolName, generation.protocolName);
 
                                 future.raise(Errors.INCONSISTENT_GROUP_PROTOCOL);
                             } else {
@@ -2250,9 +696,7 @@
                                 future.complete(ByteBuffer.wrap(syncResponse.data().assignment()));
                             }
                         } else {
-                            log.info("Generation data was cleared by heartbeat thread to {} and state is now {} before " +
-                                "receiving SyncGroup response, marking this rebalance as failed and retry",
-                                generation, state);
+                            log.info("Generation data was cleared by heartbeat thread to {} and state is now {} before " + "receiving SyncGroup response, marking this rebalance as failed and retry", generation, state);
                             // use ILLEGAL_GENERATION error code to let it retry immediately
                             future.raise(Errors.ILLEGAL_GENERATION);
                         }
@@ -2262,29 +706,23 @@
                 if (error == Errors.GROUP_AUTHORIZATION_FAILED) {
                     future.raise(GroupAuthorizationException.forGroupId(rebalanceConfig.groupId));
                 } else if (error == Errors.REBALANCE_IN_PROGRESS) {
-                    log.info("SyncGroup failed: The group began another rebalance. Need to re-join the group. " +
-                                 "Sent generation was {}", sentGeneration);
+                    log.info("SyncGroup failed: The group began another rebalance. Need to re-join the group. " + "Sent generation was {}", sentGeneration);
                     future.raise(error);
                 } else if (error == Errors.FENCED_INSTANCE_ID) {
                     // for sync-group request, even if the generation has changed we would not expect the instance id
                     // gets fenced, and hence we always treat this as a fatal error
-                    log.error("SyncGroup failed: The group instance id {} has been fenced by another instance. " +
-                        "Sent generation was {}", rebalanceConfig.groupInstanceId, sentGeneration);
+                    log.error("SyncGroup failed: The group instance id {} has been fenced by another instance. " + "Sent generation was {}", rebalanceConfig.groupInstanceId, sentGeneration);
                     future.raise(error);
-                } else if (error == Errors.UNKNOWN_MEMBER_ID
-                        || error == Errors.ILLEGAL_GENERATION) {
-                    log.info("SyncGroup failed: {} Need to re-join the group. Sent generation was {}",
-                            error.message(), sentGeneration);
+                } else if (error == Errors.UNKNOWN_MEMBER_ID || error == Errors.ILLEGAL_GENERATION) {
+                    log.info("SyncGroup failed: {} Need to re-join the group. Sent generation was {}", error.message(), sentGeneration);
                     if (generationUnchanged()) {
                         // don't reset generation member ID when ILLEGAL_GENERATION, since the member ID might still be valid
                         resetStateOnResponseError(ApiKeys.SYNC_GROUP, error, error != Errors.ILLEGAL_GENERATION);
                     }
 
                     future.raise(error);
-                } else if (error == Errors.COORDINATOR_NOT_AVAILABLE
-                        || error == Errors.NOT_COORDINATOR) {
-                    log.info("SyncGroup failed: {} Marking coordinator unknown. Sent generation was {}",
-                             error.message(), sentGeneration);
+                } else if (error == Errors.COORDINATOR_NOT_AVAILABLE || error == Errors.NOT_COORDINATOR) {
+                    log.info("SyncGroup failed: {} Marking coordinator unknown. Sent generation was {}", error.message(), sentGeneration);
                     markCoordinatorUnknown(error);
                     future.raise(error);
                 } else {
@@ -2301,12 +739,9 @@
      */
     private RequestFuture<Void> sendFindCoordinatorRequest(Node node) {
         log.debug("Sending FindCoordinator request to broker {}", node);
-        FindCoordinatorRequestData data = new FindCoordinatorRequestData()
-                .setKeyType(CoordinatorType.GROUP.id())
-                .setKey(this.rebalanceConfig.groupId);
+        FindCoordinatorRequestData data = new FindCoordinatorRequestData().setKeyType(CoordinatorType.GROUP.id()).setKey(this.rebalanceConfig.groupId);
         FindCoordinatorRequest.Builder requestBuilder = new FindCoordinatorRequest.Builder(data);
-        return client.send(node, requestBuilder)
-                .compose(new FindCoordinatorResponseHandler());
+        return client.send(node, requestBuilder).compose(new FindCoordinatorResponseHandler());
     }
 
     private class FindCoordinatorResponseHandler extends RequestFutureAdapter<ClientResponse, Void> {
@@ -2328,10 +763,7 @@
                     // for the coordinator in the underlying network client layer
                     int coordinatorConnectionId = Integer.MAX_VALUE - coordinatorData.nodeId();
 
-                    AbstractCoordinator.this.coordinator = new Node(
-                            coordinatorConnectionId,
-                            coordinatorData.host(),
-                            coordinatorData.port());
+                    AbstractCoordinator.this.coordinator = new Node(coordinatorConnectionId, coordinatorData.host(), coordinatorData.port());
                     log.info("Discovered group coordinator {}", coordinator);
                     client.tryConnect(coordinator);
                     heartbeat.resetSessionTimeout();
@@ -2369,7 +801,6 @@
     /**
      * Get the coordinator if its connection is still active. Otherwise mark it unknown and
      * return null.
-     *
      * @return the current coordinator or null if it is unknown
      */
     protected synchronized Node checkAndGetCoordinator() {
@@ -2395,9 +826,7 @@
 
     protected synchronized void markCoordinatorUnknown(boolean isDisconnected, String cause) {
         if (this.coordinator != null) {
-            log.info("Group coordinator {} is unavailable or invalid due to cause: {}. "
-                    + "isDisconnected: {}. Rediscovery will be attempted.", this.coordinator,
-                    cause, isDisconnected);
+            log.info("Group coordinator {} is unavailable or invalid due to cause: {}. " + "isDisconnected: {}. Rediscovery will be attempted.", this.coordinator, cause, isDisconnected);
             Node oldCoordinator = this.coordinator;
 
             // Mark the coordinator dead before disconnecting requests since the callbacks for any pending
@@ -2424,7 +853,6 @@
      * Get the current generation state, regardless of whether it is currently stable.
      * Note that the generation information can be updated while we are still in the middle
      * of a rebalance, after the join-group response is received.
-     *
      * @return the current generation
      */
     protected synchronized Generation generation() {
@@ -2433,7 +861,6 @@
 
     /**
      * Get the current generation state if the group is stable, otherwise return null
-     *
      * @return the current generation or null
      */
     protected synchronized Generation generationIfStable() {
@@ -2478,8 +905,7 @@
         resetStateAndRejoin("consumer pro-actively leaving the group", true);
     }
 
-    public synchronized void requestRejoinIfNecessary(final String shortReason,
-                                                      final String fullReason) {
+    public synchronized void requestRejoinIfNecessary(final String shortReason, final String fullReason) {
         if (!this.rejoinNeeded) {
             requestRejoin(shortReason, fullReason);
         }
@@ -2491,13 +917,11 @@
 
     /**
      * Request to rejoin the group.
-     *
      * @param shortReason This is the reason passed up to the group coordinator. It must be
      *                    reasonably small.
-     * @param fullReason This is the reason logged locally.
-     */
-    public synchronized void requestRejoin(final String shortReason,
-                                           final String fullReason) {
+     * @param fullReason  This is the reason logged locally.
+     */
+    public synchronized void requestRejoin(final String shortReason, final String fullReason) {
         log.info("Request joining group due to: {}", fullReason);
         this.rejoinReason = shortReason;
         this.rejoinNeeded = true;
@@ -2536,8 +960,7 @@
                 // If coordinator is not known, requests are aborted.
                 Node coordinator = checkAndGetCoordinator();
                 if (coordinator != null && !client.awaitPendingRequests(coordinator, timer))
-                    log.warn("Close timed out with {} pending requests to coordinator, terminating client connections",
-                            client.pendingRequestCount(coordinator));
+                    log.warn("Close timed out with {} pending requests to coordinator, terminating client connections", client.pendingRequestCount(coordinator));
             }
         }
     }
@@ -2545,7 +968,6 @@
     /**
      * Sends LeaveGroupRequest and logs the {@code leaveReason}, unless this member is using static membership or is already
      * not part of the group (ie does not have a valid member id, is in the UNJOINED state, or the coordinator is unknown).
-     *
      * @param leaveReason the reason to leave the group for logging
      * @throws KafkaException if the rebalance callback throws exception
      */
@@ -2555,16 +977,11 @@
         // Starting from 2.3, only dynamic members will send LeaveGroupRequest to the broker,
         // consumer with valid group.instance.id is viewed as static member that never sends LeaveGroup,
         // and the membership expiration is only controlled by session timeout.
-        if (isDynamicMember() && !coordinatorUnknown() &&
-            state != MemberState.UNJOINED && generation.hasMemberId()) {
+        if (isDynamicMember() && !coordinatorUnknown() && state != MemberState.UNJOINED && generation.hasMemberId()) {
             // this is a minimal effort attempt to leave the group. we do not
             // attempt any resending if the request fails or times out.
-            log.info("Member {} sending LeaveGroup request to coordinator {} due to {}",
-                generation.memberId, coordinator, leaveReason);
-            LeaveGroupRequest.Builder request = new LeaveGroupRequest.Builder(
-                rebalanceConfig.groupId,
-                Collections.singletonList(new MemberIdentity().setMemberId(generation.memberId).setReason(JoinGroupRequest.maybeTruncateReason(leaveReason)))
-            );
+            log.info("Member {} sending LeaveGroup request to coordinator {} due to {}", generation.memberId, coordinator, leaveReason);
+            LeaveGroupRequest.Builder request = new LeaveGroupRequest.Builder(rebalanceConfig.groupId, Collections.singletonList(new MemberIdentity().setMemberId(generation.memberId).setReason(JoinGroupRequest.maybeTruncateReason(leaveReason))));
 
             future = client.send(coordinator, request).compose(new LeaveGroupResponseHandler(generation));
             client.pollNoWakeup();
@@ -2588,8 +1005,7 @@
         public void handle(LeaveGroupResponse leaveResponse, RequestFuture<Void> future) {
             final List<MemberResponse> members = leaveResponse.memberResponses();
             if (members.size() > 1) {
-                future.raise(new IllegalStateException("The expected leave group response " +
-                                                           "should only contain no more than one member info, however get " + members));
+                future.raise(new IllegalStateException("The expected leave group response " + "should only contain no more than one member info, however get " + members));
             }
 
             final Errors error = leaveResponse.error();
@@ -2605,16 +1021,9 @@
 
     // visible for testing
     synchronized RequestFuture<Void> sendHeartbeatRequest() {
-        log.debug("Sending Heartbeat request with generation {} and member id {} to coordinator {}",
-            generation.generationId, generation.memberId, coordinator);
-        HeartbeatRequest.Builder requestBuilder =
-                new HeartbeatRequest.Builder(new HeartbeatRequestData()
-                        .setGroupId(rebalanceConfig.groupId)
-                        .setMemberId(this.generation.memberId)
-                        .setGroupInstanceId(this.rebalanceConfig.groupInstanceId.orElse(null))
-                        .setGenerationId(this.generation.generationId));
-        return client.send(coordinator, requestBuilder)
-                .compose(new HeartbeatResponseHandler(generation));
+        log.debug("Sending Heartbeat request with generation {} and member id {} to coordinator {}", generation.generationId, generation.memberId, coordinator);
+        HeartbeatRequest.Builder requestBuilder = new HeartbeatRequest.Builder(new HeartbeatRequestData().setGroupId(rebalanceConfig.groupId).setMemberId(this.generation.memberId).setGroupInstanceId(this.rebalanceConfig.groupInstanceId.orElse(null)).setGenerationId(this.generation.generationId));
+        return client.send(coordinator, requestBuilder).compose(new HeartbeatResponseHandler(generation));
     }
 
     private class HeartbeatResponseHandler extends CoordinatorResponseHandler<HeartbeatResponse, Void> {
@@ -2630,10 +1039,8 @@
             if (error == Errors.NONE) {
                 log.debug("Received successful Heartbeat response");
                 future.complete(null);
-            } else if (error == Errors.COORDINATOR_NOT_AVAILABLE
-                    || error == Errors.NOT_COORDINATOR) {
-                log.info("Attempt to heartbeat failed since coordinator {} is either not started or not valid",
-                        coordinator());
+            } else if (error == Errors.COORDINATOR_NOT_AVAILABLE || error == Errors.NOT_COORDINATOR) {
+                log.info("Attempt to heartbeat failed since coordinator {} is either not started or not valid", coordinator());
                 markCoordinatorUnknown(error);
                 future.raise(error);
             } else if (error == Errors.REBALANCE_IN_PROGRESS) {
@@ -2648,19 +1055,15 @@
                         future.complete(null);
                     }
                 }
-            } else if (error == Errors.ILLEGAL_GENERATION ||
-                       error == Errors.UNKNOWN_MEMBER_ID ||
-                       error == Errors.FENCED_INSTANCE_ID) {
+            } else if (error == Errors.ILLEGAL_GENERATION || error == Errors.UNKNOWN_MEMBER_ID || error == Errors.FENCED_INSTANCE_ID) {
                 if (generationUnchanged()) {
-                    log.info("Attempt to heartbeat with {} and group instance id {} failed due to {}, resetting generation",
-                        sentGeneration, rebalanceConfig.groupInstanceId, error);
+                    log.info("Attempt to heartbeat with {} and group instance id {} failed due to {}, resetting generation", sentGeneration, rebalanceConfig.groupInstanceId, error);
                     // don't reset generation member ID when ILLEGAL_GENERATION, since the member ID is still valid
                     resetStateOnResponseError(ApiKeys.HEARTBEAT, error, error != Errors.ILLEGAL_GENERATION);
                     future.raise(error);
                 } else {
                     // if the generation has changed, then ignore this error
-                    log.info("Attempt to heartbeat with stale {} and group instance id {} failed due to {}, ignoring the error",
-                        sentGeneration, rebalanceConfig.groupInstanceId, error);
+                    log.info("Attempt to heartbeat with stale {} and group instance id {} failed due to {}, ignoring the error", sentGeneration, rebalanceConfig.groupInstanceId, error);
                     future.complete(null);
                 }
             } else if (error == Errors.GROUP_AUTHORIZATION_FAILED) {
@@ -2711,11 +1114,7 @@
     }
 
     protected Meter createMeter(Metrics metrics, String groupName, String baseName, String descriptiveName) {
-        return new Meter(new WindowedCount(),
-                metrics.metricName(baseName + "-rate", groupName,
-                        String.format("The number of %s per second", descriptiveName)),
-                metrics.metricName(baseName + "-total", groupName,
-                        String.format("The total number of %s", descriptiveName)));
+        return new Meter(new WindowedCount(), metrics.metricName(baseName + "-rate", groupName, String.format("The number of %s per second", descriptiveName)), metrics.metricName(baseName + "-total", groupName, String.format("The total number of %s", descriptiveName)));
     }
 
     private class GroupCoordinatorMetrics {
@@ -2731,72 +1130,29 @@
             this.metricGrpName = metricGrpPrefix + "-coordinator-metrics";
 
             this.heartbeatSensor = metrics.sensor("heartbeat-latency");
-            this.heartbeatSensor.add(metrics.metricName("heartbeat-response-time-max",
-                this.metricGrpName,
-                "The max time taken to receive a response to a heartbeat request"), new Max());
+            this.heartbeatSensor.add(metrics.metricName("heartbeat-response-time-max", this.metricGrpName, "The max time taken to receive a response to a heartbeat request"), new Max());
             this.heartbeatSensor.add(createMeter(metrics, metricGrpName, "heartbeat", "heartbeats"));
 
             this.joinSensor = metrics.sensor("join-latency");
-            this.joinSensor.add(metrics.metricName("join-time-avg",
-                this.metricGrpName,
-                "The average time taken for a group rejoin"), new Avg());
-            this.joinSensor.add(metrics.metricName("join-time-max",
-                this.metricGrpName,
-                "The max time taken for a group rejoin"), new Max());
+            this.joinSensor.add(metrics.metricName("join-time-avg", this.metricGrpName, "The average time taken for a group rejoin"), new Avg());
+            this.joinSensor.add(metrics.metricName("join-time-max", this.metricGrpName, "The max time taken for a group rejoin"), new Max());
             this.joinSensor.add(createMeter(metrics, metricGrpName, "join", "group joins"));
 
             this.syncSensor = metrics.sensor("sync-latency");
-            this.syncSensor.add(metrics.metricName("sync-time-avg",
-                this.metricGrpName,
-                "The average time taken for a group sync"), new Avg());
-            this.syncSensor.add(metrics.metricName("sync-time-max",
-                this.metricGrpName,
-                "The max time taken for a group sync"), new Max());
+            this.syncSensor.add(metrics.metricName("sync-time-avg", this.metricGrpName, "The average time taken for a group sync"), new Avg());
+            this.syncSensor.add(metrics.metricName("sync-time-max", this.metricGrpName, "The max time taken for a group sync"), new Max());
             this.syncSensor.add(createMeter(metrics, metricGrpName, "sync", "group syncs"));
 
             this.successfulRebalanceSensor = metrics.sensor("rebalance-latency");
-            this.successfulRebalanceSensor.add(metrics.metricName("rebalance-latency-avg",
-                this.metricGrpName,
-                "The average time taken for a group to complete a successful rebalance, which may be composed of " +
-                    "several failed re-trials until it succeeded"), new Avg());
-            this.successfulRebalanceSensor.add(metrics.metricName("rebalance-latency-max",
-                this.metricGrpName,
-                "The max time taken for a group to complete a successful rebalance, which may be composed of " +
-                    "several failed re-trials until it succeeded"), new Max());
-            this.successfulRebalanceSensor.add(metrics.metricName("rebalance-latency-total",
-                this.metricGrpName,
-                "The total number of milliseconds this consumer has spent in successful rebalances since creation"),
-                new CumulativeSum());
-            this.successfulRebalanceSensor.add(
-                metrics.metricName("rebalance-total",
-                    this.metricGrpName,
-                    "The total number of successful rebalance events, each event is composed of " +
-                        "several failed re-trials until it succeeded"),
-                new CumulativeCount()
-            );
-            this.successfulRebalanceSensor.add(
-                metrics.metricName(
-                    "rebalance-rate-per-hour",
-                    this.metricGrpName,
-                    "The number of successful rebalance events per hour, each event is composed of " +
-                        "several failed re-trials until it succeeded"),
-                new Rate(TimeUnit.HOURS, new WindowedCount())
-            );
+            this.successfulRebalanceSensor.add(metrics.metricName("rebalance-latency-avg", this.metricGrpName, "The average time taken for a group to complete a successful rebalance, which may be composed of " + "several failed re-trials until it succeeded"), new Avg());
+            this.successfulRebalanceSensor.add(metrics.metricName("rebalance-latency-max", this.metricGrpName, "The max time taken for a group to complete a successful rebalance, which may be composed of " + "several failed re-trials until it succeeded"), new Max());
+            this.successfulRebalanceSensor.add(metrics.metricName("rebalance-latency-total", this.metricGrpName, "The total number of milliseconds this consumer has spent in successful rebalances since creation"), new CumulativeSum());
+            this.successfulRebalanceSensor.add(metrics.metricName("rebalance-total", this.metricGrpName, "The total number of successful rebalance events, each event is composed of " + "several failed re-trials until it succeeded"), new CumulativeCount());
+            this.successfulRebalanceSensor.add(metrics.metricName("rebalance-rate-per-hour", this.metricGrpName, "The number of successful rebalance events per hour, each event is composed of " + "several failed re-trials until it succeeded"), new Rate(TimeUnit.HOURS, new WindowedCount()));
 
             this.failedRebalanceSensor = metrics.sensor("failed-rebalance");
-            this.failedRebalanceSensor.add(
-                metrics.metricName("failed-rebalance-total",
-                    this.metricGrpName,
-                    "The total number of failed rebalance events"),
-                new CumulativeCount()
-            );
-            this.failedRebalanceSensor.add(
-                metrics.metricName(
-                    "failed-rebalance-rate-per-hour",
-                    this.metricGrpName,
-                    "The number of failed rebalance events per hour"),
-                new Rate(TimeUnit.HOURS, new WindowedCount())
-            );
+            this.failedRebalanceSensor.add(metrics.metricName("failed-rebalance-total", this.metricGrpName, "The total number of failed rebalance events"), new CumulativeCount());
+            this.failedRebalanceSensor.add(metrics.metricName("failed-rebalance-rate-per-hour", this.metricGrpName, "The number of failed rebalance events per hour"), new Rate(TimeUnit.HOURS, new WindowedCount()));
 
             Measurable lastRebalance = (config, now) -> {
                 if (lastRebalanceEndMs == -1L)
@@ -2805,10 +1161,7 @@
                 else
                     return TimeUnit.SECONDS.convert(now - lastRebalanceEndMs, TimeUnit.MILLISECONDS);
             };
-            metrics.addMetric(metrics.metricName("last-rebalance-seconds-ago",
-                this.metricGrpName,
-                "The number of seconds since the last successful rebalance event"),
-                lastRebalance);
+            metrics.addMetric(metrics.metricName("last-rebalance-seconds-ago", this.metricGrpName, "The number of seconds since the last successful rebalance event"), lastRebalance);
 
             Measurable lastHeartbeat = (config, now) -> {
                 if (heartbeat.lastHeartbeatSend() == 0L)
@@ -2817,10 +1170,7 @@
                 else
                     return TimeUnit.SECONDS.convert(now - heartbeat.lastHeartbeatSend(), TimeUnit.MILLISECONDS);
             };
-            metrics.addMetric(metrics.metricName("last-heartbeat-seconds-ago",
-                this.metricGrpName,
-                "The number of seconds since the last coordinator heartbeat was sent"),
-                lastHeartbeat);
+            metrics.addMetric(metrics.metricName("last-heartbeat-seconds-ago", this.metricGrpName, "The number of seconds since the last coordinator heartbeat was sent"), lastHeartbeat);
         }
     }
 
@@ -2902,16 +1252,11 @@
                         } else if (heartbeat.sessionTimeoutExpired(now)) {
                             // the session timeout has expired without seeing a successful heartbeat, so we should
                             // probably make sure the coordinator is still healthy.
-                            markCoordinatorUnknown("session timed out without receiving a "
-                                    + "heartbeat response");
+                            markCoordinatorUnknown("session timed out without receiving a " + "heartbeat response");
                         } else if (heartbeat.pollTimeoutExpired(now)) {
                             // the poll timeout has expired, which means that the foreground thread has stalled
                             // in between calls to poll().
-                            log.warn("consumer poll timeout has expired. This means the time between subsequent calls to poll() " +
-                                "was longer than the configured max.poll.interval.ms, which typically implies that " +
-                                "the poll loop is spending too much time processing messages. You can address this " +
-                                "either by increasing max.poll.interval.ms or by reducing the maximum size of batches " +
-                                "returned in poll() with max.poll.records.");
+                            log.warn("consumer poll timeout has expired. This means the time between subsequent calls to poll() " + "was longer than the configured max.poll.interval.ms, which typically implies that " + "the poll loop is spending too much time processing messages. You can address this " + "either by increasing max.poll.interval.ms or by reducing the maximum size of batches " + "returned in poll() with max.poll.records.");
 
                             maybeLeaveGroup("consumer poll timeout has expired.");
                         } else if (!heartbeat.shouldHeartbeat(now)) {
@@ -2977,10 +1322,7 @@
     }
 
     protected static class Generation {
-        public static final Generation NO_GENERATION = new Generation(
-                OffsetCommitRequest.DEFAULT_GENERATION_ID,
-                JoinGroupRequest.UNKNOWN_MEMBER_ID,
-                null);
+        public static final Generation NO_GENERATION = new Generation(OffsetCommitRequest.DEFAULT_GENERATION_ID, JoinGroupRequest.UNKNOWN_MEMBER_ID, null);
 
         public final int generationId;
         public final String memberId;
@@ -3002,12 +1344,12 @@
 
         @Override
         public boolean equals(final Object o) {
-            if (this == o) return true;
-            if (o == null || getClass() != o.getClass()) return false;
+            if (this == o)
+                return true;
+            if (o == null || getClass() != o.getClass())
+                return false;
             final Generation that = (Generation) o;
-            return generationId == that.generationId &&
-                    Objects.equals(memberId, that.memberId) &&
-                    Objects.equals(protocolName, that.protocolName);
+            return generationId == that.generationId && Objects.equals(memberId, that.memberId) && Objects.equals(protocolName, that.protocolName);
         }
 
         @Override
@@ -3017,11 +1359,7 @@
 
         @Override
         public String toString() {
-            return "Generation{" +
-                    "generationId=" + generationId +
-                    ", memberId='" + memberId + '\'' +
-                    ", protocol='" + protocolName + '\'' +
-                    '}';
+            return "Generation{" + "generationId=" + generationId + ", memberId='" + memberId + '\'' + ", protocol='" + protocolName + '\'' + '}';
         }
     }
 
@@ -3045,7 +1383,6 @@
 
     /**
      * Check whether given generation id is matching the record within current generation.
-     *
      * @param generationId generation id
      * @return true if the two ids are matching.
      */
@@ -3071,5 +1408,4 @@
     final synchronized void setNewState(final MemberState state) {
         this.state = state;
     }
->>>>>>> 15418db6
 }