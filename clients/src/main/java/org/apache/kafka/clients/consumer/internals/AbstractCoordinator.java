/*
 * Licensed to the Apache Software Foundation (ASF) under one or more
 * contributor license agreements. See the NOTICE file distributed with
 * this work for additional information regarding copyright ownership.
 * The ASF licenses this file to You under the Apache License, Version 2.0
 * (the "License"); you may not use this file except in compliance with
 * the License. You may obtain a copy of the License at
 *
 *    http://www.apache.org/licenses/LICENSE-2.0
 *
 * Unless required by applicable law or agreed to in writing, software
 * distributed under the License is distributed on an "AS IS" BASIS,
 * WITHOUT WARRANTIES OR CONDITIONS OF ANY KIND, either express or implied.
 * See the License for the specific language governing permissions and
 * limitations under the License.
 */
package org.apache.kafka.clients.consumer.internals;

import org.apache.kafka.clients.ClientResponse;
import org.apache.kafka.clients.GroupRebalanceConfig;
import org.apache.kafka.common.KafkaException;
import org.apache.kafka.common.Node;
import org.apache.kafka.common.errors.AuthenticationException;
import org.apache.kafka.common.errors.DisconnectException;
import org.apache.kafka.common.errors.FencedInstanceIdException;
import org.apache.kafka.common.errors.GroupAuthorizationException;
import org.apache.kafka.common.errors.GroupMaxSizeReachedException;
import org.apache.kafka.common.errors.IllegalGenerationException;
import org.apache.kafka.common.errors.InterruptException;
import org.apache.kafka.common.errors.MemberIdRequiredException;
import org.apache.kafka.common.errors.RebalanceInProgressException;
import org.apache.kafka.common.errors.RetriableException;
import org.apache.kafka.common.errors.UnknownMemberIdException;
import org.apache.kafka.common.message.FindCoordinatorRequestData;
import org.apache.kafka.common.message.HeartbeatRequestData;
import org.apache.kafka.common.message.JoinGroupRequestData;
import org.apache.kafka.common.message.JoinGroupResponseData;
import org.apache.kafka.common.message.LeaveGroupRequestData.MemberIdentity;
import org.apache.kafka.common.message.LeaveGroupResponseData.MemberResponse;
import org.apache.kafka.common.message.SyncGroupRequestData;
import org.apache.kafka.common.metrics.Measurable;
import org.apache.kafka.common.metrics.Metrics;
import org.apache.kafka.common.metrics.Sensor;
import org.apache.kafka.common.metrics.stats.Avg;
import org.apache.kafka.common.metrics.stats.CumulativeCount;
import org.apache.kafka.common.metrics.stats.CumulativeSum;
import org.apache.kafka.common.metrics.stats.Max;
import org.apache.kafka.common.metrics.stats.Meter;
import org.apache.kafka.common.metrics.stats.Rate;
import org.apache.kafka.common.metrics.stats.WindowedCount;
import org.apache.kafka.common.protocol.ApiKeys;
import org.apache.kafka.common.protocol.Errors;
import org.apache.kafka.common.requests.FindCoordinatorRequest;
import org.apache.kafka.common.requests.FindCoordinatorRequest.CoordinatorType;
import org.apache.kafka.common.requests.FindCoordinatorResponse;
import org.apache.kafka.common.requests.HeartbeatRequest;
import org.apache.kafka.common.requests.HeartbeatResponse;
import org.apache.kafka.common.requests.JoinGroupRequest;
import org.apache.kafka.common.requests.JoinGroupResponse;
import org.apache.kafka.common.requests.LeaveGroupRequest;
import org.apache.kafka.common.requests.LeaveGroupResponse;
import org.apache.kafka.common.requests.OffsetCommitRequest;
import org.apache.kafka.common.requests.SyncGroupRequest;
import org.apache.kafka.common.requests.SyncGroupResponse;
import org.apache.kafka.common.utils.KafkaThread;
import org.apache.kafka.common.utils.LogContext;
import org.apache.kafka.common.utils.Time;
import org.apache.kafka.common.utils.Timer;
import org.apache.kafka.common.utils.Utils;
import org.slf4j.Logger;

import java.io.Closeable;
import java.nio.ByteBuffer;
import java.util.ArrayList;
import java.util.Collections;
import java.util.List;
import java.util.Map;
import java.util.Objects;
import java.util.concurrent.TimeUnit;
import java.util.concurrent.atomic.AtomicReference;

/**
 * AbstractCoordinator implements group management for a single group member by interacting with
 * a designated Kafka broker (the coordinator). Group semantics are provided by extending this class.
 * See {@link ConsumerCoordinator} for example usage.
 *
 * From a high level, Kafka's group management protocol consists of the following sequence of actions:
 *
 * <ol>
 *     <li>Group Registration: Group members register with the coordinator providing their own metadata
 *         (such as the set of topics they are interested in).</li>
 *     <li>Group/Leader Selection: The coordinator select the members of the group and chooses one member
 *         as the leader.</li>
 *     <li>State Assignment: The leader collects the metadata from all the members of the group and
 *         assigns state.</li>
 *     <li>Group Stabilization: Each member receives the state assigned by the leader and begins
 *         processing.</li>
 * </ol>
 *
 * To leverage this protocol, an implementation must define the format of metadata provided by each
 * member for group registration in {@link #metadata()} and the format of the state assignment provided
 * by the leader in {@link #performAssignment(String, String, List)} and becomes available to members in
 * {@link #onJoinComplete(int, String, String, ByteBuffer)}.
 *
 * Note on locking: this class shares state between the caller and a background thread which is
 * used for sending heartbeats after the client has joined the group. All mutable state as well as
 * state transitions are protected with the class's monitor. Generally this means acquiring the lock
 * before reading or writing the state of the group (e.g. generation, memberId) and holding the lock
 * when sending a request that affects the state of the group (e.g. JoinGroup, LeaveGroup).
 */
public abstract class AbstractCoordinator implements Closeable {
    public static final String HEARTBEAT_THREAD_PREFIX = "kafka-coordinator-heartbeat-thread";
    public static final int JOIN_GROUP_TIMEOUT_LAPSE = 5000;

<<<<<<< HEAD
	/**
	 * 当前consumer的状态
	 */
	private MemberState state = MemberState.UNJOINED;
=======
    protected enum MemberState {
        UNJOINED,             // the client is not part of a group
        PREPARING_REBALANCE,  // the client has sent the join group request, but have not received response
        COMPLETING_REBALANCE, // the client has received join group response, but have not received assignment
        STABLE;               // the client has joined and is sending heartbeats

        public boolean hasNotJoinedGroup() {
            return equals(UNJOINED) || equals(PREPARING_REBALANCE);
        }
    }
>>>>>>> 031b7208

    private final Logger log;
    private final Heartbeat heartbeat;
    private final GroupCoordinatorMetrics sensors;
    private final GroupRebalanceConfig rebalanceConfig;

    protected final Time time;
    protected final ConsumerNetworkClient client;

    private Node coordinator = null;
    private boolean rejoinNeeded = true;
<<<<<<< HEAD
	/**
	 * 默认情况下，需要加入前准备
	 */
	private boolean needsJoinPrepare = true;

	/**
	 * 将心跳线程置为无效
	 */
	private synchronized void disableHeartbeatThread() {
		if (heartbeatThread != null)
			heartbeatThread.disable();
    }
=======
    private boolean needsJoinPrepare = true;
    private HeartbeatThread heartbeatThread = null;
>>>>>>> 031b7208
    private RequestFuture<ByteBuffer> joinFuture = null;
    private RequestFuture<Void> findCoordinatorFuture = null;
    private volatile RuntimeException fatalFindCoordinatorException = null;
    private Generation generation = Generation.NO_GENERATION;
    private long lastRebalanceStartMs = -1L;
    private long lastRebalanceEndMs = -1L;
    private long lastTimeOfConnectionMs = -1L; // starting logging a warning only after unable to connect for a while

    protected MemberState state = MemberState.UNJOINED;


    /**
     * Initialize the coordination manager.
     */
    public AbstractCoordinator(GroupRebalanceConfig rebalanceConfig,
                               LogContext logContext,
                               ConsumerNetworkClient client,
                               Metrics metrics,
                               String metricGrpPrefix,
                               Time time) {
        Objects.requireNonNull(rebalanceConfig.groupId,
                               "Expected a non-null group id for coordinator construction");
        this.rebalanceConfig = rebalanceConfig;
        this.log = logContext.logger(this.getClass());
        this.client = client;
        this.time = time;
        this.heartbeat = new Heartbeat(rebalanceConfig, time);
        this.sensors = new GroupCoordinatorMetrics(metrics, metricGrpPrefix);
    }

    /**
     * Unique identifier for the class of supported protocols (e.g. "consumer" or "connect").
     * @return Non-null protocol type name
     */
    protected abstract String protocolType();

    /**
     * Get the current list of protocols and their associated metadata supported
     * by the local member. The order of the protocols in the list indicates the preference
     * of the protocol (the first entry is the most preferred). The coordinator takes this
     * preference into account when selecting the generation protocol (generally more preferred
     * protocols will be selected as long as all members support them and there is no disagreement
     * on the preference).
     * @return Non-empty map of supported protocols and metadata
     */
    protected abstract JoinGroupRequestData.JoinGroupRequestProtocolCollection metadata();

    /**
     * Invoked prior to each group join or rejoin. This is typically used to perform any
     * cleanup from the previous generation (such as committing offsets for the consumer)
     * @param generation The previous generation or -1 if there was none
     * @param memberId The identifier of this member in the previous group or "" if there was none
     */
    protected abstract void onJoinPrepare(int generation, String memberId);

    /**
     * Perform assignment for the group. This is used by the leader to push state to all the members
     * of the group (e.g. to push partition assignments in the case of the new consumer)
     * @param leaderId The id of the leader (which is this member)
     * @param protocol The protocol selected by the coordinator
     * @param allMemberMetadata Metadata from all members of the group
     * @return A map from each member to their state assignment
     */
    protected abstract Map<String, ByteBuffer> performAssignment(String leaderId,
                                                                 String protocol,
                                                                 List<JoinGroupResponseData.JoinGroupResponseMember> allMemberMetadata);

    /**
     * Invoked when a group member has successfully joined a group. If this call fails with an exception,
     * then it will be retried using the same assignment state on the next call to {@link #ensureActiveGroup()}.
     *
     * @param generation The generation that was joined
     * @param memberId The identifier for the local member in the group
     * @param protocol The protocol selected by the coordinator
     * @param memberAssignment The assignment propagated from the group leader
     */
    protected abstract void onJoinComplete(int generation,
                                           String memberId,
                                           String protocol,
                                           ByteBuffer memberAssignment);

    /**
     * Invoked prior to each leave group event. This is typically used to cleanup assigned partitions;
     * note it is triggered by the consumer's API caller thread (i.e. background heartbeat thread would
     * not trigger it even if it tries to force leaving group upon heartbeat session expiration)
     */
    protected void onLeavePrepare() {}

    /**
	 * 确认协调者已经处于就绪状态，准备好接收请求
	 * @param timer 指定的等待时间计时器
	 * @return 如果协调者处于可发现状态，并且初始化连接已经成功，返回true，其他情况返回false
     */
    protected synchronized boolean ensureCoordinatorReady(final Timer timer) {
		// 如果协调者没有处于未知状态，返回true
        if (!coordinatorUnknown())
            return true;

		// 在协调者处于未知状态，并且在剩余等待时间内进行轮询
        do {
<<<<<<< HEAD
			// 查找当前consumer的协调者信息
=======
            if (fatalFindCoordinatorException != null) {
                final RuntimeException fatalException = fatalFindCoordinatorException;
                fatalFindCoordinatorException = null;
                throw fatalException;
            }
>>>>>>> 031b7208
            final RequestFuture<Void> future = lookupCoordinator();
            client.poll(future, timer);
			// 没有查找完成，跳出轮旋，根据当前的协调者状态进行判断
            if (!future.isDone()) {
				// 可能是超出等待时间了
                break;
            }
<<<<<<< HEAD
			// 查找失败
=======

            RuntimeException fatalException = null;

>>>>>>> 031b7208
            if (future.failed()) {
				// 如果出现的是可重试错误
                if (future.isRetriable()) {
<<<<<<< HEAD
                    log.debug("Coordinator discovery failed, refreshing metadata");
					// 证明协调者发现失败，刷新metadata
                    client.awaitMetadataUpdate(timer);
                } else
					// 非重试性错误，直接抛出异常
                    throw future.exception();
            } else if (coordinator != null && client.isUnavailable(coordinator)) {
				// 如果当前的协调者不为null，但是consumer client和协调者之间是不可用的
				// 证明我们已经找到了协调者，但是连接失败了，所以标记这个协调者状态为未知，然后重试进行发现
                markCoordinatorUnknown();
				// 计时器sleep到下一次进行重试的时间
=======
                    log.debug("Coordinator discovery failed, refreshing metadata", future.exception());
                    client.awaitMetadataUpdate(timer);
                } else {
                    fatalException = future.exception();
                    log.info("FindCoordinator request hit fatal exception", fatalException);
                }
            } else if (coordinator != null && client.isUnavailable(coordinator)) {
                // we found the coordinator, but the connection has failed, so mark
                // it dead and backoff before retrying discovery
                markCoordinatorUnknown("coordinator unavailable");
>>>>>>> 031b7208
                timer.sleep(rebalanceConfig.retryBackoffMs);
            }

            clearFindCoordinatorFuture();
            if (fatalException != null)
                throw fatalException;
        } while (coordinatorUnknown() && timer.notExpired());
		// 返回协调者状态是否处于就绪状态
        return !coordinatorUnknown();
    }

<<<<<<< HEAD
	/**
	 * 查询当前consumer的协调者
	 * 是线程安全的
	 * @return 包装了协调者的异步结果
	 */
	protected synchronized RequestFuture<Void> lookupCoordinator() {
		if (findCoordinatorFuture == null) {
			// 找到最近工作的node节点，向它询问现在的协调者是哪个节点
			Node node = this.client.leastLoadedNode();
			if (node == null) {
				log.debug("No broker available to send FindCoordinator request");
				// 如果连这样的节点都没有找到，那真只能失败了，返回没有可用的broker结果
				return RequestFuture.noBrokersAvailable();
			} else
				// 向当前节点咨询当前的协调者是哪个节点
				findCoordinatorFuture = sendFindCoordinatorRequest(node);
		}
		// 返回包装了协调者的异步结果
		return findCoordinatorFuture;
	}
=======
    protected synchronized RequestFuture<Void> lookupCoordinator() {
        if (findCoordinatorFuture == null) {
            // find a node to ask about the coordinator
            Node node = this.client.leastLoadedNode();
            if (node == null) {
                log.debug("No broker available to send FindCoordinator request");
                return RequestFuture.noBrokersAvailable();
            } else {
                findCoordinatorFuture = sendFindCoordinatorRequest(node);
            }
        }
        return findCoordinatorFuture;
    }
>>>>>>> 031b7208

    private synchronized void clearFindCoordinatorFuture() {
        findCoordinatorFuture = null;
    }

	/**
	 * 判断是否需要重新加入到消费组中（比如metadata发生变化）或者一个重新加入请求已经在运行中，正等待响应
	 * @return 需要重新加入，返回true，其他情况，返回false
     */
    protected synchronized boolean rejoinNeededOrPending() {
		// 如果有一个正在挂起的加入异步任务，我们需要尝试完成处理它
        return rejoinNeeded || joinFuture != null;
    }

    /**
     * Check the status of the heartbeat thread (if it is active) and indicate the liveness
     * of the client. This must be called periodically after joining with {@link #ensureActiveGroup()}
     * to ensure that the member stays in the group. If an interval of time longer than the
     * provided rebalance timeout expires without calling this method, then the client will proactively
     * leave the group.
     *
     * @param now current time in milliseconds
     * @throws RuntimeException for unexpected errors raised from the heartbeat thread
     */
    protected synchronized void pollHeartbeat(long now) {
        if (heartbeatThread != null) {
            if (heartbeatThread.hasFailed()) {
                // set the heartbeat thread to null and raise an exception. If the user catches it,
                // the next call to ensureActiveGroup() will spawn a new heartbeat thread.
                RuntimeException cause = heartbeatThread.failureCause();
                heartbeatThread = null;
                throw cause;
            }
            // Awake the heartbeat thread if needed
            if (heartbeat.shouldHeartbeat(now)) {
                notify();
            }
            heartbeat.poll(now);
        }
    }

    protected synchronized long timeToNextHeartbeat(long now) {
        // if we have not joined the group or we are preparing rebalance,
        // we don't need to send heartbeats
        if (state.hasNotJoinedGroup())
            return Long.MAX_VALUE;
        return heartbeat.timeToNextHeartbeat(now);
    }

    /**
     * Ensure that the group is active (i.e. joined and synced)
     */
    public void ensureActiveGroup() {
        while (!ensureActiveGroup(time.timer(Long.MAX_VALUE))) {
            log.warn("still waiting to ensure active group");
        }
    }

	/**
	 * 确认消费组是不是处于活跃状态，比如已经加入并同步
	 * @param timer 等待的计时器
	 * @throws KafkaException 回调任务出现了异常
	 * @return 消费组处于活跃状态
     */
    boolean ensureActiveGroup(final Timer timer) {
		// 必须要确认协调器是否处于就绪状态，因为我们可能会在发送心跳时断开连接，并且不需要我们重新加入消费组
        if (!ensureCoordinatorReady(timer)) {
            return false;
		}
		// 开启心跳线程
        startHeartbeatThreadIfNeeded();
		// 在协调器处于就绪状态下，加入消费组
        return joinGroupIfNeeded(timer);
<<<<<<< HEAD
	}

	/**
	 * 当当前没有心跳线程的情况下，创建并启动一个新的心跳线程
	 */
	private synchronized void startHeartbeatThreadIfNeeded() {
		if (heartbeatThread == null) {
			heartbeatThread = new HeartbeatThread();
			heartbeatThread.start();
		}
	}

	/**
	 * 加入消费组
	 * @param timer 等待时间计数器
	 * @throws KafkaException 如果回调任务出现了异常
	 * @return 加入消费组结果
=======
    }

    private synchronized void startHeartbeatThreadIfNeeded() {
        if (heartbeatThread == null) {
            heartbeatThread = new HeartbeatThread();
            heartbeatThread.start();
        }
    }

    private void closeHeartbeatThread() {
        HeartbeatThread thread;
        synchronized (this) {
            if (heartbeatThread == null)
                return;
            heartbeatThread.close();
            thread = heartbeatThread;
            heartbeatThread = null;
        }
        try {
            thread.join();
        } catch (InterruptedException e) {
            log.warn("Interrupted while waiting for consumer heartbeat thread to close");
            throw new InterruptException(e);
        }
    }

    /**
     * Joins the group without starting the heartbeat thread.
     *
     * If this function returns true, the state must always be in STABLE and heartbeat enabled.
     * If this function returns false, the state can be in one of the following:
     *  * UNJOINED: got error response but times out before being able to re-join, heartbeat disabled
     *  * PREPARING_REBALANCE: not yet received join-group response before timeout, heartbeat disabled
     *  * COMPLETING_REBALANCE: not yet received sync-group response before timeout, heartbeat enabled
     *
     * Visible for testing.
     *
     * @param timer Timer bounding how long this method can block
     * @throws KafkaException if the callback throws exception
     * @return true iff the operation succeeded
>>>>>>> 031b7208
     */
    boolean joinGroupIfNeeded(final Timer timer) {
		// 在需要重新加入或者挂起的情况下
        while (rejoinNeededOrPending()) {
			// 如果协调者没有处于就绪状态，直接返回false
            if (!ensureCoordinatorReady(timer)) {
                return false;
			}

			// 是否需要加入前准备，我们设置了一个标识位，来确认我们不会进行二次调用，如果client在一个挂起的再平衡完成之前被唤醒
			// 必须在当前轮询的每次迭代中调用，因为每个事件都需要一个再平衡（比如一个改变了匹配的订阅信息集合的metadata刷新）会触发
			// 当另一个再平衡才做仍然在处理中
			// 需要加入前准备
            if (needsJoinPrepare) {
				// 有需要准备的线程，先将标识位设为false
				// 因为开发者的回调任务可能会抛出异常，在这种情况下，重试时我们也不应该在onJoinPrepare上重试
                needsJoinPrepare = false;
                onJoinPrepare(generation.generationId, generation.memberId);
			}
			// 初始化加入消费组，并轮训加入结果
            final RequestFuture<ByteBuffer> future = initiateJoinGroup();
            client.poll(future, timer);
			// 加入任务没有完成，返回false
            if (!future.isDone()) {
				// 没有完成的原因可能是超时
                return false;
			}
			// 请求加入消费组成功
            if (future.succeeded()) {
<<<<<<< HEAD
				// 复制一份buffer，防止onJoinComplete()没有完成，进行重试
                ByteBuffer memberAssignment = future.value().duplicate();
				// 执行加入完成操作
                onJoinComplete(generation.generationId, generation.memberId, generation.protocol, memberAssignment);

				// 只有在回调任务完成之后，才会重置加入的消费组，它确认了如果回调任务被唤醒，我们将会在下一次需要加入时进行重试
                resetJoinGroupFuture();
                needsJoinPrepare = true;
            } else {
				// 加入失败
				// 重置回调加入回调任务
                resetJoinGroupFuture();
				// 获取失败异常，针对类型进行不同的判断
=======
                Generation generationSnapshot;
                MemberState stateSnapshot;

                // Generation data maybe concurrently cleared by Heartbeat thread.
                // Can't use synchronized for {@code onJoinComplete}, because it can be long enough
                // and shouldn't block heartbeat thread.
                // See {@link PlaintextConsumerTest#testMaxPollIntervalMsDelayInAssignment}
                synchronized (AbstractCoordinator.this) {
                    generationSnapshot = this.generation;
                    stateSnapshot = this.state;
                }

                if (!generationSnapshot.equals(Generation.NO_GENERATION) && stateSnapshot == MemberState.STABLE) {
                    // Duplicate the buffer in case `onJoinComplete` does not complete and needs to be retried.
                    ByteBuffer memberAssignment = future.value().duplicate();

                    onJoinComplete(generationSnapshot.generationId, generationSnapshot.memberId, generationSnapshot.protocolName, memberAssignment);

                    // Generally speaking we should always resetJoinGroupFuture once the future is done, but here
                    // we can only reset the join group future after the completion callback returns. This ensures
                    // that if the callback is woken up, we will retry it on the next joinGroupIfNeeded.
                    // And because of that we should explicitly trigger resetJoinGroupFuture in other conditions below.
                    resetJoinGroupFuture();
                    needsJoinPrepare = true;
                } else {
                    final String reason = String.format("rebalance failed since the generation/state was " +
                            "modified by heartbeat thread to %s/%s before the rebalance callback triggered",
                            generationSnapshot, stateSnapshot);

                    resetStateAndRejoin(reason);
                    resetJoinGroupFuture();
                }
            } else {
>>>>>>> 031b7208
                final RuntimeException exception = future.exception();

                resetJoinGroupFuture();

                if (exception instanceof UnknownMemberIdException ||
<<<<<<< HEAD
                        exception instanceof RebalanceInProgressException ||
                        exception instanceof IllegalGenerationException ||
                        exception instanceof MemberIdRequiredException)
					// 在UnknownMemberIdException、RebalanceInProgressException、IllegalGenerationException、MemberIdRequiredException异常情况下，继续下一次轮询
=======
                    exception instanceof IllegalGenerationException ||
                    exception instanceof RebalanceInProgressException ||
                    exception instanceof MemberIdRequiredException)
>>>>>>> 031b7208
                    continue;
					// 如果在失败的情况下，不允许重试，直接抛出指定异常
                else if (!future.isRetriable())
                    throw exception;
<<<<<<< HEAD
				// 在失败情况下，允许重试，等待进行下一次重试
=======

                resetStateAndRejoin(String.format("rebalance failed with retriable error %s", exception));
>>>>>>> 031b7208
                timer.sleep(rebalanceConfig.retryBackoffMs);
            }
		}
		// 加入成功，返回true
        return true;
	}

	private void closeHeartbeatThread() {
		HeartbeatThread thread = null;
		synchronized (this) {
			if (heartbeatThread == null)
				return;
			heartbeatThread.close();
			thread = heartbeatThread;
			heartbeatThread = null;
		}
		try {
			thread.join();
		} catch (InterruptedException e) {
			log.warn("Interrupted while waiting for consumer heartbeat thread to close");
			throw new InterruptException(e);
		}
    }

<<<<<<< HEAD
	/**
	 * 初始化消费组
	 * @return 初始化消费组的异步结果
	 */
	private synchronized RequestFuture<ByteBuffer> initiateJoinGroup() {
		// 我们需要存储一份加入异步任务备份，以防开发者唤醒，然后执行
		// 它将确保我们不会在未完成再平衡之前错误地尝试重新加入
		if (joinFuture == null) {
			// 如果没有需要完成的加入异步回调任务，就暂时屏蔽掉心跳检测线程，以便它不会干扰加入消费组
			// 需要住的是，必须发生在onJoinPrepare方法之后调用，因为如果回调任务的处理需要一些时间，我们必须还能持续发送心跳
			// 将心跳线程置为无效
			disableHeartbeatThread();
			// 状态置为正在进行再平衡
			state = MemberState.REBALANCING;
			// 发送加入消费组请求
			joinFuture = sendJoinGroupRequest();
			joinFuture.addListener(new RequestFutureListener<ByteBuffer>() {
				@Override
				public void onSuccess(ByteBuffer value) {
					// 处理加入完成任务，
					synchronized (AbstractCoordinator.this) {
						log.info("Successfully joined group with generation {}", generation.generationId);
						state = MemberState.STABLE;
						rejoinNeeded = false;

						if (heartbeatThread != null)
							heartbeatThread.enable();
					}
				}

				@Override
				public void onFailure(RuntimeException e) {
					// we handle failures below after the request finishes. if the join completes
					// after having been woken up, the exception is ignored and we will rejoin
					synchronized (AbstractCoordinator.this) {
						state = MemberState.UNJOINED;
					}
				}
			});
		}
		return joinFuture;
	}

	private synchronized void resetJoinGroupFuture() {
		this.joinFuture = null;
	}

	/**
	 * 加入消费组并返回下一generation的分配模式
	 * 这个函数处理了加入消费组和同步消费组两项工作，由协调器选举leader时委托给{@link #performAssignment(String, String, List)}方法
	 * @return 主消费者返回的包装了分配模式的请求回调异步任务
=======
    private synchronized void resetJoinGroupFuture() {
        this.joinFuture = null;
    }

    private synchronized RequestFuture<ByteBuffer> initiateJoinGroup() {
        // we store the join future in case we are woken up by the user after beginning the
        // rebalance in the call to poll below. This ensures that we do not mistakenly attempt
        // to rejoin before the pending rebalance has completed.
        if (joinFuture == null) {
            state = MemberState.PREPARING_REBALANCE;
            // a rebalance can be triggered consecutively if the previous one failed,
            // in this case we would not update the start time.
            if (lastRebalanceStartMs == -1L)
                lastRebalanceStartMs = time.milliseconds();
            joinFuture = sendJoinGroupRequest();
            joinFuture.addListener(new RequestFutureListener<ByteBuffer>() {
                @Override
                public void onSuccess(ByteBuffer value) {
                    // do nothing since all the handler logic are in SyncGroupResponseHandler already
                }

                @Override
                public void onFailure(RuntimeException e) {
                    // we handle failures below after the request finishes. if the join completes
                    // after having been woken up, the exception is ignored and we will rejoin;
                    // this can be triggered when either join or sync request failed
                    synchronized (AbstractCoordinator.this) {
                        sensors.failedRebalanceSensor.record();
                    }
                }
            });
        }
        return joinFuture;
    }

    /**
     * Join the group and return the assignment for the next generation. This function handles both
     * JoinGroup and SyncGroup, delegating to {@link #performAssignment(String, String, List)} if
     * elected leader by the coordinator.
     *
     * NOTE: This is visible only for testing
     *
     * @return A request future which wraps the assignment returned from the group leader
>>>>>>> 031b7208
     */
    RequestFuture<ByteBuffer> sendJoinGroupRequest() {
		// 如果协调器处于未知状态，返回协调器不可用的异步任务
        if (coordinatorUnknown())
            return RequestFuture.coordinatorNotAvailable();

		// 构建加入消费组的请求
        log.info("(Re-)joining group");
        JoinGroupRequest.Builder requestBuilder = new JoinGroupRequest.Builder(
                new JoinGroupRequestData()
                        .setGroupId(rebalanceConfig.groupId)
                        .setSessionTimeoutMs(this.rebalanceConfig.sessionTimeoutMs)
                        .setMemberId(this.generation.memberId)
                        .setGroupInstanceId(this.rebalanceConfig.groupInstanceId.orElse(null))
                        .setProtocolType(protocolType())
                        .setProtocols(metadata())
                        .setRebalanceTimeoutMs(this.rebalanceConfig.rebalanceTimeoutMs)
        );

        log.debug("Sending JoinGroup ({}) to coordinator {}", requestBuilder, this.coordinator);

<<<<<<< HEAD
		// 获取请求的等待时间
		// 取设置的再平衡的超时时间，和再平衡超时时间+5s之间的最大值
		// 需要注意的是，使用设置的再平衡的超时时间重写了请求的超时时间，因为可能需要在协调器上阻塞一会
		// 我们又添加了5s的小等待
        int joinGroupTimeoutMs = Math.max(rebalanceConfig.rebalanceTimeoutMs, rebalanceConfig.rebalanceTimeoutMs + 5000);
		// 发送加入消费组请求，并等待回调异步任务
        return client.send(coordinator, requestBuilder, joinGroupTimeoutMs)
                .compose(new JoinGroupResponseHandler());
	}

	/**
	 * Follower节点发送同步消费组订阅信息请求
	 * @return 返回节点加入结果
	 */
	private RequestFuture<ByteBuffer> onJoinFollower() {
		// 如果是follower节点的情况，那么不进行分配策略，发送空的分配策略
		SyncGroupRequest.Builder requestBuilder =
				new SyncGroupRequest.Builder(
						new SyncGroupRequestData()
								.setGroupId(rebalanceConfig.groupId)
								.setMemberId(generation.memberId)
								.setGroupInstanceId(this.rebalanceConfig.groupInstanceId.orElse(null))
								.setGenerationId(generation.generationId)
								// 空的分配策略
								.setAssignments(Collections.emptyList())
				);
		log.debug("Sending follower SyncGroup to coordinator {}: {}", this.coordinator, requestBuilder);
		return sendSyncGroupRequest(requestBuilder);
	}

	/**
	 * 主消费者在收到加入消费组响应后，执行完分区分配工作，才会发送同步组请求
	 * @param joinResponse 收到的加入消费组响应
	 * @return
	 */
	private RequestFuture<ByteBuffer> onJoinLeader(JoinGroupResponse joinResponse) {
		try {
			// 执行消费组级别的任务分配工作，响应结果中有分配的协议、所有consumer的全局信息
			Map<String, ByteBuffer> groupAssignment = performAssignment(joinResponse.data().leader(),
					joinResponse.data().protocolName(),
					joinResponse.data().members());
			// 遍历包装成同步消费组请求分配中
			List<SyncGroupRequestData.SyncGroupRequestAssignment> groupAssignmentList = new ArrayList<>();
			for (Map.Entry<String, ByteBuffer> assignment : groupAssignment.entrySet()) {
				groupAssignmentList.add(new SyncGroupRequestData.SyncGroupRequestAssignment()
						.setMemberId(assignment.getKey())
						.setAssignment(Utils.toArray(assignment.getValue()))
				);
			}
			// 构建同步请求
			SyncGroupRequest.Builder requestBuilder =
					new SyncGroupRequest.Builder(
							new SyncGroupRequestData()
									.setGroupId(rebalanceConfig.groupId)
									.setMemberId(generation.memberId)
									.setGroupInstanceId(this.rebalanceConfig.groupInstanceId.orElse(null))
									.setGenerationId(generation.generationId)
									.setAssignments(groupAssignmentList)
					);
			log.debug("Sending leader SyncGroup to coordinator {}: {}", this.coordinator, requestBuilder);
			// 发送同步请出去
			return sendSyncGroupRequest(requestBuilder);
		} catch (RuntimeException e) {
			return RequestFuture.failure(e);
		}
	}

	/**
	 * 发送集群同步请求给协调器
	 * @param requestBuilder 同步请求构造器
	 * @return 发送请求的回调任务
	 */
	private RequestFuture<ByteBuffer> sendSyncGroupRequest(SyncGroupRequest.Builder requestBuilder) {
		if (coordinatorUnknown())
			return RequestFuture.coordinatorNotAvailable();
		return client.send(coordinator, requestBuilder)
				.compose(new SyncGroupResponseHandler());
	}

	/**
	 * 设置需要重新加入消费组的需求为true
	 */
	protected synchronized void requestRejoin() {
		this.rejoinNeeded = true;
	}

	private enum MemberState {
		UNJOINED,    // client还没有在消费组中
		REBALANCING, // client开始进行再平衡
		STABLE,      // client已经加入消费组，并且开始发送心跳
	}

	/**
	 * 加入消费组响应处理器
	 */
	private class JoinGroupResponseHandler extends CoordinatorResponseHandler<JoinGroupResponse, ByteBuffer> {
		@Override
		public void handle(JoinGroupResponse joinResponse, RequestFuture<ByteBuffer> future) {
			Errors error = joinResponse.error();
			if (error == Errors.NONE) {
				log.debug("Received successful JoinGroup response: {}", joinResponse);
				sensors.joinLatency.record(response.requestLatencyMs());

				synchronized (AbstractCoordinator.this) {
					// 如果当前consumer的状态不是再平衡
					if (state != MemberState.REBALANCING) {
						// 如果consumer在再平衡完成之前被唤醒，代表可能已经离开消费组
						// 代表可能不需要继续同步数据，直接铲产生没有加入到消费组异常
						future.raise(new UnjoinedGroupException());
					} else {
						// 在consumer处于再平衡状态下
						// 根据响应信息构建当前的generation信息
						AbstractCoordinator.this.generation = new Generation(joinResponse.data().generationId(),
								joinResponse.data().memberId(), joinResponse.data().protocolName());
						// 如果当前consumer被选为leader
						if (joinResponse.isLeader()) {
							// 构建leader节点调用链，再添加同步的listener
							onJoinLeader(joinResponse).chain(future);
						} else {
							// 否则构建follower节点调用链，再添加的同步的listener
							onJoinFollower().chain(future);
						}
					}
				}
				// 出现异常，产生错误
			} else if (error == Errors.COORDINATOR_LOAD_IN_PROGRESS) {
				log.debug("Attempt to join group rejected since coordinator {} is loading the group.", coordinator());
				// backoff and retry
				future.raise(error);
			} else if (error == Errors.UNKNOWN_MEMBER_ID) {
				// reset the member id and retry immediately
				resetGenerationOnResponseError(ApiKeys.JOIN_GROUP, error);
				log.debug("Attempt to join group failed due to unknown member id.");
				future.raise(error);
			} else if (error == Errors.COORDINATOR_NOT_AVAILABLE
					|| error == Errors.NOT_COORDINATOR) {
				// re-discover the coordinator and retry with backoff
				markCoordinatorUnknown();
				log.debug("Attempt to join group failed due to obsolete coordinator information: {}", error.message());
				future.raise(error);
			} else if (error == Errors.FENCED_INSTANCE_ID) {
				log.error("Received fatal exception: group.instance.id gets fenced");
				future.raise(error);
			} else if (error == Errors.INCONSISTENT_GROUP_PROTOCOL
					|| error == Errors.INVALID_SESSION_TIMEOUT
					|| error == Errors.INVALID_GROUP_ID
					|| error == Errors.GROUP_AUTHORIZATION_FAILED
					|| error == Errors.GROUP_MAX_SIZE_REACHED) {
				// log the error and re-throw the exception
				log.error("Attempt to join group failed due to fatal error: {}", error.message());
				if (error == Errors.GROUP_MAX_SIZE_REACHED) {
					future.raise(new GroupMaxSizeReachedException("Consumer group " + rebalanceConfig.groupId +
							" already has the configured maximum number of members."));
				} else if (error == Errors.GROUP_AUTHORIZATION_FAILED) {
					future.raise(GroupAuthorizationException.forGroupId(rebalanceConfig.groupId));
				} else {
					future.raise(error);
				}
			} else if (error == Errors.UNSUPPORTED_VERSION) {
				log.error("Attempt to join group failed due to unsupported version error. Please unset field group.instance.id and retry" +
						"to see if the problem resolves");
				future.raise(error);
			} else if (error == Errors.MEMBER_ID_REQUIRED) {
				// 错误是没有传memberId，但是broker需要memberId，更新memberId，然后再下一次循环中发送下一个加入消费组的请求
				synchronized (AbstractCoordinator.this) {
					AbstractCoordinator.this.generation = new Generation(OffsetCommitRequest.DEFAULT_GENERATION_ID,
							joinResponse.data().memberId(), null);
					AbstractCoordinator.this.rejoinNeeded = true;
					AbstractCoordinator.this.state = MemberState.UNJOINED;
				}
				future.raise(error);
			} else {
				// 未知错误，包装成KafkaException异常
				log.error("Attempt to join group failed due to unexpected error: {}", error.message());
				future.raise(new KafkaException("Unexpected error in join group response: " + error.message()));
			}
		}
	}
=======
        // Note that we override the request timeout using the rebalance timeout since that is the
        // maximum time that it may block on the coordinator. We add an extra 5 seconds for small delays.
        int joinGroupTimeoutMs = Math.max(client.defaultRequestTimeoutMs(),
            rebalanceConfig.rebalanceTimeoutMs + JOIN_GROUP_TIMEOUT_LAPSE);
        return client.send(coordinator, requestBuilder, joinGroupTimeoutMs)
                .compose(new JoinGroupResponseHandler(generation));
    }

    private class JoinGroupResponseHandler extends CoordinatorResponseHandler<JoinGroupResponse, ByteBuffer> {
        private JoinGroupResponseHandler(final Generation generation) {
            super(generation);
        }

        @Override
        public void handle(JoinGroupResponse joinResponse, RequestFuture<ByteBuffer> future) {
            Errors error = joinResponse.error();
            if (error == Errors.NONE) {
                if (isProtocolTypeInconsistent(joinResponse.data().protocolType())) {
                    log.error("JoinGroup failed: Inconsistent Protocol Type, received {} but expected {}",
                        joinResponse.data().protocolType(), protocolType());
                    future.raise(Errors.INCONSISTENT_GROUP_PROTOCOL);
                } else {
                    log.debug("Received successful JoinGroup response: {}", joinResponse);
                    sensors.joinSensor.record(response.requestLatencyMs());

                    synchronized (AbstractCoordinator.this) {
                        if (state != MemberState.PREPARING_REBALANCE) {
                            // if the consumer was woken up before a rebalance completes, we may have already left
                            // the group. In this case, we do not want to continue with the sync group.
                            future.raise(new UnjoinedGroupException());
                        } else {
                            state = MemberState.COMPLETING_REBALANCE;

                            // we only need to enable heartbeat thread whenever we transit to
                            // COMPLETING_REBALANCE state since we always transit from this state to STABLE
                            if (heartbeatThread != null)
                                heartbeatThread.enable();

                            AbstractCoordinator.this.generation = new Generation(
                                joinResponse.data().generationId(),
                                joinResponse.data().memberId(), joinResponse.data().protocolName());

                            log.info("Successfully joined group with generation {}", AbstractCoordinator.this.generation);

                            if (joinResponse.isLeader()) {
                                onJoinLeader(joinResponse).chain(future);
                            } else {
                                onJoinFollower().chain(future);
                            }
                        }
                    }
                }
            } else if (error == Errors.COORDINATOR_LOAD_IN_PROGRESS) {
                log.info("JoinGroup failed: Coordinator {} is loading the group.", coordinator());
                // backoff and retry
                future.raise(error);
            } else if (error == Errors.UNKNOWN_MEMBER_ID) {
                log.info("JoinGroup failed: {} Need to re-join the group. Sent generation was {}",
                         error.message(), sentGeneration);
                // only need to reset the member id if generation has not been changed,
                // then retry immediately
                if (generationUnchanged())
                    resetGenerationOnResponseError(ApiKeys.JOIN_GROUP, error);

                future.raise(error);
            } else if (error == Errors.COORDINATOR_NOT_AVAILABLE
                    || error == Errors.NOT_COORDINATOR) {
                // re-discover the coordinator and retry with backoff
                markCoordinatorUnknown(error);
                log.info("JoinGroup failed: {} Marking coordinator unknown. Sent generation was {}",
                          error.message(), sentGeneration);
                future.raise(error);
            } else if (error == Errors.FENCED_INSTANCE_ID) {
                // for join-group request, even if the generation has changed we would not expect the instance id
                // gets fenced, and hence we always treat this as a fatal error
                log.error("JoinGroup failed: The group instance id {} has been fenced by another instance. " +
                              "Sent generation was {}", rebalanceConfig.groupInstanceId, sentGeneration);
                future.raise(error);
            } else if (error == Errors.INCONSISTENT_GROUP_PROTOCOL
                    || error == Errors.INVALID_SESSION_TIMEOUT
                    || error == Errors.INVALID_GROUP_ID
                    || error == Errors.GROUP_AUTHORIZATION_FAILED
                    || error == Errors.GROUP_MAX_SIZE_REACHED) {
                // log the error and re-throw the exception
                log.error("JoinGroup failed due to fatal error: {}", error.message());
                if (error == Errors.GROUP_MAX_SIZE_REACHED) {
                    future.raise(new GroupMaxSizeReachedException("Consumer group " + rebalanceConfig.groupId +
                            " already has the configured maximum number of members."));
                } else if (error == Errors.GROUP_AUTHORIZATION_FAILED) {
                    future.raise(GroupAuthorizationException.forGroupId(rebalanceConfig.groupId));
                } else {
                    future.raise(error);
                }
            } else if (error == Errors.UNSUPPORTED_VERSION) {
                log.error("JoinGroup failed due to unsupported version error. Please unset field group.instance.id " +
                          "and retry to see if the problem resolves");
                future.raise(error);
            } else if (error == Errors.MEMBER_ID_REQUIRED) {
                // Broker requires a concrete member id to be allowed to join the group. Update member id
                // and send another join group request in next cycle.
                String memberId = joinResponse.data().memberId();
                log.debug("JoinGroup failed due to non-fatal error: {} Will set the member id as {} and then rejoin. " +
                              "Sent generation was  {}", error, memberId, sentGeneration);
                synchronized (AbstractCoordinator.this) {
                    AbstractCoordinator.this.generation = new Generation(OffsetCommitRequest.DEFAULT_GENERATION_ID, memberId, null);
                }
                requestRejoin("need to re-join with the given member-id");

                future.raise(error);
            } else if (error == Errors.REBALANCE_IN_PROGRESS) {
                log.info("JoinGroup failed due to non-fatal error: REBALANCE_IN_PROGRESS, " +
                    "which could indicate a replication timeout on the broker. Will retry.");
                future.raise(error);
            } else {
                // unexpected error, throw the exception
                log.error("JoinGroup failed due to unexpected error: {}", error.message());
                future.raise(new KafkaException("Unexpected error in join group response: " + error.message()));
            }
        }
    }

    private RequestFuture<ByteBuffer> onJoinFollower() {
        // send follower's sync group with an empty assignment
        SyncGroupRequest.Builder requestBuilder =
                new SyncGroupRequest.Builder(
                        new SyncGroupRequestData()
                                .setGroupId(rebalanceConfig.groupId)
                                .setMemberId(generation.memberId)
                                .setProtocolType(protocolType())
                                .setProtocolName(generation.protocolName)
                                .setGroupInstanceId(this.rebalanceConfig.groupInstanceId.orElse(null))
                                .setGenerationId(generation.generationId)
                                .setAssignments(Collections.emptyList())
                );
        log.debug("Sending follower SyncGroup to coordinator {} at generation {}: {}", this.coordinator, this.generation, requestBuilder);
        return sendSyncGroupRequest(requestBuilder);
    }

    private RequestFuture<ByteBuffer> onJoinLeader(JoinGroupResponse joinResponse) {
        try {
            // perform the leader synchronization and send back the assignment for the group
            Map<String, ByteBuffer> groupAssignment = performAssignment(joinResponse.data().leader(), joinResponse.data().protocolName(),
                    joinResponse.data().members());

            List<SyncGroupRequestData.SyncGroupRequestAssignment> groupAssignmentList = new ArrayList<>();
            for (Map.Entry<String, ByteBuffer> assignment : groupAssignment.entrySet()) {
                groupAssignmentList.add(new SyncGroupRequestData.SyncGroupRequestAssignment()
                        .setMemberId(assignment.getKey())
                        .setAssignment(Utils.toArray(assignment.getValue()))
                );
            }

            SyncGroupRequest.Builder requestBuilder =
                    new SyncGroupRequest.Builder(
                            new SyncGroupRequestData()
                                    .setGroupId(rebalanceConfig.groupId)
                                    .setMemberId(generation.memberId)
                                    .setProtocolType(protocolType())
                                    .setProtocolName(generation.protocolName)
                                    .setGroupInstanceId(this.rebalanceConfig.groupInstanceId.orElse(null))
                                    .setGenerationId(generation.generationId)
                                    .setAssignments(groupAssignmentList)
                    );
            log.debug("Sending leader SyncGroup to coordinator {} at generation {}: {}", this.coordinator, this.generation, requestBuilder);
            return sendSyncGroupRequest(requestBuilder);
        } catch (RuntimeException e) {
            return RequestFuture.failure(e);
        }
    }

    private RequestFuture<ByteBuffer> sendSyncGroupRequest(SyncGroupRequest.Builder requestBuilder) {
        if (coordinatorUnknown())
            return RequestFuture.coordinatorNotAvailable();
        return client.send(coordinator, requestBuilder)
                .compose(new SyncGroupResponseHandler(generation));
    }

    private class SyncGroupResponseHandler extends CoordinatorResponseHandler<SyncGroupResponse, ByteBuffer> {
        private SyncGroupResponseHandler(final Generation generation) {
            super(generation);
        }

        @Override
        public void handle(SyncGroupResponse syncResponse,
                           RequestFuture<ByteBuffer> future) {
            Errors error = syncResponse.error();
            if (error == Errors.NONE) {
                if (isProtocolTypeInconsistent(syncResponse.data().protocolType())) {
                    log.error("SyncGroup failed due to inconsistent Protocol Type, received {} but expected {}",
                        syncResponse.data().protocolType(), protocolType());
                    future.raise(Errors.INCONSISTENT_GROUP_PROTOCOL);
                } else {
                    log.debug("Received successful SyncGroup response: {}", syncResponse);
                    sensors.syncSensor.record(response.requestLatencyMs());

                    synchronized (AbstractCoordinator.this) {
                        if (!generation.equals(Generation.NO_GENERATION) && state == MemberState.COMPLETING_REBALANCE) {
                            // check protocol name only if the generation is not reset
                            final String protocolName = syncResponse.data().protocolName();
                            final boolean protocolNameInconsistent = protocolName != null &&
                                !protocolName.equals(generation.protocolName);

                            if (protocolNameInconsistent) {
                                log.error("SyncGroup failed due to inconsistent Protocol Name, received {} but expected {}",
                                    protocolName, generation.protocolName);

                                future.raise(Errors.INCONSISTENT_GROUP_PROTOCOL);
                            } else {
                                log.info("Successfully synced group in generation {}", generation);
                                state = MemberState.STABLE;
                                rejoinNeeded = false;
                                // record rebalance latency
                                lastRebalanceEndMs = time.milliseconds();
                                sensors.successfulRebalanceSensor.record(lastRebalanceEndMs - lastRebalanceStartMs);
                                lastRebalanceStartMs = -1L;

                                future.complete(ByteBuffer.wrap(syncResponse.data().assignment()));
                            }
                        } else {
                            log.info("Generation data was cleared by heartbeat thread to {} and state is now {} before " +
                                "receiving SyncGroup response, marking this rebalance as failed and retry",
                                generation, state);
                            // use ILLEGAL_GENERATION error code to let it retry immediately
                            future.raise(Errors.ILLEGAL_GENERATION);
                        }
                    }
                }
            } else {
                if (error == Errors.GROUP_AUTHORIZATION_FAILED) {
                    future.raise(GroupAuthorizationException.forGroupId(rebalanceConfig.groupId));
                } else if (error == Errors.REBALANCE_IN_PROGRESS) {
                    log.info("SyncGroup failed: The group began another rebalance. Need to re-join the group. " +
                                 "Sent generation was {}", sentGeneration);
                    future.raise(error);
                } else if (error == Errors.FENCED_INSTANCE_ID) {
                    // for sync-group request, even if the generation has changed we would not expect the instance id
                    // gets fenced, and hence we always treat this as a fatal error
                    log.error("SyncGroup failed: The group instance id {} has been fenced by another instance. " +
                        "Sent generation was {}", rebalanceConfig.groupInstanceId, sentGeneration);
                    future.raise(error);
                } else if (error == Errors.UNKNOWN_MEMBER_ID
                        || error == Errors.ILLEGAL_GENERATION) {
                    log.info("SyncGroup failed: {} Need to re-join the group. Sent generation was {}",
                            error.message(), sentGeneration);
                    if (generationUnchanged())
                        resetGenerationOnResponseError(ApiKeys.SYNC_GROUP, error);

                    future.raise(error);
                } else if (error == Errors.COORDINATOR_NOT_AVAILABLE
                        || error == Errors.NOT_COORDINATOR) {
                    log.info("SyncGroup failed: {} Marking coordinator unknown. Sent generation was {}",
                             error.message(), sentGeneration);
                    markCoordinatorUnknown(error);
                    future.raise(error);
                } else {
                    future.raise(new KafkaException("Unexpected error from SyncGroup: " + error.message()));
                }
            }
        }
    }
>>>>>>> 031b7208

    /**
     * Discover the current coordinator for the group. Sends a GroupMetadata request to
     * one of the brokers. The returned future should be polled to get the result of the request.
     * @return A request future which indicates the completion of the metadata request
     */
    private RequestFuture<Void> sendFindCoordinatorRequest(Node node) {
        // initiate the group metadata request
        log.debug("Sending FindCoordinator request to broker {}", node);
        FindCoordinatorRequest.Builder requestBuilder =
                new FindCoordinatorRequest.Builder(
                        new FindCoordinatorRequestData()
                            .setKeyType(CoordinatorType.GROUP.id())
                            .setKey(this.rebalanceConfig.groupId));
        return client.send(node, requestBuilder)
                .compose(new FindCoordinatorResponseHandler());
    }

    private class FindCoordinatorResponseHandler extends RequestFutureAdapter<ClientResponse, Void> {

        @Override
        public void onSuccess(ClientResponse resp, RequestFuture<Void> future) {
            log.debug("Received FindCoordinator response {}", resp);

            FindCoordinatorResponse findCoordinatorResponse = (FindCoordinatorResponse) resp.responseBody();
            Errors error = findCoordinatorResponse.error();
            if (error == Errors.NONE) {
                synchronized (AbstractCoordinator.this) {
                    // use MAX_VALUE - node.id as the coordinator id to allow separate connections
                    // for the coordinator in the underlying network client layer
                    int coordinatorConnectionId = Integer.MAX_VALUE - findCoordinatorResponse.data().nodeId();

                    AbstractCoordinator.this.coordinator = new Node(
                            coordinatorConnectionId,
                            findCoordinatorResponse.data().host(),
                            findCoordinatorResponse.data().port());
                    log.info("Discovered group coordinator {}", coordinator);
                    client.tryConnect(coordinator);
                    heartbeat.resetSessionTimeout();
                }
                future.complete(null);
            } else if (error == Errors.GROUP_AUTHORIZATION_FAILED) {
                future.raise(GroupAuthorizationException.forGroupId(rebalanceConfig.groupId));
            } else {
                log.debug("Group coordinator lookup failed: {}", findCoordinatorResponse.data().errorMessage());
                future.raise(error);
            }
        }

        @Override
        public void onFailure(RuntimeException e, RequestFuture<Void> future) {
            log.debug("FindCoordinator request failed due to {}", e.toString());

            if (!(e instanceof RetriableException)) {
                // Remember the exception if fatal so we can ensure it gets thrown by the main thread
                fatalFindCoordinatorException = e;
            }

            super.onFailure(e, future);
        }
    }

    /**
     * Check if we know who the coordinator is and we have an active connection
     * @return true if the coordinator is unknown
     */
    public boolean coordinatorUnknown() {
        return checkAndGetCoordinator() == null;
    }

    /**
     * Get the coordinator if its connection is still active. Otherwise mark it unknown and
     * return null.
     *
     * @return the current coordinator or null if it is unknown
     */
    protected synchronized Node checkAndGetCoordinator() {
        if (coordinator != null && client.isUnavailable(coordinator)) {
            markCoordinatorUnknown(true, "coordinator unavailable");
            return null;
        }
        return this.coordinator;
    }

    private synchronized Node coordinator() {
        return this.coordinator;
    }

<<<<<<< HEAD
	/**
	 * 在不断开连接的情况下，标记协调者的状态为未知状态
	 */
	protected synchronized void markCoordinatorUnknown() {
		markCoordinatorUnknown(false);
	}

	/**
	 * 标记协调者的状态为未知状态
	 * @param isDisconnected 是否已经断开连接
	 */
	protected synchronized void markCoordinatorUnknown(boolean isDisconnected) {
		if (this.coordinator != null) {
			log.info("Group coordinator {} is unavailable or invalid, will attempt rediscovery", this.coordinator);
			Node oldCoordinator = this.coordinator;

			// 先转移协调者，以便执行后续的回调任务，同时也阻止了新的请求仍然继续发送到协调者
			this.coordinator = null;

			// 没有断开连接，执行异步断开连接操作
			if (!isDisconnected)
				client.disconnectAsync(oldCoordinator);
		}
	}

	/**
	 * 获取稳定消费组的当前版本
	 * @return 获取当前的版本，如果消费组处于未加入或者再平衡，返回null
=======

    protected synchronized void markCoordinatorUnknown(Errors error) {
        markCoordinatorUnknown(false, "error response " + error.name());
    }

    protected synchronized void markCoordinatorUnknown(String cause) {
        markCoordinatorUnknown(false, cause);
    }

    protected synchronized void markCoordinatorUnknown(boolean isDisconnected, String cause) {
        if (this.coordinator != null) {
            log.info("Group coordinator {} is unavailable or invalid due to cause: {}."
                    + "isDisconnected: {}. Rediscovery will be attempted.", this.coordinator,
                    cause, isDisconnected);
            Node oldCoordinator = this.coordinator;

            // Mark the coordinator dead before disconnecting requests since the callbacks for any pending
            // requests may attempt to do likewise. This also prevents new requests from being sent to the
            // coordinator while the disconnect is in progress.
            this.coordinator = null;

            // Disconnect from the coordinator to ensure that there are no in-flight requests remaining.
            // Pending callbacks will be invoked with a DisconnectException on the next call to poll.
            if (!isDisconnected)
                client.disconnectAsync(oldCoordinator);

            lastTimeOfConnectionMs = time.milliseconds();
        } else {
            long durationOfOngoingDisconnect = time.milliseconds() - lastTimeOfConnectionMs;
            if (durationOfOngoingDisconnect > rebalanceConfig.rebalanceTimeoutMs)
                log.warn("Consumer has been disconnected from the group coordinator for {}ms", durationOfOngoingDisconnect);
        }
    }

    /**
     * Get the current generation state, regardless of whether it is currently stable.
     * Note that the generation information can be updated while we are still in the middle
     * of a rebalance, after the join-group response is received.
     *
     * @return the current generation
>>>>>>> 031b7208
     */
    protected synchronized Generation generation() {
        return generation;
    }

    /**
     * Get the current generation state if the group is stable, otherwise return null
     *
     * @return the current generation or null
     */
    protected synchronized Generation generationIfStable() {
        if (this.state != MemberState.STABLE)
            return null;
        return generation;
    }

    protected synchronized boolean rebalanceInProgress() {
        return this.state == MemberState.PREPARING_REBALANCE || this.state == MemberState.COMPLETING_REBALANCE;
    }

    protected synchronized String memberId() {
        return generation.memberId;
    }

    private synchronized void resetStateAndGeneration(final String reason) {
        log.info("Resetting generation due to: {}", reason);

        state = MemberState.UNJOINED;
        generation = Generation.NO_GENERATION;
    }

    private synchronized void resetStateAndRejoin(final String reason) {
        resetStateAndGeneration(reason);
        requestRejoin(reason);
    }

    synchronized void resetGenerationOnResponseError(ApiKeys api, Errors error) {
        final String reason = String.format("encountered %s from %s response", error, api);
        resetStateAndRejoin(reason);
    }

    synchronized void resetGenerationOnLeaveGroup() {
<<<<<<< HEAD
        log.debug("Resetting generation due to consumer pro-actively leaving the group");
		resetGeneration();
	}

	/**
	 * 同步消费组信息响应处理器
	 */
	private class SyncGroupResponseHandler extends CoordinatorResponseHandler<SyncGroupResponse, ByteBuffer> {
		@Override
		public void handle(SyncGroupResponse syncResponse,
						   RequestFuture<ByteBuffer> future) {
			Errors error = syncResponse.error();
			if (error == Errors.NONE) {
				// 记录的请求时间
				sensors.syncLatency.record(response.requestLatencyMs());
				// 包装分配的任务，将分配partition的数据加入到future中
				future.complete(ByteBuffer.wrap(syncResponse.data.assignment()));
			} else {
				// 出现异常，首先再次发送加入消费组请求
				requestRejoin();
				// 然后接着处理异常
				if (error == Errors.GROUP_AUTHORIZATION_FAILED) {
					future.raise(GroupAuthorizationException.forGroupId(rebalanceConfig.groupId));
				} else if (error == Errors.REBALANCE_IN_PROGRESS) {
					log.debug("SyncGroup failed because the group began another rebalance");
					future.raise(error);
				} else if (error == Errors.FENCED_INSTANCE_ID) {
					log.error("Received fatal exception: group.instance.id gets fenced");
					future.raise(error);
				} else if (error == Errors.UNKNOWN_MEMBER_ID
						|| error == Errors.ILLEGAL_GENERATION) {
					log.debug("SyncGroup failed: {}", error.message());
					resetGenerationOnResponseError(ApiKeys.SYNC_GROUP, error);
					future.raise(error);
				} else if (error == Errors.COORDINATOR_NOT_AVAILABLE
						|| error == Errors.NOT_COORDINATOR) {
					log.debug("SyncGroup failed: {}", error.message());
					markCoordinatorUnknown();
					future.raise(error);
				} else {
					future.raise(new KafkaException("Unexpected error from SyncGroup: " + error.message()));
                }
            }
        }
=======
        resetStateAndRejoin("consumer pro-actively leaving the group");
    }

    public synchronized void requestRejoin(final String reason) {
        log.info("Request joining group due to: {}", reason);
        this.rejoinNeeded = true;
>>>>>>> 031b7208
    }

    private boolean isProtocolTypeInconsistent(String protocolType) {
        return protocolType != null && !protocolType.equals(protocolType());
    }

    /**
     * Close the coordinator, waiting if needed to send LeaveGroup.
     */
    @Override
    public final void close() {
        close(time.timer(0));
    }

    /**
     * @throws KafkaException if the rebalance callback throws exception
     */
    protected void close(Timer timer) {
        try {
            closeHeartbeatThread();
        } finally {
            // Synchronize after closing the heartbeat thread since heartbeat thread
            // needs this lock to complete and terminate after close flag is set.
            synchronized (this) {
                if (rebalanceConfig.leaveGroupOnClose) {
                    onLeavePrepare();
                    maybeLeaveGroup("the consumer is being closed");
                }

                // At this point, there may be pending commits (async commits or sync commits that were
                // interrupted using wakeup) and the leave group request which have been queued, but not
                // yet sent to the broker. Wait up to close timeout for these pending requests to be processed.
                // If coordinator is not known, requests are aborted.
                Node coordinator = checkAndGetCoordinator();
                if (coordinator != null && !client.awaitPendingRequests(coordinator, timer))
                    log.warn("Close timed out with {} pending requests to coordinator, terminating client connections",
                            client.pendingRequestCount(coordinator));
            }
        }
    }

    /**
     * Sends LeaveGroupRequest and logs the {@code leaveReason}, unless this member is using static membership or is already
     * not part of the group (ie does not have a valid member id, is in the UNJOINED state, or the coordinator is unknown).
     *
     * @param leaveReason the reason to leave the group for logging
     * @throws KafkaException if the rebalance callback throws exception
     */
    public synchronized RequestFuture<Void> maybeLeaveGroup(String leaveReason) {
        RequestFuture<Void> future = null;

        // Starting from 2.3, only dynamic members will send LeaveGroupRequest to the broker,
        // consumer with valid group.instance.id is viewed as static member that never sends LeaveGroup,
        // and the membership expiration is only controlled by session timeout.
        if (isDynamicMember() && !coordinatorUnknown() &&
            state != MemberState.UNJOINED && generation.hasMemberId()) {
            // this is a minimal effort attempt to leave the group. we do not
            // attempt any resending if the request fails or times out.
            log.info("Member {} sending LeaveGroup request to coordinator {} due to {}",
                generation.memberId, coordinator, leaveReason);
            LeaveGroupRequest.Builder request = new LeaveGroupRequest.Builder(
                rebalanceConfig.groupId,
                Collections.singletonList(new MemberIdentity().setMemberId(generation.memberId))
            );

            future = client.send(coordinator, request).compose(new LeaveGroupResponseHandler(generation));
            client.pollNoWakeup();
        }

        resetGenerationOnLeaveGroup();

        return future;
    }

    protected boolean isDynamicMember() {
        return !rebalanceConfig.groupInstanceId.isPresent();
    }

    private class LeaveGroupResponseHandler extends CoordinatorResponseHandler<LeaveGroupResponse, Void> {
        private LeaveGroupResponseHandler(final Generation generation) {
            super(generation);
        }

        @Override
        public void handle(LeaveGroupResponse leaveResponse, RequestFuture<Void> future) {
            final List<MemberResponse> members = leaveResponse.memberResponses();
            if (members.size() > 1) {
                future.raise(new IllegalStateException("The expected leave group response " +
                                                           "should only contain no more than one member info, however get " + members));
            }

            final Errors error = leaveResponse.error();
            if (error == Errors.NONE) {
                log.debug("LeaveGroup response with {} returned successfully: {}", sentGeneration, response);
                future.complete(null);
            } else {
                log.error("LeaveGroup request with {} failed with error: {}", sentGeneration, error.message());
                future.raise(error);
            }
        }
    }

    // visible for testing
    synchronized RequestFuture<Void> sendHeartbeatRequest() {
        log.debug("Sending Heartbeat request with generation {} and member id {} to coordinator {}",
            generation.generationId, generation.memberId, coordinator);
        HeartbeatRequest.Builder requestBuilder =
                new HeartbeatRequest.Builder(new HeartbeatRequestData()
                        .setGroupId(rebalanceConfig.groupId)
                        .setMemberId(this.generation.memberId)
                        .setGroupInstanceId(this.rebalanceConfig.groupInstanceId.orElse(null))
                        .setGenerationId(this.generation.generationId));
        return client.send(coordinator, requestBuilder)
                .compose(new HeartbeatResponseHandler(generation));
    }

    private class HeartbeatResponseHandler extends CoordinatorResponseHandler<HeartbeatResponse, Void> {
        private HeartbeatResponseHandler(final Generation generation) {
            super(generation);
        }

        @Override
        public void handle(HeartbeatResponse heartbeatResponse, RequestFuture<Void> future) {
            sensors.heartbeatSensor.record(response.requestLatencyMs());
            Errors error = heartbeatResponse.error();

            if (error == Errors.NONE) {
                log.debug("Received successful Heartbeat response");
                future.complete(null);
            } else if (error == Errors.COORDINATOR_NOT_AVAILABLE
                    || error == Errors.NOT_COORDINATOR) {
                log.info("Attempt to heartbeat failed since coordinator {} is either not started or not valid",
                        coordinator());
                markCoordinatorUnknown(error);
                future.raise(error);
            } else if (error == Errors.REBALANCE_IN_PROGRESS) {
                // since we may be sending the request during rebalance, we should check
                // this case and ignore the REBALANCE_IN_PROGRESS error
                if (state == MemberState.STABLE) {
                    requestRejoin("group is already rebalancing");
                    future.raise(error);
                } else {
                    log.debug("Ignoring heartbeat response with error {} during {} state", error, state);
                    future.complete(null);
                }
            } else if (error == Errors.ILLEGAL_GENERATION ||
                       error == Errors.UNKNOWN_MEMBER_ID ||
                       error == Errors.FENCED_INSTANCE_ID) {
                if (generationUnchanged()) {
                    log.info("Attempt to heartbeat with {} and group instance id {} failed due to {}, resetting generation",
                        sentGeneration, rebalanceConfig.groupInstanceId, error);
                    resetGenerationOnResponseError(ApiKeys.HEARTBEAT, error);
                    future.raise(error);
                } else {
                    // if the generation has changed, then ignore this error
                    log.info("Attempt to heartbeat with stale {} and group instance id {} failed due to {}, ignoring the error",
                        sentGeneration, rebalanceConfig.groupInstanceId, error);
                    future.complete(null);
                }
            } else if (error == Errors.GROUP_AUTHORIZATION_FAILED) {
                future.raise(GroupAuthorizationException.forGroupId(rebalanceConfig.groupId));
            } else {
                future.raise(new KafkaException("Unexpected error in heartbeat response: " + error.message()));
            }
        }
    }

    protected abstract class CoordinatorResponseHandler<R, T> extends RequestFutureAdapter<ClientResponse, T> {
        CoordinatorResponseHandler(final Generation generation) {
            this.sentGeneration = generation;
        }

        final Generation sentGeneration;
        ClientResponse response;

        public abstract void handle(R response, RequestFuture<T> future);

        @Override
        public void onFailure(RuntimeException e, RequestFuture<T> future) {
            // mark the coordinator as dead
            if (e instanceof DisconnectException) {
                markCoordinatorUnknown(true, e.getMessage());
            }
            future.raise(e);
        }

        @Override
        @SuppressWarnings("unchecked")
        public void onSuccess(ClientResponse clientResponse, RequestFuture<T> future) {
            try {
                this.response = clientResponse;
                R responseObj = (R) clientResponse.responseBody();
                handle(responseObj, future);
            } catch (RuntimeException e) {
                if (!future.isDone())
                    future.raise(e);
            }
        }

        boolean generationUnchanged() {
            synchronized (AbstractCoordinator.this) {
                return generation.equals(sentGeneration);
            }
        }
    }

    protected Meter createMeter(Metrics metrics, String groupName, String baseName, String descriptiveName) {
        return new Meter(new WindowedCount(),
                metrics.metricName(baseName + "-rate", groupName,
                        String.format("The number of %s per second", descriptiveName)),
                metrics.metricName(baseName + "-total", groupName,
                        String.format("The total number of %s", descriptiveName)));
    }

    private class GroupCoordinatorMetrics {
        public final String metricGrpName;

        public final Sensor heartbeatSensor;
        public final Sensor joinSensor;
        public final Sensor syncSensor;
        public final Sensor successfulRebalanceSensor;
        public final Sensor failedRebalanceSensor;

        public GroupCoordinatorMetrics(Metrics metrics, String metricGrpPrefix) {
            this.metricGrpName = metricGrpPrefix + "-coordinator-metrics";

            this.heartbeatSensor = metrics.sensor("heartbeat-latency");
            this.heartbeatSensor.add(metrics.metricName("heartbeat-response-time-max",
                this.metricGrpName,
                "The max time taken to receive a response to a heartbeat request"), new Max());
            this.heartbeatSensor.add(createMeter(metrics, metricGrpName, "heartbeat", "heartbeats"));

            this.joinSensor = metrics.sensor("join-latency");
            this.joinSensor.add(metrics.metricName("join-time-avg",
                this.metricGrpName,
                "The average time taken for a group rejoin"), new Avg());
            this.joinSensor.add(metrics.metricName("join-time-max",
                this.metricGrpName,
                "The max time taken for a group rejoin"), new Max());
            this.joinSensor.add(createMeter(metrics, metricGrpName, "join", "group joins"));

            this.syncSensor = metrics.sensor("sync-latency");
            this.syncSensor.add(metrics.metricName("sync-time-avg",
                this.metricGrpName,
                "The average time taken for a group sync"), new Avg());
            this.syncSensor.add(metrics.metricName("sync-time-max",
                this.metricGrpName,
                "The max time taken for a group sync"), new Max());
            this.syncSensor.add(createMeter(metrics, metricGrpName, "sync", "group syncs"));

            this.successfulRebalanceSensor = metrics.sensor("rebalance-latency");
            this.successfulRebalanceSensor.add(metrics.metricName("rebalance-latency-avg",
                this.metricGrpName,
                "The average time taken for a group to complete a successful rebalance, which may be composed of " +
                    "several failed re-trials until it succeeded"), new Avg());
            this.successfulRebalanceSensor.add(metrics.metricName("rebalance-latency-max",
                this.metricGrpName,
                "The max time taken for a group to complete a successful rebalance, which may be composed of " +
                    "several failed re-trials until it succeeded"), new Max());
            this.successfulRebalanceSensor.add(metrics.metricName("rebalance-latency-total",
                this.metricGrpName,
                "The total number of milliseconds this consumer has spent in successful rebalances since creation"),
                new CumulativeSum());
            this.successfulRebalanceSensor.add(
                metrics.metricName("rebalance-total",
                    this.metricGrpName,
                    "The total number of successful rebalance events, each event is composed of " +
                        "several failed re-trials until it succeeded"),
                new CumulativeCount()
            );
            this.successfulRebalanceSensor.add(
                metrics.metricName(
                    "rebalance-rate-per-hour",
                    this.metricGrpName,
                    "The number of successful rebalance events per hour, each event is composed of " +
                        "several failed re-trials until it succeeded"),
                new Rate(TimeUnit.HOURS, new WindowedCount())
            );

            this.failedRebalanceSensor = metrics.sensor("failed-rebalance");
            this.failedRebalanceSensor.add(
                metrics.metricName("failed-rebalance-total",
                    this.metricGrpName,
                    "The total number of failed rebalance events"),
                new CumulativeCount()
            );
            this.failedRebalanceSensor.add(
                metrics.metricName(
                    "failed-rebalance-rate-per-hour",
                    this.metricGrpName,
                    "The number of failed rebalance events per hour"),
                new Rate(TimeUnit.HOURS, new WindowedCount())
            );

            Measurable lastRebalance = (config, now) -> {
                if (lastRebalanceEndMs == -1L)
                    // if no rebalance is ever triggered, we just return -1.
                    return -1d;
                else
                    return TimeUnit.SECONDS.convert(now - lastRebalanceEndMs, TimeUnit.MILLISECONDS);
            };
            metrics.addMetric(metrics.metricName("last-rebalance-seconds-ago",
                this.metricGrpName,
                "The number of seconds since the last successful rebalance event"),
                lastRebalance);

            Measurable lastHeartbeat = (config, now) -> {
                if (heartbeat.lastHeartbeatSend() == 0L)
                    // if no heartbeat is ever triggered, just return -1.
                    return -1d;
                else
                    return TimeUnit.SECONDS.convert(now - heartbeat.lastHeartbeatSend(), TimeUnit.MILLISECONDS);
            };
            metrics.addMetric(metrics.metricName("last-heartbeat-seconds-ago",
                this.metricGrpName,
                "The number of seconds since the last coordinator heartbeat was sent"),
                lastHeartbeat);
        }
    }

    private class HeartbeatThread extends KafkaThread implements AutoCloseable {
        private boolean enabled = false;
        private boolean closed = false;
        private final AtomicReference<RuntimeException> failed = new AtomicReference<>(null);

        private HeartbeatThread() {
            super(HEARTBEAT_THREAD_PREFIX + (rebalanceConfig.groupId.isEmpty() ? "" : " | " + rebalanceConfig.groupId), true);
        }

        public void enable() {
            synchronized (AbstractCoordinator.this) {
                log.debug("Enabling heartbeat thread");
                this.enabled = true;
                heartbeat.resetTimeouts();
                AbstractCoordinator.this.notify();
            }
        }

        public void disable() {
            synchronized (AbstractCoordinator.this) {
                log.debug("Disabling heartbeat thread");
                this.enabled = false;
            }
        }

        public void close() {
            synchronized (AbstractCoordinator.this) {
                this.closed = true;
                AbstractCoordinator.this.notify();
            }
        }

        private boolean hasFailed() {
            return failed.get() != null;
        }

        private RuntimeException failureCause() {
            return failed.get();
        }

        @Override
        public void run() {
            try {
                log.debug("Heartbeat thread started");
                while (true) {
                    synchronized (AbstractCoordinator.this) {
                        if (closed)
                            return;

                        if (!enabled) {
                            AbstractCoordinator.this.wait();
                            continue;
                        }

                        // we do not need to heartbeat we are not part of a group yet;
                        // also if we already have fatal error, the client will be
                        // crashed soon, hence we do not need to continue heartbeating either
                        if (state.hasNotJoinedGroup() || hasFailed()) {
                            disable();
                            continue;
                        }

                        client.pollNoWakeup();
                        long now = time.milliseconds();

                        if (coordinatorUnknown()) {
                            if (findCoordinatorFuture != null) {
                                // clear the future so that after the backoff, if the hb still sees coordinator unknown in
                                // the next iteration it will try to re-discover the coordinator in case the main thread cannot
                                clearFindCoordinatorFuture();

                                // backoff properly
                                AbstractCoordinator.this.wait(rebalanceConfig.retryBackoffMs);
                            } else {
                                lookupCoordinator();
                            }
                        } else if (heartbeat.sessionTimeoutExpired(now)) {
                            // the session timeout has expired without seeing a successful heartbeat, so we should
                            // probably make sure the coordinator is still healthy.
                            markCoordinatorUnknown("session timed out without receiving a "
                                    + "heartbeat response");
                        } else if (heartbeat.pollTimeoutExpired(now)) {
                            // the poll timeout has expired, which means that the foreground thread has stalled
                            // in between calls to poll().
                            log.warn("consumer poll timeout has expired. This means the time between subsequent calls to poll() " +
                                "was longer than the configured max.poll.interval.ms, which typically implies that " +
                                "the poll loop is spending too much time processing messages. You can address this " +
                                "either by increasing max.poll.interval.ms or by reducing the maximum size of batches " +
                                "returned in poll() with max.poll.records.");

                            maybeLeaveGroup("consumer poll timeout has expired.");
                        } else if (!heartbeat.shouldHeartbeat(now)) {
                            // poll again after waiting for the retry backoff in case the heartbeat failed or the
                            // coordinator disconnected
                            AbstractCoordinator.this.wait(rebalanceConfig.retryBackoffMs);
                        } else {
                            heartbeat.sentHeartbeat(now);
                            final RequestFuture<Void> heartbeatFuture = sendHeartbeatRequest();
                            heartbeatFuture.addListener(new RequestFutureListener<Void>() {
                                @Override
                                public void onSuccess(Void value) {
                                    synchronized (AbstractCoordinator.this) {
                                        heartbeat.receiveHeartbeat();
                                    }
                                }

                                @Override
                                public void onFailure(RuntimeException e) {
                                    synchronized (AbstractCoordinator.this) {
                                        if (e instanceof RebalanceInProgressException) {
                                            // it is valid to continue heartbeating while the group is rebalancing. This
                                            // ensures that the coordinator keeps the member in the group for as long
                                            // as the duration of the rebalance timeout. If we stop sending heartbeats,
                                            // however, then the session timeout may expire before we can rejoin.
                                            heartbeat.receiveHeartbeat();
                                        } else if (e instanceof FencedInstanceIdException) {
                                            log.error("Caught fenced group.instance.id {} error in heartbeat thread", rebalanceConfig.groupInstanceId);
                                            heartbeatThread.failed.set(e);
                                        } else {
                                            heartbeat.failHeartbeat();
                                            // wake up the thread if it's sleeping to reschedule the heartbeat
                                            AbstractCoordinator.this.notify();
                                        }
                                    }
                                }
                            });
                        }
                    }
                }
            } catch (AuthenticationException e) {
                log.error("An authentication error occurred in the heartbeat thread", e);
                this.failed.set(e);
            } catch (GroupAuthorizationException e) {
                log.error("A group authorization error occurred in the heartbeat thread", e);
                this.failed.set(e);
            } catch (InterruptedException | InterruptException e) {
                Thread.interrupted();
                log.error("Unexpected interrupt received in heartbeat thread", e);
                this.failed.set(new RuntimeException(e));
            } catch (Throwable e) {
                log.error("Heartbeat thread failed due to unexpected error", e);
                if (e instanceof RuntimeException)
                    this.failed.set((RuntimeException) e);
                else
                    this.failed.set(new RuntimeException(e));
            } finally {
                log.debug("Heartbeat thread has closed");
            }
        }

    }

    protected static class Generation {
        public static final Generation NO_GENERATION = new Generation(
                OffsetCommitRequest.DEFAULT_GENERATION_ID,
                JoinGroupRequest.UNKNOWN_MEMBER_ID,
                null);

        public final int generationId;
        public final String memberId;
        public final String protocolName;

        public Generation(int generationId, String memberId, String protocolName) {
            this.generationId = generationId;
            this.memberId = memberId;
            this.protocolName = protocolName;
        }

        /**
         * @return true if this generation has a valid member id, false otherwise. A member might have an id before
         * it becomes part of a group generation.
         */
        public boolean hasMemberId() {
            return !memberId.isEmpty();
        }

        @Override
        public boolean equals(final Object o) {
            if (this == o) return true;
            if (o == null || getClass() != o.getClass()) return false;
            final Generation that = (Generation) o;
            return generationId == that.generationId &&
                    Objects.equals(memberId, that.memberId) &&
                    Objects.equals(protocolName, that.protocolName);
        }

        @Override
        public int hashCode() {
            return Objects.hash(generationId, memberId, protocolName);
        }

        @Override
        public String toString() {
            return "Generation{" +
                    "generationId=" + generationId +
                    ", memberId='" + memberId + '\'' +
                    ", protocol='" + protocolName + '\'' +
                    '}';
        }
    }

    @SuppressWarnings("serial")
    private static class UnjoinedGroupException extends RetriableException {

    }

    // For testing only below
    final Heartbeat heartbeat() {
        return heartbeat;
    }

    final synchronized void setLastRebalanceTime(final long timestamp) {
        lastRebalanceEndMs = timestamp;
    }

    /**
     * Check whether given generation id is matching the record within current generation.
     *
     * @param generationId generation id
     * @return true if the two ids are matching.
     */
    final boolean hasMatchingGenerationId(int generationId) {
        return !generation.equals(Generation.NO_GENERATION) && generation.generationId == generationId;
    }

    final boolean hasUnknownGeneration() {
        return generation.equals(Generation.NO_GENERATION);
    }

    /**
     * @return true if the current generation's member ID is valid, false otherwise
     */
    final boolean hasValidMemberId() {
        return !hasUnknownGeneration() && generation.hasMemberId();
    }

    final synchronized void setNewGeneration(final Generation generation) {
        this.generation = generation;
    }

    final synchronized void setNewState(final MemberState state) {
        this.state = state;
    }
}<|MERGE_RESOLUTION|>--- conflicted
+++ resolved
@@ -109,330 +109,259 @@
  * when sending a request that affects the state of the group (e.g. JoinGroup, LeaveGroup).
  */
 public abstract class AbstractCoordinator implements Closeable {
-    public static final String HEARTBEAT_THREAD_PREFIX = "kafka-coordinator-heartbeat-thread";
-    public static final int JOIN_GROUP_TIMEOUT_LAPSE = 5000;
-
-<<<<<<< HEAD
-	/**
-	 * 当前consumer的状态
-	 */
-	private MemberState state = MemberState.UNJOINED;
-=======
-    protected enum MemberState {
-        UNJOINED,             // the client is not part of a group
-        PREPARING_REBALANCE,  // the client has sent the join group request, but have not received response
-        COMPLETING_REBALANCE, // the client has received join group response, but have not received assignment
-        STABLE;               // the client has joined and is sending heartbeats
-
-        public boolean hasNotJoinedGroup() {
-            return equals(UNJOINED) || equals(PREPARING_REBALANCE);
-        }
-    }
->>>>>>> 031b7208
-
-    private final Logger log;
-    private final Heartbeat heartbeat;
-    private final GroupCoordinatorMetrics sensors;
-    private final GroupRebalanceConfig rebalanceConfig;
-
-    protected final Time time;
-    protected final ConsumerNetworkClient client;
-
-    private Node coordinator = null;
-    private boolean rejoinNeeded = true;
-<<<<<<< HEAD
-	/**
-	 * 默认情况下，需要加入前准备
-	 */
+	public static final String HEARTBEAT_THREAD_PREFIX = "kafka-coordinator-heartbeat-thread";
+	public static final int JOIN_GROUP_TIMEOUT_LAPSE = 5000;
+
+	protected enum MemberState {
+		UNJOINED,             // the client is not part of a group
+		PREPARING_REBALANCE,  // the client has sent the join group request, but have not received response
+		COMPLETING_REBALANCE, // the client has received join group response, but have not received assignment
+		STABLE;               // the client has joined and is sending heartbeats
+
+		public boolean hasNotJoinedGroup() {
+			return equals(UNJOINED) || equals(PREPARING_REBALANCE);
+		}
+	}
+
+	private final Logger log;
+	private final Heartbeat heartbeat;
+	private final GroupCoordinatorMetrics sensors;
+	private final GroupRebalanceConfig rebalanceConfig;
+
+	protected final Time time;
+	protected final ConsumerNetworkClient client;
+
+	private Node coordinator = null;
+	private boolean rejoinNeeded = true;
 	private boolean needsJoinPrepare = true;
-
-	/**
-	 * 将心跳线程置为无效
-	 */
-	private synchronized void disableHeartbeatThread() {
-		if (heartbeatThread != null)
-			heartbeatThread.disable();
-    }
-=======
-    private boolean needsJoinPrepare = true;
-    private HeartbeatThread heartbeatThread = null;
->>>>>>> 031b7208
-    private RequestFuture<ByteBuffer> joinFuture = null;
-    private RequestFuture<Void> findCoordinatorFuture = null;
-    private volatile RuntimeException fatalFindCoordinatorException = null;
-    private Generation generation = Generation.NO_GENERATION;
-    private long lastRebalanceStartMs = -1L;
-    private long lastRebalanceEndMs = -1L;
-    private long lastTimeOfConnectionMs = -1L; // starting logging a warning only after unable to connect for a while
-
-    protected MemberState state = MemberState.UNJOINED;
-
-
-    /**
-     * Initialize the coordination manager.
-     */
-    public AbstractCoordinator(GroupRebalanceConfig rebalanceConfig,
-                               LogContext logContext,
-                               ConsumerNetworkClient client,
-                               Metrics metrics,
-                               String metricGrpPrefix,
-                               Time time) {
-        Objects.requireNonNull(rebalanceConfig.groupId,
-                               "Expected a non-null group id for coordinator construction");
-        this.rebalanceConfig = rebalanceConfig;
-        this.log = logContext.logger(this.getClass());
-        this.client = client;
-        this.time = time;
-        this.heartbeat = new Heartbeat(rebalanceConfig, time);
-        this.sensors = new GroupCoordinatorMetrics(metrics, metricGrpPrefix);
-    }
-
-    /**
-     * Unique identifier for the class of supported protocols (e.g. "consumer" or "connect").
-     * @return Non-null protocol type name
-     */
-    protected abstract String protocolType();
-
-    /**
-     * Get the current list of protocols and their associated metadata supported
-     * by the local member. The order of the protocols in the list indicates the preference
-     * of the protocol (the first entry is the most preferred). The coordinator takes this
-     * preference into account when selecting the generation protocol (generally more preferred
-     * protocols will be selected as long as all members support them and there is no disagreement
-     * on the preference).
-     * @return Non-empty map of supported protocols and metadata
-     */
-    protected abstract JoinGroupRequestData.JoinGroupRequestProtocolCollection metadata();
-
-    /**
-     * Invoked prior to each group join or rejoin. This is typically used to perform any
-     * cleanup from the previous generation (such as committing offsets for the consumer)
-     * @param generation The previous generation or -1 if there was none
-     * @param memberId The identifier of this member in the previous group or "" if there was none
-     */
-    protected abstract void onJoinPrepare(int generation, String memberId);
-
-    /**
-     * Perform assignment for the group. This is used by the leader to push state to all the members
-     * of the group (e.g. to push partition assignments in the case of the new consumer)
-     * @param leaderId The id of the leader (which is this member)
-     * @param protocol The protocol selected by the coordinator
-     * @param allMemberMetadata Metadata from all members of the group
-     * @return A map from each member to their state assignment
-     */
-    protected abstract Map<String, ByteBuffer> performAssignment(String leaderId,
-                                                                 String protocol,
-                                                                 List<JoinGroupResponseData.JoinGroupResponseMember> allMemberMetadata);
-
-    /**
-     * Invoked when a group member has successfully joined a group. If this call fails with an exception,
-     * then it will be retried using the same assignment state on the next call to {@link #ensureActiveGroup()}.
-     *
-     * @param generation The generation that was joined
-     * @param memberId The identifier for the local member in the group
-     * @param protocol The protocol selected by the coordinator
-     * @param memberAssignment The assignment propagated from the group leader
-     */
-    protected abstract void onJoinComplete(int generation,
-                                           String memberId,
-                                           String protocol,
-                                           ByteBuffer memberAssignment);
-
-    /**
-     * Invoked prior to each leave group event. This is typically used to cleanup assigned partitions;
-     * note it is triggered by the consumer's API caller thread (i.e. background heartbeat thread would
-     * not trigger it even if it tries to force leaving group upon heartbeat session expiration)
-     */
-    protected void onLeavePrepare() {}
-
-    /**
-	 * 确认协调者已经处于就绪状态，准备好接收请求
-	 * @param timer 指定的等待时间计时器
-	 * @return 如果协调者处于可发现状态，并且初始化连接已经成功，返回true，其他情况返回false
-     */
-    protected synchronized boolean ensureCoordinatorReady(final Timer timer) {
-		// 如果协调者没有处于未知状态，返回true
-        if (!coordinatorUnknown())
-            return true;
-
-		// 在协调者处于未知状态，并且在剩余等待时间内进行轮询
-        do {
-<<<<<<< HEAD
-			// 查找当前consumer的协调者信息
-=======
-            if (fatalFindCoordinatorException != null) {
-                final RuntimeException fatalException = fatalFindCoordinatorException;
-                fatalFindCoordinatorException = null;
-                throw fatalException;
-            }
->>>>>>> 031b7208
-            final RequestFuture<Void> future = lookupCoordinator();
-            client.poll(future, timer);
-			// 没有查找完成，跳出轮旋，根据当前的协调者状态进行判断
-            if (!future.isDone()) {
-				// 可能是超出等待时间了
-                break;
-            }
-<<<<<<< HEAD
-			// 查找失败
-=======
-
-            RuntimeException fatalException = null;
-
->>>>>>> 031b7208
-            if (future.failed()) {
-				// 如果出现的是可重试错误
-                if (future.isRetriable()) {
-<<<<<<< HEAD
-                    log.debug("Coordinator discovery failed, refreshing metadata");
-					// 证明协调者发现失败，刷新metadata
-                    client.awaitMetadataUpdate(timer);
-                } else
-					// 非重试性错误，直接抛出异常
-                    throw future.exception();
-            } else if (coordinator != null && client.isUnavailable(coordinator)) {
-				// 如果当前的协调者不为null，但是consumer client和协调者之间是不可用的
-				// 证明我们已经找到了协调者，但是连接失败了，所以标记这个协调者状态为未知，然后重试进行发现
-                markCoordinatorUnknown();
-				// 计时器sleep到下一次进行重试的时间
-=======
-                    log.debug("Coordinator discovery failed, refreshing metadata", future.exception());
-                    client.awaitMetadataUpdate(timer);
-                } else {
-                    fatalException = future.exception();
-                    log.info("FindCoordinator request hit fatal exception", fatalException);
-                }
-            } else if (coordinator != null && client.isUnavailable(coordinator)) {
-                // we found the coordinator, but the connection has failed, so mark
-                // it dead and backoff before retrying discovery
-                markCoordinatorUnknown("coordinator unavailable");
->>>>>>> 031b7208
-                timer.sleep(rebalanceConfig.retryBackoffMs);
-            }
-
-            clearFindCoordinatorFuture();
-            if (fatalException != null)
-                throw fatalException;
-        } while (coordinatorUnknown() && timer.notExpired());
-		// 返回协调者状态是否处于就绪状态
-        return !coordinatorUnknown();
-    }
-
-<<<<<<< HEAD
-	/**
-	 * 查询当前consumer的协调者
-	 * 是线程安全的
-	 * @return 包装了协调者的异步结果
-	 */
+	private HeartbeatThread heartbeatThread = null;
+	private RequestFuture<ByteBuffer> joinFuture = null;
+	private RequestFuture<Void> findCoordinatorFuture = null;
+	private volatile RuntimeException fatalFindCoordinatorException = null;
+	private Generation generation = Generation.NO_GENERATION;
+	private long lastRebalanceStartMs = -1L;
+	private long lastRebalanceEndMs = -1L;
+	private long lastTimeOfConnectionMs = -1L; // starting logging a warning only after unable to connect for a while
+
+	protected MemberState state = MemberState.UNJOINED;
+
+
+	/**
+	 * Initialize the coordination manager.
+	 */
+	public AbstractCoordinator(GroupRebalanceConfig rebalanceConfig,
+							   LogContext logContext,
+							   ConsumerNetworkClient client,
+							   Metrics metrics,
+							   String metricGrpPrefix,
+							   Time time) {
+		Objects.requireNonNull(rebalanceConfig.groupId,
+				"Expected a non-null group id for coordinator construction");
+		this.rebalanceConfig = rebalanceConfig;
+		this.log = logContext.logger(this.getClass());
+		this.client = client;
+		this.time = time;
+		this.heartbeat = new Heartbeat(rebalanceConfig, time);
+		this.sensors = new GroupCoordinatorMetrics(metrics, metricGrpPrefix);
+	}
+
+	/**
+	 * Unique identifier for the class of supported protocols (e.g. "consumer" or "connect").
+	 * @return Non-null protocol type name
+	 */
+	protected abstract String protocolType();
+
+	/**
+	 * Get the current list of protocols and their associated metadata supported
+	 * by the local member. The order of the protocols in the list indicates the preference
+	 * of the protocol (the first entry is the most preferred). The coordinator takes this
+	 * preference into account when selecting the generation protocol (generally more preferred
+	 * protocols will be selected as long as all members support them and there is no disagreement
+	 * on the preference).
+	 * @return Non-empty map of supported protocols and metadata
+	 */
+	protected abstract JoinGroupRequestData.JoinGroupRequestProtocolCollection metadata();
+
+	/**
+	 * Invoked prior to each group join or rejoin. This is typically used to perform any
+	 * cleanup from the previous generation (such as committing offsets for the consumer)
+	 * @param generation The previous generation or -1 if there was none
+	 * @param memberId The identifier of this member in the previous group or "" if there was none
+	 */
+	protected abstract void onJoinPrepare(int generation, String memberId);
+
+	/**
+	 * Perform assignment for the group. This is used by the leader to push state to all the members
+	 * of the group (e.g. to push partition assignments in the case of the new consumer)
+	 * @param leaderId The id of the leader (which is this member)
+	 * @param protocol The protocol selected by the coordinator
+	 * @param allMemberMetadata Metadata from all members of the group
+	 * @return A map from each member to their state assignment
+	 */
+	protected abstract Map<String, ByteBuffer> performAssignment(String leaderId,
+																 String protocol,
+																 List<JoinGroupResponseData.JoinGroupResponseMember> allMemberMetadata);
+
+	/**
+	 * Invoked when a group member has successfully joined a group. If this call fails with an exception,
+	 * then it will be retried using the same assignment state on the next call to {@link #ensureActiveGroup()}.
+	 *
+	 * @param generation The generation that was joined
+	 * @param memberId The identifier for the local member in the group
+	 * @param protocol The protocol selected by the coordinator
+	 * @param memberAssignment The assignment propagated from the group leader
+	 */
+	protected abstract void onJoinComplete(int generation,
+										   String memberId,
+										   String protocol,
+										   ByteBuffer memberAssignment);
+
+	/**
+	 * Invoked prior to each leave group event. This is typically used to cleanup assigned partitions;
+	 * note it is triggered by the consumer's API caller thread (i.e. background heartbeat thread would
+	 * not trigger it even if it tries to force leaving group upon heartbeat session expiration)
+	 */
+	protected void onLeavePrepare() {}
+
+	/**
+	 * Visible for testing.
+	 * <p>
+	 * Ensure that the coordinator is ready to receive requests.
+	 * @param timer Timer bounding how long this method can block
+	 * @return true If coordinator discovery and initial connection succeeded, false otherwise
+	 */
+	protected synchronized boolean ensureCoordinatorReady(final Timer timer) {
+		if (!coordinatorUnknown())
+			return true;
+
+		do {
+			if (fatalFindCoordinatorException != null) {
+				final RuntimeException fatalException = fatalFindCoordinatorException;
+				fatalFindCoordinatorException = null;
+				throw fatalException;
+			}
+			final RequestFuture<Void> future = lookupCoordinator();
+			client.poll(future, timer);
+
+			if (!future.isDone()) {
+				// ran out of time
+				break;
+			}
+
+			RuntimeException fatalException = null;
+
+			if (future.failed()) {
+				if (future.isRetriable()) {
+					log.debug("Coordinator discovery failed, refreshing metadata", future.exception());
+					client.awaitMetadataUpdate(timer);
+				} else {
+					fatalException = future.exception();
+					log.info("FindCoordinator request hit fatal exception", fatalException);
+				}
+			} else if (coordinator != null && client.isUnavailable(coordinator)) {
+				// we found the coordinator, but the connection has failed, so mark
+				// it dead and backoff before retrying discovery
+				markCoordinatorUnknown("coordinator unavailable");
+				timer.sleep(rebalanceConfig.retryBackoffMs);
+			}
+
+			clearFindCoordinatorFuture();
+			if (fatalException != null)
+				throw fatalException;
+		} while (coordinatorUnknown() && timer.notExpired());
+
+		return !coordinatorUnknown();
+	}
+
 	protected synchronized RequestFuture<Void> lookupCoordinator() {
 		if (findCoordinatorFuture == null) {
-			// 找到最近工作的node节点，向它询问现在的协调者是哪个节点
+			// find a node to ask about the coordinator
 			Node node = this.client.leastLoadedNode();
 			if (node == null) {
 				log.debug("No broker available to send FindCoordinator request");
-				// 如果连这样的节点都没有找到，那真只能失败了，返回没有可用的broker结果
 				return RequestFuture.noBrokersAvailable();
-			} else
-				// 向当前节点咨询当前的协调者是哪个节点
+			} else {
 				findCoordinatorFuture = sendFindCoordinatorRequest(node);
-		}
-		// 返回包装了协调者的异步结果
+			}
+		}
 		return findCoordinatorFuture;
 	}
-=======
-    protected synchronized RequestFuture<Void> lookupCoordinator() {
-        if (findCoordinatorFuture == null) {
-            // find a node to ask about the coordinator
-            Node node = this.client.leastLoadedNode();
-            if (node == null) {
-                log.debug("No broker available to send FindCoordinator request");
-                return RequestFuture.noBrokersAvailable();
-            } else {
-                findCoordinatorFuture = sendFindCoordinatorRequest(node);
-            }
-        }
-        return findCoordinatorFuture;
-    }
->>>>>>> 031b7208
-
-    private synchronized void clearFindCoordinatorFuture() {
-        findCoordinatorFuture = null;
-    }
-
-	/**
-	 * 判断是否需要重新加入到消费组中（比如metadata发生变化）或者一个重新加入请求已经在运行中，正等待响应
-	 * @return 需要重新加入，返回true，其他情况，返回false
-     */
-    protected synchronized boolean rejoinNeededOrPending() {
-		// 如果有一个正在挂起的加入异步任务，我们需要尝试完成处理它
-        return rejoinNeeded || joinFuture != null;
-    }
-
-    /**
-     * Check the status of the heartbeat thread (if it is active) and indicate the liveness
-     * of the client. This must be called periodically after joining with {@link #ensureActiveGroup()}
-     * to ensure that the member stays in the group. If an interval of time longer than the
-     * provided rebalance timeout expires without calling this method, then the client will proactively
-     * leave the group.
-     *
-     * @param now current time in milliseconds
-     * @throws RuntimeException for unexpected errors raised from the heartbeat thread
-     */
-    protected synchronized void pollHeartbeat(long now) {
-        if (heartbeatThread != null) {
-            if (heartbeatThread.hasFailed()) {
-                // set the heartbeat thread to null and raise an exception. If the user catches it,
-                // the next call to ensureActiveGroup() will spawn a new heartbeat thread.
-                RuntimeException cause = heartbeatThread.failureCause();
-                heartbeatThread = null;
-                throw cause;
-            }
-            // Awake the heartbeat thread if needed
-            if (heartbeat.shouldHeartbeat(now)) {
-                notify();
-            }
-            heartbeat.poll(now);
-        }
-    }
-
-    protected synchronized long timeToNextHeartbeat(long now) {
-        // if we have not joined the group or we are preparing rebalance,
-        // we don't need to send heartbeats
-        if (state.hasNotJoinedGroup())
-            return Long.MAX_VALUE;
-        return heartbeat.timeToNextHeartbeat(now);
-    }
-
-    /**
-     * Ensure that the group is active (i.e. joined and synced)
-     */
-    public void ensureActiveGroup() {
-        while (!ensureActiveGroup(time.timer(Long.MAX_VALUE))) {
-            log.warn("still waiting to ensure active group");
-        }
-    }
-
-	/**
-	 * 确认消费组是不是处于活跃状态，比如已经加入并同步
-	 * @param timer 等待的计时器
-	 * @throws KafkaException 回调任务出现了异常
-	 * @return 消费组处于活跃状态
-     */
-    boolean ensureActiveGroup(final Timer timer) {
-		// 必须要确认协调器是否处于就绪状态，因为我们可能会在发送心跳时断开连接，并且不需要我们重新加入消费组
-        if (!ensureCoordinatorReady(timer)) {
-            return false;
-		}
-		// 开启心跳线程
-        startHeartbeatThreadIfNeeded();
-		// 在协调器处于就绪状态下，加入消费组
-        return joinGroupIfNeeded(timer);
-<<<<<<< HEAD
-	}
-
-	/**
-	 * 当当前没有心跳线程的情况下，创建并启动一个新的心跳线程
-	 */
+
+	private synchronized void clearFindCoordinatorFuture() {
+		findCoordinatorFuture = null;
+	}
+
+	/**
+	 * Check whether the group should be rejoined (e.g. if metadata changes) or whether a
+	 * rejoin request is already in flight and needs to be completed.
+	 * @return true if it should, false otherwise
+	 */
+	protected synchronized boolean rejoinNeededOrPending() {
+		// if there's a pending joinFuture, we should try to complete handling it.
+		return rejoinNeeded || joinFuture != null;
+	}
+
+	/**
+	 * Check the status of the heartbeat thread (if it is active) and indicate the liveness
+	 * of the client. This must be called periodically after joining with {@link #ensureActiveGroup()}
+	 * to ensure that the member stays in the group. If an interval of time longer than the
+	 * provided rebalance timeout expires without calling this method, then the client will proactively
+	 * leave the group.
+	 *
+	 * @param now current time in milliseconds
+	 * @throws RuntimeException for unexpected errors raised from the heartbeat thread
+	 */
+	protected synchronized void pollHeartbeat(long now) {
+		if (heartbeatThread != null) {
+			if (heartbeatThread.hasFailed()) {
+				// set the heartbeat thread to null and raise an exception. If the user catches it,
+				// the next call to ensureActiveGroup() will spawn a new heartbeat thread.
+				RuntimeException cause = heartbeatThread.failureCause();
+				heartbeatThread = null;
+				throw cause;
+			}
+			// Awake the heartbeat thread if needed
+			if (heartbeat.shouldHeartbeat(now)) {
+				notify();
+			}
+			heartbeat.poll(now);
+		}
+	}
+
+	protected synchronized long timeToNextHeartbeat(long now) {
+		// if we have not joined the group or we are preparing rebalance,
+		// we don't need to send heartbeats
+		if (state.hasNotJoinedGroup())
+			return Long.MAX_VALUE;
+		return heartbeat.timeToNextHeartbeat(now);
+	}
+
+	/**
+	 * Ensure that the group is active (i.e. joined and synced)
+	 */
+	public void ensureActiveGroup() {
+		while (!ensureActiveGroup(time.timer(Long.MAX_VALUE))) {
+			log.warn("still waiting to ensure active group");
+		}
+	}
+
+	/**
+	 * Ensure the group is active (i.e., joined and synced)
+	 * @param timer Timer bounding how long this method can block
+	 * @return true iff the group is active
+	 * @throws KafkaException if the callback throws exception
+	 */
+	boolean ensureActiveGroup(final Timer timer) {
+		// always ensure that the coordinator is ready because we may have been disconnected
+		// when sending heartbeats and does not necessarily require us to rejoin the group.
+		if (!ensureCoordinatorReady(timer)) {
+			return false;
+		}
+
+		startHeartbeatThreadIfNeeded();
+		return joinGroupIfNeeded(timer);
+	}
+
 	private synchronized void startHeartbeatThreadIfNeeded() {
 		if (heartbeatThread == null) {
 			heartbeatThread = new HeartbeatThread();
@@ -440,165 +369,8 @@
 		}
 	}
 
-	/**
-	 * 加入消费组
-	 * @param timer 等待时间计数器
-	 * @throws KafkaException 如果回调任务出现了异常
-	 * @return 加入消费组结果
-=======
-    }
-
-    private synchronized void startHeartbeatThreadIfNeeded() {
-        if (heartbeatThread == null) {
-            heartbeatThread = new HeartbeatThread();
-            heartbeatThread.start();
-        }
-    }
-
-    private void closeHeartbeatThread() {
-        HeartbeatThread thread;
-        synchronized (this) {
-            if (heartbeatThread == null)
-                return;
-            heartbeatThread.close();
-            thread = heartbeatThread;
-            heartbeatThread = null;
-        }
-        try {
-            thread.join();
-        } catch (InterruptedException e) {
-            log.warn("Interrupted while waiting for consumer heartbeat thread to close");
-            throw new InterruptException(e);
-        }
-    }
-
-    /**
-     * Joins the group without starting the heartbeat thread.
-     *
-     * If this function returns true, the state must always be in STABLE and heartbeat enabled.
-     * If this function returns false, the state can be in one of the following:
-     *  * UNJOINED: got error response but times out before being able to re-join, heartbeat disabled
-     *  * PREPARING_REBALANCE: not yet received join-group response before timeout, heartbeat disabled
-     *  * COMPLETING_REBALANCE: not yet received sync-group response before timeout, heartbeat enabled
-     *
-     * Visible for testing.
-     *
-     * @param timer Timer bounding how long this method can block
-     * @throws KafkaException if the callback throws exception
-     * @return true iff the operation succeeded
->>>>>>> 031b7208
-     */
-    boolean joinGroupIfNeeded(final Timer timer) {
-		// 在需要重新加入或者挂起的情况下
-        while (rejoinNeededOrPending()) {
-			// 如果协调者没有处于就绪状态，直接返回false
-            if (!ensureCoordinatorReady(timer)) {
-                return false;
-			}
-
-			// 是否需要加入前准备，我们设置了一个标识位，来确认我们不会进行二次调用，如果client在一个挂起的再平衡完成之前被唤醒
-			// 必须在当前轮询的每次迭代中调用，因为每个事件都需要一个再平衡（比如一个改变了匹配的订阅信息集合的metadata刷新）会触发
-			// 当另一个再平衡才做仍然在处理中
-			// 需要加入前准备
-            if (needsJoinPrepare) {
-				// 有需要准备的线程，先将标识位设为false
-				// 因为开发者的回调任务可能会抛出异常，在这种情况下，重试时我们也不应该在onJoinPrepare上重试
-                needsJoinPrepare = false;
-                onJoinPrepare(generation.generationId, generation.memberId);
-			}
-			// 初始化加入消费组，并轮训加入结果
-            final RequestFuture<ByteBuffer> future = initiateJoinGroup();
-            client.poll(future, timer);
-			// 加入任务没有完成，返回false
-            if (!future.isDone()) {
-				// 没有完成的原因可能是超时
-                return false;
-			}
-			// 请求加入消费组成功
-            if (future.succeeded()) {
-<<<<<<< HEAD
-				// 复制一份buffer，防止onJoinComplete()没有完成，进行重试
-                ByteBuffer memberAssignment = future.value().duplicate();
-				// 执行加入完成操作
-                onJoinComplete(generation.generationId, generation.memberId, generation.protocol, memberAssignment);
-
-				// 只有在回调任务完成之后，才会重置加入的消费组，它确认了如果回调任务被唤醒，我们将会在下一次需要加入时进行重试
-                resetJoinGroupFuture();
-                needsJoinPrepare = true;
-            } else {
-				// 加入失败
-				// 重置回调加入回调任务
-                resetJoinGroupFuture();
-				// 获取失败异常，针对类型进行不同的判断
-=======
-                Generation generationSnapshot;
-                MemberState stateSnapshot;
-
-                // Generation data maybe concurrently cleared by Heartbeat thread.
-                // Can't use synchronized for {@code onJoinComplete}, because it can be long enough
-                // and shouldn't block heartbeat thread.
-                // See {@link PlaintextConsumerTest#testMaxPollIntervalMsDelayInAssignment}
-                synchronized (AbstractCoordinator.this) {
-                    generationSnapshot = this.generation;
-                    stateSnapshot = this.state;
-                }
-
-                if (!generationSnapshot.equals(Generation.NO_GENERATION) && stateSnapshot == MemberState.STABLE) {
-                    // Duplicate the buffer in case `onJoinComplete` does not complete and needs to be retried.
-                    ByteBuffer memberAssignment = future.value().duplicate();
-
-                    onJoinComplete(generationSnapshot.generationId, generationSnapshot.memberId, generationSnapshot.protocolName, memberAssignment);
-
-                    // Generally speaking we should always resetJoinGroupFuture once the future is done, but here
-                    // we can only reset the join group future after the completion callback returns. This ensures
-                    // that if the callback is woken up, we will retry it on the next joinGroupIfNeeded.
-                    // And because of that we should explicitly trigger resetJoinGroupFuture in other conditions below.
-                    resetJoinGroupFuture();
-                    needsJoinPrepare = true;
-                } else {
-                    final String reason = String.format("rebalance failed since the generation/state was " +
-                            "modified by heartbeat thread to %s/%s before the rebalance callback triggered",
-                            generationSnapshot, stateSnapshot);
-
-                    resetStateAndRejoin(reason);
-                    resetJoinGroupFuture();
-                }
-            } else {
->>>>>>> 031b7208
-                final RuntimeException exception = future.exception();
-
-                resetJoinGroupFuture();
-
-                if (exception instanceof UnknownMemberIdException ||
-<<<<<<< HEAD
-                        exception instanceof RebalanceInProgressException ||
-                        exception instanceof IllegalGenerationException ||
-                        exception instanceof MemberIdRequiredException)
-					// 在UnknownMemberIdException、RebalanceInProgressException、IllegalGenerationException、MemberIdRequiredException异常情况下，继续下一次轮询
-=======
-                    exception instanceof IllegalGenerationException ||
-                    exception instanceof RebalanceInProgressException ||
-                    exception instanceof MemberIdRequiredException)
->>>>>>> 031b7208
-                    continue;
-					// 如果在失败的情况下，不允许重试，直接抛出指定异常
-                else if (!future.isRetriable())
-                    throw exception;
-<<<<<<< HEAD
-				// 在失败情况下，允许重试，等待进行下一次重试
-=======
-
-                resetStateAndRejoin(String.format("rebalance failed with retriable error %s", exception));
->>>>>>> 031b7208
-                timer.sleep(rebalanceConfig.retryBackoffMs);
-            }
-		}
-		// 加入成功，返回true
-        return true;
-	}
-
 	private void closeHeartbeatThread() {
-		HeartbeatThread thread = null;
+		HeartbeatThread thread;
 		synchronized (this) {
 			if (heartbeatThread == null)
 				return;
@@ -612,45 +384,128 @@
 			log.warn("Interrupted while waiting for consumer heartbeat thread to close");
 			throw new InterruptException(e);
 		}
-    }
-
-<<<<<<< HEAD
-	/**
-	 * 初始化消费组
-	 * @return 初始化消费组的异步结果
-	 */
+	}
+
+	/**
+	 * Joins the group without starting the heartbeat thread.
+	 * <p>
+	 * If this function returns true, the state must always be in STABLE and heartbeat enabled.
+	 * If this function returns false, the state can be in one of the following:
+	 * * UNJOINED: got error response but times out before being able to re-join, heartbeat disabled
+	 * * PREPARING_REBALANCE: not yet received join-group response before timeout, heartbeat disabled
+	 * * COMPLETING_REBALANCE: not yet received sync-group response before timeout, heartbeat enabled
+	 * <p>
+	 * Visible for testing.
+	 * @param timer Timer bounding how long this method can block
+	 * @return true iff the operation succeeded
+	 * @throws KafkaException if the callback throws exception
+	 */
+	boolean joinGroupIfNeeded(final Timer timer) {
+		while (rejoinNeededOrPending()) {
+			if (!ensureCoordinatorReady(timer)) {
+				return false;
+			}
+
+			// call onJoinPrepare if needed. We set a flag to make sure that we do not call it a second
+			// time if the client is woken up before a pending rebalance completes. This must be called
+			// on each iteration of the loop because an event requiring a rebalance (such as a metadata
+			// refresh which changes the matched subscription set) can occur while another rebalance is
+			// still in progress.
+			if (needsJoinPrepare) {
+				// need to set the flag before calling onJoinPrepare since the user callback may throw
+				// exception, in which case upon retry we should not retry onJoinPrepare either.
+				needsJoinPrepare = false;
+				onJoinPrepare(generation.generationId, generation.memberId);
+			}
+
+			final RequestFuture<ByteBuffer> future = initiateJoinGroup();
+			client.poll(future, timer);
+			if (!future.isDone()) {
+				// we ran out of time
+				return false;
+			}
+
+			if (future.succeeded()) {
+				Generation generationSnapshot;
+				MemberState stateSnapshot;
+
+				// Generation data maybe concurrently cleared by Heartbeat thread.
+				// Can't use synchronized for {@code onJoinComplete}, because it can be long enough
+				// and shouldn't block heartbeat thread.
+				// See {@link PlaintextConsumerTest#testMaxPollIntervalMsDelayInAssignment}
+				synchronized (AbstractCoordinator.this) {
+					generationSnapshot = this.generation;
+					stateSnapshot = this.state;
+				}
+
+				if (!generationSnapshot.equals(Generation.NO_GENERATION) && stateSnapshot == MemberState.STABLE) {
+					// Duplicate the buffer in case `onJoinComplete` does not complete and needs to be retried.
+					ByteBuffer memberAssignment = future.value().duplicate();
+
+					onJoinComplete(generationSnapshot.generationId, generationSnapshot.memberId, generationSnapshot.protocolName, memberAssignment);
+
+					// Generally speaking we should always resetJoinGroupFuture once the future is done, but here
+					// we can only reset the join group future after the completion callback returns. This ensures
+					// that if the callback is woken up, we will retry it on the next joinGroupIfNeeded.
+					// And because of that we should explicitly trigger resetJoinGroupFuture in other conditions below.
+					resetJoinGroupFuture();
+					needsJoinPrepare = true;
+				} else {
+					final String reason = String.format("rebalance failed since the generation/state was " +
+									"modified by heartbeat thread to %s/%s before the rebalance callback triggered",
+							generationSnapshot, stateSnapshot);
+
+					resetStateAndRejoin(reason);
+					resetJoinGroupFuture();
+				}
+			} else {
+				final RuntimeException exception = future.exception();
+
+				resetJoinGroupFuture();
+
+				if (exception instanceof UnknownMemberIdException ||
+						exception instanceof IllegalGenerationException ||
+						exception instanceof RebalanceInProgressException ||
+						exception instanceof MemberIdRequiredException)
+					continue;
+				else if (!future.isRetriable())
+					throw exception;
+
+				resetStateAndRejoin(String.format("rebalance failed with retriable error %s", exception));
+				timer.sleep(rebalanceConfig.retryBackoffMs);
+			}
+		}
+		return true;
+	}
+
+	private synchronized void resetJoinGroupFuture() {
+		this.joinFuture = null;
+	}
+
 	private synchronized RequestFuture<ByteBuffer> initiateJoinGroup() {
-		// 我们需要存储一份加入异步任务备份，以防开发者唤醒，然后执行
-		// 它将确保我们不会在未完成再平衡之前错误地尝试重新加入
+		// we store the join future in case we are woken up by the user after beginning the
+		// rebalance in the call to poll below. This ensures that we do not mistakenly attempt
+		// to rejoin before the pending rebalance has completed.
 		if (joinFuture == null) {
-			// 如果没有需要完成的加入异步回调任务，就暂时屏蔽掉心跳检测线程，以便它不会干扰加入消费组
-			// 需要住的是，必须发生在onJoinPrepare方法之后调用，因为如果回调任务的处理需要一些时间，我们必须还能持续发送心跳
-			// 将心跳线程置为无效
-			disableHeartbeatThread();
-			// 状态置为正在进行再平衡
-			state = MemberState.REBALANCING;
-			// 发送加入消费组请求
+			state = MemberState.PREPARING_REBALANCE;
+			// a rebalance can be triggered consecutively if the previous one failed,
+			// in this case we would not update the start time.
+			if (lastRebalanceStartMs == -1L)
+				lastRebalanceStartMs = time.milliseconds();
 			joinFuture = sendJoinGroupRequest();
 			joinFuture.addListener(new RequestFutureListener<ByteBuffer>() {
 				@Override
 				public void onSuccess(ByteBuffer value) {
-					// 处理加入完成任务，
-					synchronized (AbstractCoordinator.this) {
-						log.info("Successfully joined group with generation {}", generation.generationId);
-						state = MemberState.STABLE;
-						rejoinNeeded = false;
-
-						if (heartbeatThread != null)
-							heartbeatThread.enable();
-					}
+					// do nothing since all the handler logic are in SyncGroupResponseHandler already
 				}
 
 				@Override
 				public void onFailure(RuntimeException e) {
 					// we handle failures below after the request finishes. if the join completes
-					// after having been woken up, the exception is ignored and we will rejoin
+					// after having been woken up, the exception is ignored and we will rejoin;
+					// this can be triggered when either join or sync request failed
 					synchronized (AbstractCoordinator.this) {
-						state = MemberState.UNJOINED;
+						sensors.failedRebalanceSensor.record();
 					}
 				}
 			});
@@ -658,223 +513,110 @@
 		return joinFuture;
 	}
 
-	private synchronized void resetJoinGroupFuture() {
-		this.joinFuture = null;
-	}
-
-	/**
-	 * 加入消费组并返回下一generation的分配模式
-	 * 这个函数处理了加入消费组和同步消费组两项工作，由协调器选举leader时委托给{@link #performAssignment(String, String, List)}方法
-	 * @return 主消费者返回的包装了分配模式的请求回调异步任务
-=======
-    private synchronized void resetJoinGroupFuture() {
-        this.joinFuture = null;
-    }
-
-    private synchronized RequestFuture<ByteBuffer> initiateJoinGroup() {
-        // we store the join future in case we are woken up by the user after beginning the
-        // rebalance in the call to poll below. This ensures that we do not mistakenly attempt
-        // to rejoin before the pending rebalance has completed.
-        if (joinFuture == null) {
-            state = MemberState.PREPARING_REBALANCE;
-            // a rebalance can be triggered consecutively if the previous one failed,
-            // in this case we would not update the start time.
-            if (lastRebalanceStartMs == -1L)
-                lastRebalanceStartMs = time.milliseconds();
-            joinFuture = sendJoinGroupRequest();
-            joinFuture.addListener(new RequestFutureListener<ByteBuffer>() {
-                @Override
-                public void onSuccess(ByteBuffer value) {
-                    // do nothing since all the handler logic are in SyncGroupResponseHandler already
-                }
-
-                @Override
-                public void onFailure(RuntimeException e) {
-                    // we handle failures below after the request finishes. if the join completes
-                    // after having been woken up, the exception is ignored and we will rejoin;
-                    // this can be triggered when either join or sync request failed
-                    synchronized (AbstractCoordinator.this) {
-                        sensors.failedRebalanceSensor.record();
-                    }
-                }
-            });
-        }
-        return joinFuture;
-    }
-
-    /**
-     * Join the group and return the assignment for the next generation. This function handles both
-     * JoinGroup and SyncGroup, delegating to {@link #performAssignment(String, String, List)} if
-     * elected leader by the coordinator.
-     *
-     * NOTE: This is visible only for testing
-     *
-     * @return A request future which wraps the assignment returned from the group leader
->>>>>>> 031b7208
-     */
-    RequestFuture<ByteBuffer> sendJoinGroupRequest() {
-		// 如果协调器处于未知状态，返回协调器不可用的异步任务
-        if (coordinatorUnknown())
-            return RequestFuture.coordinatorNotAvailable();
-
-		// 构建加入消费组的请求
-        log.info("(Re-)joining group");
-        JoinGroupRequest.Builder requestBuilder = new JoinGroupRequest.Builder(
-                new JoinGroupRequestData()
-                        .setGroupId(rebalanceConfig.groupId)
-                        .setSessionTimeoutMs(this.rebalanceConfig.sessionTimeoutMs)
-                        .setMemberId(this.generation.memberId)
-                        .setGroupInstanceId(this.rebalanceConfig.groupInstanceId.orElse(null))
-                        .setProtocolType(protocolType())
-                        .setProtocols(metadata())
-                        .setRebalanceTimeoutMs(this.rebalanceConfig.rebalanceTimeoutMs)
-        );
-
-        log.debug("Sending JoinGroup ({}) to coordinator {}", requestBuilder, this.coordinator);
-
-<<<<<<< HEAD
-		// 获取请求的等待时间
-		// 取设置的再平衡的超时时间，和再平衡超时时间+5s之间的最大值
-		// 需要注意的是，使用设置的再平衡的超时时间重写了请求的超时时间，因为可能需要在协调器上阻塞一会
-		// 我们又添加了5s的小等待
-        int joinGroupTimeoutMs = Math.max(rebalanceConfig.rebalanceTimeoutMs, rebalanceConfig.rebalanceTimeoutMs + 5000);
-		// 发送加入消费组请求，并等待回调异步任务
-        return client.send(coordinator, requestBuilder, joinGroupTimeoutMs)
-                .compose(new JoinGroupResponseHandler());
-	}
-
-	/**
-	 * Follower节点发送同步消费组订阅信息请求
-	 * @return 返回节点加入结果
-	 */
-	private RequestFuture<ByteBuffer> onJoinFollower() {
-		// 如果是follower节点的情况，那么不进行分配策略，发送空的分配策略
-		SyncGroupRequest.Builder requestBuilder =
-				new SyncGroupRequest.Builder(
-						new SyncGroupRequestData()
-								.setGroupId(rebalanceConfig.groupId)
-								.setMemberId(generation.memberId)
-								.setGroupInstanceId(this.rebalanceConfig.groupInstanceId.orElse(null))
-								.setGenerationId(generation.generationId)
-								// 空的分配策略
-								.setAssignments(Collections.emptyList())
-				);
-		log.debug("Sending follower SyncGroup to coordinator {}: {}", this.coordinator, requestBuilder);
-		return sendSyncGroupRequest(requestBuilder);
-	}
-
-	/**
-	 * 主消费者在收到加入消费组响应后，执行完分区分配工作，才会发送同步组请求
-	 * @param joinResponse 收到的加入消费组响应
-	 * @return
-	 */
-	private RequestFuture<ByteBuffer> onJoinLeader(JoinGroupResponse joinResponse) {
-		try {
-			// 执行消费组级别的任务分配工作，响应结果中有分配的协议、所有consumer的全局信息
-			Map<String, ByteBuffer> groupAssignment = performAssignment(joinResponse.data().leader(),
-					joinResponse.data().protocolName(),
-					joinResponse.data().members());
-			// 遍历包装成同步消费组请求分配中
-			List<SyncGroupRequestData.SyncGroupRequestAssignment> groupAssignmentList = new ArrayList<>();
-			for (Map.Entry<String, ByteBuffer> assignment : groupAssignment.entrySet()) {
-				groupAssignmentList.add(new SyncGroupRequestData.SyncGroupRequestAssignment()
-						.setMemberId(assignment.getKey())
-						.setAssignment(Utils.toArray(assignment.getValue()))
-				);
-			}
-			// 构建同步请求
-			SyncGroupRequest.Builder requestBuilder =
-					new SyncGroupRequest.Builder(
-							new SyncGroupRequestData()
-									.setGroupId(rebalanceConfig.groupId)
-									.setMemberId(generation.memberId)
-									.setGroupInstanceId(this.rebalanceConfig.groupInstanceId.orElse(null))
-									.setGenerationId(generation.generationId)
-									.setAssignments(groupAssignmentList)
-					);
-			log.debug("Sending leader SyncGroup to coordinator {}: {}", this.coordinator, requestBuilder);
-			// 发送同步请出去
-			return sendSyncGroupRequest(requestBuilder);
-		} catch (RuntimeException e) {
-			return RequestFuture.failure(e);
-		}
-	}
-
-	/**
-	 * 发送集群同步请求给协调器
-	 * @param requestBuilder 同步请求构造器
-	 * @return 发送请求的回调任务
-	 */
-	private RequestFuture<ByteBuffer> sendSyncGroupRequest(SyncGroupRequest.Builder requestBuilder) {
+	/**
+	 * Join the group and return the assignment for the next generation. This function handles both
+	 * JoinGroup and SyncGroup, delegating to {@link #performAssignment(String, String, List)} if
+	 * elected leader by the coordinator.
+	 * <p>
+	 * NOTE: This is visible only for testing
+	 * @return A request future which wraps the assignment returned from the group leader
+	 */
+	RequestFuture<ByteBuffer> sendJoinGroupRequest() {
 		if (coordinatorUnknown())
 			return RequestFuture.coordinatorNotAvailable();
-		return client.send(coordinator, requestBuilder)
-				.compose(new SyncGroupResponseHandler());
-	}
-
-	/**
-	 * 设置需要重新加入消费组的需求为true
-	 */
-	protected synchronized void requestRejoin() {
-		this.rejoinNeeded = true;
-	}
-
-	private enum MemberState {
-		UNJOINED,    // client还没有在消费组中
-		REBALANCING, // client开始进行再平衡
-		STABLE,      // client已经加入消费组，并且开始发送心跳
-	}
-
-	/**
-	 * 加入消费组响应处理器
-	 */
+
+		// send a join group request to the coordinator
+		log.info("(Re-)joining group");
+		JoinGroupRequest.Builder requestBuilder = new JoinGroupRequest.Builder(
+				new JoinGroupRequestData()
+						.setGroupId(rebalanceConfig.groupId)
+						.setSessionTimeoutMs(this.rebalanceConfig.sessionTimeoutMs)
+						.setMemberId(this.generation.memberId)
+						.setGroupInstanceId(this.rebalanceConfig.groupInstanceId.orElse(null))
+						.setProtocolType(protocolType())
+						.setProtocols(metadata())
+						.setRebalanceTimeoutMs(this.rebalanceConfig.rebalanceTimeoutMs)
+		);
+
+		log.debug("Sending JoinGroup ({}) to coordinator {}", requestBuilder, this.coordinator);
+
+		// Note that we override the request timeout using the rebalance timeout since that is the
+		// maximum time that it may block on the coordinator. We add an extra 5 seconds for small delays.
+		int joinGroupTimeoutMs = Math.max(client.defaultRequestTimeoutMs(),
+				rebalanceConfig.rebalanceTimeoutMs + JOIN_GROUP_TIMEOUT_LAPSE);
+		return client.send(coordinator, requestBuilder, joinGroupTimeoutMs)
+				.compose(new JoinGroupResponseHandler(generation));
+	}
+
 	private class JoinGroupResponseHandler extends CoordinatorResponseHandler<JoinGroupResponse, ByteBuffer> {
+		private JoinGroupResponseHandler(final Generation generation) {
+			super(generation);
+		}
+
 		@Override
 		public void handle(JoinGroupResponse joinResponse, RequestFuture<ByteBuffer> future) {
 			Errors error = joinResponse.error();
 			if (error == Errors.NONE) {
-				log.debug("Received successful JoinGroup response: {}", joinResponse);
-				sensors.joinLatency.record(response.requestLatencyMs());
-
-				synchronized (AbstractCoordinator.this) {
-					// 如果当前consumer的状态不是再平衡
-					if (state != MemberState.REBALANCING) {
-						// 如果consumer在再平衡完成之前被唤醒，代表可能已经离开消费组
-						// 代表可能不需要继续同步数据，直接铲产生没有加入到消费组异常
-						future.raise(new UnjoinedGroupException());
-					} else {
-						// 在consumer处于再平衡状态下
-						// 根据响应信息构建当前的generation信息
-						AbstractCoordinator.this.generation = new Generation(joinResponse.data().generationId(),
-								joinResponse.data().memberId(), joinResponse.data().protocolName());
-						// 如果当前consumer被选为leader
-						if (joinResponse.isLeader()) {
-							// 构建leader节点调用链，再添加同步的listener
-							onJoinLeader(joinResponse).chain(future);
+				if (isProtocolTypeInconsistent(joinResponse.data().protocolType())) {
+					log.error("JoinGroup failed: Inconsistent Protocol Type, received {} but expected {}",
+							joinResponse.data().protocolType(), protocolType());
+					future.raise(Errors.INCONSISTENT_GROUP_PROTOCOL);
+				} else {
+					log.debug("Received successful JoinGroup response: {}", joinResponse);
+					sensors.joinSensor.record(response.requestLatencyMs());
+
+					synchronized (AbstractCoordinator.this) {
+						if (state != MemberState.PREPARING_REBALANCE) {
+							// if the consumer was woken up before a rebalance completes, we may have already left
+							// the group. In this case, we do not want to continue with the sync group.
+							future.raise(new UnjoinedGroupException());
 						} else {
-							// 否则构建follower节点调用链，再添加的同步的listener
-							onJoinFollower().chain(future);
+							state = MemberState.COMPLETING_REBALANCE;
+
+							// we only need to enable heartbeat thread whenever we transit to
+							// COMPLETING_REBALANCE state since we always transit from this state to STABLE
+							if (heartbeatThread != null)
+								heartbeatThread.enable();
+
+							AbstractCoordinator.this.generation = new Generation(
+									joinResponse.data().generationId(),
+									joinResponse.data().memberId(), joinResponse.data().protocolName());
+
+							log.info("Successfully joined group with generation {}", AbstractCoordinator.this.generation);
+
+							if (joinResponse.isLeader()) {
+								onJoinLeader(joinResponse).chain(future);
+							} else {
+								onJoinFollower().chain(future);
+							}
 						}
 					}
 				}
-				// 出现异常，产生错误
 			} else if (error == Errors.COORDINATOR_LOAD_IN_PROGRESS) {
-				log.debug("Attempt to join group rejected since coordinator {} is loading the group.", coordinator());
+				log.info("JoinGroup failed: Coordinator {} is loading the group.", coordinator());
 				// backoff and retry
 				future.raise(error);
 			} else if (error == Errors.UNKNOWN_MEMBER_ID) {
-				// reset the member id and retry immediately
-				resetGenerationOnResponseError(ApiKeys.JOIN_GROUP, error);
-				log.debug("Attempt to join group failed due to unknown member id.");
+				log.info("JoinGroup failed: {} Need to re-join the group. Sent generation was {}",
+						error.message(), sentGeneration);
+				// only need to reset the member id if generation has not been changed,
+				// then retry immediately
+				if (generationUnchanged())
+					resetGenerationOnResponseError(ApiKeys.JOIN_GROUP, error);
+
 				future.raise(error);
 			} else if (error == Errors.COORDINATOR_NOT_AVAILABLE
 					|| error == Errors.NOT_COORDINATOR) {
 				// re-discover the coordinator and retry with backoff
-				markCoordinatorUnknown();
-				log.debug("Attempt to join group failed due to obsolete coordinator information: {}", error.message());
+				markCoordinatorUnknown(error);
+				log.info("JoinGroup failed: {} Marking coordinator unknown. Sent generation was {}",
+						error.message(), sentGeneration);
 				future.raise(error);
 			} else if (error == Errors.FENCED_INSTANCE_ID) {
-				log.error("Received fatal exception: group.instance.id gets fenced");
+				// for join-group request, even if the generation has changed we would not expect the instance id
+				// gets fenced, and hence we always treat this as a fatal error
+				log.error("JoinGroup failed: The group instance id {} has been fenced by another instance. " +
+						"Sent generation was {}", rebalanceConfig.groupInstanceId, sentGeneration);
 				future.raise(error);
 			} else if (error == Errors.INCONSISTENT_GROUP_PROTOCOL
 					|| error == Errors.INVALID_SESSION_TIMEOUT
@@ -882,7 +624,7 @@
 					|| error == Errors.GROUP_AUTHORIZATION_FAILED
 					|| error == Errors.GROUP_MAX_SIZE_REACHED) {
 				// log the error and re-throw the exception
-				log.error("Attempt to join group failed due to fatal error: {}", error.message());
+				log.error("JoinGroup failed due to fatal error: {}", error.message());
 				if (error == Errors.GROUP_MAX_SIZE_REACHED) {
 					future.raise(new GroupMaxSizeReachedException("Consumer group " + rebalanceConfig.groupId +
 							" already has the configured maximum number of members."));
@@ -892,1102 +634,906 @@
 					future.raise(error);
 				}
 			} else if (error == Errors.UNSUPPORTED_VERSION) {
-				log.error("Attempt to join group failed due to unsupported version error. Please unset field group.instance.id and retry" +
-						"to see if the problem resolves");
+				log.error("JoinGroup failed due to unsupported version error. Please unset field group.instance.id " +
+						"and retry to see if the problem resolves");
 				future.raise(error);
 			} else if (error == Errors.MEMBER_ID_REQUIRED) {
-				// 错误是没有传memberId，但是broker需要memberId，更新memberId，然后再下一次循环中发送下一个加入消费组的请求
+				// Broker requires a concrete member id to be allowed to join the group. Update member id
+				// and send another join group request in next cycle.
+				String memberId = joinResponse.data().memberId();
+				log.debug("JoinGroup failed due to non-fatal error: {} Will set the member id as {} and then rejoin. " +
+						"Sent generation was  {}", error, memberId, sentGeneration);
 				synchronized (AbstractCoordinator.this) {
-					AbstractCoordinator.this.generation = new Generation(OffsetCommitRequest.DEFAULT_GENERATION_ID,
-							joinResponse.data().memberId(), null);
-					AbstractCoordinator.this.rejoinNeeded = true;
-					AbstractCoordinator.this.state = MemberState.UNJOINED;
+					AbstractCoordinator.this.generation = new Generation(OffsetCommitRequest.DEFAULT_GENERATION_ID, memberId, null);
 				}
+				requestRejoin("need to re-join with the given member-id");
+
+				future.raise(error);
+			} else if (error == Errors.REBALANCE_IN_PROGRESS) {
+				log.info("JoinGroup failed due to non-fatal error: REBALANCE_IN_PROGRESS, " +
+						"which could indicate a replication timeout on the broker. Will retry.");
 				future.raise(error);
 			} else {
-				// 未知错误，包装成KafkaException异常
-				log.error("Attempt to join group failed due to unexpected error: {}", error.message());
+				// unexpected error, throw the exception
+				log.error("JoinGroup failed due to unexpected error: {}", error.message());
 				future.raise(new KafkaException("Unexpected error in join group response: " + error.message()));
 			}
 		}
 	}
-=======
-        // Note that we override the request timeout using the rebalance timeout since that is the
-        // maximum time that it may block on the coordinator. We add an extra 5 seconds for small delays.
-        int joinGroupTimeoutMs = Math.max(client.defaultRequestTimeoutMs(),
-            rebalanceConfig.rebalanceTimeoutMs + JOIN_GROUP_TIMEOUT_LAPSE);
-        return client.send(coordinator, requestBuilder, joinGroupTimeoutMs)
-                .compose(new JoinGroupResponseHandler(generation));
-    }
-
-    private class JoinGroupResponseHandler extends CoordinatorResponseHandler<JoinGroupResponse, ByteBuffer> {
-        private JoinGroupResponseHandler(final Generation generation) {
-            super(generation);
-        }
-
-        @Override
-        public void handle(JoinGroupResponse joinResponse, RequestFuture<ByteBuffer> future) {
-            Errors error = joinResponse.error();
-            if (error == Errors.NONE) {
-                if (isProtocolTypeInconsistent(joinResponse.data().protocolType())) {
-                    log.error("JoinGroup failed: Inconsistent Protocol Type, received {} but expected {}",
-                        joinResponse.data().protocolType(), protocolType());
-                    future.raise(Errors.INCONSISTENT_GROUP_PROTOCOL);
-                } else {
-                    log.debug("Received successful JoinGroup response: {}", joinResponse);
-                    sensors.joinSensor.record(response.requestLatencyMs());
-
-                    synchronized (AbstractCoordinator.this) {
-                        if (state != MemberState.PREPARING_REBALANCE) {
-                            // if the consumer was woken up before a rebalance completes, we may have already left
-                            // the group. In this case, we do not want to continue with the sync group.
-                            future.raise(new UnjoinedGroupException());
-                        } else {
-                            state = MemberState.COMPLETING_REBALANCE;
-
-                            // we only need to enable heartbeat thread whenever we transit to
-                            // COMPLETING_REBALANCE state since we always transit from this state to STABLE
-                            if (heartbeatThread != null)
-                                heartbeatThread.enable();
-
-                            AbstractCoordinator.this.generation = new Generation(
-                                joinResponse.data().generationId(),
-                                joinResponse.data().memberId(), joinResponse.data().protocolName());
-
-                            log.info("Successfully joined group with generation {}", AbstractCoordinator.this.generation);
-
-                            if (joinResponse.isLeader()) {
-                                onJoinLeader(joinResponse).chain(future);
-                            } else {
-                                onJoinFollower().chain(future);
-                            }
-                        }
-                    }
-                }
-            } else if (error == Errors.COORDINATOR_LOAD_IN_PROGRESS) {
-                log.info("JoinGroup failed: Coordinator {} is loading the group.", coordinator());
-                // backoff and retry
-                future.raise(error);
-            } else if (error == Errors.UNKNOWN_MEMBER_ID) {
-                log.info("JoinGroup failed: {} Need to re-join the group. Sent generation was {}",
-                         error.message(), sentGeneration);
-                // only need to reset the member id if generation has not been changed,
-                // then retry immediately
-                if (generationUnchanged())
-                    resetGenerationOnResponseError(ApiKeys.JOIN_GROUP, error);
-
-                future.raise(error);
-            } else if (error == Errors.COORDINATOR_NOT_AVAILABLE
-                    || error == Errors.NOT_COORDINATOR) {
-                // re-discover the coordinator and retry with backoff
-                markCoordinatorUnknown(error);
-                log.info("JoinGroup failed: {} Marking coordinator unknown. Sent generation was {}",
-                          error.message(), sentGeneration);
-                future.raise(error);
-            } else if (error == Errors.FENCED_INSTANCE_ID) {
-                // for join-group request, even if the generation has changed we would not expect the instance id
-                // gets fenced, and hence we always treat this as a fatal error
-                log.error("JoinGroup failed: The group instance id {} has been fenced by another instance. " +
-                              "Sent generation was {}", rebalanceConfig.groupInstanceId, sentGeneration);
-                future.raise(error);
-            } else if (error == Errors.INCONSISTENT_GROUP_PROTOCOL
-                    || error == Errors.INVALID_SESSION_TIMEOUT
-                    || error == Errors.INVALID_GROUP_ID
-                    || error == Errors.GROUP_AUTHORIZATION_FAILED
-                    || error == Errors.GROUP_MAX_SIZE_REACHED) {
-                // log the error and re-throw the exception
-                log.error("JoinGroup failed due to fatal error: {}", error.message());
-                if (error == Errors.GROUP_MAX_SIZE_REACHED) {
-                    future.raise(new GroupMaxSizeReachedException("Consumer group " + rebalanceConfig.groupId +
-                            " already has the configured maximum number of members."));
-                } else if (error == Errors.GROUP_AUTHORIZATION_FAILED) {
-                    future.raise(GroupAuthorizationException.forGroupId(rebalanceConfig.groupId));
-                } else {
-                    future.raise(error);
-                }
-            } else if (error == Errors.UNSUPPORTED_VERSION) {
-                log.error("JoinGroup failed due to unsupported version error. Please unset field group.instance.id " +
-                          "and retry to see if the problem resolves");
-                future.raise(error);
-            } else if (error == Errors.MEMBER_ID_REQUIRED) {
-                // Broker requires a concrete member id to be allowed to join the group. Update member id
-                // and send another join group request in next cycle.
-                String memberId = joinResponse.data().memberId();
-                log.debug("JoinGroup failed due to non-fatal error: {} Will set the member id as {} and then rejoin. " +
-                              "Sent generation was  {}", error, memberId, sentGeneration);
-                synchronized (AbstractCoordinator.this) {
-                    AbstractCoordinator.this.generation = new Generation(OffsetCommitRequest.DEFAULT_GENERATION_ID, memberId, null);
-                }
-                requestRejoin("need to re-join with the given member-id");
-
-                future.raise(error);
-            } else if (error == Errors.REBALANCE_IN_PROGRESS) {
-                log.info("JoinGroup failed due to non-fatal error: REBALANCE_IN_PROGRESS, " +
-                    "which could indicate a replication timeout on the broker. Will retry.");
-                future.raise(error);
-            } else {
-                // unexpected error, throw the exception
-                log.error("JoinGroup failed due to unexpected error: {}", error.message());
-                future.raise(new KafkaException("Unexpected error in join group response: " + error.message()));
-            }
-        }
-    }
-
-    private RequestFuture<ByteBuffer> onJoinFollower() {
-        // send follower's sync group with an empty assignment
-        SyncGroupRequest.Builder requestBuilder =
-                new SyncGroupRequest.Builder(
-                        new SyncGroupRequestData()
-                                .setGroupId(rebalanceConfig.groupId)
-                                .setMemberId(generation.memberId)
-                                .setProtocolType(protocolType())
-                                .setProtocolName(generation.protocolName)
-                                .setGroupInstanceId(this.rebalanceConfig.groupInstanceId.orElse(null))
-                                .setGenerationId(generation.generationId)
-                                .setAssignments(Collections.emptyList())
-                );
-        log.debug("Sending follower SyncGroup to coordinator {} at generation {}: {}", this.coordinator, this.generation, requestBuilder);
-        return sendSyncGroupRequest(requestBuilder);
-    }
-
-    private RequestFuture<ByteBuffer> onJoinLeader(JoinGroupResponse joinResponse) {
-        try {
-            // perform the leader synchronization and send back the assignment for the group
-            Map<String, ByteBuffer> groupAssignment = performAssignment(joinResponse.data().leader(), joinResponse.data().protocolName(),
-                    joinResponse.data().members());
-
-            List<SyncGroupRequestData.SyncGroupRequestAssignment> groupAssignmentList = new ArrayList<>();
-            for (Map.Entry<String, ByteBuffer> assignment : groupAssignment.entrySet()) {
-                groupAssignmentList.add(new SyncGroupRequestData.SyncGroupRequestAssignment()
-                        .setMemberId(assignment.getKey())
-                        .setAssignment(Utils.toArray(assignment.getValue()))
-                );
-            }
-
-            SyncGroupRequest.Builder requestBuilder =
-                    new SyncGroupRequest.Builder(
-                            new SyncGroupRequestData()
-                                    .setGroupId(rebalanceConfig.groupId)
-                                    .setMemberId(generation.memberId)
-                                    .setProtocolType(protocolType())
-                                    .setProtocolName(generation.protocolName)
-                                    .setGroupInstanceId(this.rebalanceConfig.groupInstanceId.orElse(null))
-                                    .setGenerationId(generation.generationId)
-                                    .setAssignments(groupAssignmentList)
-                    );
-            log.debug("Sending leader SyncGroup to coordinator {} at generation {}: {}", this.coordinator, this.generation, requestBuilder);
-            return sendSyncGroupRequest(requestBuilder);
-        } catch (RuntimeException e) {
-            return RequestFuture.failure(e);
-        }
-    }
-
-    private RequestFuture<ByteBuffer> sendSyncGroupRequest(SyncGroupRequest.Builder requestBuilder) {
-        if (coordinatorUnknown())
-            return RequestFuture.coordinatorNotAvailable();
-        return client.send(coordinator, requestBuilder)
-                .compose(new SyncGroupResponseHandler(generation));
-    }
-
-    private class SyncGroupResponseHandler extends CoordinatorResponseHandler<SyncGroupResponse, ByteBuffer> {
-        private SyncGroupResponseHandler(final Generation generation) {
-            super(generation);
-        }
-
-        @Override
-        public void handle(SyncGroupResponse syncResponse,
-                           RequestFuture<ByteBuffer> future) {
-            Errors error = syncResponse.error();
-            if (error == Errors.NONE) {
-                if (isProtocolTypeInconsistent(syncResponse.data().protocolType())) {
-                    log.error("SyncGroup failed due to inconsistent Protocol Type, received {} but expected {}",
-                        syncResponse.data().protocolType(), protocolType());
-                    future.raise(Errors.INCONSISTENT_GROUP_PROTOCOL);
-                } else {
-                    log.debug("Received successful SyncGroup response: {}", syncResponse);
-                    sensors.syncSensor.record(response.requestLatencyMs());
-
-                    synchronized (AbstractCoordinator.this) {
-                        if (!generation.equals(Generation.NO_GENERATION) && state == MemberState.COMPLETING_REBALANCE) {
-                            // check protocol name only if the generation is not reset
-                            final String protocolName = syncResponse.data().protocolName();
-                            final boolean protocolNameInconsistent = protocolName != null &&
-                                !protocolName.equals(generation.protocolName);
-
-                            if (protocolNameInconsistent) {
-                                log.error("SyncGroup failed due to inconsistent Protocol Name, received {} but expected {}",
-                                    protocolName, generation.protocolName);
-
-                                future.raise(Errors.INCONSISTENT_GROUP_PROTOCOL);
-                            } else {
-                                log.info("Successfully synced group in generation {}", generation);
-                                state = MemberState.STABLE;
-                                rejoinNeeded = false;
-                                // record rebalance latency
-                                lastRebalanceEndMs = time.milliseconds();
-                                sensors.successfulRebalanceSensor.record(lastRebalanceEndMs - lastRebalanceStartMs);
-                                lastRebalanceStartMs = -1L;
-
-                                future.complete(ByteBuffer.wrap(syncResponse.data().assignment()));
-                            }
-                        } else {
-                            log.info("Generation data was cleared by heartbeat thread to {} and state is now {} before " +
-                                "receiving SyncGroup response, marking this rebalance as failed and retry",
-                                generation, state);
-                            // use ILLEGAL_GENERATION error code to let it retry immediately
-                            future.raise(Errors.ILLEGAL_GENERATION);
-                        }
-                    }
-                }
-            } else {
-                if (error == Errors.GROUP_AUTHORIZATION_FAILED) {
-                    future.raise(GroupAuthorizationException.forGroupId(rebalanceConfig.groupId));
-                } else if (error == Errors.REBALANCE_IN_PROGRESS) {
-                    log.info("SyncGroup failed: The group began another rebalance. Need to re-join the group. " +
-                                 "Sent generation was {}", sentGeneration);
-                    future.raise(error);
-                } else if (error == Errors.FENCED_INSTANCE_ID) {
-                    // for sync-group request, even if the generation has changed we would not expect the instance id
-                    // gets fenced, and hence we always treat this as a fatal error
-                    log.error("SyncGroup failed: The group instance id {} has been fenced by another instance. " +
-                        "Sent generation was {}", rebalanceConfig.groupInstanceId, sentGeneration);
-                    future.raise(error);
-                } else if (error == Errors.UNKNOWN_MEMBER_ID
-                        || error == Errors.ILLEGAL_GENERATION) {
-                    log.info("SyncGroup failed: {} Need to re-join the group. Sent generation was {}",
-                            error.message(), sentGeneration);
-                    if (generationUnchanged())
-                        resetGenerationOnResponseError(ApiKeys.SYNC_GROUP, error);
-
-                    future.raise(error);
-                } else if (error == Errors.COORDINATOR_NOT_AVAILABLE
-                        || error == Errors.NOT_COORDINATOR) {
-                    log.info("SyncGroup failed: {} Marking coordinator unknown. Sent generation was {}",
-                             error.message(), sentGeneration);
-                    markCoordinatorUnknown(error);
-                    future.raise(error);
-                } else {
-                    future.raise(new KafkaException("Unexpected error from SyncGroup: " + error.message()));
-                }
-            }
-        }
-    }
->>>>>>> 031b7208
-
-    /**
-     * Discover the current coordinator for the group. Sends a GroupMetadata request to
-     * one of the brokers. The returned future should be polled to get the result of the request.
-     * @return A request future which indicates the completion of the metadata request
-     */
-    private RequestFuture<Void> sendFindCoordinatorRequest(Node node) {
-        // initiate the group metadata request
-        log.debug("Sending FindCoordinator request to broker {}", node);
-        FindCoordinatorRequest.Builder requestBuilder =
-                new FindCoordinatorRequest.Builder(
-                        new FindCoordinatorRequestData()
-                            .setKeyType(CoordinatorType.GROUP.id())
-                            .setKey(this.rebalanceConfig.groupId));
-        return client.send(node, requestBuilder)
-                .compose(new FindCoordinatorResponseHandler());
-    }
-
-    private class FindCoordinatorResponseHandler extends RequestFutureAdapter<ClientResponse, Void> {
-
-        @Override
-        public void onSuccess(ClientResponse resp, RequestFuture<Void> future) {
-            log.debug("Received FindCoordinator response {}", resp);
-
-            FindCoordinatorResponse findCoordinatorResponse = (FindCoordinatorResponse) resp.responseBody();
-            Errors error = findCoordinatorResponse.error();
-            if (error == Errors.NONE) {
-                synchronized (AbstractCoordinator.this) {
-                    // use MAX_VALUE - node.id as the coordinator id to allow separate connections
-                    // for the coordinator in the underlying network client layer
-                    int coordinatorConnectionId = Integer.MAX_VALUE - findCoordinatorResponse.data().nodeId();
-
-                    AbstractCoordinator.this.coordinator = new Node(
-                            coordinatorConnectionId,
-                            findCoordinatorResponse.data().host(),
-                            findCoordinatorResponse.data().port());
-                    log.info("Discovered group coordinator {}", coordinator);
-                    client.tryConnect(coordinator);
-                    heartbeat.resetSessionTimeout();
-                }
-                future.complete(null);
-            } else if (error == Errors.GROUP_AUTHORIZATION_FAILED) {
-                future.raise(GroupAuthorizationException.forGroupId(rebalanceConfig.groupId));
-            } else {
-                log.debug("Group coordinator lookup failed: {}", findCoordinatorResponse.data().errorMessage());
-                future.raise(error);
-            }
-        }
-
-        @Override
-        public void onFailure(RuntimeException e, RequestFuture<Void> future) {
-            log.debug("FindCoordinator request failed due to {}", e.toString());
-
-            if (!(e instanceof RetriableException)) {
-                // Remember the exception if fatal so we can ensure it gets thrown by the main thread
-                fatalFindCoordinatorException = e;
-            }
-
-            super.onFailure(e, future);
-        }
-    }
-
-    /**
-     * Check if we know who the coordinator is and we have an active connection
-     * @return true if the coordinator is unknown
-     */
-    public boolean coordinatorUnknown() {
-        return checkAndGetCoordinator() == null;
-    }
-
-    /**
-     * Get the coordinator if its connection is still active. Otherwise mark it unknown and
-     * return null.
-     *
-     * @return the current coordinator or null if it is unknown
-     */
-    protected synchronized Node checkAndGetCoordinator() {
-        if (coordinator != null && client.isUnavailable(coordinator)) {
-            markCoordinatorUnknown(true, "coordinator unavailable");
-            return null;
-        }
-        return this.coordinator;
-    }
-
-    private synchronized Node coordinator() {
-        return this.coordinator;
-    }
-
-<<<<<<< HEAD
-	/**
-	 * 在不断开连接的情况下，标记协调者的状态为未知状态
-	 */
-	protected synchronized void markCoordinatorUnknown() {
-		markCoordinatorUnknown(false);
-	}
-
-	/**
-	 * 标记协调者的状态为未知状态
-	 * @param isDisconnected 是否已经断开连接
-	 */
-	protected synchronized void markCoordinatorUnknown(boolean isDisconnected) {
-		if (this.coordinator != null) {
-			log.info("Group coordinator {} is unavailable or invalid, will attempt rediscovery", this.coordinator);
-			Node oldCoordinator = this.coordinator;
-
-			// 先转移协调者，以便执行后续的回调任务，同时也阻止了新的请求仍然继续发送到协调者
-			this.coordinator = null;
-
-			// 没有断开连接，执行异步断开连接操作
-			if (!isDisconnected)
-				client.disconnectAsync(oldCoordinator);
-		}
-	}
-
-	/**
-	 * 获取稳定消费组的当前版本
-	 * @return 获取当前的版本，如果消费组处于未加入或者再平衡，返回null
-=======
-
-    protected synchronized void markCoordinatorUnknown(Errors error) {
-        markCoordinatorUnknown(false, "error response " + error.name());
-    }
-
-    protected synchronized void markCoordinatorUnknown(String cause) {
-        markCoordinatorUnknown(false, cause);
-    }
-
-    protected synchronized void markCoordinatorUnknown(boolean isDisconnected, String cause) {
-        if (this.coordinator != null) {
-            log.info("Group coordinator {} is unavailable or invalid due to cause: {}."
-                    + "isDisconnected: {}. Rediscovery will be attempted.", this.coordinator,
-                    cause, isDisconnected);
-            Node oldCoordinator = this.coordinator;
-
-            // Mark the coordinator dead before disconnecting requests since the callbacks for any pending
-            // requests may attempt to do likewise. This also prevents new requests from being sent to the
-            // coordinator while the disconnect is in progress.
-            this.coordinator = null;
-
-            // Disconnect from the coordinator to ensure that there are no in-flight requests remaining.
-            // Pending callbacks will be invoked with a DisconnectException on the next call to poll.
-            if (!isDisconnected)
-                client.disconnectAsync(oldCoordinator);
-
-            lastTimeOfConnectionMs = time.milliseconds();
-        } else {
-            long durationOfOngoingDisconnect = time.milliseconds() - lastTimeOfConnectionMs;
-            if (durationOfOngoingDisconnect > rebalanceConfig.rebalanceTimeoutMs)
-                log.warn("Consumer has been disconnected from the group coordinator for {}ms", durationOfOngoingDisconnect);
-        }
-    }
-
-    /**
-     * Get the current generation state, regardless of whether it is currently stable.
-     * Note that the generation information can be updated while we are still in the middle
-     * of a rebalance, after the join-group response is received.
-     *
-     * @return the current generation
->>>>>>> 031b7208
-     */
-    protected synchronized Generation generation() {
-        return generation;
-    }
-
-    /**
-     * Get the current generation state if the group is stable, otherwise return null
-     *
-     * @return the current generation or null
-     */
-    protected synchronized Generation generationIfStable() {
-        if (this.state != MemberState.STABLE)
-            return null;
-        return generation;
-    }
-
-    protected synchronized boolean rebalanceInProgress() {
-        return this.state == MemberState.PREPARING_REBALANCE || this.state == MemberState.COMPLETING_REBALANCE;
-    }
-
-    protected synchronized String memberId() {
-        return generation.memberId;
-    }
-
-    private synchronized void resetStateAndGeneration(final String reason) {
-        log.info("Resetting generation due to: {}", reason);
-
-        state = MemberState.UNJOINED;
-        generation = Generation.NO_GENERATION;
-    }
-
-    private synchronized void resetStateAndRejoin(final String reason) {
-        resetStateAndGeneration(reason);
-        requestRejoin(reason);
-    }
-
-    synchronized void resetGenerationOnResponseError(ApiKeys api, Errors error) {
-        final String reason = String.format("encountered %s from %s response", error, api);
-        resetStateAndRejoin(reason);
-    }
-
-    synchronized void resetGenerationOnLeaveGroup() {
-<<<<<<< HEAD
-        log.debug("Resetting generation due to consumer pro-actively leaving the group");
-		resetGeneration();
-	}
-
-	/**
-	 * 同步消费组信息响应处理器
-	 */
+
+	private RequestFuture<ByteBuffer> onJoinFollower() {
+		// send follower's sync group with an empty assignment
+		SyncGroupRequest.Builder requestBuilder =
+				new SyncGroupRequest.Builder(
+						new SyncGroupRequestData()
+								.setGroupId(rebalanceConfig.groupId)
+								.setMemberId(generation.memberId)
+								.setProtocolType(protocolType())
+								.setProtocolName(generation.protocolName)
+								.setGroupInstanceId(this.rebalanceConfig.groupInstanceId.orElse(null))
+								.setGenerationId(generation.generationId)
+								.setAssignments(Collections.emptyList())
+				);
+		log.debug("Sending follower SyncGroup to coordinator {} at generation {}: {}", this.coordinator, this.generation, requestBuilder);
+		return sendSyncGroupRequest(requestBuilder);
+	}
+
+	private RequestFuture<ByteBuffer> onJoinLeader(JoinGroupResponse joinResponse) {
+		try {
+			// perform the leader synchronization and send back the assignment for the group
+			Map<String, ByteBuffer> groupAssignment = performAssignment(joinResponse.data().leader(), joinResponse.data().protocolName(),
+					joinResponse.data().members());
+
+			List<SyncGroupRequestData.SyncGroupRequestAssignment> groupAssignmentList = new ArrayList<>();
+			for (Map.Entry<String, ByteBuffer> assignment : groupAssignment.entrySet()) {
+				groupAssignmentList.add(new SyncGroupRequestData.SyncGroupRequestAssignment()
+						.setMemberId(assignment.getKey())
+						.setAssignment(Utils.toArray(assignment.getValue()))
+				);
+			}
+
+			SyncGroupRequest.Builder requestBuilder =
+					new SyncGroupRequest.Builder(
+							new SyncGroupRequestData()
+									.setGroupId(rebalanceConfig.groupId)
+									.setMemberId(generation.memberId)
+									.setProtocolType(protocolType())
+									.setProtocolName(generation.protocolName)
+									.setGroupInstanceId(this.rebalanceConfig.groupInstanceId.orElse(null))
+									.setGenerationId(generation.generationId)
+									.setAssignments(groupAssignmentList)
+					);
+			log.debug("Sending leader SyncGroup to coordinator {} at generation {}: {}", this.coordinator, this.generation, requestBuilder);
+			return sendSyncGroupRequest(requestBuilder);
+		} catch (RuntimeException e) {
+			return RequestFuture.failure(e);
+		}
+	}
+
+	private RequestFuture<ByteBuffer> sendSyncGroupRequest(SyncGroupRequest.Builder requestBuilder) {
+		if (coordinatorUnknown())
+			return RequestFuture.coordinatorNotAvailable();
+		return client.send(coordinator, requestBuilder)
+				.compose(new SyncGroupResponseHandler(generation));
+	}
+
 	private class SyncGroupResponseHandler extends CoordinatorResponseHandler<SyncGroupResponse, ByteBuffer> {
+		private SyncGroupResponseHandler(final Generation generation) {
+			super(generation);
+		}
+
 		@Override
 		public void handle(SyncGroupResponse syncResponse,
 						   RequestFuture<ByteBuffer> future) {
 			Errors error = syncResponse.error();
 			if (error == Errors.NONE) {
-				// 记录的请求时间
-				sensors.syncLatency.record(response.requestLatencyMs());
-				// 包装分配的任务，将分配partition的数据加入到future中
-				future.complete(ByteBuffer.wrap(syncResponse.data.assignment()));
+				if (isProtocolTypeInconsistent(syncResponse.data().protocolType())) {
+					log.error("SyncGroup failed due to inconsistent Protocol Type, received {} but expected {}",
+							syncResponse.data().protocolType(), protocolType());
+					future.raise(Errors.INCONSISTENT_GROUP_PROTOCOL);
+				} else {
+					log.debug("Received successful SyncGroup response: {}", syncResponse);
+					sensors.syncSensor.record(response.requestLatencyMs());
+
+					synchronized (AbstractCoordinator.this) {
+						if (!generation.equals(Generation.NO_GENERATION) && state == MemberState.COMPLETING_REBALANCE) {
+							// check protocol name only if the generation is not reset
+							final String protocolName = syncResponse.data().protocolName();
+							final boolean protocolNameInconsistent = protocolName != null &&
+									!protocolName.equals(generation.protocolName);
+
+							if (protocolNameInconsistent) {
+								log.error("SyncGroup failed due to inconsistent Protocol Name, received {} but expected {}",
+										protocolName, generation.protocolName);
+
+								future.raise(Errors.INCONSISTENT_GROUP_PROTOCOL);
+							} else {
+								log.info("Successfully synced group in generation {}", generation);
+								state = MemberState.STABLE;
+								rejoinNeeded = false;
+								// record rebalance latency
+								lastRebalanceEndMs = time.milliseconds();
+								sensors.successfulRebalanceSensor.record(lastRebalanceEndMs - lastRebalanceStartMs);
+								lastRebalanceStartMs = -1L;
+
+								future.complete(ByteBuffer.wrap(syncResponse.data().assignment()));
+							}
+						} else {
+							log.info("Generation data was cleared by heartbeat thread to {} and state is now {} before " +
+											"receiving SyncGroup response, marking this rebalance as failed and retry",
+									generation, state);
+							// use ILLEGAL_GENERATION error code to let it retry immediately
+							future.raise(Errors.ILLEGAL_GENERATION);
+						}
+					}
+				}
 			} else {
-				// 出现异常，首先再次发送加入消费组请求
-				requestRejoin();
-				// 然后接着处理异常
 				if (error == Errors.GROUP_AUTHORIZATION_FAILED) {
 					future.raise(GroupAuthorizationException.forGroupId(rebalanceConfig.groupId));
 				} else if (error == Errors.REBALANCE_IN_PROGRESS) {
-					log.debug("SyncGroup failed because the group began another rebalance");
+					log.info("SyncGroup failed: The group began another rebalance. Need to re-join the group. " +
+							"Sent generation was {}", sentGeneration);
 					future.raise(error);
 				} else if (error == Errors.FENCED_INSTANCE_ID) {
-					log.error("Received fatal exception: group.instance.id gets fenced");
+					// for sync-group request, even if the generation has changed we would not expect the instance id
+					// gets fenced, and hence we always treat this as a fatal error
+					log.error("SyncGroup failed: The group instance id {} has been fenced by another instance. " +
+							"Sent generation was {}", rebalanceConfig.groupInstanceId, sentGeneration);
 					future.raise(error);
 				} else if (error == Errors.UNKNOWN_MEMBER_ID
 						|| error == Errors.ILLEGAL_GENERATION) {
-					log.debug("SyncGroup failed: {}", error.message());
-					resetGenerationOnResponseError(ApiKeys.SYNC_GROUP, error);
+					log.info("SyncGroup failed: {} Need to re-join the group. Sent generation was {}",
+							error.message(), sentGeneration);
+					if (generationUnchanged())
+						resetGenerationOnResponseError(ApiKeys.SYNC_GROUP, error);
+
 					future.raise(error);
 				} else if (error == Errors.COORDINATOR_NOT_AVAILABLE
 						|| error == Errors.NOT_COORDINATOR) {
-					log.debug("SyncGroup failed: {}", error.message());
-					markCoordinatorUnknown();
+					log.info("SyncGroup failed: {} Marking coordinator unknown. Sent generation was {}",
+							error.message(), sentGeneration);
+					markCoordinatorUnknown(error);
 					future.raise(error);
 				} else {
 					future.raise(new KafkaException("Unexpected error from SyncGroup: " + error.message()));
-                }
-            }
-        }
-=======
-        resetStateAndRejoin("consumer pro-actively leaving the group");
-    }
-
-    public synchronized void requestRejoin(final String reason) {
-        log.info("Request joining group due to: {}", reason);
-        this.rejoinNeeded = true;
->>>>>>> 031b7208
-    }
-
-    private boolean isProtocolTypeInconsistent(String protocolType) {
-        return protocolType != null && !protocolType.equals(protocolType());
-    }
-
-    /**
-     * Close the coordinator, waiting if needed to send LeaveGroup.
-     */
-    @Override
-    public final void close() {
-        close(time.timer(0));
-    }
-
-    /**
-     * @throws KafkaException if the rebalance callback throws exception
-     */
-    protected void close(Timer timer) {
-        try {
-            closeHeartbeatThread();
-        } finally {
-            // Synchronize after closing the heartbeat thread since heartbeat thread
-            // needs this lock to complete and terminate after close flag is set.
-            synchronized (this) {
-                if (rebalanceConfig.leaveGroupOnClose) {
-                    onLeavePrepare();
-                    maybeLeaveGroup("the consumer is being closed");
-                }
-
-                // At this point, there may be pending commits (async commits or sync commits that were
-                // interrupted using wakeup) and the leave group request which have been queued, but not
-                // yet sent to the broker. Wait up to close timeout for these pending requests to be processed.
-                // If coordinator is not known, requests are aborted.
-                Node coordinator = checkAndGetCoordinator();
-                if (coordinator != null && !client.awaitPendingRequests(coordinator, timer))
-                    log.warn("Close timed out with {} pending requests to coordinator, terminating client connections",
-                            client.pendingRequestCount(coordinator));
-            }
-        }
-    }
-
-    /**
-     * Sends LeaveGroupRequest and logs the {@code leaveReason}, unless this member is using static membership or is already
-     * not part of the group (ie does not have a valid member id, is in the UNJOINED state, or the coordinator is unknown).
-     *
-     * @param leaveReason the reason to leave the group for logging
-     * @throws KafkaException if the rebalance callback throws exception
-     */
-    public synchronized RequestFuture<Void> maybeLeaveGroup(String leaveReason) {
-        RequestFuture<Void> future = null;
-
-        // Starting from 2.3, only dynamic members will send LeaveGroupRequest to the broker,
-        // consumer with valid group.instance.id is viewed as static member that never sends LeaveGroup,
-        // and the membership expiration is only controlled by session timeout.
-        if (isDynamicMember() && !coordinatorUnknown() &&
-            state != MemberState.UNJOINED && generation.hasMemberId()) {
-            // this is a minimal effort attempt to leave the group. we do not
-            // attempt any resending if the request fails or times out.
-            log.info("Member {} sending LeaveGroup request to coordinator {} due to {}",
-                generation.memberId, coordinator, leaveReason);
-            LeaveGroupRequest.Builder request = new LeaveGroupRequest.Builder(
-                rebalanceConfig.groupId,
-                Collections.singletonList(new MemberIdentity().setMemberId(generation.memberId))
-            );
-
-            future = client.send(coordinator, request).compose(new LeaveGroupResponseHandler(generation));
-            client.pollNoWakeup();
-        }
-
-        resetGenerationOnLeaveGroup();
-
-        return future;
-    }
-
-    protected boolean isDynamicMember() {
-        return !rebalanceConfig.groupInstanceId.isPresent();
-    }
-
-    private class LeaveGroupResponseHandler extends CoordinatorResponseHandler<LeaveGroupResponse, Void> {
-        private LeaveGroupResponseHandler(final Generation generation) {
-            super(generation);
-        }
-
-        @Override
-        public void handle(LeaveGroupResponse leaveResponse, RequestFuture<Void> future) {
-            final List<MemberResponse> members = leaveResponse.memberResponses();
-            if (members.size() > 1) {
-                future.raise(new IllegalStateException("The expected leave group response " +
-                                                           "should only contain no more than one member info, however get " + members));
-            }
-
-            final Errors error = leaveResponse.error();
-            if (error == Errors.NONE) {
-                log.debug("LeaveGroup response with {} returned successfully: {}", sentGeneration, response);
-                future.complete(null);
-            } else {
-                log.error("LeaveGroup request with {} failed with error: {}", sentGeneration, error.message());
-                future.raise(error);
-            }
-        }
-    }
-
-    // visible for testing
-    synchronized RequestFuture<Void> sendHeartbeatRequest() {
-        log.debug("Sending Heartbeat request with generation {} and member id {} to coordinator {}",
-            generation.generationId, generation.memberId, coordinator);
-        HeartbeatRequest.Builder requestBuilder =
-                new HeartbeatRequest.Builder(new HeartbeatRequestData()
-                        .setGroupId(rebalanceConfig.groupId)
-                        .setMemberId(this.generation.memberId)
-                        .setGroupInstanceId(this.rebalanceConfig.groupInstanceId.orElse(null))
-                        .setGenerationId(this.generation.generationId));
-        return client.send(coordinator, requestBuilder)
-                .compose(new HeartbeatResponseHandler(generation));
-    }
-
-    private class HeartbeatResponseHandler extends CoordinatorResponseHandler<HeartbeatResponse, Void> {
-        private HeartbeatResponseHandler(final Generation generation) {
-            super(generation);
-        }
-
-        @Override
-        public void handle(HeartbeatResponse heartbeatResponse, RequestFuture<Void> future) {
-            sensors.heartbeatSensor.record(response.requestLatencyMs());
-            Errors error = heartbeatResponse.error();
-
-            if (error == Errors.NONE) {
-                log.debug("Received successful Heartbeat response");
-                future.complete(null);
-            } else if (error == Errors.COORDINATOR_NOT_AVAILABLE
-                    || error == Errors.NOT_COORDINATOR) {
-                log.info("Attempt to heartbeat failed since coordinator {} is either not started or not valid",
-                        coordinator());
-                markCoordinatorUnknown(error);
-                future.raise(error);
-            } else if (error == Errors.REBALANCE_IN_PROGRESS) {
-                // since we may be sending the request during rebalance, we should check
-                // this case and ignore the REBALANCE_IN_PROGRESS error
-                if (state == MemberState.STABLE) {
-                    requestRejoin("group is already rebalancing");
-                    future.raise(error);
-                } else {
-                    log.debug("Ignoring heartbeat response with error {} during {} state", error, state);
-                    future.complete(null);
-                }
-            } else if (error == Errors.ILLEGAL_GENERATION ||
-                       error == Errors.UNKNOWN_MEMBER_ID ||
-                       error == Errors.FENCED_INSTANCE_ID) {
-                if (generationUnchanged()) {
-                    log.info("Attempt to heartbeat with {} and group instance id {} failed due to {}, resetting generation",
-                        sentGeneration, rebalanceConfig.groupInstanceId, error);
-                    resetGenerationOnResponseError(ApiKeys.HEARTBEAT, error);
-                    future.raise(error);
-                } else {
-                    // if the generation has changed, then ignore this error
-                    log.info("Attempt to heartbeat with stale {} and group instance id {} failed due to {}, ignoring the error",
-                        sentGeneration, rebalanceConfig.groupInstanceId, error);
-                    future.complete(null);
-                }
-            } else if (error == Errors.GROUP_AUTHORIZATION_FAILED) {
-                future.raise(GroupAuthorizationException.forGroupId(rebalanceConfig.groupId));
-            } else {
-                future.raise(new KafkaException("Unexpected error in heartbeat response: " + error.message()));
-            }
-        }
-    }
-
-    protected abstract class CoordinatorResponseHandler<R, T> extends RequestFutureAdapter<ClientResponse, T> {
-        CoordinatorResponseHandler(final Generation generation) {
-            this.sentGeneration = generation;
-        }
-
-        final Generation sentGeneration;
-        ClientResponse response;
-
-        public abstract void handle(R response, RequestFuture<T> future);
-
-        @Override
-        public void onFailure(RuntimeException e, RequestFuture<T> future) {
-            // mark the coordinator as dead
-            if (e instanceof DisconnectException) {
-                markCoordinatorUnknown(true, e.getMessage());
-            }
-            future.raise(e);
-        }
-
-        @Override
-        @SuppressWarnings("unchecked")
-        public void onSuccess(ClientResponse clientResponse, RequestFuture<T> future) {
-            try {
-                this.response = clientResponse;
-                R responseObj = (R) clientResponse.responseBody();
-                handle(responseObj, future);
-            } catch (RuntimeException e) {
-                if (!future.isDone())
-                    future.raise(e);
-            }
-        }
-
-        boolean generationUnchanged() {
-            synchronized (AbstractCoordinator.this) {
-                return generation.equals(sentGeneration);
-            }
-        }
-    }
-
-    protected Meter createMeter(Metrics metrics, String groupName, String baseName, String descriptiveName) {
-        return new Meter(new WindowedCount(),
-                metrics.metricName(baseName + "-rate", groupName,
-                        String.format("The number of %s per second", descriptiveName)),
-                metrics.metricName(baseName + "-total", groupName,
-                        String.format("The total number of %s", descriptiveName)));
-    }
-
-    private class GroupCoordinatorMetrics {
-        public final String metricGrpName;
-
-        public final Sensor heartbeatSensor;
-        public final Sensor joinSensor;
-        public final Sensor syncSensor;
-        public final Sensor successfulRebalanceSensor;
-        public final Sensor failedRebalanceSensor;
-
-        public GroupCoordinatorMetrics(Metrics metrics, String metricGrpPrefix) {
-            this.metricGrpName = metricGrpPrefix + "-coordinator-metrics";
-
-            this.heartbeatSensor = metrics.sensor("heartbeat-latency");
-            this.heartbeatSensor.add(metrics.metricName("heartbeat-response-time-max",
-                this.metricGrpName,
-                "The max time taken to receive a response to a heartbeat request"), new Max());
-            this.heartbeatSensor.add(createMeter(metrics, metricGrpName, "heartbeat", "heartbeats"));
-
-            this.joinSensor = metrics.sensor("join-latency");
-            this.joinSensor.add(metrics.metricName("join-time-avg",
-                this.metricGrpName,
-                "The average time taken for a group rejoin"), new Avg());
-            this.joinSensor.add(metrics.metricName("join-time-max",
-                this.metricGrpName,
-                "The max time taken for a group rejoin"), new Max());
-            this.joinSensor.add(createMeter(metrics, metricGrpName, "join", "group joins"));
-
-            this.syncSensor = metrics.sensor("sync-latency");
-            this.syncSensor.add(metrics.metricName("sync-time-avg",
-                this.metricGrpName,
-                "The average time taken for a group sync"), new Avg());
-            this.syncSensor.add(metrics.metricName("sync-time-max",
-                this.metricGrpName,
-                "The max time taken for a group sync"), new Max());
-            this.syncSensor.add(createMeter(metrics, metricGrpName, "sync", "group syncs"));
-
-            this.successfulRebalanceSensor = metrics.sensor("rebalance-latency");
-            this.successfulRebalanceSensor.add(metrics.metricName("rebalance-latency-avg",
-                this.metricGrpName,
-                "The average time taken for a group to complete a successful rebalance, which may be composed of " +
-                    "several failed re-trials until it succeeded"), new Avg());
-            this.successfulRebalanceSensor.add(metrics.metricName("rebalance-latency-max",
-                this.metricGrpName,
-                "The max time taken for a group to complete a successful rebalance, which may be composed of " +
-                    "several failed re-trials until it succeeded"), new Max());
-            this.successfulRebalanceSensor.add(metrics.metricName("rebalance-latency-total",
-                this.metricGrpName,
-                "The total number of milliseconds this consumer has spent in successful rebalances since creation"),
-                new CumulativeSum());
-            this.successfulRebalanceSensor.add(
-                metrics.metricName("rebalance-total",
-                    this.metricGrpName,
-                    "The total number of successful rebalance events, each event is composed of " +
-                        "several failed re-trials until it succeeded"),
-                new CumulativeCount()
-            );
-            this.successfulRebalanceSensor.add(
-                metrics.metricName(
-                    "rebalance-rate-per-hour",
-                    this.metricGrpName,
-                    "The number of successful rebalance events per hour, each event is composed of " +
-                        "several failed re-trials until it succeeded"),
-                new Rate(TimeUnit.HOURS, new WindowedCount())
-            );
-
-            this.failedRebalanceSensor = metrics.sensor("failed-rebalance");
-            this.failedRebalanceSensor.add(
-                metrics.metricName("failed-rebalance-total",
-                    this.metricGrpName,
-                    "The total number of failed rebalance events"),
-                new CumulativeCount()
-            );
-            this.failedRebalanceSensor.add(
-                metrics.metricName(
-                    "failed-rebalance-rate-per-hour",
-                    this.metricGrpName,
-                    "The number of failed rebalance events per hour"),
-                new Rate(TimeUnit.HOURS, new WindowedCount())
-            );
-
-            Measurable lastRebalance = (config, now) -> {
-                if (lastRebalanceEndMs == -1L)
-                    // if no rebalance is ever triggered, we just return -1.
-                    return -1d;
-                else
-                    return TimeUnit.SECONDS.convert(now - lastRebalanceEndMs, TimeUnit.MILLISECONDS);
-            };
-            metrics.addMetric(metrics.metricName("last-rebalance-seconds-ago",
-                this.metricGrpName,
-                "The number of seconds since the last successful rebalance event"),
-                lastRebalance);
-
-            Measurable lastHeartbeat = (config, now) -> {
-                if (heartbeat.lastHeartbeatSend() == 0L)
-                    // if no heartbeat is ever triggered, just return -1.
-                    return -1d;
-                else
-                    return TimeUnit.SECONDS.convert(now - heartbeat.lastHeartbeatSend(), TimeUnit.MILLISECONDS);
-            };
-            metrics.addMetric(metrics.metricName("last-heartbeat-seconds-ago",
-                this.metricGrpName,
-                "The number of seconds since the last coordinator heartbeat was sent"),
-                lastHeartbeat);
-        }
-    }
-
-    private class HeartbeatThread extends KafkaThread implements AutoCloseable {
-        private boolean enabled = false;
-        private boolean closed = false;
-        private final AtomicReference<RuntimeException> failed = new AtomicReference<>(null);
-
-        private HeartbeatThread() {
-            super(HEARTBEAT_THREAD_PREFIX + (rebalanceConfig.groupId.isEmpty() ? "" : " | " + rebalanceConfig.groupId), true);
-        }
-
-        public void enable() {
-            synchronized (AbstractCoordinator.this) {
-                log.debug("Enabling heartbeat thread");
-                this.enabled = true;
-                heartbeat.resetTimeouts();
-                AbstractCoordinator.this.notify();
-            }
-        }
-
-        public void disable() {
-            synchronized (AbstractCoordinator.this) {
-                log.debug("Disabling heartbeat thread");
-                this.enabled = false;
-            }
-        }
-
-        public void close() {
-            synchronized (AbstractCoordinator.this) {
-                this.closed = true;
-                AbstractCoordinator.this.notify();
-            }
-        }
-
-        private boolean hasFailed() {
-            return failed.get() != null;
-        }
-
-        private RuntimeException failureCause() {
-            return failed.get();
-        }
-
-        @Override
-        public void run() {
-            try {
-                log.debug("Heartbeat thread started");
-                while (true) {
-                    synchronized (AbstractCoordinator.this) {
-                        if (closed)
-                            return;
-
-                        if (!enabled) {
-                            AbstractCoordinator.this.wait();
-                            continue;
-                        }
-
-                        // we do not need to heartbeat we are not part of a group yet;
-                        // also if we already have fatal error, the client will be
-                        // crashed soon, hence we do not need to continue heartbeating either
-                        if (state.hasNotJoinedGroup() || hasFailed()) {
-                            disable();
-                            continue;
-                        }
-
-                        client.pollNoWakeup();
-                        long now = time.milliseconds();
-
-                        if (coordinatorUnknown()) {
-                            if (findCoordinatorFuture != null) {
-                                // clear the future so that after the backoff, if the hb still sees coordinator unknown in
-                                // the next iteration it will try to re-discover the coordinator in case the main thread cannot
-                                clearFindCoordinatorFuture();
-
-                                // backoff properly
-                                AbstractCoordinator.this.wait(rebalanceConfig.retryBackoffMs);
-                            } else {
-                                lookupCoordinator();
-                            }
-                        } else if (heartbeat.sessionTimeoutExpired(now)) {
-                            // the session timeout has expired without seeing a successful heartbeat, so we should
-                            // probably make sure the coordinator is still healthy.
-                            markCoordinatorUnknown("session timed out without receiving a "
-                                    + "heartbeat response");
-                        } else if (heartbeat.pollTimeoutExpired(now)) {
-                            // the poll timeout has expired, which means that the foreground thread has stalled
-                            // in between calls to poll().
-                            log.warn("consumer poll timeout has expired. This means the time between subsequent calls to poll() " +
-                                "was longer than the configured max.poll.interval.ms, which typically implies that " +
-                                "the poll loop is spending too much time processing messages. You can address this " +
-                                "either by increasing max.poll.interval.ms or by reducing the maximum size of batches " +
-                                "returned in poll() with max.poll.records.");
-
-                            maybeLeaveGroup("consumer poll timeout has expired.");
-                        } else if (!heartbeat.shouldHeartbeat(now)) {
-                            // poll again after waiting for the retry backoff in case the heartbeat failed or the
-                            // coordinator disconnected
-                            AbstractCoordinator.this.wait(rebalanceConfig.retryBackoffMs);
-                        } else {
-                            heartbeat.sentHeartbeat(now);
-                            final RequestFuture<Void> heartbeatFuture = sendHeartbeatRequest();
-                            heartbeatFuture.addListener(new RequestFutureListener<Void>() {
-                                @Override
-                                public void onSuccess(Void value) {
-                                    synchronized (AbstractCoordinator.this) {
-                                        heartbeat.receiveHeartbeat();
-                                    }
-                                }
-
-                                @Override
-                                public void onFailure(RuntimeException e) {
-                                    synchronized (AbstractCoordinator.this) {
-                                        if (e instanceof RebalanceInProgressException) {
-                                            // it is valid to continue heartbeating while the group is rebalancing. This
-                                            // ensures that the coordinator keeps the member in the group for as long
-                                            // as the duration of the rebalance timeout. If we stop sending heartbeats,
-                                            // however, then the session timeout may expire before we can rejoin.
-                                            heartbeat.receiveHeartbeat();
-                                        } else if (e instanceof FencedInstanceIdException) {
-                                            log.error("Caught fenced group.instance.id {} error in heartbeat thread", rebalanceConfig.groupInstanceId);
-                                            heartbeatThread.failed.set(e);
-                                        } else {
-                                            heartbeat.failHeartbeat();
-                                            // wake up the thread if it's sleeping to reschedule the heartbeat
-                                            AbstractCoordinator.this.notify();
-                                        }
-                                    }
-                                }
-                            });
-                        }
-                    }
-                }
-            } catch (AuthenticationException e) {
-                log.error("An authentication error occurred in the heartbeat thread", e);
-                this.failed.set(e);
-            } catch (GroupAuthorizationException e) {
-                log.error("A group authorization error occurred in the heartbeat thread", e);
-                this.failed.set(e);
-            } catch (InterruptedException | InterruptException e) {
-                Thread.interrupted();
-                log.error("Unexpected interrupt received in heartbeat thread", e);
-                this.failed.set(new RuntimeException(e));
-            } catch (Throwable e) {
-                log.error("Heartbeat thread failed due to unexpected error", e);
-                if (e instanceof RuntimeException)
-                    this.failed.set((RuntimeException) e);
-                else
-                    this.failed.set(new RuntimeException(e));
-            } finally {
-                log.debug("Heartbeat thread has closed");
-            }
-        }
-
-    }
-
-    protected static class Generation {
-        public static final Generation NO_GENERATION = new Generation(
-                OffsetCommitRequest.DEFAULT_GENERATION_ID,
-                JoinGroupRequest.UNKNOWN_MEMBER_ID,
-                null);
-
-        public final int generationId;
-        public final String memberId;
-        public final String protocolName;
-
-        public Generation(int generationId, String memberId, String protocolName) {
-            this.generationId = generationId;
-            this.memberId = memberId;
-            this.protocolName = protocolName;
-        }
-
-        /**
-         * @return true if this generation has a valid member id, false otherwise. A member might have an id before
-         * it becomes part of a group generation.
-         */
-        public boolean hasMemberId() {
-            return !memberId.isEmpty();
-        }
-
-        @Override
-        public boolean equals(final Object o) {
-            if (this == o) return true;
-            if (o == null || getClass() != o.getClass()) return false;
-            final Generation that = (Generation) o;
-            return generationId == that.generationId &&
-                    Objects.equals(memberId, that.memberId) &&
-                    Objects.equals(protocolName, that.protocolName);
-        }
-
-        @Override
-        public int hashCode() {
-            return Objects.hash(generationId, memberId, protocolName);
-        }
-
-        @Override
-        public String toString() {
-            return "Generation{" +
-                    "generationId=" + generationId +
-                    ", memberId='" + memberId + '\'' +
-                    ", protocol='" + protocolName + '\'' +
-                    '}';
-        }
-    }
-
-    @SuppressWarnings("serial")
-    private static class UnjoinedGroupException extends RetriableException {
-
-    }
-
-    // For testing only below
-    final Heartbeat heartbeat() {
-        return heartbeat;
-    }
-
-    final synchronized void setLastRebalanceTime(final long timestamp) {
-        lastRebalanceEndMs = timestamp;
-    }
-
-    /**
-     * Check whether given generation id is matching the record within current generation.
-     *
-     * @param generationId generation id
-     * @return true if the two ids are matching.
-     */
-    final boolean hasMatchingGenerationId(int generationId) {
-        return !generation.equals(Generation.NO_GENERATION) && generation.generationId == generationId;
-    }
-
-    final boolean hasUnknownGeneration() {
-        return generation.equals(Generation.NO_GENERATION);
-    }
-
-    /**
-     * @return true if the current generation's member ID is valid, false otherwise
-     */
-    final boolean hasValidMemberId() {
-        return !hasUnknownGeneration() && generation.hasMemberId();
-    }
-
-    final synchronized void setNewGeneration(final Generation generation) {
-        this.generation = generation;
-    }
-
-    final synchronized void setNewState(final MemberState state) {
-        this.state = state;
-    }
+				}
+			}
+		}
+	}
+
+	/**
+	 * Discover the current coordinator for the group. Sends a GroupMetadata request to
+	 * one of the brokers. The returned future should be polled to get the result of the request.
+	 * @return A request future which indicates the completion of the metadata request
+	 */
+	private RequestFuture<Void> sendFindCoordinatorRequest(Node node) {
+		// initiate the group metadata request
+		log.debug("Sending FindCoordinator request to broker {}", node);
+		FindCoordinatorRequest.Builder requestBuilder =
+				new FindCoordinatorRequest.Builder(
+						new FindCoordinatorRequestData()
+								.setKeyType(CoordinatorType.GROUP.id())
+								.setKey(this.rebalanceConfig.groupId));
+		return client.send(node, requestBuilder)
+				.compose(new FindCoordinatorResponseHandler());
+	}
+
+	private class FindCoordinatorResponseHandler extends RequestFutureAdapter<ClientResponse, Void> {
+
+		@Override
+		public void onSuccess(ClientResponse resp, RequestFuture<Void> future) {
+			log.debug("Received FindCoordinator response {}", resp);
+
+			FindCoordinatorResponse findCoordinatorResponse = (FindCoordinatorResponse) resp.responseBody();
+			Errors error = findCoordinatorResponse.error();
+			if (error == Errors.NONE) {
+				synchronized (AbstractCoordinator.this) {
+					// use MAX_VALUE - node.id as the coordinator id to allow separate connections
+					// for the coordinator in the underlying network client layer
+					int coordinatorConnectionId = Integer.MAX_VALUE - findCoordinatorResponse.data().nodeId();
+
+					AbstractCoordinator.this.coordinator = new Node(
+							coordinatorConnectionId,
+							findCoordinatorResponse.data().host(),
+							findCoordinatorResponse.data().port());
+					log.info("Discovered group coordinator {}", coordinator);
+					client.tryConnect(coordinator);
+					heartbeat.resetSessionTimeout();
+				}
+				future.complete(null);
+			} else if (error == Errors.GROUP_AUTHORIZATION_FAILED) {
+				future.raise(GroupAuthorizationException.forGroupId(rebalanceConfig.groupId));
+			} else {
+				log.debug("Group coordinator lookup failed: {}", findCoordinatorResponse.data().errorMessage());
+				future.raise(error);
+			}
+		}
+
+		@Override
+		public void onFailure(RuntimeException e, RequestFuture<Void> future) {
+			log.debug("FindCoordinator request failed due to {}", e.toString());
+
+			if (!(e instanceof RetriableException)) {
+				// Remember the exception if fatal so we can ensure it gets thrown by the main thread
+				fatalFindCoordinatorException = e;
+			}
+
+			super.onFailure(e, future);
+		}
+	}
+
+	/**
+	 * Check if we know who the coordinator is and we have an active connection
+	 * @return true if the coordinator is unknown
+	 */
+	public boolean coordinatorUnknown() {
+		return checkAndGetCoordinator() == null;
+	}
+
+	/**
+	 * Get the coordinator if its connection is still active. Otherwise mark it unknown and
+	 * return null.
+	 *
+	 * @return the current coordinator or null if it is unknown
+	 */
+	protected synchronized Node checkAndGetCoordinator() {
+		if (coordinator != null && client.isUnavailable(coordinator)) {
+			markCoordinatorUnknown(true, "coordinator unavailable");
+			return null;
+		}
+		return this.coordinator;
+	}
+
+	private synchronized Node coordinator() {
+		return this.coordinator;
+	}
+
+
+	protected synchronized void markCoordinatorUnknown(Errors error) {
+		markCoordinatorUnknown(false, "error response " + error.name());
+	}
+
+	protected synchronized void markCoordinatorUnknown(String cause) {
+		markCoordinatorUnknown(false, cause);
+	}
+
+	protected synchronized void markCoordinatorUnknown(boolean isDisconnected, String cause) {
+		if (this.coordinator != null) {
+			log.info("Group coordinator {} is unavailable or invalid due to cause: {}."
+							+ "isDisconnected: {}. Rediscovery will be attempted.", this.coordinator,
+					cause, isDisconnected);
+			Node oldCoordinator = this.coordinator;
+
+			// Mark the coordinator dead before disconnecting requests since the callbacks for any pending
+			// requests may attempt to do likewise. This also prevents new requests from being sent to the
+			// coordinator while the disconnect is in progress.
+			this.coordinator = null;
+
+			// Disconnect from the coordinator to ensure that there are no in-flight requests remaining.
+			// Pending callbacks will be invoked with a DisconnectException on the next call to poll.
+			if (!isDisconnected)
+				client.disconnectAsync(oldCoordinator);
+
+			lastTimeOfConnectionMs = time.milliseconds();
+		} else {
+			long durationOfOngoingDisconnect = time.milliseconds() - lastTimeOfConnectionMs;
+			if (durationOfOngoingDisconnect > rebalanceConfig.rebalanceTimeoutMs)
+				log.warn("Consumer has been disconnected from the group coordinator for {}ms", durationOfOngoingDisconnect);
+		}
+	}
+
+	/**
+	 * Get the current generation state, regardless of whether it is currently stable.
+	 * Note that the generation information can be updated while we are still in the middle
+	 * of a rebalance, after the join-group response is received.
+	 * @return the current generation
+	 */
+	protected synchronized Generation generation() {
+		return generation;
+	}
+
+	/**
+	 * Get the current generation state if the group is stable, otherwise return null
+	 * @return the current generation or null
+	 */
+	protected synchronized Generation generationIfStable() {
+		if (this.state != MemberState.STABLE)
+			return null;
+		return generation;
+	}
+
+	protected synchronized boolean rebalanceInProgress() {
+		return this.state == MemberState.PREPARING_REBALANCE || this.state == MemberState.COMPLETING_REBALANCE;
+	}
+
+	protected synchronized String memberId() {
+		return generation.memberId;
+	}
+
+	private synchronized void resetStateAndGeneration(final String reason) {
+		log.info("Resetting generation due to: {}", reason);
+
+		state = MemberState.UNJOINED;
+		generation = Generation.NO_GENERATION;
+	}
+
+	private synchronized void resetStateAndRejoin(final String reason) {
+		resetStateAndGeneration(reason);
+		requestRejoin(reason);
+	}
+
+	synchronized void resetGenerationOnResponseError(ApiKeys api, Errors error) {
+		final String reason = String.format("encountered %s from %s response", error, api);
+		resetStateAndRejoin(reason);
+	}
+
+	synchronized void resetGenerationOnLeaveGroup() {
+		resetStateAndRejoin("consumer pro-actively leaving the group");
+	}
+
+	public synchronized void requestRejoin(final String reason) {
+		log.info("Request joining group due to: {}", reason);
+		this.rejoinNeeded = true;
+	}
+
+	private boolean isProtocolTypeInconsistent(String protocolType) {
+		return protocolType != null && !protocolType.equals(protocolType());
+	}
+
+	/**
+	 * Close the coordinator, waiting if needed to send LeaveGroup.
+	 */
+	@Override
+	public final void close() {
+		close(time.timer(0));
+	}
+
+	/**
+	 * @throws KafkaException if the rebalance callback throws exception
+	 */
+	protected void close(Timer timer) {
+		try {
+			closeHeartbeatThread();
+		} finally {
+			// Synchronize after closing the heartbeat thread since heartbeat thread
+			// needs this lock to complete and terminate after close flag is set.
+			synchronized (this) {
+				if (rebalanceConfig.leaveGroupOnClose) {
+					onLeavePrepare();
+					maybeLeaveGroup("the consumer is being closed");
+				}
+
+				// At this point, there may be pending commits (async commits or sync commits that were
+				// interrupted using wakeup) and the leave group request which have been queued, but not
+				// yet sent to the broker. Wait up to close timeout for these pending requests to be processed.
+				// If coordinator is not known, requests are aborted.
+				Node coordinator = checkAndGetCoordinator();
+				if (coordinator != null && !client.awaitPendingRequests(coordinator, timer))
+					log.warn("Close timed out with {} pending requests to coordinator, terminating client connections",
+							client.pendingRequestCount(coordinator));
+			}
+		}
+	}
+
+	/**
+	 * Sends LeaveGroupRequest and logs the {@code leaveReason}, unless this member is using static membership or is already
+	 * not part of the group (ie does not have a valid member id, is in the UNJOINED state, or the coordinator is unknown).
+	 *
+	 * @param leaveReason the reason to leave the group for logging
+	 * @throws KafkaException if the rebalance callback throws exception
+	 */
+	public synchronized RequestFuture<Void> maybeLeaveGroup(String leaveReason) {
+		RequestFuture<Void> future = null;
+
+		// Starting from 2.3, only dynamic members will send LeaveGroupRequest to the broker,
+		// consumer with valid group.instance.id is viewed as static member that never sends LeaveGroup,
+		// and the membership expiration is only controlled by session timeout.
+		if (isDynamicMember() && !coordinatorUnknown() &&
+				state != MemberState.UNJOINED && generation.hasMemberId()) {
+			// this is a minimal effort attempt to leave the group. we do not
+			// attempt any resending if the request fails or times out.
+			log.info("Member {} sending LeaveGroup request to coordinator {} due to {}",
+					generation.memberId, coordinator, leaveReason);
+			LeaveGroupRequest.Builder request = new LeaveGroupRequest.Builder(
+					rebalanceConfig.groupId,
+					Collections.singletonList(new MemberIdentity().setMemberId(generation.memberId))
+			);
+
+			future = client.send(coordinator, request).compose(new LeaveGroupResponseHandler(generation));
+			client.pollNoWakeup();
+		}
+
+		resetGenerationOnLeaveGroup();
+
+		return future;
+	}
+
+	protected boolean isDynamicMember() {
+		return !rebalanceConfig.groupInstanceId.isPresent();
+	}
+
+	private class LeaveGroupResponseHandler extends CoordinatorResponseHandler<LeaveGroupResponse, Void> {
+		private LeaveGroupResponseHandler(final Generation generation) {
+			super(generation);
+		}
+
+		@Override
+		public void handle(LeaveGroupResponse leaveResponse, RequestFuture<Void> future) {
+			final List<MemberResponse> members = leaveResponse.memberResponses();
+			if (members.size() > 1) {
+				future.raise(new IllegalStateException("The expected leave group response " +
+						"should only contain no more than one member info, however get " + members));
+			}
+
+			final Errors error = leaveResponse.error();
+			if (error == Errors.NONE) {
+				log.debug("LeaveGroup response with {} returned successfully: {}", sentGeneration, response);
+				future.complete(null);
+			} else {
+				log.error("LeaveGroup request with {} failed with error: {}", sentGeneration, error.message());
+				future.raise(error);
+			}
+		}
+	}
+
+	// visible for testing
+	synchronized RequestFuture<Void> sendHeartbeatRequest() {
+		log.debug("Sending Heartbeat request with generation {} and member id {} to coordinator {}",
+				generation.generationId, generation.memberId, coordinator);
+		HeartbeatRequest.Builder requestBuilder =
+				new HeartbeatRequest.Builder(new HeartbeatRequestData()
+						.setGroupId(rebalanceConfig.groupId)
+						.setMemberId(this.generation.memberId)
+						.setGroupInstanceId(this.rebalanceConfig.groupInstanceId.orElse(null))
+						.setGenerationId(this.generation.generationId));
+		return client.send(coordinator, requestBuilder)
+				.compose(new HeartbeatResponseHandler(generation));
+	}
+
+	private class HeartbeatResponseHandler extends CoordinatorResponseHandler<HeartbeatResponse, Void> {
+		private HeartbeatResponseHandler(final Generation generation) {
+			super(generation);
+		}
+
+		@Override
+		public void handle(HeartbeatResponse heartbeatResponse, RequestFuture<Void> future) {
+			sensors.heartbeatSensor.record(response.requestLatencyMs());
+			Errors error = heartbeatResponse.error();
+
+			if (error == Errors.NONE) {
+				log.debug("Received successful Heartbeat response");
+				future.complete(null);
+			} else if (error == Errors.COORDINATOR_NOT_AVAILABLE
+					|| error == Errors.NOT_COORDINATOR) {
+				log.info("Attempt to heartbeat failed since coordinator {} is either not started or not valid",
+						coordinator());
+				markCoordinatorUnknown(error);
+				future.raise(error);
+			} else if (error == Errors.REBALANCE_IN_PROGRESS) {
+				// since we may be sending the request during rebalance, we should check
+				// this case and ignore the REBALANCE_IN_PROGRESS error
+				if (state == MemberState.STABLE) {
+					requestRejoin("group is already rebalancing");
+					future.raise(error);
+				} else {
+					log.debug("Ignoring heartbeat response with error {} during {} state", error, state);
+					future.complete(null);
+				}
+			} else if (error == Errors.ILLEGAL_GENERATION ||
+					error == Errors.UNKNOWN_MEMBER_ID ||
+					error == Errors.FENCED_INSTANCE_ID) {
+				if (generationUnchanged()) {
+					log.info("Attempt to heartbeat with {} and group instance id {} failed due to {}, resetting generation",
+							sentGeneration, rebalanceConfig.groupInstanceId, error);
+					resetGenerationOnResponseError(ApiKeys.HEARTBEAT, error);
+					future.raise(error);
+				} else {
+					// if the generation has changed, then ignore this error
+					log.info("Attempt to heartbeat with stale {} and group instance id {} failed due to {}, ignoring the error",
+							sentGeneration, rebalanceConfig.groupInstanceId, error);
+					future.complete(null);
+				}
+			} else if (error == Errors.GROUP_AUTHORIZATION_FAILED) {
+				future.raise(GroupAuthorizationException.forGroupId(rebalanceConfig.groupId));
+			} else {
+				future.raise(new KafkaException("Unexpected error in heartbeat response: " + error.message()));
+			}
+		}
+	}
+
+	protected abstract class CoordinatorResponseHandler<R, T> extends RequestFutureAdapter<ClientResponse, T> {
+		CoordinatorResponseHandler(final Generation generation) {
+			this.sentGeneration = generation;
+		}
+
+		final Generation sentGeneration;
+		ClientResponse response;
+
+		public abstract void handle(R response, RequestFuture<T> future);
+
+		@Override
+		public void onFailure(RuntimeException e, RequestFuture<T> future) {
+			// mark the coordinator as dead
+			if (e instanceof DisconnectException) {
+				markCoordinatorUnknown(true, e.getMessage());
+			}
+			future.raise(e);
+		}
+
+		@Override
+		@SuppressWarnings("unchecked")
+		public void onSuccess(ClientResponse clientResponse, RequestFuture<T> future) {
+			try {
+				this.response = clientResponse;
+				R responseObj = (R) clientResponse.responseBody();
+				handle(responseObj, future);
+			} catch (RuntimeException e) {
+				if (!future.isDone())
+					future.raise(e);
+			}
+		}
+
+		boolean generationUnchanged() {
+			synchronized (AbstractCoordinator.this) {
+				return generation.equals(sentGeneration);
+			}
+		}
+	}
+
+	protected Meter createMeter(Metrics metrics, String groupName, String baseName, String descriptiveName) {
+		return new Meter(new WindowedCount(),
+				metrics.metricName(baseName + "-rate", groupName,
+						String.format("The number of %s per second", descriptiveName)),
+				metrics.metricName(baseName + "-total", groupName,
+						String.format("The total number of %s", descriptiveName)));
+	}
+
+	private class GroupCoordinatorMetrics {
+		public final String metricGrpName;
+
+		public final Sensor heartbeatSensor;
+		public final Sensor joinSensor;
+		public final Sensor syncSensor;
+		public final Sensor successfulRebalanceSensor;
+		public final Sensor failedRebalanceSensor;
+
+		public GroupCoordinatorMetrics(Metrics metrics, String metricGrpPrefix) {
+			this.metricGrpName = metricGrpPrefix + "-coordinator-metrics";
+
+			this.heartbeatSensor = metrics.sensor("heartbeat-latency");
+			this.heartbeatSensor.add(metrics.metricName("heartbeat-response-time-max",
+					this.metricGrpName,
+					"The max time taken to receive a response to a heartbeat request"), new Max());
+			this.heartbeatSensor.add(createMeter(metrics, metricGrpName, "heartbeat", "heartbeats"));
+
+			this.joinSensor = metrics.sensor("join-latency");
+			this.joinSensor.add(metrics.metricName("join-time-avg",
+					this.metricGrpName,
+					"The average time taken for a group rejoin"), new Avg());
+			this.joinSensor.add(metrics.metricName("join-time-max",
+					this.metricGrpName,
+					"The max time taken for a group rejoin"), new Max());
+			this.joinSensor.add(createMeter(metrics, metricGrpName, "join", "group joins"));
+
+			this.syncSensor = metrics.sensor("sync-latency");
+			this.syncSensor.add(metrics.metricName("sync-time-avg",
+					this.metricGrpName,
+					"The average time taken for a group sync"), new Avg());
+			this.syncSensor.add(metrics.metricName("sync-time-max",
+					this.metricGrpName,
+					"The max time taken for a group sync"), new Max());
+			this.syncSensor.add(createMeter(metrics, metricGrpName, "sync", "group syncs"));
+
+			this.successfulRebalanceSensor = metrics.sensor("rebalance-latency");
+			this.successfulRebalanceSensor.add(metrics.metricName("rebalance-latency-avg",
+					this.metricGrpName,
+					"The average time taken for a group to complete a successful rebalance, which may be composed of " +
+							"several failed re-trials until it succeeded"), new Avg());
+			this.successfulRebalanceSensor.add(metrics.metricName("rebalance-latency-max",
+					this.metricGrpName,
+					"The max time taken for a group to complete a successful rebalance, which may be composed of " +
+							"several failed re-trials until it succeeded"), new Max());
+			this.successfulRebalanceSensor.add(metrics.metricName("rebalance-latency-total",
+					this.metricGrpName,
+					"The total number of milliseconds this consumer has spent in successful rebalances since creation"),
+					new CumulativeSum());
+			this.successfulRebalanceSensor.add(
+					metrics.metricName("rebalance-total",
+							this.metricGrpName,
+							"The total number of successful rebalance events, each event is composed of " +
+									"several failed re-trials until it succeeded"),
+					new CumulativeCount()
+			);
+			this.successfulRebalanceSensor.add(
+					metrics.metricName(
+							"rebalance-rate-per-hour",
+							this.metricGrpName,
+							"The number of successful rebalance events per hour, each event is composed of " +
+									"several failed re-trials until it succeeded"),
+					new Rate(TimeUnit.HOURS, new WindowedCount())
+			);
+
+			this.failedRebalanceSensor = metrics.sensor("failed-rebalance");
+			this.failedRebalanceSensor.add(
+					metrics.metricName("failed-rebalance-total",
+							this.metricGrpName,
+							"The total number of failed rebalance events"),
+					new CumulativeCount()
+			);
+			this.failedRebalanceSensor.add(
+					metrics.metricName(
+							"failed-rebalance-rate-per-hour",
+							this.metricGrpName,
+							"The number of failed rebalance events per hour"),
+					new Rate(TimeUnit.HOURS, new WindowedCount())
+			);
+
+			Measurable lastRebalance = (config, now) -> {
+				if (lastRebalanceEndMs == -1L)
+					// if no rebalance is ever triggered, we just return -1.
+					return -1d;
+				else
+					return TimeUnit.SECONDS.convert(now - lastRebalanceEndMs, TimeUnit.MILLISECONDS);
+			};
+			metrics.addMetric(metrics.metricName("last-rebalance-seconds-ago",
+					this.metricGrpName,
+					"The number of seconds since the last successful rebalance event"),
+					lastRebalance);
+
+			Measurable lastHeartbeat = (config, now) -> {
+				if (heartbeat.lastHeartbeatSend() == 0L)
+					// if no heartbeat is ever triggered, just return -1.
+					return -1d;
+				else
+					return TimeUnit.SECONDS.convert(now - heartbeat.lastHeartbeatSend(), TimeUnit.MILLISECONDS);
+			};
+			metrics.addMetric(metrics.metricName("last-heartbeat-seconds-ago",
+					this.metricGrpName,
+					"The number of seconds since the last coordinator heartbeat was sent"),
+					lastHeartbeat);
+		}
+	}
+
+	private class HeartbeatThread extends KafkaThread implements AutoCloseable {
+		private boolean enabled = false;
+		private boolean closed = false;
+		private final AtomicReference<RuntimeException> failed = new AtomicReference<>(null);
+
+		private HeartbeatThread() {
+			super(HEARTBEAT_THREAD_PREFIX + (rebalanceConfig.groupId.isEmpty() ? "" : " | " + rebalanceConfig.groupId), true);
+		}
+
+		public void enable() {
+			synchronized (AbstractCoordinator.this) {
+				log.debug("Enabling heartbeat thread");
+				this.enabled = true;
+				heartbeat.resetTimeouts();
+				AbstractCoordinator.this.notify();
+			}
+		}
+
+		public void disable() {
+			synchronized (AbstractCoordinator.this) {
+				log.debug("Disabling heartbeat thread");
+				this.enabled = false;
+			}
+		}
+
+		public void close() {
+			synchronized (AbstractCoordinator.this) {
+				this.closed = true;
+				AbstractCoordinator.this.notify();
+			}
+		}
+
+		private boolean hasFailed() {
+			return failed.get() != null;
+		}
+
+		private RuntimeException failureCause() {
+			return failed.get();
+		}
+
+		@Override
+		public void run() {
+			try {
+				log.debug("Heartbeat thread started");
+				while (true) {
+					synchronized (AbstractCoordinator.this) {
+						if (closed)
+							return;
+
+						if (!enabled) {
+							AbstractCoordinator.this.wait();
+							continue;
+						}
+
+						// we do not need to heartbeat we are not part of a group yet;
+						// also if we already have fatal error, the client will be
+						// crashed soon, hence we do not need to continue heartbeating either
+						if (state.hasNotJoinedGroup() || hasFailed()) {
+							disable();
+							continue;
+						}
+
+						client.pollNoWakeup();
+						long now = time.milliseconds();
+
+						if (coordinatorUnknown()) {
+							if (findCoordinatorFuture != null) {
+								// clear the future so that after the backoff, if the hb still sees coordinator unknown in
+								// the next iteration it will try to re-discover the coordinator in case the main thread cannot
+								clearFindCoordinatorFuture();
+
+								// backoff properly
+								AbstractCoordinator.this.wait(rebalanceConfig.retryBackoffMs);
+							} else {
+								lookupCoordinator();
+							}
+						} else if (heartbeat.sessionTimeoutExpired(now)) {
+							// the session timeout has expired without seeing a successful heartbeat, so we should
+							// probably make sure the coordinator is still healthy.
+							markCoordinatorUnknown("session timed out without receiving a "
+									+ "heartbeat response");
+						} else if (heartbeat.pollTimeoutExpired(now)) {
+							// the poll timeout has expired, which means that the foreground thread has stalled
+							// in between calls to poll().
+							log.warn("consumer poll timeout has expired. This means the time between subsequent calls to poll() " +
+									"was longer than the configured max.poll.interval.ms, which typically implies that " +
+									"the poll loop is spending too much time processing messages. You can address this " +
+									"either by increasing max.poll.interval.ms or by reducing the maximum size of batches " +
+									"returned in poll() with max.poll.records.");
+
+							maybeLeaveGroup("consumer poll timeout has expired.");
+						} else if (!heartbeat.shouldHeartbeat(now)) {
+							// poll again after waiting for the retry backoff in case the heartbeat failed or the
+							// coordinator disconnected
+							AbstractCoordinator.this.wait(rebalanceConfig.retryBackoffMs);
+						} else {
+							heartbeat.sentHeartbeat(now);
+							final RequestFuture<Void> heartbeatFuture = sendHeartbeatRequest();
+							heartbeatFuture.addListener(new RequestFutureListener<Void>() {
+								@Override
+								public void onSuccess(Void value) {
+									synchronized (AbstractCoordinator.this) {
+										heartbeat.receiveHeartbeat();
+									}
+								}
+
+								@Override
+								public void onFailure(RuntimeException e) {
+									synchronized (AbstractCoordinator.this) {
+										if (e instanceof RebalanceInProgressException) {
+											// it is valid to continue heartbeating while the group is rebalancing. This
+											// ensures that the coordinator keeps the member in the group for as long
+											// as the duration of the rebalance timeout. If we stop sending heartbeats,
+											// however, then the session timeout may expire before we can rejoin.
+											heartbeat.receiveHeartbeat();
+										} else if (e instanceof FencedInstanceIdException) {
+											log.error("Caught fenced group.instance.id {} error in heartbeat thread", rebalanceConfig.groupInstanceId);
+											heartbeatThread.failed.set(e);
+										} else {
+											heartbeat.failHeartbeat();
+											// wake up the thread if it's sleeping to reschedule the heartbeat
+											AbstractCoordinator.this.notify();
+										}
+									}
+								}
+							});
+						}
+					}
+				}
+			} catch (AuthenticationException e) {
+				log.error("An authentication error occurred in the heartbeat thread", e);
+				this.failed.set(e);
+			} catch (GroupAuthorizationException e) {
+				log.error("A group authorization error occurred in the heartbeat thread", e);
+				this.failed.set(e);
+			} catch (InterruptedException | InterruptException e) {
+				Thread.interrupted();
+				log.error("Unexpected interrupt received in heartbeat thread", e);
+				this.failed.set(new RuntimeException(e));
+			} catch (Throwable e) {
+				log.error("Heartbeat thread failed due to unexpected error", e);
+				if (e instanceof RuntimeException)
+					this.failed.set((RuntimeException) e);
+				else
+					this.failed.set(new RuntimeException(e));
+			} finally {
+				log.debug("Heartbeat thread has closed");
+			}
+		}
+
+	}
+
+	protected static class Generation {
+		public static final Generation NO_GENERATION = new Generation(
+				OffsetCommitRequest.DEFAULT_GENERATION_ID,
+				JoinGroupRequest.UNKNOWN_MEMBER_ID,
+				null);
+
+		public final int generationId;
+		public final String memberId;
+		public final String protocolName;
+
+		public Generation(int generationId, String memberId, String protocolName) {
+			this.generationId = generationId;
+			this.memberId = memberId;
+			this.protocolName = protocolName;
+		}
+
+		/**
+		 * @return true if this generation has a valid member id, false otherwise. A member might have an id before
+		 * it becomes part of a group generation.
+		 */
+		public boolean hasMemberId() {
+			return !memberId.isEmpty();
+		}
+
+		@Override
+		public boolean equals(final Object o) {
+			if (this == o) return true;
+			if (o == null || getClass() != o.getClass()) return false;
+			final Generation that = (Generation) o;
+			return generationId == that.generationId &&
+					Objects.equals(memberId, that.memberId) &&
+					Objects.equals(protocolName, that.protocolName);
+		}
+
+		@Override
+		public int hashCode() {
+			return Objects.hash(generationId, memberId, protocolName);
+		}
+
+		@Override
+		public String toString() {
+			return "Generation{" +
+					"generationId=" + generationId +
+					", memberId='" + memberId + '\'' +
+					", protocol='" + protocolName + '\'' +
+					'}';
+		}
+	}
+
+	@SuppressWarnings("serial")
+	private static class UnjoinedGroupException extends RetriableException {
+
+	}
+
+	// For testing only below
+	final Heartbeat heartbeat() {
+		return heartbeat;
+	}
+
+	final synchronized void setLastRebalanceTime(final long timestamp) {
+		lastRebalanceEndMs = timestamp;
+	}
+
+	/**
+	 * Check whether given generation id is matching the record within current generation.
+	 * @param generationId generation id
+	 * @return true if the two ids are matching.
+	 */
+	final boolean hasMatchingGenerationId(int generationId) {
+		return !generation.equals(Generation.NO_GENERATION) && generation.generationId == generationId;
+	}
+
+	final boolean hasUnknownGeneration() {
+		return generation.equals(Generation.NO_GENERATION);
+	}
+
+	/**
+	 * @return true if the current generation's member ID is valid, false otherwise
+	 */
+	final boolean hasValidMemberId() {
+		return !hasUnknownGeneration() && generation.hasMemberId();
+	}
+
+	final synchronized void setNewGeneration(final Generation generation) {
+		this.generation = generation;
+	}
+
+	final synchronized void setNewState(final MemberState state) {
+		this.state = state;
+	}
 }