--- conflicted
+++ resolved
@@ -27,137 +27,11 @@
 
 /**
  * The result of {@link Admin#createTopics(Collection)}.
- * <p>
+ *
  * The API of this class is evolving, see {@link Admin} for details.
  */
 @InterfaceStability.Evolving
 public class CreateTopicsResult {
-<<<<<<< HEAD
-	final static int UNKNOWN = -1;
-
-	private final Map<String, KafkaFuture<TopicMetadataAndConfig>> futures;
-
-	protected CreateTopicsResult(Map<String, KafkaFuture<TopicMetadataAndConfig>> futures) {
-		this.futures = futures;
-	}
-
-	/**
-	 * Return a map from topic names to futures, which can be used to check the status of individual
-	 * topic creations.
-	 */
-	public Map<String, KafkaFuture<Void>> values() {
-		return futures.entrySet().stream()
-				.collect(Collectors.toMap(Map.Entry::getKey, e -> e.getValue().thenApply(v -> (Void) null)));
-	}
-
-	/**
-	 * Return a future which succeeds if all the topic creations succeed.
-	 */
-	public KafkaFuture<Void> all() {
-		return KafkaFuture.allOf(futures.values().toArray(new KafkaFuture[0]));
-	}
-
-	/**
-	 * Returns a future that provides topic configs for the topic when the request completes.
-	 * <p>
-	 * If broker version doesn't support replication factor in the response, throw
-	 * {@link org.apache.kafka.common.errors.UnsupportedVersionException}.
-	 * If broker returned an error for topic configs, throw appropriate exception. For example,
-	 * {@link org.apache.kafka.common.errors.TopicAuthorizationException} is thrown if user does not
-	 * have permission to describe topic configs.
-	 */
-	public KafkaFuture<Config> config(String topic) {
-		return futures.get(topic).thenApply(TopicMetadataAndConfig::config);
-	}
-
-	/**
-	 * Returns a future that provides topic ID for the topic when the request completes.
-	 * <p>
-	 * If broker version doesn't support replication factor in the response, throw
-	 * {@link org.apache.kafka.common.errors.UnsupportedVersionException}.
-	 * If broker returned an error for topic configs, throw appropriate exception. For example,
-	 * {@link org.apache.kafka.common.errors.TopicAuthorizationException} is thrown if user does not
-	 * have permission to describe topic configs.
-	 */
-	public KafkaFuture<Uuid> topicId(String topic) {
-		return futures.get(topic).thenApply(TopicMetadataAndConfig::topicId);
-	}
-
-	/**
-	 * Returns a future that provides number of partitions in the topic when the request completes.
-	 * <p>
-	 * If broker version doesn't support replication factor in the response, throw
-	 * {@link org.apache.kafka.common.errors.UnsupportedVersionException}.
-	 * If broker returned an error for topic configs, throw appropriate exception. For example,
-	 * {@link org.apache.kafka.common.errors.TopicAuthorizationException} is thrown if user does not
-	 * have permission to describe topic configs.
-	 */
-	public KafkaFuture<Integer> numPartitions(String topic) {
-		return futures.get(topic).thenApply(TopicMetadataAndConfig::numPartitions);
-	}
-
-	/**
-	 * Returns a future that provides replication factor for the topic when the request completes.
-	 * <p>
-	 * If broker version doesn't support replication factor in the response, throw
-	 * {@link org.apache.kafka.common.errors.UnsupportedVersionException}.
-	 * If broker returned an error for topic configs, throw appropriate exception. For example,
-	 * {@link org.apache.kafka.common.errors.TopicAuthorizationException} is thrown if user does not
-	 * have permission to describe topic configs.
-	 */
-	public KafkaFuture<Integer> replicationFactor(String topic) {
-		return futures.get(topic).thenApply(TopicMetadataAndConfig::replicationFactor);
-	}
-
-	public static class TopicMetadataAndConfig {
-		private final ApiException exception;
-		private final Uuid topicId;
-		private final int numPartitions;
-		private final int replicationFactor;
-		private final Config config;
-
-		public TopicMetadataAndConfig(Uuid topicId, int numPartitions, int replicationFactor, Config config) {
-			this.exception = null;
-			this.topicId = topicId;
-			this.numPartitions = numPartitions;
-			this.replicationFactor = replicationFactor;
-			this.config = config;
-		}
-
-		public TopicMetadataAndConfig(ApiException exception) {
-			this.exception = exception;
-			this.topicId = Uuid.ZERO_UUID;
-			this.numPartitions = UNKNOWN;
-			this.replicationFactor = UNKNOWN;
-			this.config = null;
-		}
-
-		public Uuid topicId() {
-			ensureSuccess();
-			return topicId;
-		}
-
-		public int numPartitions() {
-			ensureSuccess();
-			return numPartitions;
-		}
-
-		public int replicationFactor() {
-			ensureSuccess();
-			return replicationFactor;
-		}
-
-		public Config config() {
-			ensureSuccess();
-			return config;
-		}
-
-		private void ensureSuccess() {
-			if (exception != null)
-				throw exception;
-		}
-	}
-=======
     static final int UNKNOWN = -1;
 
     private final Map<String, KafkaFuture<TopicMetadataAndConfig>> futures;
@@ -283,5 +157,4 @@
                 throw exception;
         }
     }
->>>>>>> 9494bebe
 }