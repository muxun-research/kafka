/*
 * Licensed to the Apache Software Foundation (ASF) under one or more
 * contributor license agreements. See the NOTICE file distributed with
 * this work for additional information regarding copyright ownership.
 * The ASF licenses this file to You under the Apache License, Version 2.0
 * (the "License"); you may not use this file except in compliance with
 * the License. You may obtain a copy of the License at
 *
 *    http://www.apache.org/licenses/LICENSE-2.0
 *
 * Unless required by applicable law or agreed to in writing, software
 * distributed under the License is distributed on an "AS IS" BASIS,
 * WITHOUT WARRANTIES OR CONDITIONS OF ANY KIND, either express or implied.
 * See the License for the specific language governing permissions and
 * limitations under the License.
 */

package org.apache.kafka.clients.admin;

import java.util.Arrays;

/**
 * Representation of a SASL/SCRAM Mechanism.
 * @see <a href="https://cwiki.apache.org/confluence/display/KAFKA/KIP-554%3A+Add+Broker-side+SCRAM+Config+API">KIP-554: Add Broker-side SCRAM Config API</a>
 *
 * This code is duplicated in org.apache.kafka.common.security.scram.internals.ScramMechanism.
 * The type field in both files must match and must not change. The type field
 * is used both for passing ScramCredentialUpsertion and for the internal
 * UserScramCredentialRecord. Do not change the type field.
 */
public enum ScramMechanism {
	UNKNOWN((byte) 0),
	SCRAM_SHA_256((byte) 1),
	SCRAM_SHA_512((byte) 2);

	private static final ScramMechanism[] VALUES = values();

	/**
	 * @param type the type indicator
	 * @return the instance corresponding to the given type indicator, otherwise {@link #UNKNOWN}
	 */
	public static ScramMechanism fromType(byte type) {
		for (ScramMechanism scramMechanism : VALUES) {
			if (scramMechanism.type == type) {
				return scramMechanism;
			}
		}
		return UNKNOWN;
	}

<<<<<<< HEAD
	/**
	 * @param mechanismName the SASL SCRAM mechanism name
	 * @return the corresponding SASL SCRAM mechanism enum, otherwise {@link #UNKNOWN}
	 * @see <a href="https://tools.ietf.org/html/rfc5802#section-4>
	 * Salted Challenge Response Authentication Mechanism (SCRAM) SASL and GSS-API Mechanisms, Section 4</a>
	 */
	public static ScramMechanism fromMechanismName(String mechanismName) {
		return Arrays.stream(VALUES)
				.filter(mechanism -> mechanism.mechanismName.equals(mechanismName))
				.findFirst()
				.orElse(UNKNOWN);
	}

	/**
	 * @return the corresponding SASL SCRAM mechanism name
	 * @see <a href="https://tools.ietf.org/html/rfc5802#section-4>
	 * Salted Challenge Response Authentication Mechanism (SCRAM) SASL and GSS-API Mechanisms, Section 4</a>
	 */
	public String mechanismName() {
		return this.mechanismName;
	}
=======
    /**
     *
     * @param mechanismName the SASL SCRAM mechanism name
     * @return the corresponding SASL SCRAM mechanism enum, otherwise {@link #UNKNOWN}
     * @see <a href="https://tools.ietf.org/html/rfc5802#section-4">
     *     Salted Challenge Response Authentication Mechanism (SCRAM) SASL and GSS-API Mechanisms, Section 4</a>
     */
    public static ScramMechanism fromMechanismName(String mechanismName) {
        return Arrays.stream(VALUES)
            .filter(mechanism -> mechanism.mechanismName.equals(mechanismName))
            .findFirst()
            .orElse(UNKNOWN);
    }

    /**
     *
     * @return the corresponding SASL SCRAM mechanism name
     * @see <a href="https://tools.ietf.org/html/rfc5802#section-4">
     *     Salted Challenge Response Authentication Mechanism (SCRAM) SASL and GSS-API Mechanisms, Section 4</a>
     */
    public String mechanismName() {
        return this.mechanismName;
    }
>>>>>>> 15418db6

	/**
	 * @return the type indicator for this SASL SCRAM mechanism
	 */
	public byte type() {
		return this.type;
	}

	private final byte type;
	private final String mechanismName;

	private ScramMechanism(byte type) {
		this.type = type;
		this.mechanismName = toString().replace('_', '-');
	}
}<|MERGE_RESOLUTION|>--- conflicted
+++ resolved
@@ -21,6 +21,7 @@
 
 /**
  * Representation of a SASL/SCRAM Mechanism.
+ *
  * @see <a href="https://cwiki.apache.org/confluence/display/KAFKA/KIP-554%3A+Add+Broker-side+SCRAM+Config+API">KIP-554: Add Broker-side SCRAM Config API</a>
  *
  * This code is duplicated in org.apache.kafka.common.security.scram.internals.ScramMechanism.
@@ -29,85 +30,54 @@
  * UserScramCredentialRecord. Do not change the type field.
  */
 public enum ScramMechanism {
-	UNKNOWN((byte) 0),
-	SCRAM_SHA_256((byte) 1),
-	SCRAM_SHA_512((byte) 2);
+    UNKNOWN((byte) 0), SCRAM_SHA_256((byte) 1), SCRAM_SHA_512((byte) 2);
 
-	private static final ScramMechanism[] VALUES = values();
+    private static final ScramMechanism[] VALUES = values();
 
-	/**
-	 * @param type the type indicator
-	 * @return the instance corresponding to the given type indicator, otherwise {@link #UNKNOWN}
-	 */
-	public static ScramMechanism fromType(byte type) {
-		for (ScramMechanism scramMechanism : VALUES) {
-			if (scramMechanism.type == type) {
-				return scramMechanism;
-			}
-		}
-		return UNKNOWN;
-	}
+    /**
+     * @param type the type indicator
+     * @return the instance corresponding to the given type indicator, otherwise {@link #UNKNOWN}
+     */
+    public static ScramMechanism fromType(byte type) {
+        for (ScramMechanism scramMechanism : VALUES) {
+            if (scramMechanism.type == type) {
+                return scramMechanism;
+            }
+        }
+        return UNKNOWN;
+    }
 
-<<<<<<< HEAD
-	/**
-	 * @param mechanismName the SASL SCRAM mechanism name
-	 * @return the corresponding SASL SCRAM mechanism enum, otherwise {@link #UNKNOWN}
-	 * @see <a href="https://tools.ietf.org/html/rfc5802#section-4>
-	 * Salted Challenge Response Authentication Mechanism (SCRAM) SASL and GSS-API Mechanisms, Section 4</a>
-	 */
-	public static ScramMechanism fromMechanismName(String mechanismName) {
-		return Arrays.stream(VALUES)
-				.filter(mechanism -> mechanism.mechanismName.equals(mechanismName))
-				.findFirst()
-				.orElse(UNKNOWN);
-	}
-
-	/**
-	 * @return the corresponding SASL SCRAM mechanism name
-	 * @see <a href="https://tools.ietf.org/html/rfc5802#section-4>
-	 * Salted Challenge Response Authentication Mechanism (SCRAM) SASL and GSS-API Mechanisms, Section 4</a>
-	 */
-	public String mechanismName() {
-		return this.mechanismName;
-	}
-=======
     /**
-     *
      * @param mechanismName the SASL SCRAM mechanism name
      * @return the corresponding SASL SCRAM mechanism enum, otherwise {@link #UNKNOWN}
      * @see <a href="https://tools.ietf.org/html/rfc5802#section-4">
-     *     Salted Challenge Response Authentication Mechanism (SCRAM) SASL and GSS-API Mechanisms, Section 4</a>
+     * Salted Challenge Response Authentication Mechanism (SCRAM) SASL and GSS-API Mechanisms, Section 4</a>
      */
     public static ScramMechanism fromMechanismName(String mechanismName) {
-        return Arrays.stream(VALUES)
-            .filter(mechanism -> mechanism.mechanismName.equals(mechanismName))
-            .findFirst()
-            .orElse(UNKNOWN);
+        return Arrays.stream(VALUES).filter(mechanism -> mechanism.mechanismName.equals(mechanismName)).findFirst().orElse(UNKNOWN);
     }
 
     /**
-     *
      * @return the corresponding SASL SCRAM mechanism name
      * @see <a href="https://tools.ietf.org/html/rfc5802#section-4">
-     *     Salted Challenge Response Authentication Mechanism (SCRAM) SASL and GSS-API Mechanisms, Section 4</a>
+     * Salted Challenge Response Authentication Mechanism (SCRAM) SASL and GSS-API Mechanisms, Section 4</a>
      */
     public String mechanismName() {
         return this.mechanismName;
     }
->>>>>>> 15418db6
 
-	/**
-	 * @return the type indicator for this SASL SCRAM mechanism
-	 */
-	public byte type() {
-		return this.type;
-	}
+    /**
+     * @return the type indicator for this SASL SCRAM mechanism
+     */
+    public byte type() {
+        return this.type;
+    }
 
-	private final byte type;
-	private final String mechanismName;
+    private final byte type;
+    private final String mechanismName;
 
-	private ScramMechanism(byte type) {
-		this.type = type;
-		this.mechanismName = toString().replace('_', '-');
-	}
+    private ScramMechanism(byte type) {
+        this.type = type;
+        this.mechanismName = toString().replace('_', '-');
+    }
 }