--- conflicted
+++ resolved
@@ -24,18 +24,8 @@
  * A new partition reassignment, which can be applied via {@link AdminClient#alterPartitionReassignments(Map, AlterPartitionReassignmentsOptions)}.
  */
 public class NewPartitionReassignment {
-	private final List<Integer> targetReplicas;
+    private final List<Integer> targetReplicas;
 
-<<<<<<< HEAD
-	/**
-	 * @throws IllegalArgumentException if no replicas are supplied
-	 */
-	public NewPartitionReassignment(List<Integer> targetReplicas) {
-		if (targetReplicas == null || targetReplicas.size() == 0)
-			throw new IllegalArgumentException("Cannot create a new partition reassignment without any replicas");
-		this.targetReplicas = Collections.unmodifiableList(new ArrayList<>(targetReplicas));
-	}
-=======
     /**
      * @throws IllegalArgumentException if no replicas are supplied
      */
@@ -44,9 +34,8 @@
             throw new IllegalArgumentException("Cannot create a new partition reassignment without any replicas");
         this.targetReplicas = List.copyOf(targetReplicas);
     }
->>>>>>> 9494bebe
 
-	public List<Integer> targetReplicas() {
-		return targetReplicas;
-	}
+    public List<Integer> targetReplicas() {
+        return targetReplicas;
+    }
 }