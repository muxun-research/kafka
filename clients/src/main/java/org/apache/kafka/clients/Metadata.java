/*
 * Licensed to the Apache Software Foundation (ASF) under one or more
 * contributor license agreements. See the NOTICE file distributed with
 * this work for additional information regarding copyright ownership.
 * The ASF licenses this file to You under the Apache License, Version 2.0
 * (the "License"); you may not use this file except in compliance with
 * the License. You may obtain a copy of the License at
 *
 *    http://www.apache.org/licenses/LICENSE-2.0
 *
 * Unless required by applicable law or agreed to in writing, software
 * distributed under the License is distributed on an "AS IS" BASIS,
 * WITHOUT WARRANTIES OR CONDITIONS OF ANY KIND, either express or implied.
 * See the License for the specific language governing permissions and
 * limitations under the License.
 */
package org.apache.kafka.clients;

import org.apache.kafka.common.Cluster;
import org.apache.kafka.common.KafkaException;
import org.apache.kafka.common.Node;
import org.apache.kafka.common.TopicPartition;
import org.apache.kafka.common.Uuid;
import org.apache.kafka.common.errors.InvalidMetadataException;
import org.apache.kafka.common.errors.InvalidTopicException;
import org.apache.kafka.common.errors.TopicAuthorizationException;
import org.apache.kafka.common.internals.ClusterResourceListeners;
import org.apache.kafka.common.protocol.Errors;
import org.apache.kafka.common.requests.MetadataRequest;
import org.apache.kafka.common.requests.MetadataResponse;
import org.apache.kafka.common.utils.LogContext;
import org.slf4j.Logger;

import java.io.Closeable;
import java.net.InetSocketAddress;
import java.util.ArrayList;
import java.util.Collections;
import java.util.HashMap;
import java.util.HashSet;
import java.util.List;
import java.util.Map;
import java.util.Objects;
import java.util.Optional;
import java.util.Set;
import java.util.function.Supplier;

import static org.apache.kafka.common.record.RecordBatch.NO_PARTITION_LEADER_EPOCH;

/**
 * A class encapsulating some of the logic around metadata.
 * <p>
 * This class is shared by the client thread (for partitioning) and the background sender thread.
 *
 * Metadata is maintained for only a subset of topics, which can be added to over time. When we request metadata for a
 * topic we don't have any metadata for it will trigger a metadata update.
 * <p>
 * If topic expiry is enabled for the metadata, any topic that has not been used within the expiry interval
 * is removed from the metadata refresh set after an update. Consumers disable topic expiry since they explicitly
 * manage topics while producers rely on topic expiry to limit the refresh set.
 */
public class Metadata implements Closeable {
    private final Logger log;
	private final long refreshBackoffMs;
	private final long metadataExpireMs;
	private int updateVersion;  // bumped on every metadata response
	private int requestVersion; // bumped on every new topic addition
	private long lastRefreshMs;
	private long lastSuccessfulRefreshMs;
	private KafkaException fatalException;
	private Set<String> invalidTopics;
	private Set<String> unauthorizedTopics;
	private MetadataCache cache = MetadataCache.empty();
	private boolean needFullUpdate;
	private boolean needPartialUpdate;
	private final ClusterResourceListeners clusterResourceListeners;
	private boolean isClosed;
	private final Map<TopicPartition, Integer> lastSeenLeaderEpochs;

	/**
	 * Create a new Metadata instance
	 *
	 * @param refreshBackoffMs         The minimum amount of time that must expire between metadata refreshes to avoid busy
	 *                                 polling
	 * @param metadataExpireMs         The maximum amount of time that metadata can be retained without refresh
     * @param logContext               Log context corresponding to the containing client
     * @param clusterResourceListeners List of ClusterResourceListeners which will receive metadata updates.
     */
    public Metadata(long refreshBackoffMs,
                    long metadataExpireMs,
                    LogContext logContext,
                    ClusterResourceListeners clusterResourceListeners) {
		this.log = logContext.logger(Metadata.class);
		this.refreshBackoffMs = refreshBackoffMs;
		this.metadataExpireMs = metadataExpireMs;
		this.lastRefreshMs = 0L;
		this.lastSuccessfulRefreshMs = 0L;
		this.requestVersion = 0;
		this.updateVersion = 0;
		this.needFullUpdate = false;
		this.needPartialUpdate = false;
		this.clusterResourceListeners = clusterResourceListeners;
		this.isClosed = false;
		this.lastSeenLeaderEpochs = new HashMap<>();
		this.invalidTopics = Collections.emptySet();
		this.unauthorizedTopics = Collections.emptySet();
	}

    /**
     * Get the current cluster info without blocking
     */
    public synchronized Cluster fetch() {
        return cache.cluster();
    }

    /**
     * Return the next time when the current cluster info can be updated (i.e., backoff time has elapsed).
     *
     * @param nowMs current time in ms
     * @return remaining time in ms till the cluster info can be updated again
     */
    public synchronized long timeToAllowUpdate(long nowMs) {
        return Math.max(this.lastRefreshMs + this.refreshBackoffMs - nowMs, 0);
    }

    /**
     * The next time to update the cluster info is the maximum of the time the current info will expire and the time the
     * current info can be updated (i.e. backoff time has elapsed); If an update has been request then the expiry time
     * is now
     *
     * @param nowMs current time in ms
     * @return remaining time in ms till updating the cluster info
     */
    public synchronized long timeToNextUpdate(long nowMs) {
		long timeToExpire = updateRequested() ? 0 : Math.max(this.lastSuccessfulRefreshMs + this.metadataExpireMs - nowMs, 0);
        return Math.max(timeToExpire, timeToAllowUpdate(nowMs));
	}

	public long metadataExpireMs() {
		return this.metadataExpireMs;
	}

	/**
	 * Request an update of the current cluster metadata info, return the current updateVersion before the update
	 */
	public synchronized int requestUpdate() {
		this.needFullUpdate = true;
		return this.updateVersion;
	}

	public synchronized int requestUpdateForNewTopics() {
		// Override the timestamp of last refresh to let immediate update.
		this.lastRefreshMs = 0;
		this.needPartialUpdate = true;
		this.requestVersion++;
		return this.updateVersion;
	}

	/**
	 * Request an update for the partition metadata iff we have seen a newer leader epoch. This is called by the client
	 * any time it handles a response from the broker that includes leader epoch, except for UpdateMetadata which
	 * follows a different code path ({@link #update}).
	 * @param topicPartition
	 * @param leaderEpoch
	 * @return true if we updated the last seen epoch, false otherwise
	 */
	public synchronized boolean updateLastSeenEpochIfNewer(TopicPartition topicPartition, int leaderEpoch) {
		Objects.requireNonNull(topicPartition, "TopicPartition cannot be null");
		if (leaderEpoch < 0)
			throw new IllegalArgumentException("Invalid leader epoch " + leaderEpoch + " (must be non-negative)");

		Integer oldEpoch = lastSeenLeaderEpochs.get(topicPartition);
		log.trace("Determining if we should replace existing epoch {} with new epoch {} for partition {}", oldEpoch, leaderEpoch, topicPartition);

		final boolean updated;
		if (oldEpoch == null) {
			log.debug("Not replacing null epoch with new epoch {} for partition {}", leaderEpoch, topicPartition);
			updated = false;
		} else if (leaderEpoch > oldEpoch) {
			log.debug("Updating last seen epoch from {} to {} for partition {}", oldEpoch, leaderEpoch, topicPartition);
			lastSeenLeaderEpochs.put(topicPartition, leaderEpoch);
			updated = true;
		} else {
			log.debug("Not replacing existing epoch {} with new epoch {} for partition {}", oldEpoch, leaderEpoch, topicPartition);
			updated = false;
		}

		this.needFullUpdate = this.needFullUpdate || updated;
		return updated;
	}

	public Optional<Integer> lastSeenLeaderEpoch(TopicPartition topicPartition) {
		return Optional.ofNullable(lastSeenLeaderEpochs.get(topicPartition));
	}

	/**
	 * Check whether an update has been explicitly requested.
	 * @return true if an update was requested, false otherwise
	 */
	public synchronized boolean updateRequested() {
		return this.needFullUpdate || this.needPartialUpdate;
	}

	/**
     * Return the cached partition info if it exists and a newer leader epoch isn't known about.
<<<<<<< HEAD
	 */
	synchronized Optional<MetadataResponse.PartitionMetadata> partitionMetadataIfCurrent(TopicPartition topicPartition) {
		Integer epoch = lastSeenLeaderEpochs.get(topicPartition);
		Optional<MetadataResponse.PartitionMetadata> partitionMetadata = cache.partitionMetadata(topicPartition);
		if (epoch == null) {
			// old cluster format (no epochs)
			return partitionMetadata;
		} else {
			return partitionMetadata.filter(metadata ->
					metadata.leaderEpoch.orElse(NO_PARTITION_LEADER_EPOCH).equals(epoch));
		}
	}

	public synchronized LeaderAndEpoch currentLeader(TopicPartition topicPartition) {
		Optional<MetadataResponse.PartitionMetadata> maybeMetadata = partitionMetadataIfCurrent(topicPartition);
		if (!maybeMetadata.isPresent())
			return new LeaderAndEpoch(Optional.empty(), Optional.ofNullable(lastSeenLeaderEpochs.get(topicPartition)));

		MetadataResponse.PartitionMetadata partitionMetadata = maybeMetadata.get();
		Optional<Integer> leaderEpochOpt = partitionMetadata.leaderEpoch;
		Optional<Node> leaderNodeOpt = partitionMetadata.leaderId.flatMap(cache::nodeById);
		return new LeaderAndEpoch(leaderNodeOpt, leaderEpochOpt);
	}

	public synchronized void bootstrap(List<InetSocketAddress> addresses) {
		this.needFullUpdate = true;
		this.updateVersion += 1;
		this.cache = MetadataCache.bootstrap(addresses);
	}

	/**
	 * Update metadata assuming the current request version.
	 * <p>
	 * For testing only.
	 */
	public synchronized void updateWithCurrentRequestVersion(MetadataResponse response, boolean isPartialUpdate, long nowMs) {
		this.update(this.requestVersion, response, isPartialUpdate, nowMs);
	}

	/**
	 * Updates the cluster metadata. If topic expiry is enabled, expiry time
	 * is set for topics if required and expired topics are removed from the metadata.
	 *
	 * @param requestVersion The request version corresponding to the update response, as provided by
	 *     {@link #newMetadataRequestAndVersion(long)}.
	 * @param response metadata response received from the broker
	 * @param isPartialUpdate whether the metadata request was for a subset of the active topics
	 * @param nowMs current time in milliseconds
	 */
	public synchronized void update(int requestVersion, MetadataResponse response, boolean isPartialUpdate, long nowMs) {
		Objects.requireNonNull(response, "Metadata response cannot be null");
		if (isClosed())
			throw new IllegalStateException("Update requested after metadata close");

		this.needPartialUpdate = requestVersion < this.requestVersion;
		this.lastRefreshMs = nowMs;
		this.updateVersion += 1;
		if (!isPartialUpdate) {
			this.needFullUpdate = false;
			this.lastSuccessfulRefreshMs = nowMs;
		}

		String previousClusterId = cache.clusterResource().clusterId();

		this.cache = handleMetadataResponse(response, isPartialUpdate, nowMs);

		Cluster cluster = cache.cluster();
		maybeSetMetadataError(cluster);

		this.lastSeenLeaderEpochs.keySet().removeIf(tp -> !retainTopic(tp.topic(), false, nowMs));

		String newClusterId = cache.clusterResource().clusterId();
		if (!Objects.equals(previousClusterId, newClusterId)) {
=======
     */
    synchronized Optional<MetadataResponse.PartitionMetadata> partitionMetadataIfCurrent(TopicPartition topicPartition) {
        Integer epoch = lastSeenLeaderEpochs.get(topicPartition);
        Optional<MetadataResponse.PartitionMetadata> partitionMetadata = cache.partitionMetadata(topicPartition);
        if (epoch == null) {
            // old cluster format (no epochs)
            return partitionMetadata;
        } else {
            return partitionMetadata.filter(metadata ->
                    metadata.leaderEpoch.orElse(NO_PARTITION_LEADER_EPOCH).equals(epoch));
        }
    }

    /**
     * @return a mapping from topic names to topic IDs for all topics with valid IDs in the cache
     */
    public synchronized Map<String, Uuid> topicIds() {
        return cache.topicIds();
    }

    public synchronized LeaderAndEpoch currentLeader(TopicPartition topicPartition) {
        Optional<MetadataResponse.PartitionMetadata> maybeMetadata = partitionMetadataIfCurrent(topicPartition);
        if (!maybeMetadata.isPresent())
            return new LeaderAndEpoch(Optional.empty(), Optional.ofNullable(lastSeenLeaderEpochs.get(topicPartition)));

        MetadataResponse.PartitionMetadata partitionMetadata = maybeMetadata.get();
        Optional<Integer> leaderEpochOpt = partitionMetadata.leaderEpoch;
        Optional<Node> leaderNodeOpt = partitionMetadata.leaderId.flatMap(cache::nodeById);
        return new LeaderAndEpoch(leaderNodeOpt, leaderEpochOpt);
    }

    public synchronized void bootstrap(List<InetSocketAddress> addresses) {
        this.needFullUpdate = true;
        this.updateVersion += 1;
        this.cache = MetadataCache.bootstrap(addresses);
    }

    /**
     * Update metadata assuming the current request version.
     *
     * For testing only.
     */
    public synchronized void updateWithCurrentRequestVersion(MetadataResponse response, boolean isPartialUpdate, long nowMs) {
        this.update(this.requestVersion, response, isPartialUpdate, nowMs);
    }

    /**
     * Updates the cluster metadata. If topic expiry is enabled, expiry time
     * is set for topics if required and expired topics are removed from the metadata.
     *
     * @param requestVersion The request version corresponding to the update response, as provided by
     *     {@link #newMetadataRequestAndVersion(long)}.
     * @param response metadata response received from the broker
     * @param isPartialUpdate whether the metadata request was for a subset of the active topics
     * @param nowMs current time in milliseconds
     */
    public synchronized void update(int requestVersion, MetadataResponse response, boolean isPartialUpdate, long nowMs) {
        Objects.requireNonNull(response, "Metadata response cannot be null");
        if (isClosed())
            throw new IllegalStateException("Update requested after metadata close");

        this.needPartialUpdate = requestVersion < this.requestVersion;
        this.lastRefreshMs = nowMs;
        this.updateVersion += 1;
        if (!isPartialUpdate) {
            this.needFullUpdate = false;
            this.lastSuccessfulRefreshMs = nowMs;
        }

        String previousClusterId = cache.clusterResource().clusterId();

        this.cache = handleMetadataResponse(response, isPartialUpdate, nowMs);

        Cluster cluster = cache.cluster();
        maybeSetMetadataError(cluster);

        this.lastSeenLeaderEpochs.keySet().removeIf(tp -> !retainTopic(tp.topic(), false, nowMs));

        String newClusterId = cache.clusterResource().clusterId();
        if (!Objects.equals(previousClusterId, newClusterId)) {
>>>>>>> 15418db6
            log.info("Cluster ID: {}", newClusterId);
        }
        clusterResourceListeners.onUpdate(cache.clusterResource());

		log.debug("Updated cluster metadata updateVersion {} to {}", this.updateVersion, this.cache);
    }

    private void maybeSetMetadataError(Cluster cluster) {
        clearRecoverableErrors();
        checkInvalidTopics(cluster);
        checkUnauthorizedTopics(cluster);
    }

    private void checkInvalidTopics(Cluster cluster) {
        if (!cluster.invalidTopics().isEmpty()) {
            log.error("Metadata response reported invalid topics {}", cluster.invalidTopics());
            invalidTopics = new HashSet<>(cluster.invalidTopics());
        }
    }

    private void checkUnauthorizedTopics(Cluster cluster) {
        if (!cluster.unauthorizedTopics().isEmpty()) {
            log.error("Topic authorization failed for topics {}", cluster.unauthorizedTopics());
            unauthorizedTopics = new HashSet<>(cluster.unauthorizedTopics());
        }
    }

    /**
     * Transform a MetadataResponse into a new MetadataCache instance.
<<<<<<< HEAD
	 */
	private MetadataCache handleMetadataResponse(MetadataResponse metadataResponse, boolean isPartialUpdate, long nowMs) {
		// All encountered topics.
		Set<String> topics = new HashSet<>();

		// Retained topics to be passed to the metadata cache.
		Set<String> internalTopics = new HashSet<>();
		Set<String> unauthorizedTopics = new HashSet<>();
		Set<String> invalidTopics = new HashSet<>();

		List<MetadataResponse.PartitionMetadata> partitions = new ArrayList<>();
		for (MetadataResponse.TopicMetadata metadata : metadataResponse.topicMetadata()) {
			topics.add(metadata.topic());

			if (!retainTopic(metadata.topic(), metadata.isInternal(), nowMs))
				continue;

			if (metadata.isInternal())
				internalTopics.add(metadata.topic());

			if (metadata.error() == Errors.NONE) {
				for (MetadataResponse.PartitionMetadata partitionMetadata : metadata.partitionMetadata()) {
					// Even if the partition's metadata includes an error, we need to handle
					// the update to catch new epochs
					updateLatestMetadata(partitionMetadata, metadataResponse.hasReliableLeaderEpochs())
							.ifPresent(partitions::add);

					if (partitionMetadata.error.exception() instanceof InvalidMetadataException) {
						log.debug("Requesting metadata update for partition {} due to error {}",
								partitionMetadata.topicPartition, partitionMetadata.error);
						requestUpdate();
					}
				}
			} else {
				if (metadata.error().exception() instanceof InvalidMetadataException) {
					log.debug("Requesting metadata update for topic {} due to error {}", metadata.topic(), metadata.error());
					requestUpdate();
				}

				if (metadata.error() == Errors.INVALID_TOPIC_EXCEPTION)
					invalidTopics.add(metadata.topic());
				else if (metadata.error() == Errors.TOPIC_AUTHORIZATION_FAILED)
					unauthorizedTopics.add(metadata.topic());
			}
		}

		Map<Integer, Node> nodes = metadataResponse.brokersById();
		if (isPartialUpdate)
			return this.cache.mergeWith(metadataResponse.clusterId(), nodes, partitions,
					unauthorizedTopics, invalidTopics, internalTopics, metadataResponse.controller(),
					(topic, isInternal) -> !topics.contains(topic) && retainTopic(topic, isInternal, nowMs));
		else
			return new MetadataCache(metadataResponse.clusterId(), nodes, partitions,
					unauthorizedTopics, invalidTopics, internalTopics, metadataResponse.controller());
	}

	/**
	 * Compute the latest partition metadata to cache given ordering by leader epochs (if both
	 * available and reliable).
	 */
	private Optional<MetadataResponse.PartitionMetadata> updateLatestMetadata(
			MetadataResponse.PartitionMetadata partitionMetadata,
			boolean hasReliableLeaderEpoch) {
		TopicPartition tp = partitionMetadata.topicPartition;
		if (hasReliableLeaderEpoch && partitionMetadata.leaderEpoch.isPresent()) {
			int newEpoch = partitionMetadata.leaderEpoch.get();
			// If the received leader epoch is at least the same as the previous one, update the metadata
			Integer currentEpoch = lastSeenLeaderEpochs.get(tp);
			if (currentEpoch == null || newEpoch >= currentEpoch) {
				log.debug("Updating last seen epoch for partition {} from {} to epoch {} from new metadata", tp, currentEpoch, newEpoch);
				lastSeenLeaderEpochs.put(tp, newEpoch);
				return Optional.of(partitionMetadata);
			} else {
				// Otherwise ignore the new metadata and use the previously cached info
				log.debug("Got metadata for an older epoch {} (current is {}) for partition {}, not updating", newEpoch, currentEpoch, tp);
				return cache.partitionMetadata(tp);
			}
		} else {
			// Handle old cluster formats as well as error responses where leader and epoch are missing
=======
     */
    private MetadataCache handleMetadataResponse(MetadataResponse metadataResponse, boolean isPartialUpdate, long nowMs) {
        // All encountered topics.
        Set<String> topics = new HashSet<>();

        // Retained topics to be passed to the metadata cache.
        Set<String> internalTopics = new HashSet<>();
        Set<String> unauthorizedTopics = new HashSet<>();
        Set<String> invalidTopics = new HashSet<>();

        List<MetadataResponse.PartitionMetadata> partitions = new ArrayList<>();
        Map<String, Uuid> topicIds = new HashMap<>();
        Map<String, Uuid> oldTopicIds = cache.topicIds();
        for (MetadataResponse.TopicMetadata metadata : metadataResponse.topicMetadata()) {
            String topicName = metadata.topic();
            Uuid topicId = metadata.topicId();
            topics.add(topicName);
            // We can only reason about topic ID changes when both IDs are valid, so keep oldId null unless the new metadata contains a topic ID
            Uuid oldTopicId = null;
            if (!Uuid.ZERO_UUID.equals(topicId)) {
                topicIds.put(topicName, topicId);
                oldTopicId = oldTopicIds.get(topicName);
            } else {
                topicId = null;
            }

            if (!retainTopic(topicName, metadata.isInternal(), nowMs))
                continue;

            if (metadata.isInternal())
                internalTopics.add(topicName);

            if (metadata.error() == Errors.NONE) {
                for (MetadataResponse.PartitionMetadata partitionMetadata : metadata.partitionMetadata()) {
                    // Even if the partition's metadata includes an error, we need to handle
                    // the update to catch new epochs
                    updateLatestMetadata(partitionMetadata, metadataResponse.hasReliableLeaderEpochs(), topicId, oldTopicId)
                        .ifPresent(partitions::add);

                    if (partitionMetadata.error.exception() instanceof InvalidMetadataException) {
                        log.debug("Requesting metadata update for partition {} due to error {}",
                                partitionMetadata.topicPartition, partitionMetadata.error);
                        requestUpdate();
                    }
                }
            } else {
                if (metadata.error().exception() instanceof InvalidMetadataException) {
                    log.debug("Requesting metadata update for topic {} due to error {}", topicName, metadata.error());
                    requestUpdate();
                }

                if (metadata.error() == Errors.INVALID_TOPIC_EXCEPTION)
                    invalidTopics.add(topicName);
                else if (metadata.error() == Errors.TOPIC_AUTHORIZATION_FAILED)
                    unauthorizedTopics.add(topicName);
            }
        }

        Map<Integer, Node> nodes = metadataResponse.brokersById();
        if (isPartialUpdate)
            return this.cache.mergeWith(metadataResponse.clusterId(), nodes, partitions,
                unauthorizedTopics, invalidTopics, internalTopics, metadataResponse.controller(), topicIds,
                (topic, isInternal) -> !topics.contains(topic) && retainTopic(topic, isInternal, nowMs));
        else
            return new MetadataCache(metadataResponse.clusterId(), nodes, partitions,
                unauthorizedTopics, invalidTopics, internalTopics, metadataResponse.controller(), topicIds);
    }

    /**
     * Compute the latest partition metadata to cache given ordering by leader epochs (if both
     * available and reliable) and whether the topic ID changed.
     */
    private Optional<MetadataResponse.PartitionMetadata> updateLatestMetadata(
            MetadataResponse.PartitionMetadata partitionMetadata,
            boolean hasReliableLeaderEpoch,
            Uuid topicId,
            Uuid oldTopicId) {
        TopicPartition tp = partitionMetadata.topicPartition;
        if (hasReliableLeaderEpoch && partitionMetadata.leaderEpoch.isPresent()) {
            int newEpoch = partitionMetadata.leaderEpoch.get();
            Integer currentEpoch = lastSeenLeaderEpochs.get(tp);
            if (currentEpoch == null) {
                // We have no previous info, so we can just insert the new epoch info
                log.debug("Setting the last seen epoch of partition {} to {} since the last known epoch was undefined.",
                        tp, newEpoch);
                lastSeenLeaderEpochs.put(tp, newEpoch);
                return Optional.of(partitionMetadata);
            } else if (topicId != null && !topicId.equals(oldTopicId)) {
                // If the new topic ID is valid and different from the last seen topic ID, update the metadata.
                // Between the time that a topic is deleted and re-created, the client may lose track of the
                // corresponding topicId (i.e. `oldTopicId` will be null). In this case, when we discover the new
                // topicId, we allow the corresponding leader epoch to override the last seen value.
                log.info("Resetting the last seen epoch of partition {} to {} since the associated topicId changed from {} to {}",
                        tp, newEpoch, oldTopicId, topicId);
                lastSeenLeaderEpochs.put(tp, newEpoch);
                return Optional.of(partitionMetadata);
            } else if (newEpoch >= currentEpoch) {
                // If the received leader epoch is at least the same as the previous one, update the metadata
                log.debug("Updating last seen epoch for partition {} from {} to epoch {} from new metadata", tp, currentEpoch, newEpoch);
                lastSeenLeaderEpochs.put(tp, newEpoch);
                return Optional.of(partitionMetadata);
            } else {
                // Otherwise ignore the new metadata and use the previously cached info
                log.debug("Got metadata for an older epoch {} (current is {}) for partition {}, not updating", newEpoch, currentEpoch, tp);
                return cache.partitionMetadata(tp);
            }
        } else {
            // Handle old cluster formats as well as error responses where leader and epoch are missing
>>>>>>> 15418db6
            lastSeenLeaderEpochs.remove(tp);
            return Optional.of(partitionMetadata.withoutLeaderEpoch());
		}
    }

    /**
     * If any non-retriable exceptions were encountered during metadata update, clear and throw the exception.
     * This is used by the consumer to propagate any fatal exceptions or topic exceptions for any of the topics
     * in the consumer's Metadata.
     */
    public synchronized void maybeThrowAnyException() {
        clearErrorsAndMaybeThrowException(this::recoverableException);
    }

    /**
     * If any fatal exceptions were encountered during metadata update, throw the exception. This is used by
	 * the producer to abort waiting for metadata if there were fatal exceptions (e.g. authentication failures)
	 * in the last metadata update.
	 */
	protected synchronized void maybeThrowFatalException() {
		KafkaException metadataException = this.fatalException;
		if (metadataException != null) {
			fatalException = null;
			throw metadataException;
		}
	}

	/**
	 * If any non-retriable exceptions were encountered during metadata update, throw exception if the exception
	 * is fatal or related to the specified topic. All exceptions from the last metadata update are cleared.
	 * This is used by the producer to propagate topic metadata errors for send requests.
	 */
	public synchronized void maybeThrowExceptionForTopic(String topic) {
        clearErrorsAndMaybeThrowException(() -> recoverableExceptionForTopic(topic));
    }

    private void clearErrorsAndMaybeThrowException(Supplier<KafkaException> recoverableExceptionSupplier) {
        KafkaException metadataException = Optional.ofNullable(fatalException).orElseGet(recoverableExceptionSupplier);
        fatalException = null;
        clearRecoverableErrors();
        if (metadataException != null)
            throw metadataException;
    }

    // We may be able to recover from this exception if metadata for this topic is no longer needed
    private KafkaException recoverableException() {
        if (!unauthorizedTopics.isEmpty())
            return new TopicAuthorizationException(unauthorizedTopics);
        else if (!invalidTopics.isEmpty())
            return new InvalidTopicException(invalidTopics);
        else
            return null;
    }

    private KafkaException recoverableExceptionForTopic(String topic) {
        if (unauthorizedTopics.contains(topic))
            return new TopicAuthorizationException(Collections.singleton(topic));
        else if (invalidTopics.contains(topic))
            return new InvalidTopicException(Collections.singleton(topic));
        else
            return null;
    }

    private void clearRecoverableErrors() {
        invalidTopics = Collections.emptySet();
        unauthorizedTopics = Collections.emptySet();
    }

    /**
	 * Record an attempt to update the metadata that failed. We need to keep track of this
	 * to avoid retrying immediately.
	 */
	public synchronized void failedUpdate(long now) {
		this.lastRefreshMs = now;
	}

	/**
	 * Propagate a fatal error which affects the ability to fetch metadata for the cluster.
	 * Two examples are authentication and unsupported version exceptions.
	 * @param exception The fatal exception
	 */
	public synchronized void fatalError(KafkaException exception) {
		this.fatalException = exception;
	}

	/**
	 * @return The current metadata updateVersion
	 */
	public synchronized int updateVersion() {
		return this.updateVersion;
	}

	/**
	 * The last time metadata was successfully updated.
	 */
	public synchronized long lastSuccessfulUpdate() {
		return this.lastSuccessfulRefreshMs;
	}

	/**
     * Close this metadata instance to indicate that metadata updates are no longer possible.
     */
    @Override
    public synchronized void close() {
        this.isClosed = true;
    }

    /**
     * Check if this metadata instance has been closed. See {@link #close()} for more information.
	 *
	 * @return True if this instance has been closed; false otherwise
	 */
	public synchronized boolean isClosed() {
		return this.isClosed;
	}

	public synchronized MetadataRequestAndVersion newMetadataRequestAndVersion(long nowMs) {
		MetadataRequest.Builder request = null;
		boolean isPartialUpdate = false;

		// Perform a partial update only if a full update hasn't been requested, and the last successful
		// hasn't exceeded the metadata refresh time.
		if (!this.needFullUpdate && this.lastSuccessfulRefreshMs + this.metadataExpireMs > nowMs) {
			request = newMetadataRequestBuilderForNewTopics();
			isPartialUpdate = true;
		}
		if (request == null) {
			request = newMetadataRequestBuilder();
			isPartialUpdate = false;
		}
		return new MetadataRequestAndVersion(request, requestVersion, isPartialUpdate);
	}

	/**
	 * Constructs and returns a metadata request builder for fetching cluster data and all active topics.
	 * @return the constructed non-null metadata builder
	 */
	protected MetadataRequest.Builder newMetadataRequestBuilder() {
		return MetadataRequest.Builder.allTopics();
	}

	/**
	 * Constructs and returns a metadata request builder for fetching cluster data and any uncached topics,
	 * otherwise null if the functionality is not supported.
	 * @return the constructed metadata builder, or null if not supported
	 */
	protected MetadataRequest.Builder newMetadataRequestBuilderForNewTopics() {
		return null;
	}

	protected boolean retainTopic(String topic, boolean isInternal, long nowMs) {
		return true;
	}

	public static class MetadataRequestAndVersion {
		public final MetadataRequest.Builder requestBuilder;
		public final int requestVersion;
		public final boolean isPartialUpdate;

		private MetadataRequestAndVersion(MetadataRequest.Builder requestBuilder,
										  int requestVersion,
										  boolean isPartialUpdate) {
			this.requestBuilder = requestBuilder;
			this.requestVersion = requestVersion;
			this.isPartialUpdate = isPartialUpdate;
		}
	}

	/**
	 * Represents current leader state known in metadata. It is possible that we know the leader, but not the
	 * epoch if the metadata is received from a broker which does not support a sufficient Metadata API version.
	 * It is also possible that we know of the leader epoch, but not the leader when it is derived
	 * from an external source (e.g. a committed offset).
	 */
	public static class LeaderAndEpoch {
		private static final LeaderAndEpoch NO_LEADER_OR_EPOCH = new LeaderAndEpoch(Optional.empty(), Optional.empty());

		public final Optional<Node> leader;
		public final Optional<Integer> epoch;

		public LeaderAndEpoch(Optional<Node> leader, Optional<Integer> epoch) {
			this.leader = Objects.requireNonNull(leader);
			this.epoch = Objects.requireNonNull(epoch);
		}

		public static LeaderAndEpoch noLeaderOrEpoch() {
			return NO_LEADER_OR_EPOCH;
		}

		@Override
		public boolean equals(Object o) {
			if (this == o) return true;
			if (o == null || getClass() != o.getClass()) return false;

			LeaderAndEpoch that = (LeaderAndEpoch) o;

			if (!leader.equals(that.leader)) return false;
			return epoch.equals(that.epoch);
		}

		@Override
		public int hashCode() {
			int result = leader.hashCode();
			result = 31 * result + epoch.hashCode();
			return result;
		}

		@Override
		public String toString() {
			return "LeaderAndEpoch{" +
					"leader=" + leader +
					", epoch=" + epoch.map(Number::toString).orElse("absent") +
					'}';
		}
	}
}<|MERGE_RESOLUTION|>--- conflicted
+++ resolved
@@ -16,11 +16,7 @@
  */
 package org.apache.kafka.clients;
 
-import org.apache.kafka.common.Cluster;
-import org.apache.kafka.common.KafkaException;
-import org.apache.kafka.common.Node;
-import org.apache.kafka.common.TopicPartition;
-import org.apache.kafka.common.Uuid;
+import org.apache.kafka.common.*;
 import org.apache.kafka.common.errors.InvalidMetadataException;
 import org.apache.kafka.common.errors.InvalidTopicException;
 import org.apache.kafka.common.errors.TopicAuthorizationException;
@@ -33,15 +29,7 @@
 
 import java.io.Closeable;
 import java.net.InetSocketAddress;
-import java.util.ArrayList;
-import java.util.Collections;
-import java.util.HashMap;
-import java.util.HashSet;
-import java.util.List;
-import java.util.Map;
-import java.util.Objects;
-import java.util.Optional;
-import java.util.Set;
+import java.util.*;
 import java.util.function.Supplier;
 
 import static org.apache.kafka.common.record.RecordBatch.NO_PARTITION_LEADER_EPOCH;
@@ -60,50 +48,46 @@
  */
 public class Metadata implements Closeable {
     private final Logger log;
-	private final long refreshBackoffMs;
-	private final long metadataExpireMs;
-	private int updateVersion;  // bumped on every metadata response
-	private int requestVersion; // bumped on every new topic addition
-	private long lastRefreshMs;
-	private long lastSuccessfulRefreshMs;
-	private KafkaException fatalException;
-	private Set<String> invalidTopics;
-	private Set<String> unauthorizedTopics;
-	private MetadataCache cache = MetadataCache.empty();
-	private boolean needFullUpdate;
-	private boolean needPartialUpdate;
-	private final ClusterResourceListeners clusterResourceListeners;
-	private boolean isClosed;
-	private final Map<TopicPartition, Integer> lastSeenLeaderEpochs;
-
-	/**
-	 * Create a new Metadata instance
-	 *
-	 * @param refreshBackoffMs         The minimum amount of time that must expire between metadata refreshes to avoid busy
-	 *                                 polling
-	 * @param metadataExpireMs         The maximum amount of time that metadata can be retained without refresh
+    private final long refreshBackoffMs;
+    private final long metadataExpireMs;
+    private int updateVersion;  // bumped on every metadata response
+    private int requestVersion; // bumped on every new topic addition
+    private long lastRefreshMs;
+    private long lastSuccessfulRefreshMs;
+    private KafkaException fatalException;
+    private Set<String> invalidTopics;
+    private Set<String> unauthorizedTopics;
+    private MetadataCache cache = MetadataCache.empty();
+    private boolean needFullUpdate;
+    private boolean needPartialUpdate;
+    private final ClusterResourceListeners clusterResourceListeners;
+    private boolean isClosed;
+    private final Map<TopicPartition, Integer> lastSeenLeaderEpochs;
+
+    /**
+     * Create a new Metadata instance
+     * @param refreshBackoffMs         The minimum amount of time that must expire between metadata refreshes to avoid busy
+     *                                 polling
+     * @param metadataExpireMs         The maximum amount of time that metadata can be retained without refresh
      * @param logContext               Log context corresponding to the containing client
      * @param clusterResourceListeners List of ClusterResourceListeners which will receive metadata updates.
      */
-    public Metadata(long refreshBackoffMs,
-                    long metadataExpireMs,
-                    LogContext logContext,
-                    ClusterResourceListeners clusterResourceListeners) {
-		this.log = logContext.logger(Metadata.class);
-		this.refreshBackoffMs = refreshBackoffMs;
-		this.metadataExpireMs = metadataExpireMs;
-		this.lastRefreshMs = 0L;
-		this.lastSuccessfulRefreshMs = 0L;
-		this.requestVersion = 0;
-		this.updateVersion = 0;
-		this.needFullUpdate = false;
-		this.needPartialUpdate = false;
-		this.clusterResourceListeners = clusterResourceListeners;
-		this.isClosed = false;
-		this.lastSeenLeaderEpochs = new HashMap<>();
-		this.invalidTopics = Collections.emptySet();
-		this.unauthorizedTopics = Collections.emptySet();
-	}
+    public Metadata(long refreshBackoffMs, long metadataExpireMs, LogContext logContext, ClusterResourceListeners clusterResourceListeners) {
+        this.log = logContext.logger(Metadata.class);
+        this.refreshBackoffMs = refreshBackoffMs;
+        this.metadataExpireMs = metadataExpireMs;
+        this.lastRefreshMs = 0L;
+        this.lastSuccessfulRefreshMs = 0L;
+        this.requestVersion = 0;
+        this.updateVersion = 0;
+        this.needFullUpdate = false;
+        this.needPartialUpdate = false;
+        this.clusterResourceListeners = clusterResourceListeners;
+        this.isClosed = false;
+        this.lastSeenLeaderEpochs = new HashMap<>();
+        this.invalidTopics = Collections.emptySet();
+        this.unauthorizedTopics = Collections.emptySet();
+    }
 
     /**
      * Get the current cluster info without blocking
@@ -131,152 +115,77 @@
      * @return remaining time in ms till updating the cluster info
      */
     public synchronized long timeToNextUpdate(long nowMs) {
-		long timeToExpire = updateRequested() ? 0 : Math.max(this.lastSuccessfulRefreshMs + this.metadataExpireMs - nowMs, 0);
+        long timeToExpire = updateRequested() ? 0 : Math.max(this.lastSuccessfulRefreshMs + this.metadataExpireMs - nowMs, 0);
         return Math.max(timeToExpire, timeToAllowUpdate(nowMs));
-	}
-
-	public long metadataExpireMs() {
-		return this.metadataExpireMs;
-	}
-
-	/**
-	 * Request an update of the current cluster metadata info, return the current updateVersion before the update
-	 */
-	public synchronized int requestUpdate() {
-		this.needFullUpdate = true;
-		return this.updateVersion;
-	}
-
-	public synchronized int requestUpdateForNewTopics() {
-		// Override the timestamp of last refresh to let immediate update.
-		this.lastRefreshMs = 0;
-		this.needPartialUpdate = true;
-		this.requestVersion++;
-		return this.updateVersion;
-	}
-
-	/**
-	 * Request an update for the partition metadata iff we have seen a newer leader epoch. This is called by the client
-	 * any time it handles a response from the broker that includes leader epoch, except for UpdateMetadata which
-	 * follows a different code path ({@link #update}).
-	 * @param topicPartition
-	 * @param leaderEpoch
-	 * @return true if we updated the last seen epoch, false otherwise
-	 */
-	public synchronized boolean updateLastSeenEpochIfNewer(TopicPartition topicPartition, int leaderEpoch) {
-		Objects.requireNonNull(topicPartition, "TopicPartition cannot be null");
-		if (leaderEpoch < 0)
-			throw new IllegalArgumentException("Invalid leader epoch " + leaderEpoch + " (must be non-negative)");
-
-		Integer oldEpoch = lastSeenLeaderEpochs.get(topicPartition);
-		log.trace("Determining if we should replace existing epoch {} with new epoch {} for partition {}", oldEpoch, leaderEpoch, topicPartition);
-
-		final boolean updated;
-		if (oldEpoch == null) {
-			log.debug("Not replacing null epoch with new epoch {} for partition {}", leaderEpoch, topicPartition);
-			updated = false;
-		} else if (leaderEpoch > oldEpoch) {
-			log.debug("Updating last seen epoch from {} to {} for partition {}", oldEpoch, leaderEpoch, topicPartition);
-			lastSeenLeaderEpochs.put(topicPartition, leaderEpoch);
-			updated = true;
-		} else {
-			log.debug("Not replacing existing epoch {} with new epoch {} for partition {}", oldEpoch, leaderEpoch, topicPartition);
-			updated = false;
-		}
-
-		this.needFullUpdate = this.needFullUpdate || updated;
-		return updated;
-	}
-
-	public Optional<Integer> lastSeenLeaderEpoch(TopicPartition topicPartition) {
-		return Optional.ofNullable(lastSeenLeaderEpochs.get(topicPartition));
-	}
-
-	/**
-	 * Check whether an update has been explicitly requested.
-	 * @return true if an update was requested, false otherwise
-	 */
-	public synchronized boolean updateRequested() {
-		return this.needFullUpdate || this.needPartialUpdate;
-	}
-
-	/**
+    }
+
+    public long metadataExpireMs() {
+        return this.metadataExpireMs;
+    }
+
+    /**
+     * Request an update of the current cluster metadata info, return the current updateVersion before the update
+     */
+    public synchronized int requestUpdate() {
+        this.needFullUpdate = true;
+        return this.updateVersion;
+    }
+
+    public synchronized int requestUpdateForNewTopics() {
+        // Override the timestamp of last refresh to let immediate update.
+        this.lastRefreshMs = 0;
+        this.needPartialUpdate = true;
+        this.requestVersion++;
+        return this.updateVersion;
+    }
+
+    /**
+     * Request an update for the partition metadata iff we have seen a newer leader epoch. This is called by the client
+     * any time it handles a response from the broker that includes leader epoch, except for UpdateMetadata which
+     * follows a different code path ({@link #update}).
+     * @param topicPartition
+     * @param leaderEpoch
+     * @return true if we updated the last seen epoch, false otherwise
+     */
+    public synchronized boolean updateLastSeenEpochIfNewer(TopicPartition topicPartition, int leaderEpoch) {
+        Objects.requireNonNull(topicPartition, "TopicPartition cannot be null");
+        if (leaderEpoch < 0)
+            throw new IllegalArgumentException("Invalid leader epoch " + leaderEpoch + " (must be non-negative)");
+
+        Integer oldEpoch = lastSeenLeaderEpochs.get(topicPartition);
+        log.trace("Determining if we should replace existing epoch {} with new epoch {} for partition {}", oldEpoch, leaderEpoch, topicPartition);
+
+        final boolean updated;
+        if (oldEpoch == null) {
+            log.debug("Not replacing null epoch with new epoch {} for partition {}", leaderEpoch, topicPartition);
+            updated = false;
+        } else if (leaderEpoch > oldEpoch) {
+            log.debug("Updating last seen epoch from {} to {} for partition {}", oldEpoch, leaderEpoch, topicPartition);
+            lastSeenLeaderEpochs.put(topicPartition, leaderEpoch);
+            updated = true;
+        } else {
+            log.debug("Not replacing existing epoch {} with new epoch {} for partition {}", oldEpoch, leaderEpoch, topicPartition);
+            updated = false;
+        }
+
+        this.needFullUpdate = this.needFullUpdate || updated;
+        return updated;
+    }
+
+    public Optional<Integer> lastSeenLeaderEpoch(TopicPartition topicPartition) {
+        return Optional.ofNullable(lastSeenLeaderEpochs.get(topicPartition));
+    }
+
+    /**
+     * Check whether an update has been explicitly requested.
+     * @return true if an update was requested, false otherwise
+     */
+    public synchronized boolean updateRequested() {
+        return this.needFullUpdate || this.needPartialUpdate;
+    }
+
+    /**
      * Return the cached partition info if it exists and a newer leader epoch isn't known about.
-<<<<<<< HEAD
-	 */
-	synchronized Optional<MetadataResponse.PartitionMetadata> partitionMetadataIfCurrent(TopicPartition topicPartition) {
-		Integer epoch = lastSeenLeaderEpochs.get(topicPartition);
-		Optional<MetadataResponse.PartitionMetadata> partitionMetadata = cache.partitionMetadata(topicPartition);
-		if (epoch == null) {
-			// old cluster format (no epochs)
-			return partitionMetadata;
-		} else {
-			return partitionMetadata.filter(metadata ->
-					metadata.leaderEpoch.orElse(NO_PARTITION_LEADER_EPOCH).equals(epoch));
-		}
-	}
-
-	public synchronized LeaderAndEpoch currentLeader(TopicPartition topicPartition) {
-		Optional<MetadataResponse.PartitionMetadata> maybeMetadata = partitionMetadataIfCurrent(topicPartition);
-		if (!maybeMetadata.isPresent())
-			return new LeaderAndEpoch(Optional.empty(), Optional.ofNullable(lastSeenLeaderEpochs.get(topicPartition)));
-
-		MetadataResponse.PartitionMetadata partitionMetadata = maybeMetadata.get();
-		Optional<Integer> leaderEpochOpt = partitionMetadata.leaderEpoch;
-		Optional<Node> leaderNodeOpt = partitionMetadata.leaderId.flatMap(cache::nodeById);
-		return new LeaderAndEpoch(leaderNodeOpt, leaderEpochOpt);
-	}
-
-	public synchronized void bootstrap(List<InetSocketAddress> addresses) {
-		this.needFullUpdate = true;
-		this.updateVersion += 1;
-		this.cache = MetadataCache.bootstrap(addresses);
-	}
-
-	/**
-	 * Update metadata assuming the current request version.
-	 * <p>
-	 * For testing only.
-	 */
-	public synchronized void updateWithCurrentRequestVersion(MetadataResponse response, boolean isPartialUpdate, long nowMs) {
-		this.update(this.requestVersion, response, isPartialUpdate, nowMs);
-	}
-
-	/**
-	 * Updates the cluster metadata. If topic expiry is enabled, expiry time
-	 * is set for topics if required and expired topics are removed from the metadata.
-	 *
-	 * @param requestVersion The request version corresponding to the update response, as provided by
-	 *     {@link #newMetadataRequestAndVersion(long)}.
-	 * @param response metadata response received from the broker
-	 * @param isPartialUpdate whether the metadata request was for a subset of the active topics
-	 * @param nowMs current time in milliseconds
-	 */
-	public synchronized void update(int requestVersion, MetadataResponse response, boolean isPartialUpdate, long nowMs) {
-		Objects.requireNonNull(response, "Metadata response cannot be null");
-		if (isClosed())
-			throw new IllegalStateException("Update requested after metadata close");
-
-		this.needPartialUpdate = requestVersion < this.requestVersion;
-		this.lastRefreshMs = nowMs;
-		this.updateVersion += 1;
-		if (!isPartialUpdate) {
-			this.needFullUpdate = false;
-			this.lastSuccessfulRefreshMs = nowMs;
-		}
-
-		String previousClusterId = cache.clusterResource().clusterId();
-
-		this.cache = handleMetadataResponse(response, isPartialUpdate, nowMs);
-
-		Cluster cluster = cache.cluster();
-		maybeSetMetadataError(cluster);
-
-		this.lastSeenLeaderEpochs.keySet().removeIf(tp -> !retainTopic(tp.topic(), false, nowMs));
-
-		String newClusterId = cache.clusterResource().clusterId();
-		if (!Objects.equals(previousClusterId, newClusterId)) {
-=======
      */
     synchronized Optional<MetadataResponse.PartitionMetadata> partitionMetadataIfCurrent(TopicPartition topicPartition) {
         Integer epoch = lastSeenLeaderEpochs.get(topicPartition);
@@ -285,8 +194,7 @@
             // old cluster format (no epochs)
             return partitionMetadata;
         } else {
-            return partitionMetadata.filter(metadata ->
-                    metadata.leaderEpoch.orElse(NO_PARTITION_LEADER_EPOCH).equals(epoch));
+            return partitionMetadata.filter(metadata -> metadata.leaderEpoch.orElse(NO_PARTITION_LEADER_EPOCH).equals(epoch));
         }
     }
 
@@ -316,7 +224,7 @@
 
     /**
      * Update metadata assuming the current request version.
-     *
+     * <p>
      * For testing only.
      */
     public synchronized void updateWithCurrentRequestVersion(MetadataResponse response, boolean isPartialUpdate, long nowMs) {
@@ -326,12 +234,11 @@
     /**
      * Updates the cluster metadata. If topic expiry is enabled, expiry time
      * is set for topics if required and expired topics are removed from the metadata.
-     *
-     * @param requestVersion The request version corresponding to the update response, as provided by
-     *     {@link #newMetadataRequestAndVersion(long)}.
-     * @param response metadata response received from the broker
+     * @param requestVersion  The request version corresponding to the update response, as provided by
+     *                        {@link #newMetadataRequestAndVersion(long)}.
+     * @param response        metadata response received from the broker
      * @param isPartialUpdate whether the metadata request was for a subset of the active topics
-     * @param nowMs current time in milliseconds
+     * @param nowMs           current time in milliseconds
      */
     public synchronized void update(int requestVersion, MetadataResponse response, boolean isPartialUpdate, long nowMs) {
         Objects.requireNonNull(response, "Metadata response cannot be null");
@@ -357,12 +264,11 @@
 
         String newClusterId = cache.clusterResource().clusterId();
         if (!Objects.equals(previousClusterId, newClusterId)) {
->>>>>>> 15418db6
             log.info("Cluster ID: {}", newClusterId);
         }
         clusterResourceListeners.onUpdate(cache.clusterResource());
 
-		log.debug("Updated cluster metadata updateVersion {} to {}", this.updateVersion, this.cache);
+        log.debug("Updated cluster metadata updateVersion {} to {}", this.updateVersion, this.cache);
     }
 
     private void maybeSetMetadataError(Cluster cluster) {
@@ -387,87 +293,6 @@
 
     /**
      * Transform a MetadataResponse into a new MetadataCache instance.
-<<<<<<< HEAD
-	 */
-	private MetadataCache handleMetadataResponse(MetadataResponse metadataResponse, boolean isPartialUpdate, long nowMs) {
-		// All encountered topics.
-		Set<String> topics = new HashSet<>();
-
-		// Retained topics to be passed to the metadata cache.
-		Set<String> internalTopics = new HashSet<>();
-		Set<String> unauthorizedTopics = new HashSet<>();
-		Set<String> invalidTopics = new HashSet<>();
-
-		List<MetadataResponse.PartitionMetadata> partitions = new ArrayList<>();
-		for (MetadataResponse.TopicMetadata metadata : metadataResponse.topicMetadata()) {
-			topics.add(metadata.topic());
-
-			if (!retainTopic(metadata.topic(), metadata.isInternal(), nowMs))
-				continue;
-
-			if (metadata.isInternal())
-				internalTopics.add(metadata.topic());
-
-			if (metadata.error() == Errors.NONE) {
-				for (MetadataResponse.PartitionMetadata partitionMetadata : metadata.partitionMetadata()) {
-					// Even if the partition's metadata includes an error, we need to handle
-					// the update to catch new epochs
-					updateLatestMetadata(partitionMetadata, metadataResponse.hasReliableLeaderEpochs())
-							.ifPresent(partitions::add);
-
-					if (partitionMetadata.error.exception() instanceof InvalidMetadataException) {
-						log.debug("Requesting metadata update for partition {} due to error {}",
-								partitionMetadata.topicPartition, partitionMetadata.error);
-						requestUpdate();
-					}
-				}
-			} else {
-				if (metadata.error().exception() instanceof InvalidMetadataException) {
-					log.debug("Requesting metadata update for topic {} due to error {}", metadata.topic(), metadata.error());
-					requestUpdate();
-				}
-
-				if (metadata.error() == Errors.INVALID_TOPIC_EXCEPTION)
-					invalidTopics.add(metadata.topic());
-				else if (metadata.error() == Errors.TOPIC_AUTHORIZATION_FAILED)
-					unauthorizedTopics.add(metadata.topic());
-			}
-		}
-
-		Map<Integer, Node> nodes = metadataResponse.brokersById();
-		if (isPartialUpdate)
-			return this.cache.mergeWith(metadataResponse.clusterId(), nodes, partitions,
-					unauthorizedTopics, invalidTopics, internalTopics, metadataResponse.controller(),
-					(topic, isInternal) -> !topics.contains(topic) && retainTopic(topic, isInternal, nowMs));
-		else
-			return new MetadataCache(metadataResponse.clusterId(), nodes, partitions,
-					unauthorizedTopics, invalidTopics, internalTopics, metadataResponse.controller());
-	}
-
-	/**
-	 * Compute the latest partition metadata to cache given ordering by leader epochs (if both
-	 * available and reliable).
-	 */
-	private Optional<MetadataResponse.PartitionMetadata> updateLatestMetadata(
-			MetadataResponse.PartitionMetadata partitionMetadata,
-			boolean hasReliableLeaderEpoch) {
-		TopicPartition tp = partitionMetadata.topicPartition;
-		if (hasReliableLeaderEpoch && partitionMetadata.leaderEpoch.isPresent()) {
-			int newEpoch = partitionMetadata.leaderEpoch.get();
-			// If the received leader epoch is at least the same as the previous one, update the metadata
-			Integer currentEpoch = lastSeenLeaderEpochs.get(tp);
-			if (currentEpoch == null || newEpoch >= currentEpoch) {
-				log.debug("Updating last seen epoch for partition {} from {} to epoch {} from new metadata", tp, currentEpoch, newEpoch);
-				lastSeenLeaderEpochs.put(tp, newEpoch);
-				return Optional.of(partitionMetadata);
-			} else {
-				// Otherwise ignore the new metadata and use the previously cached info
-				log.debug("Got metadata for an older epoch {} (current is {}) for partition {}, not updating", newEpoch, currentEpoch, tp);
-				return cache.partitionMetadata(tp);
-			}
-		} else {
-			// Handle old cluster formats as well as error responses where leader and epoch are missing
-=======
      */
     private MetadataCache handleMetadataResponse(MetadataResponse metadataResponse, boolean isPartialUpdate, long nowMs) {
         // All encountered topics.
@@ -504,12 +329,10 @@
                 for (MetadataResponse.PartitionMetadata partitionMetadata : metadata.partitionMetadata()) {
                     // Even if the partition's metadata includes an error, we need to handle
                     // the update to catch new epochs
-                    updateLatestMetadata(partitionMetadata, metadataResponse.hasReliableLeaderEpochs(), topicId, oldTopicId)
-                        .ifPresent(partitions::add);
+                    updateLatestMetadata(partitionMetadata, metadataResponse.hasReliableLeaderEpochs(), topicId, oldTopicId).ifPresent(partitions::add);
 
                     if (partitionMetadata.error.exception() instanceof InvalidMetadataException) {
-                        log.debug("Requesting metadata update for partition {} due to error {}",
-                                partitionMetadata.topicPartition, partitionMetadata.error);
+                        log.debug("Requesting metadata update for partition {} due to error {}", partitionMetadata.topicPartition, partitionMetadata.error);
                         requestUpdate();
                     }
                 }
@@ -528,31 +351,23 @@
 
         Map<Integer, Node> nodes = metadataResponse.brokersById();
         if (isPartialUpdate)
-            return this.cache.mergeWith(metadataResponse.clusterId(), nodes, partitions,
-                unauthorizedTopics, invalidTopics, internalTopics, metadataResponse.controller(), topicIds,
-                (topic, isInternal) -> !topics.contains(topic) && retainTopic(topic, isInternal, nowMs));
+            return this.cache.mergeWith(metadataResponse.clusterId(), nodes, partitions, unauthorizedTopics, invalidTopics, internalTopics, metadataResponse.controller(), topicIds, (topic, isInternal) -> !topics.contains(topic) && retainTopic(topic, isInternal, nowMs));
         else
-            return new MetadataCache(metadataResponse.clusterId(), nodes, partitions,
-                unauthorizedTopics, invalidTopics, internalTopics, metadataResponse.controller(), topicIds);
+            return new MetadataCache(metadataResponse.clusterId(), nodes, partitions, unauthorizedTopics, invalidTopics, internalTopics, metadataResponse.controller(), topicIds);
     }
 
     /**
      * Compute the latest partition metadata to cache given ordering by leader epochs (if both
      * available and reliable) and whether the topic ID changed.
      */
-    private Optional<MetadataResponse.PartitionMetadata> updateLatestMetadata(
-            MetadataResponse.PartitionMetadata partitionMetadata,
-            boolean hasReliableLeaderEpoch,
-            Uuid topicId,
-            Uuid oldTopicId) {
+    private Optional<MetadataResponse.PartitionMetadata> updateLatestMetadata(MetadataResponse.PartitionMetadata partitionMetadata, boolean hasReliableLeaderEpoch, Uuid topicId, Uuid oldTopicId) {
         TopicPartition tp = partitionMetadata.topicPartition;
         if (hasReliableLeaderEpoch && partitionMetadata.leaderEpoch.isPresent()) {
             int newEpoch = partitionMetadata.leaderEpoch.get();
             Integer currentEpoch = lastSeenLeaderEpochs.get(tp);
             if (currentEpoch == null) {
                 // We have no previous info, so we can just insert the new epoch info
-                log.debug("Setting the last seen epoch of partition {} to {} since the last known epoch was undefined.",
-                        tp, newEpoch);
+                log.debug("Setting the last seen epoch of partition {} to {} since the last known epoch was undefined.", tp, newEpoch);
                 lastSeenLeaderEpochs.put(tp, newEpoch);
                 return Optional.of(partitionMetadata);
             } else if (topicId != null && !topicId.equals(oldTopicId)) {
@@ -560,8 +375,7 @@
                 // Between the time that a topic is deleted and re-created, the client may lose track of the
                 // corresponding topicId (i.e. `oldTopicId` will be null). In this case, when we discover the new
                 // topicId, we allow the corresponding leader epoch to override the last seen value.
-                log.info("Resetting the last seen epoch of partition {} to {} since the associated topicId changed from {} to {}",
-                        tp, newEpoch, oldTopicId, topicId);
+                log.info("Resetting the last seen epoch of partition {} to {} since the associated topicId changed from {} to {}", tp, newEpoch, oldTopicId, topicId);
                 lastSeenLeaderEpochs.put(tp, newEpoch);
                 return Optional.of(partitionMetadata);
             } else if (newEpoch >= currentEpoch) {
@@ -576,10 +390,9 @@
             }
         } else {
             // Handle old cluster formats as well as error responses where leader and epoch are missing
->>>>>>> 15418db6
             lastSeenLeaderEpochs.remove(tp);
             return Optional.of(partitionMetadata.withoutLeaderEpoch());
-		}
+        }
     }
 
     /**
@@ -593,23 +406,23 @@
 
     /**
      * If any fatal exceptions were encountered during metadata update, throw the exception. This is used by
-	 * the producer to abort waiting for metadata if there were fatal exceptions (e.g. authentication failures)
-	 * in the last metadata update.
-	 */
-	protected synchronized void maybeThrowFatalException() {
-		KafkaException metadataException = this.fatalException;
-		if (metadataException != null) {
-			fatalException = null;
-			throw metadataException;
-		}
-	}
-
-	/**
-	 * If any non-retriable exceptions were encountered during metadata update, throw exception if the exception
-	 * is fatal or related to the specified topic. All exceptions from the last metadata update are cleared.
-	 * This is used by the producer to propagate topic metadata errors for send requests.
-	 */
-	public synchronized void maybeThrowExceptionForTopic(String topic) {
+     * the producer to abort waiting for metadata if there were fatal exceptions (e.g. authentication failures)
+     * in the last metadata update.
+     */
+    protected synchronized void maybeThrowFatalException() {
+        KafkaException metadataException = this.fatalException;
+        if (metadataException != null) {
+            fatalException = null;
+            throw metadataException;
+        }
+    }
+
+    /**
+     * If any non-retriable exceptions were encountered during metadata update, throw exception if the exception
+     * is fatal or related to the specified topic. All exceptions from the last metadata update are cleared.
+     * This is used by the producer to propagate topic metadata errors for send requests.
+     */
+    public synchronized void maybeThrowExceptionForTopic(String topic) {
         clearErrorsAndMaybeThrowException(() -> recoverableExceptionForTopic(topic));
     }
 
@@ -646,37 +459,37 @@
     }
 
     /**
-	 * Record an attempt to update the metadata that failed. We need to keep track of this
-	 * to avoid retrying immediately.
-	 */
-	public synchronized void failedUpdate(long now) {
-		this.lastRefreshMs = now;
-	}
-
-	/**
-	 * Propagate a fatal error which affects the ability to fetch metadata for the cluster.
-	 * Two examples are authentication and unsupported version exceptions.
-	 * @param exception The fatal exception
-	 */
-	public synchronized void fatalError(KafkaException exception) {
-		this.fatalException = exception;
-	}
-
-	/**
-	 * @return The current metadata updateVersion
-	 */
-	public synchronized int updateVersion() {
-		return this.updateVersion;
-	}
-
-	/**
-	 * The last time metadata was successfully updated.
-	 */
-	public synchronized long lastSuccessfulUpdate() {
-		return this.lastSuccessfulRefreshMs;
-	}
-
-	/**
+     * Record an attempt to update the metadata that failed. We need to keep track of this
+     * to avoid retrying immediately.
+     */
+    public synchronized void failedUpdate(long now) {
+        this.lastRefreshMs = now;
+    }
+
+    /**
+     * Propagate a fatal error which affects the ability to fetch metadata for the cluster.
+     * Two examples are authentication and unsupported version exceptions.
+     * @param exception The fatal exception
+     */
+    public synchronized void fatalError(KafkaException exception) {
+        this.fatalException = exception;
+    }
+
+    /**
+     * @return The current metadata updateVersion
+     */
+    public synchronized int updateVersion() {
+        return this.updateVersion;
+    }
+
+    /**
+     * The last time metadata was successfully updated.
+     */
+    public synchronized long lastSuccessfulUpdate() {
+        return this.lastSuccessfulRefreshMs;
+    }
+
+    /**
      * Close this metadata instance to indicate that metadata updates are no longer possible.
      */
     @Override
@@ -686,110 +499,107 @@
 
     /**
      * Check if this metadata instance has been closed. See {@link #close()} for more information.
-	 *
-	 * @return True if this instance has been closed; false otherwise
-	 */
-	public synchronized boolean isClosed() {
-		return this.isClosed;
-	}
-
-	public synchronized MetadataRequestAndVersion newMetadataRequestAndVersion(long nowMs) {
-		MetadataRequest.Builder request = null;
-		boolean isPartialUpdate = false;
-
-		// Perform a partial update only if a full update hasn't been requested, and the last successful
-		// hasn't exceeded the metadata refresh time.
-		if (!this.needFullUpdate && this.lastSuccessfulRefreshMs + this.metadataExpireMs > nowMs) {
-			request = newMetadataRequestBuilderForNewTopics();
-			isPartialUpdate = true;
-		}
-		if (request == null) {
-			request = newMetadataRequestBuilder();
-			isPartialUpdate = false;
-		}
-		return new MetadataRequestAndVersion(request, requestVersion, isPartialUpdate);
-	}
-
-	/**
-	 * Constructs and returns a metadata request builder for fetching cluster data and all active topics.
-	 * @return the constructed non-null metadata builder
-	 */
-	protected MetadataRequest.Builder newMetadataRequestBuilder() {
-		return MetadataRequest.Builder.allTopics();
-	}
-
-	/**
-	 * Constructs and returns a metadata request builder for fetching cluster data and any uncached topics,
-	 * otherwise null if the functionality is not supported.
-	 * @return the constructed metadata builder, or null if not supported
-	 */
-	protected MetadataRequest.Builder newMetadataRequestBuilderForNewTopics() {
-		return null;
-	}
-
-	protected boolean retainTopic(String topic, boolean isInternal, long nowMs) {
-		return true;
-	}
-
-	public static class MetadataRequestAndVersion {
-		public final MetadataRequest.Builder requestBuilder;
-		public final int requestVersion;
-		public final boolean isPartialUpdate;
-
-		private MetadataRequestAndVersion(MetadataRequest.Builder requestBuilder,
-										  int requestVersion,
-										  boolean isPartialUpdate) {
-			this.requestBuilder = requestBuilder;
-			this.requestVersion = requestVersion;
-			this.isPartialUpdate = isPartialUpdate;
-		}
-	}
-
-	/**
-	 * Represents current leader state known in metadata. It is possible that we know the leader, but not the
-	 * epoch if the metadata is received from a broker which does not support a sufficient Metadata API version.
-	 * It is also possible that we know of the leader epoch, but not the leader when it is derived
-	 * from an external source (e.g. a committed offset).
-	 */
-	public static class LeaderAndEpoch {
-		private static final LeaderAndEpoch NO_LEADER_OR_EPOCH = new LeaderAndEpoch(Optional.empty(), Optional.empty());
-
-		public final Optional<Node> leader;
-		public final Optional<Integer> epoch;
-
-		public LeaderAndEpoch(Optional<Node> leader, Optional<Integer> epoch) {
-			this.leader = Objects.requireNonNull(leader);
-			this.epoch = Objects.requireNonNull(epoch);
-		}
-
-		public static LeaderAndEpoch noLeaderOrEpoch() {
-			return NO_LEADER_OR_EPOCH;
-		}
-
-		@Override
-		public boolean equals(Object o) {
-			if (this == o) return true;
-			if (o == null || getClass() != o.getClass()) return false;
-
-			LeaderAndEpoch that = (LeaderAndEpoch) o;
-
-			if (!leader.equals(that.leader)) return false;
-			return epoch.equals(that.epoch);
-		}
-
-		@Override
-		public int hashCode() {
-			int result = leader.hashCode();
-			result = 31 * result + epoch.hashCode();
-			return result;
-		}
-
-		@Override
-		public String toString() {
-			return "LeaderAndEpoch{" +
-					"leader=" + leader +
-					", epoch=" + epoch.map(Number::toString).orElse("absent") +
-					'}';
-		}
-	}
+     * @return True if this instance has been closed; false otherwise
+     */
+    public synchronized boolean isClosed() {
+        return this.isClosed;
+    }
+
+    public synchronized MetadataRequestAndVersion newMetadataRequestAndVersion(long nowMs) {
+        MetadataRequest.Builder request = null;
+        boolean isPartialUpdate = false;
+
+        // Perform a partial update only if a full update hasn't been requested, and the last successful
+        // hasn't exceeded the metadata refresh time.
+        if (!this.needFullUpdate && this.lastSuccessfulRefreshMs + this.metadataExpireMs > nowMs) {
+            request = newMetadataRequestBuilderForNewTopics();
+            isPartialUpdate = true;
+        }
+        if (request == null) {
+            request = newMetadataRequestBuilder();
+            isPartialUpdate = false;
+        }
+        return new MetadataRequestAndVersion(request, requestVersion, isPartialUpdate);
+    }
+
+    /**
+     * Constructs and returns a metadata request builder for fetching cluster data and all active topics.
+     * @return the constructed non-null metadata builder
+     */
+    protected MetadataRequest.Builder newMetadataRequestBuilder() {
+        return MetadataRequest.Builder.allTopics();
+    }
+
+    /**
+     * Constructs and returns a metadata request builder for fetching cluster data and any uncached topics,
+     * otherwise null if the functionality is not supported.
+     * @return the constructed metadata builder, or null if not supported
+     */
+    protected MetadataRequest.Builder newMetadataRequestBuilderForNewTopics() {
+        return null;
+    }
+
+    protected boolean retainTopic(String topic, boolean isInternal, long nowMs) {
+        return true;
+    }
+
+    public static class MetadataRequestAndVersion {
+        public final MetadataRequest.Builder requestBuilder;
+        public final int requestVersion;
+        public final boolean isPartialUpdate;
+
+        private MetadataRequestAndVersion(MetadataRequest.Builder requestBuilder, int requestVersion, boolean isPartialUpdate) {
+            this.requestBuilder = requestBuilder;
+            this.requestVersion = requestVersion;
+            this.isPartialUpdate = isPartialUpdate;
+        }
+    }
+
+    /**
+     * Represents current leader state known in metadata. It is possible that we know the leader, but not the
+     * epoch if the metadata is received from a broker which does not support a sufficient Metadata API version.
+     * It is also possible that we know of the leader epoch, but not the leader when it is derived
+     * from an external source (e.g. a committed offset).
+     */
+    public static class LeaderAndEpoch {
+        private static final LeaderAndEpoch NO_LEADER_OR_EPOCH = new LeaderAndEpoch(Optional.empty(), Optional.empty());
+
+        public final Optional<Node> leader;
+        public final Optional<Integer> epoch;
+
+        public LeaderAndEpoch(Optional<Node> leader, Optional<Integer> epoch) {
+            this.leader = Objects.requireNonNull(leader);
+            this.epoch = Objects.requireNonNull(epoch);
+        }
+
+        public static LeaderAndEpoch noLeaderOrEpoch() {
+            return NO_LEADER_OR_EPOCH;
+        }
+
+        @Override
+        public boolean equals(Object o) {
+            if (this == o)
+                return true;
+            if (o == null || getClass() != o.getClass())
+                return false;
+
+            LeaderAndEpoch that = (LeaderAndEpoch) o;
+
+            if (!leader.equals(that.leader))
+                return false;
+            return epoch.equals(that.epoch);
+        }
+
+        @Override
+        public int hashCode() {
+            int result = leader.hashCode();
+            result = 31 * result + epoch.hashCode();
+            return result;
+        }
+
+        @Override
+        public String toString() {
+            return "LeaderAndEpoch{" + "leader=" + leader + ", epoch=" + epoch.map(Number::toString).orElse("absent") + '}';
+        }
+    }
 }