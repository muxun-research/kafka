/*
 * Licensed to the Apache Software Foundation (ASF) under one or more
 * contributor license agreements. See the NOTICE file distributed with
 * this work for additional information regarding copyright ownership.
 * The ASF licenses this file to You under the Apache License, Version 2.0
 * (the "License"); you may not use this file except in compliance with
 * the License. You may obtain a copy of the License at
 *
 *    http://www.apache.org/licenses/LICENSE-2.0
 *
 * Unless required by applicable law or agreed to in writing, software
 * distributed under the License is distributed on an "AS IS" BASIS,
 * WITHOUT WARRANTIES OR CONDITIONS OF ANY KIND, either express or implied.
 * See the License for the specific language governing permissions and
 * limitations under the License.
 */
package org.apache.kafka.clients.admin.internals;

import org.apache.kafka.common.Node;
import org.apache.kafka.common.errors.DisconnectException;
import org.apache.kafka.common.errors.UnsupportedVersionException;
import org.apache.kafka.common.requests.AbstractRequest;
import org.apache.kafka.common.requests.AbstractResponse;
import org.apache.kafka.common.requests.FindCoordinatorRequest.NoBatchedFindCoordinatorsException;
import org.apache.kafka.common.requests.OffsetFetchRequest.NoBatchedOffsetFetchRequestException;
import org.apache.kafka.common.utils.LogContext;
import org.slf4j.Logger;

import java.util.ArrayList;
import java.util.Collection;
import java.util.Collections;
import java.util.HashMap;
import java.util.HashSet;
import java.util.List;
import java.util.Map;
import java.util.Objects;
import java.util.Optional;
import java.util.OptionalInt;
import java.util.Set;
import java.util.function.BiFunction;
import java.util.function.Function;
import java.util.stream.Collectors;

/**
 * The `KafkaAdminClient`'s internal `Call` primitive is not a good fit for multi-stage
 * request workflows such as we see with the group coordinator APIs or any request which
 * needs to be sent to a partition leader. Typically these APIs have two concrete stages:
 * <p>
 * 1. Lookup: Find the broker that can fulfill the request (e.g. partition leader or group
 * coordinator)
 * 2. Fulfillment: Send the request to the broker found in the first step
 * <p>
 * This is complicated by the fact that `Admin` APIs are typically batched, which
 * means the Lookup stage may result in a set of brokers. For example, take a `ListOffsets`
 * request for a set of topic partitions. In the Lookup stage, we will find the partition
 * leaders for this set of partitions; in the Fulfillment stage, we will group together
 * partition according to the IDs of the discovered leaders.
 * <p>
 * Additionally, the flow between these two stages is bi-directional. We may find after
 * sending a `ListOffsets` request to an expected leader that there was a leader change.
 * This would result in a topic partition being sent back to the Lookup stage.
 * <p>
 * Managing this complexity by chaining together `Call` implementations is challenging
 * and messy, so instead we use this class to do the bookkeeping. It handles both the
 * batching aspect as well as the transitions between the Lookup and Fulfillment stages.
 * <p>
 * Note that the interpretation of the `retries` configuration becomes ambiguous
 * for this kind of pipeline. We could treat it as an overall limit on the number
 * of requests that can be sent, but that is not very useful because each pipeline
 * has a minimum number of requests that need to be sent in order to satisfy the request.
 * Instead, we treat this number of retries independently at each stage so that each
 * stage has at least one opportunity to complete. So if a user sets `retries=1`, then
 * the full pipeline can still complete as long as there are no request failures.
 * @param <K> The key type, which is also the granularity of the request routing (e.g.
 *            this could be `TopicPartition` in the case of requests intended for a partition
 *            leader or the `GroupId` in the case of consumer group requests intended for
 *            the group coordinator)
 * @param <V> The fulfillment type for each key (e.g. this could be consumer group state
 *            when the key type is a consumer `GroupId`)
 */
public class AdminApiDriver<K, V> {
<<<<<<< HEAD
	private final Logger log;
	private final long retryBackoffMs;
	private final long deadlineMs;
	private final AdminApiHandler<K, V> handler;
	private final Keys<K> keys;
	private final Map<K, KafkaFutureImpl<V>> futures;

	private final BiMultimap<ApiRequestScope, K> lookupMap = new BiMultimap<>();
	private final BiMultimap<FulfillmentScope, K> fulfillmentMap = new BiMultimap<>();
	private final Map<ApiRequestScope, RequestState> requestStates = new HashMap<>();

	public AdminApiDriver(
			AdminApiHandler<K, V> handler,
			long deadlineMs,
			long retryBackoffMs,
			LogContext logContext
	) {
		this.handler = handler;
		this.deadlineMs = deadlineMs;
		this.retryBackoffMs = retryBackoffMs;
		this.log = logContext.logger(AdminApiDriver.class);
		this.futures = new HashMap<>();
		this.keys = initializeKeys(handler);
	}

	private Keys<K> initializeKeys(AdminApiHandler<K, V> handler) {
		Keys<K> keys = handler.initializeKeys();

		keys.staticKeys.forEach((key, brokerId) -> {
			futures.put(key, new KafkaFutureImpl<>());
			map(key, brokerId);
		});

		keys.dynamicKeys.forEach(key -> {
			futures.put(key, new KafkaFutureImpl<>());
			lookupMap.put(keys.lookupStrategy.lookupScope(key), key);
		});

		return keys;
	}

	/**
	 * Associate a key with a brokerId. This is called after a response in the Lookup
	 * stage reveals the mapping (e.g. when the `FindCoordinator` tells us the the
	 * group coordinator for a specific consumer group).
	 */
	private void map(K key, Integer brokerId) {
		lookupMap.remove(key);
		fulfillmentMap.put(new FulfillmentScope(brokerId), key);
	}

	/**
	 * Disassociate a key from the currently mapped brokerId. This will send the key
	 * back to the Lookup stage, which will allow us to attempt lookup again.
	 */
	private void unmap(K key) {
		if (!keys.dynamicKeys.contains(key)) {
			throw new IllegalStateException("Attempt to unmap key " + key + " which is not dynamically mapped");
		}

		fulfillmentMap.remove(key);
		lookupMap.put(keys.lookupStrategy.lookupScope(key), key);
	}

	private void clear(K key) {
		lookupMap.remove(key);
		fulfillmentMap.remove(key);
	}

	OptionalInt keyToBrokerId(K key) {
		Optional<FulfillmentScope> scope = fulfillmentMap.getKey(key);
		if (scope.isPresent()) {
			return OptionalInt.of(scope.get().destinationBrokerId);
		} else {
			return OptionalInt.empty();
		}
	}

	/**
	 * Complete the future associated with the given key exceptionally. After is called,
	 * the key will be taken out of both the Lookup and Fulfillment stages so that request
	 * are not retried.
	 */
	private void completeExceptionally(K key, Throwable t) {
		KafkaFutureImpl<V> future = futures.get(key);
		if (future == null) {
			log.warn("Attempt to complete future for {}, which was not requested", key);
		} else {
			clear(key);
			future.completeExceptionally(t);
		}
	}

	/**
	 * Complete the future associated with the given key. After is called, the key will
	 * be taken out of both the Lookup and Fulfillment stages so that request are not retried.
	 */
	private void complete(K key, V value) {
		KafkaFutureImpl<V> future = futures.get(key);
		if (future == null) {
			log.warn("Attempt to complete future for {}, which was not requested", key);
		} else {
			clear(key);
			future.complete(value);
		}
	}

	/**
	 * Check whether any requests need to be sent. This should be called immediately
	 * after the driver is constructed and then again after each request returns
	 * (i.e. after {@link #onFailure(long, RequestSpec, Throwable)} or
	 * {@link #onResponse(long, RequestSpec, AbstractResponse)}).
	 * @return A list of requests that need to be sent
	 */
	public List<RequestSpec<K>> poll() {
		List<RequestSpec<K>> requests = new ArrayList<>();
		collectLookupRequests(requests);
		collectFulfillmentRequests(requests);
		return requests;
	}

	/**
	 * Get a map of the futures that are awaiting completion.
	 */
	public Map<K, KafkaFutureImpl<V>> futures() {
		return futures;
	}

	/**
	 * Callback that is invoked when a `Call` returns a response successfully.
	 */
	public void onResponse(
			long currentTimeMs,
			RequestSpec<K> spec,
			AbstractResponse response
	) {
		clearInflightRequest(currentTimeMs, spec);

		if (spec.scope instanceof FulfillmentScope) {
			int brokerId = ((FulfillmentScope) spec.scope).destinationBrokerId;
			AdminApiHandler.ApiResult<K, V> result = handler.handleResponse(
					brokerId,
					spec.keys,
					response
			);
			result.completedKeys.forEach(this::complete);
			result.failedKeys.forEach(this::completeExceptionally);
			result.unmappedKeys.forEach(this::unmap);
		} else {
			AdminApiLookupStrategy.LookupResult<K> result = keys.lookupStrategy.handleResponse(
					spec.keys,
					response
			);
			result.failedKeys.forEach(this::completeExceptionally);
			result.mappedKeys.forEach(this::map);
		}
	}

	/**
	 * Callback that is invoked when a `Call` is failed.
	 */
	public void onFailure(
			long currentTimeMs,
			RequestSpec<K> spec,
			Throwable t
	) {
		clearInflightRequest(currentTimeMs, spec);
		if (t instanceof DisconnectException) {
			log.debug("Node disconnected before response could be received for request {}. " +
					"Will attempt retry", spec.request);

			// After a disconnect, we want the driver to attempt to lookup the key
			// again (if the key is dynamically mapped). This gives us a chance to
			// find a new coordinator or partition leader for example.
			spec.keys.stream()
					.filter(keys.dynamicKeys::contains)
					.forEach(this::unmap);
		} else {
			spec.keys.forEach(key -> completeExceptionally(key, t));
		}
	}

	private void clearInflightRequest(long currentTimeMs, RequestSpec<K> spec) {
		RequestState requestState = requestStates.get(spec.scope);
		if (requestState != null) {
			requestState.clearInflight(currentTimeMs);
		}
	}

	private <T extends ApiRequestScope> void collectRequests(
			List<RequestSpec<K>> requests,
			BiMultimap<T, K> multimap,
			BiFunction<Set<K>, T, AbstractRequest.Builder<?>> buildRequest
	) {
		for (Map.Entry<T, Set<K>> entry : multimap.entrySet()) {
			T scope = entry.getKey();

			Set<K> keys = entry.getValue();
			if (keys.isEmpty()) {
				continue;
			}

			RequestState requestState = requestStates.computeIfAbsent(scope, c -> new RequestState());
			if (requestState.hasInflight()) {
				continue;
			}

			// Copy the keys to avoid exposing the underlying mutable set
			Set<K> copyKeys = Collections.unmodifiableSet(new HashSet<>(keys));

			AbstractRequest.Builder<?> request = buildRequest.apply(copyKeys, scope);
			RequestSpec<K> spec = new RequestSpec<>(
					handler.apiName() + "(api=" + request.apiKey() + ")",
					scope,
					copyKeys,
					request,
					requestState.nextAllowedRetryMs,
					deadlineMs,
					requestState.tries
			);

			requestState.setInflight(spec);
			requests.add(spec);
		}
	}

	private void collectLookupRequests(List<RequestSpec<K>> requests) {
		if (!keys.dynamicKeys.isEmpty()) {
			collectRequests(
					requests,
					lookupMap,
					(keys, scope) -> this.keys.lookupStrategy.buildRequest(keys)
			);
		}
	}

	private void collectFulfillmentRequests(List<RequestSpec<K>> requests) {
		collectRequests(
				requests,
				fulfillmentMap,
				(keys, scope) -> handler.buildRequest(scope.destinationBrokerId, keys)
		);
	}

	/**
	 * This is a helper class which helps us to map requests that need to be sent
	 * to the internal `Call` implementation that is used internally in
	 * {@link org.apache.kafka.clients.admin.KafkaAdminClient}.
	 */
	public static class RequestSpec<K> {
		public final String name;
		public final ApiRequestScope scope;
		public final Set<K> keys;
		public final AbstractRequest.Builder<?> request;
		public final long nextAllowedTryMs;
		public final long deadlineMs;
		public final int tries;

		public RequestSpec(
				String name,
				ApiRequestScope scope,
				Set<K> keys,
				AbstractRequest.Builder<?> request,
				long nextAllowedTryMs,
				long deadlineMs,
				int tries
		) {
			this.name = name;
			this.scope = scope;
			this.keys = keys;
			this.request = request;
			this.nextAllowedTryMs = nextAllowedTryMs;
			this.deadlineMs = deadlineMs;
			this.tries = tries;
		}

		@Override
		public String toString() {
			return "RequestSpec(" +
					"name=" + name +
					", scope=" + scope +
					", keys=" + keys +
					", request=" + request +
					", nextAllowedTryMs=" + nextAllowedTryMs +
					", deadlineMs=" + deadlineMs +
					", tries=" + tries +
					')';
		}
	}

	/**
	 * Helper class used to track the request state within each request scope.
	 * This class enforces a maximum number of inflight request and keeps track
	 * of backoff/retry state.
	 */
	private class RequestState {
		private Optional<RequestSpec<K>> inflightRequest = Optional.empty();
		private int tries = 0;
		private long nextAllowedRetryMs = 0;

		boolean hasInflight() {
			return inflightRequest.isPresent();
		}

		public void clearInflight(long currentTimeMs) {
			this.inflightRequest = Optional.empty();
			this.nextAllowedRetryMs = currentTimeMs + retryBackoffMs;
		}

		public void setInflight(RequestSpec<K> spec) {
			this.inflightRequest = Optional.of(spec);
			this.tries++;
		}
	}

	/**
	 * Completion of the Lookup stage results in a destination broker to send the
	 * fulfillment request to. Each destination broker in the Fulfillment stage
	 * gets its own request scope.
	 */
	private static class FulfillmentScope implements ApiRequestScope {
		public final int destinationBrokerId;

		private FulfillmentScope(int destinationBrokerId) {
			this.destinationBrokerId = destinationBrokerId;
		}

		@Override
		public OptionalInt destinationBrokerId() {
			return OptionalInt.of(destinationBrokerId);
		}

		@Override
		public boolean equals(Object o) {
			if (this == o) return true;
			if (o == null || getClass() != o.getClass()) return false;
			FulfillmentScope that = (FulfillmentScope) o;
			return destinationBrokerId == that.destinationBrokerId;
		}

		@Override
		public int hashCode() {
			return Objects.hash(destinationBrokerId);
		}
	}

	/**
	 * Helper class which maintains a bi-directional mapping from a key to a set of values.
	 * Each value can map to one and only one key, but many values can be associated with
	 * a single key.
	 * @param <K> The key type
	 * @param <V> The value type
	 */
	private static class BiMultimap<K, V> {
		private final Map<V, K> reverseMap = new HashMap<>();
		private final Map<K, Set<V>> map = new HashMap<>();

		void put(K key, V value) {
			remove(value);
			reverseMap.put(value, key);
			map.computeIfAbsent(key, k -> new HashSet<>()).add(value);
		}

		void remove(V value) {
			K key = reverseMap.remove(value);
			if (key != null) {
				Set<V> set = map.get(key);
				if (set != null) {
					set.remove(value);
					if (set.isEmpty()) {
						map.remove(key);
					}
				}
			}
		}

		Optional<K> getKey(V value) {
			return Optional.ofNullable(reverseMap.get(value));
		}

		Set<Map.Entry<K, Set<V>>> entrySet() {
			return map.entrySet();
		}
	}
=======
    private final Logger log;
    private final long retryBackoffMs;
    private final long deadlineMs;
    private final AdminApiHandler<K, V> handler;
    private final AdminApiFuture<K, V> future;

    private final BiMultimap<ApiRequestScope, K> lookupMap = new BiMultimap<>();
    private final BiMultimap<FulfillmentScope, K> fulfillmentMap = new BiMultimap<>();
    private final Map<ApiRequestScope, RequestState> requestStates = new HashMap<>();

    public AdminApiDriver(
        AdminApiHandler<K, V> handler,
        AdminApiFuture<K, V> future,
        long deadlineMs,
        long retryBackoffMs,
        LogContext logContext
    ) {
        this.handler = handler;
        this.future = future;
        this.deadlineMs = deadlineMs;
        this.retryBackoffMs = retryBackoffMs;
        this.log = logContext.logger(AdminApiDriver.class);
        retryLookup(future.lookupKeys());
    }

    /**
     * Associate a key with a brokerId. This is called after a response in the Lookup
     * stage reveals the mapping (e.g. when the `FindCoordinator` tells us the group
     * coordinator for a specific consumer group).
     */
    private void map(K key, Integer brokerId) {
        lookupMap.remove(key);
        fulfillmentMap.put(new FulfillmentScope(brokerId), key);
    }

    /**
     * Disassociate a key from the currently mapped brokerId. This will send the key
     * back to the Lookup stage, which will allow us to attempt lookup again.
     */
    private void unmap(K key) {
        fulfillmentMap.remove(key);

        ApiRequestScope lookupScope = handler.lookupStrategy().lookupScope(key);
        OptionalInt destinationBrokerId = lookupScope.destinationBrokerId();

        if (destinationBrokerId.isPresent()) {
            fulfillmentMap.put(new FulfillmentScope(destinationBrokerId.getAsInt()), key);
        } else {
            lookupMap.put(handler.lookupStrategy().lookupScope(key), key);
        }
    }

    private void clear(Collection<K> keys) {
        keys.forEach(key -> {
            lookupMap.remove(key);
            fulfillmentMap.remove(key);
        });
    }

    OptionalInt keyToBrokerId(K key) {
        Optional<FulfillmentScope> scope = fulfillmentMap.getKey(key);
        return scope
            .map(fulfillmentScope -> OptionalInt.of(fulfillmentScope.destinationBrokerId))
            .orElseGet(OptionalInt::empty);
    }

    /**
     * Complete the future associated with the given key exceptionally. After is called,
     * the key will be taken out of both the Lookup and Fulfillment stages so that request
     * are not retried.
     */
    private void completeExceptionally(Map<K, Throwable> errors) {
        if (!errors.isEmpty()) {
            future.completeExceptionally(errors);
            clear(errors.keySet());
        }
    }

    private void completeLookupExceptionally(Map<K, Throwable> errors) {
        if (!errors.isEmpty()) {
            future.completeLookupExceptionally(errors);
            clear(errors.keySet());
        }
    }

    private void retryLookup(Collection<K> keys) {
        keys.forEach(this::unmap);
    }

    /**
     * Complete the future associated with the given key. After this is called, all keys will
     * be taken out of both the Lookup and Fulfillment stages so that request are not retried.
     */
    private void complete(Map<K, V> values) {
        if (!values.isEmpty()) {
            future.complete(values);
            clear(values.keySet());
        }
    }

    private void completeLookup(Map<K, Integer> brokerIdMapping) {
        if (!brokerIdMapping.isEmpty()) {
            future.completeLookup(brokerIdMapping);
            brokerIdMapping.forEach(this::map);
        }
    }

    /**
     * Check whether any requests need to be sent. This should be called immediately
     * after the driver is constructed and then again after each request returns
     * (i.e. after {@link #onFailure(long, RequestSpec, Throwable)} or
     * {@link #onResponse(long, RequestSpec, AbstractResponse, Node)}).
     *
     * @return A list of requests that need to be sent
     */
    public List<RequestSpec<K>> poll() {
        List<RequestSpec<K>> requests = new ArrayList<>();
        collectLookupRequests(requests);
        collectFulfillmentRequests(requests);
        return requests;
    }

    /**
     * Callback that is invoked when a `Call` returns a response successfully.
     */
    public void onResponse(
        long currentTimeMs,
        RequestSpec<K> spec,
        AbstractResponse response,
        Node node
    ) {
        clearInflightRequest(currentTimeMs, spec);

        if (spec.scope instanceof FulfillmentScope) {
            AdminApiHandler.ApiResult<K, V> result = handler.handleResponse(
                node,
                spec.keys,
                response
            );
            complete(result.completedKeys);
            completeExceptionally(result.failedKeys);
            retryLookup(result.unmappedKeys);
        } else {
            AdminApiLookupStrategy.LookupResult<K> result = handler.lookupStrategy().handleResponse(
                spec.keys,
                response
            );

            result.completedKeys.forEach(lookupMap::remove);
            completeLookup(result.mappedKeys);
            completeLookupExceptionally(result.failedKeys);
        }
    }

    /**
     * Callback that is invoked when a `Call` is failed.
     */
    public void onFailure(
        long currentTimeMs,
        RequestSpec<K> spec,
        Throwable t
    ) {
        clearInflightRequest(currentTimeMs, spec);
        if (t instanceof DisconnectException) {
            log.debug("Node disconnected before response could be received for request {}. " +
                "Will attempt retry", spec.request);

            // After a disconnect, we want the driver to attempt to lookup the key
            // again. This gives us a chance to find a new coordinator or partition
            // leader for example.
            Set<K> keysToUnmap = spec.keys.stream()
                .filter(future.lookupKeys()::contains)
                .collect(Collectors.toSet());
            retryLookup(keysToUnmap);

        } else if (t instanceof NoBatchedFindCoordinatorsException || t instanceof NoBatchedOffsetFetchRequestException) {
            ((CoordinatorStrategy) handler.lookupStrategy()).disableBatch();
            Set<K> keysToUnmap = spec.keys.stream()
                .filter(future.lookupKeys()::contains)
                .collect(Collectors.toSet());
            retryLookup(keysToUnmap);
        } else if (t instanceof UnsupportedVersionException) {
            if (spec.scope instanceof FulfillmentScope) {
                int brokerId = ((FulfillmentScope) spec.scope).destinationBrokerId;
                Map<K, Throwable> unrecoverableFailures =
                    handler.handleUnsupportedVersionException(
                        brokerId,
                        (UnsupportedVersionException) t,
                        spec.keys);
                completeExceptionally(unrecoverableFailures);
            } else {
                Map<K, Throwable> unrecoverableLookupFailures =
                    handler.lookupStrategy().handleUnsupportedVersionException(
                        (UnsupportedVersionException) t,
                        spec.keys);
                completeLookupExceptionally(unrecoverableLookupFailures);
                Set<K> keysToUnmap = spec.keys.stream()
                    .filter(k -> !unrecoverableLookupFailures.containsKey(k))
                    .collect(Collectors.toSet());
                retryLookup(keysToUnmap);
            }
        } else {
            Map<K, Throwable> errors = spec.keys.stream().collect(Collectors.toMap(
                Function.identity(),
                key -> t
            ));
            if (spec.scope instanceof FulfillmentScope) {
                completeExceptionally(errors);
            } else {
                completeLookupExceptionally(errors);
            }
        }
    }

    private void clearInflightRequest(long currentTimeMs, RequestSpec<K> spec) {
        RequestState requestState = requestStates.get(spec.scope);
        if (requestState != null) {
            // Only apply backoff if it's not a retry of a lookup request
            if (spec.scope instanceof FulfillmentScope) {
                requestState.clearInflight(currentTimeMs + retryBackoffMs);
            } else {
                requestState.clearInflight(currentTimeMs);
            }
        }
    }

    private <T extends ApiRequestScope> void collectRequests(
        List<RequestSpec<K>> requests,
        BiMultimap<T, K> multimap,
        BiFunction<Set<K>, T, Collection<AdminApiHandler.RequestAndKeys<K>>> buildRequest
    ) {
        for (Map.Entry<T, Set<K>> entry : multimap.entrySet()) {
            T scope = entry.getKey();

            Set<K> keys = entry.getValue();
            if (keys.isEmpty()) {
                continue;
            }

            RequestState requestState = requestStates.computeIfAbsent(scope, c -> new RequestState());
            if (requestState.hasInflight()) {
                continue;
            }

            // Copy the keys to avoid exposing the underlying mutable set
            Set<K> copyKeys = Collections.unmodifiableSet(new HashSet<>(keys));

            Collection<AdminApiHandler.RequestAndKeys<K>> newRequests = buildRequest.apply(copyKeys, scope);
            if (newRequests.isEmpty()) {
                return;
            }

            // Only process the first request; all the remaining requests will be targeted at the same broker
            // and we don't want to issue more than one fulfillment request per broker at a time
            AdminApiHandler.RequestAndKeys<K> newRequest = newRequests.iterator().next();
            RequestSpec<K> spec = new RequestSpec<>(
                handler.apiName() + "(api=" + newRequest.request.apiKey() + ")",
                scope,
                newRequest.keys,
                newRequest.request,
                requestState.nextAllowedRetryMs,
                deadlineMs,
                requestState.tries
            );

            requestState.setInflight(spec);
            requests.add(spec);
        }
    }

    private void collectLookupRequests(List<RequestSpec<K>> requests) {
        collectRequests(
            requests,
            lookupMap,
            (keys, scope) -> Collections.singletonList(new AdminApiHandler.RequestAndKeys<>(handler.lookupStrategy().buildRequest(keys), keys))
        );
    }

    private void collectFulfillmentRequests(List<RequestSpec<K>> requests) {
        collectRequests(
            requests,
            fulfillmentMap,
            (keys, scope) -> handler.buildRequest(scope.destinationBrokerId, keys)
        );
    }

    /**
     * This is a helper class which helps us to map requests that need to be sent
     * to the internal `Call` implementation that is used internally in
     * {@link org.apache.kafka.clients.admin.KafkaAdminClient}.
     */
    public static class RequestSpec<K> {
        public final String name;
        public final ApiRequestScope scope;
        public final Set<K> keys;
        public final AbstractRequest.Builder<?> request;
        public final long nextAllowedTryMs;
        public final long deadlineMs;
        public final int tries;

        public RequestSpec(
            String name,
            ApiRequestScope scope,
            Set<K> keys,
            AbstractRequest.Builder<?> request,
            long nextAllowedTryMs,
            long deadlineMs,
            int tries
        ) {
            this.name = name;
            this.scope = scope;
            this.keys = keys;
            this.request = request;
            this.nextAllowedTryMs = nextAllowedTryMs;
            this.deadlineMs = deadlineMs;
            this.tries = tries;
        }

        @Override
        public String toString() {
            return "RequestSpec(" +
                "name=" + name +
                ", scope=" + scope +
                ", keys=" + keys +
                ", request=" + request +
                ", nextAllowedTryMs=" + nextAllowedTryMs +
                ", deadlineMs=" + deadlineMs +
                ", tries=" + tries +
                ')';
        }
    }

    /**
     * Helper class used to track the request state within each request scope.
     * This class enforces a maximum number of inflight request and keeps track
     * of backoff/retry state.
     */
    private class RequestState {
        private Optional<RequestSpec<K>> inflightRequest = Optional.empty();
        private int tries = 0;
        private long nextAllowedRetryMs = 0;

        boolean hasInflight() {
            return inflightRequest.isPresent();
        }

        public void clearInflight(long nextAllowedRetryMs) {
            this.inflightRequest = Optional.empty();
            this.nextAllowedRetryMs = nextAllowedRetryMs;
        }

        public void setInflight(RequestSpec<K> spec) {
            this.inflightRequest = Optional.of(spec);
            this.tries++;
        }
    }

    /**
     * Completion of the Lookup stage results in a destination broker to send the
     * fulfillment request to. Each destination broker in the Fulfillment stage
     * gets its own request scope.
     */
    private static class FulfillmentScope implements ApiRequestScope {
        public final int destinationBrokerId;

        private FulfillmentScope(int destinationBrokerId) {
            this.destinationBrokerId = destinationBrokerId;
        }

        @Override
        public OptionalInt destinationBrokerId() {
            return OptionalInt.of(destinationBrokerId);
        }

        @Override
        public boolean equals(Object o) {
            if (this == o) return true;
            if (o == null || getClass() != o.getClass()) return false;
            FulfillmentScope that = (FulfillmentScope) o;
            return destinationBrokerId == that.destinationBrokerId;
        }

        @Override
        public int hashCode() {
            return Objects.hash(destinationBrokerId);
        }
    }

    /**
     * Helper class which maintains a bi-directional mapping from a key to a set of values.
     * Each value can map to one and only one key, but many values can be associated with
     * a single key.
     *
     * @param <K> The key type
     * @param <V> The value type
     */
    private static class BiMultimap<K, V> {
        private final Map<V, K> reverseMap = new HashMap<>();
        private final Map<K, Set<V>> map = new HashMap<>();

        void put(K key, V value) {
            remove(value);
            reverseMap.put(value, key);
            map.computeIfAbsent(key, k -> new HashSet<>()).add(value);
        }

        void remove(V value) {
            K key = reverseMap.remove(value);
            if (key != null) {
                Set<V> set = map.get(key);
                if (set != null) {
                    set.remove(value);
                    if (set.isEmpty()) {
                        map.remove(key);
                    }
                }
            }
        }

        Optional<K> getKey(V value) {
            return Optional.ofNullable(reverseMap.get(value));
        }

        Set<Map.Entry<K, Set<V>>> entrySet() {
            return map.entrySet();
        }
    }
>>>>>>> 15418db6

}<|MERGE_RESOLUTION|>--- conflicted
+++ resolved
@@ -26,17 +26,7 @@
 import org.apache.kafka.common.utils.LogContext;
 import org.slf4j.Logger;
 
-import java.util.ArrayList;
-import java.util.Collection;
-import java.util.Collections;
-import java.util.HashMap;
-import java.util.HashSet;
-import java.util.List;
-import java.util.Map;
-import java.util.Objects;
-import java.util.Optional;
-import java.util.OptionalInt;
-import java.util.Set;
+import java.util.*;
 import java.util.function.BiFunction;
 import java.util.function.Function;
 import java.util.stream.Collectors;
@@ -45,25 +35,25 @@
  * The `KafkaAdminClient`'s internal `Call` primitive is not a good fit for multi-stage
  * request workflows such as we see with the group coordinator APIs or any request which
  * needs to be sent to a partition leader. Typically these APIs have two concrete stages:
- * <p>
+ *
  * 1. Lookup: Find the broker that can fulfill the request (e.g. partition leader or group
- * coordinator)
+ *            coordinator)
  * 2. Fulfillment: Send the request to the broker found in the first step
- * <p>
+ *
  * This is complicated by the fact that `Admin` APIs are typically batched, which
  * means the Lookup stage may result in a set of brokers. For example, take a `ListOffsets`
  * request for a set of topic partitions. In the Lookup stage, we will find the partition
  * leaders for this set of partitions; in the Fulfillment stage, we will group together
  * partition according to the IDs of the discovered leaders.
- * <p>
+ *
  * Additionally, the flow between these two stages is bi-directional. We may find after
  * sending a `ListOffsets` request to an expected leader that there was a leader change.
  * This would result in a topic partition being sent back to the Lookup stage.
- * <p>
+ *
  * Managing this complexity by chaining together `Call` implementations is challenging
  * and messy, so instead we use this class to do the bookkeeping. It handles both the
  * batching aspect as well as the transitions between the Lookup and Fulfillment stages.
- * <p>
+ *
  * Note that the interpretation of the `retries` configuration becomes ambiguous
  * for this kind of pipeline. We could treat it as an overall limit on the number
  * of requests that can be sent, but that is not very useful because each pipeline
@@ -71,6 +61,7 @@
  * Instead, we treat this number of retries independently at each stage so that each
  * stage has at least one opportunity to complete. So if a user sets `retries=1`, then
  * the full pipeline can still complete as long as there are no request failures.
+ *
  * @param <K> The key type, which is also the granularity of the request routing (e.g.
  *            this could be `TopicPartition` in the case of requests intended for a partition
  *            leader or the `GroupId` in the case of consumer group requests intended for
@@ -79,392 +70,6 @@
  *            when the key type is a consumer `GroupId`)
  */
 public class AdminApiDriver<K, V> {
-<<<<<<< HEAD
-	private final Logger log;
-	private final long retryBackoffMs;
-	private final long deadlineMs;
-	private final AdminApiHandler<K, V> handler;
-	private final Keys<K> keys;
-	private final Map<K, KafkaFutureImpl<V>> futures;
-
-	private final BiMultimap<ApiRequestScope, K> lookupMap = new BiMultimap<>();
-	private final BiMultimap<FulfillmentScope, K> fulfillmentMap = new BiMultimap<>();
-	private final Map<ApiRequestScope, RequestState> requestStates = new HashMap<>();
-
-	public AdminApiDriver(
-			AdminApiHandler<K, V> handler,
-			long deadlineMs,
-			long retryBackoffMs,
-			LogContext logContext
-	) {
-		this.handler = handler;
-		this.deadlineMs = deadlineMs;
-		this.retryBackoffMs = retryBackoffMs;
-		this.log = logContext.logger(AdminApiDriver.class);
-		this.futures = new HashMap<>();
-		this.keys = initializeKeys(handler);
-	}
-
-	private Keys<K> initializeKeys(AdminApiHandler<K, V> handler) {
-		Keys<K> keys = handler.initializeKeys();
-
-		keys.staticKeys.forEach((key, brokerId) -> {
-			futures.put(key, new KafkaFutureImpl<>());
-			map(key, brokerId);
-		});
-
-		keys.dynamicKeys.forEach(key -> {
-			futures.put(key, new KafkaFutureImpl<>());
-			lookupMap.put(keys.lookupStrategy.lookupScope(key), key);
-		});
-
-		return keys;
-	}
-
-	/**
-	 * Associate a key with a brokerId. This is called after a response in the Lookup
-	 * stage reveals the mapping (e.g. when the `FindCoordinator` tells us the the
-	 * group coordinator for a specific consumer group).
-	 */
-	private void map(K key, Integer brokerId) {
-		lookupMap.remove(key);
-		fulfillmentMap.put(new FulfillmentScope(brokerId), key);
-	}
-
-	/**
-	 * Disassociate a key from the currently mapped brokerId. This will send the key
-	 * back to the Lookup stage, which will allow us to attempt lookup again.
-	 */
-	private void unmap(K key) {
-		if (!keys.dynamicKeys.contains(key)) {
-			throw new IllegalStateException("Attempt to unmap key " + key + " which is not dynamically mapped");
-		}
-
-		fulfillmentMap.remove(key);
-		lookupMap.put(keys.lookupStrategy.lookupScope(key), key);
-	}
-
-	private void clear(K key) {
-		lookupMap.remove(key);
-		fulfillmentMap.remove(key);
-	}
-
-	OptionalInt keyToBrokerId(K key) {
-		Optional<FulfillmentScope> scope = fulfillmentMap.getKey(key);
-		if (scope.isPresent()) {
-			return OptionalInt.of(scope.get().destinationBrokerId);
-		} else {
-			return OptionalInt.empty();
-		}
-	}
-
-	/**
-	 * Complete the future associated with the given key exceptionally. After is called,
-	 * the key will be taken out of both the Lookup and Fulfillment stages so that request
-	 * are not retried.
-	 */
-	private void completeExceptionally(K key, Throwable t) {
-		KafkaFutureImpl<V> future = futures.get(key);
-		if (future == null) {
-			log.warn("Attempt to complete future for {}, which was not requested", key);
-		} else {
-			clear(key);
-			future.completeExceptionally(t);
-		}
-	}
-
-	/**
-	 * Complete the future associated with the given key. After is called, the key will
-	 * be taken out of both the Lookup and Fulfillment stages so that request are not retried.
-	 */
-	private void complete(K key, V value) {
-		KafkaFutureImpl<V> future = futures.get(key);
-		if (future == null) {
-			log.warn("Attempt to complete future for {}, which was not requested", key);
-		} else {
-			clear(key);
-			future.complete(value);
-		}
-	}
-
-	/**
-	 * Check whether any requests need to be sent. This should be called immediately
-	 * after the driver is constructed and then again after each request returns
-	 * (i.e. after {@link #onFailure(long, RequestSpec, Throwable)} or
-	 * {@link #onResponse(long, RequestSpec, AbstractResponse)}).
-	 * @return A list of requests that need to be sent
-	 */
-	public List<RequestSpec<K>> poll() {
-		List<RequestSpec<K>> requests = new ArrayList<>();
-		collectLookupRequests(requests);
-		collectFulfillmentRequests(requests);
-		return requests;
-	}
-
-	/**
-	 * Get a map of the futures that are awaiting completion.
-	 */
-	public Map<K, KafkaFutureImpl<V>> futures() {
-		return futures;
-	}
-
-	/**
-	 * Callback that is invoked when a `Call` returns a response successfully.
-	 */
-	public void onResponse(
-			long currentTimeMs,
-			RequestSpec<K> spec,
-			AbstractResponse response
-	) {
-		clearInflightRequest(currentTimeMs, spec);
-
-		if (spec.scope instanceof FulfillmentScope) {
-			int brokerId = ((FulfillmentScope) spec.scope).destinationBrokerId;
-			AdminApiHandler.ApiResult<K, V> result = handler.handleResponse(
-					brokerId,
-					spec.keys,
-					response
-			);
-			result.completedKeys.forEach(this::complete);
-			result.failedKeys.forEach(this::completeExceptionally);
-			result.unmappedKeys.forEach(this::unmap);
-		} else {
-			AdminApiLookupStrategy.LookupResult<K> result = keys.lookupStrategy.handleResponse(
-					spec.keys,
-					response
-			);
-			result.failedKeys.forEach(this::completeExceptionally);
-			result.mappedKeys.forEach(this::map);
-		}
-	}
-
-	/**
-	 * Callback that is invoked when a `Call` is failed.
-	 */
-	public void onFailure(
-			long currentTimeMs,
-			RequestSpec<K> spec,
-			Throwable t
-	) {
-		clearInflightRequest(currentTimeMs, spec);
-		if (t instanceof DisconnectException) {
-			log.debug("Node disconnected before response could be received for request {}. " +
-					"Will attempt retry", spec.request);
-
-			// After a disconnect, we want the driver to attempt to lookup the key
-			// again (if the key is dynamically mapped). This gives us a chance to
-			// find a new coordinator or partition leader for example.
-			spec.keys.stream()
-					.filter(keys.dynamicKeys::contains)
-					.forEach(this::unmap);
-		} else {
-			spec.keys.forEach(key -> completeExceptionally(key, t));
-		}
-	}
-
-	private void clearInflightRequest(long currentTimeMs, RequestSpec<K> spec) {
-		RequestState requestState = requestStates.get(spec.scope);
-		if (requestState != null) {
-			requestState.clearInflight(currentTimeMs);
-		}
-	}
-
-	private <T extends ApiRequestScope> void collectRequests(
-			List<RequestSpec<K>> requests,
-			BiMultimap<T, K> multimap,
-			BiFunction<Set<K>, T, AbstractRequest.Builder<?>> buildRequest
-	) {
-		for (Map.Entry<T, Set<K>> entry : multimap.entrySet()) {
-			T scope = entry.getKey();
-
-			Set<K> keys = entry.getValue();
-			if (keys.isEmpty()) {
-				continue;
-			}
-
-			RequestState requestState = requestStates.computeIfAbsent(scope, c -> new RequestState());
-			if (requestState.hasInflight()) {
-				continue;
-			}
-
-			// Copy the keys to avoid exposing the underlying mutable set
-			Set<K> copyKeys = Collections.unmodifiableSet(new HashSet<>(keys));
-
-			AbstractRequest.Builder<?> request = buildRequest.apply(copyKeys, scope);
-			RequestSpec<K> spec = new RequestSpec<>(
-					handler.apiName() + "(api=" + request.apiKey() + ")",
-					scope,
-					copyKeys,
-					request,
-					requestState.nextAllowedRetryMs,
-					deadlineMs,
-					requestState.tries
-			);
-
-			requestState.setInflight(spec);
-			requests.add(spec);
-		}
-	}
-
-	private void collectLookupRequests(List<RequestSpec<K>> requests) {
-		if (!keys.dynamicKeys.isEmpty()) {
-			collectRequests(
-					requests,
-					lookupMap,
-					(keys, scope) -> this.keys.lookupStrategy.buildRequest(keys)
-			);
-		}
-	}
-
-	private void collectFulfillmentRequests(List<RequestSpec<K>> requests) {
-		collectRequests(
-				requests,
-				fulfillmentMap,
-				(keys, scope) -> handler.buildRequest(scope.destinationBrokerId, keys)
-		);
-	}
-
-	/**
-	 * This is a helper class which helps us to map requests that need to be sent
-	 * to the internal `Call` implementation that is used internally in
-	 * {@link org.apache.kafka.clients.admin.KafkaAdminClient}.
-	 */
-	public static class RequestSpec<K> {
-		public final String name;
-		public final ApiRequestScope scope;
-		public final Set<K> keys;
-		public final AbstractRequest.Builder<?> request;
-		public final long nextAllowedTryMs;
-		public final long deadlineMs;
-		public final int tries;
-
-		public RequestSpec(
-				String name,
-				ApiRequestScope scope,
-				Set<K> keys,
-				AbstractRequest.Builder<?> request,
-				long nextAllowedTryMs,
-				long deadlineMs,
-				int tries
-		) {
-			this.name = name;
-			this.scope = scope;
-			this.keys = keys;
-			this.request = request;
-			this.nextAllowedTryMs = nextAllowedTryMs;
-			this.deadlineMs = deadlineMs;
-			this.tries = tries;
-		}
-
-		@Override
-		public String toString() {
-			return "RequestSpec(" +
-					"name=" + name +
-					", scope=" + scope +
-					", keys=" + keys +
-					", request=" + request +
-					", nextAllowedTryMs=" + nextAllowedTryMs +
-					", deadlineMs=" + deadlineMs +
-					", tries=" + tries +
-					')';
-		}
-	}
-
-	/**
-	 * Helper class used to track the request state within each request scope.
-	 * This class enforces a maximum number of inflight request and keeps track
-	 * of backoff/retry state.
-	 */
-	private class RequestState {
-		private Optional<RequestSpec<K>> inflightRequest = Optional.empty();
-		private int tries = 0;
-		private long nextAllowedRetryMs = 0;
-
-		boolean hasInflight() {
-			return inflightRequest.isPresent();
-		}
-
-		public void clearInflight(long currentTimeMs) {
-			this.inflightRequest = Optional.empty();
-			this.nextAllowedRetryMs = currentTimeMs + retryBackoffMs;
-		}
-
-		public void setInflight(RequestSpec<K> spec) {
-			this.inflightRequest = Optional.of(spec);
-			this.tries++;
-		}
-	}
-
-	/**
-	 * Completion of the Lookup stage results in a destination broker to send the
-	 * fulfillment request to. Each destination broker in the Fulfillment stage
-	 * gets its own request scope.
-	 */
-	private static class FulfillmentScope implements ApiRequestScope {
-		public final int destinationBrokerId;
-
-		private FulfillmentScope(int destinationBrokerId) {
-			this.destinationBrokerId = destinationBrokerId;
-		}
-
-		@Override
-		public OptionalInt destinationBrokerId() {
-			return OptionalInt.of(destinationBrokerId);
-		}
-
-		@Override
-		public boolean equals(Object o) {
-			if (this == o) return true;
-			if (o == null || getClass() != o.getClass()) return false;
-			FulfillmentScope that = (FulfillmentScope) o;
-			return destinationBrokerId == that.destinationBrokerId;
-		}
-
-		@Override
-		public int hashCode() {
-			return Objects.hash(destinationBrokerId);
-		}
-	}
-
-	/**
-	 * Helper class which maintains a bi-directional mapping from a key to a set of values.
-	 * Each value can map to one and only one key, but many values can be associated with
-	 * a single key.
-	 * @param <K> The key type
-	 * @param <V> The value type
-	 */
-	private static class BiMultimap<K, V> {
-		private final Map<V, K> reverseMap = new HashMap<>();
-		private final Map<K, Set<V>> map = new HashMap<>();
-
-		void put(K key, V value) {
-			remove(value);
-			reverseMap.put(value, key);
-			map.computeIfAbsent(key, k -> new HashSet<>()).add(value);
-		}
-
-		void remove(V value) {
-			K key = reverseMap.remove(value);
-			if (key != null) {
-				Set<V> set = map.get(key);
-				if (set != null) {
-					set.remove(value);
-					if (set.isEmpty()) {
-						map.remove(key);
-					}
-				}
-			}
-		}
-
-		Optional<K> getKey(V value) {
-			return Optional.ofNullable(reverseMap.get(value));
-		}
-
-		Set<Map.Entry<K, Set<V>>> entrySet() {
-			return map.entrySet();
-		}
-	}
-=======
     private final Logger log;
     private final long retryBackoffMs;
     private final long deadlineMs;
@@ -475,13 +80,7 @@
     private final BiMultimap<FulfillmentScope, K> fulfillmentMap = new BiMultimap<>();
     private final Map<ApiRequestScope, RequestState> requestStates = new HashMap<>();
 
-    public AdminApiDriver(
-        AdminApiHandler<K, V> handler,
-        AdminApiFuture<K, V> future,
-        long deadlineMs,
-        long retryBackoffMs,
-        LogContext logContext
-    ) {
+    public AdminApiDriver(AdminApiHandler<K, V> handler, AdminApiFuture<K, V> future, long deadlineMs, long retryBackoffMs, LogContext logContext) {
         this.handler = handler;
         this.future = future;
         this.deadlineMs = deadlineMs;
@@ -526,9 +125,7 @@
 
     OptionalInt keyToBrokerId(K key) {
         Optional<FulfillmentScope> scope = fulfillmentMap.getKey(key);
-        return scope
-            .map(fulfillmentScope -> OptionalInt.of(fulfillmentScope.destinationBrokerId))
-            .orElseGet(OptionalInt::empty);
+        return scope.map(fulfillmentScope -> OptionalInt.of(fulfillmentScope.destinationBrokerId)).orElseGet(OptionalInt::empty);
     }
 
     /**
@@ -577,7 +174,6 @@
      * after the driver is constructed and then again after each request returns
      * (i.e. after {@link #onFailure(long, RequestSpec, Throwable)} or
      * {@link #onResponse(long, RequestSpec, AbstractResponse, Node)}).
-     *
      * @return A list of requests that need to be sent
      */
     public List<RequestSpec<K>> poll() {
@@ -590,28 +186,16 @@
     /**
      * Callback that is invoked when a `Call` returns a response successfully.
      */
-    public void onResponse(
-        long currentTimeMs,
-        RequestSpec<K> spec,
-        AbstractResponse response,
-        Node node
-    ) {
+    public void onResponse(long currentTimeMs, RequestSpec<K> spec, AbstractResponse response, Node node) {
         clearInflightRequest(currentTimeMs, spec);
 
         if (spec.scope instanceof FulfillmentScope) {
-            AdminApiHandler.ApiResult<K, V> result = handler.handleResponse(
-                node,
-                spec.keys,
-                response
-            );
+            AdminApiHandler.ApiResult<K, V> result = handler.handleResponse(node, spec.keys, response);
             complete(result.completedKeys);
             completeExceptionally(result.failedKeys);
             retryLookup(result.unmappedKeys);
         } else {
-            AdminApiLookupStrategy.LookupResult<K> result = handler.lookupStrategy().handleResponse(
-                spec.keys,
-                response
-            );
+            AdminApiLookupStrategy.LookupResult<K> result = handler.lookupStrategy().handleResponse(spec.keys, response);
 
             result.completedKeys.forEach(lookupMap::remove);
             completeLookup(result.mappedKeys);
@@ -622,55 +206,34 @@
     /**
      * Callback that is invoked when a `Call` is failed.
      */
-    public void onFailure(
-        long currentTimeMs,
-        RequestSpec<K> spec,
-        Throwable t
-    ) {
+    public void onFailure(long currentTimeMs, RequestSpec<K> spec, Throwable t) {
         clearInflightRequest(currentTimeMs, spec);
         if (t instanceof DisconnectException) {
-            log.debug("Node disconnected before response could be received for request {}. " +
-                "Will attempt retry", spec.request);
+            log.debug("Node disconnected before response could be received for request {}. " + "Will attempt retry", spec.request);
 
             // After a disconnect, we want the driver to attempt to lookup the key
             // again. This gives us a chance to find a new coordinator or partition
             // leader for example.
-            Set<K> keysToUnmap = spec.keys.stream()
-                .filter(future.lookupKeys()::contains)
-                .collect(Collectors.toSet());
+            Set<K> keysToUnmap = spec.keys.stream().filter(future.lookupKeys()::contains).collect(Collectors.toSet());
             retryLookup(keysToUnmap);
 
         } else if (t instanceof NoBatchedFindCoordinatorsException || t instanceof NoBatchedOffsetFetchRequestException) {
             ((CoordinatorStrategy) handler.lookupStrategy()).disableBatch();
-            Set<K> keysToUnmap = spec.keys.stream()
-                .filter(future.lookupKeys()::contains)
-                .collect(Collectors.toSet());
+            Set<K> keysToUnmap = spec.keys.stream().filter(future.lookupKeys()::contains).collect(Collectors.toSet());
             retryLookup(keysToUnmap);
         } else if (t instanceof UnsupportedVersionException) {
             if (spec.scope instanceof FulfillmentScope) {
                 int brokerId = ((FulfillmentScope) spec.scope).destinationBrokerId;
-                Map<K, Throwable> unrecoverableFailures =
-                    handler.handleUnsupportedVersionException(
-                        brokerId,
-                        (UnsupportedVersionException) t,
-                        spec.keys);
+                Map<K, Throwable> unrecoverableFailures = handler.handleUnsupportedVersionException(brokerId, (UnsupportedVersionException) t, spec.keys);
                 completeExceptionally(unrecoverableFailures);
             } else {
-                Map<K, Throwable> unrecoverableLookupFailures =
-                    handler.lookupStrategy().handleUnsupportedVersionException(
-                        (UnsupportedVersionException) t,
-                        spec.keys);
+                Map<K, Throwable> unrecoverableLookupFailures = handler.lookupStrategy().handleUnsupportedVersionException((UnsupportedVersionException) t, spec.keys);
                 completeLookupExceptionally(unrecoverableLookupFailures);
-                Set<K> keysToUnmap = spec.keys.stream()
-                    .filter(k -> !unrecoverableLookupFailures.containsKey(k))
-                    .collect(Collectors.toSet());
+                Set<K> keysToUnmap = spec.keys.stream().filter(k -> !unrecoverableLookupFailures.containsKey(k)).collect(Collectors.toSet());
                 retryLookup(keysToUnmap);
             }
         } else {
-            Map<K, Throwable> errors = spec.keys.stream().collect(Collectors.toMap(
-                Function.identity(),
-                key -> t
-            ));
+            Map<K, Throwable> errors = spec.keys.stream().collect(Collectors.toMap(Function.identity(), key -> t));
             if (spec.scope instanceof FulfillmentScope) {
                 completeExceptionally(errors);
             } else {
@@ -691,11 +254,7 @@
         }
     }
 
-    private <T extends ApiRequestScope> void collectRequests(
-        List<RequestSpec<K>> requests,
-        BiMultimap<T, K> multimap,
-        BiFunction<Set<K>, T, Collection<AdminApiHandler.RequestAndKeys<K>>> buildRequest
-    ) {
+    private <T extends ApiRequestScope> void collectRequests(List<RequestSpec<K>> requests, BiMultimap<T, K> multimap, BiFunction<Set<K>, T, Collection<AdminApiHandler.RequestAndKeys<K>>> buildRequest) {
         for (Map.Entry<T, Set<K>> entry : multimap.entrySet()) {
             T scope = entry.getKey();
 
@@ -720,15 +279,7 @@
             // Only process the first request; all the remaining requests will be targeted at the same broker
             // and we don't want to issue more than one fulfillment request per broker at a time
             AdminApiHandler.RequestAndKeys<K> newRequest = newRequests.iterator().next();
-            RequestSpec<K> spec = new RequestSpec<>(
-                handler.apiName() + "(api=" + newRequest.request.apiKey() + ")",
-                scope,
-                newRequest.keys,
-                newRequest.request,
-                requestState.nextAllowedRetryMs,
-                deadlineMs,
-                requestState.tries
-            );
+            RequestSpec<K> spec = new RequestSpec<>(handler.apiName() + "(api=" + newRequest.request.apiKey() + ")", scope, newRequest.keys, newRequest.request, requestState.nextAllowedRetryMs, deadlineMs, requestState.tries);
 
             requestState.setInflight(spec);
             requests.add(spec);
@@ -736,19 +287,11 @@
     }
 
     private void collectLookupRequests(List<RequestSpec<K>> requests) {
-        collectRequests(
-            requests,
-            lookupMap,
-            (keys, scope) -> Collections.singletonList(new AdminApiHandler.RequestAndKeys<>(handler.lookupStrategy().buildRequest(keys), keys))
-        );
+        collectRequests(requests, lookupMap, (keys, scope) -> Collections.singletonList(new AdminApiHandler.RequestAndKeys<>(handler.lookupStrategy().buildRequest(keys), keys)));
     }
 
     private void collectFulfillmentRequests(List<RequestSpec<K>> requests) {
-        collectRequests(
-            requests,
-            fulfillmentMap,
-            (keys, scope) -> handler.buildRequest(scope.destinationBrokerId, keys)
-        );
+        collectRequests(requests, fulfillmentMap, (keys, scope) -> handler.buildRequest(scope.destinationBrokerId, keys));
     }
 
     /**
@@ -765,15 +308,7 @@
         public final long deadlineMs;
         public final int tries;
 
-        public RequestSpec(
-            String name,
-            ApiRequestScope scope,
-            Set<K> keys,
-            AbstractRequest.Builder<?> request,
-            long nextAllowedTryMs,
-            long deadlineMs,
-            int tries
-        ) {
+        public RequestSpec(String name, ApiRequestScope scope, Set<K> keys, AbstractRequest.Builder<?> request, long nextAllowedTryMs, long deadlineMs, int tries) {
             this.name = name;
             this.scope = scope;
             this.keys = keys;
@@ -785,15 +320,7 @@
 
         @Override
         public String toString() {
-            return "RequestSpec(" +
-                "name=" + name +
-                ", scope=" + scope +
-                ", keys=" + keys +
-                ", request=" + request +
-                ", nextAllowedTryMs=" + nextAllowedTryMs +
-                ", deadlineMs=" + deadlineMs +
-                ", tries=" + tries +
-                ')';
+            return "RequestSpec(" + "name=" + name + ", scope=" + scope + ", keys=" + keys + ", request=" + request + ", nextAllowedTryMs=" + nextAllowedTryMs + ", deadlineMs=" + deadlineMs + ", tries=" + tries + ')';
         }
     }
 
@@ -841,8 +368,10 @@
 
         @Override
         public boolean equals(Object o) {
-            if (this == o) return true;
-            if (o == null || getClass() != o.getClass()) return false;
+            if (this == o)
+                return true;
+            if (o == null || getClass() != o.getClass())
+                return false;
             FulfillmentScope that = (FulfillmentScope) o;
             return destinationBrokerId == that.destinationBrokerId;
         }
@@ -857,7 +386,6 @@
      * Helper class which maintains a bi-directional mapping from a key to a set of values.
      * Each value can map to one and only one key, but many values can be associated with
      * a single key.
-     *
      * @param <K> The key type
      * @param <V> The value type
      */
@@ -892,6 +420,5 @@
             return map.entrySet();
         }
     }
->>>>>>> 15418db6
 
 }