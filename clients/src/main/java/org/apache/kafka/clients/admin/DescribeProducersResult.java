--- conflicted
+++ resolved
@@ -29,87 +29,50 @@
 @InterfaceStability.Evolving
 public class DescribeProducersResult {
 
-<<<<<<< HEAD
-	private final Map<TopicPartition, KafkaFutureImpl<PartitionProducerState>> futures;
-
-	DescribeProducersResult(Map<TopicPartition, KafkaFutureImpl<PartitionProducerState>> futures) {
-		this.futures = futures;
-	}
-=======
     private final Map<TopicPartition, KafkaFuture<PartitionProducerState>> futures;
 
     DescribeProducersResult(Map<TopicPartition, KafkaFuture<PartitionProducerState>> futures) {
         this.futures = futures;
     }
->>>>>>> 15418db6
 
-	public KafkaFuture<PartitionProducerState> partitionResult(final TopicPartition partition) {
-		KafkaFuture<PartitionProducerState> future = futures.get(partition);
-		if (future == null) {
-			throw new IllegalArgumentException("Topic partition " + partition +
-					" was not included in the request");
-		}
-		return future;
-	}
+    public KafkaFuture<PartitionProducerState> partitionResult(final TopicPartition partition) {
+        KafkaFuture<PartitionProducerState> future = futures.get(partition);
+        if (future == null) {
+            throw new IllegalArgumentException("Topic partition " + partition + " was not included in the request");
+        }
+        return future;
+    }
 
-<<<<<<< HEAD
-	public KafkaFuture<Map<TopicPartition, PartitionProducerState>> all() {
-		return KafkaFuture.allOf(futures.values().toArray(new KafkaFuture[0]))
-				.thenApply(nil -> {
-					Map<TopicPartition, PartitionProducerState> results = new HashMap<>(futures.size());
-					for (Map.Entry<TopicPartition, KafkaFutureImpl<PartitionProducerState>> entry : futures.entrySet()) {
-						try {
-							results.put(entry.getKey(), entry.getValue().get());
-						} catch (InterruptedException | ExecutionException e) {
-							// This should be unreachable, because allOf ensured that all the futures completed successfully.
-							throw new KafkaException(e);
-						}
-					}
-					return results;
-				});
-	}
-=======
     public KafkaFuture<Map<TopicPartition, PartitionProducerState>> all() {
-        return KafkaFuture.allOf(futures.values().toArray(new KafkaFuture[0]))
-            .thenApply(nil -> {
-                Map<TopicPartition, PartitionProducerState> results = new HashMap<>(futures.size());
-                for (Map.Entry<TopicPartition, KafkaFuture<PartitionProducerState>> entry : futures.entrySet()) {
-                    try {
-                        results.put(entry.getKey(), entry.getValue().get());
-                    } catch (InterruptedException | ExecutionException e) {
-                        // This should be unreachable, because allOf ensured that all the futures completed successfully.
-                        throw new KafkaException(e);
-                    }
+        return KafkaFuture.allOf(futures.values().toArray(new KafkaFuture[0])).thenApply(nil -> {
+            Map<TopicPartition, PartitionProducerState> results = new HashMap<>(futures.size());
+            for (Map.Entry<TopicPartition, KafkaFuture<PartitionProducerState>> entry : futures.entrySet()) {
+                try {
+                    results.put(entry.getKey(), entry.getValue().get());
+                } catch (InterruptedException | ExecutionException e) {
+                    // This should be unreachable, because allOf ensured that all the futures completed successfully.
+                    throw new KafkaException(e);
                 }
-                return results;
-            });
+            }
+            return results;
+        });
     }
->>>>>>> 15418db6
 
-	public static class PartitionProducerState {
-		private final List<ProducerState> activeProducers;
+    public static class PartitionProducerState {
+        private final List<ProducerState> activeProducers;
 
-		public PartitionProducerState(List<ProducerState> activeProducers) {
-			this.activeProducers = activeProducers;
-		}
+        public PartitionProducerState(List<ProducerState> activeProducers) {
+            this.activeProducers = activeProducers;
+        }
 
-<<<<<<< HEAD
-		public List<ProducerState> activeProducers() {
-			return activeProducers;
-		}
-	}
-=======
         public List<ProducerState> activeProducers() {
             return activeProducers;
         }
 
         @Override
         public String toString() {
-            return "PartitionProducerState(" +
-                "activeProducers=" + activeProducers +
-                ')';
+            return "PartitionProducerState(" + "activeProducers=" + activeProducers + ')';
         }
     }
->>>>>>> 15418db6
 
 }