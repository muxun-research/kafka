--- conflicted
+++ resolved
@@ -37,15 +37,6 @@
 
 /**
  * This is responsible for timing to send the next {@link FindCoordinatorRequest} based on the following criteria:
-<<<<<<< HEAD
- * <p>
- * Whether there is an existing coordinator.
- * Whether there is an inflight request.
- * Whether the backoff timer has expired.
- * The {@link org.apache.kafka.clients.consumer.internals.NetworkClientDelegate.PollResult} contains either a wait timer
- * or a singleton list of {@link org.apache.kafka.clients.consumer.internals.NetworkClientDelegate.UnsentRequest}.
- * <p>
-=======
  * <p/>
  * Whether there is an existing coordinator.
  * Whether there is an inflight request.
@@ -53,7 +44,6 @@
  * The {@link NetworkClientDelegate.PollResult} contains either a wait timer
  * or a singleton list of {@link NetworkClientDelegate.UnsentRequest}.
  * <p/>
->>>>>>> 9494bebe
  * The {@link FindCoordinatorRequest} will be handled by the {@link #onResponse(long, FindCoordinatorResponse)}  callback, which
  * subsequently invokes {@code onResponse} to handle the exception and response. Note that the coordinator node will be
  * marked {@code null} upon receiving a failure.
@@ -75,16 +65,12 @@
     // - CommitRequestManager fail pending requests.
     private Optional<Throwable> fatalError = Optional.empty();
 
-<<<<<<< HEAD
-    public CoordinatorRequestManager(final Time time, final LogContext logContext, final long retryBackoffMs, final ErrorEventHandler errorHandler, final String groupId) {
-=======
     public CoordinatorRequestManager(
         final LogContext logContext,
         final long retryBackoffMs,
         final long retryBackoffMaxMs,
         final String groupId
     ) {
->>>>>>> 9494bebe
         Objects.requireNonNull(groupId);
         this.log = logContext.logger(this.getClass());
         this.groupId = groupId;
@@ -107,6 +93,7 @@
      * If we are still backing off from a previous attempt, this method will return a PollResult with the remaining backoff time and an empty list.
      * Otherwise, this returns will return a PollResult with a singleton list of UnsentRequest and Long.MAX_VALUE backoff time.
      * Note that this method does not involve any actual network IO, and it only determines if we need to send a new request or not.
+     *
      * @param currentTimeMs current time in ms.
      * @return {@link NetworkClientDelegate.PollResult}. This will not be {@code null}.
      */
@@ -120,17 +107,18 @@
             return new NetworkClientDelegate.PollResult(request);
         }
 
-<<<<<<< HEAD
-        return new NetworkClientDelegate.PollResult(coordinatorRequestState.remainingBackoffMs(currentTimeMs), Collections.emptyList());
-=======
         return new NetworkClientDelegate.PollResult(coordinatorRequestState.remainingBackoffMs(currentTimeMs));
->>>>>>> 9494bebe
     }
 
     NetworkClientDelegate.UnsentRequest makeFindCoordinatorRequest(final long currentTimeMs) {
         coordinatorRequestState.onSendAttempt(currentTimeMs);
-        FindCoordinatorRequestData data = new FindCoordinatorRequestData().setKeyType(FindCoordinatorRequest.CoordinatorType.GROUP.id()).setKey(this.groupId);
-        NetworkClientDelegate.UnsentRequest unsentRequest = new NetworkClientDelegate.UnsentRequest(new FindCoordinatorRequest.Builder(data), Optional.empty());
+        FindCoordinatorRequestData data = new FindCoordinatorRequestData()
+                .setKeyType(FindCoordinatorRequest.CoordinatorType.GROUP.id())
+                .setKey(this.groupId);
+        NetworkClientDelegate.UnsentRequest unsentRequest = new NetworkClientDelegate.UnsentRequest(
+            new FindCoordinatorRequest.Builder(data),
+            Optional.empty()
+        );
 
         return unsentRequest.whenComplete((clientResponse, throwable) -> {
             getAndClearFatalError();
@@ -159,16 +147,6 @@
     }
 
     /**
-<<<<<<< HEAD
-     * Mark the current coordinator null.
-     * @param cause         why the coordinator is marked unknown.
-     * @param currentTimeMs the current time in ms.
-     */
-    public void markCoordinatorUnknown(final String cause, final long currentTimeMs) {
-        if (this.coordinator != null) {
-            log.info("Group coordinator {} is unavailable or invalid due to cause: {}. " + "Rediscovery will be attempted.", this.coordinator, cause);
-            this.coordinator = null;
-=======
      * Mark the coordinator as "unknown" (i.e. {@code null}) when a disconnect is detected. This detection can occur
      * in one of two paths:
      *
@@ -182,7 +160,6 @@
      */
     public void markCoordinatorUnknown(final String cause, final long currentTimeMs) {
         if (coordinator != null || timeMarkedUnknownMs == -1) {
->>>>>>> 9494bebe
             timeMarkedUnknownMs = currentTimeMs;
             totalDisconnectedMin = 0;
         }
@@ -204,11 +181,17 @@
         }
     }
 
-    private void onSuccessfulResponse(final long currentTimeMs, final FindCoordinatorResponseData.Coordinator coordinator) {
+    private void onSuccessfulResponse(
+        final long currentTimeMs,
+        final FindCoordinatorResponseData.Coordinator coordinator
+    ) {
         // use MAX_VALUE - node.id as the coordinator id to allow separate connections
         // for the coordinator in the underlying network client layer
         int coordinatorConnectionId = Integer.MAX_VALUE - coordinator.nodeId();
-        this.coordinator = new Node(coordinatorConnectionId, coordinator.host(), coordinator.port());
+        this.coordinator = new Node(
+                coordinatorConnectionId,
+                coordinator.host(),
+                coordinator.port());
         log.info("Discovered group coordinator {}", coordinator);
         coordinatorRequestState.onSuccessfulAttempt(currentTimeMs);
     }
@@ -237,10 +220,14 @@
      * Handles the response upon completing the {@link FindCoordinatorRequest} if the
      * future returned successfully. This method must still unwrap the response object
      * to check for protocol errors.
+     *
      * @param currentTimeMs current time in ms.
      * @param response      the response for finding the coordinator. null if an exception is thrown.
      */
-    private void onResponse(final long currentTimeMs, final FindCoordinatorResponse response) {
+    private void onResponse(
+        final long currentTimeMs,
+        final FindCoordinatorResponse response
+    ) {
         // handles Runtime exception
         Optional<FindCoordinatorResponseData.Coordinator> coordinator = response.coordinatorByKey(this.groupId);
         if (coordinator.isEmpty()) {
@@ -259,6 +246,7 @@
 
     /**
      * Returns the current coordinator node.
+     *
      * @return the current coordinator node.
      */
     public Optional<Node> coordinator() {
