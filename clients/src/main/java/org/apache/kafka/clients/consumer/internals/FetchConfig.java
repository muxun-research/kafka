/*
 * Licensed to the Apache Software Foundation (ASF) under one or more
 * contributor license agreements. See the NOTICE file distributed with
 * this work for additional information regarding copyright ownership.
 * The ASF licenses this file to You under the Apache License, Version 2.0
 * (the "License"); you may not use this file except in compliance with
 * the License. You may obtain a copy of the License at
 *
 *    http://www.apache.org/licenses/LICENSE-2.0
 *
 * Unless required by applicable law or agreed to in writing, software
 * distributed under the License is distributed on an "AS IS" BASIS,
 * WITHOUT WARRANTIES OR CONDITIONS OF ANY KIND, either express or implied.
 * See the License for the specific language governing permissions and
 * limitations under the License.
 */
package org.apache.kafka.clients.consumer.internals;

import org.apache.kafka.clients.consumer.Consumer;
import org.apache.kafka.clients.consumer.ConsumerConfig;
import org.apache.kafka.common.IsolationLevel;

import static org.apache.kafka.clients.consumer.internals.ConsumerUtils.configuredIsolationLevel;

/**
 * {@link FetchConfig} represents the static configuration for fetching records from Kafka. It is simply a way
 * to bundle the immutable settings that were presented at the time the {@link Consumer} was created for later use by
 * classes like {@link Fetcher}, {@link CompletedFetch}, etc.
<<<<<<< HEAD
 * <p>
 * <p/>
 * <p>
 * In most cases, the values stored and returned by {@link FetchConfig} will be those stored in the following
 * {@link ConsumerConfig consumer configuration} settings:
 *
 * <ul>
 *     <li>{@link #minBytes}: {@link ConsumerConfig#FETCH_MIN_BYTES_CONFIG}</li>
 *     <li>{@link #maxBytes}: {@link ConsumerConfig#FETCH_MAX_BYTES_CONFIG}</li>
 *     <li>{@link #maxWaitMs}: {@link ConsumerConfig#FETCH_MAX_WAIT_MS_CONFIG}</li>
 *     <li>{@link #fetchSize}: {@link ConsumerConfig#MAX_PARTITION_FETCH_BYTES_CONFIG}</li>
 *     <li>{@link #maxPollRecords}: {@link ConsumerConfig#MAX_POLL_RECORDS_CONFIG}</li>
 *     <li>{@link #checkCrcs}: {@link ConsumerConfig#CHECK_CRCS_CONFIG}</li>
 *     <li>{@link #clientRackId}: {@link ConsumerConfig#CLIENT_RACK_CONFIG}</li>
 *     <li>{@link #keyDeserializer}: {@link ConsumerConfig#KEY_DESERIALIZER_CLASS_CONFIG}</li>
 *     <li>{@link #valueDeserializer}: {@link ConsumerConfig#VALUE_DESERIALIZER_CLASS_CONFIG}</li>
 *     <li>{@link #isolationLevel}: {@link ConsumerConfig#ISOLATION_LEVEL_CONFIG}</li>
 * </ul>
 * <p>
 * However, there are places in the code where additional logic is used to determine these fetch-related configuration
 * values. In those cases, the values are calculated outside of this class and simply passed in when constructed.
 * <p>
 * <p/>
 * <p>
 * Note: the {@link Deserializer deserializers} used for the key and value are not closed by this class. They should be
 * closed by the creator of the {@link FetchConfig}.
 * @param <K> Type used to {@link Deserializer deserialize} the message/record key
 * @param <V> Type used to {@link Deserializer deserialize} the message/record value
=======
>>>>>>> 9494bebe
 */
public class FetchConfig {

    public final int minBytes;
    public final int maxBytes;
    public final int maxWaitMs;
    public final int fetchSize;
    public final int maxPollRecords;
    public final boolean checkCrcs;
    public final String clientRackId;
    public final IsolationLevel isolationLevel;

<<<<<<< HEAD
    public FetchConfig(int minBytes, int maxBytes, int maxWaitMs, int fetchSize, int maxPollRecords, boolean checkCrcs, String clientRackId, Deserializer<K> keyDeserializer, Deserializer<V> valueDeserializer, IsolationLevel isolationLevel) {
=======
    /**
     * Constructs a new {@link FetchConfig} using explicitly provided values. This is provided here for tests that
     * want to exercise different scenarios can construct specific configuration values rather than going through
     * the hassle of constructing a {@link ConsumerConfig}.
     */
    public FetchConfig(int minBytes,
                       int maxBytes,
                       int maxWaitMs,
                       int fetchSize,
                       int maxPollRecords,
                       boolean checkCrcs,
                       String clientRackId,
                       IsolationLevel isolationLevel) {
>>>>>>> 9494bebe
        this.minBytes = minBytes;
        this.maxBytes = maxBytes;
        this.maxWaitMs = maxWaitMs;
        this.fetchSize = fetchSize;
        this.maxPollRecords = maxPollRecords;
        this.checkCrcs = checkCrcs;
        this.clientRackId = clientRackId;
        this.isolationLevel = isolationLevel;
    }

<<<<<<< HEAD
    public FetchConfig(ConsumerConfig config, Deserializer<K> keyDeserializer, Deserializer<V> valueDeserializer, IsolationLevel isolationLevel) {
=======
    /**
     * Constructs a new {@link FetchConfig} using values from the given {@link ConsumerConfig consumer configuration}
     * settings:
     *
     * <ul>
     *     <li>{@link #minBytes}: {@link ConsumerConfig#FETCH_MIN_BYTES_CONFIG}</li>
     *     <li>{@link #maxBytes}: {@link ConsumerConfig#FETCH_MAX_BYTES_CONFIG}</li>
     *     <li>{@link #maxWaitMs}: {@link ConsumerConfig#FETCH_MAX_WAIT_MS_CONFIG}</li>
     *     <li>{@link #fetchSize}: {@link ConsumerConfig#MAX_PARTITION_FETCH_BYTES_CONFIG}</li>
     *     <li>{@link #maxPollRecords}: {@link ConsumerConfig#MAX_POLL_RECORDS_CONFIG}</li>
     *     <li>{@link #checkCrcs}: {@link ConsumerConfig#CHECK_CRCS_CONFIG}</li>
     *     <li>{@link #clientRackId}: {@link ConsumerConfig#CLIENT_RACK_CONFIG}</li>
     *     <li>{@link #isolationLevel}: {@link ConsumerConfig#ISOLATION_LEVEL_CONFIG}</li>
     * </ul>
     *
     * @param config Consumer configuration
     */
    public FetchConfig(ConsumerConfig config) {
>>>>>>> 9494bebe
        this.minBytes = config.getInt(ConsumerConfig.FETCH_MIN_BYTES_CONFIG);
        this.maxBytes = config.getInt(ConsumerConfig.FETCH_MAX_BYTES_CONFIG);
        this.maxWaitMs = config.getInt(ConsumerConfig.FETCH_MAX_WAIT_MS_CONFIG);
        this.fetchSize = config.getInt(ConsumerConfig.MAX_PARTITION_FETCH_BYTES_CONFIG);
        this.maxPollRecords = config.getInt(ConsumerConfig.MAX_POLL_RECORDS_CONFIG);
        this.checkCrcs = config.getBoolean(ConsumerConfig.CHECK_CRCS_CONFIG);
        this.clientRackId = config.getString(ConsumerConfig.CLIENT_RACK_CONFIG);
        this.isolationLevel = configuredIsolationLevel(config);
    }

    @Override
    public String toString() {
<<<<<<< HEAD
        return "FetchConfig{" + "minBytes=" + minBytes + ", maxBytes=" + maxBytes + ", maxWaitMs=" + maxWaitMs + ", fetchSize=" + fetchSize + ", maxPollRecords=" + maxPollRecords + ", checkCrcs=" + checkCrcs + ", clientRackId='" + clientRackId + '\'' + ", keyDeserializer=" + keyDeserializer + ", valueDeserializer=" + valueDeserializer + ", isolationLevel=" + isolationLevel + '}';
=======
        return "FetchConfig{" +
                "minBytes=" + minBytes +
                ", maxBytes=" + maxBytes +
                ", maxWaitMs=" + maxWaitMs +
                ", fetchSize=" + fetchSize +
                ", maxPollRecords=" + maxPollRecords +
                ", checkCrcs=" + checkCrcs +
                ", clientRackId='" + clientRackId + '\'' +
                ", isolationLevel=" + isolationLevel +
                '}';
>>>>>>> 9494bebe
    }
}<|MERGE_RESOLUTION|>--- conflicted
+++ resolved
@@ -26,37 +26,6 @@
  * {@link FetchConfig} represents the static configuration for fetching records from Kafka. It is simply a way
  * to bundle the immutable settings that were presented at the time the {@link Consumer} was created for later use by
  * classes like {@link Fetcher}, {@link CompletedFetch}, etc.
-<<<<<<< HEAD
- * <p>
- * <p/>
- * <p>
- * In most cases, the values stored and returned by {@link FetchConfig} will be those stored in the following
- * {@link ConsumerConfig consumer configuration} settings:
- *
- * <ul>
- *     <li>{@link #minBytes}: {@link ConsumerConfig#FETCH_MIN_BYTES_CONFIG}</li>
- *     <li>{@link #maxBytes}: {@link ConsumerConfig#FETCH_MAX_BYTES_CONFIG}</li>
- *     <li>{@link #maxWaitMs}: {@link ConsumerConfig#FETCH_MAX_WAIT_MS_CONFIG}</li>
- *     <li>{@link #fetchSize}: {@link ConsumerConfig#MAX_PARTITION_FETCH_BYTES_CONFIG}</li>
- *     <li>{@link #maxPollRecords}: {@link ConsumerConfig#MAX_POLL_RECORDS_CONFIG}</li>
- *     <li>{@link #checkCrcs}: {@link ConsumerConfig#CHECK_CRCS_CONFIG}</li>
- *     <li>{@link #clientRackId}: {@link ConsumerConfig#CLIENT_RACK_CONFIG}</li>
- *     <li>{@link #keyDeserializer}: {@link ConsumerConfig#KEY_DESERIALIZER_CLASS_CONFIG}</li>
- *     <li>{@link #valueDeserializer}: {@link ConsumerConfig#VALUE_DESERIALIZER_CLASS_CONFIG}</li>
- *     <li>{@link #isolationLevel}: {@link ConsumerConfig#ISOLATION_LEVEL_CONFIG}</li>
- * </ul>
- * <p>
- * However, there are places in the code where additional logic is used to determine these fetch-related configuration
- * values. In those cases, the values are calculated outside of this class and simply passed in when constructed.
- * <p>
- * <p/>
- * <p>
- * Note: the {@link Deserializer deserializers} used for the key and value are not closed by this class. They should be
- * closed by the creator of the {@link FetchConfig}.
- * @param <K> Type used to {@link Deserializer deserialize} the message/record key
- * @param <V> Type used to {@link Deserializer deserialize} the message/record value
-=======
->>>>>>> 9494bebe
  */
 public class FetchConfig {
 
@@ -69,9 +38,6 @@
     public final String clientRackId;
     public final IsolationLevel isolationLevel;
 
-<<<<<<< HEAD
-    public FetchConfig(int minBytes, int maxBytes, int maxWaitMs, int fetchSize, int maxPollRecords, boolean checkCrcs, String clientRackId, Deserializer<K> keyDeserializer, Deserializer<V> valueDeserializer, IsolationLevel isolationLevel) {
-=======
     /**
      * Constructs a new {@link FetchConfig} using explicitly provided values. This is provided here for tests that
      * want to exercise different scenarios can construct specific configuration values rather than going through
@@ -85,7 +51,6 @@
                        boolean checkCrcs,
                        String clientRackId,
                        IsolationLevel isolationLevel) {
->>>>>>> 9494bebe
         this.minBytes = minBytes;
         this.maxBytes = maxBytes;
         this.maxWaitMs = maxWaitMs;
@@ -96,9 +61,6 @@
         this.isolationLevel = isolationLevel;
     }
 
-<<<<<<< HEAD
-    public FetchConfig(ConsumerConfig config, Deserializer<K> keyDeserializer, Deserializer<V> valueDeserializer, IsolationLevel isolationLevel) {
-=======
     /**
      * Constructs a new {@link FetchConfig} using values from the given {@link ConsumerConfig consumer configuration}
      * settings:
@@ -117,7 +79,6 @@
      * @param config Consumer configuration
      */
     public FetchConfig(ConsumerConfig config) {
->>>>>>> 9494bebe
         this.minBytes = config.getInt(ConsumerConfig.FETCH_MIN_BYTES_CONFIG);
         this.maxBytes = config.getInt(ConsumerConfig.FETCH_MAX_BYTES_CONFIG);
         this.maxWaitMs = config.getInt(ConsumerConfig.FETCH_MAX_WAIT_MS_CONFIG);
@@ -130,9 +91,6 @@
 
     @Override
     public String toString() {
-<<<<<<< HEAD
-        return "FetchConfig{" + "minBytes=" + minBytes + ", maxBytes=" + maxBytes + ", maxWaitMs=" + maxWaitMs + ", fetchSize=" + fetchSize + ", maxPollRecords=" + maxPollRecords + ", checkCrcs=" + checkCrcs + ", clientRackId='" + clientRackId + '\'' + ", keyDeserializer=" + keyDeserializer + ", valueDeserializer=" + valueDeserializer + ", isolationLevel=" + isolationLevel + '}';
-=======
         return "FetchConfig{" +
                 "minBytes=" + minBytes +
                 ", maxBytes=" + maxBytes +
@@ -143,6 +101,5 @@
                 ", clientRackId='" + clientRackId + '\'' +
                 ", isolationLevel=" + isolationLevel +
                 '}';
->>>>>>> 9494bebe
     }
 }