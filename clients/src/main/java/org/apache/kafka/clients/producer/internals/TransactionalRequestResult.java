/*
 * Licensed to the Apache Software Foundation (ASF) under one or more
 * contributor license agreements. See the NOTICE file distributed with
 * this work for additional information regarding copyright ownership.
 * The ASF licenses this file to You under the Apache License, Version 2.0
 * (the "License"); you may not use this file except in compliance with
 * the License. You may obtain a copy of the License at
 *
 *    http://www.apache.org/licenses/LICENSE-2.0
 *
 * Unless required by applicable law or agreed to in writing, software
 * distributed under the License is distributed on an "AS IS" BASIS,
 * WITHOUT WARRANTIES OR CONDITIONS OF ANY KIND, either express or implied.
 * See the License for the specific language governing permissions and
 * limitations under the License.
 */
package org.apache.kafka.clients.producer.internals;


import org.apache.kafka.common.errors.InterruptException;
import org.apache.kafka.common.errors.TimeoutException;

import java.util.concurrent.CountDownLatch;
import java.util.concurrent.TimeUnit;

public final class TransactionalRequestResult {
    private final CountDownLatch latch;
    private volatile RuntimeException error = null;
    private final String operation;
    private volatile boolean isAcked = false;

    public TransactionalRequestResult(String operation) {
        this(new CountDownLatch(1), operation);
    }

    private TransactionalRequestResult(CountDownLatch latch, String operation) {
        this.latch = latch;
        this.operation = operation;
    }

    public void fail(RuntimeException error) {
		this.error = error;
		this.latch.countDown();
	}

    public void done() {
        this.latch.countDown();
    }

    public void await() {
        this.await(Long.MAX_VALUE, TimeUnit.MILLISECONDS);
    }

    public void await(long timeout, TimeUnit unit) {
        try {
            boolean success = latch.await(timeout, unit);
            if (!success) {
<<<<<<< HEAD
				throw new TimeoutException("Timeout expired after " + timeout + " " + unit.name().toLowerCase(Locale.ROOT) + " while awaiting " + operation);
=======
                throw new TimeoutException("Timeout expired after " + unit.toMillis(timeout) +
                    "ms while awaiting " + operation);
            }

            isAcked = true;
            if (error != null) {
                throw error;
>>>>>>> 15418db6
            }
        } catch (InterruptedException e) {
            throw new InterruptException("Received interrupt while awaiting " + operation, e);
        }
    }

    public RuntimeException error() {
        return error;
    }

    public boolean isSuccessful() {
        return isCompleted() && error == null;
    }

    public boolean isCompleted() {
        return latch.getCount() == 0L;
    }

    public boolean isAcked() {
        return isAcked;
    }

}<|MERGE_RESOLUTION|>--- conflicted
+++ resolved
@@ -39,9 +39,9 @@
     }
 
     public void fail(RuntimeException error) {
-		this.error = error;
-		this.latch.countDown();
-	}
+        this.error = error;
+        this.latch.countDown();
+    }
 
     public void done() {
         this.latch.countDown();
@@ -55,17 +55,12 @@
         try {
             boolean success = latch.await(timeout, unit);
             if (!success) {
-<<<<<<< HEAD
-				throw new TimeoutException("Timeout expired after " + timeout + " " + unit.name().toLowerCase(Locale.ROOT) + " while awaiting " + operation);
-=======
-                throw new TimeoutException("Timeout expired after " + unit.toMillis(timeout) +
-                    "ms while awaiting " + operation);
+                throw new TimeoutException("Timeout expired after " + unit.toMillis(timeout) + "ms while awaiting " + operation);
             }
 
             isAcked = true;
             if (error != null) {
                 throw error;
->>>>>>> 15418db6
             }
         } catch (InterruptedException e) {
             throw new InterruptException("Received interrupt while awaiting " + operation, e);
