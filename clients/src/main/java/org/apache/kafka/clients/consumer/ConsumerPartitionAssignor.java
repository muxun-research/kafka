/*
 * Licensed to the Apache Software Foundation (ASF) under one or more
 * contributor license agreements. See the NOTICE file distributed with
 * this work for additional information regarding copyright ownership.
 * The ASF licenses this file to You under the Apache License, Version 2.0
 * (the "License"); you may not use this file except in compliance with
 * the License. You may obtain a copy of the License at
 *
 *    http://www.apache.org/licenses/LICENSE-2.0
 *
 * Unless required by applicable law or agreed to in writing, software
 * distributed under the License is distributed on an "AS IS" BASIS,
 * WITHOUT WARRANTIES OR CONDITIONS OF ANY KIND, either express or implied.
 * See the License for the specific language governing permissions and
 * limitations under the License.
 */
package org.apache.kafka.clients.consumer;

import org.apache.kafka.common.Cluster;
import org.apache.kafka.common.Configurable;
import org.apache.kafka.common.KafkaException;
import org.apache.kafka.common.TopicPartition;
import org.apache.kafka.common.utils.Utils;

import java.nio.ByteBuffer;
import java.util.ArrayList;
<<<<<<< HEAD
=======
import java.util.HashMap;
import java.util.Optional;
>>>>>>> 15418db6
import java.util.Collections;
import java.util.List;
import java.util.Map;
import java.util.Optional;
import java.util.Set;

import static org.apache.kafka.clients.consumer.internals.AbstractStickyAssignor.DEFAULT_GENERATION;

/**
 * This interface is used to define custom partition assignment for use in
 * {@link org.apache.kafka.clients.consumer.KafkaConsumer}. Members of the consumer group subscribe
 * to the topics they are interested in and forward their subscriptions to a Kafka broker serving
 * as the group coordinator. The coordinator selects one member to perform the group assignment and
 * propagates the subscriptions of all members to it. Then {@link #assign(Cluster, GroupSubscription)} is called
 * to perform the assignment and the results are forwarded back to each respective members
 * <p>
 * In some cases, it is useful to forward additional metadata to the assignor in order to make
 * assignment decisions. For this, you can override {@link #subscriptionUserData(Set)} and provide custom
 * userData in the returned Subscription. For example, to have a rack-aware assignor, an implementation
 * can use this user data to forward the rackId belonging to each member.
 * <p>
 * The implementation can extend {@link Configurable} to get configs from consumer.
 */
public interface ConsumerPartitionAssignor {

    /**
     * Return serialized data that will be included in the {@link Subscription} sent to the leader
     * and can be leveraged in {@link #assign(Cluster, GroupSubscription)} ((e.g. local host/rack information)
     *
     * @param topics Topics subscribed to through {@link org.apache.kafka.clients.consumer.KafkaConsumer#subscribe(java.util.Collection)}
     *               and variants
     * @return nullable subscription user data
     */
    default ByteBuffer subscriptionUserData(Set<String> topics) {
        return null;
    }

    /**
     * Perform the group assignment given the member subscriptions and current cluster metadata.
     * @param metadata Current topic/broker metadata known by consumer
     * @param groupSubscription Subscriptions from all members including metadata provided through {@link #subscriptionUserData(Set)}
     * @return A map from the members to their respective assignments. This should have one entry
     *         for each member in the input subscription map.
     */
    GroupAssignment assign(Cluster metadata, GroupSubscription groupSubscription);

    /**
     * Callback which is invoked when a group member receives its assignment from the leader.
     * @param assignment The local member's assignment as provided by the leader in {@link #assign(Cluster, GroupSubscription)}
     * @param metadata Additional metadata on the consumer (optional)
     */
    default void onAssignment(Assignment assignment, ConsumerGroupMetadata metadata) {
    }

    /**
     * Indicate which rebalance protocol this assignor works with;
     * By default it should always work with {@link RebalanceProtocol#EAGER}.
     */
    default List<RebalanceProtocol> supportedProtocols() {
        return Collections.singletonList(RebalanceProtocol.EAGER);
    }

    /**
     * Return the version of the assignor which indicates how the user metadata encodings
     * and the assignment algorithm gets evolved.
     */
    default short version() {
        return (short) 0;
    }

    /**
     * Unique name for this assignor (e.g. "range" or "roundrobin" or "sticky"). Note, this is not required
     * to be the same as the class name specified in {@link ConsumerConfig#PARTITION_ASSIGNMENT_STRATEGY_CONFIG}
     * @return non-null unique name
     */
    String name();

    final class Subscription {
        private final List<String> topics;
        private final ByteBuffer userData;
        private final List<TopicPartition> ownedPartitions;
        private final Optional<String> rackId;
        private Optional<String> groupInstanceId;
        private final Optional<Integer> generationId;

        public Subscription(List<String> topics, ByteBuffer userData, List<TopicPartition> ownedPartitions, int generationId, Optional<String> rackId) {
            this.topics = topics;
            this.userData = userData;
            this.ownedPartitions = ownedPartitions;
            this.groupInstanceId = Optional.empty();
            this.generationId = generationId < 0 ? Optional.empty() : Optional.of(generationId);
            this.rackId = rackId;
        }

        public Subscription(List<String> topics, ByteBuffer userData, List<TopicPartition> ownedPartitions) {
            this(topics, userData, ownedPartitions, DEFAULT_GENERATION, Optional.empty());
        }

        public Subscription(List<String> topics, ByteBuffer userData) {
            this(topics, userData, Collections.emptyList(), DEFAULT_GENERATION, Optional.empty());
        }

        public Subscription(List<String> topics) {
            this(topics, null, Collections.emptyList(), DEFAULT_GENERATION, Optional.empty());
        }

        public List<String> topics() {
            return topics;
        }

        public ByteBuffer userData() {
            return userData;
        }

        public List<TopicPartition> ownedPartitions() {
<<<<<<< HEAD
			return ownedPartitions;
		}

		public void setGroupInstanceId(Optional<String> groupInstanceId) {
			this.groupInstanceId = groupInstanceId;
		}

		public Optional<String> groupInstanceId() {
			return groupInstanceId;
		}

		@Override
		public String toString() {
			return "Subscription(" +
					"topics=" + topics +
					(userData == null ? "" : ", userDataSize=" + userData.remaining()) +
					", ownedPartitions=" + ownedPartitions +
					", groupInstanceId=" + (groupInstanceId.map(String::toString).orElse("null")) +
					")";
		}
	}

	final class Assignment {
		private List<TopicPartition> partitions;
		private ByteBuffer userData;

		public Assignment(List<TopicPartition> partitions, ByteBuffer userData) {
			this.partitions = partitions;
			this.userData = userData;
		}

		public Assignment(List<TopicPartition> partitions) {
			this(partitions, null);
		}

		public List<TopicPartition> partitions() {
			return partitions;
		}

		public ByteBuffer userData() {
			return userData;
		}

		@Override
		public String toString() {
			return "Assignment(" +
					"partitions=" + partitions +
					(userData == null ? "" : ", userDataSize=" + userData.remaining()) +
					')';
		}
	}

	final class GroupSubscription {
		private final Map<String, Subscription> subscriptions;

		public GroupSubscription(Map<String, Subscription> subscriptions) {
			this.subscriptions = subscriptions;
		}

		public Map<String, Subscription> groupSubscription() {
			return subscriptions;
		}

		@Override
		public String toString() {
			return "GroupSubscription(" +
					"subscriptions=" + subscriptions +
					")";
		}
	}

	final class GroupAssignment {
		private final Map<String, Assignment> assignments;

		public GroupAssignment(Map<String, Assignment> assignments) {
			this.assignments = assignments;
		}

		public Map<String, Assignment> groupAssignment() {
			return assignments;
		}

		@Override
		public String toString() {
			return "GroupAssignment(" +
					"assignments=" + assignments +
					")";
		}
	}

	/**
	 * The rebalance protocol defines partition assignment and revocation semantics. The purpose is to establish a
	 * consistent set of rules that all consumers in a group follow in order to transfer ownership of a partition.
	 * {@link ConsumerPartitionAssignor} implementors can claim supporting one or more rebalance protocols via the
	 * {@link ConsumerPartitionAssignor#supportedProtocols()}, and it is their responsibility to respect the rules
	 * of those protocols in their {@link ConsumerPartitionAssignor#assign(Cluster, GroupSubscription)} implementations.
	 * Failures to follow the rules of the supported protocols would lead to runtime error or undefined behavior.
	 * <p>
	 * The {@link RebalanceProtocol#EAGER} rebalance protocol requires a consumer to always revoke all its owned
	 * partitions before participating in a rebalance event. It therefore allows a complete reshuffling of the assignment.
	 * <p>
	 * {@link RebalanceProtocol#COOPERATIVE} rebalance protocol allows a consumer to retain its currently owned
	 * partitions before participating in a rebalance event. The assignor should not reassign any owned partitions
	 * immediately, but instead may indicate consumers the need for partition revocation so that the revoked
	 * partitions can be reassigned to other consumers in the next rebalance event. This is designed for sticky assignment
	 * logic which attempts to minimize partition reassignment with cooperative adjustments.
	 */
	enum RebalanceProtocol {
		EAGER((byte) 0), COOPERATIVE((byte) 1);

		private final byte id;

		RebalanceProtocol(byte id) {
			this.id = id;
		}

		public byte id() {
			return id;
		}

        public static RebalanceProtocol forId(byte id) {
            switch (id) {
				case 0:
					return EAGER;
				case 1:
					return COOPERATIVE;
				default:
					throw new IllegalArgumentException("Unknown rebalance protocol id: " + id);
			}
		}
	}

	/**
	 * Get a list of configured instances of {@link org.apache.kafka.clients.consumer.ConsumerPartitionAssignor}
	 * based on the class names/types specified by {@link org.apache.kafka.clients.consumer.ConsumerConfig#PARTITION_ASSIGNMENT_STRATEGY_CONFIG}
	 */
	static List<ConsumerPartitionAssignor> getAssignorInstances(List<String> assignorClasses, Map<String, Object> configs) {
		List<ConsumerPartitionAssignor> assignors = new ArrayList<>();

		if (assignorClasses == null)
			return assignors;

		for (Object klass : assignorClasses) {
			// first try to get the class if passed in as a string
			if (klass instanceof String) {
				try {
					klass = Class.forName((String) klass, true, Utils.getContextOrKafkaClassLoader());
				} catch (ClassNotFoundException classNotFound) {
					throw new KafkaException(klass + " ClassNotFoundException exception occurred", classNotFound);
				}
			}

			if (klass instanceof Class<?>) {
				Object assignor = Utils.newInstance((Class<?>) klass);
				if (assignor instanceof Configurable)
					((Configurable) assignor).configure(configs);

				if (assignor instanceof ConsumerPartitionAssignor) {
					assignors.add((ConsumerPartitionAssignor) assignor);
				} else {
					throw new KafkaException(klass + " is not an instance of " + ConsumerPartitionAssignor.class.getName());
				}
			} else {
				throw new KafkaException("List contains element of type " + klass.getClass().getName() + ", expected String or Class");
			}
		}
		return assignors;
	}
=======
            return ownedPartitions;
        }

        public Optional<String> rackId() {
            return rackId;
        }

        public void setGroupInstanceId(Optional<String> groupInstanceId) {
            this.groupInstanceId = groupInstanceId;
        }

        public Optional<String> groupInstanceId() {
            return groupInstanceId;
        }

        public Optional<Integer> generationId() {
            return generationId;
        }

        @Override
        public String toString() {
            return "Subscription(" +
                "topics=" + topics +
                (userData == null ? "" : ", userDataSize=" + userData.remaining()) +
                ", ownedPartitions=" + ownedPartitions +
                ", groupInstanceId=" + groupInstanceId.map(String::toString).orElse("null") +
                ", generationId=" + generationId.orElse(-1) +
                ", rackId=" + (rackId.orElse("null")) +
                ")";
        }
    }

    final class Assignment {
        private List<TopicPartition> partitions;
        private ByteBuffer userData;

        public Assignment(List<TopicPartition> partitions, ByteBuffer userData) {
            this.partitions = partitions;
            this.userData = userData;
        }

        public Assignment(List<TopicPartition> partitions) {
            this(partitions, null);
        }

        public List<TopicPartition> partitions() {
            return partitions;
        }

        public ByteBuffer userData() {
            return userData;
        }

        @Override
        public String toString() {
            return "Assignment(" +
                "partitions=" + partitions +
                (userData == null ? "" : ", userDataSize=" + userData.remaining()) +
                ')';
        }
    }

    final class GroupSubscription {
        private final Map<String, Subscription> subscriptions;

        public GroupSubscription(Map<String, Subscription> subscriptions) {
            this.subscriptions = subscriptions;
        }

        public Map<String, Subscription> groupSubscription() {
            return subscriptions;
        }

        @Override
        public String toString() {
            return "GroupSubscription(" +
                "subscriptions=" + subscriptions +
                ")";
        }
    }

    final class GroupAssignment {
        private final Map<String, Assignment> assignments;

        public GroupAssignment(Map<String, Assignment> assignments) {
            this.assignments = assignments;
        }

        public Map<String, Assignment> groupAssignment() {
            return assignments;
        }

        @Override
        public String toString() {
            return "GroupAssignment(" +
                "assignments=" + assignments +
                ")";
        }
    }

    /**
     * The rebalance protocol defines partition assignment and revocation semantics. The purpose is to establish a
     * consistent set of rules that all consumers in a group follow in order to transfer ownership of a partition.
     * {@link ConsumerPartitionAssignor} implementors can claim supporting one or more rebalance protocols via the
     * {@link ConsumerPartitionAssignor#supportedProtocols()}, and it is their responsibility to respect the rules
     * of those protocols in their {@link ConsumerPartitionAssignor#assign(Cluster, GroupSubscription)} implementations.
     * Failures to follow the rules of the supported protocols would lead to runtime error or undefined behavior.
     *
     * The {@link RebalanceProtocol#EAGER} rebalance protocol requires a consumer to always revoke all its owned
     * partitions before participating in a rebalance event. It therefore allows a complete reshuffling of the assignment.
     *
     * {@link RebalanceProtocol#COOPERATIVE} rebalance protocol allows a consumer to retain its currently owned
     * partitions before participating in a rebalance event. The assignor should not reassign any owned partitions
     * immediately, but instead may indicate consumers the need for partition revocation so that the revoked
     * partitions can be reassigned to other consumers in the next rebalance event. This is designed for sticky assignment
     * logic which attempts to minimize partition reassignment with cooperative adjustments.
     */
    enum RebalanceProtocol {
        EAGER((byte) 0), COOPERATIVE((byte) 1);

        private final byte id;

        RebalanceProtocol(byte id) {
            this.id = id;
        }

        public byte id() {
            return id;
        }

        public static RebalanceProtocol forId(byte id) {
            switch (id) {
                case 0:
                    return EAGER;
                case 1:
                    return COOPERATIVE;
                default:
                    throw new IllegalArgumentException("Unknown rebalance protocol id: " + id);
            }
        }
    }

    /**
     * Get a list of configured instances of {@link org.apache.kafka.clients.consumer.ConsumerPartitionAssignor}
     * based on the class names/types specified by {@link org.apache.kafka.clients.consumer.ConsumerConfig#PARTITION_ASSIGNMENT_STRATEGY_CONFIG}
     */
    static List<ConsumerPartitionAssignor> getAssignorInstances(List<String> assignorClasses, Map<String, Object> configs) {
        List<ConsumerPartitionAssignor> assignors = new ArrayList<>();
        // a map to store assignor name -> assignor class name
        Map<String, String> assignorNameMap = new HashMap<>();

        if (assignorClasses == null)
            return assignors;

        for (Object klass : assignorClasses) {
            // first try to get the class if passed in as a string
            if (klass instanceof String) {
                try {
                    klass = Class.forName((String) klass, true, Utils.getContextOrKafkaClassLoader());
                } catch (ClassNotFoundException classNotFound) {
                    throw new KafkaException(klass + " ClassNotFoundException exception occurred", classNotFound);
                }
            }

            if (klass instanceof Class<?>) {
                Object assignor = Utils.newInstance((Class<?>) klass);
                if (assignor instanceof Configurable)
                    ((Configurable) assignor).configure(configs);

                if (assignor instanceof ConsumerPartitionAssignor) {
                    String assignorName = ((ConsumerPartitionAssignor) assignor).name();
                    if (assignorNameMap.containsKey(assignorName)) {
                        throw new KafkaException("The assignor name: '" + assignorName + "' is used in more than one assignor: " +
                            assignorNameMap.get(assignorName) + ", " + assignor.getClass().getName());
                    }
                    assignorNameMap.put(assignorName, assignor.getClass().getName());
                    assignors.add((ConsumerPartitionAssignor) assignor);
                } else {
                    throw new KafkaException(klass + " is not an instance of " + ConsumerPartitionAssignor.class.getName());
                }
            } else {
                throw new KafkaException("List contains element of type " + klass.getClass().getName() + ", expected String or Class");
            }
        }
        return assignors;
    }
>>>>>>> 15418db6

}<|MERGE_RESOLUTION|>--- conflicted
+++ resolved
@@ -23,17 +23,7 @@
 import org.apache.kafka.common.utils.Utils;
 
 import java.nio.ByteBuffer;
-import java.util.ArrayList;
-<<<<<<< HEAD
-=======
-import java.util.HashMap;
-import java.util.Optional;
->>>>>>> 15418db6
-import java.util.Collections;
-import java.util.List;
-import java.util.Map;
-import java.util.Optional;
-import java.util.Set;
+import java.util.*;
 
 import static org.apache.kafka.clients.consumer.internals.AbstractStickyAssignor.DEFAULT_GENERATION;
 
@@ -144,176 +134,6 @@
         }
 
         public List<TopicPartition> ownedPartitions() {
-<<<<<<< HEAD
-			return ownedPartitions;
-		}
-
-		public void setGroupInstanceId(Optional<String> groupInstanceId) {
-			this.groupInstanceId = groupInstanceId;
-		}
-
-		public Optional<String> groupInstanceId() {
-			return groupInstanceId;
-		}
-
-		@Override
-		public String toString() {
-			return "Subscription(" +
-					"topics=" + topics +
-					(userData == null ? "" : ", userDataSize=" + userData.remaining()) +
-					", ownedPartitions=" + ownedPartitions +
-					", groupInstanceId=" + (groupInstanceId.map(String::toString).orElse("null")) +
-					")";
-		}
-	}
-
-	final class Assignment {
-		private List<TopicPartition> partitions;
-		private ByteBuffer userData;
-
-		public Assignment(List<TopicPartition> partitions, ByteBuffer userData) {
-			this.partitions = partitions;
-			this.userData = userData;
-		}
-
-		public Assignment(List<TopicPartition> partitions) {
-			this(partitions, null);
-		}
-
-		public List<TopicPartition> partitions() {
-			return partitions;
-		}
-
-		public ByteBuffer userData() {
-			return userData;
-		}
-
-		@Override
-		public String toString() {
-			return "Assignment(" +
-					"partitions=" + partitions +
-					(userData == null ? "" : ", userDataSize=" + userData.remaining()) +
-					')';
-		}
-	}
-
-	final class GroupSubscription {
-		private final Map<String, Subscription> subscriptions;
-
-		public GroupSubscription(Map<String, Subscription> subscriptions) {
-			this.subscriptions = subscriptions;
-		}
-
-		public Map<String, Subscription> groupSubscription() {
-			return subscriptions;
-		}
-
-		@Override
-		public String toString() {
-			return "GroupSubscription(" +
-					"subscriptions=" + subscriptions +
-					")";
-		}
-	}
-
-	final class GroupAssignment {
-		private final Map<String, Assignment> assignments;
-
-		public GroupAssignment(Map<String, Assignment> assignments) {
-			this.assignments = assignments;
-		}
-
-		public Map<String, Assignment> groupAssignment() {
-			return assignments;
-		}
-
-		@Override
-		public String toString() {
-			return "GroupAssignment(" +
-					"assignments=" + assignments +
-					")";
-		}
-	}
-
-	/**
-	 * The rebalance protocol defines partition assignment and revocation semantics. The purpose is to establish a
-	 * consistent set of rules that all consumers in a group follow in order to transfer ownership of a partition.
-	 * {@link ConsumerPartitionAssignor} implementors can claim supporting one or more rebalance protocols via the
-	 * {@link ConsumerPartitionAssignor#supportedProtocols()}, and it is their responsibility to respect the rules
-	 * of those protocols in their {@link ConsumerPartitionAssignor#assign(Cluster, GroupSubscription)} implementations.
-	 * Failures to follow the rules of the supported protocols would lead to runtime error or undefined behavior.
-	 * <p>
-	 * The {@link RebalanceProtocol#EAGER} rebalance protocol requires a consumer to always revoke all its owned
-	 * partitions before participating in a rebalance event. It therefore allows a complete reshuffling of the assignment.
-	 * <p>
-	 * {@link RebalanceProtocol#COOPERATIVE} rebalance protocol allows a consumer to retain its currently owned
-	 * partitions before participating in a rebalance event. The assignor should not reassign any owned partitions
-	 * immediately, but instead may indicate consumers the need for partition revocation so that the revoked
-	 * partitions can be reassigned to other consumers in the next rebalance event. This is designed for sticky assignment
-	 * logic which attempts to minimize partition reassignment with cooperative adjustments.
-	 */
-	enum RebalanceProtocol {
-		EAGER((byte) 0), COOPERATIVE((byte) 1);
-
-		private final byte id;
-
-		RebalanceProtocol(byte id) {
-			this.id = id;
-		}
-
-		public byte id() {
-			return id;
-		}
-
-        public static RebalanceProtocol forId(byte id) {
-            switch (id) {
-				case 0:
-					return EAGER;
-				case 1:
-					return COOPERATIVE;
-				default:
-					throw new IllegalArgumentException("Unknown rebalance protocol id: " + id);
-			}
-		}
-	}
-
-	/**
-	 * Get a list of configured instances of {@link org.apache.kafka.clients.consumer.ConsumerPartitionAssignor}
-	 * based on the class names/types specified by {@link org.apache.kafka.clients.consumer.ConsumerConfig#PARTITION_ASSIGNMENT_STRATEGY_CONFIG}
-	 */
-	static List<ConsumerPartitionAssignor> getAssignorInstances(List<String> assignorClasses, Map<String, Object> configs) {
-		List<ConsumerPartitionAssignor> assignors = new ArrayList<>();
-
-		if (assignorClasses == null)
-			return assignors;
-
-		for (Object klass : assignorClasses) {
-			// first try to get the class if passed in as a string
-			if (klass instanceof String) {
-				try {
-					klass = Class.forName((String) klass, true, Utils.getContextOrKafkaClassLoader());
-				} catch (ClassNotFoundException classNotFound) {
-					throw new KafkaException(klass + " ClassNotFoundException exception occurred", classNotFound);
-				}
-			}
-
-			if (klass instanceof Class<?>) {
-				Object assignor = Utils.newInstance((Class<?>) klass);
-				if (assignor instanceof Configurable)
-					((Configurable) assignor).configure(configs);
-
-				if (assignor instanceof ConsumerPartitionAssignor) {
-					assignors.add((ConsumerPartitionAssignor) assignor);
-				} else {
-					throw new KafkaException(klass + " is not an instance of " + ConsumerPartitionAssignor.class.getName());
-				}
-			} else {
-				throw new KafkaException("List contains element of type " + klass.getClass().getName() + ", expected String or Class");
-			}
-		}
-		return assignors;
-	}
-=======
             return ownedPartitions;
         }
 
@@ -335,14 +155,7 @@
 
         @Override
         public String toString() {
-            return "Subscription(" +
-                "topics=" + topics +
-                (userData == null ? "" : ", userDataSize=" + userData.remaining()) +
-                ", ownedPartitions=" + ownedPartitions +
-                ", groupInstanceId=" + groupInstanceId.map(String::toString).orElse("null") +
-                ", generationId=" + generationId.orElse(-1) +
-                ", rackId=" + (rackId.orElse("null")) +
-                ")";
+            return "Subscription(" + "topics=" + topics + (userData == null ? "" : ", userDataSize=" + userData.remaining()) + ", ownedPartitions=" + ownedPartitions + ", groupInstanceId=" + groupInstanceId.map(String::toString).orElse("null") + ", generationId=" + generationId.orElse(-1) + ", rackId=" + (rackId.orElse("null")) + ")";
         }
     }
 
@@ -369,10 +182,7 @@
 
         @Override
         public String toString() {
-            return "Assignment(" +
-                "partitions=" + partitions +
-                (userData == null ? "" : ", userDataSize=" + userData.remaining()) +
-                ')';
+            return "Assignment(" + "partitions=" + partitions + (userData == null ? "" : ", userDataSize=" + userData.remaining()) + ')';
         }
     }
 
@@ -389,9 +199,7 @@
 
         @Override
         public String toString() {
-            return "GroupSubscription(" +
-                "subscriptions=" + subscriptions +
-                ")";
+            return "GroupSubscription(" + "subscriptions=" + subscriptions + ")";
         }
     }
 
@@ -408,9 +216,7 @@
 
         @Override
         public String toString() {
-            return "GroupAssignment(" +
-                "assignments=" + assignments +
-                ")";
+            return "GroupAssignment(" + "assignments=" + assignments + ")";
         }
     }
 
@@ -421,10 +227,10 @@
      * {@link ConsumerPartitionAssignor#supportedProtocols()}, and it is their responsibility to respect the rules
      * of those protocols in their {@link ConsumerPartitionAssignor#assign(Cluster, GroupSubscription)} implementations.
      * Failures to follow the rules of the supported protocols would lead to runtime error or undefined behavior.
-     *
+     * <p>
      * The {@link RebalanceProtocol#EAGER} rebalance protocol requires a consumer to always revoke all its owned
      * partitions before participating in a rebalance event. It therefore allows a complete reshuffling of the assignment.
-     *
+     * <p>
      * {@link RebalanceProtocol#COOPERATIVE} rebalance protocol allows a consumer to retain its currently owned
      * partitions before participating in a rebalance event. The assignor should not reassign any owned partitions
      * immediately, but instead may indicate consumers the need for partition revocation so that the revoked
@@ -486,8 +292,7 @@
                 if (assignor instanceof ConsumerPartitionAssignor) {
                     String assignorName = ((ConsumerPartitionAssignor) assignor).name();
                     if (assignorNameMap.containsKey(assignorName)) {
-                        throw new KafkaException("The assignor name: '" + assignorName + "' is used in more than one assignor: " +
-                            assignorNameMap.get(assignorName) + ", " + assignor.getClass().getName());
+                        throw new KafkaException("The assignor name: '" + assignorName + "' is used in more than one assignor: " + assignorNameMap.get(assignorName) + ", " + assignor.getClass().getName());
                     }
                     assignorNameMap.put(assignorName, assignor.getClass().getName());
                     assignors.add((ConsumerPartitionAssignor) assignor);
@@ -500,6 +305,5 @@
         }
         return assignors;
     }
->>>>>>> 15418db6
 
 }