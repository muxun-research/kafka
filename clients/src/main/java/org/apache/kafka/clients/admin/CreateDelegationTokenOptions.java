/*
 * Licensed to the Apache Software Foundation (ASF) under one or more
 * contributor license agreements. See the NOTICE file distributed with
 * this work for additional information regarding copyright ownership.
 * The ASF licenses this file to You under the Apache License, Version 2.0
 * (the "License"); you may not use this file except in compliance with
 * the License. You may obtain a copy of the License at
 *
 *    http://www.apache.org/licenses/LICENSE-2.0
 *
 * Unless required by applicable law or agreed to in writing, software
 * distributed under the License is distributed on an "AS IS" BASIS,
 * WITHOUT WARRANTIES OR CONDITIONS OF ANY KIND, either express or implied.
 * See the License for the specific language governing permissions and
 * limitations under the License.
 */

package org.apache.kafka.clients.admin;

import org.apache.kafka.common.annotation.InterfaceStability;
import org.apache.kafka.common.security.auth.KafkaPrincipal;

import java.util.LinkedList;
import java.util.List;
import java.util.Optional;

/**
 * Options for {@link Admin#createDelegationToken(CreateDelegationTokenOptions)}.
 *
 * The API of this class is evolving, see {@link Admin} for details.
 */
@InterfaceStability.Evolving
public class CreateDelegationTokenOptions extends AbstractOptions<CreateDelegationTokenOptions> {
<<<<<<< HEAD
    private long maxLifeTimeMs = -1;
    private List<KafkaPrincipal> renewers = new LinkedList<>();
=======
    private long maxLifetimeMs = -1;
    private List<KafkaPrincipal> renewers =  new LinkedList<>();
>>>>>>> 9494bebe
    private KafkaPrincipal owner = null;

    public CreateDelegationTokenOptions renewers(List<KafkaPrincipal> renewers) {
        this.renewers = renewers;
        return this;
    }

    public List<KafkaPrincipal> renewers() {
        return renewers;
    }

    public CreateDelegationTokenOptions owner(KafkaPrincipal owner) {
        this.owner = owner;
        return this;
    }

    public Optional<KafkaPrincipal> owner() {
        return Optional.ofNullable(owner);
    }

    /**
     * @deprecated Since 4.0 and should not be used any longer.
     */
    @Deprecated
    public CreateDelegationTokenOptions maxlifeTimeMs(long maxLifetimeMs) {
        this.maxLifetimeMs = maxLifetimeMs;
        return this;
    }

    public CreateDelegationTokenOptions maxLifetimeMs(long maxLifetimeMs) {
        this.maxLifetimeMs = maxLifetimeMs;
        return this;
    }

    /**
     * @deprecated Since 4.0 and should not be used any longer.
     */
    @Deprecated
    public long maxlifeTimeMs() {
        return maxLifetimeMs;
    }

    public long maxLifetimeMs() {
        return maxLifetimeMs;
    }
}<|MERGE_RESOLUTION|>--- conflicted
+++ resolved
@@ -31,13 +31,8 @@
  */
 @InterfaceStability.Evolving
 public class CreateDelegationTokenOptions extends AbstractOptions<CreateDelegationTokenOptions> {
-<<<<<<< HEAD
-    private long maxLifeTimeMs = -1;
-    private List<KafkaPrincipal> renewers = new LinkedList<>();
-=======
     private long maxLifetimeMs = -1;
     private List<KafkaPrincipal> renewers =  new LinkedList<>();
->>>>>>> 9494bebe
     private KafkaPrincipal owner = null;
 
     public CreateDelegationTokenOptions renewers(List<KafkaPrincipal> renewers) {
