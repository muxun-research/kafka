--- conflicted
+++ resolved
@@ -18,11 +18,8 @@
 package org.apache.kafka.clients.admin;
 
 import org.apache.kafka.common.ConsumerGroupState;
-<<<<<<< HEAD
-=======
 import org.apache.kafka.common.GroupState;
 import org.apache.kafka.common.GroupType;
->>>>>>> 9494bebe
 
 import java.util.Objects;
 import java.util.Optional;
@@ -31,32 +28,6 @@
  * A listing of a consumer group in the cluster.
  */
 public class ConsumerGroupListing {
-<<<<<<< HEAD
-	private final String groupId;
-	private final boolean isSimpleConsumerGroup;
-	private final Optional<ConsumerGroupState> state;
-
-	/**
-	 * Create an instance with the specified parameters.
-	 * @param groupId               Group Id
-	 * @param isSimpleConsumerGroup If consumer group is simple or not.
-	 */
-	public ConsumerGroupListing(String groupId, boolean isSimpleConsumerGroup) {
-		this(groupId, isSimpleConsumerGroup, Optional.empty());
-	}
-
-	/**
-	 * Create an instance with the specified parameters.
-	 * @param groupId               Group Id
-	 * @param isSimpleConsumerGroup If consumer group is simple or not.
-	 * @param state                 The state of the consumer group
-	 */
-	public ConsumerGroupListing(String groupId, boolean isSimpleConsumerGroup, Optional<ConsumerGroupState> state) {
-		this.groupId = groupId;
-		this.isSimpleConsumerGroup = isSimpleConsumerGroup;
-		this.state = Objects.requireNonNull(state);
-	}
-=======
     private final String groupId;
     private final boolean isSimpleConsumerGroup;
     private final Optional<GroupState> groupState;
@@ -138,69 +109,21 @@
         this.type = Objects.requireNonNull(type);
         this.isSimpleConsumerGroup = isSimpleConsumerGroup;
     }
->>>>>>> 9494bebe
 
-	/**
-	 * Consumer Group Id
-	 */
-	public String groupId() {
-		return groupId;
-	}
+    /**
+     * Consumer Group Id
+     */
+    public String groupId() {
+        return groupId;
+    }
 
-	/**
-	 * If Consumer Group is simple or not.
-	 */
-	public boolean isSimpleConsumerGroup() {
-		return isSimpleConsumerGroup;
-	}
+    /**
+     * If Consumer Group is simple or not.
+     */
+    public boolean isSimpleConsumerGroup() {
+        return isSimpleConsumerGroup;
+    }
 
-<<<<<<< HEAD
-	/**
-	 * Consumer Group state
-	 */
-	public Optional<ConsumerGroupState> state() {
-		return state;
-	}
-
-	@Override
-	public String toString() {
-		return "(" +
-				"groupId='" + groupId + '\'' +
-				", isSimpleConsumerGroup=" + isSimpleConsumerGroup +
-				", state=" + state +
-				')';
-	}
-
-	@Override
-	public int hashCode() {
-		return Objects.hash(groupId, isSimpleConsumerGroup, state);
-	}
-
-	@Override
-	public boolean equals(Object obj) {
-		if (this == obj)
-			return true;
-		if (obj == null)
-			return false;
-		if (getClass() != obj.getClass())
-			return false;
-		ConsumerGroupListing other = (ConsumerGroupListing) obj;
-		if (groupId == null) {
-			if (other.groupId != null)
-				return false;
-		} else if (!groupId.equals(other.groupId))
-			return false;
-		if (isSimpleConsumerGroup != other.isSimpleConsumerGroup)
-			return false;
-		if (state == null) {
-			if (other.state != null)
-				return false;
-		} else if (!state.equals(other.state))
-			return false;
-		return true;
-	}
-
-=======
     /**
      * Group state
      */
@@ -251,5 +174,4 @@
             Objects.equals(groupState, that.groupState) &&
             Objects.equals(type, that.type);
     }
->>>>>>> 9494bebe
 }