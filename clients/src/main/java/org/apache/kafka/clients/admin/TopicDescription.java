/*
 * Licensed to the Apache Software Foundation (ASF) under one or more
 * contributor license agreements. See the NOTICE file distributed with
 * this work for additional information regarding copyright ownership.
 * The ASF licenses this file to You under the Apache License, Version 2.0
 * (the "License"); you may not use this file except in compliance with
 * the License. You may obtain a copy of the License at
 *
 *    http://www.apache.org/licenses/LICENSE-2.0
 *
 * Unless required by applicable law or agreed to in writing, software
 * distributed under the License is distributed on an "AS IS" BASIS,
 * WITHOUT WARRANTIES OR CONDITIONS OF ANY KIND, either express or implied.
 * See the License for the specific language governing permissions and
 * limitations under the License.
 */

package org.apache.kafka.clients.admin;

import org.apache.kafka.common.TopicPartitionInfo;
import org.apache.kafka.common.Uuid;
import org.apache.kafka.common.acl.AclOperation;
import org.apache.kafka.common.utils.Utils;

import java.util.Collections;
import java.util.List;
import java.util.Objects;
import java.util.Set;

/**
 * A detailed description of a single topic in the cluster.
 */
public class TopicDescription {
	private final String name;
	private final boolean internal;
	private final List<TopicPartitionInfo> partitions;
	private final Set<AclOperation> authorizedOperations;
	private final Uuid topicId;

	@Override
	public boolean equals(final Object o) {
		if (this == o) return true;
		if (o == null || getClass() != o.getClass()) return false;
		final TopicDescription that = (TopicDescription) o;
		return internal == that.internal &&
				Objects.equals(name, that.name) &&
				Objects.equals(partitions, that.partitions) &&
				Objects.equals(authorizedOperations, that.authorizedOperations);
    }

    @Override
    public int hashCode() {
        return Objects.hash(name, internal, partitions, authorizedOperations);
    }

    /**
     * Create an instance with the specified parameters.
     *
     * @param name The topic name
     * @param internal Whether the topic is internal to Kafka
     * @param partitions A list of partitions where the index represents the partition id and the element contains
     *                   leadership and replica information for that partition.
     */
    public TopicDescription(String name, boolean internal, List<TopicPartitionInfo> partitions) {
        this(name, internal, partitions, Collections.emptySet());
    }

<<<<<<< HEAD
	/**
	 * Create an instance with the specified parameters.
	 * @param name                 The topic name
	 * @param internal             Whether the topic is internal to Kafka
	 * @param partitions           A list of partitions where the index represents the partition id and the element contains
	 *                             leadership and replica information for that partition.
	 * @param authorizedOperations authorized operations for this topic, or null if this is not known.
	 */
	public TopicDescription(String name, boolean internal, List<TopicPartitionInfo> partitions,
							Set<AclOperation> authorizedOperations) {
		this(name, internal, partitions, authorizedOperations, Uuid.ZERO_UUID);
	}

	public TopicDescription(String name, boolean internal, List<TopicPartitionInfo> partitions,
							Set<AclOperation> authorizedOperations, Uuid topicId) {
		this.name = name;
		this.internal = internal;
		this.partitions = partitions;
		this.authorizedOperations = authorizedOperations;
		this.topicId = topicId;
	}
=======
    /**
     * Create an instance with the specified parameters.
     *
     * @param name The topic name
     * @param internal Whether the topic is internal to Kafka
     * @param partitions A list of partitions where the index represents the partition id and the element contains
     *                   leadership and replica information for that partition.
     * @param authorizedOperations authorized operations for this topic, or empty set if this is not known.
     */
    public TopicDescription(String name, boolean internal, List<TopicPartitionInfo> partitions,
                            Set<AclOperation> authorizedOperations) {
        this(name, internal, partitions, authorizedOperations, Uuid.ZERO_UUID);
    }

    /**
     * Create an instance with the specified parameters.
     *
     * @param name The topic name
     * @param internal Whether the topic is internal to Kafka
     * @param partitions A list of partitions where the index represents the partition id and the element contains
     *                   leadership and replica information for that partition.
     * @param authorizedOperations authorized operations for this topic, or empty set if this is not known.
     * @param topicId the topic id
     */
    public TopicDescription(String name, boolean internal, List<TopicPartitionInfo> partitions,
                            Set<AclOperation> authorizedOperations, Uuid topicId) {
        this.name = name;
        this.internal = internal;
        this.partitions = partitions;
        this.authorizedOperations = authorizedOperations;
        this.topicId = topicId;
    }
>>>>>>> 15418db6

	/**
	 * The name of the topic.
	 */
    public String name() {
		return name;
	}

	/**
	 * Whether the topic is internal to Kafka. An example of an internal topic is the offsets and group management topic:
	 * __consumer_offsets.
	 */
	public boolean isInternal() {
		return internal;
	}

	public Uuid topicId() {
		return topicId;
	}

	/**
	 * A list of partitions where the index represents the partition id and the element contains leadership and replica
	 * information for that partition.
	 */
	public List<TopicPartitionInfo> partitions() {
		return partitions;
    }

    /**
     * authorized operations for this topic, or null if this is not known.
     */
    public Set<AclOperation>  authorizedOperations() {
        return authorizedOperations;
    }

    @Override
    public String toString() {
        return "(name=" + name + ", internal=" + internal + ", partitions=" +
            Utils.join(partitions, ",") + ", authorizedOperations=" + authorizedOperations + ")";
    }
}<|MERGE_RESOLUTION|>--- conflicted
+++ resolved
@@ -31,21 +31,20 @@
  * A detailed description of a single topic in the cluster.
  */
 public class TopicDescription {
-	private final String name;
-	private final boolean internal;
-	private final List<TopicPartitionInfo> partitions;
-	private final Set<AclOperation> authorizedOperations;
-	private final Uuid topicId;
+    private final String name;
+    private final boolean internal;
+    private final List<TopicPartitionInfo> partitions;
+    private final Set<AclOperation> authorizedOperations;
+    private final Uuid topicId;
 
-	@Override
-	public boolean equals(final Object o) {
-		if (this == o) return true;
-		if (o == null || getClass() != o.getClass()) return false;
-		final TopicDescription that = (TopicDescription) o;
-		return internal == that.internal &&
-				Objects.equals(name, that.name) &&
-				Objects.equals(partitions, that.partitions) &&
-				Objects.equals(authorizedOperations, that.authorizedOperations);
+    @Override
+    public boolean equals(final Object o) {
+        if (this == o)
+            return true;
+        if (o == null || getClass() != o.getClass())
+            return false;
+        final TopicDescription that = (TopicDescription) o;
+        return internal == that.internal && Objects.equals(name, that.name) && Objects.equals(partitions, that.partitions) && Objects.equals(authorizedOperations, that.authorizedOperations);
     }
 
     @Override
@@ -55,9 +54,8 @@
 
     /**
      * Create an instance with the specified parameters.
-     *
-     * @param name The topic name
-     * @param internal Whether the topic is internal to Kafka
+     * @param name       The topic name
+     * @param internal   Whether the topic is internal to Kafka
      * @param partitions A list of partitions where the index represents the partition id and the element contains
      *                   leadership and replica information for that partition.
      */
@@ -65,94 +63,66 @@
         this(name, internal, partitions, Collections.emptySet());
     }
 
-<<<<<<< HEAD
-	/**
-	 * Create an instance with the specified parameters.
-	 * @param name                 The topic name
-	 * @param internal             Whether the topic is internal to Kafka
-	 * @param partitions           A list of partitions where the index represents the partition id and the element contains
-	 *                             leadership and replica information for that partition.
-	 * @param authorizedOperations authorized operations for this topic, or null if this is not known.
-	 */
-	public TopicDescription(String name, boolean internal, List<TopicPartitionInfo> partitions,
-							Set<AclOperation> authorizedOperations) {
-		this(name, internal, partitions, authorizedOperations, Uuid.ZERO_UUID);
-	}
-
-	public TopicDescription(String name, boolean internal, List<TopicPartitionInfo> partitions,
-							Set<AclOperation> authorizedOperations, Uuid topicId) {
-		this.name = name;
-		this.internal = internal;
-		this.partitions = partitions;
-		this.authorizedOperations = authorizedOperations;
-		this.topicId = topicId;
-	}
-=======
     /**
      * Create an instance with the specified parameters.
-     *
-     * @param name The topic name
-     * @param internal Whether the topic is internal to Kafka
-     * @param partitions A list of partitions where the index represents the partition id and the element contains
-     *                   leadership and replica information for that partition.
+     * @param name                 The topic name
+     * @param internal             Whether the topic is internal to Kafka
+     * @param partitions           A list of partitions where the index represents the partition id and the element contains
+     *                             leadership and replica information for that partition.
      * @param authorizedOperations authorized operations for this topic, or empty set if this is not known.
      */
-    public TopicDescription(String name, boolean internal, List<TopicPartitionInfo> partitions,
-                            Set<AclOperation> authorizedOperations) {
+    public TopicDescription(String name, boolean internal, List<TopicPartitionInfo> partitions, Set<AclOperation> authorizedOperations) {
         this(name, internal, partitions, authorizedOperations, Uuid.ZERO_UUID);
     }
 
     /**
      * Create an instance with the specified parameters.
-     *
-     * @param name The topic name
-     * @param internal Whether the topic is internal to Kafka
-     * @param partitions A list of partitions where the index represents the partition id and the element contains
-     *                   leadership and replica information for that partition.
+     * @param name                 The topic name
+     * @param internal             Whether the topic is internal to Kafka
+     * @param partitions           A list of partitions where the index represents the partition id and the element contains
+     *                             leadership and replica information for that partition.
      * @param authorizedOperations authorized operations for this topic, or empty set if this is not known.
-     * @param topicId the topic id
+     * @param topicId              the topic id
      */
-    public TopicDescription(String name, boolean internal, List<TopicPartitionInfo> partitions,
-                            Set<AclOperation> authorizedOperations, Uuid topicId) {
+    public TopicDescription(String name, boolean internal, List<TopicPartitionInfo> partitions, Set<AclOperation> authorizedOperations, Uuid topicId) {
         this.name = name;
         this.internal = internal;
         this.partitions = partitions;
         this.authorizedOperations = authorizedOperations;
         this.topicId = topicId;
     }
->>>>>>> 15418db6
 
-	/**
-	 * The name of the topic.
-	 */
+    /**
+     * The name of the topic.
+     */
     public String name() {
-		return name;
-	}
+        return name;
+    }
 
-	/**
-	 * Whether the topic is internal to Kafka. An example of an internal topic is the offsets and group management topic:
-	 * __consumer_offsets.
-	 */
-	public boolean isInternal() {
-		return internal;
-	}
+    /**
+     * Whether the topic is internal to Kafka. An example of an internal topic is the offsets and group management topic:
+     * __consumer_offsets.
+     */
+    public boolean isInternal() {
+        return internal;
+    }
 
-	public Uuid topicId() {
-		return topicId;
-	}
+    public Uuid topicId() {
+        return topicId;
+    }
 
-	/**
-	 * A list of partitions where the index represents the partition id and the element contains leadership and replica
-	 * information for that partition.
-	 */
-	public List<TopicPartitionInfo> partitions() {
-		return partitions;
+    /**
+     * A list of partitions where the index represents the partition id and the element contains leadership and replica
+     * information for that partition.
+     */
+    public List<TopicPartitionInfo> partitions() {
+        return partitions;
     }
 
     /**
      * authorized operations for this topic, or null if this is not known.
      */
-    public Set<AclOperation>  authorizedOperations() {
+    public Set<AclOperation> authorizedOperations() {
         return authorizedOperations;
     }
 
