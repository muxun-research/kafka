/*
 * Licensed to the Apache Software Foundation (ASF) under one or more
 * contributor license agreements. See the NOTICE file distributed with
 * this work for additional information regarding copyright ownership.
 * The ASF licenses this file to You under the Apache License, Version 2.0
 * (the "License"); you may not use this file except in compliance with
 * the License. You may obtain a copy of the License at
 *
 *    http://www.apache.org/licenses/LICENSE-2.0
 *
 * Unless required by applicable law or agreed to in writing, software
 * distributed under the License is distributed on an "AS IS" BASIS,
 * WITHOUT WARRANTIES OR CONDITIONS OF ANY KIND, either express or implied.
 * See the License for the specific language governing permissions and
 * limitations under the License.
 */
package org.apache.kafka.clients.consumer.internals;

import org.apache.kafka.clients.GroupRebalanceConfig;
import org.apache.kafka.clients.consumer.CommitFailedException;
import org.apache.kafka.clients.consumer.ConsumerConfig;
import org.apache.kafka.clients.consumer.ConsumerGroupMetadata;
import org.apache.kafka.clients.consumer.ConsumerPartitionAssignor;
import org.apache.kafka.clients.consumer.ConsumerPartitionAssignor.Assignment;
import org.apache.kafka.clients.consumer.ConsumerPartitionAssignor.GroupSubscription;
import org.apache.kafka.clients.consumer.ConsumerPartitionAssignor.RebalanceProtocol;
import org.apache.kafka.clients.consumer.ConsumerPartitionAssignor.Subscription;
import org.apache.kafka.clients.consumer.ConsumerRebalanceListener;
import org.apache.kafka.clients.consumer.OffsetAndMetadata;
import org.apache.kafka.clients.consumer.OffsetCommitCallback;
import org.apache.kafka.clients.consumer.RetriableCommitFailedException;
import org.apache.kafka.common.Cluster;
import org.apache.kafka.common.KafkaException;
import org.apache.kafka.common.Node;
import org.apache.kafka.common.TopicPartition;
import org.apache.kafka.common.errors.FencedInstanceIdException;
import org.apache.kafka.common.errors.GroupAuthorizationException;
import org.apache.kafka.common.errors.InterruptException;
import org.apache.kafka.common.errors.UnstableOffsetCommitException;
import org.apache.kafka.common.errors.RebalanceInProgressException;
import org.apache.kafka.common.errors.RetriableException;
import org.apache.kafka.common.errors.TimeoutException;
import org.apache.kafka.common.errors.TopicAuthorizationException;
import org.apache.kafka.common.errors.WakeupException;
import org.apache.kafka.common.message.JoinGroupRequestData;
import org.apache.kafka.common.message.JoinGroupResponseData;
import org.apache.kafka.common.message.OffsetCommitRequestData;
import org.apache.kafka.common.message.OffsetCommitResponseData;
import org.apache.kafka.common.metrics.Measurable;
import org.apache.kafka.common.metrics.Metrics;
import org.apache.kafka.common.metrics.Sensor;
import org.apache.kafka.common.metrics.stats.Avg;
import org.apache.kafka.common.metrics.stats.Max;
import org.apache.kafka.common.protocol.ApiKeys;
import org.apache.kafka.common.protocol.Errors;
import org.apache.kafka.common.record.RecordBatch;
import org.apache.kafka.common.requests.JoinGroupRequest;
import org.apache.kafka.common.requests.OffsetCommitRequest;
import org.apache.kafka.common.requests.OffsetCommitResponse;
import org.apache.kafka.common.requests.OffsetFetchRequest;
import org.apache.kafka.common.requests.OffsetFetchResponse;
import org.apache.kafka.common.utils.LogContext;
import org.apache.kafka.common.utils.Time;
import org.apache.kafka.common.utils.Timer;
import org.apache.kafka.common.utils.Utils;
import org.slf4j.Logger;

import java.nio.ByteBuffer;
import java.util.ArrayList;
import java.util.Collections;
import java.util.HashMap;
import java.util.HashSet;
import java.util.List;
import java.util.Map;
import java.util.Objects;
import java.util.Optional;
import java.util.Set;
import java.util.concurrent.ConcurrentLinkedQueue;
import java.util.concurrent.atomic.AtomicBoolean;
import java.util.concurrent.atomic.AtomicInteger;
import java.util.concurrent.atomic.AtomicReference;
import java.util.stream.Collectors;

/**
 * 这个类负载管理consumer的协调进程
 * 简单来说就是负责单个consumer的协调器
 */
public final class ConsumerCoordinator extends AbstractCoordinator {
	/**
	 * 消费组再平衡配置
	 */
	private final GroupRebalanceConfig rebalanceConfig;
	/**
	 * 日志记录器
	 */
	private final Logger log;
	/**
	 * consumer partition分配器
	 */
	private final List<ConsumerPartitionAssignor> assignors;
	/**
	 * consumer的metadata
	 */
	private final ConsumerMetadata metadata;
	/**
	 * consumer协调者的计数器
	 */
	private final ConsumerCoordinatorMetrics sensors;
	/**
	 * 订阅状态
	 */
	private final SubscriptionState subscriptions;
	/**
	 * 提交offset的回调任务
	 */
    private final OffsetCommitCallback defaultOffsetCommitCallback;
	/**
	 * 是否开启自动提交
	 */
	private final boolean autoCommitEnabled;
	/**
	 * 自动提交的时间间隔
	 */
	private final int autoCommitIntervalMs;
	/**
	 * 提交成功后执行的拦截器操作
	 */
	private final ConsumerInterceptors<?, ?> interceptors;
	/**
	 * 挂起的异步提交数量
	 */
	private final AtomicInteger pendingAsyncCommits;

	/**
	 * 已完成的offset提交
	 * 队列必须是线程安全的，因为他会被多个提交offset请求的响应处理器修改，这些多个处理器可能是由心跳线程触发的
	 */
    private final ConcurrentLinkedQueue<OffsetCommitCompletion> completedOffsetCommits;
	/**
	 * 是否是leader节点
	 */
    private boolean isLeader = false;

    private Set<String> joinedSubscription;
<<<<<<< HEAD
	/**
	 * metadata的当前快照
	 */
	private MetadataSnapshot metadataSnapshot;
	/**
	 * 分配的当前快照
	 */
	private MetadataSnapshot assignmentSnapshot;
	/**
	 * 进行下一次提交的计时器
	 */
	private Timer nextAutoCommitTimer;
	/**
	 * 异步提交栅栏
	 */
	private AtomicBoolean asyncCommitFenced;
=======
    private MetadataSnapshot metadataSnapshot;
    private MetadataSnapshot assignmentSnapshot;
    private Timer nextAutoCommitTimer;
    private AtomicBoolean asyncCommitFenced;
    private ConsumerGroupMetadata groupMetadata;
    private final boolean throwOnFetchStableOffsetsUnsupported;
>>>>>>> 031b7208

    // hold onto request&future for committed offset requests to enable async calls.
	/**
	 * 开启异步调用的情况下，挂起提交offset的request和future
	 */
	private PendingCommittedOffsetRequest pendingCommittedOffsetRequest = null;

    private static class PendingCommittedOffsetRequest {
        private final Set<TopicPartition> requestedPartitions;
        private final Generation requestedGeneration;
        private final RequestFuture<Map<TopicPartition, OffsetAndMetadata>> response;

        private PendingCommittedOffsetRequest(final Set<TopicPartition> requestedPartitions,
                                              final Generation generationAtRequestTime,
                                              final RequestFuture<Map<TopicPartition, OffsetAndMetadata>> response) {
            this.requestedPartitions = Objects.requireNonNull(requestedPartitions);
            this.response = Objects.requireNonNull(response);
            this.requestedGeneration = generationAtRequestTime;
        }

        private boolean sameRequest(final Set<TopicPartition> currentRequest, final Generation currentGeneration) {
            return Objects.equals(requestedGeneration, currentGeneration) && requestedPartitions.equals(currentRequest);
        }
    }

    private final RebalanceProtocol protocol;

    /**
     * Initialize the coordination manager.
     */
    public ConsumerCoordinator(GroupRebalanceConfig rebalanceConfig,
                               LogContext logContext,
                               ConsumerNetworkClient client,
                               List<ConsumerPartitionAssignor> assignors,
                               ConsumerMetadata metadata,
                               SubscriptionState subscriptions,
                               Metrics metrics,
                               String metricGrpPrefix,
                               Time time,
                               boolean autoCommitEnabled,
                               int autoCommitIntervalMs,
                               ConsumerInterceptors<?, ?> interceptors,
                               boolean throwOnFetchStableOffsetsUnsupported) {
        super(rebalanceConfig,
              logContext,
              client,
              metrics,
              metricGrpPrefix,
              time);
        this.rebalanceConfig = rebalanceConfig;
        this.log = logContext.logger(ConsumerCoordinator.class);
        this.metadata = metadata;
        this.metadataSnapshot = new MetadataSnapshot(subscriptions, metadata.fetch(), metadata.updateVersion());
        this.subscriptions = subscriptions;
        this.defaultOffsetCommitCallback = new DefaultOffsetCommitCallback();
        this.autoCommitEnabled = autoCommitEnabled;
        this.autoCommitIntervalMs = autoCommitIntervalMs;
        this.assignors = assignors;
        this.completedOffsetCommits = new ConcurrentLinkedQueue<>();
        this.sensors = new ConsumerCoordinatorMetrics(metrics, metricGrpPrefix);
        this.interceptors = interceptors;
        this.pendingAsyncCommits = new AtomicInteger();
        this.asyncCommitFenced = new AtomicBoolean(false);
<<<<<<< HEAD
		// 如果开启了自动提交offset
=======
        this.groupMetadata = new ConsumerGroupMetadata(rebalanceConfig.groupId,
            JoinGroupRequest.UNKNOWN_GENERATION_ID, JoinGroupRequest.UNKNOWN_MEMBER_ID, rebalanceConfig.groupInstanceId);
        this.throwOnFetchStableOffsetsUnsupported = throwOnFetchStableOffsetsUnsupported;

>>>>>>> 031b7208
        if (autoCommitEnabled)
			// 初始化下一次进行自动提交的计时器
            this.nextAutoCommitTimer = time.timer(autoCommitIntervalMs);

        // select the rebalance protocol such that:
        //   1. only consider protocols that are supported by all the assignors. If there is no common protocols supported
        //      across all the assignors, throw an exception.
        //   2. if there are multiple protocols that are commonly supported, select the one with the highest id (i.e. the
        //      id number indicates how advanced the protocol is).
        // we know there are at least one assignor in the list, no need to double check for NPE
        if (!assignors.isEmpty()) {
            List<RebalanceProtocol> supportedProtocols = new ArrayList<>(assignors.get(0).supportedProtocols());

            for (ConsumerPartitionAssignor assignor : assignors) {
                supportedProtocols.retainAll(assignor.supportedProtocols());
            }

            if (supportedProtocols.isEmpty()) {
                throw new IllegalArgumentException("Specified assignors " +
                    assignors.stream().map(ConsumerPartitionAssignor::name).collect(Collectors.toSet()) +
                    " do not have commonly supported rebalance protocol");
            }

            Collections.sort(supportedProtocols);

            protocol = supportedProtocols.get(supportedProtocols.size() - 1);
        } else {
            protocol = null;
        }

        this.metadata.requestUpdate();
    }

    @Override
    public String protocolType() {
        return ConsumerProtocol.PROTOCOL_TYPE;
    }

    @Override
    protected JoinGroupRequestData.JoinGroupRequestProtocolCollection metadata() {
        log.debug("Joining group with current subscription: {}", subscriptions.subscription());
        this.joinedSubscription = subscriptions.subscription();
        JoinGroupRequestData.JoinGroupRequestProtocolCollection protocolSet = new JoinGroupRequestData.JoinGroupRequestProtocolCollection();

        List<String> topics = new ArrayList<>(joinedSubscription);
        for (ConsumerPartitionAssignor assignor : assignors) {
            Subscription subscription = new Subscription(topics,
                                                         assignor.subscriptionUserData(joinedSubscription),
                                                         subscriptions.assignedPartitionsList());
            ByteBuffer metadata = ConsumerProtocol.serializeSubscription(subscription);

            protocolSet.add(new JoinGroupRequestData.JoinGroupRequestProtocol()
                    .setName(assignor.name())
                    .setMetadata(Utils.toArray(metadata)));
        }
        return protocolSet;
    }

	/**
	 * 更新正则表达式订阅模式下的订阅信息
	 * @param cluster 集群信息
	 */
	public void updatePatternSubscription(Cluster cluster) {
		// 获取根据正在表达式筛选的需要订阅的topic列表
		final Set<String> topicsToSubscribe = cluster.topics().stream()
				.filter(subscriptions::matchesSubscribedPattern)
				.collect(Collectors.toSet());
		// 更新订阅信息，相当于直接替换当前订阅的topic列表
		if (subscriptions.subscribeFromPattern(topicsToSubscribe))
			// 请求更新新的topic的metadata
			metadata.requestUpdateForNewTopics();
	}

	/**
	 * 寻找partition分配策略
	 * @param name partition分配策略名称
	 * @return 查找的partition分配策略
	 */
	private ConsumerPartitionAssignor lookupAssignor(String name) {
		for (ConsumerPartitionAssignor assignor : this.assignors) {
			if (assignor.name().equals(name))
				return assignor;
		}
		return null;
	}

    private void maybeUpdateJoinedSubscription(Set<TopicPartition> assignedPartitions) {
        if (subscriptions.hasPatternSubscription()) {
            // Check if the assignment contains some topics that were not in the original
            // subscription, if yes we will obey what leader has decided and add these topics
            // into the subscriptions as long as they still match the subscribed pattern

            Set<String> addedTopics = new HashSet<>();
            // this is a copy because its handed to listener below
            for (TopicPartition tp : assignedPartitions) {
                if (!joinedSubscription.contains(tp.topic()))
                    addedTopics.add(tp.topic());
            }

            if (!addedTopics.isEmpty()) {
                Set<String> newSubscription = new HashSet<>(subscriptions.subscription());
                Set<String> newJoinedSubscription = new HashSet<>(joinedSubscription);
                newSubscription.addAll(addedTopics);
                newJoinedSubscription.addAll(addedTopics);

                if (this.subscriptions.subscribeFromPattern(newSubscription))
                    metadata.requestUpdateForNewTopics();
                this.joinedSubscription = newJoinedSubscription;
            }
        }
    }

    private Exception invokeOnAssignment(final ConsumerPartitionAssignor assignor, final Assignment assignment) {
        log.info("Notifying assignor about the new {}", assignment);

        try {
            assignor.onAssignment(assignment, groupMetadata);
        } catch (Exception e) {
            return e;
        }

        return null;
    }

    private Exception invokePartitionsAssigned(final Set<TopicPartition> assignedPartitions) {
        log.info("Adding newly assigned partitions: {}", Utils.join(assignedPartitions, ", "));

        ConsumerRebalanceListener listener = subscriptions.rebalanceListener();
        try {
            final long startMs = time.milliseconds();
            listener.onPartitionsAssigned(assignedPartitions);
            sensors.assignCallbackSensor.record(time.milliseconds() - startMs);
        } catch (WakeupException | InterruptException e) {
            throw e;
        } catch (Exception e) {
            log.error("User provided listener {} failed on invocation of onPartitionsAssigned for partitions {}",
                listener.getClass().getName(), assignedPartitions, e);
            return e;
        }

        return null;
    }

    private Exception invokePartitionsRevoked(final Set<TopicPartition> revokedPartitions) {
        log.info("Revoke previously assigned partitions {}", Utils.join(revokedPartitions, ", "));

        ConsumerRebalanceListener listener = subscriptions.rebalanceListener();
        try {
            final long startMs = time.milliseconds();
            listener.onPartitionsRevoked(revokedPartitions);
            sensors.revokeCallbackSensor.record(time.milliseconds() - startMs);
        } catch (WakeupException | InterruptException e) {
            throw e;
        } catch (Exception e) {
            log.error("User provided listener {} failed on invocation of onPartitionsRevoked for partitions {}",
                listener.getClass().getName(), revokedPartitions, e);
            return e;
        }

        return null;
<<<<<<< HEAD
	}

	/**
	 * 撤销指定的partition
	 * @param lostPartitions 需要撤销的partition
	 * @return 撤销中出现的异常
	 */
	private Exception invokePartitionsLost(final Set<TopicPartition> lostPartitions) {
		log.info("Lost previously assigned partitions {}", Utils.join(lostPartitions, ", "));
		// 再平衡事件的listener
		ConsumerRebalanceListener listener = subscriptions.rebalanceListener();
		try {
			// 使用listener执行撤销操作
			listener.onPartitionsLost(lostPartitions);
			// 出现异常返回异常，正常情况下返回null
		} catch (WakeupException | InterruptException e) {
			throw e;
		} catch (Exception e) {
			log.error("User provided listener {} failed on invocation of onPartitionsLost for partitions {}",
					listener.getClass().getName(), lostPartitions, e);
			return e;
		}

		return null;
	}

	/**
	 * 处理加入消费组成功的异步任务，主要是设置拉取的分区，让poll()方法开始拉取消息
	 * @param generation         加入消费组的generation
	 * @param memberId           本地consumer在消费组中的唯一标识
	 * @param assignmentStrategy 分配的策略
	 * @param assignmentBuffer   分配的数据
	 */
	@Override
	protected void onJoinComplete(int generation,
								  String memberId,
								  String assignmentStrategy,
								  ByteBuffer assignmentBuffer) {
		log.debug("Executing onJoinComplete with generation {} and memberId {}", generation, memberId);

		// 只有leader节点才会负责监控metadata的变化（比如partition的变化）
		if (!isLeader)
			assignmentSnapshot = null;
		// 找到对应的分配策略
		ConsumerPartitionAssignor assignor = lookupAssignor(assignmentStrategy);
		if (assignor == null)
			throw new IllegalStateException("Coordinator selected invalid assignment protocol: " + assignmentStrategy);
		// 获取之前已经分配的partition信息
		Set<TopicPartition> ownedPartitions = new HashSet<>(subscriptions.assignedPartitions());
		// 反序列化同步过来的partition ByteBuffer
		Assignment assignment = ConsumerProtocol.deserializeAssignment(assignmentBuffer);
		// 获取分配给当前consumer的partition信息
		Set<TopicPartition> assignedPartitions = new HashSet<>(assignment.partitions());
		// 如果
		if (!subscriptions.checkAssignmentMatchedSubscription(assignedPartitions)) {
			log.warn("We received an assignment {} that doesn't match our current subscription {}; it is likely " +
							"that the subscription has changed since we joined the group. Will try re-join the group with current subscription",
					assignment.partitions(), subscriptions.prettyString());

			requestRejoin();

			return;
		}

		// The leader may have assigned partitions which match our subscription pattern, but which
		// were not explicitly requested, so we update the joined subscription here.
		maybeUpdateJoinedSubscription(assignedPartitions);

		// give the assignor a chance to update internal state based on the received assignment
		ConsumerGroupMetadata metadata = new ConsumerGroupMetadata(rebalanceConfig.groupId, generation, memberId, rebalanceConfig.groupInstanceId);
		assignor.onAssignment(assignment, metadata);

		// reschedule the auto commit starting from now
		if (autoCommitEnabled)
			this.nextAutoCommitTimer.updateAndReset(autoCommitIntervalMs);

		// execute the user's callback after rebalance
		final AtomicReference<Exception> firstException = new AtomicReference<>(null);
		Set<TopicPartition> addedPartitions = new HashSet<>(assignedPartitions);
		addedPartitions.removeAll(ownedPartitions);

		switch (protocol) {
			case EAGER:
				// assign partitions that are not yet owned
				subscriptions.assignFromSubscribed(assignedPartitions);

				firstException.compareAndSet(null, invokePartitionsAssigned(addedPartitions));

				break;

			case COOPERATIVE:
				Set<TopicPartition> revokedPartitions = new HashSet<>(ownedPartitions);
				revokedPartitions.removeAll(assignedPartitions);

				log.info("Updating with newly assigned partitions: {}, compare with already owned partitions: {}, " +
								"newly added partitions: {}, revoking partitions: {}",
						Utils.join(assignedPartitions, ", "),
						Utils.join(ownedPartitions, ", "),
						Utils.join(addedPartitions, ", "),
						Utils.join(revokedPartitions, ", "));

				// revoke partitions that was previously owned but no longer assigned;
				// note that we should only change the assignment AFTER we've triggered
				// the revoke callback
				if (!revokedPartitions.isEmpty()) {
					firstException.compareAndSet(null, invokePartitionsRevoked(revokedPartitions));
				}

				subscriptions.assignFromSubscribed(assignedPartitions);

				// add partitions that were not previously owned but are now assigned
				firstException.compareAndSet(null, invokePartitionsAssigned(addedPartitions));

				// if revoked any partitions, need to re-join the group afterwards
				if (!revokedPartitions.isEmpty()) {
					requestRejoin();
				}

				break;
		}

		if (firstException.get() != null)
			throw new KafkaException("User rebalance callback throws an error", firstException.get());
	}

	/**
	 * 更新订阅的metadata
	 */
	void maybeUpdateSubscriptionMetadata() {
		// 获取更新版本
		int version = metadata.updateVersion();
		// 版本控制，避免回退
		if (version > metadataSnapshot.version) {
			// 拉拉取集群信息
			Cluster cluster = metadata.fetch();
			// 如果开启的订阅模式是根据正则表达式分配分区
			if (subscriptions.hasPatternSubscription())
				// 更新正则表达式的订阅内容
				updatePatternSubscription(cluster);

			// 更新当前的快照
			// 快照用于检查需要再平衡的订阅变更（比如出现了新分区）
			metadataSnapshot = new MetadataSnapshot(subscriptions, cluster, version);
		}
	}

	/**
	 * 拉取协调者的事件，它确认了协调者是被集群知道的，consumer已经加入到了消费组中（如果开启了消费组管理）
	 * 它同时也处理了定期的offset提交
	 * 如果超过了超时时间，则提早返回
	 * @param timer poll()方法的等待时间
	 * @throws KafkaException 如果再平衡器的回调任务出现了异常
	 * @return poll()结果
     */
    public boolean poll(Timer timer) {
		// 更新订阅的metadata
=======
    }

    private Exception invokePartitionsLost(final Set<TopicPartition> lostPartitions) {
        log.info("Lost previously assigned partitions {}", Utils.join(lostPartitions, ", "));

        ConsumerRebalanceListener listener = subscriptions.rebalanceListener();
        try {
            final long startMs = time.milliseconds();
            listener.onPartitionsLost(lostPartitions);
            sensors.loseCallbackSensor.record(time.milliseconds() - startMs);
        } catch (WakeupException | InterruptException e) {
            throw e;
        } catch (Exception e) {
            log.error("User provided listener {} failed on invocation of onPartitionsLost for partitions {}",
                listener.getClass().getName(), lostPartitions, e);
            return e;
        }

        return null;
    }

    @Override
    protected void onJoinComplete(int generation,
                                  String memberId,
                                  String assignmentStrategy,
                                  ByteBuffer assignmentBuffer) {
        log.debug("Executing onJoinComplete with generation {} and memberId {}", generation, memberId);

        // Only the leader is responsible for monitoring for metadata changes (i.e. partition changes)
        if (!isLeader)
            assignmentSnapshot = null;

        ConsumerPartitionAssignor assignor = lookupAssignor(assignmentStrategy);
        if (assignor == null)
            throw new IllegalStateException("Coordinator selected invalid assignment protocol: " + assignmentStrategy);

        // Give the assignor a chance to update internal state based on the received assignment
        groupMetadata = new ConsumerGroupMetadata(rebalanceConfig.groupId, generation, memberId, rebalanceConfig.groupInstanceId);

        Set<TopicPartition> ownedPartitions = new HashSet<>(subscriptions.assignedPartitions());

        // should at least encode the short version
        if (assignmentBuffer.remaining() < 2)
            throw new IllegalStateException("There are insufficient bytes available to read assignment from the sync-group response (" +
                "actual byte size " + assignmentBuffer.remaining() + ") , this is not expected; " +
                "it is possible that the leader's assign function is buggy and did not return any assignment for this member, " +
                "or because static member is configured and the protocol is buggy hence did not get the assignment for this member");

        Assignment assignment = ConsumerProtocol.deserializeAssignment(assignmentBuffer);

        Set<TopicPartition> assignedPartitions = new HashSet<>(assignment.partitions());

        if (!subscriptions.checkAssignmentMatchedSubscription(assignedPartitions)) {
            final String reason = String.format("received assignment %s does not match the current subscription %s; " +
                    "it is likely that the subscription has changed since we joined the group, will re-join with current subscription",
                    assignment.partitions(), subscriptions.prettyString());
            requestRejoin(reason);

            return;
        }

        final AtomicReference<Exception> firstException = new AtomicReference<>(null);
        Set<TopicPartition> addedPartitions = new HashSet<>(assignedPartitions);
        addedPartitions.removeAll(ownedPartitions);

        if (protocol == RebalanceProtocol.COOPERATIVE) {
            Set<TopicPartition> revokedPartitions = new HashSet<>(ownedPartitions);
            revokedPartitions.removeAll(assignedPartitions);

            log.info("Updating assignment with\n" +
                    "\tAssigned partitions:                       {}\n" +
                    "\tCurrent owned partitions:                  {}\n" +
                    "\tAdded partitions (assigned - owned):       {}\n" +
                    "\tRevoked partitions (owned - assigned):     {}\n",
                assignedPartitions,
                ownedPartitions,
                addedPartitions,
                revokedPartitions
            );

            if (!revokedPartitions.isEmpty()) {
                // Revoke partitions that were previously owned but no longer assigned;
                // note that we should only change the assignment (or update the assignor's state)
                // AFTER we've triggered  the revoke callback
                firstException.compareAndSet(null, invokePartitionsRevoked(revokedPartitions));

                // If revoked any partitions, need to re-join the group afterwards
                final String reason = String.format("need to revoke partitions %s as indicated " +
                        "by the current assignment and re-join", revokedPartitions);
                requestRejoin(reason);
            }
        }

        // The leader may have assigned partitions which match our subscription pattern, but which
        // were not explicitly requested, so we update the joined subscription here.
        maybeUpdateJoinedSubscription(assignedPartitions);

        // Catch any exception here to make sure we could complete the user callback.
        firstException.compareAndSet(null, invokeOnAssignment(assignor, assignment));

        // Reschedule the auto commit starting from now
        if (autoCommitEnabled)
            this.nextAutoCommitTimer.updateAndReset(autoCommitIntervalMs);

        subscriptions.assignFromSubscribed(assignedPartitions);

        // Add partitions that were not previously owned but are now assigned
        firstException.compareAndSet(null, invokePartitionsAssigned(addedPartitions));

        if (firstException.get() != null) {
            if (firstException.get() instanceof KafkaException) {
                throw (KafkaException) firstException.get();
            } else {
                throw new KafkaException("User rebalance callback throws an error", firstException.get());
            }
        }
    }

    void maybeUpdateSubscriptionMetadata() {
        int version = metadata.updateVersion();
        if (version > metadataSnapshot.version) {
            Cluster cluster = metadata.fetch();

            if (subscriptions.hasPatternSubscription())
                updatePatternSubscription(cluster);

            // Update the current snapshot, which will be used to check for subscription
            // changes that would require a rebalance (e.g. new partitions).
            metadataSnapshot = new MetadataSnapshot(subscriptions, cluster, version);
        }
    }

    /**
     * Poll for coordinator events. This ensures that the coordinator is known and that the consumer
     * has joined the group (if it is using group management). This also handles periodic offset commits
     * if they are enabled.
     * <p>
     * Returns early if the timeout expires or if waiting on rejoin is not required
     *
     * @param timer Timer bounding how long this method can block
     * @param waitForJoinGroup Boolean flag indicating if we should wait until re-join group completes
     * @throws KafkaException if the rebalance callback throws an exception
     * @return true iff the operation succeeded
     */
    public boolean poll(Timer timer, boolean waitForJoinGroup) {
>>>>>>> 031b7208
        maybeUpdateSubscriptionMetadata();
		// 调用已完成的提交offset任务回调
        invokeCompletedOffsetCommitCallbacks();
<<<<<<< HEAD
		// 如果是自动分配partition
        if (subscriptions.partitionsAutoAssigned()) {
			// 但是partition的协议为null，抛出异常
=======

        if (subscriptions.hasAutoAssignedPartitions()) {
>>>>>>> 031b7208
            if (protocol == null) {
                throw new IllegalStateException("User configured " + ConsumerConfig.PARTITION_ASSIGNMENT_STRATEGY_CONFIG +
                    " to empty while trying to subscribe for group protocol to auto assign partitions");
			}
			// 自动分配的情况下，需要每次更新最近一次心跳拉取的时间，因此即使找不到协调器，心跳线程也不会由于应用程序不活动而主动离开
            pollHeartbeat(timer.currentTimeMs());
			// 如果当前协调器处于未知状态，或者在规定时间内没有处于就绪状态，直接返回轮询失败
            if (coordinatorUnknown() && !ensureCoordinatorReady(timer)) {
                return false;
			}
			// 是否需要重新加入消费组或者挂起
            if (rejoinNeededOrPending()) {
				// 订阅模式是正则表达式匹配模式
				// 由于处于初始化拉取metadata和初始化再平衡器之间的条件竞争，我们需要确认在加入消费组初始化之前，metadata是最新的
				// 将会确保在加入之前，模式和topic进行了至少一次匹配
                if (subscriptions.hasPatternSubscription()) {
					// 基于消费组采用的是正则表达式匹配的订阅模式，在一个topic被创建后，任何一个consumer在metadata刷新后刷新后发现了新的topic都会触发再平衡操作
					// 如果consumer在截然不同的时间进行多次刷新metadata，那么就会产生多次再平衡
					// 我们可以显示地减少因为简单的topic创建而产生的再平衡操作，通过要求consumer在重新加入消费组之前书安心metadata，只要刷新的下一次充时间已经过去
                    if (this.metadata.timeToAllowUpdate(timer.currentTimeMs()) == 0) {
						// 正则表达式订阅模式下，允许请求更新的情况下，请求更新metadata
                        this.metadata.requestUpdate();
					}
					// 如果并非是最新的metadata，返回false
                    if (!client.ensureFreshMetadata(timer)) {
                        return false;
					}
					// 更新订阅信息中的metadata
                    maybeUpdateSubscriptionMetadata();
<<<<<<< HEAD
				}
				// 并非是最新的活跃
                if (!ensureActiveGroup(timer)) {
=======
                }

                // if not wait for join group, we would just use a timer of 0
                if (!ensureActiveGroup(waitForJoinGroup ? timer : time.timer(0L))) {
                    // since we may use a different timer in the callee, we'd still need
                    // to update the original timer's current time after the call
                    timer.update(time.milliseconds());

>>>>>>> 031b7208
                    return false;
                }
            }
        } else {
            // For manually assigned partitions, if there are no ready nodes, await metadata.
            // If connections to all nodes fail, wakeups triggered while attempting to send fetch
            // requests result in polls returning immediately, causing a tight loop of polls. Without
            // the wakeup, poll() with no channels would block for the timeout, delaying re-connection.
            // awaitMetadataUpdate() initiates new connections with configured backoff and avoids the busy loop.
            // When group management is used, metadata wait is already performed for this scenario as
            // coordinator is unknown, hence this check is not required.
            if (metadata.updateRequested() && !client.hasReadyNodes(timer.currentTimeMs())) {
                client.awaitMetadataUpdate(timer);
            }
        }

        maybeAutoCommitOffsetsAsync(timer.currentTimeMs());
        return true;
    }

    /**
     * Return the time to the next needed invocation of {@link ConsumerNetworkClient#poll(Timer)}.
     * @param now current time in milliseconds
     * @return the maximum time in milliseconds the caller should wait before the next invocation of poll()
     */
    public long timeToNextPoll(long now) {
        if (!autoCommitEnabled)
            return timeToNextHeartbeat(now);

        return Math.min(nextAutoCommitTimer.remainingMs(), timeToNextHeartbeat(now));
	}

	/**
	 * 更新消费组的订阅信息
	 * @param topics 需要更新的topic
	 */
	private void updateGroupSubscription(Set<String> topics) {
		// leader节点将会关注消费组关注的topic变化，将会确认所有metadata的最终的变化
		if (this.subscriptions.groupSubscribe(topics))
			metadata.requestUpdateForNewTopics();

		// update metadata (if needed) and keep track of the metadata used for assignment so that
		// we can check after rebalance completion whether anything has changed
		if (!client.ensureFreshMetadata(time.timer(Long.MAX_VALUE)))
			throw new TimeoutException();

		maybeUpdateSubscriptionMetadata();
	}

	/**
	 * 执行对单个消费组的partition操作
	 * @param leaderId           leader节点的node id
	 * @param assignmentStrategy partition分配策略
	 * @param allSubscriptions   消费组的全局信息
	 * @return
	 */
	@Override
    protected Map<String, ByteBuffer> performAssignment(String leaderId,
                                                        String assignmentStrategy,
                                                        List<JoinGroupResponseData.JoinGroupResponseMember> allSubscriptions) {
		// 寻找partition分配器
        ConsumerPartitionAssignor assignor = lookupAssignor(assignmentStrategy);
		// partition分配必须要有分配策略
        if (assignor == null)
            throw new IllegalStateException("Coordinator selected invalid assignment protocol: " + assignmentStrategy);

        Set<String> allSubscribedTopics = new HashSet<>();
        Map<String, Subscription> subscriptions = new HashMap<>();

		// 聚合所有已拥有的partition
        Map<String, List<TopicPartition>> ownedPartitions = new HashMap<>();
		// 其实就是遍历加入消费组后，协调器返回的消费组的数据
        for (JoinGroupResponseData.JoinGroupResponseMember memberSubscription : allSubscriptions) {
			// 反序列化每个consumer的订阅信息
            Subscription subscription = ConsumerProtocol.deserializeSubscription(ByteBuffer.wrap(memberSubscription.metadata()));
			// 设置每个group.instance.id
            subscription.setGroupInstanceId(Optional.ofNullable(memberSubscription.groupInstanceId()));
			// 添加当前consumer的member.id，构建后的订阅信息
            subscriptions.put(memberSubscription.memberId(), subscription);
			// 添加当前consumer订阅的topic
            allSubscribedTopics.addAll(subscription.topics());
			// 当前已拥有的consumer的订阅信息
            ownedPartitions.put(memberSubscription.memberId(), subscription.ownedPartitions());
		}

		// leader节点会关注消费组关注的topic
		// 比如，metadata的变化会直接被看到
        updateGroupSubscription(allSubscribedTopics);
		// 当前consumer是消费组的leader节点
        isLeader = true;

        log.debug("Performing assignment using strategy {} with subscriptions {}", assignor.name(), subscriptions);
		// 执行分配
        Map<String, Assignment> assignments = assignor.assign(metadata.fetch(), new GroupSubscription(subscriptions)).groupAssignment();
		// 如果当前再平衡协议是协作协议
        if (protocol == RebalanceProtocol.COOPERATIVE) {
			// 校验协议分配
            validateCooperativeAssignment(ownedPartitions, assignments);
		}

<<<<<<< HEAD
		// 用户自定义的分配策略可能会创建一些在订阅列表中的topic，然后将一些partition分配给memeber
		// 在这种情况下，我们可以用新添加topic来更新leader节点的metadata，以便从metadata刷新中，更新topic时，它不会触发后续的再平衡操作
		//
		// TODO: 除非我们需要将regex推送到协议中，否则我们需要长期支持，这是一个hack的方式
		//  我们可能需要修改PartitionAssignor的API来更好的支持这个case
=======
        // user-customized assignor may have created some topics that are not in the subscription list
        // and assign their partitions to the members; in this case we would like to update the leader's
        // own metadata with the newly added topics so that it will not trigger a subsequent rebalance
        // when these topics gets updated from metadata refresh.
        //
        // TODO: this is a hack and not something we want to support long-term unless we push regex into the protocol
        //       we may need to modify the ConsumerPartitionAssignor API to better support this case.
>>>>>>> 031b7208
        Set<String> assignedTopics = new HashSet<>();
        for (Assignment assigned : assignments.values()) {
            for (TopicPartition tp : assigned.partitions())
                assignedTopics.add(tp.topic());
		}
		// 如果根据分配策略的topic和已订阅的topic不是子集的关系，而是交集的关系
        if (!assignedTopics.containsAll(allSubscribedTopics)) {
			// 过滤出没有分配的topic
            Set<String> notAssignedTopics = new HashSet<>(allSubscribedTopics);
            notAssignedTopics.removeAll(assignedTopics);
            log.warn("The following subscribed topics are not assigned to any members: {} ", notAssignedTopics);
		}
		// 在所有已订阅的topic和已分配的topic也不是子集的关系，过滤新添加的topic，并重新更新订阅的信息
        if (!allSubscribedTopics.containsAll(assignedTopics)) {
            Set<String> newlyAddedTopics = new HashSet<>(assignedTopics);
            newlyAddedTopics.removeAll(allSubscribedTopics);
            log.info("The following not-subscribed topics are assigned, and their metadata will be " +
                    "fetched from the brokers: {}", newlyAddedTopics);

            allSubscribedTopics.addAll(assignedTopics);
            updateGroupSubscription(allSubscribedTopics);
        }

        assignmentSnapshot = metadataSnapshot;

        log.info("Finished assignment for group at generation {}: {}", generation().generationId, assignments);

        Map<String, ByteBuffer> groupAssignment = new HashMap<>();
        for (Map.Entry<String, Assignment> assignmentEntry : assignments.entrySet()) {
			// 将List<Partition>序列化为ByteBuffer
            ByteBuffer buffer = ConsumerProtocol.serializeAssignment(assignmentEntry.getValue());
			// 构建需要回传的订阅信息，memberId-ByteBuffer<List<Partition>>
            groupAssignment.put(assignmentEntry.getKey(), buffer);
        }
        return groupAssignment;
	}

	/**
	 * 仅用于协作再评协议
	 * 校验通过分配策略分配的partition信息，以便没有已有的partition会继续被直接地分配到其他不同的consumer
	 * 如果分配策略想要重新分配一个已拥有的partition，它必须先从已分配的结果中移除，以便于将其分配给其他的consumer
	 * 然后再下一次再平衡重，它可以最终会被重新分配这些的partition到consumer
	 * @param ownedPartitions 已经拥有的partition信息
	 * @param assignments     分配的partition信息
	 */
    private void validateCooperativeAssignment(final Map<String, List<TopicPartition>> ownedPartitions,
                                               final Map<String, Assignment> assignments) {
		// 需要撤销的partition
        Set<TopicPartition> totalRevokedPartitions = new HashSet<>();
		// 需要添加的partition
        Set<TopicPartition> totalAddedPartitions = new HashSet<>();
		// 遍历当前分配的每个分配信息topic-partition+consumer
        for (final Map.Entry<String, Assignment> entry : assignments.entrySet()) {
			// 分配的分区策略（List<Partition>）
            final Assignment assignment = entry.getValue();
            final Set<TopicPartition> addedPartitions = new HashSet<>(assignment.partitions());
            addedPartitions.removeAll(ownedPartitions.get(entry.getKey()));
			// 构建已分配的partition，根据removeAll()来去除已分配的partition中有的，新分配partitions中没有的
            final Set<TopicPartition> revokedPartitions = new HashSet<>(ownedPartitions.get(entry.getKey()));
            revokedPartitions.removeAll(assignment.partitions());

            totalAddedPartitions.addAll(addedPartitions);
            totalRevokedPartitions.addAll(revokedPartitions);
		}

		// 如果需要撤销的partition和添加的partition中有重叠的部分，意味着一些partition在立即重分配给其他member时，仍然被一些member所声明占有
        totalAddedPartitions.retainAll(totalRevokedPartitions);
        if (!totalAddedPartitions.isEmpty()) {
            log.error("With the COOPERATIVE protocol, owned partitions cannot be " +
                "reassigned to other members; however the assignor has reassigned partitions {} which are still owned " +
                "by some members", totalAddedPartitions);

            throw new IllegalStateException("Assignor supporting the COOPERATIVE protocol violates its requirements");
<<<<<<< HEAD
		}
	}

	/**
	 * 加入前的准备工作
	 * @param generation 上一代协调器的版本信息，如果是首次加入准备，返回-1
	 * @param memberId 该consumer在先前消费组的身份标识，如果是首次创建的consumer，身份标识为""
	 */
	@Override
	protected void onJoinPrepare(int generation, String memberId) {
		log.debug("Executing onJoinPrepare with generation {} and memberId {}", generation, memberId);
		// 开启自动提交的情况下，在再平衡之前提交offset
		maybeAutoCommitOffsetsSync(time.timer(rebalanceConfig.rebalanceTimeoutMs));

		// 在获取到错误或者心跳超时的情况下，心跳线程可以重置generation和memberId
		// 在这种情况下，无论之前拥有的什么partition都会丢失，我们将会触发回调任务，并且清空已分配的partition
		// 否则我们可以正常运行并撤销依赖协议的partition，并在这种情况下我们只能在撤销回调任务之后，修改分配方法
		// 以此，开发者仍可以访问之前拥有的partition，并提交offset
		Exception exception = null;
		// 需要撤销的partition
		final Set<TopicPartition> revokedPartitions;
		// 如果既没有generation，也没有memberId
		if (generation == Generation.NO_GENERATION.generationId &&
				memberId.equals(Generation.NO_GENERATION.memberId)) {
			// 所有已分配的partition都将被撤销
			revokedPartitions = new HashSet<>(subscriptions.assignedPartitions());
			// 需要撤销的partition集合不为空，撤销partition
			if (!revokedPartitions.isEmpty()) {
				log.info("Giving away all assigned partitions as lost since generation has been reset," +
						"indicating that consumer is no longer part of the group");
				// 撤销partition
				exception = invokePartitionsLost(revokedPartitions);
				// 取消所有已订阅
				subscriptions.assignFromSubscribed(Collections.emptySet());
			}
		} else {
			// 存在generation或者memberId的情况下
			// 根据协议进行撤销
			switch (protocol) {
				// 独占模式
				case EAGER:
					// 撤销所有的partition
					revokedPartitions = new HashSet<>(subscriptions.assignedPartitions());
					exception = invokePartitionsRevoked(revokedPartitions);

					subscriptions.assignFromSubscribed(Collections.emptySet());

					break;
				// 协作模式
				case COOPERATIVE:
					// 只会撤销那些不在当前订阅信息中的partition
					Set<TopicPartition> ownedPartitions = new HashSet<>(subscriptions.assignedPartitions());
					revokedPartitions = ownedPartitions.stream()
							.filter(tp -> !subscriptions.subscription().contains(tp.topic()))
							.collect(Collectors.toSet());

					if (!revokedPartitions.isEmpty()) {
						exception = invokePartitionsRevoked(revokedPartitions);

						ownedPartitions.removeAll(revokedPartitions);
						subscriptions.assignFromSubscribed(ownedPartitions);
					}


					break;
			}
		}


		isLeader = false;
		// 重置消费组订阅
		subscriptions.resetGroupSubscription();

		if (exception != null) {
			throw new KafkaException("User rebalance callback throws an error", exception);
		}
	}
=======
        }
    }

    @Override
    protected void onJoinPrepare(int generation, String memberId) {
        log.debug("Executing onJoinPrepare with generation {} and memberId {}", generation, memberId);
        // commit offsets prior to rebalance if auto-commit enabled
        maybeAutoCommitOffsetsSync(time.timer(rebalanceConfig.rebalanceTimeoutMs));

        // the generation / member-id can possibly be reset by the heartbeat thread
        // upon getting errors or heartbeat timeouts; in this case whatever is previously
        // owned partitions would be lost, we should trigger the callback and cleanup the assignment;
        // otherwise we can proceed normally and revoke the partitions depending on the protocol,
        // and in that case we should only change the assignment AFTER the revoke callback is triggered
        // so that users can still access the previously owned partitions to commit offsets etc.
        Exception exception = null;
        final Set<TopicPartition> revokedPartitions;
        if (generation == Generation.NO_GENERATION.generationId &&
            memberId.equals(Generation.NO_GENERATION.memberId)) {
            revokedPartitions = new HashSet<>(subscriptions.assignedPartitions());

            if (!revokedPartitions.isEmpty()) {
                log.info("Giving away all assigned partitions as lost since generation has been reset," +
                    "indicating that consumer is no longer part of the group");
                exception = invokePartitionsLost(revokedPartitions);

                subscriptions.assignFromSubscribed(Collections.emptySet());
            }
        } else {
            switch (protocol) {
                case EAGER:
                    // revoke all partitions
                    revokedPartitions = new HashSet<>(subscriptions.assignedPartitions());
                    exception = invokePartitionsRevoked(revokedPartitions);

                    subscriptions.assignFromSubscribed(Collections.emptySet());

                    break;

                case COOPERATIVE:
                    // only revoke those partitions that are not in the subscription any more.
                    Set<TopicPartition> ownedPartitions = new HashSet<>(subscriptions.assignedPartitions());
                    revokedPartitions = ownedPartitions.stream()
                        .filter(tp -> !subscriptions.subscription().contains(tp.topic()))
                        .collect(Collectors.toSet());

                    if (!revokedPartitions.isEmpty()) {
                        exception = invokePartitionsRevoked(revokedPartitions);

                        ownedPartitions.removeAll(revokedPartitions);
                        subscriptions.assignFromSubscribed(ownedPartitions);
                    }

                    break;
            }
        }

        isLeader = false;
        subscriptions.resetGroupSubscription();

        if (exception != null) {
            throw new KafkaException("User rebalance callback throws an error", exception);
        }
    }
>>>>>>> 031b7208

    @Override
    public void onLeavePrepare() {
        // Save the current Generation and use that to get the memberId, as the hb thread can change it at any time
        final Generation currentGeneration = generation();
        final String memberId = currentGeneration.memberId;

        log.debug("Executing onLeavePrepare with generation {} and memberId {}", currentGeneration, memberId);

        // we should reset assignment and trigger the callback before leaving group
        Set<TopicPartition> droppedPartitions = new HashSet<>(subscriptions.assignedPartitions());

        if (subscriptions.hasAutoAssignedPartitions() && !droppedPartitions.isEmpty()) {
            final Exception e;
            if (generation() == Generation.NO_GENERATION || rebalanceInProgress()) {
                e = invokePartitionsLost(droppedPartitions);
            } else {
                e = invokePartitionsRevoked(droppedPartitions);
            }

            subscriptions.assignFromSubscribed(Collections.emptySet());

            if (e != null) {
                throw new KafkaException("User rebalance callback throws an error", e);
            }
        }
	}

	/**
	 * 是否需要重新加入消费或是挂起线程
	 * @throws KafkaException 回调任务抛出异常
     */
    @Override
    public boolean rejoinNeededOrPending() {
        if (!subscriptions.hasAutoAssignedPartitions())
            return false;

<<<<<<< HEAD
		// 如果是开发者手动进行分配，并且metadata发生了变化，我们需要重新加入消费组
		// 对于那些已经拥有，但是实际上不存在的partition，也需要丢弃它们
        if (assignmentSnapshot != null && !assignmentSnapshot.matches(metadataSnapshot))
=======
        // we need to rejoin if we performed the assignment and metadata has changed;
        // also for those owned-but-no-longer-existed partitions we should drop them as lost
        if (assignmentSnapshot != null && !assignmentSnapshot.matches(metadataSnapshot)) {
            final String reason = String.format("cached metadata has changed from %s at the beginning of the rebalance to %s",
                assignmentSnapshot, metadataSnapshot);
            requestRejoin(reason);
>>>>>>> 031b7208
            return true;
        }

		// 在上次加入到消费组之后，订阅的数据发生了变化
        if (joinedSubscription != null && !joinedSubscription.equals(subscriptions.subscription())) {
            final String reason = String.format("subscription has changed from %s at the beginning of the rebalance to %s",
                joinedSubscription, subscriptions.subscription());
            requestRejoin(reason);
            return true;
		}
		// 使用基本判断是否需要重新加入
        return super.rejoinNeededOrPending();
	}

	/**
	 * 刷新partition已经提交的commit
	 * @param timer 当前方法可以阻塞等待的时间
	 * @return 如果在等待时间内执行完成，返回true
     */
    public boolean refreshCommittedOffsetsIfNeeded(Timer timer) {
        final Set<TopicPartition> initializingPartitions = subscriptions.initializingPartitions();

        final Map<TopicPartition, OffsetAndMetadata> offsets = fetchCommittedOffsets(initializingPartitions, timer);
        if (offsets == null) return false;

        for (final Map.Entry<TopicPartition, OffsetAndMetadata> entry : offsets.entrySet()) {
            final TopicPartition tp = entry.getKey();
            final OffsetAndMetadata offsetAndMetadata = entry.getValue();
            if (offsetAndMetadata != null) {
                // first update the epoch if necessary
                entry.getValue().leaderEpoch().ifPresent(epoch -> this.metadata.updateLastSeenEpochIfNewer(entry.getKey(), epoch));

                // it's possible that the partition is no longer assigned when the response is received,
                // so we need to ignore seeking if that's the case
                if (this.subscriptions.isAssigned(tp)) {
                    final ConsumerMetadata.LeaderAndEpoch leaderAndEpoch = metadata.currentLeader(tp);
                    final SubscriptionState.FetchPosition position = new SubscriptionState.FetchPosition(
                            offsetAndMetadata.offset(), offsetAndMetadata.leaderEpoch(),
                            leaderAndEpoch);

                    this.subscriptions.seekUnvalidated(tp, position);

                    log.info("Setting offset for partition {} to the committed offset {}", tp, position);
                } else {
                    log.info("Ignoring the returned {} since its partition {} is no longer assigned",
                        offsetAndMetadata, tp);
                }
            }
        }
        return true;
    }

    /**
	 * 使用协调者拉取指定partition集合提交的offset
	 * @param partitions 需要拉取的partition集合
	 * @return partition和提交的offset和metadata映射集合，如果超过了指定的等待时间，返回null
     */
    public Map<TopicPartition, OffsetAndMetadata> fetchCommittedOffsets(final Set<TopicPartition> partitions,
                                                                        final Timer timer) {
		// 如果需要拉取的partition集合为空，不进行拉取
        if (partitions.isEmpty()) return Collections.emptyMap();
<<<<<<< HEAD
		// 获取当前拉取的版本
        final Generation generation = generation();
        if (pendingCommittedOffsetRequest != null && !pendingCommittedOffsetRequest.sameRequest(partitions, generation)) {
=======

        final Generation generationForOffsetRequest = generationIfStable();
        if (pendingCommittedOffsetRequest != null &&
            !pendingCommittedOffsetRequest.sameRequest(partitions, generationForOffsetRequest)) {
>>>>>>> 031b7208
            // if we were waiting for a different request, then just clear it.
            pendingCommittedOffsetRequest = null;
        }

		// 在未超时的情况下，进行轮询
        do {
			// 确认协调者处于就绪状态
            if (!ensureCoordinatorReady(timer)) return null;

			// 构建拉取offset请求，并向协调者发起请求
            final RequestFuture<Map<TopicPartition, OffsetAndMetadata>> future;
			// 如果已经发起了一次拉取offset请求，直接等待此请求的响应即可
            if (pendingCommittedOffsetRequest != null) {
                future = pendingCommittedOffsetRequest.response;
            } else {
				// 之前没有发起请求，直接发起请求
                future = sendOffsetFetchRequest(partitions);
<<<<<<< HEAD
                pendingCommittedOffsetRequest = new PendingCommittedOffsetRequest(partitions, generation, future);
=======
                pendingCommittedOffsetRequest = new PendingCommittedOffsetRequest(partitions, generationForOffsetRequest, future);
>>>>>>> 031b7208
            }
			// 轮询拉取offset响应
            client.poll(future, timer);
			// 如果响应完成
            if (future.isDone()) {
				// 重置挂起等待拉取offset响应的请求
                pendingCommittedOffsetRequest = null;
				// 如果响应是成功的结果，返回拉取的内容
                if (future.succeeded()) {
                    return future.value();
                } else if (!future.isRetriable()) {
					// 如果响应是失败的结果，并且不可以进行重试，抛出响应返回的异常
                    throw future.exception();
                } else {
					// 如果响应时失败的结果，并且可以进行重试，计时器等待到下一次进行重试的时间
                    timer.sleep(rebalanceConfig.retryBackoffMs);
                }
            } else {
                return null;
            }
        } while (timer.notExpired());
        return null;
    }

    /**
     * Return the consumer group metadata.
     *
     * @return the current consumer group metadata
     */
    public ConsumerGroupMetadata groupMetadata() {
        return groupMetadata;
    }

    /**
     * @throws KafkaException if the rebalance callback throws exception
     */
    public void close(final Timer timer) {
        // we do not need to re-enable wakeups since we are closing already
        client.disableWakeups();
        try {
            maybeAutoCommitOffsetsSync(timer);
            while (pendingAsyncCommits.get() > 0 && timer.notExpired()) {
                ensureCoordinatorReady(timer);
                client.poll(timer);
                invokeCompletedOffsetCommitCallbacks();
            }
        } finally {
            super.close(timer);
        }
    }

    // visible for testing

	/**
	 * 调用已完成offset提交的回调任务
	 */
	void invokeCompletedOffsetCommitCallbacks() {
		// 获取异步提交栅栏，如果存在栅栏，视为不正常情况，抛出异常
		if (asyncCommitFenced.get()) {
			throw new FencedInstanceIdException("Get fenced exception for group.instance.id "
					+ rebalanceConfig.groupInstanceId.orElse("unset_instance_id")
					+ ", current member.id is " + memberId());
		}
		// 不存在提交栅栏的情况下，处理已完成的offset提交的任务的回调
		while (true) {
			OffsetCommitCompletion completion = completedOffsetCommits.poll();
			if (completion == null) {
				break;
			}
			completion.invoke();
		}
	}

	/**
	 * 异步提交offset
	 * @param offsets  以topic-partition为维度，需要进行提交的offset集合
	 * @param callback 提交后的回调任务
	 */
	public void commitOffsetsAsync(final Map<TopicPartition, OffsetAndMetadata> offsets, final OffsetCommitCallback callback) {
		// 调用已完成offset提交的回调任务
		invokeCompletedOffsetCommitCallbacks();
		// 如果协调器状态不处于未知状态
		if (!coordinatorUnknown()) {
			// 执行异步提交offset
			doCommitOffsetsAsync(offsets, callback);
		} else {
			// 如果没有协调者，也就代表没有提交offset的请求目标
			// 我们需要尝试去寻找协调者，或者执行失败操作
			// 我们不希望递归重试操作，因为这可能导致offset提交的顺序打乱
			// 需要注意的是，对于同一个协调者，可能会有多个offset提交链
			// 这是可以接受的，因为listener的顺序就是提交的顺序
			// 还需要注意的是，AbstractCoordinator会保护多个协调者的并发请求
			pendingAsyncCommits.incrementAndGet();
			// 向查找协调者的异步结果中添加listener
			lookupCoordinator().addListener(new RequestFutureListener<Void>() {
				/**
				 * 请求成功
				 * @param value
				 */
				@Override
				public void onSuccess(Void value) {
					// 挂起的异步提交数量-1
					pendingAsyncCommits.decrementAndGet();
					// 异步执行commit提交
					doCommitOffsetsAsync(offsets, callback);
					// 不触发唤醒的情况下，进行一次轮询
					client.pollNoWakeup();
				}

				/**
				 * 请求失败
				 * @param e
				 */
				@Override
				public void onFailure(RuntimeException e) {
					// 也进行挂起的异步提交数量-1
					pendingAsyncCommits.decrementAndGet();
					// 同时添加已完成的offset提交任务
					completedOffsetCommits.add(new OffsetCommitCompletion(callback, offsets,
							new RetriableCommitFailedException(e)));
				}
			});
		}

		// 确认当前提交有机会进行传输，避免阻塞
		// 需要注意的是，提交将会被协调者判定为心跳连接，因为无需通过延迟任务的执行来明确允许心跳
		client.pollNoWakeup();
	}

	/**
	 * 执行异步提交offset
	 * @param offsets  需要提交变异量的集合
	 * @param callback 提交后需要执行的回调任务
	 */
	private void doCommitOffsetsAsync(final Map<TopicPartition, OffsetAndMetadata> offsets, final OffsetCommitCallback callback) {
		// 发送提交offset请求
		RequestFuture<Void> future = sendOffsetCommitRequest(offsets);
		// 没有指定提交后的回调任务，使用默认的offset提交回调任务
		final OffsetCommitCallback cb = callback == null ? defaultOffsetCommitCallback : callback;
		future.addListener(new RequestFutureListener<Void>() {
			/**
			 * 提交成功处理
			 * @param value
			 */
			@Override
			public void onSuccess(Void value) {
				// 执行拦截器操作
				if (interceptors != null)
					interceptors.onCommit(offsets);
				// 已完成的offset提交添加新处理完成的offset提交
				completedOffsetCommits.add(new OffsetCommitCompletion(cb, offsets, null));
			}

			/**
			 * 提交失败处理
			 * @param e
			 */
			@Override
			public void onFailure(RuntimeException e) {
				Exception commitException = e;

				if (e instanceof RetriableException) {
					commitException = new RetriableCommitFailedException(e);
				}
				// 提交失败，也放入到已完成提交的offset集合中
				completedOffsetCommits.add(new OffsetCommitCompletion(cb, offsets, commitException));
				// 如果返回FencedInstanceIdException异常，设置异步提交栅栏
				if (commitException instanceof FencedInstanceIdException) {
					asyncCommitFenced.set(true);
				}
			}
		});
	}

	/**
	 * 同步提交offset
	 * 当前方法在提交成功之前一直重试，或者出现了一个不可恢复的错误
	 * @param offsets 需要提交的偏移量集合
	 * @return 如果提交offset任务成功发送，并且从协调器接收到了成功的响应
	 * @throws org.apache.kafka.common.errors.AuthorizationException 如果consumer没有被消费组或者其他任何指定的partition认证
	 * @throws CommitFailedException                                 在提交offset任务之前发生了不可恢复的错误
	 * @throws FencedInstanceIdException                             静态成员收到了栅栏
	 */
    public boolean commitOffsetsSync(Map<TopicPartition, OffsetAndMetadata> offsets, Timer timer) {
		// 调用上次完成提交offset的回调任务
        invokeCompletedOffsetCommitCallbacks();
		// 如果需要提交的offset为空，直接返回提交成功
        if (offsets.isEmpty())
            return true;
		// 在计时器范围内，进行轮询
		do {
			// 如果协调者处于未知状态
			// 或者协调者状态没有处于未知状态，但是没有处于就绪状态
			// 返回false
            if (coordinatorUnknown() && !ensureCoordinatorReady(timer)) {
                return false;
			}
			// 发送提交offset请求，并在剩余等待时间内轮询结果
            RequestFuture<Void> future = sendOffsetCommitRequest(offsets);
            client.poll(future, timer);

			// 再次调用提交提交offset的回调任务
			// 前一次调用为了保证这一次调用的顺序
            invokeCompletedOffsetCommitCallbacks();

            if (future.succeeded()) {
				// 响应成功，执行拦截器完成提交操作
                if (interceptors != null)
                    interceptors.onCommit(offsets);
                return true;
			}
			// 响应返回失败，并且处于不可重试状态，直接抛出响应返回的异常
            if (future.failed() && !future.isRetriable())
                throw future.exception();
			// 响应返回失败，但可以重试，等待到下次重试的时间节点，进行重试
            timer.sleep(rebalanceConfig.retryBackoffMs);
        } while (timer.notExpired());

<<<<<<< HEAD
		return false;
	}

	/**
	 * 异步提交offset
	 * @param now 当前时间戳
	 */
	public void maybeAutoCommitOffsetsAsync(long now) {
		// 在开启自动提交的情况下
		if (autoCommitEnabled) {
			//
			nextAutoCommitTimer.update(now);
			if (nextAutoCommitTimer.isExpired()) {
				nextAutoCommitTimer.reset(autoCommitIntervalMs);
				doAutoCommitOffsetsAsync();
			}
		}
	}

	/**
	 * 执行异步自动提交offset
	 */
	private void doAutoCommitOffsetsAsync() {
		// 获取所有已消费的分区offset记录
		Map<TopicPartition, OffsetAndMetadata> allConsumedOffsets = subscriptions.allConsumed();
		log.debug("Sending asynchronous auto-commit of offsets {}", allConsumedOffsets);
		// 异步提交offset，已经异常的回调处理
		commitOffsetsAsync(allConsumedOffsets, (offsets, exception) -> {
			if (exception != null) {
				if (exception instanceof RetriableException) {
					log.debug("Asynchronous auto-commit of offsets {} failed due to retriable error: {}", offsets,
							exception);
					nextAutoCommitTimer.updateAndReset(rebalanceConfig.retryBackoffMs);
				} else {
					log.warn("Asynchronous auto-commit of offsets {} failed: {}", offsets, exception.getMessage());
				}
			} else {
				log.debug("Completed asynchronous auto-commit of offsets {}", offsets);
			}
		});
	}

	/**
	 * 在开启自动提交的前提下，异步自动提交offset
	 * @param timer 等待时间计时器
	 */
	private void maybeAutoCommitOffsetsSync(Timer timer) {
		if (autoCommitEnabled) {
			// 获取所有进行消费的offset和metadata信息
			Map<TopicPartition, OffsetAndMetadata> allConsumedOffsets = subscriptions.allConsumed();
			try {
				log.debug("Sending synchronous auto-commit of offsets {}", allConsumedOffsets);
				// 提交进行消费的offset和metadata信息
				if (!commitOffsetsSync(allConsumedOffsets, timer))
					log.debug("Auto-commit of offsets {} timed out before completion", allConsumedOffsets);
			} catch (WakeupException | InterruptException e) {
				log.debug("Auto-commit of offsets {} was interrupted before completion", allConsumedOffsets);
				// rethrow wakeups since they are triggered by the user
				throw e;
			} catch (Exception e) {
				// consistent with async auto-commit failures, we do not propagate the exception
				log.warn("Synchronous auto-commit of offsets {} failed: {}", allConsumedOffsets, e.getMessage());
			}
		}
	}
=======
        return false;
    }

    public void maybeAutoCommitOffsetsAsync(long now) {
        if (autoCommitEnabled) {
            nextAutoCommitTimer.update(now);
            if (nextAutoCommitTimer.isExpired()) {
                nextAutoCommitTimer.reset(autoCommitIntervalMs);
                doAutoCommitOffsetsAsync();
            }
        }
    }

    private void doAutoCommitOffsetsAsync() {
        Map<TopicPartition, OffsetAndMetadata> allConsumedOffsets = subscriptions.allConsumed();
        log.debug("Sending asynchronous auto-commit of offsets {}", allConsumedOffsets);

        commitOffsetsAsync(allConsumedOffsets, (offsets, exception) -> {
            if (exception != null) {
                if (exception instanceof RetriableCommitFailedException) {
                    log.debug("Asynchronous auto-commit of offsets {} failed due to retriable error: {}", offsets,
                        exception);
                    nextAutoCommitTimer.updateAndReset(rebalanceConfig.retryBackoffMs);
                } else {
                    log.warn("Asynchronous auto-commit of offsets {} failed: {}", offsets, exception.getMessage());
                }
            } else {
                log.debug("Completed asynchronous auto-commit of offsets {}", offsets);
            }
        });
    }

    private void maybeAutoCommitOffsetsSync(Timer timer) {
        if (autoCommitEnabled) {
            Map<TopicPartition, OffsetAndMetadata> allConsumedOffsets = subscriptions.allConsumed();
            try {
                log.debug("Sending synchronous auto-commit of offsets {}", allConsumedOffsets);
                if (!commitOffsetsSync(allConsumedOffsets, timer))
                    log.debug("Auto-commit of offsets {} timed out before completion", allConsumedOffsets);
            } catch (WakeupException | InterruptException e) {
                log.debug("Auto-commit of offsets {} was interrupted before completion", allConsumedOffsets);
                // rethrow wakeups since they are triggered by the user
                throw e;
            } catch (Exception e) {
                // consistent with async auto-commit failures, we do not propagate the exception
                log.warn("Synchronous auto-commit of offsets {} failed: {}", allConsumedOffsets, e.getMessage());
            }
        }
    }
>>>>>>> 031b7208

    private class DefaultOffsetCommitCallback implements OffsetCommitCallback {
        @Override
        public void onComplete(Map<TopicPartition, OffsetAndMetadata> offsets, Exception exception) {
            if (exception != null)
                log.error("Offset commit with offsets {} failed", offsets, exception);
        }
	}

<<<<<<< HEAD
	/**
	 * 提交指定partition的offset，返回一个请求的异步结果，在同步提交的情况下可以轮询这个请求，在异步的情况下可以将其忽略
	 * 是一个非阻塞的调用，会返回一个
	 * @param offsets 需要提交的partition的offset
	 * @return 请求提交的异步任务
     */
    private RequestFuture<Void> sendOffsetCommitRequest(final Map<TopicPartition, OffsetAndMetadata> offsets) {
		// 如果没有需要提交的offset
=======
    /**
     * Commit offsets for the specified list of topics and partitions. This is a non-blocking call
     * which returns a request future that can be polled in the case of a synchronous commit or ignored in the
     * asynchronous case.
     *
     * NOTE: This is visible only for testing
     *
     * @param offsets The list of offsets per partition that should be committed.
     * @return A request future whose value indicates whether the commit was successful or not
     */
    RequestFuture<Void> sendOffsetCommitRequest(final Map<TopicPartition, OffsetAndMetadata> offsets) {
>>>>>>> 031b7208
        if (offsets.isEmpty())
			// 直接返回请求成功的异步结果
			return RequestFuture.voidSuccess();
		// 获取协调者节点
        Node coordinator = checkAndGetCoordinator();
		if (coordinator == null)
			// 不存在协调者，返回协调者不可用异步结果
			return RequestFuture.coordinatorNotAvailable();

		// 创建offset提交请求
		// topic维度，记录的partition的offset提交数据信息
        Map<String, OffsetCommitRequestData.OffsetCommitRequestTopic> requestTopicDataMap = new HashMap<>();
        for (Map.Entry<TopicPartition, OffsetAndMetadata> entry : offsets.entrySet()) {
            TopicPartition topicPartition = entry.getKey();
            OffsetAndMetadata offsetAndMetadata = entry.getValue();
			if (offsetAndMetadata.offset() < 0) {
				// 对于异常的offset情况，返回IllegalArgumentException异常异步结果
                return RequestFuture.failure(new IllegalArgumentException("Invalid offset: " + offsetAndMetadata.offset()));
			}
			// 以topic维度，获取需要提交topic的partition列表
			// 如果没有指定topic，则创建对应topic的第一个partition提交offset信息，放入的map中
            OffsetCommitRequestData.OffsetCommitRequestTopic topic = requestTopicDataMap
                    .getOrDefault(topicPartition.topic(),
                            new OffsetCommitRequestData.OffsetCommitRequestTopic()
									.setName(topicPartition.topic())
					);
			// 添加需要提交的数据信息，是向列表中增量添加提交的数据信息
            topic.partitions().add(new OffsetCommitRequestData.OffsetCommitRequestPartition()
					// partition索引
					.setPartitionIndex(topicPartition.partition())
					// 需要提交的partition的offset
					.setCommittedOffset(offsetAndMetadata.offset())
					// 设置提交的leader epoch
                    .setCommittedLeaderEpoch(offsetAndMetadata.leaderEpoch().orElse(RecordBatch.NO_PARTITION_LEADER_EPOCH))
					// 设置提交metadata
                    .setCommittedMetadata(offsetAndMetadata.metadata())
			);
			// 重新覆盖
            requestTopicDataMap.put(topicPartition.topic(), topic);
<<<<<<< HEAD
		}
		// 获取提交版本
		final Generation generation;
		// 如果是动态分配partition
		if (subscriptions.partitionsAutoAssigned()) {
			// 获取当前消费组的版本
			generation = generation();
			// 如果消费组的版本为null，证明consumer不在集群中，或者消费组处于再平衡状态
			// 我们唯一能做的就是失败掉当前的commit，然后让开发者在poll()方法中重新加入消费组
            if (generation == null) {
                log.info("Failing OffsetCommit request since the consumer is not part of an active group");
                return RequestFuture.failure(new CommitFailedException());
			}
        } else
			// 如果是手动非配的，不需要有版本的概念
			generation = Generation.NO_GENERATION;
		// 构建offset提交请求
=======
        }

        final Generation generation;
        if (subscriptions.hasAutoAssignedPartitions()) {
            generation = generationIfStable();
            // if the generation is null, we are not part of an active group (and we expect to be).
            // the only thing we can do is fail the commit and let the user rejoin the group in poll().
            if (generation == null) {
                log.info("Failing OffsetCommit request since the consumer is not part of an active group");

                if (rebalanceInProgress()) {
                    // if the client knows it is already rebalancing, we can use RebalanceInProgressException instead of
                    // CommitFailedException to indicate this is not a fatal error
                    return RequestFuture.failure(new RebalanceInProgressException("Offset commit cannot be completed since the " +
                        "consumer is undergoing a rebalance for auto partition assignment. You can try completing the rebalance " +
                        "by calling poll() and then retry the operation."));
                } else {
                    return RequestFuture.failure(new CommitFailedException("Offset commit cannot be completed since the " +
                        "consumer is not part of an active group for auto partition assignment; it is likely that the consumer " +
                        "was kicked out of the group."));
                }
            }
        } else {
            generation = Generation.NO_GENERATION;
        }

>>>>>>> 031b7208
        OffsetCommitRequest.Builder builder = new OffsetCommitRequest.Builder(
                new OffsetCommitRequestData()
                        .setGroupId(this.rebalanceConfig.groupId)
                        .setGenerationId(generation.generationId)
                        .setMemberId(generation.memberId)
                        .setGroupInstanceId(rebalanceConfig.groupInstanceId.orElse(null))
                        .setTopics(new ArrayList<>(requestTopicDataMap.values()))
        );

        log.trace("Sending OffsetCommit request with {} to coordinator {}", offsets, coordinator);
		// 向指定的协调者发送提交offset请求，并声明offset提交响应的处理器
        return client.send(coordinator, builder)
                .compose(new OffsetCommitResponseHandler(offsets, generation));
    }

    private class OffsetCommitResponseHandler extends CoordinatorResponseHandler<OffsetCommitResponse, Void> {
        private final Map<TopicPartition, OffsetAndMetadata> offsets;

        private OffsetCommitResponseHandler(Map<TopicPartition, OffsetAndMetadata> offsets, Generation generation) {
            super(generation);
            this.offsets = offsets;
        }

        @Override
        public void handle(OffsetCommitResponse commitResponse, RequestFuture<Void> future) {
            sensors.commitSensor.record(response.requestLatencyMs());
            Set<String> unauthorizedTopics = new HashSet<>();

            for (OffsetCommitResponseData.OffsetCommitResponseTopic topic : commitResponse.data().topics()) {
                for (OffsetCommitResponseData.OffsetCommitResponsePartition partition : topic.partitions()) {
                    TopicPartition tp = new TopicPartition(topic.name(), partition.partitionIndex());
                    OffsetAndMetadata offsetAndMetadata = this.offsets.get(tp);

                    long offset = offsetAndMetadata.offset();

                    Errors error = Errors.forCode(partition.errorCode());
                    if (error == Errors.NONE) {
                        log.debug("Committed offset {} for partition {}", offset, tp);
                    } else {
                        if (error.exception() instanceof RetriableException) {
                            log.warn("Offset commit failed on partition {} at offset {}: {}", tp, offset, error.message());
                        } else {
                            log.error("Offset commit failed on partition {} at offset {}: {}", tp, offset, error.message());
                        }

                        if (error == Errors.GROUP_AUTHORIZATION_FAILED) {
                            future.raise(GroupAuthorizationException.forGroupId(rebalanceConfig.groupId));
                            return;
                        } else if (error == Errors.TOPIC_AUTHORIZATION_FAILED) {
                            unauthorizedTopics.add(tp.topic());
                        } else if (error == Errors.OFFSET_METADATA_TOO_LARGE
                                || error == Errors.INVALID_COMMIT_OFFSET_SIZE) {
                            // raise the error to the user
                            future.raise(error);
                            return;
                        } else if (error == Errors.COORDINATOR_LOAD_IN_PROGRESS
                                || error == Errors.UNKNOWN_TOPIC_OR_PARTITION) {
                            // just retry
                            future.raise(error);
                            return;
                        } else if (error == Errors.COORDINATOR_NOT_AVAILABLE
                                || error == Errors.NOT_COORDINATOR
                                || error == Errors.REQUEST_TIMED_OUT) {
                            markCoordinatorUnknown(error);
                            future.raise(error);
                            return;
                        } else if (error == Errors.FENCED_INSTANCE_ID) {
                            log.info("OffsetCommit failed with {} due to group instance id {} fenced", sentGeneration, rebalanceConfig.groupInstanceId);

                            // if the generation has changed or we are not in rebalancing, do not raise the fatal error but rebalance-in-progress
                            if (generationUnchanged()) {
                                future.raise(error);
                            } else {
                                if (ConsumerCoordinator.this.state == MemberState.PREPARING_REBALANCE) {
                                    future.raise(new RebalanceInProgressException("Offset commit cannot be completed since the " +
                                        "consumer member's old generation is fenced by its group instance id, it is possible that " +
                                        "this consumer has already participated another rebalance and got a new generation"));
                                } else {
                                    future.raise(new CommitFailedException());
                                }
                            }
                            return;
                        } else if (error == Errors.REBALANCE_IN_PROGRESS) {
                            /* Consumer should not try to commit offset in between join-group and sync-group,
                             * and hence on broker-side it is not expected to see a commit offset request
                             * during CompletingRebalance phase; if it ever happens then broker would return
                             * this error to indicate that we are still in the middle of a rebalance.
                             * In this case we would throw a RebalanceInProgressException,
                             * request re-join but do not reset generations. If the callers decide to retry they
                             * can go ahead and call poll to finish up the rebalance first, and then try commit again.
                             */
                            requestRejoin("offset commit failed since group is already rebalancing");
                            future.raise(new RebalanceInProgressException("Offset commit cannot be completed since the " +
                                "consumer group is executing a rebalance at the moment. You can try completing the rebalance " +
                                "by calling poll() and then retry commit again"));
                            return;
                        } else if (error == Errors.UNKNOWN_MEMBER_ID
                                || error == Errors.ILLEGAL_GENERATION) {
                            log.info("OffsetCommit failed with {}: {}", sentGeneration, error.message());

                            // only need to reset generation and re-join group if generation has not changed or we are not in rebalancing;
                            // otherwise only raise rebalance-in-progress error
                            if (!generationUnchanged() && ConsumerCoordinator.this.state == MemberState.PREPARING_REBALANCE) {
                                future.raise(new RebalanceInProgressException("Offset commit cannot be completed since the " +
                                    "consumer member's generation is already stale, meaning it has already participated another rebalance and " +
                                    "got a new generation. You can try completing the rebalance by calling poll() and then retry commit again"));
                            } else {
                                resetGenerationOnResponseError(ApiKeys.OFFSET_COMMIT, error);
                                future.raise(new CommitFailedException());
                            }
                            return;
                        } else {
                            future.raise(new KafkaException("Unexpected error in commit: " + error.message()));
                            return;
                        }
                    }
                }
            }

            if (!unauthorizedTopics.isEmpty()) {
                log.error("Not authorized to commit to topics {}", unauthorizedTopics);
                future.raise(new TopicAuthorizationException(unauthorizedTopics));
            } else {
                future.complete(null);
            }
        }
    }

    /**
     * Fetch the committed offsets for a set of partitions. This is a non-blocking call. The
     * returned future can be polled to get the actual offsets returned from the broker.
     *
     * @param partitions The set of partitions to get offsets for.
     * @return A request future containing the committed offsets.
     */
    private RequestFuture<Map<TopicPartition, OffsetAndMetadata>> sendOffsetFetchRequest(Set<TopicPartition> partitions) {
        Node coordinator = checkAndGetCoordinator();
        if (coordinator == null)
            return RequestFuture.coordinatorNotAvailable();

        log.debug("Fetching committed offsets for partitions: {}", partitions);
        // construct the request
        OffsetFetchRequest.Builder requestBuilder =
            new OffsetFetchRequest.Builder(this.rebalanceConfig.groupId, true, new ArrayList<>(partitions), throwOnFetchStableOffsetsUnsupported);

        // send the request with a callback
        return client.send(coordinator, requestBuilder)
                .compose(new OffsetFetchResponseHandler());
    }

    private class OffsetFetchResponseHandler extends CoordinatorResponseHandler<OffsetFetchResponse, Map<TopicPartition, OffsetAndMetadata>> {
        private OffsetFetchResponseHandler() {
            super(Generation.NO_GENERATION);
        }

        @Override
        public void handle(OffsetFetchResponse response, RequestFuture<Map<TopicPartition, OffsetAndMetadata>> future) {
            if (response.hasError()) {
                Errors error = response.error();
                log.debug("Offset fetch failed: {}", error.message());

                if (error == Errors.COORDINATOR_LOAD_IN_PROGRESS) {
                    // just retry
                    future.raise(error);
                } else if (error == Errors.NOT_COORDINATOR) {
                    // re-discover the coordinator and retry
                    markCoordinatorUnknown(error);
                    future.raise(error);
                } else if (error == Errors.GROUP_AUTHORIZATION_FAILED) {
                    future.raise(GroupAuthorizationException.forGroupId(rebalanceConfig.groupId));
                } else {
                    future.raise(new KafkaException("Unexpected error in fetch offset response: " + error.message()));
                }
                return;
            }

            Set<String> unauthorizedTopics = null;
            Map<TopicPartition, OffsetAndMetadata> offsets = new HashMap<>(response.responseData().size());
            Set<TopicPartition> unstableTxnOffsetTopicPartitions = new HashSet<>();
            for (Map.Entry<TopicPartition, OffsetFetchResponse.PartitionData> entry : response.responseData().entrySet()) {
                TopicPartition tp = entry.getKey();
                OffsetFetchResponse.PartitionData partitionData = entry.getValue();
                if (partitionData.hasError()) {
                    Errors error = partitionData.error;
                    log.debug("Failed to fetch offset for partition {}: {}", tp, error.message());

                    if (error == Errors.UNKNOWN_TOPIC_OR_PARTITION) {
                        future.raise(new KafkaException("Topic or Partition " + tp + " does not exist"));
                        return;
                    } else if (error == Errors.TOPIC_AUTHORIZATION_FAILED) {
                        if (unauthorizedTopics == null) {
                            unauthorizedTopics = new HashSet<>();
                        }
                        unauthorizedTopics.add(tp.topic());
                    } else if (error == Errors.UNSTABLE_OFFSET_COMMIT) {
                        unstableTxnOffsetTopicPartitions.add(tp);
                    } else {
                        future.raise(new KafkaException("Unexpected error in fetch offset response for partition " +
                            tp + ": " + error.message()));
                        return;
                    }
                } else if (partitionData.offset >= 0) {
                    // record the position with the offset (-1 indicates no committed offset to fetch);
                    // if there's no committed offset, record as null
                    offsets.put(tp, new OffsetAndMetadata(partitionData.offset, partitionData.leaderEpoch, partitionData.metadata));
                } else {
                    log.info("Found no committed offset for partition {}", tp);
                    offsets.put(tp, null);
                }
            }

            if (unauthorizedTopics != null) {
                future.raise(new TopicAuthorizationException(unauthorizedTopics));
            } else if (!unstableTxnOffsetTopicPartitions.isEmpty()) {
                // just retry
                log.info("The following partitions still have unstable offsets " +
                             "which are not cleared on the broker side: {}" +
                             ", this could be either " +
                             "transactional offsets waiting for completion, or " +
                             "normal offsets waiting for replication after appending to local log", unstableTxnOffsetTopicPartitions);
                future.raise(new UnstableOffsetCommitException("There are unstable offsets for the requested topic partitions"));
            } else {
                future.complete(offsets);
            }
        }
    }

    private class ConsumerCoordinatorMetrics {
        private final String metricGrpName;
        private final Sensor commitSensor;
        private final Sensor revokeCallbackSensor;
        private final Sensor assignCallbackSensor;
        private final Sensor loseCallbackSensor;

        private ConsumerCoordinatorMetrics(Metrics metrics, String metricGrpPrefix) {
            this.metricGrpName = metricGrpPrefix + "-coordinator-metrics";

            this.commitSensor = metrics.sensor("commit-latency");
            this.commitSensor.add(metrics.metricName("commit-latency-avg",
                this.metricGrpName,
                "The average time taken for a commit request"), new Avg());
            this.commitSensor.add(metrics.metricName("commit-latency-max",
                this.metricGrpName,
                "The max time taken for a commit request"), new Max());
            this.commitSensor.add(createMeter(metrics, metricGrpName, "commit", "commit calls"));

            this.revokeCallbackSensor = metrics.sensor("partition-revoked-latency");
            this.revokeCallbackSensor.add(metrics.metricName("partition-revoked-latency-avg",
                this.metricGrpName,
                "The average time taken for a partition-revoked rebalance listener callback"), new Avg());
            this.revokeCallbackSensor.add(metrics.metricName("partition-revoked-latency-max",
                this.metricGrpName,
                "The max time taken for a partition-revoked rebalance listener callback"), new Max());

            this.assignCallbackSensor = metrics.sensor("partition-assigned-latency");
            this.assignCallbackSensor.add(metrics.metricName("partition-assigned-latency-avg",
                this.metricGrpName,
                "The average time taken for a partition-assigned rebalance listener callback"), new Avg());
            this.assignCallbackSensor.add(metrics.metricName("partition-assigned-latency-max",
                this.metricGrpName,
                "The max time taken for a partition-assigned rebalance listener callback"), new Max());

            this.loseCallbackSensor = metrics.sensor("partition-lost-latency");
            this.loseCallbackSensor.add(metrics.metricName("partition-lost-latency-avg",
                this.metricGrpName,
                "The average time taken for a partition-lost rebalance listener callback"), new Avg());
            this.loseCallbackSensor.add(metrics.metricName("partition-lost-latency-max",
                this.metricGrpName,
                "The max time taken for a partition-lost rebalance listener callback"), new Max());

            Measurable numParts = (config, now) -> subscriptions.numAssignedPartitions();
            metrics.addMetric(metrics.metricName("assigned-partitions",
                this.metricGrpName,
                "The number of partitions currently assigned to this consumer"), numParts);
        }
    }

    private static class MetadataSnapshot {
        private final int version;
        private final Map<String, Integer> partitionsPerTopic;

        private MetadataSnapshot(SubscriptionState subscription, Cluster cluster, int version) {
            Map<String, Integer> partitionsPerTopic = new HashMap<>();
            for (String topic : subscription.metadataTopics()) {
                Integer numPartitions = cluster.partitionCountForTopic(topic);
                if (numPartitions != null)
                    partitionsPerTopic.put(topic, numPartitions);
            }
            this.partitionsPerTopic = partitionsPerTopic;
            this.version = version;
        }

        boolean matches(MetadataSnapshot other) {
            return version == other.version || partitionsPerTopic.equals(other.partitionsPerTopic);
        }

        @Override
        public String toString() {
            return "(version" + version + ": " + partitionsPerTopic + ")";
        }
    }

    private static class OffsetCommitCompletion {
        private final OffsetCommitCallback callback;
        private final Map<TopicPartition, OffsetAndMetadata> offsets;
        private final Exception exception;

        private OffsetCommitCompletion(OffsetCommitCallback callback, Map<TopicPartition, OffsetAndMetadata> offsets, Exception exception) {
            this.callback = callback;
            this.offsets = offsets;
            this.exception = exception;
        }

        public void invoke() {
            if (callback != null)
                callback.onComplete(offsets, exception);
        }
    }

    /* test-only classes below */
    RebalanceProtocol getProtocol() {
        return protocol;
    }

    boolean poll(Timer timer) {
        return poll(timer, true);
    }
}<|MERGE_RESOLUTION|>--- conflicted
+++ resolved
@@ -36,11 +36,11 @@
 import org.apache.kafka.common.errors.FencedInstanceIdException;
 import org.apache.kafka.common.errors.GroupAuthorizationException;
 import org.apache.kafka.common.errors.InterruptException;
-import org.apache.kafka.common.errors.UnstableOffsetCommitException;
 import org.apache.kafka.common.errors.RebalanceInProgressException;
 import org.apache.kafka.common.errors.RetriableException;
 import org.apache.kafka.common.errors.TimeoutException;
 import org.apache.kafka.common.errors.TopicAuthorizationException;
+import org.apache.kafka.common.errors.UnstableOffsetCommitException;
 import org.apache.kafka.common.errors.WakeupException;
 import org.apache.kafka.common.message.JoinGroupRequestData;
 import org.apache.kafka.common.message.JoinGroupResponseData;
@@ -82,240 +82,162 @@
 import java.util.stream.Collectors;
 
 /**
- * 这个类负载管理consumer的协调进程
- * 简单来说就是负责单个consumer的协调器
+ * This class manages the coordination process with the consumer coordinator.
  */
 public final class ConsumerCoordinator extends AbstractCoordinator {
+	private final GroupRebalanceConfig rebalanceConfig;
+	private final Logger log;
+	private final List<ConsumerPartitionAssignor> assignors;
+	private final ConsumerMetadata metadata;
+	private final ConsumerCoordinatorMetrics sensors;
+	private final SubscriptionState subscriptions;
+	private final OffsetCommitCallback defaultOffsetCommitCallback;
+	private final boolean autoCommitEnabled;
+	private final int autoCommitIntervalMs;
+	private final ConsumerInterceptors<?, ?> interceptors;
+	private final AtomicInteger pendingAsyncCommits;
+
+	// this collection must be thread-safe because it is modified from the response handler
+	// of offset commit requests, which may be invoked from the heartbeat thread
+	private final ConcurrentLinkedQueue<OffsetCommitCompletion> completedOffsetCommits;
+
+	private boolean isLeader = false;
+	private Set<String> joinedSubscription;
+	private MetadataSnapshot metadataSnapshot;
+	private MetadataSnapshot assignmentSnapshot;
+	private Timer nextAutoCommitTimer;
+	private AtomicBoolean asyncCommitFenced;
+	private ConsumerGroupMetadata groupMetadata;
+	private final boolean throwOnFetchStableOffsetsUnsupported;
+
+	// hold onto request&future for committed offset requests to enable async calls.
+	private PendingCommittedOffsetRequest pendingCommittedOffsetRequest = null;
+
+	private static class PendingCommittedOffsetRequest {
+		private final Set<TopicPartition> requestedPartitions;
+		private final Generation requestedGeneration;
+		private final RequestFuture<Map<TopicPartition, OffsetAndMetadata>> response;
+
+		private PendingCommittedOffsetRequest(final Set<TopicPartition> requestedPartitions,
+											  final Generation generationAtRequestTime,
+											  final RequestFuture<Map<TopicPartition, OffsetAndMetadata>> response) {
+			this.requestedPartitions = Objects.requireNonNull(requestedPartitions);
+			this.response = Objects.requireNonNull(response);
+			this.requestedGeneration = generationAtRequestTime;
+		}
+
+		private boolean sameRequest(final Set<TopicPartition> currentRequest, final Generation currentGeneration) {
+			return Objects.equals(requestedGeneration, currentGeneration) && requestedPartitions.equals(currentRequest);
+		}
+	}
+
+	private final RebalanceProtocol protocol;
+
 	/**
-	 * 消费组再平衡配置
+	 * Initialize the coordination manager.
 	 */
-	private final GroupRebalanceConfig rebalanceConfig;
-	/**
-	 * 日志记录器
-	 */
-	private final Logger log;
-	/**
-	 * consumer partition分配器
-	 */
-	private final List<ConsumerPartitionAssignor> assignors;
-	/**
-	 * consumer的metadata
-	 */
-	private final ConsumerMetadata metadata;
-	/**
-	 * consumer协调者的计数器
-	 */
-	private final ConsumerCoordinatorMetrics sensors;
-	/**
-	 * 订阅状态
-	 */
-	private final SubscriptionState subscriptions;
-	/**
-	 * 提交offset的回调任务
-	 */
-    private final OffsetCommitCallback defaultOffsetCommitCallback;
-	/**
-	 * 是否开启自动提交
-	 */
-	private final boolean autoCommitEnabled;
-	/**
-	 * 自动提交的时间间隔
-	 */
-	private final int autoCommitIntervalMs;
-	/**
-	 * 提交成功后执行的拦截器操作
-	 */
-	private final ConsumerInterceptors<?, ?> interceptors;
-	/**
-	 * 挂起的异步提交数量
-	 */
-	private final AtomicInteger pendingAsyncCommits;
-
-	/**
-	 * 已完成的offset提交
-	 * 队列必须是线程安全的，因为他会被多个提交offset请求的响应处理器修改，这些多个处理器可能是由心跳线程触发的
-	 */
-    private final ConcurrentLinkedQueue<OffsetCommitCompletion> completedOffsetCommits;
-	/**
-	 * 是否是leader节点
-	 */
-    private boolean isLeader = false;
-
-    private Set<String> joinedSubscription;
-<<<<<<< HEAD
-	/**
-	 * metadata的当前快照
-	 */
-	private MetadataSnapshot metadataSnapshot;
-	/**
-	 * 分配的当前快照
-	 */
-	private MetadataSnapshot assignmentSnapshot;
-	/**
-	 * 进行下一次提交的计时器
-	 */
-	private Timer nextAutoCommitTimer;
-	/**
-	 * 异步提交栅栏
-	 */
-	private AtomicBoolean asyncCommitFenced;
-=======
-    private MetadataSnapshot metadataSnapshot;
-    private MetadataSnapshot assignmentSnapshot;
-    private Timer nextAutoCommitTimer;
-    private AtomicBoolean asyncCommitFenced;
-    private ConsumerGroupMetadata groupMetadata;
-    private final boolean throwOnFetchStableOffsetsUnsupported;
->>>>>>> 031b7208
-
-    // hold onto request&future for committed offset requests to enable async calls.
-	/**
-	 * 开启异步调用的情况下，挂起提交offset的request和future
-	 */
-	private PendingCommittedOffsetRequest pendingCommittedOffsetRequest = null;
-
-    private static class PendingCommittedOffsetRequest {
-        private final Set<TopicPartition> requestedPartitions;
-        private final Generation requestedGeneration;
-        private final RequestFuture<Map<TopicPartition, OffsetAndMetadata>> response;
-
-        private PendingCommittedOffsetRequest(final Set<TopicPartition> requestedPartitions,
-                                              final Generation generationAtRequestTime,
-                                              final RequestFuture<Map<TopicPartition, OffsetAndMetadata>> response) {
-            this.requestedPartitions = Objects.requireNonNull(requestedPartitions);
-            this.response = Objects.requireNonNull(response);
-            this.requestedGeneration = generationAtRequestTime;
-        }
-
-        private boolean sameRequest(final Set<TopicPartition> currentRequest, final Generation currentGeneration) {
-            return Objects.equals(requestedGeneration, currentGeneration) && requestedPartitions.equals(currentRequest);
-        }
-    }
-
-    private final RebalanceProtocol protocol;
-
-    /**
-     * Initialize the coordination manager.
-     */
-    public ConsumerCoordinator(GroupRebalanceConfig rebalanceConfig,
-                               LogContext logContext,
-                               ConsumerNetworkClient client,
-                               List<ConsumerPartitionAssignor> assignors,
-                               ConsumerMetadata metadata,
-                               SubscriptionState subscriptions,
-                               Metrics metrics,
-                               String metricGrpPrefix,
-                               Time time,
-                               boolean autoCommitEnabled,
-                               int autoCommitIntervalMs,
-                               ConsumerInterceptors<?, ?> interceptors,
-                               boolean throwOnFetchStableOffsetsUnsupported) {
-        super(rebalanceConfig,
-              logContext,
-              client,
-              metrics,
-              metricGrpPrefix,
-              time);
-        this.rebalanceConfig = rebalanceConfig;
-        this.log = logContext.logger(ConsumerCoordinator.class);
-        this.metadata = metadata;
-        this.metadataSnapshot = new MetadataSnapshot(subscriptions, metadata.fetch(), metadata.updateVersion());
-        this.subscriptions = subscriptions;
-        this.defaultOffsetCommitCallback = new DefaultOffsetCommitCallback();
-        this.autoCommitEnabled = autoCommitEnabled;
-        this.autoCommitIntervalMs = autoCommitIntervalMs;
-        this.assignors = assignors;
-        this.completedOffsetCommits = new ConcurrentLinkedQueue<>();
-        this.sensors = new ConsumerCoordinatorMetrics(metrics, metricGrpPrefix);
-        this.interceptors = interceptors;
-        this.pendingAsyncCommits = new AtomicInteger();
-        this.asyncCommitFenced = new AtomicBoolean(false);
-<<<<<<< HEAD
-		// 如果开启了自动提交offset
-=======
-        this.groupMetadata = new ConsumerGroupMetadata(rebalanceConfig.groupId,
-            JoinGroupRequest.UNKNOWN_GENERATION_ID, JoinGroupRequest.UNKNOWN_MEMBER_ID, rebalanceConfig.groupInstanceId);
-        this.throwOnFetchStableOffsetsUnsupported = throwOnFetchStableOffsetsUnsupported;
-
->>>>>>> 031b7208
-        if (autoCommitEnabled)
-			// 初始化下一次进行自动提交的计时器
-            this.nextAutoCommitTimer = time.timer(autoCommitIntervalMs);
-
-        // select the rebalance protocol such that:
-        //   1. only consider protocols that are supported by all the assignors. If there is no common protocols supported
-        //      across all the assignors, throw an exception.
-        //   2. if there are multiple protocols that are commonly supported, select the one with the highest id (i.e. the
-        //      id number indicates how advanced the protocol is).
-        // we know there are at least one assignor in the list, no need to double check for NPE
-        if (!assignors.isEmpty()) {
-            List<RebalanceProtocol> supportedProtocols = new ArrayList<>(assignors.get(0).supportedProtocols());
-
-            for (ConsumerPartitionAssignor assignor : assignors) {
-                supportedProtocols.retainAll(assignor.supportedProtocols());
-            }
-
-            if (supportedProtocols.isEmpty()) {
-                throw new IllegalArgumentException("Specified assignors " +
-                    assignors.stream().map(ConsumerPartitionAssignor::name).collect(Collectors.toSet()) +
-                    " do not have commonly supported rebalance protocol");
-            }
-
-            Collections.sort(supportedProtocols);
-
-            protocol = supportedProtocols.get(supportedProtocols.size() - 1);
-        } else {
-            protocol = null;
-        }
-
-        this.metadata.requestUpdate();
-    }
-
-    @Override
-    public String protocolType() {
-        return ConsumerProtocol.PROTOCOL_TYPE;
-    }
-
-    @Override
-    protected JoinGroupRequestData.JoinGroupRequestProtocolCollection metadata() {
-        log.debug("Joining group with current subscription: {}", subscriptions.subscription());
-        this.joinedSubscription = subscriptions.subscription();
-        JoinGroupRequestData.JoinGroupRequestProtocolCollection protocolSet = new JoinGroupRequestData.JoinGroupRequestProtocolCollection();
-
-        List<String> topics = new ArrayList<>(joinedSubscription);
-        for (ConsumerPartitionAssignor assignor : assignors) {
-            Subscription subscription = new Subscription(topics,
-                                                         assignor.subscriptionUserData(joinedSubscription),
-                                                         subscriptions.assignedPartitionsList());
-            ByteBuffer metadata = ConsumerProtocol.serializeSubscription(subscription);
-
-            protocolSet.add(new JoinGroupRequestData.JoinGroupRequestProtocol()
-                    .setName(assignor.name())
-                    .setMetadata(Utils.toArray(metadata)));
-        }
-        return protocolSet;
-    }
-
-	/**
-	 * 更新正则表达式订阅模式下的订阅信息
-	 * @param cluster 集群信息
-	 */
+	public ConsumerCoordinator(GroupRebalanceConfig rebalanceConfig,
+							   LogContext logContext,
+							   ConsumerNetworkClient client,
+							   List<ConsumerPartitionAssignor> assignors,
+							   ConsumerMetadata metadata,
+							   SubscriptionState subscriptions,
+							   Metrics metrics,
+							   String metricGrpPrefix,
+							   Time time,
+							   boolean autoCommitEnabled,
+							   int autoCommitIntervalMs,
+							   ConsumerInterceptors<?, ?> interceptors,
+							   boolean throwOnFetchStableOffsetsUnsupported) {
+		super(rebalanceConfig,
+				logContext,
+				client,
+				metrics,
+				metricGrpPrefix,
+				time);
+		this.rebalanceConfig = rebalanceConfig;
+		this.log = logContext.logger(ConsumerCoordinator.class);
+		this.metadata = metadata;
+		this.metadataSnapshot = new MetadataSnapshot(subscriptions, metadata.fetch(), metadata.updateVersion());
+		this.subscriptions = subscriptions;
+		this.defaultOffsetCommitCallback = new DefaultOffsetCommitCallback();
+		this.autoCommitEnabled = autoCommitEnabled;
+		this.autoCommitIntervalMs = autoCommitIntervalMs;
+		this.assignors = assignors;
+		this.completedOffsetCommits = new ConcurrentLinkedQueue<>();
+		this.sensors = new ConsumerCoordinatorMetrics(metrics, metricGrpPrefix);
+		this.interceptors = interceptors;
+		this.pendingAsyncCommits = new AtomicInteger();
+		this.asyncCommitFenced = new AtomicBoolean(false);
+		this.groupMetadata = new ConsumerGroupMetadata(rebalanceConfig.groupId,
+				JoinGroupRequest.UNKNOWN_GENERATION_ID, JoinGroupRequest.UNKNOWN_MEMBER_ID, rebalanceConfig.groupInstanceId);
+		this.throwOnFetchStableOffsetsUnsupported = throwOnFetchStableOffsetsUnsupported;
+
+		if (autoCommitEnabled)
+			this.nextAutoCommitTimer = time.timer(autoCommitIntervalMs);
+
+		// select the rebalance protocol such that:
+		//   1. only consider protocols that are supported by all the assignors. If there is no common protocols supported
+		//      across all the assignors, throw an exception.
+		//   2. if there are multiple protocols that are commonly supported, select the one with the highest id (i.e. the
+		//      id number indicates how advanced the protocol is).
+		// we know there are at least one assignor in the list, no need to double check for NPE
+		if (!assignors.isEmpty()) {
+			List<RebalanceProtocol> supportedProtocols = new ArrayList<>(assignors.get(0).supportedProtocols());
+
+			for (ConsumerPartitionAssignor assignor : assignors) {
+				supportedProtocols.retainAll(assignor.supportedProtocols());
+			}
+
+			if (supportedProtocols.isEmpty()) {
+				throw new IllegalArgumentException("Specified assignors " +
+						assignors.stream().map(ConsumerPartitionAssignor::name).collect(Collectors.toSet()) +
+						" do not have commonly supported rebalance protocol");
+			}
+
+			Collections.sort(supportedProtocols);
+
+			protocol = supportedProtocols.get(supportedProtocols.size() - 1);
+		} else {
+			protocol = null;
+		}
+
+		this.metadata.requestUpdate();
+	}
+
+	@Override
+	public String protocolType() {
+		return ConsumerProtocol.PROTOCOL_TYPE;
+	}
+
+	@Override
+	protected JoinGroupRequestData.JoinGroupRequestProtocolCollection metadata() {
+		log.debug("Joining group with current subscription: {}", subscriptions.subscription());
+		this.joinedSubscription = subscriptions.subscription();
+		JoinGroupRequestData.JoinGroupRequestProtocolCollection protocolSet = new JoinGroupRequestData.JoinGroupRequestProtocolCollection();
+
+		List<String> topics = new ArrayList<>(joinedSubscription);
+		for (ConsumerPartitionAssignor assignor : assignors) {
+			Subscription subscription = new Subscription(topics,
+					assignor.subscriptionUserData(joinedSubscription),
+					subscriptions.assignedPartitionsList());
+			ByteBuffer metadata = ConsumerProtocol.serializeSubscription(subscription);
+
+			protocolSet.add(new JoinGroupRequestData.JoinGroupRequestProtocol()
+					.setName(assignor.name())
+					.setMetadata(Utils.toArray(metadata)));
+		}
+		return protocolSet;
+	}
+
 	public void updatePatternSubscription(Cluster cluster) {
-		// 获取根据正在表达式筛选的需要订阅的topic列表
 		final Set<String> topicsToSubscribe = cluster.topics().stream()
 				.filter(subscriptions::matchesSubscribedPattern)
 				.collect(Collectors.toSet());
-		// 更新订阅信息，相当于直接替换当前订阅的topic列表
 		if (subscriptions.subscribeFromPattern(topicsToSubscribe))
-			// 请求更新新的topic的metadata
 			metadata.requestUpdateForNewTopics();
 	}
 
-	/**
-	 * 寻找partition分配策略
-	 * @param name partition分配策略名称
-	 * @return 查找的partition分配策略
-	 */
 	private ConsumerPartitionAssignor lookupAssignor(String name) {
 		for (ConsumerPartitionAssignor assignor : this.assignors) {
 			if (assignor.name().equals(name))
@@ -324,96 +246,90 @@
 		return null;
 	}
 
-    private void maybeUpdateJoinedSubscription(Set<TopicPartition> assignedPartitions) {
-        if (subscriptions.hasPatternSubscription()) {
-            // Check if the assignment contains some topics that were not in the original
-            // subscription, if yes we will obey what leader has decided and add these topics
-            // into the subscriptions as long as they still match the subscribed pattern
-
-            Set<String> addedTopics = new HashSet<>();
-            // this is a copy because its handed to listener below
-            for (TopicPartition tp : assignedPartitions) {
-                if (!joinedSubscription.contains(tp.topic()))
-                    addedTopics.add(tp.topic());
-            }
-
-            if (!addedTopics.isEmpty()) {
-                Set<String> newSubscription = new HashSet<>(subscriptions.subscription());
-                Set<String> newJoinedSubscription = new HashSet<>(joinedSubscription);
-                newSubscription.addAll(addedTopics);
-                newJoinedSubscription.addAll(addedTopics);
-
-                if (this.subscriptions.subscribeFromPattern(newSubscription))
-                    metadata.requestUpdateForNewTopics();
-                this.joinedSubscription = newJoinedSubscription;
-            }
-        }
-    }
-
-    private Exception invokeOnAssignment(final ConsumerPartitionAssignor assignor, final Assignment assignment) {
-        log.info("Notifying assignor about the new {}", assignment);
-
-        try {
-            assignor.onAssignment(assignment, groupMetadata);
-        } catch (Exception e) {
-            return e;
-        }
-
-        return null;
-    }
-
-    private Exception invokePartitionsAssigned(final Set<TopicPartition> assignedPartitions) {
-        log.info("Adding newly assigned partitions: {}", Utils.join(assignedPartitions, ", "));
-
-        ConsumerRebalanceListener listener = subscriptions.rebalanceListener();
-        try {
-            final long startMs = time.milliseconds();
-            listener.onPartitionsAssigned(assignedPartitions);
-            sensors.assignCallbackSensor.record(time.milliseconds() - startMs);
-        } catch (WakeupException | InterruptException e) {
-            throw e;
-        } catch (Exception e) {
-            log.error("User provided listener {} failed on invocation of onPartitionsAssigned for partitions {}",
-                listener.getClass().getName(), assignedPartitions, e);
-            return e;
-        }
-
-        return null;
-    }
-
-    private Exception invokePartitionsRevoked(final Set<TopicPartition> revokedPartitions) {
-        log.info("Revoke previously assigned partitions {}", Utils.join(revokedPartitions, ", "));
-
-        ConsumerRebalanceListener listener = subscriptions.rebalanceListener();
-        try {
-            final long startMs = time.milliseconds();
-            listener.onPartitionsRevoked(revokedPartitions);
-            sensors.revokeCallbackSensor.record(time.milliseconds() - startMs);
-        } catch (WakeupException | InterruptException e) {
-            throw e;
-        } catch (Exception e) {
-            log.error("User provided listener {} failed on invocation of onPartitionsRevoked for partitions {}",
-                listener.getClass().getName(), revokedPartitions, e);
-            return e;
-        }
-
-        return null;
-<<<<<<< HEAD
-	}
-
-	/**
-	 * 撤销指定的partition
-	 * @param lostPartitions 需要撤销的partition
-	 * @return 撤销中出现的异常
-	 */
+	private void maybeUpdateJoinedSubscription(Set<TopicPartition> assignedPartitions) {
+		if (subscriptions.hasPatternSubscription()) {
+			// Check if the assignment contains some topics that were not in the original
+			// subscription, if yes we will obey what leader has decided and add these topics
+			// into the subscriptions as long as they still match the subscribed pattern
+
+			Set<String> addedTopics = new HashSet<>();
+			// this is a copy because its handed to listener below
+			for (TopicPartition tp : assignedPartitions) {
+				if (!joinedSubscription.contains(tp.topic()))
+					addedTopics.add(tp.topic());
+			}
+
+			if (!addedTopics.isEmpty()) {
+				Set<String> newSubscription = new HashSet<>(subscriptions.subscription());
+				Set<String> newJoinedSubscription = new HashSet<>(joinedSubscription);
+				newSubscription.addAll(addedTopics);
+				newJoinedSubscription.addAll(addedTopics);
+
+				if (this.subscriptions.subscribeFromPattern(newSubscription))
+					metadata.requestUpdateForNewTopics();
+				this.joinedSubscription = newJoinedSubscription;
+			}
+		}
+	}
+
+	private Exception invokeOnAssignment(final ConsumerPartitionAssignor assignor, final Assignment assignment) {
+		log.info("Notifying assignor about the new {}", assignment);
+
+		try {
+			assignor.onAssignment(assignment, groupMetadata);
+		} catch (Exception e) {
+			return e;
+		}
+
+		return null;
+	}
+
+	private Exception invokePartitionsAssigned(final Set<TopicPartition> assignedPartitions) {
+		log.info("Adding newly assigned partitions: {}", Utils.join(assignedPartitions, ", "));
+
+		ConsumerRebalanceListener listener = subscriptions.rebalanceListener();
+		try {
+			final long startMs = time.milliseconds();
+			listener.onPartitionsAssigned(assignedPartitions);
+			sensors.assignCallbackSensor.record(time.milliseconds() - startMs);
+		} catch (WakeupException | InterruptException e) {
+			throw e;
+		} catch (Exception e) {
+			log.error("User provided listener {} failed on invocation of onPartitionsAssigned for partitions {}",
+					listener.getClass().getName(), assignedPartitions, e);
+			return e;
+		}
+
+		return null;
+	}
+
+	private Exception invokePartitionsRevoked(final Set<TopicPartition> revokedPartitions) {
+		log.info("Revoke previously assigned partitions {}", Utils.join(revokedPartitions, ", "));
+
+		ConsumerRebalanceListener listener = subscriptions.rebalanceListener();
+		try {
+			final long startMs = time.milliseconds();
+			listener.onPartitionsRevoked(revokedPartitions);
+			sensors.revokeCallbackSensor.record(time.milliseconds() - startMs);
+		} catch (WakeupException | InterruptException e) {
+			throw e;
+		} catch (Exception e) {
+			log.error("User provided listener {} failed on invocation of onPartitionsRevoked for partitions {}",
+					listener.getClass().getName(), revokedPartitions, e);
+			return e;
+		}
+
+		return null;
+	}
+
 	private Exception invokePartitionsLost(final Set<TopicPartition> lostPartitions) {
 		log.info("Lost previously assigned partitions {}", Utils.join(lostPartitions, ", "));
-		// 再平衡事件的listener
+
 		ConsumerRebalanceListener listener = subscriptions.rebalanceListener();
 		try {
-			// 使用listener执行撤销操作
+			final long startMs = time.milliseconds();
 			listener.onPartitionsLost(lostPartitions);
-			// 出现异常返回异常，正常情况下返回null
+			sensors.loseCallbackSensor.record(time.milliseconds() - startMs);
 		} catch (WakeupException | InterruptException e) {
 			throw e;
 		} catch (Exception e) {
@@ -425,13 +341,6 @@
 		return null;
 	}
 
-	/**
-	 * 处理加入消费组成功的异步任务，主要是设置拉取的分区，让poll()方法开始拉取消息
-	 * @param generation         加入消费组的generation
-	 * @param memberId           本地consumer在消费组中的唯一标识
-	 * @param assignmentStrategy 分配的策略
-	 * @param assignmentBuffer   分配的数据
-	 */
 	@Override
 	protected void onJoinComplete(int generation,
 								  String memberId,
@@ -439,361 +348,202 @@
 								  ByteBuffer assignmentBuffer) {
 		log.debug("Executing onJoinComplete with generation {} and memberId {}", generation, memberId);
 
-		// 只有leader节点才会负责监控metadata的变化（比如partition的变化）
+		// Only the leader is responsible for monitoring for metadata changes (i.e. partition changes)
 		if (!isLeader)
 			assignmentSnapshot = null;
-		// 找到对应的分配策略
+
 		ConsumerPartitionAssignor assignor = lookupAssignor(assignmentStrategy);
 		if (assignor == null)
 			throw new IllegalStateException("Coordinator selected invalid assignment protocol: " + assignmentStrategy);
-		// 获取之前已经分配的partition信息
+
+		// Give the assignor a chance to update internal state based on the received assignment
+		groupMetadata = new ConsumerGroupMetadata(rebalanceConfig.groupId, generation, memberId, rebalanceConfig.groupInstanceId);
+
 		Set<TopicPartition> ownedPartitions = new HashSet<>(subscriptions.assignedPartitions());
-		// 反序列化同步过来的partition ByteBuffer
+
+		// should at least encode the short version
+		if (assignmentBuffer.remaining() < 2)
+			throw new IllegalStateException("There are insufficient bytes available to read assignment from the sync-group response (" +
+					"actual byte size " + assignmentBuffer.remaining() + ") , this is not expected; " +
+					"it is possible that the leader's assign function is buggy and did not return any assignment for this member, " +
+					"or because static member is configured and the protocol is buggy hence did not get the assignment for this member");
+
 		Assignment assignment = ConsumerProtocol.deserializeAssignment(assignmentBuffer);
-		// 获取分配给当前consumer的partition信息
+
 		Set<TopicPartition> assignedPartitions = new HashSet<>(assignment.partitions());
-		// 如果
+
 		if (!subscriptions.checkAssignmentMatchedSubscription(assignedPartitions)) {
-			log.warn("We received an assignment {} that doesn't match our current subscription {}; it is likely " +
-							"that the subscription has changed since we joined the group. Will try re-join the group with current subscription",
+			final String reason = String.format("received assignment %s does not match the current subscription %s; " +
+							"it is likely that the subscription has changed since we joined the group, will re-join with current subscription",
 					assignment.partitions(), subscriptions.prettyString());
-
-			requestRejoin();
+			requestRejoin(reason);
 
 			return;
+		}
+
+		final AtomicReference<Exception> firstException = new AtomicReference<>(null);
+		Set<TopicPartition> addedPartitions = new HashSet<>(assignedPartitions);
+		addedPartitions.removeAll(ownedPartitions);
+
+		if (protocol == RebalanceProtocol.COOPERATIVE) {
+			Set<TopicPartition> revokedPartitions = new HashSet<>(ownedPartitions);
+			revokedPartitions.removeAll(assignedPartitions);
+
+			log.info("Updating assignment with\n" +
+							"\tAssigned partitions:                       {}\n" +
+							"\tCurrent owned partitions:                  {}\n" +
+							"\tAdded partitions (assigned - owned):       {}\n" +
+							"\tRevoked partitions (owned - assigned):     {}\n",
+					assignedPartitions,
+					ownedPartitions,
+					addedPartitions,
+					revokedPartitions
+			);
+
+			if (!revokedPartitions.isEmpty()) {
+				// Revoke partitions that were previously owned but no longer assigned;
+				// note that we should only change the assignment (or update the assignor's state)
+				// AFTER we've triggered  the revoke callback
+				firstException.compareAndSet(null, invokePartitionsRevoked(revokedPartitions));
+
+				// If revoked any partitions, need to re-join the group afterwards
+				final String reason = String.format("need to revoke partitions %s as indicated " +
+						"by the current assignment and re-join", revokedPartitions);
+				requestRejoin(reason);
+			}
 		}
 
 		// The leader may have assigned partitions which match our subscription pattern, but which
 		// were not explicitly requested, so we update the joined subscription here.
 		maybeUpdateJoinedSubscription(assignedPartitions);
 
-		// give the assignor a chance to update internal state based on the received assignment
-		ConsumerGroupMetadata metadata = new ConsumerGroupMetadata(rebalanceConfig.groupId, generation, memberId, rebalanceConfig.groupInstanceId);
-		assignor.onAssignment(assignment, metadata);
-
-		// reschedule the auto commit starting from now
+		// Catch any exception here to make sure we could complete the user callback.
+		firstException.compareAndSet(null, invokeOnAssignment(assignor, assignment));
+
+		// Reschedule the auto commit starting from now
 		if (autoCommitEnabled)
 			this.nextAutoCommitTimer.updateAndReset(autoCommitIntervalMs);
 
-		// execute the user's callback after rebalance
-		final AtomicReference<Exception> firstException = new AtomicReference<>(null);
-		Set<TopicPartition> addedPartitions = new HashSet<>(assignedPartitions);
-		addedPartitions.removeAll(ownedPartitions);
-
-		switch (protocol) {
-			case EAGER:
-				// assign partitions that are not yet owned
-				subscriptions.assignFromSubscribed(assignedPartitions);
-
-				firstException.compareAndSet(null, invokePartitionsAssigned(addedPartitions));
-
-				break;
-
-			case COOPERATIVE:
-				Set<TopicPartition> revokedPartitions = new HashSet<>(ownedPartitions);
-				revokedPartitions.removeAll(assignedPartitions);
-
-				log.info("Updating with newly assigned partitions: {}, compare with already owned partitions: {}, " +
-								"newly added partitions: {}, revoking partitions: {}",
-						Utils.join(assignedPartitions, ", "),
-						Utils.join(ownedPartitions, ", "),
-						Utils.join(addedPartitions, ", "),
-						Utils.join(revokedPartitions, ", "));
-
-				// revoke partitions that was previously owned but no longer assigned;
-				// note that we should only change the assignment AFTER we've triggered
-				// the revoke callback
-				if (!revokedPartitions.isEmpty()) {
-					firstException.compareAndSet(null, invokePartitionsRevoked(revokedPartitions));
+		subscriptions.assignFromSubscribed(assignedPartitions);
+
+		// Add partitions that were not previously owned but are now assigned
+		firstException.compareAndSet(null, invokePartitionsAssigned(addedPartitions));
+
+		if (firstException.get() != null) {
+			if (firstException.get() instanceof KafkaException) {
+				throw (KafkaException) firstException.get();
+			} else {
+				throw new KafkaException("User rebalance callback throws an error", firstException.get());
+			}
+		}
+	}
+
+	void maybeUpdateSubscriptionMetadata() {
+		int version = metadata.updateVersion();
+		if (version > metadataSnapshot.version) {
+			Cluster cluster = metadata.fetch();
+
+			if (subscriptions.hasPatternSubscription())
+				updatePatternSubscription(cluster);
+
+			// Update the current snapshot, which will be used to check for subscription
+			// changes that would require a rebalance (e.g. new partitions).
+			metadataSnapshot = new MetadataSnapshot(subscriptions, cluster, version);
+		}
+	}
+
+	/**
+	 * Poll for coordinator events. This ensures that the coordinator is known and that the consumer
+	 * has joined the group (if it is using group management). This also handles periodic offset commits
+	 * if they are enabled.
+	 * <p>
+	 * Returns early if the timeout expires or if waiting on rejoin is not required
+	 * @param timer            Timer bounding how long this method can block
+	 * @param waitForJoinGroup Boolean flag indicating if we should wait until re-join group completes
+	 * @return true iff the operation succeeded
+	 * @throws KafkaException if the rebalance callback throws an exception
+	 */
+	public boolean poll(Timer timer, boolean waitForJoinGroup) {
+		maybeUpdateSubscriptionMetadata();
+
+		invokeCompletedOffsetCommitCallbacks();
+
+		if (subscriptions.hasAutoAssignedPartitions()) {
+			if (protocol == null) {
+				throw new IllegalStateException("User configured " + ConsumerConfig.PARTITION_ASSIGNMENT_STRATEGY_CONFIG +
+						" to empty while trying to subscribe for group protocol to auto assign partitions");
+			}
+			// Always update the heartbeat last poll time so that the heartbeat thread does not leave the
+			// group proactively due to application inactivity even if (say) the coordinator cannot be found.
+			pollHeartbeat(timer.currentTimeMs());
+			if (coordinatorUnknown() && !ensureCoordinatorReady(timer)) {
+				return false;
+			}
+
+			if (rejoinNeededOrPending()) {
+				// due to a race condition between the initial metadata fetch and the initial rebalance,
+				// we need to ensure that the metadata is fresh before joining initially. This ensures
+				// that we have matched the pattern against the cluster's topics at least once before joining.
+				if (subscriptions.hasPatternSubscription()) {
+					// For consumer group that uses pattern-based subscription, after a topic is created,
+					// any consumer that discovers the topic after metadata refresh can trigger rebalance
+					// across the entire consumer group. Multiple rebalances can be triggered after one topic
+					// creation if consumers refresh metadata at vastly different times. We can significantly
+					// reduce the number of rebalances caused by single topic creation by asking consumer to
+					// refresh metadata before re-joining the group as long as the refresh backoff time has
+					// passed.
+					if (this.metadata.timeToAllowUpdate(timer.currentTimeMs()) == 0) {
+						this.metadata.requestUpdate();
+					}
+
+					if (!client.ensureFreshMetadata(timer)) {
+						return false;
+					}
+
+					maybeUpdateSubscriptionMetadata();
 				}
 
-				subscriptions.assignFromSubscribed(assignedPartitions);
-
-				// add partitions that were not previously owned but are now assigned
-				firstException.compareAndSet(null, invokePartitionsAssigned(addedPartitions));
-
-				// if revoked any partitions, need to re-join the group afterwards
-				if (!revokedPartitions.isEmpty()) {
-					requestRejoin();
+				// if not wait for join group, we would just use a timer of 0
+				if (!ensureActiveGroup(waitForJoinGroup ? timer : time.timer(0L))) {
+					// since we may use a different timer in the callee, we'd still need
+					// to update the original timer's current time after the call
+					timer.update(time.milliseconds());
+
+					return false;
 				}
-
-				break;
-		}
-
-		if (firstException.get() != null)
-			throw new KafkaException("User rebalance callback throws an error", firstException.get());
+			}
+		} else {
+			// For manually assigned partitions, if there are no ready nodes, await metadata.
+			// If connections to all nodes fail, wakeups triggered while attempting to send fetch
+			// requests result in polls returning immediately, causing a tight loop of polls. Without
+			// the wakeup, poll() with no channels would block for the timeout, delaying re-connection.
+			// awaitMetadataUpdate() initiates new connections with configured backoff and avoids the busy loop.
+			// When group management is used, metadata wait is already performed for this scenario as
+			// coordinator is unknown, hence this check is not required.
+			if (metadata.updateRequested() && !client.hasReadyNodes(timer.currentTimeMs())) {
+				client.awaitMetadataUpdate(timer);
+			}
+		}
+
+		maybeAutoCommitOffsetsAsync(timer.currentTimeMs());
+		return true;
 	}
 
 	/**
-	 * 更新订阅的metadata
+	 * Return the time to the next needed invocation of {@link ConsumerNetworkClient#poll(Timer)}.
+	 * @param now current time in milliseconds
+	 * @return the maximum time in milliseconds the caller should wait before the next invocation of poll()
 	 */
-	void maybeUpdateSubscriptionMetadata() {
-		// 获取更新版本
-		int version = metadata.updateVersion();
-		// 版本控制，避免回退
-		if (version > metadataSnapshot.version) {
-			// 拉拉取集群信息
-			Cluster cluster = metadata.fetch();
-			// 如果开启的订阅模式是根据正则表达式分配分区
-			if (subscriptions.hasPatternSubscription())
-				// 更新正则表达式的订阅内容
-				updatePatternSubscription(cluster);
-
-			// 更新当前的快照
-			// 快照用于检查需要再平衡的订阅变更（比如出现了新分区）
-			metadataSnapshot = new MetadataSnapshot(subscriptions, cluster, version);
-		}
-	}
-
-	/**
-	 * 拉取协调者的事件，它确认了协调者是被集群知道的，consumer已经加入到了消费组中（如果开启了消费组管理）
-	 * 它同时也处理了定期的offset提交
-	 * 如果超过了超时时间，则提早返回
-	 * @param timer poll()方法的等待时间
-	 * @throws KafkaException 如果再平衡器的回调任务出现了异常
-	 * @return poll()结果
-     */
-    public boolean poll(Timer timer) {
-		// 更新订阅的metadata
-=======
-    }
-
-    private Exception invokePartitionsLost(final Set<TopicPartition> lostPartitions) {
-        log.info("Lost previously assigned partitions {}", Utils.join(lostPartitions, ", "));
-
-        ConsumerRebalanceListener listener = subscriptions.rebalanceListener();
-        try {
-            final long startMs = time.milliseconds();
-            listener.onPartitionsLost(lostPartitions);
-            sensors.loseCallbackSensor.record(time.milliseconds() - startMs);
-        } catch (WakeupException | InterruptException e) {
-            throw e;
-        } catch (Exception e) {
-            log.error("User provided listener {} failed on invocation of onPartitionsLost for partitions {}",
-                listener.getClass().getName(), lostPartitions, e);
-            return e;
-        }
-
-        return null;
-    }
-
-    @Override
-    protected void onJoinComplete(int generation,
-                                  String memberId,
-                                  String assignmentStrategy,
-                                  ByteBuffer assignmentBuffer) {
-        log.debug("Executing onJoinComplete with generation {} and memberId {}", generation, memberId);
-
-        // Only the leader is responsible for monitoring for metadata changes (i.e. partition changes)
-        if (!isLeader)
-            assignmentSnapshot = null;
-
-        ConsumerPartitionAssignor assignor = lookupAssignor(assignmentStrategy);
-        if (assignor == null)
-            throw new IllegalStateException("Coordinator selected invalid assignment protocol: " + assignmentStrategy);
-
-        // Give the assignor a chance to update internal state based on the received assignment
-        groupMetadata = new ConsumerGroupMetadata(rebalanceConfig.groupId, generation, memberId, rebalanceConfig.groupInstanceId);
-
-        Set<TopicPartition> ownedPartitions = new HashSet<>(subscriptions.assignedPartitions());
-
-        // should at least encode the short version
-        if (assignmentBuffer.remaining() < 2)
-            throw new IllegalStateException("There are insufficient bytes available to read assignment from the sync-group response (" +
-                "actual byte size " + assignmentBuffer.remaining() + ") , this is not expected; " +
-                "it is possible that the leader's assign function is buggy and did not return any assignment for this member, " +
-                "or because static member is configured and the protocol is buggy hence did not get the assignment for this member");
-
-        Assignment assignment = ConsumerProtocol.deserializeAssignment(assignmentBuffer);
-
-        Set<TopicPartition> assignedPartitions = new HashSet<>(assignment.partitions());
-
-        if (!subscriptions.checkAssignmentMatchedSubscription(assignedPartitions)) {
-            final String reason = String.format("received assignment %s does not match the current subscription %s; " +
-                    "it is likely that the subscription has changed since we joined the group, will re-join with current subscription",
-                    assignment.partitions(), subscriptions.prettyString());
-            requestRejoin(reason);
-
-            return;
-        }
-
-        final AtomicReference<Exception> firstException = new AtomicReference<>(null);
-        Set<TopicPartition> addedPartitions = new HashSet<>(assignedPartitions);
-        addedPartitions.removeAll(ownedPartitions);
-
-        if (protocol == RebalanceProtocol.COOPERATIVE) {
-            Set<TopicPartition> revokedPartitions = new HashSet<>(ownedPartitions);
-            revokedPartitions.removeAll(assignedPartitions);
-
-            log.info("Updating assignment with\n" +
-                    "\tAssigned partitions:                       {}\n" +
-                    "\tCurrent owned partitions:                  {}\n" +
-                    "\tAdded partitions (assigned - owned):       {}\n" +
-                    "\tRevoked partitions (owned - assigned):     {}\n",
-                assignedPartitions,
-                ownedPartitions,
-                addedPartitions,
-                revokedPartitions
-            );
-
-            if (!revokedPartitions.isEmpty()) {
-                // Revoke partitions that were previously owned but no longer assigned;
-                // note that we should only change the assignment (or update the assignor's state)
-                // AFTER we've triggered  the revoke callback
-                firstException.compareAndSet(null, invokePartitionsRevoked(revokedPartitions));
-
-                // If revoked any partitions, need to re-join the group afterwards
-                final String reason = String.format("need to revoke partitions %s as indicated " +
-                        "by the current assignment and re-join", revokedPartitions);
-                requestRejoin(reason);
-            }
-        }
-
-        // The leader may have assigned partitions which match our subscription pattern, but which
-        // were not explicitly requested, so we update the joined subscription here.
-        maybeUpdateJoinedSubscription(assignedPartitions);
-
-        // Catch any exception here to make sure we could complete the user callback.
-        firstException.compareAndSet(null, invokeOnAssignment(assignor, assignment));
-
-        // Reschedule the auto commit starting from now
-        if (autoCommitEnabled)
-            this.nextAutoCommitTimer.updateAndReset(autoCommitIntervalMs);
-
-        subscriptions.assignFromSubscribed(assignedPartitions);
-
-        // Add partitions that were not previously owned but are now assigned
-        firstException.compareAndSet(null, invokePartitionsAssigned(addedPartitions));
-
-        if (firstException.get() != null) {
-            if (firstException.get() instanceof KafkaException) {
-                throw (KafkaException) firstException.get();
-            } else {
-                throw new KafkaException("User rebalance callback throws an error", firstException.get());
-            }
-        }
-    }
-
-    void maybeUpdateSubscriptionMetadata() {
-        int version = metadata.updateVersion();
-        if (version > metadataSnapshot.version) {
-            Cluster cluster = metadata.fetch();
-
-            if (subscriptions.hasPatternSubscription())
-                updatePatternSubscription(cluster);
-
-            // Update the current snapshot, which will be used to check for subscription
-            // changes that would require a rebalance (e.g. new partitions).
-            metadataSnapshot = new MetadataSnapshot(subscriptions, cluster, version);
-        }
-    }
-
-    /**
-     * Poll for coordinator events. This ensures that the coordinator is known and that the consumer
-     * has joined the group (if it is using group management). This also handles periodic offset commits
-     * if they are enabled.
-     * <p>
-     * Returns early if the timeout expires or if waiting on rejoin is not required
-     *
-     * @param timer Timer bounding how long this method can block
-     * @param waitForJoinGroup Boolean flag indicating if we should wait until re-join group completes
-     * @throws KafkaException if the rebalance callback throws an exception
-     * @return true iff the operation succeeded
-     */
-    public boolean poll(Timer timer, boolean waitForJoinGroup) {
->>>>>>> 031b7208
-        maybeUpdateSubscriptionMetadata();
-		// 调用已完成的提交offset任务回调
-        invokeCompletedOffsetCommitCallbacks();
-<<<<<<< HEAD
-		// 如果是自动分配partition
-        if (subscriptions.partitionsAutoAssigned()) {
-			// 但是partition的协议为null，抛出异常
-=======
-
-        if (subscriptions.hasAutoAssignedPartitions()) {
->>>>>>> 031b7208
-            if (protocol == null) {
-                throw new IllegalStateException("User configured " + ConsumerConfig.PARTITION_ASSIGNMENT_STRATEGY_CONFIG +
-                    " to empty while trying to subscribe for group protocol to auto assign partitions");
-			}
-			// 自动分配的情况下，需要每次更新最近一次心跳拉取的时间，因此即使找不到协调器，心跳线程也不会由于应用程序不活动而主动离开
-            pollHeartbeat(timer.currentTimeMs());
-			// 如果当前协调器处于未知状态，或者在规定时间内没有处于就绪状态，直接返回轮询失败
-            if (coordinatorUnknown() && !ensureCoordinatorReady(timer)) {
-                return false;
-			}
-			// 是否需要重新加入消费组或者挂起
-            if (rejoinNeededOrPending()) {
-				// 订阅模式是正则表达式匹配模式
-				// 由于处于初始化拉取metadata和初始化再平衡器之间的条件竞争，我们需要确认在加入消费组初始化之前，metadata是最新的
-				// 将会确保在加入之前，模式和topic进行了至少一次匹配
-                if (subscriptions.hasPatternSubscription()) {
-					// 基于消费组采用的是正则表达式匹配的订阅模式，在一个topic被创建后，任何一个consumer在metadata刷新后刷新后发现了新的topic都会触发再平衡操作
-					// 如果consumer在截然不同的时间进行多次刷新metadata，那么就会产生多次再平衡
-					// 我们可以显示地减少因为简单的topic创建而产生的再平衡操作，通过要求consumer在重新加入消费组之前书安心metadata，只要刷新的下一次充时间已经过去
-                    if (this.metadata.timeToAllowUpdate(timer.currentTimeMs()) == 0) {
-						// 正则表达式订阅模式下，允许请求更新的情况下，请求更新metadata
-                        this.metadata.requestUpdate();
-					}
-					// 如果并非是最新的metadata，返回false
-                    if (!client.ensureFreshMetadata(timer)) {
-                        return false;
-					}
-					// 更新订阅信息中的metadata
-                    maybeUpdateSubscriptionMetadata();
-<<<<<<< HEAD
-				}
-				// 并非是最新的活跃
-                if (!ensureActiveGroup(timer)) {
-=======
-                }
-
-                // if not wait for join group, we would just use a timer of 0
-                if (!ensureActiveGroup(waitForJoinGroup ? timer : time.timer(0L))) {
-                    // since we may use a different timer in the callee, we'd still need
-                    // to update the original timer's current time after the call
-                    timer.update(time.milliseconds());
-
->>>>>>> 031b7208
-                    return false;
-                }
-            }
-        } else {
-            // For manually assigned partitions, if there are no ready nodes, await metadata.
-            // If connections to all nodes fail, wakeups triggered while attempting to send fetch
-            // requests result in polls returning immediately, causing a tight loop of polls. Without
-            // the wakeup, poll() with no channels would block for the timeout, delaying re-connection.
-            // awaitMetadataUpdate() initiates new connections with configured backoff and avoids the busy loop.
-            // When group management is used, metadata wait is already performed for this scenario as
-            // coordinator is unknown, hence this check is not required.
-            if (metadata.updateRequested() && !client.hasReadyNodes(timer.currentTimeMs())) {
-                client.awaitMetadataUpdate(timer);
-            }
-        }
-
-        maybeAutoCommitOffsetsAsync(timer.currentTimeMs());
-        return true;
-    }
-
-    /**
-     * Return the time to the next needed invocation of {@link ConsumerNetworkClient#poll(Timer)}.
-     * @param now current time in milliseconds
-     * @return the maximum time in milliseconds the caller should wait before the next invocation of poll()
-     */
-    public long timeToNextPoll(long now) {
-        if (!autoCommitEnabled)
-            return timeToNextHeartbeat(now);
-
-        return Math.min(nextAutoCommitTimer.remainingMs(), timeToNextHeartbeat(now));
-	}
-
-	/**
-	 * 更新消费组的订阅信息
-	 * @param topics 需要更新的topic
-	 */
+	public long timeToNextPoll(long now) {
+		if (!autoCommitEnabled)
+			return timeToNextHeartbeat(now);
+
+		return Math.min(nextAutoCommitTimer.remainingMs(), timeToNextHeartbeat(now));
+	}
+
 	private void updateGroupSubscription(Set<String> topics) {
-		// leader节点将会关注消费组关注的topic变化，将会确认所有metadata的最终的变化
+		// the leader will begin watching for changes to any of the topics the group is interested in,
+		// which ensures that all metadata changes will eventually be seen
 		if (this.subscriptions.groupSubscribe(topics))
 			metadata.requestUpdateForNewTopics();
 
@@ -805,197 +555,157 @@
 		maybeUpdateSubscriptionMetadata();
 	}
 
+	@Override
+	protected Map<String, ByteBuffer> performAssignment(String leaderId,
+														String assignmentStrategy,
+														List<JoinGroupResponseData.JoinGroupResponseMember> allSubscriptions) {
+		ConsumerPartitionAssignor assignor = lookupAssignor(assignmentStrategy);
+		if (assignor == null)
+			throw new IllegalStateException("Coordinator selected invalid assignment protocol: " + assignmentStrategy);
+
+		Set<String> allSubscribedTopics = new HashSet<>();
+		Map<String, Subscription> subscriptions = new HashMap<>();
+
+		// collect all the owned partitions
+		Map<String, List<TopicPartition>> ownedPartitions = new HashMap<>();
+
+		for (JoinGroupResponseData.JoinGroupResponseMember memberSubscription : allSubscriptions) {
+			Subscription subscription = ConsumerProtocol.deserializeSubscription(ByteBuffer.wrap(memberSubscription.metadata()));
+			subscription.setGroupInstanceId(Optional.ofNullable(memberSubscription.groupInstanceId()));
+			subscriptions.put(memberSubscription.memberId(), subscription);
+			allSubscribedTopics.addAll(subscription.topics());
+			ownedPartitions.put(memberSubscription.memberId(), subscription.ownedPartitions());
+		}
+
+		// the leader will begin watching for changes to any of the topics the group is interested in,
+		// which ensures that all metadata changes will eventually be seen
+		updateGroupSubscription(allSubscribedTopics);
+
+		isLeader = true;
+
+		log.debug("Performing assignment using strategy {} with subscriptions {}", assignor.name(), subscriptions);
+
+		Map<String, Assignment> assignments = assignor.assign(metadata.fetch(), new GroupSubscription(subscriptions)).groupAssignment();
+
+		if (protocol == RebalanceProtocol.COOPERATIVE) {
+			validateCooperativeAssignment(ownedPartitions, assignments);
+		}
+
+		// user-customized assignor may have created some topics that are not in the subscription list
+		// and assign their partitions to the members; in this case we would like to update the leader's
+		// own metadata with the newly added topics so that it will not trigger a subsequent rebalance
+		// when these topics gets updated from metadata refresh.
+		//
+		// TODO: this is a hack and not something we want to support long-term unless we push regex into the protocol
+		//       we may need to modify the ConsumerPartitionAssignor API to better support this case.
+		Set<String> assignedTopics = new HashSet<>();
+		for (Assignment assigned : assignments.values()) {
+			for (TopicPartition tp : assigned.partitions())
+				assignedTopics.add(tp.topic());
+		}
+
+		if (!assignedTopics.containsAll(allSubscribedTopics)) {
+			Set<String> notAssignedTopics = new HashSet<>(allSubscribedTopics);
+			notAssignedTopics.removeAll(assignedTopics);
+			log.warn("The following subscribed topics are not assigned to any members: {} ", notAssignedTopics);
+		}
+
+		if (!allSubscribedTopics.containsAll(assignedTopics)) {
+			Set<String> newlyAddedTopics = new HashSet<>(assignedTopics);
+			newlyAddedTopics.removeAll(allSubscribedTopics);
+			log.info("The following not-subscribed topics are assigned, and their metadata will be " +
+					"fetched from the brokers: {}", newlyAddedTopics);
+
+			allSubscribedTopics.addAll(assignedTopics);
+			updateGroupSubscription(allSubscribedTopics);
+		}
+
+		assignmentSnapshot = metadataSnapshot;
+
+		log.info("Finished assignment for group at generation {}: {}", generation().generationId, assignments);
+
+		Map<String, ByteBuffer> groupAssignment = new HashMap<>();
+		for (Map.Entry<String, Assignment> assignmentEntry : assignments.entrySet()) {
+			ByteBuffer buffer = ConsumerProtocol.serializeAssignment(assignmentEntry.getValue());
+			groupAssignment.put(assignmentEntry.getKey(), buffer);
+		}
+
+		return groupAssignment;
+	}
+
 	/**
-	 * 执行对单个消费组的partition操作
-	 * @param leaderId           leader节点的node id
-	 * @param assignmentStrategy partition分配策略
-	 * @param allSubscriptions   消费组的全局信息
-	 * @return
+	 * Used by COOPERATIVE rebalance protocol only.
+	 * <p>
+	 * Validate the assignments returned by the assignor such that no owned partitions are going to
+	 * be reassigned to a different consumer directly: if the assignor wants to reassign an owned partition,
+	 * it must first remove it from the new assignment of the current owner so that it is not assigned to any
+	 * member, and then in the next rebalance it can finally reassign those partitions not owned by anyone to consumers.
 	 */
-	@Override
-    protected Map<String, ByteBuffer> performAssignment(String leaderId,
-                                                        String assignmentStrategy,
-                                                        List<JoinGroupResponseData.JoinGroupResponseMember> allSubscriptions) {
-		// 寻找partition分配器
-        ConsumerPartitionAssignor assignor = lookupAssignor(assignmentStrategy);
-		// partition分配必须要有分配策略
-        if (assignor == null)
-            throw new IllegalStateException("Coordinator selected invalid assignment protocol: " + assignmentStrategy);
-
-        Set<String> allSubscribedTopics = new HashSet<>();
-        Map<String, Subscription> subscriptions = new HashMap<>();
-
-		// 聚合所有已拥有的partition
-        Map<String, List<TopicPartition>> ownedPartitions = new HashMap<>();
-		// 其实就是遍历加入消费组后，协调器返回的消费组的数据
-        for (JoinGroupResponseData.JoinGroupResponseMember memberSubscription : allSubscriptions) {
-			// 反序列化每个consumer的订阅信息
-            Subscription subscription = ConsumerProtocol.deserializeSubscription(ByteBuffer.wrap(memberSubscription.metadata()));
-			// 设置每个group.instance.id
-            subscription.setGroupInstanceId(Optional.ofNullable(memberSubscription.groupInstanceId()));
-			// 添加当前consumer的member.id，构建后的订阅信息
-            subscriptions.put(memberSubscription.memberId(), subscription);
-			// 添加当前consumer订阅的topic
-            allSubscribedTopics.addAll(subscription.topics());
-			// 当前已拥有的consumer的订阅信息
-            ownedPartitions.put(memberSubscription.memberId(), subscription.ownedPartitions());
-		}
-
-		// leader节点会关注消费组关注的topic
-		// 比如，metadata的变化会直接被看到
-        updateGroupSubscription(allSubscribedTopics);
-		// 当前consumer是消费组的leader节点
-        isLeader = true;
-
-        log.debug("Performing assignment using strategy {} with subscriptions {}", assignor.name(), subscriptions);
-		// 执行分配
-        Map<String, Assignment> assignments = assignor.assign(metadata.fetch(), new GroupSubscription(subscriptions)).groupAssignment();
-		// 如果当前再平衡协议是协作协议
-        if (protocol == RebalanceProtocol.COOPERATIVE) {
-			// 校验协议分配
-            validateCooperativeAssignment(ownedPartitions, assignments);
-		}
-
-<<<<<<< HEAD
-		// 用户自定义的分配策略可能会创建一些在订阅列表中的topic，然后将一些partition分配给memeber
-		// 在这种情况下，我们可以用新添加topic来更新leader节点的metadata，以便从metadata刷新中，更新topic时，它不会触发后续的再平衡操作
-		//
-		// TODO: 除非我们需要将regex推送到协议中，否则我们需要长期支持，这是一个hack的方式
-		//  我们可能需要修改PartitionAssignor的API来更好的支持这个case
-=======
-        // user-customized assignor may have created some topics that are not in the subscription list
-        // and assign their partitions to the members; in this case we would like to update the leader's
-        // own metadata with the newly added topics so that it will not trigger a subsequent rebalance
-        // when these topics gets updated from metadata refresh.
-        //
-        // TODO: this is a hack and not something we want to support long-term unless we push regex into the protocol
-        //       we may need to modify the ConsumerPartitionAssignor API to better support this case.
->>>>>>> 031b7208
-        Set<String> assignedTopics = new HashSet<>();
-        for (Assignment assigned : assignments.values()) {
-            for (TopicPartition tp : assigned.partitions())
-                assignedTopics.add(tp.topic());
-		}
-		// 如果根据分配策略的topic和已订阅的topic不是子集的关系，而是交集的关系
-        if (!assignedTopics.containsAll(allSubscribedTopics)) {
-			// 过滤出没有分配的topic
-            Set<String> notAssignedTopics = new HashSet<>(allSubscribedTopics);
-            notAssignedTopics.removeAll(assignedTopics);
-            log.warn("The following subscribed topics are not assigned to any members: {} ", notAssignedTopics);
-		}
-		// 在所有已订阅的topic和已分配的topic也不是子集的关系，过滤新添加的topic，并重新更新订阅的信息
-        if (!allSubscribedTopics.containsAll(assignedTopics)) {
-            Set<String> newlyAddedTopics = new HashSet<>(assignedTopics);
-            newlyAddedTopics.removeAll(allSubscribedTopics);
-            log.info("The following not-subscribed topics are assigned, and their metadata will be " +
-                    "fetched from the brokers: {}", newlyAddedTopics);
-
-            allSubscribedTopics.addAll(assignedTopics);
-            updateGroupSubscription(allSubscribedTopics);
-        }
-
-        assignmentSnapshot = metadataSnapshot;
-
-        log.info("Finished assignment for group at generation {}: {}", generation().generationId, assignments);
-
-        Map<String, ByteBuffer> groupAssignment = new HashMap<>();
-        for (Map.Entry<String, Assignment> assignmentEntry : assignments.entrySet()) {
-			// 将List<Partition>序列化为ByteBuffer
-            ByteBuffer buffer = ConsumerProtocol.serializeAssignment(assignmentEntry.getValue());
-			// 构建需要回传的订阅信息，memberId-ByteBuffer<List<Partition>>
-            groupAssignment.put(assignmentEntry.getKey(), buffer);
-        }
-        return groupAssignment;
-	}
-
-	/**
-	 * 仅用于协作再评协议
-	 * 校验通过分配策略分配的partition信息，以便没有已有的partition会继续被直接地分配到其他不同的consumer
-	 * 如果分配策略想要重新分配一个已拥有的partition，它必须先从已分配的结果中移除，以便于将其分配给其他的consumer
-	 * 然后再下一次再平衡重，它可以最终会被重新分配这些的partition到consumer
-	 * @param ownedPartitions 已经拥有的partition信息
-	 * @param assignments     分配的partition信息
-	 */
-    private void validateCooperativeAssignment(final Map<String, List<TopicPartition>> ownedPartitions,
-                                               final Map<String, Assignment> assignments) {
-		// 需要撤销的partition
-        Set<TopicPartition> totalRevokedPartitions = new HashSet<>();
-		// 需要添加的partition
-        Set<TopicPartition> totalAddedPartitions = new HashSet<>();
-		// 遍历当前分配的每个分配信息topic-partition+consumer
-        for (final Map.Entry<String, Assignment> entry : assignments.entrySet()) {
-			// 分配的分区策略（List<Partition>）
-            final Assignment assignment = entry.getValue();
-            final Set<TopicPartition> addedPartitions = new HashSet<>(assignment.partitions());
-            addedPartitions.removeAll(ownedPartitions.get(entry.getKey()));
-			// 构建已分配的partition，根据removeAll()来去除已分配的partition中有的，新分配partitions中没有的
-            final Set<TopicPartition> revokedPartitions = new HashSet<>(ownedPartitions.get(entry.getKey()));
-            revokedPartitions.removeAll(assignment.partitions());
-
-            totalAddedPartitions.addAll(addedPartitions);
-            totalRevokedPartitions.addAll(revokedPartitions);
-		}
-
-		// 如果需要撤销的partition和添加的partition中有重叠的部分，意味着一些partition在立即重分配给其他member时，仍然被一些member所声明占有
-        totalAddedPartitions.retainAll(totalRevokedPartitions);
-        if (!totalAddedPartitions.isEmpty()) {
-            log.error("With the COOPERATIVE protocol, owned partitions cannot be " +
-                "reassigned to other members; however the assignor has reassigned partitions {} which are still owned " +
-                "by some members", totalAddedPartitions);
-
-            throw new IllegalStateException("Assignor supporting the COOPERATIVE protocol violates its requirements");
-<<<<<<< HEAD
-		}
-	}
-
-	/**
-	 * 加入前的准备工作
-	 * @param generation 上一代协调器的版本信息，如果是首次加入准备，返回-1
-	 * @param memberId 该consumer在先前消费组的身份标识，如果是首次创建的consumer，身份标识为""
-	 */
+	private void validateCooperativeAssignment(final Map<String, List<TopicPartition>> ownedPartitions,
+											   final Map<String, Assignment> assignments) {
+		Set<TopicPartition> totalRevokedPartitions = new HashSet<>();
+		Set<TopicPartition> totalAddedPartitions = new HashSet<>();
+		for (final Map.Entry<String, Assignment> entry : assignments.entrySet()) {
+			final Assignment assignment = entry.getValue();
+			final Set<TopicPartition> addedPartitions = new HashSet<>(assignment.partitions());
+			addedPartitions.removeAll(ownedPartitions.get(entry.getKey()));
+			final Set<TopicPartition> revokedPartitions = new HashSet<>(ownedPartitions.get(entry.getKey()));
+			revokedPartitions.removeAll(assignment.partitions());
+
+			totalAddedPartitions.addAll(addedPartitions);
+			totalRevokedPartitions.addAll(revokedPartitions);
+		}
+
+		// if there are overlap between revoked partitions and added partitions, it means some partitions
+		// immediately gets re-assigned to another member while it is still claimed by some member
+		totalAddedPartitions.retainAll(totalRevokedPartitions);
+		if (!totalAddedPartitions.isEmpty()) {
+			log.error("With the COOPERATIVE protocol, owned partitions cannot be " +
+					"reassigned to other members; however the assignor has reassigned partitions {} which are still owned " +
+					"by some members", totalAddedPartitions);
+
+			throw new IllegalStateException("Assignor supporting the COOPERATIVE protocol violates its requirements");
+		}
+	}
+
 	@Override
 	protected void onJoinPrepare(int generation, String memberId) {
 		log.debug("Executing onJoinPrepare with generation {} and memberId {}", generation, memberId);
-		// 开启自动提交的情况下，在再平衡之前提交offset
+		// commit offsets prior to rebalance if auto-commit enabled
 		maybeAutoCommitOffsetsSync(time.timer(rebalanceConfig.rebalanceTimeoutMs));
 
-		// 在获取到错误或者心跳超时的情况下，心跳线程可以重置generation和memberId
-		// 在这种情况下，无论之前拥有的什么partition都会丢失，我们将会触发回调任务，并且清空已分配的partition
-		// 否则我们可以正常运行并撤销依赖协议的partition，并在这种情况下我们只能在撤销回调任务之后，修改分配方法
-		// 以此，开发者仍可以访问之前拥有的partition，并提交offset
+		// the generation / member-id can possibly be reset by the heartbeat thread
+		// upon getting errors or heartbeat timeouts; in this case whatever is previously
+		// owned partitions would be lost, we should trigger the callback and cleanup the assignment;
+		// otherwise we can proceed normally and revoke the partitions depending on the protocol,
+		// and in that case we should only change the assignment AFTER the revoke callback is triggered
+		// so that users can still access the previously owned partitions to commit offsets etc.
 		Exception exception = null;
-		// 需要撤销的partition
 		final Set<TopicPartition> revokedPartitions;
-		// 如果既没有generation，也没有memberId
 		if (generation == Generation.NO_GENERATION.generationId &&
 				memberId.equals(Generation.NO_GENERATION.memberId)) {
-			// 所有已分配的partition都将被撤销
 			revokedPartitions = new HashSet<>(subscriptions.assignedPartitions());
-			// 需要撤销的partition集合不为空，撤销partition
+
 			if (!revokedPartitions.isEmpty()) {
 				log.info("Giving away all assigned partitions as lost since generation has been reset," +
 						"indicating that consumer is no longer part of the group");
-				// 撤销partition
 				exception = invokePartitionsLost(revokedPartitions);
-				// 取消所有已订阅
+
 				subscriptions.assignFromSubscribed(Collections.emptySet());
 			}
 		} else {
-			// 存在generation或者memberId的情况下
-			// 根据协议进行撤销
 			switch (protocol) {
-				// 独占模式
 				case EAGER:
-					// 撤销所有的partition
+					// revoke all partitions
 					revokedPartitions = new HashSet<>(subscriptions.assignedPartitions());
 					exception = invokePartitionsRevoked(revokedPartitions);
 
 					subscriptions.assignFromSubscribed(Collections.emptySet());
 
 					break;
-				// 协作模式
+
 				case COOPERATIVE:
-					// 只会撤销那些不在当前订阅信息中的partition
+					// only revoke those partitions that are not in the subscription any more.
 					Set<TopicPartition> ownedPartitions = new HashSet<>(subscriptions.assignedPartitions());
 					revokedPartitions = ownedPartitions.stream()
 							.filter(tp -> !subscriptions.subscription().contains(tp.topic()))
@@ -1008,292 +718,191 @@
 						subscriptions.assignFromSubscribed(ownedPartitions);
 					}
 
-
 					break;
 			}
 		}
 
-
 		isLeader = false;
-		// 重置消费组订阅
 		subscriptions.resetGroupSubscription();
 
 		if (exception != null) {
 			throw new KafkaException("User rebalance callback throws an error", exception);
 		}
 	}
-=======
-        }
-    }
-
-    @Override
-    protected void onJoinPrepare(int generation, String memberId) {
-        log.debug("Executing onJoinPrepare with generation {} and memberId {}", generation, memberId);
-        // commit offsets prior to rebalance if auto-commit enabled
-        maybeAutoCommitOffsetsSync(time.timer(rebalanceConfig.rebalanceTimeoutMs));
-
-        // the generation / member-id can possibly be reset by the heartbeat thread
-        // upon getting errors or heartbeat timeouts; in this case whatever is previously
-        // owned partitions would be lost, we should trigger the callback and cleanup the assignment;
-        // otherwise we can proceed normally and revoke the partitions depending on the protocol,
-        // and in that case we should only change the assignment AFTER the revoke callback is triggered
-        // so that users can still access the previously owned partitions to commit offsets etc.
-        Exception exception = null;
-        final Set<TopicPartition> revokedPartitions;
-        if (generation == Generation.NO_GENERATION.generationId &&
-            memberId.equals(Generation.NO_GENERATION.memberId)) {
-            revokedPartitions = new HashSet<>(subscriptions.assignedPartitions());
-
-            if (!revokedPartitions.isEmpty()) {
-                log.info("Giving away all assigned partitions as lost since generation has been reset," +
-                    "indicating that consumer is no longer part of the group");
-                exception = invokePartitionsLost(revokedPartitions);
-
-                subscriptions.assignFromSubscribed(Collections.emptySet());
-            }
-        } else {
-            switch (protocol) {
-                case EAGER:
-                    // revoke all partitions
-                    revokedPartitions = new HashSet<>(subscriptions.assignedPartitions());
-                    exception = invokePartitionsRevoked(revokedPartitions);
-
-                    subscriptions.assignFromSubscribed(Collections.emptySet());
-
-                    break;
-
-                case COOPERATIVE:
-                    // only revoke those partitions that are not in the subscription any more.
-                    Set<TopicPartition> ownedPartitions = new HashSet<>(subscriptions.assignedPartitions());
-                    revokedPartitions = ownedPartitions.stream()
-                        .filter(tp -> !subscriptions.subscription().contains(tp.topic()))
-                        .collect(Collectors.toSet());
-
-                    if (!revokedPartitions.isEmpty()) {
-                        exception = invokePartitionsRevoked(revokedPartitions);
-
-                        ownedPartitions.removeAll(revokedPartitions);
-                        subscriptions.assignFromSubscribed(ownedPartitions);
-                    }
-
-                    break;
-            }
-        }
-
-        isLeader = false;
-        subscriptions.resetGroupSubscription();
-
-        if (exception != null) {
-            throw new KafkaException("User rebalance callback throws an error", exception);
-        }
-    }
->>>>>>> 031b7208
-
-    @Override
-    public void onLeavePrepare() {
-        // Save the current Generation and use that to get the memberId, as the hb thread can change it at any time
-        final Generation currentGeneration = generation();
-        final String memberId = currentGeneration.memberId;
-
-        log.debug("Executing onLeavePrepare with generation {} and memberId {}", currentGeneration, memberId);
-
-        // we should reset assignment and trigger the callback before leaving group
-        Set<TopicPartition> droppedPartitions = new HashSet<>(subscriptions.assignedPartitions());
-
-        if (subscriptions.hasAutoAssignedPartitions() && !droppedPartitions.isEmpty()) {
-            final Exception e;
-            if (generation() == Generation.NO_GENERATION || rebalanceInProgress()) {
-                e = invokePartitionsLost(droppedPartitions);
-            } else {
-                e = invokePartitionsRevoked(droppedPartitions);
-            }
-
-            subscriptions.assignFromSubscribed(Collections.emptySet());
-
-            if (e != null) {
-                throw new KafkaException("User rebalance callback throws an error", e);
-            }
-        }
+
+	@Override
+	public void onLeavePrepare() {
+		// Save the current Generation and use that to get the memberId, as the hb thread can change it at any time
+		final Generation currentGeneration = generation();
+		final String memberId = currentGeneration.memberId;
+
+		log.debug("Executing onLeavePrepare with generation {} and memberId {}", currentGeneration, memberId);
+
+		// we should reset assignment and trigger the callback before leaving group
+		Set<TopicPartition> droppedPartitions = new HashSet<>(subscriptions.assignedPartitions());
+
+		if (subscriptions.hasAutoAssignedPartitions() && !droppedPartitions.isEmpty()) {
+			final Exception e;
+			if (generation() == Generation.NO_GENERATION || rebalanceInProgress()) {
+				e = invokePartitionsLost(droppedPartitions);
+			} else {
+				e = invokePartitionsRevoked(droppedPartitions);
+			}
+
+			subscriptions.assignFromSubscribed(Collections.emptySet());
+
+			if (e != null) {
+				throw new KafkaException("User rebalance callback throws an error", e);
+			}
+		}
 	}
 
 	/**
-	 * 是否需要重新加入消费或是挂起线程
-	 * @throws KafkaException 回调任务抛出异常
-     */
-    @Override
-    public boolean rejoinNeededOrPending() {
-        if (!subscriptions.hasAutoAssignedPartitions())
-            return false;
-
-<<<<<<< HEAD
-		// 如果是开发者手动进行分配，并且metadata发生了变化，我们需要重新加入消费组
-		// 对于那些已经拥有，但是实际上不存在的partition，也需要丢弃它们
-        if (assignmentSnapshot != null && !assignmentSnapshot.matches(metadataSnapshot))
-=======
-        // we need to rejoin if we performed the assignment and metadata has changed;
-        // also for those owned-but-no-longer-existed partitions we should drop them as lost
-        if (assignmentSnapshot != null && !assignmentSnapshot.matches(metadataSnapshot)) {
-            final String reason = String.format("cached metadata has changed from %s at the beginning of the rebalance to %s",
-                assignmentSnapshot, metadataSnapshot);
-            requestRejoin(reason);
->>>>>>> 031b7208
-            return true;
-        }
-
-		// 在上次加入到消费组之后，订阅的数据发生了变化
-        if (joinedSubscription != null && !joinedSubscription.equals(subscriptions.subscription())) {
-            final String reason = String.format("subscription has changed from %s at the beginning of the rebalance to %s",
-                joinedSubscription, subscriptions.subscription());
-            requestRejoin(reason);
-            return true;
-		}
-		// 使用基本判断是否需要重新加入
-        return super.rejoinNeededOrPending();
+	 * @throws KafkaException if the callback throws exception
+	 */
+	@Override
+	public boolean rejoinNeededOrPending() {
+		if (!subscriptions.hasAutoAssignedPartitions())
+			return false;
+
+		// we need to rejoin if we performed the assignment and metadata has changed;
+		// also for those owned-but-no-longer-existed partitions we should drop them as lost
+		if (assignmentSnapshot != null && !assignmentSnapshot.matches(metadataSnapshot)) {
+			final String reason = String.format("cached metadata has changed from %s at the beginning of the rebalance to %s",
+					assignmentSnapshot, metadataSnapshot);
+			requestRejoin(reason);
+			return true;
+		}
+
+		// we need to join if our subscription has changed since the last join
+		if (joinedSubscription != null && !joinedSubscription.equals(subscriptions.subscription())) {
+			final String reason = String.format("subscription has changed from %s at the beginning of the rebalance to %s",
+					joinedSubscription, subscriptions.subscription());
+			requestRejoin(reason);
+			return true;
+		}
+
+		return super.rejoinNeededOrPending();
 	}
 
 	/**
-	 * 刷新partition已经提交的commit
-	 * @param timer 当前方法可以阻塞等待的时间
-	 * @return 如果在等待时间内执行完成，返回true
-     */
-    public boolean refreshCommittedOffsetsIfNeeded(Timer timer) {
-        final Set<TopicPartition> initializingPartitions = subscriptions.initializingPartitions();
-
-        final Map<TopicPartition, OffsetAndMetadata> offsets = fetchCommittedOffsets(initializingPartitions, timer);
-        if (offsets == null) return false;
-
-        for (final Map.Entry<TopicPartition, OffsetAndMetadata> entry : offsets.entrySet()) {
-            final TopicPartition tp = entry.getKey();
-            final OffsetAndMetadata offsetAndMetadata = entry.getValue();
-            if (offsetAndMetadata != null) {
-                // first update the epoch if necessary
-                entry.getValue().leaderEpoch().ifPresent(epoch -> this.metadata.updateLastSeenEpochIfNewer(entry.getKey(), epoch));
-
-                // it's possible that the partition is no longer assigned when the response is received,
-                // so we need to ignore seeking if that's the case
-                if (this.subscriptions.isAssigned(tp)) {
-                    final ConsumerMetadata.LeaderAndEpoch leaderAndEpoch = metadata.currentLeader(tp);
-                    final SubscriptionState.FetchPosition position = new SubscriptionState.FetchPosition(
-                            offsetAndMetadata.offset(), offsetAndMetadata.leaderEpoch(),
-                            leaderAndEpoch);
-
-                    this.subscriptions.seekUnvalidated(tp, position);
-
-                    log.info("Setting offset for partition {} to the committed offset {}", tp, position);
-                } else {
-                    log.info("Ignoring the returned {} since its partition {} is no longer assigned",
-                        offsetAndMetadata, tp);
-                }
-            }
-        }
-        return true;
-    }
-
-    /**
-	 * 使用协调者拉取指定partition集合提交的offset
-	 * @param partitions 需要拉取的partition集合
-	 * @return partition和提交的offset和metadata映射集合，如果超过了指定的等待时间，返回null
-     */
-    public Map<TopicPartition, OffsetAndMetadata> fetchCommittedOffsets(final Set<TopicPartition> partitions,
-                                                                        final Timer timer) {
-		// 如果需要拉取的partition集合为空，不进行拉取
-        if (partitions.isEmpty()) return Collections.emptyMap();
-<<<<<<< HEAD
-		// 获取当前拉取的版本
-        final Generation generation = generation();
-        if (pendingCommittedOffsetRequest != null && !pendingCommittedOffsetRequest.sameRequest(partitions, generation)) {
-=======
-
-        final Generation generationForOffsetRequest = generationIfStable();
-        if (pendingCommittedOffsetRequest != null &&
-            !pendingCommittedOffsetRequest.sameRequest(partitions, generationForOffsetRequest)) {
->>>>>>> 031b7208
-            // if we were waiting for a different request, then just clear it.
-            pendingCommittedOffsetRequest = null;
-        }
-
-		// 在未超时的情况下，进行轮询
-        do {
-			// 确认协调者处于就绪状态
-            if (!ensureCoordinatorReady(timer)) return null;
-
-			// 构建拉取offset请求，并向协调者发起请求
-            final RequestFuture<Map<TopicPartition, OffsetAndMetadata>> future;
-			// 如果已经发起了一次拉取offset请求，直接等待此请求的响应即可
-            if (pendingCommittedOffsetRequest != null) {
-                future = pendingCommittedOffsetRequest.response;
-            } else {
-				// 之前没有发起请求，直接发起请求
-                future = sendOffsetFetchRequest(partitions);
-<<<<<<< HEAD
-                pendingCommittedOffsetRequest = new PendingCommittedOffsetRequest(partitions, generation, future);
-=======
-                pendingCommittedOffsetRequest = new PendingCommittedOffsetRequest(partitions, generationForOffsetRequest, future);
->>>>>>> 031b7208
-            }
-			// 轮询拉取offset响应
-            client.poll(future, timer);
-			// 如果响应完成
-            if (future.isDone()) {
-				// 重置挂起等待拉取offset响应的请求
-                pendingCommittedOffsetRequest = null;
-				// 如果响应是成功的结果，返回拉取的内容
-                if (future.succeeded()) {
-                    return future.value();
-                } else if (!future.isRetriable()) {
-					// 如果响应是失败的结果，并且不可以进行重试，抛出响应返回的异常
-                    throw future.exception();
-                } else {
-					// 如果响应时失败的结果，并且可以进行重试，计时器等待到下一次进行重试的时间
-                    timer.sleep(rebalanceConfig.retryBackoffMs);
-                }
-            } else {
-                return null;
-            }
-        } while (timer.notExpired());
-        return null;
-    }
-
-    /**
-     * Return the consumer group metadata.
-     *
-     * @return the current consumer group metadata
-     */
-    public ConsumerGroupMetadata groupMetadata() {
-        return groupMetadata;
-    }
-
-    /**
-     * @throws KafkaException if the rebalance callback throws exception
-     */
-    public void close(final Timer timer) {
-        // we do not need to re-enable wakeups since we are closing already
-        client.disableWakeups();
-        try {
-            maybeAutoCommitOffsetsSync(timer);
-            while (pendingAsyncCommits.get() > 0 && timer.notExpired()) {
-                ensureCoordinatorReady(timer);
-                client.poll(timer);
-                invokeCompletedOffsetCommitCallbacks();
-            }
-        } finally {
-            super.close(timer);
-        }
-    }
-
-    // visible for testing
+	 * Refresh the committed offsets for provided partitions.
+	 * @param timer Timer bounding how long this method can block
+	 * @return true iff the operation completed within the timeout
+	 */
+	public boolean refreshCommittedOffsetsIfNeeded(Timer timer) {
+		final Set<TopicPartition> initializingPartitions = subscriptions.initializingPartitions();
+
+		final Map<TopicPartition, OffsetAndMetadata> offsets = fetchCommittedOffsets(initializingPartitions, timer);
+		if (offsets == null) return false;
+
+		for (final Map.Entry<TopicPartition, OffsetAndMetadata> entry : offsets.entrySet()) {
+			final TopicPartition tp = entry.getKey();
+			final OffsetAndMetadata offsetAndMetadata = entry.getValue();
+			if (offsetAndMetadata != null) {
+				// first update the epoch if necessary
+				entry.getValue().leaderEpoch().ifPresent(epoch -> this.metadata.updateLastSeenEpochIfNewer(entry.getKey(), epoch));
+
+				// it's possible that the partition is no longer assigned when the response is received,
+				// so we need to ignore seeking if that's the case
+				if (this.subscriptions.isAssigned(tp)) {
+					final ConsumerMetadata.LeaderAndEpoch leaderAndEpoch = metadata.currentLeader(tp);
+					final SubscriptionState.FetchPosition position = new SubscriptionState.FetchPosition(
+							offsetAndMetadata.offset(), offsetAndMetadata.leaderEpoch(),
+							leaderAndEpoch);
+
+					this.subscriptions.seekUnvalidated(tp, position);
+
+					log.info("Setting offset for partition {} to the committed offset {}", tp, position);
+				} else {
+					log.info("Ignoring the returned {} since its partition {} is no longer assigned",
+							offsetAndMetadata, tp);
+				}
+			}
+		}
+		return true;
+	}
 
 	/**
-	 * 调用已完成offset提交的回调任务
+	 * Fetch the current committed offsets from the coordinator for a set of partitions.
+	 *
+	 * @param partitions The partitions to fetch offsets for
+	 * @return A map from partition to the committed offset or null if the operation timed out
 	 */
+	public Map<TopicPartition, OffsetAndMetadata> fetchCommittedOffsets(final Set<TopicPartition> partitions,
+																		final Timer timer) {
+		if (partitions.isEmpty()) return Collections.emptyMap();
+
+		final Generation generationForOffsetRequest = generationIfStable();
+		if (pendingCommittedOffsetRequest != null &&
+				!pendingCommittedOffsetRequest.sameRequest(partitions, generationForOffsetRequest)) {
+			// if we were waiting for a different request, then just clear it.
+			pendingCommittedOffsetRequest = null;
+		}
+
+		do {
+			if (!ensureCoordinatorReady(timer)) return null;
+
+			// contact coordinator to fetch committed offsets
+			final RequestFuture<Map<TopicPartition, OffsetAndMetadata>> future;
+			if (pendingCommittedOffsetRequest != null) {
+				future = pendingCommittedOffsetRequest.response;
+			} else {
+				future = sendOffsetFetchRequest(partitions);
+				pendingCommittedOffsetRequest = new PendingCommittedOffsetRequest(partitions, generationForOffsetRequest, future);
+			}
+			client.poll(future, timer);
+
+			if (future.isDone()) {
+				pendingCommittedOffsetRequest = null;
+
+				if (future.succeeded()) {
+					return future.value();
+				} else if (!future.isRetriable()) {
+					throw future.exception();
+				} else {
+					timer.sleep(rebalanceConfig.retryBackoffMs);
+				}
+			} else {
+				return null;
+			}
+		} while (timer.notExpired());
+		return null;
+	}
+
+	/**
+	 * Return the consumer group metadata.
+	 * @return the current consumer group metadata
+	 */
+	public ConsumerGroupMetadata groupMetadata() {
+		return groupMetadata;
+	}
+
+	/**
+	 * @throws KafkaException if the rebalance callback throws exception
+	 */
+	public void close(final Timer timer) {
+		// we do not need to re-enable wakeups since we are closing already
+		client.disableWakeups();
+		try {
+			maybeAutoCommitOffsetsSync(timer);
+			while (pendingAsyncCommits.get() > 0 && timer.notExpired()) {
+				ensureCoordinatorReady(timer);
+				client.poll(timer);
+				invokeCompletedOffsetCommitCallbacks();
+			}
+		} finally {
+			super.close(timer);
+		}
+	}
+
+	// visible for testing
 	void invokeCompletedOffsetCommitCallbacks() {
-		// 获取异步提交栅栏，如果存在栅栏，视为不正常情况，抛出异常
 		if (asyncCommitFenced.get()) {
 			throw new FencedInstanceIdException("Get fenced exception for group.instance.id "
 					+ rebalanceConfig.groupInstanceId.orElse("unset_instance_id")
 					+ ", current member.id is " + memberId());
 		}
-		// 不存在提交栅栏的情况下，处理已完成的offset提交的任务的回调
 		while (true) {
 			OffsetCommitCompletion completion = completedOffsetCommits.poll();
 			if (completion == null) {
@@ -1303,90 +912,53 @@
 		}
 	}
 
-	/**
-	 * 异步提交offset
-	 * @param offsets  以topic-partition为维度，需要进行提交的offset集合
-	 * @param callback 提交后的回调任务
-	 */
 	public void commitOffsetsAsync(final Map<TopicPartition, OffsetAndMetadata> offsets, final OffsetCommitCallback callback) {
-		// 调用已完成offset提交的回调任务
 		invokeCompletedOffsetCommitCallbacks();
-		// 如果协调器状态不处于未知状态
+
 		if (!coordinatorUnknown()) {
-			// 执行异步提交offset
 			doCommitOffsetsAsync(offsets, callback);
 		} else {
-			// 如果没有协调者，也就代表没有提交offset的请求目标
-			// 我们需要尝试去寻找协调者，或者执行失败操作
-			// 我们不希望递归重试操作，因为这可能导致offset提交的顺序打乱
-			// 需要注意的是，对于同一个协调者，可能会有多个offset提交链
-			// 这是可以接受的，因为listener的顺序就是提交的顺序
-			// 还需要注意的是，AbstractCoordinator会保护多个协调者的并发请求
+			// we don't know the current coordinator, so try to find it and then send the commit
+			// or fail (we don't want recursive retries which can cause offset commits to arrive
+			// out of order). Note that there may be multiple offset commits chained to the same
+			// coordinator lookup request. This is fine because the listeners will be invoked in
+			// the same order that they were added. Note also that AbstractCoordinator prevents
+			// multiple concurrent coordinator lookup requests.
 			pendingAsyncCommits.incrementAndGet();
-			// 向查找协调者的异步结果中添加listener
 			lookupCoordinator().addListener(new RequestFutureListener<Void>() {
-				/**
-				 * 请求成功
-				 * @param value
-				 */
 				@Override
 				public void onSuccess(Void value) {
-					// 挂起的异步提交数量-1
 					pendingAsyncCommits.decrementAndGet();
-					// 异步执行commit提交
 					doCommitOffsetsAsync(offsets, callback);
-					// 不触发唤醒的情况下，进行一次轮询
 					client.pollNoWakeup();
 				}
 
-				/**
-				 * 请求失败
-				 * @param e
-				 */
 				@Override
 				public void onFailure(RuntimeException e) {
-					// 也进行挂起的异步提交数量-1
 					pendingAsyncCommits.decrementAndGet();
-					// 同时添加已完成的offset提交任务
 					completedOffsetCommits.add(new OffsetCommitCompletion(callback, offsets,
 							new RetriableCommitFailedException(e)));
 				}
 			});
 		}
 
-		// 确认当前提交有机会进行传输，避免阻塞
-		// 需要注意的是，提交将会被协调者判定为心跳连接，因为无需通过延迟任务的执行来明确允许心跳
+		// ensure the commit has a chance to be transmitted (without blocking on its completion).
+		// Note that commits are treated as heartbeats by the coordinator, so there is no need to
+		// explicitly allow heartbeats through delayed task execution.
 		client.pollNoWakeup();
 	}
 
-	/**
-	 * 执行异步提交offset
-	 * @param offsets  需要提交变异量的集合
-	 * @param callback 提交后需要执行的回调任务
-	 */
 	private void doCommitOffsetsAsync(final Map<TopicPartition, OffsetAndMetadata> offsets, final OffsetCommitCallback callback) {
-		// 发送提交offset请求
 		RequestFuture<Void> future = sendOffsetCommitRequest(offsets);
-		// 没有指定提交后的回调任务，使用默认的offset提交回调任务
 		final OffsetCommitCallback cb = callback == null ? defaultOffsetCommitCallback : callback;
 		future.addListener(new RequestFutureListener<Void>() {
-			/**
-			 * 提交成功处理
-			 * @param value
-			 */
 			@Override
 			public void onSuccess(Void value) {
-				// 执行拦截器操作
 				if (interceptors != null)
 					interceptors.onCommit(offsets);
-				// 已完成的offset提交添加新处理完成的offset提交
 				completedOffsetCommits.add(new OffsetCommitCompletion(cb, offsets, null));
 			}
 
-			/**
-			 * 提交失败处理
-			 * @param e
-			 */
 			@Override
 			public void onFailure(RuntimeException e) {
 				Exception commitException = e;
@@ -1394,9 +966,7 @@
 				if (e instanceof RetriableException) {
 					commitException = new RetriableCommitFailedException(e);
 				}
-				// 提交失败，也放入到已完成提交的offset集合中
 				completedOffsetCommits.add(new OffsetCommitCompletion(cb, offsets, commitException));
-				// 如果返回FencedInstanceIdException异常，设置异步提交栅栏
 				if (commitException instanceof FencedInstanceIdException) {
 					asyncCommitFenced.set(true);
 				}
@@ -1405,61 +975,52 @@
 	}
 
 	/**
-	 * 同步提交offset
-	 * 当前方法在提交成功之前一直重试，或者出现了一个不可恢复的错误
-	 * @param offsets 需要提交的偏移量集合
-	 * @return 如果提交offset任务成功发送，并且从协调器接收到了成功的响应
-	 * @throws org.apache.kafka.common.errors.AuthorizationException 如果consumer没有被消费组或者其他任何指定的partition认证
-	 * @throws CommitFailedException                                 在提交offset任务之前发生了不可恢复的错误
-	 * @throws FencedInstanceIdException                             静态成员收到了栅栏
+	 * Commit offsets synchronously. This method will retry until the commit completes successfully
+	 * or an unrecoverable error is encountered.
+	 * @param offsets The offsets to be committed
+	 * @return If the offset commit was successfully sent and a successful response was received from
+	 * the coordinator
+	 * @throws org.apache.kafka.common.errors.AuthorizationException if the consumer is not authorized to the group
+	 *                                                               or to any of the specified partitions. See the exception for more details
+	 * @throws CommitFailedException                                 if an unrecoverable error occurs before the commit can be completed
+	 * @throws FencedInstanceIdException                             if a static member gets fenced
 	 */
-    public boolean commitOffsetsSync(Map<TopicPartition, OffsetAndMetadata> offsets, Timer timer) {
-		// 调用上次完成提交offset的回调任务
-        invokeCompletedOffsetCommitCallbacks();
-		// 如果需要提交的offset为空，直接返回提交成功
-        if (offsets.isEmpty())
-            return true;
-		// 在计时器范围内，进行轮询
+	public boolean commitOffsetsSync(Map<TopicPartition, OffsetAndMetadata> offsets, Timer timer) {
+		invokeCompletedOffsetCommitCallbacks();
+
+		if (offsets.isEmpty())
+			return true;
+
 		do {
-			// 如果协调者处于未知状态
-			// 或者协调者状态没有处于未知状态，但是没有处于就绪状态
-			// 返回false
-            if (coordinatorUnknown() && !ensureCoordinatorReady(timer)) {
-                return false;
-			}
-			// 发送提交offset请求，并在剩余等待时间内轮询结果
-            RequestFuture<Void> future = sendOffsetCommitRequest(offsets);
-            client.poll(future, timer);
-
-			// 再次调用提交提交offset的回调任务
-			// 前一次调用为了保证这一次调用的顺序
-            invokeCompletedOffsetCommitCallbacks();
-
-            if (future.succeeded()) {
-				// 响应成功，执行拦截器完成提交操作
-                if (interceptors != null)
-                    interceptors.onCommit(offsets);
-                return true;
-			}
-			// 响应返回失败，并且处于不可重试状态，直接抛出响应返回的异常
-            if (future.failed() && !future.isRetriable())
-                throw future.exception();
-			// 响应返回失败，但可以重试，等待到下次重试的时间节点，进行重试
-            timer.sleep(rebalanceConfig.retryBackoffMs);
-        } while (timer.notExpired());
-
-<<<<<<< HEAD
+			if (coordinatorUnknown() && !ensureCoordinatorReady(timer)) {
+				return false;
+			}
+
+			RequestFuture<Void> future = sendOffsetCommitRequest(offsets);
+			client.poll(future, timer);
+
+			// We may have had in-flight offset commits when the synchronous commit began. If so, ensure that
+			// the corresponding callbacks are invoked prior to returning in order to preserve the order that
+			// the offset commits were applied.
+			invokeCompletedOffsetCommitCallbacks();
+
+			if (future.succeeded()) {
+				if (interceptors != null)
+					interceptors.onCommit(offsets);
+				return true;
+			}
+
+			if (future.failed() && !future.isRetriable())
+				throw future.exception();
+
+			timer.sleep(rebalanceConfig.retryBackoffMs);
+		} while (timer.notExpired());
+
 		return false;
 	}
 
-	/**
-	 * 异步提交offset
-	 * @param now 当前时间戳
-	 */
 	public void maybeAutoCommitOffsetsAsync(long now) {
-		// 在开启自动提交的情况下
 		if (autoCommitEnabled) {
-			//
 			nextAutoCommitTimer.update(now);
 			if (nextAutoCommitTimer.isExpired()) {
 				nextAutoCommitTimer.reset(autoCommitIntervalMs);
@@ -1468,17 +1029,13 @@
 		}
 	}
 
-	/**
-	 * 执行异步自动提交offset
-	 */
 	private void doAutoCommitOffsetsAsync() {
-		// 获取所有已消费的分区offset记录
 		Map<TopicPartition, OffsetAndMetadata> allConsumedOffsets = subscriptions.allConsumed();
 		log.debug("Sending asynchronous auto-commit of offsets {}", allConsumedOffsets);
-		// 异步提交offset，已经异常的回调处理
+
 		commitOffsetsAsync(allConsumedOffsets, (offsets, exception) -> {
 			if (exception != null) {
-				if (exception instanceof RetriableException) {
+				if (exception instanceof RetriableCommitFailedException) {
 					log.debug("Asynchronous auto-commit of offsets {} failed due to retriable error: {}", offsets,
 							exception);
 					nextAutoCommitTimer.updateAndReset(rebalanceConfig.retryBackoffMs);
@@ -1491,17 +1048,11 @@
 		});
 	}
 
-	/**
-	 * 在开启自动提交的前提下，异步自动提交offset
-	 * @param timer 等待时间计时器
-	 */
 	private void maybeAutoCommitOffsetsSync(Timer timer) {
 		if (autoCommitEnabled) {
-			// 获取所有进行消费的offset和metadata信息
 			Map<TopicPartition, OffsetAndMetadata> allConsumedOffsets = subscriptions.allConsumed();
 			try {
 				log.debug("Sending synchronous auto-commit of offsets {}", allConsumedOffsets);
-				// 提交进行消费的offset和metadata信息
 				if (!commitOffsetsSync(allConsumedOffsets, timer))
 					log.debug("Auto-commit of offsets {} timed out before completion", allConsumedOffsets);
 			} catch (WakeupException | InterruptException e) {
@@ -1514,498 +1065,405 @@
 			}
 		}
 	}
-=======
-        return false;
-    }
-
-    public void maybeAutoCommitOffsetsAsync(long now) {
-        if (autoCommitEnabled) {
-            nextAutoCommitTimer.update(now);
-            if (nextAutoCommitTimer.isExpired()) {
-                nextAutoCommitTimer.reset(autoCommitIntervalMs);
-                doAutoCommitOffsetsAsync();
-            }
-        }
-    }
-
-    private void doAutoCommitOffsetsAsync() {
-        Map<TopicPartition, OffsetAndMetadata> allConsumedOffsets = subscriptions.allConsumed();
-        log.debug("Sending asynchronous auto-commit of offsets {}", allConsumedOffsets);
-
-        commitOffsetsAsync(allConsumedOffsets, (offsets, exception) -> {
-            if (exception != null) {
-                if (exception instanceof RetriableCommitFailedException) {
-                    log.debug("Asynchronous auto-commit of offsets {} failed due to retriable error: {}", offsets,
-                        exception);
-                    nextAutoCommitTimer.updateAndReset(rebalanceConfig.retryBackoffMs);
-                } else {
-                    log.warn("Asynchronous auto-commit of offsets {} failed: {}", offsets, exception.getMessage());
-                }
-            } else {
-                log.debug("Completed asynchronous auto-commit of offsets {}", offsets);
-            }
-        });
-    }
-
-    private void maybeAutoCommitOffsetsSync(Timer timer) {
-        if (autoCommitEnabled) {
-            Map<TopicPartition, OffsetAndMetadata> allConsumedOffsets = subscriptions.allConsumed();
-            try {
-                log.debug("Sending synchronous auto-commit of offsets {}", allConsumedOffsets);
-                if (!commitOffsetsSync(allConsumedOffsets, timer))
-                    log.debug("Auto-commit of offsets {} timed out before completion", allConsumedOffsets);
-            } catch (WakeupException | InterruptException e) {
-                log.debug("Auto-commit of offsets {} was interrupted before completion", allConsumedOffsets);
-                // rethrow wakeups since they are triggered by the user
-                throw e;
-            } catch (Exception e) {
-                // consistent with async auto-commit failures, we do not propagate the exception
-                log.warn("Synchronous auto-commit of offsets {} failed: {}", allConsumedOffsets, e.getMessage());
-            }
-        }
-    }
->>>>>>> 031b7208
-
-    private class DefaultOffsetCommitCallback implements OffsetCommitCallback {
-        @Override
-        public void onComplete(Map<TopicPartition, OffsetAndMetadata> offsets, Exception exception) {
-            if (exception != null)
-                log.error("Offset commit with offsets {} failed", offsets, exception);
-        }
-	}
-
-<<<<<<< HEAD
+
+	private class DefaultOffsetCommitCallback implements OffsetCommitCallback {
+		@Override
+		public void onComplete(Map<TopicPartition, OffsetAndMetadata> offsets, Exception exception) {
+			if (exception != null)
+				log.error("Offset commit with offsets {} failed", offsets, exception);
+		}
+	}
+
 	/**
-	 * 提交指定partition的offset，返回一个请求的异步结果，在同步提交的情况下可以轮询这个请求，在异步的情况下可以将其忽略
-	 * 是一个非阻塞的调用，会返回一个
-	 * @param offsets 需要提交的partition的offset
-	 * @return 请求提交的异步任务
-     */
-    private RequestFuture<Void> sendOffsetCommitRequest(final Map<TopicPartition, OffsetAndMetadata> offsets) {
-		// 如果没有需要提交的offset
-=======
-    /**
-     * Commit offsets for the specified list of topics and partitions. This is a non-blocking call
-     * which returns a request future that can be polled in the case of a synchronous commit or ignored in the
-     * asynchronous case.
-     *
-     * NOTE: This is visible only for testing
-     *
-     * @param offsets The list of offsets per partition that should be committed.
-     * @return A request future whose value indicates whether the commit was successful or not
-     */
-    RequestFuture<Void> sendOffsetCommitRequest(final Map<TopicPartition, OffsetAndMetadata> offsets) {
->>>>>>> 031b7208
-        if (offsets.isEmpty())
-			// 直接返回请求成功的异步结果
+	 * Commit offsets for the specified list of topics and partitions. This is a non-blocking call
+	 * which returns a request future that can be polled in the case of a synchronous commit or ignored in the
+	 * asynchronous case.
+	 * <p>
+	 * NOTE: This is visible only for testing
+	 * @param offsets The list of offsets per partition that should be committed.
+	 * @return A request future whose value indicates whether the commit was successful or not
+	 */
+	RequestFuture<Void> sendOffsetCommitRequest(final Map<TopicPartition, OffsetAndMetadata> offsets) {
+		if (offsets.isEmpty())
 			return RequestFuture.voidSuccess();
-		// 获取协调者节点
-        Node coordinator = checkAndGetCoordinator();
+
+		Node coordinator = checkAndGetCoordinator();
 		if (coordinator == null)
-			// 不存在协调者，返回协调者不可用异步结果
 			return RequestFuture.coordinatorNotAvailable();
 
-		// 创建offset提交请求
-		// topic维度，记录的partition的offset提交数据信息
-        Map<String, OffsetCommitRequestData.OffsetCommitRequestTopic> requestTopicDataMap = new HashMap<>();
-        for (Map.Entry<TopicPartition, OffsetAndMetadata> entry : offsets.entrySet()) {
-            TopicPartition topicPartition = entry.getKey();
-            OffsetAndMetadata offsetAndMetadata = entry.getValue();
+		// create the offset commit request
+		Map<String, OffsetCommitRequestData.OffsetCommitRequestTopic> requestTopicDataMap = new HashMap<>();
+		for (Map.Entry<TopicPartition, OffsetAndMetadata> entry : offsets.entrySet()) {
+			TopicPartition topicPartition = entry.getKey();
+			OffsetAndMetadata offsetAndMetadata = entry.getValue();
 			if (offsetAndMetadata.offset() < 0) {
-				// 对于异常的offset情况，返回IllegalArgumentException异常异步结果
-                return RequestFuture.failure(new IllegalArgumentException("Invalid offset: " + offsetAndMetadata.offset()));
-			}
-			// 以topic维度，获取需要提交topic的partition列表
-			// 如果没有指定topic，则创建对应topic的第一个partition提交offset信息，放入的map中
-            OffsetCommitRequestData.OffsetCommitRequestTopic topic = requestTopicDataMap
-                    .getOrDefault(topicPartition.topic(),
-                            new OffsetCommitRequestData.OffsetCommitRequestTopic()
+				return RequestFuture.failure(new IllegalArgumentException("Invalid offset: " + offsetAndMetadata.offset()));
+			}
+
+			OffsetCommitRequestData.OffsetCommitRequestTopic topic = requestTopicDataMap
+					.getOrDefault(topicPartition.topic(),
+							new OffsetCommitRequestData.OffsetCommitRequestTopic()
 									.setName(topicPartition.topic())
 					);
-			// 添加需要提交的数据信息，是向列表中增量添加提交的数据信息
-            topic.partitions().add(new OffsetCommitRequestData.OffsetCommitRequestPartition()
-					// partition索引
+
+			topic.partitions().add(new OffsetCommitRequestData.OffsetCommitRequestPartition()
 					.setPartitionIndex(topicPartition.partition())
-					// 需要提交的partition的offset
 					.setCommittedOffset(offsetAndMetadata.offset())
-					// 设置提交的leader epoch
-                    .setCommittedLeaderEpoch(offsetAndMetadata.leaderEpoch().orElse(RecordBatch.NO_PARTITION_LEADER_EPOCH))
-					// 设置提交metadata
-                    .setCommittedMetadata(offsetAndMetadata.metadata())
+					.setCommittedLeaderEpoch(offsetAndMetadata.leaderEpoch().orElse(RecordBatch.NO_PARTITION_LEADER_EPOCH))
+					.setCommittedMetadata(offsetAndMetadata.metadata())
 			);
-			// 重新覆盖
-            requestTopicDataMap.put(topicPartition.topic(), topic);
-<<<<<<< HEAD
-		}
-		// 获取提交版本
+			requestTopicDataMap.put(topicPartition.topic(), topic);
+		}
+
 		final Generation generation;
-		// 如果是动态分配partition
-		if (subscriptions.partitionsAutoAssigned()) {
-			// 获取当前消费组的版本
-			generation = generation();
-			// 如果消费组的版本为null，证明consumer不在集群中，或者消费组处于再平衡状态
-			// 我们唯一能做的就是失败掉当前的commit，然后让开发者在poll()方法中重新加入消费组
-            if (generation == null) {
-                log.info("Failing OffsetCommit request since the consumer is not part of an active group");
-                return RequestFuture.failure(new CommitFailedException());
-			}
-        } else
-			// 如果是手动非配的，不需要有版本的概念
+		if (subscriptions.hasAutoAssignedPartitions()) {
+			generation = generationIfStable();
+			// if the generation is null, we are not part of an active group (and we expect to be).
+			// the only thing we can do is fail the commit and let the user rejoin the group in poll().
+			if (generation == null) {
+				log.info("Failing OffsetCommit request since the consumer is not part of an active group");
+
+				if (rebalanceInProgress()) {
+					// if the client knows it is already rebalancing, we can use RebalanceInProgressException instead of
+					// CommitFailedException to indicate this is not a fatal error
+					return RequestFuture.failure(new RebalanceInProgressException("Offset commit cannot be completed since the " +
+							"consumer is undergoing a rebalance for auto partition assignment. You can try completing the rebalance " +
+							"by calling poll() and then retry the operation."));
+				} else {
+					return RequestFuture.failure(new CommitFailedException("Offset commit cannot be completed since the " +
+							"consumer is not part of an active group for auto partition assignment; it is likely that the consumer " +
+							"was kicked out of the group."));
+				}
+			}
+		} else {
 			generation = Generation.NO_GENERATION;
-		// 构建offset提交请求
-=======
-        }
-
-        final Generation generation;
-        if (subscriptions.hasAutoAssignedPartitions()) {
-            generation = generationIfStable();
-            // if the generation is null, we are not part of an active group (and we expect to be).
-            // the only thing we can do is fail the commit and let the user rejoin the group in poll().
-            if (generation == null) {
-                log.info("Failing OffsetCommit request since the consumer is not part of an active group");
-
-                if (rebalanceInProgress()) {
-                    // if the client knows it is already rebalancing, we can use RebalanceInProgressException instead of
-                    // CommitFailedException to indicate this is not a fatal error
-                    return RequestFuture.failure(new RebalanceInProgressException("Offset commit cannot be completed since the " +
-                        "consumer is undergoing a rebalance for auto partition assignment. You can try completing the rebalance " +
-                        "by calling poll() and then retry the operation."));
-                } else {
-                    return RequestFuture.failure(new CommitFailedException("Offset commit cannot be completed since the " +
-                        "consumer is not part of an active group for auto partition assignment; it is likely that the consumer " +
-                        "was kicked out of the group."));
-                }
-            }
-        } else {
-            generation = Generation.NO_GENERATION;
-        }
-
->>>>>>> 031b7208
-        OffsetCommitRequest.Builder builder = new OffsetCommitRequest.Builder(
-                new OffsetCommitRequestData()
-                        .setGroupId(this.rebalanceConfig.groupId)
-                        .setGenerationId(generation.generationId)
-                        .setMemberId(generation.memberId)
-                        .setGroupInstanceId(rebalanceConfig.groupInstanceId.orElse(null))
-                        .setTopics(new ArrayList<>(requestTopicDataMap.values()))
-        );
-
-        log.trace("Sending OffsetCommit request with {} to coordinator {}", offsets, coordinator);
-		// 向指定的协调者发送提交offset请求，并声明offset提交响应的处理器
-        return client.send(coordinator, builder)
-                .compose(new OffsetCommitResponseHandler(offsets, generation));
-    }
-
-    private class OffsetCommitResponseHandler extends CoordinatorResponseHandler<OffsetCommitResponse, Void> {
-        private final Map<TopicPartition, OffsetAndMetadata> offsets;
-
-        private OffsetCommitResponseHandler(Map<TopicPartition, OffsetAndMetadata> offsets, Generation generation) {
-            super(generation);
-            this.offsets = offsets;
-        }
-
-        @Override
-        public void handle(OffsetCommitResponse commitResponse, RequestFuture<Void> future) {
-            sensors.commitSensor.record(response.requestLatencyMs());
-            Set<String> unauthorizedTopics = new HashSet<>();
-
-            for (OffsetCommitResponseData.OffsetCommitResponseTopic topic : commitResponse.data().topics()) {
-                for (OffsetCommitResponseData.OffsetCommitResponsePartition partition : topic.partitions()) {
-                    TopicPartition tp = new TopicPartition(topic.name(), partition.partitionIndex());
-                    OffsetAndMetadata offsetAndMetadata = this.offsets.get(tp);
-
-                    long offset = offsetAndMetadata.offset();
-
-                    Errors error = Errors.forCode(partition.errorCode());
-                    if (error == Errors.NONE) {
-                        log.debug("Committed offset {} for partition {}", offset, tp);
-                    } else {
-                        if (error.exception() instanceof RetriableException) {
-                            log.warn("Offset commit failed on partition {} at offset {}: {}", tp, offset, error.message());
-                        } else {
-                            log.error("Offset commit failed on partition {} at offset {}: {}", tp, offset, error.message());
-                        }
-
-                        if (error == Errors.GROUP_AUTHORIZATION_FAILED) {
-                            future.raise(GroupAuthorizationException.forGroupId(rebalanceConfig.groupId));
-                            return;
-                        } else if (error == Errors.TOPIC_AUTHORIZATION_FAILED) {
-                            unauthorizedTopics.add(tp.topic());
-                        } else if (error == Errors.OFFSET_METADATA_TOO_LARGE
-                                || error == Errors.INVALID_COMMIT_OFFSET_SIZE) {
-                            // raise the error to the user
-                            future.raise(error);
-                            return;
-                        } else if (error == Errors.COORDINATOR_LOAD_IN_PROGRESS
-                                || error == Errors.UNKNOWN_TOPIC_OR_PARTITION) {
-                            // just retry
-                            future.raise(error);
-                            return;
-                        } else if (error == Errors.COORDINATOR_NOT_AVAILABLE
-                                || error == Errors.NOT_COORDINATOR
-                                || error == Errors.REQUEST_TIMED_OUT) {
-                            markCoordinatorUnknown(error);
-                            future.raise(error);
-                            return;
-                        } else if (error == Errors.FENCED_INSTANCE_ID) {
-                            log.info("OffsetCommit failed with {} due to group instance id {} fenced", sentGeneration, rebalanceConfig.groupInstanceId);
-
-                            // if the generation has changed or we are not in rebalancing, do not raise the fatal error but rebalance-in-progress
-                            if (generationUnchanged()) {
-                                future.raise(error);
-                            } else {
-                                if (ConsumerCoordinator.this.state == MemberState.PREPARING_REBALANCE) {
-                                    future.raise(new RebalanceInProgressException("Offset commit cannot be completed since the " +
-                                        "consumer member's old generation is fenced by its group instance id, it is possible that " +
-                                        "this consumer has already participated another rebalance and got a new generation"));
-                                } else {
-                                    future.raise(new CommitFailedException());
-                                }
-                            }
-                            return;
-                        } else if (error == Errors.REBALANCE_IN_PROGRESS) {
-                            /* Consumer should not try to commit offset in between join-group and sync-group,
-                             * and hence on broker-side it is not expected to see a commit offset request
-                             * during CompletingRebalance phase; if it ever happens then broker would return
-                             * this error to indicate that we are still in the middle of a rebalance.
-                             * In this case we would throw a RebalanceInProgressException,
-                             * request re-join but do not reset generations. If the callers decide to retry they
-                             * can go ahead and call poll to finish up the rebalance first, and then try commit again.
-                             */
-                            requestRejoin("offset commit failed since group is already rebalancing");
-                            future.raise(new RebalanceInProgressException("Offset commit cannot be completed since the " +
-                                "consumer group is executing a rebalance at the moment. You can try completing the rebalance " +
-                                "by calling poll() and then retry commit again"));
-                            return;
-                        } else if (error == Errors.UNKNOWN_MEMBER_ID
-                                || error == Errors.ILLEGAL_GENERATION) {
-                            log.info("OffsetCommit failed with {}: {}", sentGeneration, error.message());
-
-                            // only need to reset generation and re-join group if generation has not changed or we are not in rebalancing;
-                            // otherwise only raise rebalance-in-progress error
-                            if (!generationUnchanged() && ConsumerCoordinator.this.state == MemberState.PREPARING_REBALANCE) {
-                                future.raise(new RebalanceInProgressException("Offset commit cannot be completed since the " +
-                                    "consumer member's generation is already stale, meaning it has already participated another rebalance and " +
-                                    "got a new generation. You can try completing the rebalance by calling poll() and then retry commit again"));
-                            } else {
-                                resetGenerationOnResponseError(ApiKeys.OFFSET_COMMIT, error);
-                                future.raise(new CommitFailedException());
-                            }
-                            return;
-                        } else {
-                            future.raise(new KafkaException("Unexpected error in commit: " + error.message()));
-                            return;
-                        }
-                    }
-                }
-            }
-
-            if (!unauthorizedTopics.isEmpty()) {
-                log.error("Not authorized to commit to topics {}", unauthorizedTopics);
-                future.raise(new TopicAuthorizationException(unauthorizedTopics));
-            } else {
-                future.complete(null);
-            }
-        }
-    }
-
-    /**
-     * Fetch the committed offsets for a set of partitions. This is a non-blocking call. The
-     * returned future can be polled to get the actual offsets returned from the broker.
-     *
-     * @param partitions The set of partitions to get offsets for.
-     * @return A request future containing the committed offsets.
-     */
-    private RequestFuture<Map<TopicPartition, OffsetAndMetadata>> sendOffsetFetchRequest(Set<TopicPartition> partitions) {
-        Node coordinator = checkAndGetCoordinator();
-        if (coordinator == null)
-            return RequestFuture.coordinatorNotAvailable();
-
-        log.debug("Fetching committed offsets for partitions: {}", partitions);
-        // construct the request
-        OffsetFetchRequest.Builder requestBuilder =
-            new OffsetFetchRequest.Builder(this.rebalanceConfig.groupId, true, new ArrayList<>(partitions), throwOnFetchStableOffsetsUnsupported);
-
-        // send the request with a callback
-        return client.send(coordinator, requestBuilder)
-                .compose(new OffsetFetchResponseHandler());
-    }
-
-    private class OffsetFetchResponseHandler extends CoordinatorResponseHandler<OffsetFetchResponse, Map<TopicPartition, OffsetAndMetadata>> {
-        private OffsetFetchResponseHandler() {
-            super(Generation.NO_GENERATION);
-        }
-
-        @Override
-        public void handle(OffsetFetchResponse response, RequestFuture<Map<TopicPartition, OffsetAndMetadata>> future) {
-            if (response.hasError()) {
-                Errors error = response.error();
-                log.debug("Offset fetch failed: {}", error.message());
-
-                if (error == Errors.COORDINATOR_LOAD_IN_PROGRESS) {
-                    // just retry
-                    future.raise(error);
-                } else if (error == Errors.NOT_COORDINATOR) {
-                    // re-discover the coordinator and retry
-                    markCoordinatorUnknown(error);
-                    future.raise(error);
-                } else if (error == Errors.GROUP_AUTHORIZATION_FAILED) {
-                    future.raise(GroupAuthorizationException.forGroupId(rebalanceConfig.groupId));
-                } else {
-                    future.raise(new KafkaException("Unexpected error in fetch offset response: " + error.message()));
-                }
-                return;
-            }
-
-            Set<String> unauthorizedTopics = null;
-            Map<TopicPartition, OffsetAndMetadata> offsets = new HashMap<>(response.responseData().size());
-            Set<TopicPartition> unstableTxnOffsetTopicPartitions = new HashSet<>();
-            for (Map.Entry<TopicPartition, OffsetFetchResponse.PartitionData> entry : response.responseData().entrySet()) {
-                TopicPartition tp = entry.getKey();
-                OffsetFetchResponse.PartitionData partitionData = entry.getValue();
-                if (partitionData.hasError()) {
-                    Errors error = partitionData.error;
-                    log.debug("Failed to fetch offset for partition {}: {}", tp, error.message());
-
-                    if (error == Errors.UNKNOWN_TOPIC_OR_PARTITION) {
-                        future.raise(new KafkaException("Topic or Partition " + tp + " does not exist"));
-                        return;
-                    } else if (error == Errors.TOPIC_AUTHORIZATION_FAILED) {
-                        if (unauthorizedTopics == null) {
-                            unauthorizedTopics = new HashSet<>();
-                        }
-                        unauthorizedTopics.add(tp.topic());
-                    } else if (error == Errors.UNSTABLE_OFFSET_COMMIT) {
-                        unstableTxnOffsetTopicPartitions.add(tp);
-                    } else {
-                        future.raise(new KafkaException("Unexpected error in fetch offset response for partition " +
-                            tp + ": " + error.message()));
-                        return;
-                    }
-                } else if (partitionData.offset >= 0) {
-                    // record the position with the offset (-1 indicates no committed offset to fetch);
-                    // if there's no committed offset, record as null
-                    offsets.put(tp, new OffsetAndMetadata(partitionData.offset, partitionData.leaderEpoch, partitionData.metadata));
-                } else {
-                    log.info("Found no committed offset for partition {}", tp);
-                    offsets.put(tp, null);
-                }
-            }
-
-            if (unauthorizedTopics != null) {
-                future.raise(new TopicAuthorizationException(unauthorizedTopics));
-            } else if (!unstableTxnOffsetTopicPartitions.isEmpty()) {
-                // just retry
-                log.info("The following partitions still have unstable offsets " +
-                             "which are not cleared on the broker side: {}" +
-                             ", this could be either " +
-                             "transactional offsets waiting for completion, or " +
-                             "normal offsets waiting for replication after appending to local log", unstableTxnOffsetTopicPartitions);
-                future.raise(new UnstableOffsetCommitException("There are unstable offsets for the requested topic partitions"));
-            } else {
-                future.complete(offsets);
-            }
-        }
-    }
-
-    private class ConsumerCoordinatorMetrics {
-        private final String metricGrpName;
-        private final Sensor commitSensor;
-        private final Sensor revokeCallbackSensor;
-        private final Sensor assignCallbackSensor;
-        private final Sensor loseCallbackSensor;
-
-        private ConsumerCoordinatorMetrics(Metrics metrics, String metricGrpPrefix) {
-            this.metricGrpName = metricGrpPrefix + "-coordinator-metrics";
-
-            this.commitSensor = metrics.sensor("commit-latency");
-            this.commitSensor.add(metrics.metricName("commit-latency-avg",
-                this.metricGrpName,
-                "The average time taken for a commit request"), new Avg());
-            this.commitSensor.add(metrics.metricName("commit-latency-max",
-                this.metricGrpName,
-                "The max time taken for a commit request"), new Max());
-            this.commitSensor.add(createMeter(metrics, metricGrpName, "commit", "commit calls"));
-
-            this.revokeCallbackSensor = metrics.sensor("partition-revoked-latency");
-            this.revokeCallbackSensor.add(metrics.metricName("partition-revoked-latency-avg",
-                this.metricGrpName,
-                "The average time taken for a partition-revoked rebalance listener callback"), new Avg());
-            this.revokeCallbackSensor.add(metrics.metricName("partition-revoked-latency-max",
-                this.metricGrpName,
-                "The max time taken for a partition-revoked rebalance listener callback"), new Max());
-
-            this.assignCallbackSensor = metrics.sensor("partition-assigned-latency");
-            this.assignCallbackSensor.add(metrics.metricName("partition-assigned-latency-avg",
-                this.metricGrpName,
-                "The average time taken for a partition-assigned rebalance listener callback"), new Avg());
-            this.assignCallbackSensor.add(metrics.metricName("partition-assigned-latency-max",
-                this.metricGrpName,
-                "The max time taken for a partition-assigned rebalance listener callback"), new Max());
-
-            this.loseCallbackSensor = metrics.sensor("partition-lost-latency");
-            this.loseCallbackSensor.add(metrics.metricName("partition-lost-latency-avg",
-                this.metricGrpName,
-                "The average time taken for a partition-lost rebalance listener callback"), new Avg());
-            this.loseCallbackSensor.add(metrics.metricName("partition-lost-latency-max",
-                this.metricGrpName,
-                "The max time taken for a partition-lost rebalance listener callback"), new Max());
-
-            Measurable numParts = (config, now) -> subscriptions.numAssignedPartitions();
-            metrics.addMetric(metrics.metricName("assigned-partitions",
-                this.metricGrpName,
-                "The number of partitions currently assigned to this consumer"), numParts);
-        }
-    }
-
-    private static class MetadataSnapshot {
-        private final int version;
-        private final Map<String, Integer> partitionsPerTopic;
-
-        private MetadataSnapshot(SubscriptionState subscription, Cluster cluster, int version) {
-            Map<String, Integer> partitionsPerTopic = new HashMap<>();
-            for (String topic : subscription.metadataTopics()) {
-                Integer numPartitions = cluster.partitionCountForTopic(topic);
-                if (numPartitions != null)
-                    partitionsPerTopic.put(topic, numPartitions);
-            }
-            this.partitionsPerTopic = partitionsPerTopic;
-            this.version = version;
-        }
-
-        boolean matches(MetadataSnapshot other) {
-            return version == other.version || partitionsPerTopic.equals(other.partitionsPerTopic);
-        }
-
-        @Override
-        public String toString() {
-            return "(version" + version + ": " + partitionsPerTopic + ")";
-        }
-    }
-
-    private static class OffsetCommitCompletion {
-        private final OffsetCommitCallback callback;
-        private final Map<TopicPartition, OffsetAndMetadata> offsets;
-        private final Exception exception;
-
-        private OffsetCommitCompletion(OffsetCommitCallback callback, Map<TopicPartition, OffsetAndMetadata> offsets, Exception exception) {
-            this.callback = callback;
-            this.offsets = offsets;
-            this.exception = exception;
-        }
-
-        public void invoke() {
-            if (callback != null)
-                callback.onComplete(offsets, exception);
-        }
-    }
-
-    /* test-only classes below */
-    RebalanceProtocol getProtocol() {
-        return protocol;
-    }
-
-    boolean poll(Timer timer) {
-        return poll(timer, true);
-    }
+		}
+
+		OffsetCommitRequest.Builder builder = new OffsetCommitRequest.Builder(
+				new OffsetCommitRequestData()
+						.setGroupId(this.rebalanceConfig.groupId)
+						.setGenerationId(generation.generationId)
+						.setMemberId(generation.memberId)
+						.setGroupInstanceId(rebalanceConfig.groupInstanceId.orElse(null))
+						.setTopics(new ArrayList<>(requestTopicDataMap.values()))
+		);
+
+		log.trace("Sending OffsetCommit request with {} to coordinator {}", offsets, coordinator);
+
+		return client.send(coordinator, builder)
+				.compose(new OffsetCommitResponseHandler(offsets, generation));
+	}
+
+	private class OffsetCommitResponseHandler extends CoordinatorResponseHandler<OffsetCommitResponse, Void> {
+		private final Map<TopicPartition, OffsetAndMetadata> offsets;
+
+		private OffsetCommitResponseHandler(Map<TopicPartition, OffsetAndMetadata> offsets, Generation generation) {
+			super(generation);
+			this.offsets = offsets;
+		}
+
+		@Override
+		public void handle(OffsetCommitResponse commitResponse, RequestFuture<Void> future) {
+			sensors.commitSensor.record(response.requestLatencyMs());
+			Set<String> unauthorizedTopics = new HashSet<>();
+
+			for (OffsetCommitResponseData.OffsetCommitResponseTopic topic : commitResponse.data().topics()) {
+				for (OffsetCommitResponseData.OffsetCommitResponsePartition partition : topic.partitions()) {
+					TopicPartition tp = new TopicPartition(topic.name(), partition.partitionIndex());
+					OffsetAndMetadata offsetAndMetadata = this.offsets.get(tp);
+
+					long offset = offsetAndMetadata.offset();
+
+					Errors error = Errors.forCode(partition.errorCode());
+					if (error == Errors.NONE) {
+						log.debug("Committed offset {} for partition {}", offset, tp);
+					} else {
+						if (error.exception() instanceof RetriableException) {
+							log.warn("Offset commit failed on partition {} at offset {}: {}", tp, offset, error.message());
+						} else {
+							log.error("Offset commit failed on partition {} at offset {}: {}", tp, offset, error.message());
+						}
+
+						if (error == Errors.GROUP_AUTHORIZATION_FAILED) {
+							future.raise(GroupAuthorizationException.forGroupId(rebalanceConfig.groupId));
+							return;
+						} else if (error == Errors.TOPIC_AUTHORIZATION_FAILED) {
+							unauthorizedTopics.add(tp.topic());
+						} else if (error == Errors.OFFSET_METADATA_TOO_LARGE
+								|| error == Errors.INVALID_COMMIT_OFFSET_SIZE) {
+							// raise the error to the user
+							future.raise(error);
+							return;
+						} else if (error == Errors.COORDINATOR_LOAD_IN_PROGRESS
+								|| error == Errors.UNKNOWN_TOPIC_OR_PARTITION) {
+							// just retry
+							future.raise(error);
+							return;
+						} else if (error == Errors.COORDINATOR_NOT_AVAILABLE
+								|| error == Errors.NOT_COORDINATOR
+								|| error == Errors.REQUEST_TIMED_OUT) {
+							markCoordinatorUnknown(error);
+							future.raise(error);
+							return;
+						} else if (error == Errors.FENCED_INSTANCE_ID) {
+							log.info("OffsetCommit failed with {} due to group instance id {} fenced", sentGeneration, rebalanceConfig.groupInstanceId);
+
+							// if the generation has changed or we are not in rebalancing, do not raise the fatal error but rebalance-in-progress
+							if (generationUnchanged()) {
+								future.raise(error);
+							} else {
+								if (ConsumerCoordinator.this.state == MemberState.PREPARING_REBALANCE) {
+									future.raise(new RebalanceInProgressException("Offset commit cannot be completed since the " +
+											"consumer member's old generation is fenced by its group instance id, it is possible that " +
+											"this consumer has already participated another rebalance and got a new generation"));
+								} else {
+									future.raise(new CommitFailedException());
+								}
+							}
+							return;
+						} else if (error == Errors.REBALANCE_IN_PROGRESS) {
+							/* Consumer should not try to commit offset in between join-group and sync-group,
+							 * and hence on broker-side it is not expected to see a commit offset request
+							 * during CompletingRebalance phase; if it ever happens then broker would return
+							 * this error to indicate that we are still in the middle of a rebalance.
+							 * In this case we would throw a RebalanceInProgressException,
+							 * request re-join but do not reset generations. If the callers decide to retry they
+							 * can go ahead and call poll to finish up the rebalance first, and then try commit again.
+							 */
+							requestRejoin("offset commit failed since group is already rebalancing");
+							future.raise(new RebalanceInProgressException("Offset commit cannot be completed since the " +
+									"consumer group is executing a rebalance at the moment. You can try completing the rebalance " +
+									"by calling poll() and then retry commit again"));
+							return;
+						} else if (error == Errors.UNKNOWN_MEMBER_ID
+								|| error == Errors.ILLEGAL_GENERATION) {
+							log.info("OffsetCommit failed with {}: {}", sentGeneration, error.message());
+
+							// only need to reset generation and re-join group if generation has not changed or we are not in rebalancing;
+							// otherwise only raise rebalance-in-progress error
+							if (!generationUnchanged() && ConsumerCoordinator.this.state == MemberState.PREPARING_REBALANCE) {
+								future.raise(new RebalanceInProgressException("Offset commit cannot be completed since the " +
+										"consumer member's generation is already stale, meaning it has already participated another rebalance and " +
+										"got a new generation. You can try completing the rebalance by calling poll() and then retry commit again"));
+							} else {
+								resetGenerationOnResponseError(ApiKeys.OFFSET_COMMIT, error);
+								future.raise(new CommitFailedException());
+							}
+							return;
+						} else {
+							future.raise(new KafkaException("Unexpected error in commit: " + error.message()));
+							return;
+						}
+					}
+				}
+			}
+
+			if (!unauthorizedTopics.isEmpty()) {
+				log.error("Not authorized to commit to topics {}", unauthorizedTopics);
+				future.raise(new TopicAuthorizationException(unauthorizedTopics));
+			} else {
+				future.complete(null);
+			}
+		}
+	}
+
+	/**
+	 * Fetch the committed offsets for a set of partitions. This is a non-blocking call. The
+	 * returned future can be polled to get the actual offsets returned from the broker.
+	 *
+	 * @param partitions The set of partitions to get offsets for.
+	 * @return A request future containing the committed offsets.
+	 */
+	private RequestFuture<Map<TopicPartition, OffsetAndMetadata>> sendOffsetFetchRequest(Set<TopicPartition> partitions) {
+		Node coordinator = checkAndGetCoordinator();
+		if (coordinator == null)
+			return RequestFuture.coordinatorNotAvailable();
+
+		log.debug("Fetching committed offsets for partitions: {}", partitions);
+		// construct the request
+		OffsetFetchRequest.Builder requestBuilder =
+				new OffsetFetchRequest.Builder(this.rebalanceConfig.groupId, true, new ArrayList<>(partitions), throwOnFetchStableOffsetsUnsupported);
+
+		// send the request with a callback
+		return client.send(coordinator, requestBuilder)
+				.compose(new OffsetFetchResponseHandler());
+	}
+
+	private class OffsetFetchResponseHandler extends CoordinatorResponseHandler<OffsetFetchResponse, Map<TopicPartition, OffsetAndMetadata>> {
+		private OffsetFetchResponseHandler() {
+			super(Generation.NO_GENERATION);
+		}
+
+		@Override
+		public void handle(OffsetFetchResponse response, RequestFuture<Map<TopicPartition, OffsetAndMetadata>> future) {
+			if (response.hasError()) {
+				Errors error = response.error();
+				log.debug("Offset fetch failed: {}", error.message());
+
+				if (error == Errors.COORDINATOR_LOAD_IN_PROGRESS) {
+					// just retry
+					future.raise(error);
+				} else if (error == Errors.NOT_COORDINATOR) {
+					// re-discover the coordinator and retry
+					markCoordinatorUnknown(error);
+					future.raise(error);
+				} else if (error == Errors.GROUP_AUTHORIZATION_FAILED) {
+					future.raise(GroupAuthorizationException.forGroupId(rebalanceConfig.groupId));
+				} else {
+					future.raise(new KafkaException("Unexpected error in fetch offset response: " + error.message()));
+				}
+				return;
+			}
+
+			Set<String> unauthorizedTopics = null;
+			Map<TopicPartition, OffsetAndMetadata> offsets = new HashMap<>(response.responseData().size());
+			Set<TopicPartition> unstableTxnOffsetTopicPartitions = new HashSet<>();
+			for (Map.Entry<TopicPartition, OffsetFetchResponse.PartitionData> entry : response.responseData().entrySet()) {
+				TopicPartition tp = entry.getKey();
+				OffsetFetchResponse.PartitionData partitionData = entry.getValue();
+				if (partitionData.hasError()) {
+					Errors error = partitionData.error;
+					log.debug("Failed to fetch offset for partition {}: {}", tp, error.message());
+
+					if (error == Errors.UNKNOWN_TOPIC_OR_PARTITION) {
+						future.raise(new KafkaException("Topic or Partition " + tp + " does not exist"));
+						return;
+					} else if (error == Errors.TOPIC_AUTHORIZATION_FAILED) {
+						if (unauthorizedTopics == null) {
+							unauthorizedTopics = new HashSet<>();
+						}
+						unauthorizedTopics.add(tp.topic());
+					} else if (error == Errors.UNSTABLE_OFFSET_COMMIT) {
+						unstableTxnOffsetTopicPartitions.add(tp);
+					} else {
+						future.raise(new KafkaException("Unexpected error in fetch offset response for partition " +
+								tp + ": " + error.message()));
+						return;
+					}
+				} else if (partitionData.offset >= 0) {
+					// record the position with the offset (-1 indicates no committed offset to fetch);
+					// if there's no committed offset, record as null
+					offsets.put(tp, new OffsetAndMetadata(partitionData.offset, partitionData.leaderEpoch, partitionData.metadata));
+				} else {
+					log.info("Found no committed offset for partition {}", tp);
+					offsets.put(tp, null);
+				}
+			}
+
+			if (unauthorizedTopics != null) {
+				future.raise(new TopicAuthorizationException(unauthorizedTopics));
+			} else if (!unstableTxnOffsetTopicPartitions.isEmpty()) {
+				// just retry
+				log.info("The following partitions still have unstable offsets " +
+						"which are not cleared on the broker side: {}" +
+						", this could be either " +
+						"transactional offsets waiting for completion, or " +
+						"normal offsets waiting for replication after appending to local log", unstableTxnOffsetTopicPartitions);
+				future.raise(new UnstableOffsetCommitException("There are unstable offsets for the requested topic partitions"));
+			} else {
+				future.complete(offsets);
+			}
+		}
+	}
+
+	private class ConsumerCoordinatorMetrics {
+		private final String metricGrpName;
+		private final Sensor commitSensor;
+		private final Sensor revokeCallbackSensor;
+		private final Sensor assignCallbackSensor;
+		private final Sensor loseCallbackSensor;
+
+		private ConsumerCoordinatorMetrics(Metrics metrics, String metricGrpPrefix) {
+			this.metricGrpName = metricGrpPrefix + "-coordinator-metrics";
+
+			this.commitSensor = metrics.sensor("commit-latency");
+			this.commitSensor.add(metrics.metricName("commit-latency-avg",
+					this.metricGrpName,
+					"The average time taken for a commit request"), new Avg());
+			this.commitSensor.add(metrics.metricName("commit-latency-max",
+					this.metricGrpName,
+					"The max time taken for a commit request"), new Max());
+			this.commitSensor.add(createMeter(metrics, metricGrpName, "commit", "commit calls"));
+
+			this.revokeCallbackSensor = metrics.sensor("partition-revoked-latency");
+			this.revokeCallbackSensor.add(metrics.metricName("partition-revoked-latency-avg",
+					this.metricGrpName,
+					"The average time taken for a partition-revoked rebalance listener callback"), new Avg());
+			this.revokeCallbackSensor.add(metrics.metricName("partition-revoked-latency-max",
+					this.metricGrpName,
+					"The max time taken for a partition-revoked rebalance listener callback"), new Max());
+
+			this.assignCallbackSensor = metrics.sensor("partition-assigned-latency");
+			this.assignCallbackSensor.add(metrics.metricName("partition-assigned-latency-avg",
+					this.metricGrpName,
+					"The average time taken for a partition-assigned rebalance listener callback"), new Avg());
+			this.assignCallbackSensor.add(metrics.metricName("partition-assigned-latency-max",
+					this.metricGrpName,
+					"The max time taken for a partition-assigned rebalance listener callback"), new Max());
+
+			this.loseCallbackSensor = metrics.sensor("partition-lost-latency");
+			this.loseCallbackSensor.add(metrics.metricName("partition-lost-latency-avg",
+					this.metricGrpName,
+					"The average time taken for a partition-lost rebalance listener callback"), new Avg());
+			this.loseCallbackSensor.add(metrics.metricName("partition-lost-latency-max",
+					this.metricGrpName,
+					"The max time taken for a partition-lost rebalance listener callback"), new Max());
+
+			Measurable numParts = (config, now) -> subscriptions.numAssignedPartitions();
+			metrics.addMetric(metrics.metricName("assigned-partitions",
+					this.metricGrpName,
+					"The number of partitions currently assigned to this consumer"), numParts);
+		}
+	}
+
+	private static class MetadataSnapshot {
+		private final int version;
+		private final Map<String, Integer> partitionsPerTopic;
+
+		private MetadataSnapshot(SubscriptionState subscription, Cluster cluster, int version) {
+			Map<String, Integer> partitionsPerTopic = new HashMap<>();
+			for (String topic : subscription.metadataTopics()) {
+				Integer numPartitions = cluster.partitionCountForTopic(topic);
+				if (numPartitions != null)
+					partitionsPerTopic.put(topic, numPartitions);
+			}
+			this.partitionsPerTopic = partitionsPerTopic;
+			this.version = version;
+		}
+
+		boolean matches(MetadataSnapshot other) {
+			return version == other.version || partitionsPerTopic.equals(other.partitionsPerTopic);
+		}
+
+		@Override
+		public String toString() {
+			return "(version" + version + ": " + partitionsPerTopic + ")";
+		}
+	}
+
+	private static class OffsetCommitCompletion {
+		private final OffsetCommitCallback callback;
+		private final Map<TopicPartition, OffsetAndMetadata> offsets;
+		private final Exception exception;
+
+		private OffsetCommitCompletion(OffsetCommitCallback callback, Map<TopicPartition, OffsetAndMetadata> offsets, Exception exception) {
+			this.callback = callback;
+			this.offsets = offsets;
+			this.exception = exception;
+		}
+
+		public void invoke() {
+			if (callback != null)
+				callback.onComplete(offsets, exception);
+		}
+	}
+
+	/* test-only classes below */
+	RebalanceProtocol getProtocol() {
+		return protocol;
+	}
+
+	boolean poll(Timer timer) {
+		return poll(timer, true);
+	}
 }