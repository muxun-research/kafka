/*
 * Licensed to the Apache Software Foundation (ASF) under one or more
 * contributor license agreements. See the NOTICE file distributed with
 * this work for additional information regarding copyright ownership.
 * The ASF licenses this file to You under the Apache License, Version 2.0
 * (the "License"); you may not use this file except in compliance with
 * the License. You may obtain a copy of the License at
 *
 *    http://www.apache.org/licenses/LICENSE-2.0
 *
 * Unless required by applicable law or agreed to in writing, software
 * distributed under the License is distributed on an "AS IS" BASIS,
 * WITHOUT WARRANTIES OR CONDITIONS OF ANY KIND, either express or implied.
 * See the License for the specific language governing permissions and
 * limitations under the License.
 */
package org.apache.kafka.clients.producer;

import org.apache.kafka.common.TopicPartition;
import org.apache.kafka.common.record.RecordBatch;
import org.apache.kafka.common.requests.ProduceResponse;

/**
 * The metadata for a record that has been acknowledged by the server
 */
public final class RecordMetadata {

    /**
     * Partition value for record without partition assigned
     */
    public static final int UNKNOWN_PARTITION = -1;

    private final long offset;
<<<<<<< HEAD
	// The timestamp of the message.
	// If LogAppendTime is used for the topic, the timestamp will be the timestamp returned by the broker.
	// If CreateTime is used for the topic, the timestamp is the timestamp in the corresponding ProducerRecord if the
	// user provided one. Otherwise, it will be the producer local time when the producer record was handed to the
	// producer.
	private final long timestamp;
	private final int serializedKeySize;
	private final int serializedValueSize;
	private final TopicPartition topicPartition;

	/**
	 * Creates a new instance with the provided parameters.
	 */
	public RecordMetadata(TopicPartition topicPartition, long baseOffset, int batchIndex, long timestamp,
						  int serializedKeySize, int serializedValueSize) {
		// ignore the batchIndex if the base offset is -1, since this indicates the offset is unknown
		this.offset = baseOffset == -1 ? baseOffset : baseOffset + batchIndex;
		this.timestamp = timestamp;
		this.serializedKeySize = serializedKeySize;
		this.serializedValueSize = serializedValueSize;
		this.topicPartition = topicPartition;
	}

	/**
	 * Creates a new instance with the provided parameters.
	 * @deprecated use constructor without `checksum` parameter. This constructor will be removed in
	 * Apache Kafka 4.0 (deprecated since 3.0).
	 */
	@Deprecated
	public RecordMetadata(TopicPartition topicPartition, long baseOffset, long batchIndex, long timestamp,
						  Long checksum, int serializedKeySize, int serializedValueSize) {
		this(topicPartition, baseOffset, batchIndexToInt(batchIndex), timestamp, serializedKeySize, serializedValueSize);
	}

	private static int batchIndexToInt(long batchIndex) {
		if (batchIndex > Integer.MAX_VALUE)
			throw new IllegalArgumentException("batchIndex is larger than Integer.MAX_VALUE: " + batchIndex);
		return (int) batchIndex;
	}

	/**
	 * Indicates whether the record metadata includes the offset.
	 * @return true if the offset is included in the metadata, false otherwise.
	 */
	public boolean hasOffset() {
		return this.offset != ProduceResponse.INVALID_OFFSET;
	}

	/**
=======
    // The timestamp of the message.
    // If LogAppendTime is used for the topic, the timestamp will be the timestamp returned by the broker.
    // If CreateTime is used for the topic, the timestamp is the timestamp in the corresponding ProducerRecord if the
    // user provided one. Otherwise, it will be the producer local time when the producer record was handed to the
    // producer.
    private final long timestamp;
    private final int serializedKeySize;
    private final int serializedValueSize;
    private final TopicPartition topicPartition;

    /**
     * Creates a new instance with the provided parameters.
     */
    public RecordMetadata(TopicPartition topicPartition, long baseOffset, int batchIndex, long timestamp,
                          int serializedKeySize, int serializedValueSize) {
        // ignore the batchIndex if the base offset is -1, since this indicates the offset is unknown
        this.offset = baseOffset == -1 ? baseOffset : baseOffset + batchIndex;
        this.timestamp = timestamp;
        this.serializedKeySize = serializedKeySize;
        this.serializedValueSize = serializedValueSize;
        this.topicPartition = topicPartition;
    }

    /**
     * Indicates whether the record metadata includes the offset.
     * @return true if the offset is included in the metadata, false otherwise.
     */
    public boolean hasOffset() {
        return this.offset != ProduceResponse.INVALID_OFFSET;
    }

    /**
>>>>>>> 9494bebe
     * The offset of the record in the topic/partition.
     * @return the offset of the record, or -1 if {{@link #hasOffset()}} returns false.
     */
    public long offset() {
        return this.offset;
    }

    /**
     * Indicates whether the record metadata includes the timestamp.
     * @return true if a valid timestamp exists, false otherwise.
     */
    public boolean hasTimestamp() {
        return this.timestamp != RecordBatch.NO_TIMESTAMP;
    }

    /**
     * The timestamp of the record in the topic/partition.
     *
     * @return the timestamp of the record, or -1 if the {{@link #hasTimestamp()}} returns false.
     */
    public long timestamp() {
        return this.timestamp;
    }

    /**
     * The size of the serialized, uncompressed key in bytes. If key is null, the returned size
     * is -1.
     */
    public int serializedKeySize() {
        return this.serializedKeySize;
    }

    /**
     * The size of the serialized, uncompressed value in bytes. If value is null, the returned
     * size is -1.
     */
    public int serializedValueSize() {
        return this.serializedValueSize;
    }

    /**
     * The topic the record was appended to
     */
    public String topic() {
        return this.topicPartition.topic();
    }

    /**
     * The partition the record was sent to
     */
    public int partition() {
        return this.topicPartition.partition();
    }

    @Override
    public String toString() {
        return topicPartition.toString() + "@" + offset;
    }
}<|MERGE_RESOLUTION|>--- conflicted
+++ resolved
@@ -31,57 +31,6 @@
     public static final int UNKNOWN_PARTITION = -1;
 
     private final long offset;
-<<<<<<< HEAD
-	// The timestamp of the message.
-	// If LogAppendTime is used for the topic, the timestamp will be the timestamp returned by the broker.
-	// If CreateTime is used for the topic, the timestamp is the timestamp in the corresponding ProducerRecord if the
-	// user provided one. Otherwise, it will be the producer local time when the producer record was handed to the
-	// producer.
-	private final long timestamp;
-	private final int serializedKeySize;
-	private final int serializedValueSize;
-	private final TopicPartition topicPartition;
-
-	/**
-	 * Creates a new instance with the provided parameters.
-	 */
-	public RecordMetadata(TopicPartition topicPartition, long baseOffset, int batchIndex, long timestamp,
-						  int serializedKeySize, int serializedValueSize) {
-		// ignore the batchIndex if the base offset is -1, since this indicates the offset is unknown
-		this.offset = baseOffset == -1 ? baseOffset : baseOffset + batchIndex;
-		this.timestamp = timestamp;
-		this.serializedKeySize = serializedKeySize;
-		this.serializedValueSize = serializedValueSize;
-		this.topicPartition = topicPartition;
-	}
-
-	/**
-	 * Creates a new instance with the provided parameters.
-	 * @deprecated use constructor without `checksum` parameter. This constructor will be removed in
-	 * Apache Kafka 4.0 (deprecated since 3.0).
-	 */
-	@Deprecated
-	public RecordMetadata(TopicPartition topicPartition, long baseOffset, long batchIndex, long timestamp,
-						  Long checksum, int serializedKeySize, int serializedValueSize) {
-		this(topicPartition, baseOffset, batchIndexToInt(batchIndex), timestamp, serializedKeySize, serializedValueSize);
-	}
-
-	private static int batchIndexToInt(long batchIndex) {
-		if (batchIndex > Integer.MAX_VALUE)
-			throw new IllegalArgumentException("batchIndex is larger than Integer.MAX_VALUE: " + batchIndex);
-		return (int) batchIndex;
-	}
-
-	/**
-	 * Indicates whether the record metadata includes the offset.
-	 * @return true if the offset is included in the metadata, false otherwise.
-	 */
-	public boolean hasOffset() {
-		return this.offset != ProduceResponse.INVALID_OFFSET;
-	}
-
-	/**
-=======
     // The timestamp of the message.
     // If LogAppendTime is used for the topic, the timestamp will be the timestamp returned by the broker.
     // If CreateTime is used for the topic, the timestamp is the timestamp in the corresponding ProducerRecord if the
@@ -114,7 +63,6 @@
     }
 
     /**
->>>>>>> 9494bebe
      * The offset of the record in the topic/partition.
      * @return the offset of the record, or -1 if {{@link #hasOffset()}} returns false.
      */
