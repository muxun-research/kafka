/*
 * Licensed to the Apache Software Foundation (ASF) under one or more
 * contributor license agreements. See the NOTICE file distributed with
 * this work for additional information regarding copyright ownership.
 * The ASF licenses this file to You under the Apache License, Version 2.0
 * (the "License"); you may not use this file except in compliance with
 * the License. You may obtain a copy of the License at
 *
 *    http://www.apache.org/licenses/LICENSE-2.0
 *
 * Unless required by applicable law or agreed to in writing, software
 * distributed under the License is distributed on an "AS IS" BASIS,
 * WITHOUT WARRANTIES OR CONDITIONS OF ANY KIND, either express or implied.
 * See the License for the specific language governing permissions and
 * limitations under the License.
 */
package org.apache.kafka.clients.consumer.internals;

import org.apache.kafka.common.MetricName;
import org.apache.kafka.common.TopicPartition;
import org.apache.kafka.common.metrics.Gauge;
import org.apache.kafka.common.metrics.Metrics;
import org.apache.kafka.common.metrics.Sensor;
import org.apache.kafka.common.metrics.stats.WindowedCount;

import java.util.Collections;
import java.util.Map;
import java.util.Set;

import static org.apache.kafka.common.utils.Utils.mkEntry;
import static org.apache.kafka.common.utils.Utils.mkMap;

/**
 * The {@link FetchMetricsManager} class provides wrapper methods to record lag, lead, latency, and fetch metrics.
 * It keeps an internal ID of the assigned set of partitions which is updated to ensure the set of metrics it
 * records matches up with the topic-partitions in use.
 */
public class FetchMetricsManager {

    private final Metrics metrics;
    private final FetchMetricsRegistry metricsRegistry;
    private final Sensor throttleTime;
    private final Sensor bytesFetched;
    private final Sensor recordsFetched;
    private final Sensor fetchLatency;
    private final Sensor recordsLag;
    private final Sensor recordsLead;

    private int assignmentId = 0;
    private Set<TopicPartition> assignedPartitions = Collections.emptySet();

    public FetchMetricsManager(Metrics metrics, FetchMetricsRegistry metricsRegistry) {
        this.metrics = metrics;
        this.metricsRegistry = metricsRegistry;

        this.throttleTime = new SensorBuilder(metrics, "fetch-throttle-time").withAvg(metricsRegistry.fetchThrottleTimeAvg).withMax(metricsRegistry.fetchThrottleTimeMax).build();
        this.bytesFetched = new SensorBuilder(metrics, "bytes-fetched").withAvg(metricsRegistry.fetchSizeAvg).withMax(metricsRegistry.fetchSizeMax).withMeter(metricsRegistry.bytesConsumedRate, metricsRegistry.bytesConsumedTotal).build();
        this.recordsFetched = new SensorBuilder(metrics, "records-fetched").withAvg(metricsRegistry.recordsPerRequestAvg).withMeter(metricsRegistry.recordsConsumedRate, metricsRegistry.recordsConsumedTotal).build();
        this.fetchLatency = new SensorBuilder(metrics, "fetch-latency").withAvg(metricsRegistry.fetchLatencyAvg).withMax(metricsRegistry.fetchLatencyMax).withMeter(new WindowedCount(), metricsRegistry.fetchRequestRate, metricsRegistry.fetchRequestTotal).build();
        this.recordsLag = new SensorBuilder(metrics, "records-lag").withMax(metricsRegistry.recordsLagMax).build();
        this.recordsLead = new SensorBuilder(metrics, "records-lead").withMin(metricsRegistry.recordsLeadMin).build();
    }

    public Sensor throttleTimeSensor() {
        return throttleTime;
    }

    void recordLatency(String node, long requestLatencyMs) {
        fetchLatency.record(requestLatencyMs);
        if (!node.isEmpty()) {
            String nodeTimeName = "node-" + node + ".latency";
            Sensor nodeRequestTime = this.metrics.getSensor(nodeTimeName);
            if (nodeRequestTime != null)
                nodeRequestTime.record(requestLatencyMs);
        }
    }

    void recordBytesFetched(int bytes) {
        bytesFetched.record(bytes);
    }

    void recordRecordsFetched(int records) {
        recordsFetched.record(records);
    }

    void recordBytesFetched(String topic, int bytes) {
        String name = topicBytesFetchedMetricName(topic);
<<<<<<< HEAD
        Sensor bytesFetched = new SensorBuilder(metrics, name, () -> topicTags(topic)).withAvg(metricsRegistry.topicFetchSizeAvg).withMax(metricsRegistry.topicFetchSizeMax).withMeter(metricsRegistry.topicBytesConsumedRate, metricsRegistry.topicBytesConsumedTotal).build();
=======
        maybeRecordDeprecatedBytesFetched(name, topic, bytes);

        Sensor bytesFetched = new SensorBuilder(metrics, name, () -> Map.of("topic", topic))
            .withAvg(metricsRegistry.topicFetchSizeAvg)
            .withMax(metricsRegistry.topicFetchSizeMax)
            .withMeter(metricsRegistry.topicBytesConsumedRate, metricsRegistry.topicBytesConsumedTotal)
            .build();
>>>>>>> 9494bebe
        bytesFetched.record(bytes);
    }

    void recordRecordsFetched(String topic, int records) {
        String name = topicRecordsFetchedMetricName(topic);
<<<<<<< HEAD
        Sensor recordsFetched = new SensorBuilder(metrics, name, () -> topicTags(topic)).withAvg(metricsRegistry.topicRecordsPerRequestAvg).withMeter(metricsRegistry.topicRecordsConsumedRate, metricsRegistry.topicRecordsConsumedTotal).build();
=======
        maybeRecordDeprecatedRecordsFetched(name, topic, records);

        Sensor recordsFetched = new SensorBuilder(metrics, name, () -> Map.of("topic", topic))
            .withAvg(metricsRegistry.topicRecordsPerRequestAvg)
            .withMeter(metricsRegistry.topicRecordsConsumedRate, metricsRegistry.topicRecordsConsumedTotal)
            .build();
>>>>>>> 9494bebe
        recordsFetched.record(records);
    }

    void recordPartitionLag(TopicPartition tp, long lag) {
        this.recordsLag.record(lag);

        String name = partitionRecordsLagMetricName(tp);
<<<<<<< HEAD
        Sensor recordsLag = new SensorBuilder(metrics, name, () -> topicPartitionTags(tp)).withValue(metricsRegistry.partitionRecordsLag).withMax(metricsRegistry.partitionRecordsLagMax).withAvg(metricsRegistry.partitionRecordsLagAvg).build();
=======
        maybeRecordDeprecatedPartitionLag(name, tp, lag);

        Sensor recordsLag = new SensorBuilder(metrics, name, () -> mkMap(mkEntry("topic", tp.topic()), mkEntry("partition", String.valueOf(tp.partition()))))
            .withValue(metricsRegistry.partitionRecordsLag)
            .withMax(metricsRegistry.partitionRecordsLagMax)
            .withAvg(metricsRegistry.partitionRecordsLagAvg)
            .build();
>>>>>>> 9494bebe

        recordsLag.record(lag);
    }

    void recordPartitionLead(TopicPartition tp, long lead) {
        this.recordsLead.record(lead);

        String name = partitionRecordsLeadMetricName(tp);
<<<<<<< HEAD
        Sensor recordsLead = new SensorBuilder(metrics, name, () -> topicPartitionTags(tp)).withValue(metricsRegistry.partitionRecordsLead).withMin(metricsRegistry.partitionRecordsLeadMin).withAvg(metricsRegistry.partitionRecordsLeadAvg).build();
=======
        maybeRecordDeprecatedPartitionLead(name, tp, lead);

        Sensor recordsLead = new SensorBuilder(metrics, name, () -> mkMap(mkEntry("topic", tp.topic()), mkEntry("partition", String.valueOf(tp.partition()))))
            .withValue(metricsRegistry.partitionRecordsLead)
            .withMin(metricsRegistry.partitionRecordsLeadMin)
            .withAvg(metricsRegistry.partitionRecordsLeadAvg)
            .build();
>>>>>>> 9494bebe

        recordsLead.record(lead);
    }

    /**
     * This method is called by the {@link Fetch fetch} logic before it requests fetches in order to update the
     * internal set of metrics that are tracked.
     * @param subscription {@link SubscriptionState} that contains the set of assigned partitions
     * @see SubscriptionState#assignmentId()
     */
    void maybeUpdateAssignment(SubscriptionState subscription) {
        int newAssignmentId = subscription.assignmentId();

        if (this.assignmentId != newAssignmentId) {
            Set<TopicPartition> newAssignedPartitions = subscription.assignedPartitions();

            for (TopicPartition tp : this.assignedPartitions) {
                if (!newAssignedPartitions.contains(tp)) {
                    metrics.removeSensor(partitionRecordsLagMetricName(tp));
                    metrics.removeSensor(partitionRecordsLeadMetricName(tp));
                    metrics.removeMetric(partitionPreferredReadReplicaMetricName(tp));
                    // Remove deprecated metrics.
                    metrics.removeSensor(deprecatedMetricName(partitionRecordsLagMetricName(tp)));
                    metrics.removeSensor(deprecatedMetricName(partitionRecordsLeadMetricName(tp)));
                    metrics.removeMetric(deprecatedPartitionPreferredReadReplicaMetricName(tp));
                }
            }

            for (TopicPartition tp : newAssignedPartitions) {
                if (!this.assignedPartitions.contains(tp)) {
                    maybeRecordDeprecatedPreferredReadReplica(tp, subscription);

                    MetricName metricName = partitionPreferredReadReplicaMetricName(tp);
<<<<<<< HEAD
                    metrics.addMetricIfAbsent(metricName, null, (Gauge<Integer>) (config, now) -> subscription.preferredReadReplica(tp, 0L).orElse(-1));
=======
                    metrics.addMetricIfAbsent(
                        metricName,
                        null,
                        (Gauge<Integer>) (config, now) -> subscription.preferredReadReplica(tp, 0L).orElse(-1)
                    );
>>>>>>> 9494bebe
                }
            }

            this.assignedPartitions = newAssignedPartitions;
            this.assignmentId = newAssignmentId;
        }
    }

    @Deprecated // To be removed in Kafka 5.0 release.
    private void maybeRecordDeprecatedBytesFetched(String name, String topic, int bytes) {
        if (shouldReportDeprecatedMetric(topic)) {
            Sensor deprecatedBytesFetched = new SensorBuilder(metrics, deprecatedMetricName(name), () -> topicTags(topic))
                .withAvg(metricsRegistry.topicFetchSizeAvg)
                .withMax(metricsRegistry.topicFetchSizeMax)
                .withMeter(metricsRegistry.topicBytesConsumedRate, metricsRegistry.topicBytesConsumedTotal)
                .build();
            deprecatedBytesFetched.record(bytes);
        }
    }

    @Deprecated // To be removed in Kafka 5.0 release.
    private void maybeRecordDeprecatedRecordsFetched(String name, String topic, int records) {
        if (shouldReportDeprecatedMetric(topic)) {
            Sensor deprecatedRecordsFetched = new SensorBuilder(metrics, deprecatedMetricName(name), () -> topicTags(topic))
                .withAvg(metricsRegistry.topicRecordsPerRequestAvg)
                .withMeter(metricsRegistry.topicRecordsConsumedRate, metricsRegistry.topicRecordsConsumedTotal)
                .build();
            deprecatedRecordsFetched.record(records);
        }
    }

    @Deprecated // To be removed in Kafka 5.0 release.
    private void maybeRecordDeprecatedPartitionLag(String name, TopicPartition tp, long lag) {
        if (shouldReportDeprecatedMetric(tp.topic())) {
            Sensor deprecatedRecordsLag = new SensorBuilder(metrics, deprecatedMetricName(name), () -> topicPartitionTags(tp))
                .withValue(metricsRegistry.partitionRecordsLag)
                .withMax(metricsRegistry.partitionRecordsLagMax)
                .withAvg(metricsRegistry.partitionRecordsLagAvg)
                .build();

            deprecatedRecordsLag.record(lag);
        }
    }

    @Deprecated // To be removed in Kafka 5.0 release.
    private void maybeRecordDeprecatedPartitionLead(String name, TopicPartition tp, double lead) {
        if (shouldReportDeprecatedMetric(tp.topic())) {
            Sensor deprecatedRecordsLead = new SensorBuilder(metrics, deprecatedMetricName(name), () -> topicPartitionTags(tp))
                .withValue(metricsRegistry.partitionRecordsLead)
                .withMin(metricsRegistry.partitionRecordsLeadMin)
                .withAvg(metricsRegistry.partitionRecordsLeadAvg)
                .build();

            deprecatedRecordsLead.record(lead);
        }
    }

    @Deprecated // To be removed in Kafka 5.0 release.
    private void maybeRecordDeprecatedPreferredReadReplica(TopicPartition tp, SubscriptionState subscription) {
        if (shouldReportDeprecatedMetric(tp.topic())) {
            MetricName metricName = deprecatedPartitionPreferredReadReplicaMetricName(tp);
            metrics.addMetricIfAbsent(
                metricName,
                null,
                (Gauge<Integer>) (config, now) -> subscription.preferredReadReplica(tp, 0L).orElse(-1)
            );
        }
    }

    private static String topicBytesFetchedMetricName(String topic) {
        return "topic." + topic + ".bytes-fetched";
    }

    private static String topicRecordsFetchedMetricName(String topic) {
        return "topic." + topic + ".records-fetched";
    }

    private static String partitionRecordsLeadMetricName(TopicPartition tp) {
        return tp + ".records-lead";
    }

    private static String partitionRecordsLagMetricName(TopicPartition tp) {
        return tp + ".records-lag";
    }

    private static String deprecatedMetricName(String name) {
        return name + ".deprecated";
    }

    private static boolean shouldReportDeprecatedMetric(String topic) {
        return topic.contains(".");
    }

    private MetricName partitionPreferredReadReplicaMetricName(TopicPartition tp) {
        Map<String, String> metricTags = mkMap(mkEntry("topic", tp.topic()), mkEntry("partition", String.valueOf(tp.partition())));
        return this.metrics.metricInstance(metricsRegistry.partitionPreferredReadReplica, metricTags);
    }

    @Deprecated
    private MetricName deprecatedPartitionPreferredReadReplicaMetricName(TopicPartition tp) {
        Map<String, String> metricTags = topicPartitionTags(tp);
        return this.metrics.metricInstance(metricsRegistry.partitionPreferredReadReplica, metricTags);
    }

    @Deprecated
    static Map<String, String> topicTags(String topic) {
        return Map.of("topic", topic.replace('.', '_'));
    }

    @Deprecated
    static Map<String, String> topicPartitionTags(TopicPartition tp) {
        return mkMap(mkEntry("topic", tp.topic().replace('.', '_')),
            mkEntry("partition", String.valueOf(tp.partition())));
    }

}<|MERGE_RESOLUTION|>--- conflicted
+++ resolved
@@ -53,12 +53,30 @@
         this.metrics = metrics;
         this.metricsRegistry = metricsRegistry;
 
-        this.throttleTime = new SensorBuilder(metrics, "fetch-throttle-time").withAvg(metricsRegistry.fetchThrottleTimeAvg).withMax(metricsRegistry.fetchThrottleTimeMax).build();
-        this.bytesFetched = new SensorBuilder(metrics, "bytes-fetched").withAvg(metricsRegistry.fetchSizeAvg).withMax(metricsRegistry.fetchSizeMax).withMeter(metricsRegistry.bytesConsumedRate, metricsRegistry.bytesConsumedTotal).build();
-        this.recordsFetched = new SensorBuilder(metrics, "records-fetched").withAvg(metricsRegistry.recordsPerRequestAvg).withMeter(metricsRegistry.recordsConsumedRate, metricsRegistry.recordsConsumedTotal).build();
-        this.fetchLatency = new SensorBuilder(metrics, "fetch-latency").withAvg(metricsRegistry.fetchLatencyAvg).withMax(metricsRegistry.fetchLatencyMax).withMeter(new WindowedCount(), metricsRegistry.fetchRequestRate, metricsRegistry.fetchRequestTotal).build();
-        this.recordsLag = new SensorBuilder(metrics, "records-lag").withMax(metricsRegistry.recordsLagMax).build();
-        this.recordsLead = new SensorBuilder(metrics, "records-lead").withMin(metricsRegistry.recordsLeadMin).build();
+        this.throttleTime = new SensorBuilder(metrics, "fetch-throttle-time")
+                .withAvg(metricsRegistry.fetchThrottleTimeAvg)
+                .withMax(metricsRegistry.fetchThrottleTimeMax)
+                .build();
+        this.bytesFetched = new SensorBuilder(metrics, "bytes-fetched")
+                .withAvg(metricsRegistry.fetchSizeAvg)
+                .withMax(metricsRegistry.fetchSizeMax)
+                .withMeter(metricsRegistry.bytesConsumedRate, metricsRegistry.bytesConsumedTotal)
+                .build();
+        this.recordsFetched = new SensorBuilder(metrics, "records-fetched")
+                .withAvg(metricsRegistry.recordsPerRequestAvg)
+                .withMeter(metricsRegistry.recordsConsumedRate, metricsRegistry.recordsConsumedTotal)
+                .build();
+        this.fetchLatency = new SensorBuilder(metrics, "fetch-latency")
+                .withAvg(metricsRegistry.fetchLatencyAvg)
+                .withMax(metricsRegistry.fetchLatencyMax)
+                .withMeter(new WindowedCount(), metricsRegistry.fetchRequestRate, metricsRegistry.fetchRequestTotal)
+                .build();
+        this.recordsLag = new SensorBuilder(metrics, "records-lag")
+                .withMax(metricsRegistry.recordsLagMax)
+                .build();
+        this.recordsLead = new SensorBuilder(metrics, "records-lead")
+                .withMin(metricsRegistry.recordsLeadMin)
+                .build();
     }
 
     public Sensor throttleTimeSensor() {
@@ -85,9 +103,6 @@
 
     void recordBytesFetched(String topic, int bytes) {
         String name = topicBytesFetchedMetricName(topic);
-<<<<<<< HEAD
-        Sensor bytesFetched = new SensorBuilder(metrics, name, () -> topicTags(topic)).withAvg(metricsRegistry.topicFetchSizeAvg).withMax(metricsRegistry.topicFetchSizeMax).withMeter(metricsRegistry.topicBytesConsumedRate, metricsRegistry.topicBytesConsumedTotal).build();
-=======
         maybeRecordDeprecatedBytesFetched(name, topic, bytes);
 
         Sensor bytesFetched = new SensorBuilder(metrics, name, () -> Map.of("topic", topic))
@@ -95,22 +110,17 @@
             .withMax(metricsRegistry.topicFetchSizeMax)
             .withMeter(metricsRegistry.topicBytesConsumedRate, metricsRegistry.topicBytesConsumedTotal)
             .build();
->>>>>>> 9494bebe
         bytesFetched.record(bytes);
     }
 
     void recordRecordsFetched(String topic, int records) {
         String name = topicRecordsFetchedMetricName(topic);
-<<<<<<< HEAD
-        Sensor recordsFetched = new SensorBuilder(metrics, name, () -> topicTags(topic)).withAvg(metricsRegistry.topicRecordsPerRequestAvg).withMeter(metricsRegistry.topicRecordsConsumedRate, metricsRegistry.topicRecordsConsumedTotal).build();
-=======
         maybeRecordDeprecatedRecordsFetched(name, topic, records);
 
         Sensor recordsFetched = new SensorBuilder(metrics, name, () -> Map.of("topic", topic))
             .withAvg(metricsRegistry.topicRecordsPerRequestAvg)
             .withMeter(metricsRegistry.topicRecordsConsumedRate, metricsRegistry.topicRecordsConsumedTotal)
             .build();
->>>>>>> 9494bebe
         recordsFetched.record(records);
     }
 
@@ -118,9 +128,6 @@
         this.recordsLag.record(lag);
 
         String name = partitionRecordsLagMetricName(tp);
-<<<<<<< HEAD
-        Sensor recordsLag = new SensorBuilder(metrics, name, () -> topicPartitionTags(tp)).withValue(metricsRegistry.partitionRecordsLag).withMax(metricsRegistry.partitionRecordsLagMax).withAvg(metricsRegistry.partitionRecordsLagAvg).build();
-=======
         maybeRecordDeprecatedPartitionLag(name, tp, lag);
 
         Sensor recordsLag = new SensorBuilder(metrics, name, () -> mkMap(mkEntry("topic", tp.topic()), mkEntry("partition", String.valueOf(tp.partition()))))
@@ -128,7 +135,6 @@
             .withMax(metricsRegistry.partitionRecordsLagMax)
             .withAvg(metricsRegistry.partitionRecordsLagAvg)
             .build();
->>>>>>> 9494bebe
 
         recordsLag.record(lag);
     }
@@ -137,9 +143,6 @@
         this.recordsLead.record(lead);
 
         String name = partitionRecordsLeadMetricName(tp);
-<<<<<<< HEAD
-        Sensor recordsLead = new SensorBuilder(metrics, name, () -> topicPartitionTags(tp)).withValue(metricsRegistry.partitionRecordsLead).withMin(metricsRegistry.partitionRecordsLeadMin).withAvg(metricsRegistry.partitionRecordsLeadAvg).build();
-=======
         maybeRecordDeprecatedPartitionLead(name, tp, lead);
 
         Sensor recordsLead = new SensorBuilder(metrics, name, () -> mkMap(mkEntry("topic", tp.topic()), mkEntry("partition", String.valueOf(tp.partition()))))
@@ -147,7 +150,6 @@
             .withMin(metricsRegistry.partitionRecordsLeadMin)
             .withAvg(metricsRegistry.partitionRecordsLeadAvg)
             .build();
->>>>>>> 9494bebe
 
         recordsLead.record(lead);
     }
@@ -155,6 +157,7 @@
     /**
      * This method is called by the {@link Fetch fetch} logic before it requests fetches in order to update the
      * internal set of metrics that are tracked.
+     *
      * @param subscription {@link SubscriptionState} that contains the set of assigned partitions
      * @see SubscriptionState#assignmentId()
      */
@@ -181,15 +184,11 @@
                     maybeRecordDeprecatedPreferredReadReplica(tp, subscription);
 
                     MetricName metricName = partitionPreferredReadReplicaMetricName(tp);
-<<<<<<< HEAD
-                    metrics.addMetricIfAbsent(metricName, null, (Gauge<Integer>) (config, now) -> subscription.preferredReadReplica(tp, 0L).orElse(-1));
-=======
                     metrics.addMetricIfAbsent(
                         metricName,
                         null,
                         (Gauge<Integer>) (config, now) -> subscription.preferredReadReplica(tp, 0L).orElse(-1)
                     );
->>>>>>> 9494bebe
                 }
             }
 
