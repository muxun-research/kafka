--- conflicted
+++ resolved
@@ -28,9 +28,6 @@
 
 import org.slf4j.Logger;
 
-<<<<<<< HEAD
-import java.util.*;
-=======
 import java.util.ArrayList;
 import java.util.Collections;
 import java.util.HashMap;
@@ -38,7 +35,6 @@
 import java.util.List;
 import java.util.Map;
 import java.util.Set;
->>>>>>> 9494bebe
 
 public class RemoveMembersFromConsumerGroupHandler extends AdminApiHandler.Batched<CoordinatorKey, Map<MemberIdentity, Errors>> {
 
@@ -47,7 +43,11 @@
     private final Logger log;
     private final AdminApiLookupStrategy<CoordinatorKey> lookupStrategy;
 
-    public RemoveMembersFromConsumerGroupHandler(String groupId, List<MemberIdentity> members, LogContext logContext) {
+    public RemoveMembersFromConsumerGroupHandler(
+        String groupId,
+        List<MemberIdentity> members,
+        LogContext logContext
+    ) {
         this.groupId = CoordinatorKey.byGroupId(groupId);
         this.members = members;
         this.log = logContext.logger(RemoveMembersFromConsumerGroupHandler.class);
@@ -64,13 +64,18 @@
         return lookupStrategy;
     }
 
-    public static AdminApiFuture.SimpleAdminApiFuture<CoordinatorKey, Map<MemberIdentity, Errors>> newFuture(String groupId) {
+    public static AdminApiFuture.SimpleAdminApiFuture<CoordinatorKey, Map<MemberIdentity, Errors>> newFuture(
+        String groupId
+    ) {
         return AdminApiFuture.forKeys(Collections.singleton(CoordinatorKey.byGroupId(groupId)));
     }
 
-    private void validateKeys(Set<CoordinatorKey> groupIds) {
+    private void validateKeys(
+        Set<CoordinatorKey> groupIds
+    ) {
         if (!groupIds.equals(Collections.singleton(groupId))) {
-            throw new IllegalArgumentException("Received unexpected group ids " + groupIds + " (expected only " + Collections.singleton(groupId) + ")");
+            throw new IllegalArgumentException("Received unexpected group ids " + groupIds +
+                " (expected only " + Collections.singleton(groupId) + ")");
         }
     }
 
@@ -81,7 +86,11 @@
     }
 
     @Override
-    public ApiResult<CoordinatorKey, Map<MemberIdentity, Errors>> handleResponse(Node coordinator, Set<CoordinatorKey> groupIds, AbstractResponse abstractResponse) {
+    public ApiResult<CoordinatorKey, Map<MemberIdentity, Errors>> handleResponse(
+        Node coordinator,
+        Set<CoordinatorKey> groupIds,
+        AbstractResponse abstractResponse
+    ) {
         validateKeys(groupIds);
         final LeaveGroupResponse response = (LeaveGroupResponse) abstractResponse;
 
@@ -96,14 +105,22 @@
         } else {
             final Map<MemberIdentity, Errors> memberErrors = new HashMap<>();
             for (MemberResponse memberResponse : response.memberResponses()) {
-                memberErrors.put(new MemberIdentity().setMemberId(memberResponse.memberId()).setGroupInstanceId(memberResponse.groupInstanceId()), Errors.forCode(memberResponse.errorCode()));
+                memberErrors.put(new MemberIdentity()
+                                     .setMemberId(memberResponse.memberId())
+                                     .setGroupInstanceId(memberResponse.groupInstanceId()),
+                                 Errors.forCode(memberResponse.errorCode()));
             }
 
             return ApiResult.completed(groupId, memberErrors);
         }
     }
 
-    private void handleGroupError(CoordinatorKey groupId, Errors error, Map<CoordinatorKey, Throwable> failed, Set<CoordinatorKey> groupsToUnmap) {
+    private void handleGroupError(
+        CoordinatorKey groupId,
+        Errors error,
+        Map<CoordinatorKey, Throwable> failed,
+        Set<CoordinatorKey> groupsToUnmap
+    ) {
         switch (error) {
             case GROUP_AUTHORIZATION_FAILED:
                 log.debug("`LeaveGroup` request for group id {} failed due to error {}", groupId.idValue, error);
@@ -111,13 +128,15 @@
                 break;
             case COORDINATOR_LOAD_IN_PROGRESS:
                 // If the coordinator is in the middle of loading, then we just need to retry
-                log.debug("`LeaveGroup` request for group id {} failed because the coordinator " + "is still in the process of loading state. Will retry", groupId.idValue);
+                log.debug("`LeaveGroup` request for group id {} failed because the coordinator " +
+                    "is still in the process of loading state. Will retry", groupId.idValue);
                 break;
             case COORDINATOR_NOT_AVAILABLE:
             case NOT_COORDINATOR:
                 // If the coordinator is unavailable or there was a coordinator change, then we unmap
                 // the key so that we retry the `FindCoordinator` request
-                log.debug("`LeaveGroup` request for group id {} returned error {}. " + "Will attempt to find the coordinator again and retry", groupId.idValue, error);
+                log.debug("`LeaveGroup` request for group id {} returned error {}. " +
+                    "Will attempt to find the coordinator again and retry", groupId.idValue, error);
                 groupsToUnmap.add(groupId);
                 break;
 
