/*
 * Licensed to the Apache Software Foundation (ASF) under one or more
 * contributor license agreements. See the NOTICE file distributed with
 * this work for additional information regarding copyright ownership.
 * The ASF licenses this file to You under the Apache License, Version 2.0
 * (the "License"); you may not use this file except in compliance with
 * the License. You may obtain a copy of the License at
 *
 *    http://www.apache.org/licenses/LICENSE-2.0
 *
 * Unless required by applicable law or agreed to in writing, software
 * distributed under the License is distributed on an "AS IS" BASIS,
 * WITHOUT WARRANTIES OR CONDITIONS OF ANY KIND, either express or implied.
 * See the License for the specific language governing permissions and
 * limitations under the License.
 */

package org.apache.kafka.clients.admin;

import org.apache.kafka.common.message.CreateTopicsRequestData.CreatableReplicaAssignment;
import org.apache.kafka.common.message.CreateTopicsRequestData.CreatableTopic;
import org.apache.kafka.common.message.CreateTopicsRequestData.CreatableTopicConfig;
import org.apache.kafka.common.requests.CreateTopicsRequest;

import java.util.Collection;
import java.util.Collections;
import java.util.List;
import java.util.Map;
import java.util.Map.Entry;
import java.util.Objects;
import java.util.Optional;

/**
 * A new topic to be created via {@link Admin#createTopics(Collection)}.
 */
public class NewTopic {

    private final String name;
    private final Optional<Integer> numPartitions;
    private final Optional<Short> replicationFactor;
    private final Map<Integer, List<Integer>> replicasAssignments;
    private Map<String, String> configs = null;

    /**
     * A new topic with the specified replication factor and number of partitions.
     */
    public NewTopic(String name, int numPartitions, short replicationFactor) {
        this(name, Optional.of(numPartitions), Optional.of(replicationFactor));
    }

    /**
     * A new topic that optionally defaults {@code numPartitions} and {@code replicationFactor} to
     * the broker configurations for {@code num.partitions} and {@code default.replication.factor}
     * respectively.
     */
    public NewTopic(String name, Optional<Integer> numPartitions, Optional<Short> replicationFactor) {
        this.name = name;
        this.numPartitions = numPartitions;
        this.replicationFactor = replicationFactor;
        this.replicasAssignments = null;
    }

    /**
     * A new topic with the specified replica assignment configuration.
     *
     * @param name the topic name.
     * @param replicasAssignments a map from partition id to replica ids (i.e. broker ids). Although not enforced, it is
     *                            generally a good idea for all partitions to have the same number of replicas.
     *                            The first replica will be treated as the preferred leader.
     */
    public NewTopic(String name, Map<Integer, List<Integer>> replicasAssignments) {
        this.name = name;
        this.numPartitions = Optional.empty();
        this.replicationFactor = Optional.empty();
        this.replicasAssignments = Collections.unmodifiableMap(replicasAssignments);
    }

    /**
     * The name of the topic to be created.
     */
    public String name() {
        return name;
    }

    /**
     * The number of partitions for the new topic or -1 if a replica assignment has been specified.
     */
    public int numPartitions() {
		return numPartitions.orElse(CreateTopicsRequest.NO_NUM_PARTITIONS);
    }

    /**
     * The replication factor for the new topic or -1 if a replica assignment has been specified.
     */
    public short replicationFactor() {
		return replicationFactor.orElse(CreateTopicsRequest.NO_REPLICATION_FACTOR);
    }

    /**
     * A map from partition id to replica ids (i.e. broker ids) or null if the number of partitions and replication
     * factor have been specified instead.
     */
    public Map<Integer, List<Integer>> replicasAssignments() {
        return replicasAssignments;
    }

    /**
     * Set the configuration to use on the new topic.
     *
     * @param configs               The configuration map.
     * @return                      This NewTopic object.
     */
    public NewTopic configs(Map<String, String> configs) {
        this.configs = configs;
        return this;
    }

    /**
     * The configuration for the new topic or null if no configs ever specified.
     */
    public Map<String, String> configs() {
        return configs;
    }

    CreatableTopic convertToCreatableTopic() {
		CreatableTopic creatableTopic = new CreatableTopic().
				setName(name).
				setNumPartitions(numPartitions.orElse(CreateTopicsRequest.NO_NUM_PARTITIONS)).
				setReplicationFactor(replicationFactor.orElse(CreateTopicsRequest.NO_REPLICATION_FACTOR));
        if (replicasAssignments != null) {
            for (Entry<Integer, List<Integer>> entry : replicasAssignments.entrySet()) {
                creatableTopic.assignments().add(
                    new CreatableReplicaAssignment().
                        setPartitionIndex(entry.getKey()).
                        setBrokerIds(entry.getValue()));
            }
        }
        if (configs != null) {
            for (Entry<String, String> entry : configs.entrySet()) {
                creatableTopic.configs().add(
                    new CreatableTopicConfig().
                        setName(entry.getKey()).
                        setValue(entry.getValue()));
            }
        }
        return creatableTopic;
    }

    @Override
<<<<<<< HEAD
	public String toString() {
		StringBuilder bld = new StringBuilder();
		bld.append("(name=").append(name).
				append(", numPartitions=").append(numPartitions.map(String::valueOf).orElse("default")).
				append(", replicationFactor=").append(replicationFactor.map(String::valueOf).orElse("default")).
				append(", replicasAssignments=").append(replicasAssignments).
				append(", configs=").append(configs).
				append(")");
		return bld.toString();
	}

	@Override
	public boolean equals(final Object o) {
		if (this == o) return true;
		if (o == null || getClass() != o.getClass()) return false;
		final NewTopic that = (NewTopic) o;
		return Objects.equals(name, that.name) &&
				Objects.equals(numPartitions, that.numPartitions) &&
				Objects.equals(replicationFactor, that.replicationFactor) &&
				Objects.equals(replicasAssignments, that.replicasAssignments) &&
				Objects.equals(configs, that.configs);
	}

	@Override
	public int hashCode() {
		return Objects.hash(name, numPartitions, replicationFactor, replicasAssignments, configs);
	}
=======
    public String toString() {
        return "(name=" + name +
                ", numPartitions=" + numPartitions.map(String::valueOf).orElse("default") +
                ", replicationFactor=" + replicationFactor.map(String::valueOf).orElse("default") +
                ", replicasAssignments=" + replicasAssignments +
                ", configs=" + configs +
                ")";
    }

    @Override
    public boolean equals(final Object o) {
        if (this == o) return true;
        if (o == null || getClass() != o.getClass()) return false;
        final NewTopic that = (NewTopic) o;
        return Objects.equals(name, that.name) &&
            Objects.equals(numPartitions, that.numPartitions) &&
            Objects.equals(replicationFactor, that.replicationFactor) &&
            Objects.equals(replicasAssignments, that.replicasAssignments) &&
            Objects.equals(configs, that.configs);
    }

    @Override
    public int hashCode() {
        return Objects.hash(name, numPartitions, replicationFactor, replicasAssignments, configs);
    }
>>>>>>> 9494bebe
}<|MERGE_RESOLUTION|>--- conflicted
+++ resolved
@@ -86,14 +86,14 @@
      * The number of partitions for the new topic or -1 if a replica assignment has been specified.
      */
     public int numPartitions() {
-		return numPartitions.orElse(CreateTopicsRequest.NO_NUM_PARTITIONS);
+        return numPartitions.orElse(CreateTopicsRequest.NO_NUM_PARTITIONS);
     }
 
     /**
      * The replication factor for the new topic or -1 if a replica assignment has been specified.
      */
     public short replicationFactor() {
-		return replicationFactor.orElse(CreateTopicsRequest.NO_REPLICATION_FACTOR);
+        return replicationFactor.orElse(CreateTopicsRequest.NO_REPLICATION_FACTOR);
     }
 
     /**
@@ -123,10 +123,10 @@
     }
 
     CreatableTopic convertToCreatableTopic() {
-		CreatableTopic creatableTopic = new CreatableTopic().
-				setName(name).
-				setNumPartitions(numPartitions.orElse(CreateTopicsRequest.NO_NUM_PARTITIONS)).
-				setReplicationFactor(replicationFactor.orElse(CreateTopicsRequest.NO_REPLICATION_FACTOR));
+        CreatableTopic creatableTopic = new CreatableTopic().
+            setName(name).
+            setNumPartitions(numPartitions.orElse(CreateTopicsRequest.NO_NUM_PARTITIONS)).
+            setReplicationFactor(replicationFactor.orElse(CreateTopicsRequest.NO_REPLICATION_FACTOR));
         if (replicasAssignments != null) {
             for (Entry<Integer, List<Integer>> entry : replicasAssignments.entrySet()) {
                 creatableTopic.assignments().add(
@@ -147,35 +147,6 @@
     }
 
     @Override
-<<<<<<< HEAD
-	public String toString() {
-		StringBuilder bld = new StringBuilder();
-		bld.append("(name=").append(name).
-				append(", numPartitions=").append(numPartitions.map(String::valueOf).orElse("default")).
-				append(", replicationFactor=").append(replicationFactor.map(String::valueOf).orElse("default")).
-				append(", replicasAssignments=").append(replicasAssignments).
-				append(", configs=").append(configs).
-				append(")");
-		return bld.toString();
-	}
-
-	@Override
-	public boolean equals(final Object o) {
-		if (this == o) return true;
-		if (o == null || getClass() != o.getClass()) return false;
-		final NewTopic that = (NewTopic) o;
-		return Objects.equals(name, that.name) &&
-				Objects.equals(numPartitions, that.numPartitions) &&
-				Objects.equals(replicationFactor, that.replicationFactor) &&
-				Objects.equals(replicasAssignments, that.replicasAssignments) &&
-				Objects.equals(configs, that.configs);
-	}
-
-	@Override
-	public int hashCode() {
-		return Objects.hash(name, numPartitions, replicationFactor, replicasAssignments, configs);
-	}
-=======
     public String toString() {
         return "(name=" + name +
                 ", numPartitions=" + numPartitions.map(String::valueOf).orElse("default") +
@@ -201,5 +172,4 @@
     public int hashCode() {
         return Objects.hash(name, numPartitions, replicationFactor, replicasAssignments, configs);
     }
->>>>>>> 9494bebe
 }