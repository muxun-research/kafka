--- conflicted
+++ resolved
@@ -26,7 +26,10 @@
     private final UpgradeType upgradeType;
 
     public enum UpgradeType {
-        UNKNOWN(0), UPGRADE(1), SAFE_DOWNGRADE(2), UNSAFE_DOWNGRADE(3);
+        UNKNOWN(0),
+        UPGRADE(1),
+        SAFE_DOWNGRADE(2),
+        UNSAFE_DOWNGRADE(3);
 
         private final byte code;
 
@@ -52,46 +55,20 @@
     }
 
     /**
-<<<<<<< HEAD
-     * @param maxVersionLevel the new maximum version level for the finalized feature.
-     *                        a value of zero is special and indicates that the update is intended to
-     *                        delete the finalized feature, and should be accompanied by setting
-     *                        the allowDowngrade flag to true.
-     * @param allowDowngrade  - true, if this feature update was meant to downgrade the existing
-     *                        maximum version level of the finalized feature. Only "safe" downgrades are
-     *                        enabled with this boolean. See {@link FeatureUpdate#FeatureUpdate(short, UpgradeType)}
-     *                        - false, otherwise.
-     */
-    @Deprecated
-    public FeatureUpdate(final short maxVersionLevel, final boolean allowDowngrade) {
-        this(maxVersionLevel, allowDowngrade ? UpgradeType.SAFE_DOWNGRADE : UpgradeType.UPGRADE);
-    }
-
-    /**
-     * @param maxVersionLevel The new maximum version level for the finalized feature.
-     *                        a value of zero is special and indicates that the update is intended to
-     *                        delete the finalized feature, and should be accompanied by setting
-     *                        the upgradeType to safe or unsafe.
-=======
      * @param maxVersionLevel   The new maximum version level for the finalized feature.
      *                          a value of zero is special and indicates that the update is intended to
      *                          delete the finalized feature, and should be accompanied by setting
      *                          the upgradeType to safe or unsafe.
->>>>>>> 9494bebe
      * @param upgradeType     Indicate what kind of upgrade should be performed in this operation.
-     *                        - UPGRADE: upgrading the feature level
-     *                        - SAFE_DOWNGRADE: only downgrades which do not result in metadata loss are permitted
-     *                        - UNSAFE_DOWNGRADE: any downgrade, including those which may result in metadata loss, are permitted
+     *                          - UPGRADE: upgrading the feature level
+     *                          - SAFE_DOWNGRADE: only downgrades which do not result in metadata loss are permitted
+     *                          - UNSAFE_DOWNGRADE: any downgrade, including those which may result in metadata loss, are permitted
      */
     public FeatureUpdate(final short maxVersionLevel, final UpgradeType upgradeType) {
         if (maxVersionLevel == 0 && upgradeType.equals(UpgradeType.UPGRADE)) {
-<<<<<<< HEAD
-            throw new IllegalArgumentException(String.format("The downgradeType flag should be set to SAFE or UNSAFE when the provided maxVersionLevel:%d is < 1.", maxVersionLevel));
-=======
             throw new IllegalArgumentException(String.format(
                     "The upgradeType flag should be set to SAFE_DOWNGRADE or UNSAFE_DOWNGRADE when the provided maxVersionLevel:%d is < 1.",
                     maxVersionLevel));
->>>>>>> 9494bebe
         }
         if (maxVersionLevel < 0) {
             throw new IllegalArgumentException("Cannot specify a negative version level.");
