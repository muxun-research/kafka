/*
 * Licensed to the Apache Software Foundation (ASF) under one or more
 * contributor license agreements. See the NOTICE file distributed with
 * this work for additional information regarding copyright ownership.
 * The ASF licenses this file to You under the Apache License, Version 2.0
 * (the "License"); you may not use this file except in compliance with
 * the License. You may obtain a copy of the License at
 *
 *    http://www.apache.org/licenses/LICENSE-2.0
 *
 * Unless required by applicable law or agreed to in writing, software
 * distributed under the License is distributed on an "AS IS" BASIS,
 * WITHOUT WARRANTIES OR CONDITIONS OF ANY KIND, either express or implied.
 * See the License for the specific language governing permissions and
 * limitations under the License.
 */
package org.apache.kafka.clients.admin;

import java.util.Objects;

/**
 * Encapsulates details about an update to a finalized feature.
 */
public class FeatureUpdate {
<<<<<<< HEAD
	private final short maxVersionLevel;
	private final boolean allowDowngrade;

	/**
	 * @param maxVersionLevel the new maximum version level for the finalized feature.
	 *                        a value &lt; 1 is special and indicates that the update is intended to
	 *                        delete the finalized feature, and should be accompanied by setting
	 *                        the allowDowngrade flag to true.
	 * @param allowDowngrade  - true, if this feature update was meant to downgrade the existing
	 *                        maximum version level of the finalized feature.
	 *                        - false, otherwise.
	 */
	public FeatureUpdate(final short maxVersionLevel, final boolean allowDowngrade) {
		if (maxVersionLevel < 1 && !allowDowngrade) {
			throw new IllegalArgumentException(String.format(
					"The allowDowngrade flag should be set when the provided maxVersionLevel:%d is < 1.",
					maxVersionLevel));
		}
		this.maxVersionLevel = maxVersionLevel;
		this.allowDowngrade = allowDowngrade;
	}
=======
    private final short maxVersionLevel;
    private final UpgradeType upgradeType;

    public enum UpgradeType {
        UNKNOWN(0),
        UPGRADE(1),
        SAFE_DOWNGRADE(2),
        UNSAFE_DOWNGRADE(3);

        private final byte code;

        UpgradeType(int code) {
            this.code = (byte) code;
        }

        public byte code() {
            return code;
        }

        public static UpgradeType fromCode(int code) {
            if (code == 1) {
                return UPGRADE;
            } else if (code == 2) {
                return SAFE_DOWNGRADE;
            } else if (code == 3) {
                return UNSAFE_DOWNGRADE;
            } else {
                return UNKNOWN;
            }
        }
    }

    /**
     * @param maxVersionLevel   the new maximum version level for the finalized feature.
     *                          a value of zero is special and indicates that the update is intended to
     *                          delete the finalized feature, and should be accompanied by setting
     *                          the allowDowngrade flag to true.
     * @param allowDowngrade    - true, if this feature update was meant to downgrade the existing
     *                            maximum version level of the finalized feature. Only "safe" downgrades are
     *                            enabled with this boolean. See {@link FeatureUpdate#FeatureUpdate(short, UpgradeType)}
     *                          - false, otherwise.
     */
    @Deprecated
    public FeatureUpdate(final short maxVersionLevel, final boolean allowDowngrade) {
        this(maxVersionLevel, allowDowngrade ? UpgradeType.SAFE_DOWNGRADE : UpgradeType.UPGRADE);
    }

    /**
     * @param maxVersionLevel   The new maximum version level for the finalized feature.
     *                          a value of zero is special and indicates that the update is intended to
     *                          delete the finalized feature, and should be accompanied by setting
     *                          the upgradeType to safe or unsafe.
     * @param upgradeType     Indicate what kind of upgrade should be performed in this operation.
     *                          - UPGRADE: upgrading the feature level
     *                          - SAFE_DOWNGRADE: only downgrades which do not result in metadata loss are permitted
     *                          - UNSAFE_DOWNGRADE: any downgrade, including those which may result in metadata loss, are permitted
     */
    public FeatureUpdate(final short maxVersionLevel, final UpgradeType upgradeType) {
        if (maxVersionLevel == 0 && upgradeType.equals(UpgradeType.UPGRADE)) {
            throw new IllegalArgumentException(String.format(
                    "The downgradeType flag should be set to SAFE or UNSAFE when the provided maxVersionLevel:%d is < 1.",
                    maxVersionLevel));
        }
        if (maxVersionLevel < 0) {
            throw new IllegalArgumentException("Cannot specify a negative version level.");
        }
        this.maxVersionLevel = maxVersionLevel;
        this.upgradeType = upgradeType;
    }
>>>>>>> 15418db6

	public short maxVersionLevel() {
		return maxVersionLevel;
	}

<<<<<<< HEAD
	public boolean allowDowngrade() {
		return allowDowngrade;
	}
=======
    @Deprecated
    public boolean allowDowngrade() {
        return upgradeType != UpgradeType.UPGRADE;
    }

    public UpgradeType upgradeType() {
        return upgradeType;
    }
>>>>>>> 15418db6

	@Override
	public boolean equals(Object other) {
		if (this == other) {
			return true;
		}

		if (!(other instanceof FeatureUpdate)) {
			return false;
		}

<<<<<<< HEAD
		final FeatureUpdate that = (FeatureUpdate) other;
		return this.maxVersionLevel == that.maxVersionLevel && this.allowDowngrade == that.allowDowngrade;
	}

	@Override
	public int hashCode() {
		return Objects.hash(maxVersionLevel, allowDowngrade);
	}

	@Override
	public String toString() {
		return String.format("FeatureUpdate{maxVersionLevel:%d, allowDowngrade:%s}", maxVersionLevel, allowDowngrade);
	}
=======
        final FeatureUpdate that = (FeatureUpdate) other;
        return this.maxVersionLevel == that.maxVersionLevel && this.upgradeType.equals(that.upgradeType);
    }

    @Override
    public int hashCode() {
        return Objects.hash(maxVersionLevel, upgradeType);
    }

    @Override
    public String toString() {
        return String.format("FeatureUpdate{maxVersionLevel:%d, downgradeType:%s}", maxVersionLevel, upgradeType);
    }
>>>>>>> 15418db6
}<|MERGE_RESOLUTION|>--- conflicted
+++ resolved
@@ -22,37 +22,11 @@
  * Encapsulates details about an update to a finalized feature.
  */
 public class FeatureUpdate {
-<<<<<<< HEAD
-	private final short maxVersionLevel;
-	private final boolean allowDowngrade;
-
-	/**
-	 * @param maxVersionLevel the new maximum version level for the finalized feature.
-	 *                        a value &lt; 1 is special and indicates that the update is intended to
-	 *                        delete the finalized feature, and should be accompanied by setting
-	 *                        the allowDowngrade flag to true.
-	 * @param allowDowngrade  - true, if this feature update was meant to downgrade the existing
-	 *                        maximum version level of the finalized feature.
-	 *                        - false, otherwise.
-	 */
-	public FeatureUpdate(final short maxVersionLevel, final boolean allowDowngrade) {
-		if (maxVersionLevel < 1 && !allowDowngrade) {
-			throw new IllegalArgumentException(String.format(
-					"The allowDowngrade flag should be set when the provided maxVersionLevel:%d is < 1.",
-					maxVersionLevel));
-		}
-		this.maxVersionLevel = maxVersionLevel;
-		this.allowDowngrade = allowDowngrade;
-	}
-=======
     private final short maxVersionLevel;
     private final UpgradeType upgradeType;
 
     public enum UpgradeType {
-        UNKNOWN(0),
-        UPGRADE(1),
-        SAFE_DOWNGRADE(2),
-        UNSAFE_DOWNGRADE(3);
+        UNKNOWN(0), UPGRADE(1), SAFE_DOWNGRADE(2), UNSAFE_DOWNGRADE(3);
 
         private final byte code;
 
@@ -78,14 +52,14 @@
     }
 
     /**
-     * @param maxVersionLevel   the new maximum version level for the finalized feature.
-     *                          a value of zero is special and indicates that the update is intended to
-     *                          delete the finalized feature, and should be accompanied by setting
-     *                          the allowDowngrade flag to true.
-     * @param allowDowngrade    - true, if this feature update was meant to downgrade the existing
-     *                            maximum version level of the finalized feature. Only "safe" downgrades are
-     *                            enabled with this boolean. See {@link FeatureUpdate#FeatureUpdate(short, UpgradeType)}
-     *                          - false, otherwise.
+     * @param maxVersionLevel the new maximum version level for the finalized feature.
+     *                        a value of zero is special and indicates that the update is intended to
+     *                        delete the finalized feature, and should be accompanied by setting
+     *                        the allowDowngrade flag to true.
+     * @param allowDowngrade  - true, if this feature update was meant to downgrade the existing
+     *                        maximum version level of the finalized feature. Only "safe" downgrades are
+     *                        enabled with this boolean. See {@link FeatureUpdate#FeatureUpdate(short, UpgradeType)}
+     *                        - false, otherwise.
      */
     @Deprecated
     public FeatureUpdate(final short maxVersionLevel, final boolean allowDowngrade) {
@@ -93,20 +67,18 @@
     }
 
     /**
-     * @param maxVersionLevel   The new maximum version level for the finalized feature.
-     *                          a value of zero is special and indicates that the update is intended to
-     *                          delete the finalized feature, and should be accompanied by setting
-     *                          the upgradeType to safe or unsafe.
+     * @param maxVersionLevel The new maximum version level for the finalized feature.
+     *                        a value of zero is special and indicates that the update is intended to
+     *                        delete the finalized feature, and should be accompanied by setting
+     *                        the upgradeType to safe or unsafe.
      * @param upgradeType     Indicate what kind of upgrade should be performed in this operation.
-     *                          - UPGRADE: upgrading the feature level
-     *                          - SAFE_DOWNGRADE: only downgrades which do not result in metadata loss are permitted
-     *                          - UNSAFE_DOWNGRADE: any downgrade, including those which may result in metadata loss, are permitted
+     *                        - UPGRADE: upgrading the feature level
+     *                        - SAFE_DOWNGRADE: only downgrades which do not result in metadata loss are permitted
+     *                        - UNSAFE_DOWNGRADE: any downgrade, including those which may result in metadata loss, are permitted
      */
     public FeatureUpdate(final short maxVersionLevel, final UpgradeType upgradeType) {
         if (maxVersionLevel == 0 && upgradeType.equals(UpgradeType.UPGRADE)) {
-            throw new IllegalArgumentException(String.format(
-                    "The downgradeType flag should be set to SAFE or UNSAFE when the provided maxVersionLevel:%d is < 1.",
-                    maxVersionLevel));
+            throw new IllegalArgumentException(String.format("The downgradeType flag should be set to SAFE or UNSAFE when the provided maxVersionLevel:%d is < 1.", maxVersionLevel));
         }
         if (maxVersionLevel < 0) {
             throw new IllegalArgumentException("Cannot specify a negative version level.");
@@ -114,17 +86,11 @@
         this.maxVersionLevel = maxVersionLevel;
         this.upgradeType = upgradeType;
     }
->>>>>>> 15418db6
 
-	public short maxVersionLevel() {
-		return maxVersionLevel;
-	}
+    public short maxVersionLevel() {
+        return maxVersionLevel;
+    }
 
-<<<<<<< HEAD
-	public boolean allowDowngrade() {
-		return allowDowngrade;
-	}
-=======
     @Deprecated
     public boolean allowDowngrade() {
         return upgradeType != UpgradeType.UPGRADE;
@@ -133,33 +99,17 @@
     public UpgradeType upgradeType() {
         return upgradeType;
     }
->>>>>>> 15418db6
 
-	@Override
-	public boolean equals(Object other) {
-		if (this == other) {
-			return true;
-		}
+    @Override
+    public boolean equals(Object other) {
+        if (this == other) {
+            return true;
+        }
 
-		if (!(other instanceof FeatureUpdate)) {
-			return false;
-		}
+        if (!(other instanceof FeatureUpdate)) {
+            return false;
+        }
 
-<<<<<<< HEAD
-		final FeatureUpdate that = (FeatureUpdate) other;
-		return this.maxVersionLevel == that.maxVersionLevel && this.allowDowngrade == that.allowDowngrade;
-	}
-
-	@Override
-	public int hashCode() {
-		return Objects.hash(maxVersionLevel, allowDowngrade);
-	}
-
-	@Override
-	public String toString() {
-		return String.format("FeatureUpdate{maxVersionLevel:%d, allowDowngrade:%s}", maxVersionLevel, allowDowngrade);
-	}
-=======
         final FeatureUpdate that = (FeatureUpdate) other;
         return this.maxVersionLevel == that.maxVersionLevel && this.upgradeType.equals(that.upgradeType);
     }
@@ -173,5 +123,4 @@
     public String toString() {
         return String.format("FeatureUpdate{maxVersionLevel:%d, downgradeType:%s}", maxVersionLevel, upgradeType);
     }
->>>>>>> 15418db6
 }