--- conflicted
+++ resolved
@@ -62,10 +62,6 @@
     private final ConsumerNetworkClient client;
     private final FetchCollector<K, V> fetchCollector;
 
-<<<<<<< HEAD
-    public Fetcher(LogContext logContext, ConsumerNetworkClient client, ConsumerMetadata metadata, SubscriptionState subscriptions, FetchConfig<K, V> fetchConfig, FetchMetricsManager metricsManager, Time time) {
-        super(logContext, client, metadata, subscriptions, fetchConfig, metricsManager, time);
-=======
     public Fetcher(LogContext logContext,
                    ConsumerNetworkClient client,
                    ConsumerMetadata metadata,
@@ -76,7 +72,6 @@
                    Time time,
                    ApiVersions apiVersions) {
         super(logContext, metadata, subscriptions, fetchConfig, new FetchBuffer(logContext), metricsManager, time, apiVersions);
->>>>>>> 9494bebe
         this.log = logContext.logger(Fetcher.class);
         this.client = client;
         this.fetchCollector = new FetchCollector<>(logContext,
