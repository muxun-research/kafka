/*
 * Licensed to the Apache Software Foundation (ASF) under one or more
 * contributor license agreements. See the NOTICE file distributed with
 * this work for additional information regarding copyright ownership.
 * The ASF licenses this file to You under the Apache License, Version 2.0
 * (the "License"); you may not use this file except in compliance with
 * the License. You may obtain a copy of the License at
 *
 *    http://www.apache.org/licenses/LICENSE-2.0
 *
 * Unless required by applicable law or agreed to in writing, software
 * distributed under the License is distributed on an "AS IS" BASIS,
 * WITHOUT WARRANTIES OR CONDITIONS OF ANY KIND, either express or implied.
 * See the License for the specific language governing permissions and
 * limitations under the License.
 */
package org.apache.kafka.clients.admin.internals;

import java.util.stream.Collectors;
import org.apache.kafka.common.errors.UnsupportedVersionException;
import org.apache.kafka.common.requests.AbstractRequest;
import org.apache.kafka.common.requests.AbstractResponse;

import java.util.Collections;
import java.util.List;
import java.util.Map;
import java.util.Set;

import static java.util.Collections.emptyMap;
import static java.util.Collections.singletonMap;

public interface AdminApiLookupStrategy<T> {

<<<<<<< HEAD
	/**
	 * Define the scope of a given key for lookup. Key lookups are complicated
	 * by the need to accommodate different batching mechanics. For example,
	 * a `Metadata` request supports arbitrary batching of topic partitions in
	 * order to discover partitions leaders. This can be supported by returning
	 * a single scope object for all keys.
	 * <p>
	 * On the other hand, `FindCoordinator` requests only support lookup of a
	 * single key. This can be supported by returning a different scope object
	 * for each lookup key.
	 * @param key the lookup key
	 * @return request scope indicating how lookup requests can be batched together
	 */
	ApiRequestScope lookupScope(T key);
=======
    /**
     * Define the scope of a given key for lookup. Key lookups are complicated
     * by the need to accommodate different batching mechanics. For example,
     * a `Metadata` request supports arbitrary batching of topic partitions in
     * order to discover partitions leaders. This can be supported by returning
     * a single scope object for all keys.
     *
     * On the other hand, `FindCoordinator` requests only support lookup of a
     * single key. This can be supported by returning a different scope object
     * for each lookup key.
     *
     * Note that if the {@link ApiRequestScope#destinationBrokerId()} maps to
     * a specific brokerId, then lookup will be skipped. See the use of
     * {@link StaticBrokerStrategy} in {@link DescribeProducersHandler} for
     * an example of this usage.
     *
     * @param key the lookup key
     *
     * @return request scope indicating how lookup requests can be batched together
     */
    ApiRequestScope lookupScope(T key);
>>>>>>> 15418db6

	/**
	 * Build the lookup request for a set of keys. The grouping of the keys is controlled
	 * through {@link #lookupScope(Object)}. In other words, each set of keys that map
	 * to the same request scope object will be sent to this method.
	 * @param keys the set of keys that require lookup
	 * @return a builder for the lookup request
	 */
	AbstractRequest.Builder<?> buildRequest(Set<T> keys);

	/**
	 * Callback that is invoked when a lookup request returns successfully. The handler
	 * should parse the response, check for errors, and return a result indicating
	 * which keys were mapped to a brokerId successfully and which keys received
	 * a fatal error (e.g. a topic authorization failure).
	 * <p>
	 * Note that keys which receive a retriable error should be left out of the
	 * result. They will be retried automatically. For example, if the response of
	 * `FindCoordinator` request indicates an unavailable coordinator, then the key
	 * should be left out of the result so that the request will be retried.
	 * @param keys     the set of keys from the associated request
	 * @param response the response received from the broker
	 * @return a result indicating which keys mapped successfully to a brokerId and
	 * which encountered a fatal error
	 */
	LookupResult<T> handleResponse(Set<T> keys, AbstractResponse response);

<<<<<<< HEAD
	class LookupResult<K> {
		public final Map<K, Integer> mappedKeys;
		public final Map<K, Throwable> failedKeys;

		public LookupResult(
				Map<K, Throwable> failedKeys,
				Map<K, Integer> mappedKeys
		) {
			this.failedKeys = Collections.unmodifiableMap(failedKeys);
			this.mappedKeys = Collections.unmodifiableMap(mappedKeys);
		}
=======
    /**
     * Callback that is invoked when a lookup request hits an UnsupportedVersionException.
     * Keys for which the exception cannot be handled and the request shouldn't be retried must be mapped
     * to an error and returned. The remainder of the keys will then be unmapped and the lookup request will
     * be retried for them.
     *
     * @return The failure mappings for the keys for which the exception cannot be handled and the
     * request shouldn't be retried. If the exception cannot be handled all initial keys will be in
     * the returned map.
     */
    default Map<T, Throwable> handleUnsupportedVersionException(
        UnsupportedVersionException exception,
        Set<T> keys
    ) {
        return keys.stream().collect(Collectors.toMap(k -> k, k -> exception));
    }

    class LookupResult<K> {
        // This is the set of keys that have been completed by the lookup phase itself.
        // The driver will not attempt lookup or fulfillment for completed keys.
        public final List<K> completedKeys;

        // This is the set of keys that have been mapped to a specific broker for
        // fulfillment of the API request.
        public final Map<K, Integer> mappedKeys;

        // This is the set of keys that have encountered a fatal error during the lookup
        // phase. The driver will not attempt lookup or fulfillment for failed keys.
        public final Map<K, Throwable> failedKeys;

        public LookupResult(
            Map<K, Throwable> failedKeys,
            Map<K, Integer> mappedKeys
        ) {
            this(Collections.emptyList(), failedKeys, mappedKeys);
        }

        public LookupResult(
            List<K> completedKeys,
            Map<K, Throwable> failedKeys,
            Map<K, Integer> mappedKeys
        ) {
            this.completedKeys = Collections.unmodifiableList(completedKeys);
            this.failedKeys = Collections.unmodifiableMap(failedKeys);
            this.mappedKeys = Collections.unmodifiableMap(mappedKeys);
        }
>>>>>>> 15418db6

		static <K> LookupResult<K> empty() {
			return new LookupResult<>(emptyMap(), emptyMap());
		}

		static <K> LookupResult<K> failed(K key, Throwable exception) {
			return new LookupResult<>(singletonMap(key, exception), emptyMap());
		}

		static <K> LookupResult<K> mapped(K key, Integer brokerId) {
			return new LookupResult<>(emptyMap(), singletonMap(key, brokerId));
		}

	}

}<|MERGE_RESOLUTION|>--- conflicted
+++ resolved
@@ -16,7 +16,6 @@
  */
 package org.apache.kafka.clients.admin.internals;
 
-import java.util.stream.Collectors;
 import org.apache.kafka.common.errors.UnsupportedVersionException;
 import org.apache.kafka.common.requests.AbstractRequest;
 import org.apache.kafka.common.requests.AbstractResponse;
@@ -25,104 +24,69 @@
 import java.util.List;
 import java.util.Map;
 import java.util.Set;
+import java.util.stream.Collectors;
 
 import static java.util.Collections.emptyMap;
 import static java.util.Collections.singletonMap;
 
 public interface AdminApiLookupStrategy<T> {
 
-<<<<<<< HEAD
-	/**
-	 * Define the scope of a given key for lookup. Key lookups are complicated
-	 * by the need to accommodate different batching mechanics. For example,
-	 * a `Metadata` request supports arbitrary batching of topic partitions in
-	 * order to discover partitions leaders. This can be supported by returning
-	 * a single scope object for all keys.
-	 * <p>
-	 * On the other hand, `FindCoordinator` requests only support lookup of a
-	 * single key. This can be supported by returning a different scope object
-	 * for each lookup key.
-	 * @param key the lookup key
-	 * @return request scope indicating how lookup requests can be batched together
-	 */
-	ApiRequestScope lookupScope(T key);
-=======
     /**
      * Define the scope of a given key for lookup. Key lookups are complicated
      * by the need to accommodate different batching mechanics. For example,
      * a `Metadata` request supports arbitrary batching of topic partitions in
      * order to discover partitions leaders. This can be supported by returning
      * a single scope object for all keys.
-     *
+     * <p>
      * On the other hand, `FindCoordinator` requests only support lookup of a
      * single key. This can be supported by returning a different scope object
      * for each lookup key.
-     *
+     * <p>
      * Note that if the {@link ApiRequestScope#destinationBrokerId()} maps to
      * a specific brokerId, then lookup will be skipped. See the use of
      * {@link StaticBrokerStrategy} in {@link DescribeProducersHandler} for
      * an example of this usage.
-     *
      * @param key the lookup key
-     *
      * @return request scope indicating how lookup requests can be batched together
      */
     ApiRequestScope lookupScope(T key);
->>>>>>> 15418db6
 
-	/**
-	 * Build the lookup request for a set of keys. The grouping of the keys is controlled
-	 * through {@link #lookupScope(Object)}. In other words, each set of keys that map
-	 * to the same request scope object will be sent to this method.
-	 * @param keys the set of keys that require lookup
-	 * @return a builder for the lookup request
-	 */
-	AbstractRequest.Builder<?> buildRequest(Set<T> keys);
+    /**
+     * Build the lookup request for a set of keys. The grouping of the keys is controlled
+     * through {@link #lookupScope(Object)}. In other words, each set of keys that map
+     * to the same request scope object will be sent to this method.
+     * @param keys the set of keys that require lookup
+     * @return a builder for the lookup request
+     */
+    AbstractRequest.Builder<?> buildRequest(Set<T> keys);
 
-	/**
-	 * Callback that is invoked when a lookup request returns successfully. The handler
-	 * should parse the response, check for errors, and return a result indicating
-	 * which keys were mapped to a brokerId successfully and which keys received
-	 * a fatal error (e.g. a topic authorization failure).
-	 * <p>
-	 * Note that keys which receive a retriable error should be left out of the
-	 * result. They will be retried automatically. For example, if the response of
-	 * `FindCoordinator` request indicates an unavailable coordinator, then the key
-	 * should be left out of the result so that the request will be retried.
-	 * @param keys     the set of keys from the associated request
-	 * @param response the response received from the broker
-	 * @return a result indicating which keys mapped successfully to a brokerId and
-	 * which encountered a fatal error
-	 */
-	LookupResult<T> handleResponse(Set<T> keys, AbstractResponse response);
+    /**
+     * Callback that is invoked when a lookup request returns successfully. The handler
+     * should parse the response, check for errors, and return a result indicating
+     * which keys were mapped to a brokerId successfully and which keys received
+     * a fatal error (e.g. a topic authorization failure).
+     * <p>
+     * Note that keys which receive a retriable error should be left out of the
+     * result. They will be retried automatically. For example, if the response of
+     * `FindCoordinator` request indicates an unavailable coordinator, then the key
+     * should be left out of the result so that the request will be retried.
+     * @param keys     the set of keys from the associated request
+     * @param response the response received from the broker
+     * @return a result indicating which keys mapped successfully to a brokerId and
+     * which encountered a fatal error
+     */
+    LookupResult<T> handleResponse(Set<T> keys, AbstractResponse response);
 
-<<<<<<< HEAD
-	class LookupResult<K> {
-		public final Map<K, Integer> mappedKeys;
-		public final Map<K, Throwable> failedKeys;
-
-		public LookupResult(
-				Map<K, Throwable> failedKeys,
-				Map<K, Integer> mappedKeys
-		) {
-			this.failedKeys = Collections.unmodifiableMap(failedKeys);
-			this.mappedKeys = Collections.unmodifiableMap(mappedKeys);
-		}
-=======
     /**
      * Callback that is invoked when a lookup request hits an UnsupportedVersionException.
      * Keys for which the exception cannot be handled and the request shouldn't be retried must be mapped
      * to an error and returned. The remainder of the keys will then be unmapped and the lookup request will
      * be retried for them.
-     *
      * @return The failure mappings for the keys for which the exception cannot be handled and the
      * request shouldn't be retried. If the exception cannot be handled all initial keys will be in
      * the returned map.
      */
-    default Map<T, Throwable> handleUnsupportedVersionException(
-        UnsupportedVersionException exception,
-        Set<T> keys
-    ) {
+    default Map<T, Throwable> handleUnsupportedVersionException(UnsupportedVersionException exception, Set<T> keys) {
         return keys.stream().collect(Collectors.toMap(k -> k, k -> exception));
     }
 
@@ -139,36 +103,28 @@
         // phase. The driver will not attempt lookup or fulfillment for failed keys.
         public final Map<K, Throwable> failedKeys;
 
-        public LookupResult(
-            Map<K, Throwable> failedKeys,
-            Map<K, Integer> mappedKeys
-        ) {
+        public LookupResult(Map<K, Throwable> failedKeys, Map<K, Integer> mappedKeys) {
             this(Collections.emptyList(), failedKeys, mappedKeys);
         }
 
-        public LookupResult(
-            List<K> completedKeys,
-            Map<K, Throwable> failedKeys,
-            Map<K, Integer> mappedKeys
-        ) {
+        public LookupResult(List<K> completedKeys, Map<K, Throwable> failedKeys, Map<K, Integer> mappedKeys) {
             this.completedKeys = Collections.unmodifiableList(completedKeys);
             this.failedKeys = Collections.unmodifiableMap(failedKeys);
             this.mappedKeys = Collections.unmodifiableMap(mappedKeys);
         }
->>>>>>> 15418db6
 
-		static <K> LookupResult<K> empty() {
-			return new LookupResult<>(emptyMap(), emptyMap());
-		}
+        static <K> LookupResult<K> empty() {
+            return new LookupResult<>(emptyMap(), emptyMap());
+        }
 
-		static <K> LookupResult<K> failed(K key, Throwable exception) {
-			return new LookupResult<>(singletonMap(key, exception), emptyMap());
-		}
+        static <K> LookupResult<K> failed(K key, Throwable exception) {
+            return new LookupResult<>(singletonMap(key, exception), emptyMap());
+        }
 
-		static <K> LookupResult<K> mapped(K key, Integer brokerId) {
-			return new LookupResult<>(emptyMap(), singletonMap(key, brokerId));
-		}
+        static <K> LookupResult<K> mapped(K key, Integer brokerId) {
+            return new LookupResult<>(emptyMap(), singletonMap(key, brokerId));
+        }
 
-	}
+    }
 
 }