--- conflicted
+++ resolved
@@ -24,7 +24,7 @@
 /**
  * NOTE this partitioner is deprecated and shouldn't be used.  To use default partitioning logic
  * remove partitioner.class configuration setting.  See KIP-794 for more info.
- *
+ * <p>
  * The default partitioning strategy:
  * <ul>
  * <li>If a partition is specified in the record, use it
@@ -38,76 +38,47 @@
 
     private final StickyPartitionCache stickyPartitionCache = new StickyPartitionCache();
 
-    public void configure(Map<String, ?> configs) {}
+    public void configure(Map<String, ?> configs) {
+    }
 
-	/**
-	 * Compute the partition for the given record.
-	 * @param topic      The topic name
-	 * @param key        The key to partition on (or null if no key)
-	 * @param keyBytes   serialized key to partition on (or null if no key)
-	 * @param value      The value to partition on or null
-	 * @param valueBytes serialized value to partition on or null
-	 * @param cluster    The current cluster metadata
-	 */
-	public int partition(String topic, Object key, byte[] keyBytes, Object value, byte[] valueBytes, Cluster cluster) {
-		return partition(topic, key, keyBytes, value, valueBytes, cluster, cluster.partitionsForTopic(topic).size());
-	}
-
-<<<<<<< HEAD
-	/**
-	 * Compute the partition for the given record.
-	 * @param topic         The topic name
-	 * @param numPartitions The number of partitions of the given {@code topic}
-	 * @param key           The key to partition on (or null if no key)
-	 * @param keyBytes      serialized key to partition on (or null if no key)
-	 * @param value         The value to partition on or null
-	 * @param valueBytes    serialized value to partition on or null
-	 * @param cluster       The current cluster metadata
-	 */
-	public int partition(String topic, Object key, byte[] keyBytes, Object value, byte[] valueBytes, Cluster cluster,
-						 int numPartitions) {
-		if (keyBytes == null) {
-			return stickyPartitionCache.partition(topic, cluster);
-		}
-		// hash the keyBytes to choose a partition
-		return Utils.toPositive(Utils.murmur2(keyBytes)) % numPartitions;
-	}
-
-	public void close() {
-	}
-
-	/**
-	 * If a batch completed for the current sticky partition, change the sticky partition.
-	 * Alternately, if no sticky partition has been determined, set one.
-	 */
-=======
     /**
      * Compute the partition for the given record.
-     *
-     * @param topic The topic name
+     * @param topic      The topic name
+     * @param key        The key to partition on (or null if no key)
+     * @param keyBytes   serialized key to partition on (or null if no key)
+     * @param value      The value to partition on or null
+     * @param valueBytes serialized value to partition on or null
+     * @param cluster    The current cluster metadata
+     */
+    public int partition(String topic, Object key, byte[] keyBytes, Object value, byte[] valueBytes, Cluster cluster) {
+        return partition(topic, key, keyBytes, value, valueBytes, cluster, cluster.partitionsForTopic(topic).size());
+    }
+
+    /**
+     * Compute the partition for the given record.
+     * @param topic         The topic name
      * @param numPartitions The number of partitions of the given {@code topic}
-     * @param key The key to partition on (or null if no key)
-     * @param keyBytes serialized key to partition on (or null if no key)
-     * @param value The value to partition on or null
-     * @param valueBytes serialized value to partition on or null
-     * @param cluster The current cluster metadata
+     * @param key           The key to partition on (or null if no key)
+     * @param keyBytes      serialized key to partition on (or null if no key)
+     * @param value         The value to partition on or null
+     * @param valueBytes    serialized value to partition on or null
+     * @param cluster       The current cluster metadata
      */
-    public int partition(String topic, Object key, byte[] keyBytes, Object value, byte[] valueBytes, Cluster cluster,
-                         int numPartitions) {
+    public int partition(String topic, Object key, byte[] keyBytes, Object value, byte[] valueBytes, Cluster cluster, int numPartitions) {
         if (keyBytes == null) {
             return stickyPartitionCache.partition(topic, cluster);
         }
         return BuiltInPartitioner.partitionForKey(keyBytes, numPartitions);
     }
 
-    public void close() {}
-    
+    public void close() {
+    }
+
     /**
-     * If a batch completed for the current sticky partition, change the sticky partition. 
+     * If a batch completed for the current sticky partition, change the sticky partition.
      * Alternately, if no sticky partition has been determined, set one.
      */
     @SuppressWarnings("deprecation")
->>>>>>> 15418db6
     public void onNewBatch(String topic, Cluster cluster, int prevPartition) {
         stickyPartitionCache.nextPartition(topic, cluster, prevPartition);
     }
