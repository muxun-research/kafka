/*
 * Licensed to the Apache Software Foundation (ASF) under one or more
 * contributor license agreements. See the NOTICE file distributed with
 * this work for additional information regarding copyright ownership.
 * The ASF licenses this file to You under the Apache License, Version 2.0
 * (the "License"); you may not use this file except in compliance with
 * the License. You may obtain a copy of the License at
 *
 *    http://www.apache.org/licenses/LICENSE-2.0
 *
 * Unless required by applicable law or agreed to in writing, software
 * distributed under the License is distributed on an "AS IS" BASIS,
 * WITHOUT WARRANTIES OR CONDITIONS OF ANY KIND, either express or implied.
 * See the License for the specific language governing permissions and
 * limitations under the License.
 */
package org.apache.kafka.clients.admin.internals;

import org.apache.kafka.clients.consumer.OffsetAndMetadata;
import org.apache.kafka.common.Node;
import org.apache.kafka.common.TopicPartition;
import org.apache.kafka.common.message.OffsetCommitRequestData;
import org.apache.kafka.common.message.OffsetCommitRequestData.OffsetCommitRequestPartition;
import org.apache.kafka.common.message.OffsetCommitRequestData.OffsetCommitRequestTopic;
import org.apache.kafka.common.message.OffsetCommitResponseData.OffsetCommitResponsePartition;
import org.apache.kafka.common.message.OffsetCommitResponseData.OffsetCommitResponseTopic;
import org.apache.kafka.common.protocol.Errors;
import org.apache.kafka.common.requests.AbstractResponse;
import org.apache.kafka.common.requests.FindCoordinatorRequest.CoordinatorType;
import org.apache.kafka.common.requests.OffsetCommitRequest;
import org.apache.kafka.common.requests.OffsetCommitResponse;
import org.apache.kafka.common.utils.LogContext;

import org.slf4j.Logger;

<<<<<<< HEAD
import java.util.*;
=======
import java.util.ArrayList;
import java.util.Collections;
import java.util.HashMap;
import java.util.HashSet;
import java.util.Map;
import java.util.Set;
>>>>>>> 9494bebe

import static java.util.Collections.singleton;

public class AlterConsumerGroupOffsetsHandler extends AdminApiHandler.Batched<CoordinatorKey, Map<TopicPartition, Errors>> {

    private final CoordinatorKey groupId;
    private final Map<TopicPartition, OffsetAndMetadata> offsets;
    private final Logger log;
    private final AdminApiLookupStrategy<CoordinatorKey> lookupStrategy;

    public AlterConsumerGroupOffsetsHandler(String groupId, Map<TopicPartition, OffsetAndMetadata> offsets, LogContext logContext) {
        this.groupId = CoordinatorKey.byGroupId(groupId);
        this.offsets = offsets;
        this.log = logContext.logger(AlterConsumerGroupOffsetsHandler.class);
        this.lookupStrategy = new CoordinatorStrategy(CoordinatorType.GROUP, logContext);
    }

    @Override
    public String apiName() {
        return "offsetCommit";
    }

    @Override
    public AdminApiLookupStrategy<CoordinatorKey> lookupStrategy() {
        return lookupStrategy;
    }

    public static AdminApiFuture.SimpleAdminApiFuture<CoordinatorKey, Map<TopicPartition, Errors>> newFuture(String groupId) {
        return AdminApiFuture.forKeys(Collections.singleton(CoordinatorKey.byGroupId(groupId)));
    }

    private void validateKeys(Set<CoordinatorKey> groupIds) {
        if (!groupIds.equals(singleton(groupId))) {
            throw new IllegalArgumentException("Received unexpected group ids " + groupIds + " (expected only " + singleton(groupId) + ")");
        }
    }

    @Override
    public OffsetCommitRequest.Builder buildBatchedRequest(int coordinatorId, Set<CoordinatorKey> groupIds) {
        validateKeys(groupIds);

        Map<String, OffsetCommitRequestTopic> offsetData = new HashMap<>();
        offsets.forEach((topicPartition, offsetAndMetadata) -> {
            OffsetCommitRequestTopic topic = offsetData.computeIfAbsent(topicPartition.topic(), key -> new OffsetCommitRequestTopic().setName(topicPartition.topic()));

            topic.partitions().add(new OffsetCommitRequestPartition().setCommittedOffset(offsetAndMetadata.offset()).setCommittedLeaderEpoch(offsetAndMetadata.leaderEpoch().orElse(-1)).setCommittedMetadata(offsetAndMetadata.metadata()).setPartitionIndex(topicPartition.partition()));
        });

        OffsetCommitRequestData data = new OffsetCommitRequestData().setGroupId(groupId.idValue).setTopics(new ArrayList<>(offsetData.values()));

        return new OffsetCommitRequest.Builder(data);
    }

    @Override
    public ApiResult<CoordinatorKey, Map<TopicPartition, Errors>> handleResponse(Node coordinator, Set<CoordinatorKey> groupIds, AbstractResponse abstractResponse) {
        validateKeys(groupIds);

        final OffsetCommitResponse response = (OffsetCommitResponse) abstractResponse;
        final Set<CoordinatorKey> groupsToUnmap = new HashSet<>();
        final Set<CoordinatorKey> groupsToRetry = new HashSet<>();
        final Map<TopicPartition, Errors> partitionResults = new HashMap<>();

        for (OffsetCommitResponseTopic topic : response.data().topics()) {
            for (OffsetCommitResponsePartition partition : topic.partitions()) {
                TopicPartition topicPartition = new TopicPartition(topic.name(), partition.partitionIndex());
                Errors error = Errors.forCode(partition.errorCode());

                if (error != Errors.NONE) {
                    handleError(groupId, topicPartition, error, partitionResults, groupsToUnmap, groupsToRetry);
                } else {
                    partitionResults.put(topicPartition, error);
                }
            }
        }

        if (groupsToUnmap.isEmpty() && groupsToRetry.isEmpty()) {
            return ApiResult.completed(groupId, partitionResults);
        } else {
            return ApiResult.unmapped(new ArrayList<>(groupsToUnmap));
        }
    }

    private void handleError(CoordinatorKey groupId, TopicPartition topicPartition, Errors error, Map<TopicPartition, Errors> partitionResults, Set<CoordinatorKey> groupsToUnmap, Set<CoordinatorKey> groupsToRetry) {
        switch (error) {
            // If the coordinator is in the middle of loading, or rebalance is in progress, then we just need to retry.
            case COORDINATOR_LOAD_IN_PROGRESS:
            case REBALANCE_IN_PROGRESS:
                log.debug("OffsetCommit request for group id {} returned error {}. Will retry.", groupId.idValue, error);
                groupsToRetry.add(groupId);
                break;

            // If the coordinator is not available, then we unmap and retry.
            case COORDINATOR_NOT_AVAILABLE:
            case NOT_COORDINATOR:
                log.debug("OffsetCommit request for group id {} returned error {}. Will rediscover the coordinator and retry.", groupId.idValue, error);
                groupsToUnmap.add(groupId);
                break;

            // Group level errors.
            case INVALID_GROUP_ID:
            case INVALID_COMMIT_OFFSET_SIZE:
            case GROUP_AUTHORIZATION_FAILED:
<<<<<<< HEAD
                // Member level errors.
            case UNKNOWN_MEMBER_ID:
                log.debug("OffsetCommit request for group id {} failed due to error {}.", groupId.idValue, error);
=======
            case GROUP_ID_NOT_FOUND:
            // Member level errors.
            case UNKNOWN_MEMBER_ID:
            case STALE_MEMBER_EPOCH:
                log.debug("OffsetCommit request for group id {} failed due to error {}.",
                    groupId.idValue, error);
>>>>>>> 9494bebe
                partitionResults.put(topicPartition, error);
                break;

            // TopicPartition level errors.
            case UNKNOWN_TOPIC_OR_PARTITION:
            case OFFSET_METADATA_TOO_LARGE:
            case TOPIC_AUTHORIZATION_FAILED:
                log.debug("OffsetCommit request for group id {} and partition {} failed due" + " to error {}.", groupId.idValue, topicPartition, error);
                partitionResults.put(topicPartition, error);
                break;

            // Unexpected errors.
            default:
                log.error("OffsetCommit request for group id {} and partition {} failed due" + " to unexpected error {}.", groupId.idValue, topicPartition, error);
                partitionResults.put(topicPartition, error);
        }
    }
}<|MERGE_RESOLUTION|>--- conflicted
+++ resolved
@@ -33,16 +33,12 @@
 
 import org.slf4j.Logger;
 
-<<<<<<< HEAD
-import java.util.*;
-=======
 import java.util.ArrayList;
 import java.util.Collections;
 import java.util.HashMap;
 import java.util.HashSet;
 import java.util.Map;
 import java.util.Set;
->>>>>>> 9494bebe
 
 import static java.util.Collections.singleton;
 
@@ -53,7 +49,11 @@
     private final Logger log;
     private final AdminApiLookupStrategy<CoordinatorKey> lookupStrategy;
 
-    public AlterConsumerGroupOffsetsHandler(String groupId, Map<TopicPartition, OffsetAndMetadata> offsets, LogContext logContext) {
+    public AlterConsumerGroupOffsetsHandler(
+        String groupId,
+        Map<TopicPartition, OffsetAndMetadata> offsets,
+        LogContext logContext
+    ) {
         this.groupId = CoordinatorKey.byGroupId(groupId);
         this.offsets = offsets;
         this.log = logContext.logger(AlterConsumerGroupOffsetsHandler.class);
@@ -70,34 +70,53 @@
         return lookupStrategy;
     }
 
-    public static AdminApiFuture.SimpleAdminApiFuture<CoordinatorKey, Map<TopicPartition, Errors>> newFuture(String groupId) {
+    public static AdminApiFuture.SimpleAdminApiFuture<CoordinatorKey, Map<TopicPartition, Errors>> newFuture(
+        String groupId
+    ) {
         return AdminApiFuture.forKeys(Collections.singleton(CoordinatorKey.byGroupId(groupId)));
     }
 
     private void validateKeys(Set<CoordinatorKey> groupIds) {
         if (!groupIds.equals(singleton(groupId))) {
-            throw new IllegalArgumentException("Received unexpected group ids " + groupIds + " (expected only " + singleton(groupId) + ")");
-        }
-    }
-
-    @Override
-    public OffsetCommitRequest.Builder buildBatchedRequest(int coordinatorId, Set<CoordinatorKey> groupIds) {
+            throw new IllegalArgumentException("Received unexpected group ids " + groupIds +
+                " (expected only " + singleton(groupId) + ")");
+        }
+    }
+
+    @Override
+    public OffsetCommitRequest.Builder buildBatchedRequest(
+        int coordinatorId,
+        Set<CoordinatorKey> groupIds
+    ) {
         validateKeys(groupIds);
 
         Map<String, OffsetCommitRequestTopic> offsetData = new HashMap<>();
         offsets.forEach((topicPartition, offsetAndMetadata) -> {
-            OffsetCommitRequestTopic topic = offsetData.computeIfAbsent(topicPartition.topic(), key -> new OffsetCommitRequestTopic().setName(topicPartition.topic()));
-
-            topic.partitions().add(new OffsetCommitRequestPartition().setCommittedOffset(offsetAndMetadata.offset()).setCommittedLeaderEpoch(offsetAndMetadata.leaderEpoch().orElse(-1)).setCommittedMetadata(offsetAndMetadata.metadata()).setPartitionIndex(topicPartition.partition()));
+            OffsetCommitRequestTopic topic = offsetData.computeIfAbsent(
+                topicPartition.topic(),
+                key -> new OffsetCommitRequestTopic().setName(topicPartition.topic())
+            );
+
+            topic.partitions().add(new OffsetCommitRequestPartition()
+                .setCommittedOffset(offsetAndMetadata.offset())
+                .setCommittedLeaderEpoch(offsetAndMetadata.leaderEpoch().orElse(-1))
+                .setCommittedMetadata(offsetAndMetadata.metadata())
+                .setPartitionIndex(topicPartition.partition()));
         });
 
-        OffsetCommitRequestData data = new OffsetCommitRequestData().setGroupId(groupId.idValue).setTopics(new ArrayList<>(offsetData.values()));
+        OffsetCommitRequestData data = new OffsetCommitRequestData()
+            .setGroupId(groupId.idValue)
+            .setTopics(new ArrayList<>(offsetData.values()));
 
         return new OffsetCommitRequest.Builder(data);
     }
 
     @Override
-    public ApiResult<CoordinatorKey, Map<TopicPartition, Errors>> handleResponse(Node coordinator, Set<CoordinatorKey> groupIds, AbstractResponse abstractResponse) {
+    public ApiResult<CoordinatorKey, Map<TopicPartition, Errors>> handleResponse(
+        Node coordinator,
+        Set<CoordinatorKey> groupIds,
+        AbstractResponse abstractResponse
+    ) {
         validateKeys(groupIds);
 
         final OffsetCommitResponse response = (OffsetCommitResponse) abstractResponse;
@@ -111,7 +130,14 @@
                 Errors error = Errors.forCode(partition.errorCode());
 
                 if (error != Errors.NONE) {
-                    handleError(groupId, topicPartition, error, partitionResults, groupsToUnmap, groupsToRetry);
+                    handleError(
+                        groupId,
+                        topicPartition,
+                        error,
+                        partitionResults,
+                        groupsToUnmap,
+                        groupsToRetry
+                    );
                 } else {
                     partitionResults.put(topicPartition, error);
                 }
@@ -125,19 +151,28 @@
         }
     }
 
-    private void handleError(CoordinatorKey groupId, TopicPartition topicPartition, Errors error, Map<TopicPartition, Errors> partitionResults, Set<CoordinatorKey> groupsToUnmap, Set<CoordinatorKey> groupsToRetry) {
+    private void handleError(
+        CoordinatorKey groupId,
+        TopicPartition topicPartition,
+        Errors error,
+        Map<TopicPartition, Errors> partitionResults,
+        Set<CoordinatorKey> groupsToUnmap,
+        Set<CoordinatorKey> groupsToRetry
+    ) {
         switch (error) {
             // If the coordinator is in the middle of loading, or rebalance is in progress, then we just need to retry.
             case COORDINATOR_LOAD_IN_PROGRESS:
             case REBALANCE_IN_PROGRESS:
-                log.debug("OffsetCommit request for group id {} returned error {}. Will retry.", groupId.idValue, error);
+                log.debug("OffsetCommit request for group id {} returned error {}. Will retry.",
+                    groupId.idValue, error);
                 groupsToRetry.add(groupId);
                 break;
 
             // If the coordinator is not available, then we unmap and retry.
             case COORDINATOR_NOT_AVAILABLE:
             case NOT_COORDINATOR:
-                log.debug("OffsetCommit request for group id {} returned error {}. Will rediscover the coordinator and retry.", groupId.idValue, error);
+                log.debug("OffsetCommit request for group id {} returned error {}. Will rediscover the coordinator and retry.",
+                    groupId.idValue, error);
                 groupsToUnmap.add(groupId);
                 break;
 
@@ -145,18 +180,12 @@
             case INVALID_GROUP_ID:
             case INVALID_COMMIT_OFFSET_SIZE:
             case GROUP_AUTHORIZATION_FAILED:
-<<<<<<< HEAD
-                // Member level errors.
-            case UNKNOWN_MEMBER_ID:
-                log.debug("OffsetCommit request for group id {} failed due to error {}.", groupId.idValue, error);
-=======
             case GROUP_ID_NOT_FOUND:
             // Member level errors.
             case UNKNOWN_MEMBER_ID:
             case STALE_MEMBER_EPOCH:
                 log.debug("OffsetCommit request for group id {} failed due to error {}.",
                     groupId.idValue, error);
->>>>>>> 9494bebe
                 partitionResults.put(topicPartition, error);
                 break;
 
@@ -164,13 +193,15 @@
             case UNKNOWN_TOPIC_OR_PARTITION:
             case OFFSET_METADATA_TOO_LARGE:
             case TOPIC_AUTHORIZATION_FAILED:
-                log.debug("OffsetCommit request for group id {} and partition {} failed due" + " to error {}.", groupId.idValue, topicPartition, error);
+                log.debug("OffsetCommit request for group id {} and partition {} failed due" +
+                    " to error {}.", groupId.idValue, topicPartition, error);
                 partitionResults.put(topicPartition, error);
                 break;
 
             // Unexpected errors.
             default:
-                log.error("OffsetCommit request for group id {} and partition {} failed due" + " to unexpected error {}.", groupId.idValue, topicPartition, error);
+                log.error("OffsetCommit request for group id {} and partition {} failed due" +
+                    " to unexpected error {}.", groupId.idValue, topicPartition, error);
                 partitionResults.put(topicPartition, error);
         }
     }
