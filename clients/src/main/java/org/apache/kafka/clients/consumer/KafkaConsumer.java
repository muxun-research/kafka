/*
 * Licensed to the Apache Software Foundation (ASF) under one or more
 * contributor license agreements. See the NOTICE file distributed with
 * this work for additional information regarding copyright ownership.
 * The ASF licenses this file to You under the Apache License, Version 2.0
 * (the "License"); you may not use this file except in compliance with
 * the License. You may obtain a copy of the License at
 *
 *    http://www.apache.org/licenses/LICENSE-2.0
 *
 * Unless required by applicable law or agreed to in writing, software
 * distributed under the License is distributed on an "AS IS" BASIS,
 * WITHOUT WARRANTIES OR CONDITIONS OF ANY KIND, either express or implied.
 * See the License for the specific language governing permissions and
 * limitations under the License.
 */
package org.apache.kafka.clients.consumer;

import org.apache.kafka.clients.ApiVersions;
import org.apache.kafka.clients.ClientUtils;
import org.apache.kafka.clients.CommonClientConfigs;
import org.apache.kafka.clients.GroupRebalanceConfig;
import org.apache.kafka.clients.Metadata;
import org.apache.kafka.clients.NetworkClient;
import org.apache.kafka.clients.consumer.internals.ConsumerCoordinator;
import org.apache.kafka.clients.consumer.internals.ConsumerInterceptors;
import org.apache.kafka.clients.consumer.internals.ConsumerMetadata;
import org.apache.kafka.clients.consumer.internals.ConsumerNetworkClient;
import org.apache.kafka.clients.consumer.internals.Fetcher;
import org.apache.kafka.clients.consumer.internals.FetcherMetricsRegistry;
import org.apache.kafka.clients.consumer.internals.KafkaConsumerMetrics;
import org.apache.kafka.clients.consumer.internals.NoOpConsumerRebalanceListener;
import org.apache.kafka.clients.consumer.internals.SubscriptionState;
import org.apache.kafka.common.Cluster;
import org.apache.kafka.common.IsolationLevel;
import org.apache.kafka.common.KafkaException;
import org.apache.kafka.common.Metric;
import org.apache.kafka.common.MetricName;
import org.apache.kafka.common.PartitionInfo;
import org.apache.kafka.common.TopicPartition;
import org.apache.kafka.common.errors.InterruptException;
import org.apache.kafka.common.errors.InvalidGroupIdException;
import org.apache.kafka.common.errors.TimeoutException;
import org.apache.kafka.common.internals.ClusterResourceListeners;
import org.apache.kafka.common.metrics.JmxReporter;
import org.apache.kafka.common.metrics.KafkaMetricsContext;
import org.apache.kafka.common.metrics.MetricConfig;
import org.apache.kafka.common.metrics.Metrics;
import org.apache.kafka.common.metrics.MetricsContext;
import org.apache.kafka.common.metrics.MetricsReporter;
import org.apache.kafka.common.metrics.Sensor;
import org.apache.kafka.common.network.ChannelBuilder;
import org.apache.kafka.common.network.Selector;
import org.apache.kafka.common.requests.MetadataRequest;
import org.apache.kafka.common.serialization.Deserializer;
import org.apache.kafka.common.utils.AppInfoParser;
import org.apache.kafka.common.utils.LogContext;
import org.apache.kafka.common.utils.Time;
import org.apache.kafka.common.utils.Timer;
import org.apache.kafka.common.utils.Utils;
import org.slf4j.Logger;

import java.net.InetSocketAddress;
import java.time.Duration;
import java.util.Collection;
import java.util.Collections;
import java.util.ConcurrentModificationException;
import java.util.HashMap;
import java.util.HashSet;
import java.util.List;
import java.util.Locale;
import java.util.Map;
import java.util.Objects;
import java.util.Optional;
import java.util.OptionalLong;
import java.util.Properties;
import java.util.Set;
import java.util.concurrent.TimeUnit;
import java.util.concurrent.atomic.AtomicInteger;
import java.util.concurrent.atomic.AtomicLong;
import java.util.concurrent.atomic.AtomicReference;
import java.util.regex.Pattern;

import static org.apache.kafka.clients.consumer.internals.PartitionAssignorAdapter.getAssignorInstances;

/**
 * 一个消费来自Kafka集群的record的客户端
 * This client transparently handles the failure of Kafka brokers, and transparently adapts as topic partitions
 * it fetches migrate within the cluster. This client also interacts with the broker to allow groups of
 * consumers to load balance consumption using <a href="#consumergroups">consumer groups</a>.
 * <p>
 * The consumer maintains TCP connections to the necessary brokers to fetch data.
 * Failure to close the consumer after use will leak these connections.
 * The consumer is not thread-safe. See <a href="#multithreaded">Multi-threaded Processing</a> for more details.
 *
 * <h3>Cross-Version Compatibility</h3>
 * This client can communicate with brokers that are version 0.10.0 or newer. Older or newer brokers may not support
 * certain features. For example, 0.10.0 brokers do not support offsetsForTimes, because this feature was added
 * in version 0.10.1. You will receive an {@link org.apache.kafka.common.errors.UnsupportedVersionException}
 * when invoking an API that is not available on the running broker version.
 * <p>
 *
 * <h3>Offsets and Consumer Position</h3>
 * Kafka maintains a numerical offset for each record in a partition. This offset acts as a unique identifier of
 * a record within that partition, and also denotes the position of the consumer in the partition. For example, a consumer
 * which is at position 5 has consumed records with offsets 0 through 4 and will next receive the record with offset 5. There
 * are actually two notions of position relevant to the user of the consumer:
 * <p>
 * The {@link #position(TopicPartition) position} of the consumer gives the offset of the next record that will be given
 * out. It will be one larger than the highest offset the consumer has seen in that partition. It automatically advances
 * every time the consumer receives messages in a call to {@link #poll(Duration)}.
 * <p>
 * The {@link #commitSync() committed position} is the last offset that has been stored securely. Should the
 * process fail and restart, this is the offset that the consumer will recover to. The consumer can either automatically commit
 * offsets periodically; or it can choose to control this committed position manually by calling one of the commit APIs
 * (e.g. {@link #commitSync() commitSync} and {@link #commitAsync(OffsetCommitCallback) commitAsync}).
 * <p>
 * This distinction gives the consumer control over when a record is considered consumed. It is discussed in further
 * detail below.
 *
 * <h3><a name="consumergroups">Consumer Groups and Topic Subscriptions</a></h3>
 *
 * Kafka uses the concept of <i>consumer groups</i> to allow a pool of processes to divide the work of consuming and
 * processing records. These processes can either be running on the same machine or they can be
 * distributed over many machines to provide scalability and fault tolerance for processing. All consumer instances
 * sharing the same {@code group.id} will be part of the same consumer group.
 * <p>
 * Each consumer in a group can dynamically set the list of topics it wants to subscribe to through one of the
 * {@link #subscribe(Collection, ConsumerRebalanceListener) subscribe} APIs. Kafka will deliver each message in the
 * subscribed topics to one process in each consumer group. This is achieved by balancing the partitions between all
 * members in the consumer group so that each partition is assigned to exactly one consumer in the group. So if there
 * is a topic with four partitions, and a consumer group with two processes, each process would consume from two partitions.
 * <p>
 * Membership in a consumer group is maintained dynamically: if a process fails, the partitions assigned to it will
 * be reassigned to other consumers in the same group. Similarly, if a new consumer joins the group, partitions will be moved
 * from existing consumers to the new one. This is known as <i>rebalancing</i> the group and is discussed in more
 * detail <a href="#failuredetection">below</a>. Group rebalancing is also used when new partitions are added
 * to one of the subscribed topics or when a new topic matching a {@link #subscribe(Pattern, ConsumerRebalanceListener) subscribed regex}
 * is created. The group will automatically detect the new partitions through periodic metadata refreshes and
 * assign them to members of the group.
 * <p>
 * Conceptually you can think of a consumer group as being a single logical subscriber that happens to be made up of
 * multiple processes. As a multi-subscriber system, Kafka naturally supports having any number of consumer groups for a
 * given topic without duplicating data (additional consumers are actually quite cheap).
 * <p>
 * This is a slight generalization of the functionality that is common in messaging systems. To get semantics similar to
 * a queue in a traditional messaging system all processes would be part of a single consumer group and hence record
 * delivery would be balanced over the group like with a queue. Unlike a traditional messaging system, though, you can
 * have multiple such groups. To get semantics similar to pub-sub in a traditional messaging system each process would
 * have its own consumer group, so each process would subscribe to all the records published to the topic.
 * <p>
 * In addition, when group reassignment happens automatically, consumers can be notified through a {@link ConsumerRebalanceListener},
 * which allows them to finish necessary application-level logic such as state cleanup, manual offset
 * commits, etc. See <a href="#rebalancecallback">Storing Offsets Outside Kafka</a> for more details.
 * <p>
 * It is also possible for the consumer to <a href="#manualassignment">manually assign</a> specific partitions
 * (similar to the older "simple" consumer) using {@link #assign(Collection)}. In this case, dynamic partition
 * assignment and consumer group coordination will be disabled.
 *
 * <h3><a name="failuredetection">Detecting Consumer Failures</a></h3>
 *
 * After subscribing to a set of topics, the consumer will automatically join the group when {@link #poll(Duration)} is
 * invoked. The poll API is designed to ensure consumer liveness. As long as you continue to call poll, the consumer
 * will stay in the group and continue to receive messages from the partitions it was assigned. Underneath the covers,
 * the consumer sends periodic heartbeats to the server. If the consumer crashes or is unable to send heartbeats for
 * a duration of {@code session.timeout.ms}, then the consumer will be considered dead and its partitions will
 * be reassigned.
 * <p>
 * It is also possible that the consumer could encounter a "livelock" situation where it is continuing
 * to send heartbeats, but no progress is being made. To prevent the consumer from holding onto its partitions
 * indefinitely in this case, we provide a liveness detection mechanism using the {@code max.poll.interval.ms}
 * setting. Basically if you don't call poll at least as frequently as the configured max interval,
 * then the client will proactively leave the group so that another consumer can take over its partitions. When this happens,
 * you may see an offset commit failure (as indicated by a {@link CommitFailedException} thrown from a call to {@link #commitSync()}).
 * This is a safety mechanism which guarantees that only active members of the group are able to commit offsets.
 * So to stay in the group, you must continue to call poll.
 * <p>
 * The consumer provides two configuration settings to control the behavior of the poll loop:
 * <ol>
 *     <li><code>max.poll.interval.ms</code>: By increasing the interval between expected polls, you can give
 *     the consumer more time to handle a batch of records returned from {@link #poll(Duration)}. The drawback
 *     is that increasing this value may delay a group rebalance since the consumer will only join the rebalance
 *     inside the call to poll. You can use this setting to bound the time to finish a rebalance, but
 *     you risk slower progress if the consumer cannot actually call {@link #poll(Duration) poll} often enough.</li>
 *     <li><code>max.poll.records</code>: Use this setting to limit the total records returned from a single
 *     call to poll. This can make it easier to predict the maximum that must be handled within each poll
 *     interval. By tuning this value, you may be able to reduce the poll interval, which will reduce the
 *     impact of group rebalancing.</li>
 * </ol>
 * <p>
 * For use cases where message processing time varies unpredictably, neither of these options may be sufficient.
 * The recommended way to handle these cases is to move message processing to another thread, which allows
 * the consumer to continue calling {@link #poll(Duration) poll} while the processor is still working.
 * Some care must be taken to ensure that committed offsets do not get ahead of the actual position.
 * Typically, you must disable automatic commits and manually commit processed offsets for records only after the
 * thread has finished handling them (depending on the delivery semantics you need).
 * Note also that you will need to {@link #pause(Collection) pause} the partition so that no new records are received
 * from poll until after thread has finished handling those previously returned.
 *
 * <h3>Usage Examples</h3>
 * The consumer APIs offer flexibility to cover a variety of consumption use cases. Here are some examples to
 * demonstrate how to use them.
 *
 * <h4>Automatic Offset Committing</h4>
 * This example demonstrates a simple usage of Kafka's consumer api that relies on automatic offset committing.
 * <p>
 * <pre>
 *     Properties props = new Properties();
 *     props.setProperty(&quot;bootstrap.servers&quot;, &quot;localhost:9092&quot;);
 *     props.setProperty(&quot;group.id&quot;, &quot;test&quot;);
 *     props.setProperty(&quot;enable.auto.commit&quot;, &quot;true&quot;);
 *     props.setProperty(&quot;auto.commit.interval.ms&quot;, &quot;1000&quot;);
 *     props.setProperty(&quot;key.deserializer&quot;, &quot;org.apache.kafka.common.serialization.StringDeserializer&quot;);
 *     props.setProperty(&quot;value.deserializer&quot;, &quot;org.apache.kafka.common.serialization.StringDeserializer&quot;);
 *     KafkaConsumer&lt;String, String&gt; consumer = new KafkaConsumer&lt;&gt;(props);
 *     consumer.subscribe(Arrays.asList(&quot;foo&quot;, &quot;bar&quot;));
 *     while (true) {
 *         ConsumerRecords&lt;String, String&gt; records = consumer.poll(Duration.ofMillis(100));
 *         for (ConsumerRecord&lt;String, String&gt; record : records)
 *             System.out.printf(&quot;offset = %d, key = %s, value = %s%n&quot;, record.offset(), record.key(), record.value());
 *     }
 * </pre>
 *
 * The connection to the cluster is bootstrapped by specifying a list of one or more brokers to contact using the
 * configuration {@code >bootstrap.servers}. This list is just used to discover the rest of the brokers in the
 * cluster and need not be an exhaustive list of servers in the cluster (though you may want to specify more than one in
 * case there are servers down when the client is connecting).
 * <p>
 * Setting {@code enable.auto.commit} means that offsets are committed automatically with a frequency controlled by
 * the config {@code auto.commit.interval.ms}.
 * <p>
 * In this example the consumer is subscribing to the topics <i>foo</i> and <i>bar</i> as part of a group of consumers
 * called <i>test</i> as configured with {@code group.id}.
 * <p>
 * The deserializer settings specify how to turn bytes into objects. For example, by specifying string deserializers, we
 * are saying that our record's key and value will just be simple strings.
 *
 * <h4>Manual Offset Control</h4>
 *
 * Instead of relying on the consumer to periodically commit consumed offsets, users can also control when records
 * should be considered as consumed and hence commit their offsets. This is useful when the consumption of the messages
 * is coupled with some processing logic and hence a message should not be considered as consumed until it is completed processing.

 * <p>
 * <pre>
 *     Properties props = new Properties();
 *     props.setProperty(&quot;bootstrap.servers&quot;, &quot;localhost:9092&quot;);
 *     props.setProperty(&quot;group.id&quot;, &quot;test&quot;);
 *     props.setProperty(&quot;enable.auto.commit&quot;, &quot;false&quot;);
 *     props.setProperty(&quot;key.deserializer&quot;, &quot;org.apache.kafka.common.serialization.StringDeserializer&quot;);
 *     props.setProperty(&quot;value.deserializer&quot;, &quot;org.apache.kafka.common.serialization.StringDeserializer&quot;);
 *     KafkaConsumer&lt;String, String&gt; consumer = new KafkaConsumer&lt;&gt;(props);
 *     consumer.subscribe(Arrays.asList(&quot;foo&quot;, &quot;bar&quot;));
 *     final int minBatchSize = 200;
 *     List&lt;ConsumerRecord&lt;String, String&gt;&gt; buffer = new ArrayList&lt;&gt;();
 *     while (true) {
 *         ConsumerRecords&lt;String, String&gt; records = consumer.poll(Duration.ofMillis(100));
 *         for (ConsumerRecord&lt;String, String&gt; record : records) {
 *             buffer.add(record);
 *         }
 *         if (buffer.size() &gt;= minBatchSize) {
 *             insertIntoDb(buffer);
 *             consumer.commitSync();
 *             buffer.clear();
 *         }
 *     }
 * </pre>
 *
 * In this example we will consume a batch of records and batch them up in memory. When we have enough records
 * batched, we will insert them into a database. If we allowed offsets to auto commit as in the previous example, records
 * would be considered consumed after they were returned to the user in {@link #poll(Duration) poll}. It would then be
 * possible
 * for our process to fail after batching the records, but before they had been inserted into the database.
 * <p>
 * To avoid this, we will manually commit the offsets only after the corresponding records have been inserted into the
 * database. This gives us exact control of when a record is considered consumed. This raises the opposite possibility:
 * the process could fail in the interval after the insert into the database but before the commit (even though this
 * would likely just be a few milliseconds, it is a possibility). In this case the process that took over consumption
 * would consume from last committed offset and would repeat the insert of the last batch of data. Used in this way
 * Kafka provides what is often called "at-least-once" delivery guarantees, as each record will likely be delivered one
 * time but in failure cases could be duplicated.
 * <p>
 * <b>Note: Using automatic offset commits can also give you "at-least-once" delivery, but the requirement is that
 * you must consume all data returned from each call to {@link #poll(Duration)} before any subsequent calls, or before
 * {@link #close() closing} the consumer. If you fail to do either of these, it is possible for the committed offset
 * to get ahead of the consumed position, which results in missing records. The advantage of using manual offset
 * control is that you have direct control over when a record is considered "consumed."</b>
 * <p>
 * The above example uses {@link #commitSync() commitSync} to mark all received records as committed. In some cases
 * you may wish to have even finer control over which records have been committed by specifying an offset explicitly.
 * In the example below we commit offset after we finish handling the records in each partition.
 * <p>
 * <pre>
 *     try {
 *         while(running) {
 *             ConsumerRecords&lt;String, String&gt; records = consumer.poll(Duration.ofMillis(Long.MAX_VALUE));
 *             for (TopicPartition partition : records.partitions()) {
 *                 List&lt;ConsumerRecord&lt;String, String&gt;&gt; partitionRecords = records.records(partition);
 *                 for (ConsumerRecord&lt;String, String&gt; record : partitionRecords) {
 *                     System.out.println(record.offset() + &quot;: &quot; + record.value());
 *                 }
 *                 long lastOffset = partitionRecords.get(partitionRecords.size() - 1).offset();
 *                 consumer.commitSync(Collections.singletonMap(partition, new OffsetAndMetadata(lastOffset + 1)));
 *             }
 *         }
 *     } finally {
 *       consumer.close();
 *     }
 * </pre>
 *
 * <b>Note: The committed offset should always be the offset of the next message that your application will read.</b>
 * Thus, when calling {@link #commitSync(Map) commitSync(offsets)} you should add one to the offset of the last message processed.
 *
 * <h4><a name="manualassignment">Manual Partition Assignment</a></h4>
 *
 * In the previous examples, we subscribed to the topics we were interested in and let Kafka dynamically assign a
 * fair share of the partitions for those topics based on the active consumers in the group. However, in
 * some cases you may need finer control over the specific partitions that are assigned. For example:
 * <p>
 * <ul>
 * <li>If the process is maintaining some kind of local state associated with that partition (like a
 * local on-disk key-value store), then it should only get records for the partition it is maintaining on disk.
 * <li>If the process itself is highly available and will be restarted if it fails (perhaps using a
 * cluster management framework like YARN, Mesos, or AWS facilities, or as part of a stream processing framework). In
 * this case there is no need for Kafka to detect the failure and reassign the partition since the consuming process
 * will be restarted on another machine.
 * </ul>
 * <p>
 * To use this mode, instead of subscribing to the topic using {@link #subscribe(Collection) subscribe}, you just call
 * {@link #assign(Collection)} with the full list of partitions that you want to consume.
 *
 * <pre>
 *     String topic = &quot;foo&quot;;
 *     TopicPartition partition0 = new TopicPartition(topic, 0);
 *     TopicPartition partition1 = new TopicPartition(topic, 1);
 *     consumer.assign(Arrays.asList(partition0, partition1));
 * </pre>
 *
 * Once assigned, you can call {@link #poll(Duration) poll} in a loop, just as in the preceding examples to consume
 * records. The group that the consumer specifies is still used for committing offsets, but now the set of partitions
 * will only change with another call to {@link #assign(Collection) assign}. Manual partition assignment does
 * not use group coordination, so consumer failures will not cause assigned partitions to be rebalanced. Each consumer
 * acts independently even if it shares a groupId with another consumer. To avoid offset commit conflicts, you should
 * usually ensure that the groupId is unique for each consumer instance.
 * <p>
 * Note that it isn't possible to mix manual partition assignment (i.e. using {@link #assign(Collection) assign})
 * with dynamic partition assignment through topic subscription (i.e. using {@link #subscribe(Collection) subscribe}).
 *
 * <h4><a name="rebalancecallback">Storing Offsets Outside Kafka</h4>
 *
 * The consumer application need not use Kafka's built-in offset storage, it can store offsets in a store of its own
 * choosing. The primary use case for this is allowing the application to store both the offset and the results of the
 * consumption in the same system in a way that both the results and offsets are stored atomically. This is not always
 * possible, but when it is it will make the consumption fully atomic and give "exactly once" semantics that are
 * stronger than the default "at-least once" semantics you get with Kafka's offset commit functionality.
 * <p>
 * Here are a couple of examples of this type of usage:
 * <ul>
 * <li>If the results of the consumption are being stored in a relational database, storing the offset in the database
 * as well can allow committing both the results and offset in a single transaction. Thus either the transaction will
 * succeed and the offset will be updated based on what was consumed or the result will not be stored and the offset
 * won't be updated.
 * <li>If the results are being stored in a local store it may be possible to store the offset there as well. For
 * example a search index could be built by subscribing to a particular partition and storing both the offset and the
 * indexed data together. If this is done in a way that is atomic, it is often possible to have it be the case that even
 * if a crash occurs that causes unsync'd data to be lost, whatever is left has the corresponding offset stored as well.
 * This means that in this case the indexing process that comes back having lost recent updates just resumes indexing
 * from what it has ensuring that no updates are lost.
 * </ul>
 * <p>
 * Each record comes with its own offset, so to manage your own offset you just need to do the following:
 *
 * <ul>
 * <li>Configure <code>enable.auto.commit=false</code>
 * <li>Use the offset provided with each {@link ConsumerRecord} to save your position.
 * <li>On restart restore the position of the consumer using {@link #seek(TopicPartition, long)}.
 * </ul>
 *
 * <p>
 * This type of usage is simplest when the partition assignment is also done manually (this would be likely in the
 * search index use case described above). If the partition assignment is done automatically special care is
 * needed to handle the case where partition assignments change. This can be done by providing a
 * {@link ConsumerRebalanceListener} instance in the call to {@link #subscribe(Collection, ConsumerRebalanceListener)}
 * and {@link #subscribe(Pattern, ConsumerRebalanceListener)}.
 * For example, when partitions are taken from a consumer the consumer will want to commit its offset for those partitions by
 * implementing {@link ConsumerRebalanceListener#onPartitionsRevoked(Collection)}. When partitions are assigned to a
 * consumer, the consumer will want to look up the offset for those new partitions and correctly initialize the consumer
 * to that position by implementing {@link ConsumerRebalanceListener#onPartitionsAssigned(Collection)}.
 * <p>
 * Another common use for {@link ConsumerRebalanceListener} is to flush any caches the application maintains for
 * partitions that are moved elsewhere.
 *
 * <h4>Controlling The Consumer's Position</h4>
 *
 * In most use cases the consumer will simply consume records from beginning to end, periodically committing its
 * position (either automatically or manually). However Kafka allows the consumer to manually control its position,
 * moving forward or backwards in a partition at will. This means a consumer can re-consume older records, or skip to
 * the most recent records without actually consuming the intermediate records.
 * <p>
 * There are several instances where manually controlling the consumer's position can be useful.
 * <p>
 * One case is for time-sensitive record processing it may make sense for a consumer that falls far enough behind to not
 * attempt to catch up processing all records, but rather just skip to the most recent records.
 * <p>
 * Another use case is for a system that maintains local state as described in the previous section. In such a system
 * the consumer will want to initialize its position on start-up to whatever is contained in the local store. Likewise
 * if the local state is destroyed (say because the disk is lost) the state may be recreated on a new machine by
 * re-consuming all the data and recreating the state (assuming that Kafka is retaining sufficient history).
 * <p>
 * Kafka allows specifying the position using {@link #seek(TopicPartition, long)} to specify the new position. Special
 * methods for seeking to the earliest and latest offset the server maintains are also available (
 * {@link #seekToBeginning(Collection)} and {@link #seekToEnd(Collection)} respectively).
 *
 * <h4>Consumption Flow Control</h4>
 *
 * If a consumer is assigned multiple partitions to fetch data from, it will try to consume from all of them at the same time,
 * effectively giving these partitions the same priority for consumption. However in some cases consumers may want to
 * first focus on fetching from some subset of the assigned partitions at full speed, and only start fetching other partitions
 * when these partitions have few or no data to consume.
 *
 * <p>
 * One of such cases is stream processing, where processor fetches from two topics and performs the join on these two streams.
 * When one of the topics is long lagging behind the other, the processor would like to pause fetching from the ahead topic
 * in order to get the lagging stream to catch up. Another example is bootstraping upon consumer starting up where there are
 * a lot of history data to catch up, the applications usually want to get the latest data on some of the topics before consider
 * fetching other topics.
 *
 * <p>
 * Kafka supports dynamic controlling of consumption flows by using {@link #pause(Collection)} and {@link #resume(Collection)}
 * to pause the consumption on the specified assigned partitions and resume the consumption
 * on the specified paused partitions respectively in the future {@link #poll(Duration)} calls.
 *
 * <h3>Reading Transactional Messages</h3>
 *
 * <p>
 * Transactions were introduced in Kafka 0.11.0 wherein applications can write to multiple topics and partitions atomically.
 * In order for this to work, consumers reading from these partitions should be configured to only read committed data.
 * This can be achieved by setting the {@code isolation.level=read_committed} in the consumer's configuration.
 *
 * <p>
 * In <code>read_committed</code> mode, the consumer will read only those transactional messages which have been
 * successfully committed. It will continue to read non-transactional messages as before. There is no client-side
 * buffering in <code>read_committed</code> mode. Instead, the end offset of a partition for a <code>read_committed</code>
 * consumer would be the offset of the first message in the partition belonging to an open transaction. This offset
 * is known as the 'Last Stable Offset'(LSO).</p>
 *
 * <p>
 * A {@code read_committed} consumer will only read up to the LSO and filter out any transactional
 * messages which have been aborted. The LSO also affects the behavior of {@link #seekToEnd(Collection)} and
 * {@link #endOffsets(Collection)} for {@code read_committed} consumers, details of which are in each method's documentation.
 * Finally, the fetch lag metrics are also adjusted to be relative to the LSO for {@code read_committed} consumers.
 *
 * <p>
 * Partitions with transactional messages will include commit or abort markers which indicate the result of a transaction.
 * There markers are not returned to applications, yet have an offset in the log. As a result, applications reading from
 * topics with transactional messages will see gaps in the consumed offsets. These missing messages would be the transaction
 * markers, and they are filtered out for consumers in both isolation levels. Additionally, applications using
 * {@code read_committed} consumers may also see gaps due to aborted transactions, since those messages would not
 * be returned by the consumer and yet would have valid offsets.
 *
 * <h3><a name="multithreaded">Multi-threaded Processing</a></h3>
 *
 * The Kafka consumer is NOT thread-safe. All network I/O happens in the thread of the application
 * making the call. It is the responsibility of the user to ensure that multi-threaded access
 * is properly synchronized. Un-synchronized access will result in {@link ConcurrentModificationException}.
 *
 * <p>
 * The only exception to this rule is {@link #wakeup()}, which can safely be used from an external thread to
 * interrupt an active operation. In this case, a {@link org.apache.kafka.common.errors.WakeupException} will be
 * thrown from the thread blocking on the operation. This can be used to shutdown the consumer from another thread.
 * The following snippet shows the typical pattern:
 *
 * <pre>
 * public class KafkaConsumerRunner implements Runnable {
 *     private final AtomicBoolean closed = new AtomicBoolean(false);
 *     private final KafkaConsumer consumer;
 *
 *     public KafkaConsumerRunner(KafkaConsumer consumer) {
 *       this.consumer = consumer;
 *     }
 *
 *     {@literal}@Override
 *     public void run() {
 *         try {
 *             consumer.subscribe(Arrays.asList("topic"));
 *             while (!closed.get()) {
 *                 ConsumerRecords records = consumer.poll(Duration.ofMillis(10000));
 *                 // Handle new records
 *             }
 *         } catch (WakeupException e) {
 *             // Ignore exception if closing
 *             if (!closed.get()) throw e;
 *         } finally {
 *             consumer.close();
 *         }
 *     }
 *
 *     // Shutdown hook which can be called from a separate thread
 *     public void shutdown() {
 *         closed.set(true);
 *         consumer.wakeup();
 *     }
 * }
 * </pre>
 *
 * Then in a separate thread, the consumer can be shutdown by setting the closed flag and waking up the consumer.
 *
 * <p>
 * <pre>
 *     closed.set(true);
 *     consumer.wakeup();
 * </pre>
 *
 * <p>
 * Note that while it is possible to use thread interrupts instead of {@link #wakeup()} to abort a blocking operation
 * (in which case, {@link InterruptException} will be raised), we discourage their use since they may cause a clean
 * shutdown of the consumer to be aborted. Interrupts are mainly supported for those cases where using {@link #wakeup()}
 * is impossible, e.g. when a consumer thread is managed by code that is unaware of the Kafka client.
 *
 * <p>
 * We have intentionally avoided implementing a particular threading model for processing. This leaves several
 * options for implementing multi-threaded processing of records.
 *
 * <h4>1. One Consumer Per Thread</h4>
 *
 * A simple option is to give each thread its own consumer instance. Here are the pros and cons of this approach:
 * <ul>
 * <li><b>PRO</b>: It is the easiest to implement
 * <li><b>PRO</b>: It is often the fastest as no inter-thread co-ordination is needed
 * <li><b>PRO</b>: It makes in-order processing on a per-partition basis very easy to implement (each thread just
 * processes messages in the order it receives them).
 * <li><b>CON</b>: More consumers means more TCP connections to the cluster (one per thread). In general Kafka handles
 * connections very efficiently so this is generally a small cost.
 * <li><b>CON</b>: Multiple consumers means more requests being sent to the server and slightly less batching of data
 * which can cause some drop in I/O throughput.
 * <li><b>CON</b>: The number of total threads across all processes will be limited by the total number of partitions.
 * </ul>
 *
 * <h4>2. Decouple Consumption and Processing</h4>
 *
 * Another alternative is to have one or more consumer threads that do all data consumption and hands off
 * {@link ConsumerRecords} instances to a blocking queue consumed by a pool of processor threads that actually handle
 * the record processing.
 *
 * This option likewise has pros and cons:
 * <ul>
 * <li><b>PRO</b>: This option allows independently scaling the number of consumers and processors. This makes it
 * possible to have a single consumer that feeds many processor threads, avoiding any limitation on partitions.
 * <li><b>CON</b>: Guaranteeing order across the processors requires particular care as the threads will execute
 * independently an earlier chunk of data may actually be processed after a later chunk of data just due to the luck of
 * thread execution timing. For processing that has no ordering requirements this is not a problem.
 * <li><b>CON</b>: Manually committing the position becomes harder as it requires that all threads co-ordinate to ensure
 * that processing is complete for that partition.
 * </ul>
 *
 * There are many possible variations on this approach. For example each processor thread can have its own queue, and
 * the consumer threads can hash into these queues using the TopicPartition to ensure in-order consumption and simplify
 * commit.
 */
public class KafkaConsumer<K, V> implements Consumer<K, V> {

    private static final String CLIENT_ID_METRIC_TAG = "client-id";
    private static final long NO_CURRENT_THREAD = -1L;
    private static final String JMX_PREFIX = "kafka.consumer";
    static final long DEFAULT_CLOSE_TIMEOUT_MS = 30 * 1000;

    // Visible for testing
    final Metrics metrics;
    final KafkaConsumerMetrics kafkaConsumerMetrics;

    private Logger log;
    private final String clientId;
<<<<<<< HEAD
    private String groupId;
	/**
	 * 消费者协调者
	 */
	private final ConsumerCoordinator coordinator;
    private final Deserializer<K> keyDeserializer;
    private final Deserializer<V> valueDeserializer;
	/**
	 * Broker拉取器
	 */
	private final Fetcher<K, V> fetcher;
	/**
	 * 消费拦截器
	 */
	private final ConsumerInterceptors<K, V> interceptors;
=======
    private final Optional<String> groupId;
    private final ConsumerCoordinator coordinator;
    private final Deserializer<K> keyDeserializer;
    private final Deserializer<V> valueDeserializer;
    private final Fetcher<K, V> fetcher;
    private final ConsumerInterceptors<K, V> interceptors;
    private final IsolationLevel isolationLevel;
>>>>>>> 031b7208

    private final Time time;
	/**
	 * 消费者的网络连接客户端
	 */
	private final ConsumerNetworkClient client;
    private final SubscriptionState subscriptions;
    private final ConsumerMetadata metadata;
    private final long retryBackoffMs;
    private final long requestTimeoutMs;
    private final int defaultApiTimeoutMs;
    private volatile boolean closed = false;
    private List<ConsumerPartitionAssignor> assignors;

    // currentThread holds the threadId of the current thread accessing KafkaConsumer
    // and is used to prevent multi-threaded access
    private final AtomicLong currentThread = new AtomicLong(NO_CURRENT_THREAD);
    // refcount is used to allow reentrant access by the thread who has acquired currentThread
    private final AtomicInteger refcount = new AtomicInteger(0);

	/**
	 * 在轮询中重复扫描订阅的topic，在metadata更新过程中缓存结果
	 */
    private boolean cachedSubscriptionHashAllFetchPositions;

    /**
     * A consumer is instantiated by providing a set of key-value pairs as configuration. Valid configuration strings
     * are documented <a href="http://kafka.apache.org/documentation.html#consumerconfigs" >here</a>. Values can be
     * either strings or objects of the appropriate type (for example a numeric configuration would accept either the
     * string "42" or the integer 42).
     * <p>
     * Valid configuration strings are documented at {@link ConsumerConfig}.
     * <p>
     * Note: after creating a {@code KafkaConsumer} you must always {@link #close()} it to avoid resource leaks.
     *
     * @param configs The consumer configs
     */
    public KafkaConsumer(Map<String, Object> configs) {
        this(configs, null, null);
    }

    /**
     * A consumer is instantiated by providing a {@link java.util.Properties} object as configuration.
     * <p>
     * Valid configuration strings are documented at {@link ConsumerConfig}.
     * <p>
     * Note: after creating a {@code KafkaConsumer} you must always {@link #close()} it to avoid resource leaks.
     *
     * @param properties The consumer configuration properties
     */
    public KafkaConsumer(Properties properties) {
        this(properties, null, null);
    }

    /**
     * A consumer is instantiated by providing a {@link java.util.Properties} object as configuration, and a
     * key and a value {@link Deserializer}.
     * <p>
     * Valid configuration strings are documented at {@link ConsumerConfig}.
     * <p>
     * Note: after creating a {@code KafkaConsumer} you must always {@link #close()} it to avoid resource leaks.
     *
     * @param properties The consumer configuration properties
     * @param keyDeserializer The deserializer for key that implements {@link Deserializer}. The configure() method
     *            won't be called in the consumer when the deserializer is passed in directly.
     * @param valueDeserializer The deserializer for value that implements {@link Deserializer}. The configure() method
     *            won't be called in the consumer when the deserializer is passed in directly.
     */
    public KafkaConsumer(Properties properties,
                         Deserializer<K> keyDeserializer,
                         Deserializer<V> valueDeserializer) {
        this(Utils.propsToMap(properties), keyDeserializer, valueDeserializer);
    }

    /**
     * A consumer is instantiated by providing a set of key-value pairs as configuration, and a key and a value {@link Deserializer}.
     * <p>
     * Valid configuration strings are documented at {@link ConsumerConfig}.
     * <p>
     * Note: after creating a {@code KafkaConsumer} you must always {@link #close()} it to avoid resource leaks.
     *
     * @param configs The consumer configs
     * @param keyDeserializer The deserializer for key that implements {@link Deserializer}. The configure() method
     *            won't be called in the consumer when the deserializer is passed in directly.
     * @param valueDeserializer The deserializer for value that implements {@link Deserializer}. The configure() method
     *            won't be called in the consumer when the deserializer is passed in directly.
     */
    public KafkaConsumer(Map<String, Object> configs,
                         Deserializer<K> keyDeserializer,
                         Deserializer<V> valueDeserializer) {
        this(new ConsumerConfig(ConsumerConfig.appendDeserializerToConfig(configs, keyDeserializer, valueDeserializer)),
                keyDeserializer, valueDeserializer);
    }

    @SuppressWarnings("unchecked")
    KafkaConsumer(ConsumerConfig config, Deserializer<K> keyDeserializer, Deserializer<V> valueDeserializer) {
        try {
<<<<<<< HEAD
			// 获取配置的client.id属性
            String clientId = config.getString(ConsumerConfig.CLIENT_ID_CONFIG);
            if (clientId.isEmpty())
				// 如果没有指定client.id，则使用默认的序列号生成一个
                clientId = "consumer-" + CONSUMER_CLIENT_ID_SEQUENCE.getAndIncrement();
            this.clientId = clientId;
            this.groupId = config.getString(ConsumerConfig.GROUP_ID_CONFIG);
			// 创建当前consumer的消费组的再平衡配置
=======
>>>>>>> 031b7208
            GroupRebalanceConfig groupRebalanceConfig = new GroupRebalanceConfig(config,
                    GroupRebalanceConfig.ProtocolType.CONSUMER);

            this.groupId = Optional.ofNullable(groupRebalanceConfig.groupId);
            this.clientId = config.getString(CommonClientConfigs.CLIENT_ID_CONFIG);

            LogContext logContext;
<<<<<<< HEAD
			// 如果配置了group.instance.id属性，我们就会将其添加到LogContext中，便于日志记录
=======

            // If group.instance.id is set, we will append it to the log context.
>>>>>>> 031b7208
            if (groupRebalanceConfig.groupInstanceId.isPresent()) {
                logContext = new LogContext("[Consumer instanceId=" + groupRebalanceConfig.groupInstanceId.get() +
                        ", clientId=" + clientId + ", groupId=" + groupId.orElse("null") + "] ");
            } else {
                logContext = new LogContext("[Consumer clientId=" + clientId + ", groupId=" + groupId.orElse("null") + "] ");
            }

            this.log = logContext.logger(getClass());
<<<<<<< HEAD
			// 获取配置的enable.auto.commit属性
            boolean enableAutoCommit = config.getBoolean(ConsumerConfig.ENABLE_AUTO_COMMIT_CONFIG);
            if (groupId == null) { // overwrite in case of default group id where the config is not explicitly provided
				// 如果用于的原始属性值，也没有配置自动提交属性
                if (!config.originals().containsKey(ConsumerConfig.ENABLE_AUTO_COMMIT_CONFIG))
					// 设置不开启自动提交
                    enableAutoCommit = false;
                else if (enableAutoCommit)
					// 在没有配置group.id的情况下，是不允许开启自动提交的
                    throw new InvalidConfigurationException(ConsumerConfig.ENABLE_AUTO_COMMIT_CONFIG + " cannot be set to true when default group id (null) is used.");
            } else if (groupId.isEmpty())
				// 如果group.id配置的为空字符串，则进行日志告警，在下个版本不能声明为空group.id
                log.warn("Support for using the empty group id by consumers is deprecated and will be removed in the next major release.");
=======
            boolean enableAutoCommit = config.maybeOverrideEnableAutoCommit();
            groupId.ifPresent(groupIdStr -> {
                if (groupIdStr.isEmpty()) {
                    log.warn("Support for using the empty group id by consumers is deprecated and will be removed in the next major release.");
                }
            });
>>>>>>> 031b7208

            log.debug("Initializing the Kafka consumer");
			// 获取配置的request.timeout.ms属性
            this.requestTimeoutMs = config.getInt(ConsumerConfig.REQUEST_TIMEOUT_MS_CONFIG);
			// 获取配置的default.api.timeout.ms属性
            this.defaultApiTimeoutMs = config.getInt(ConsumerConfig.DEFAULT_API_TIMEOUT_MS_CONFIG);
            this.time = Time.SYSTEM;
            this.metrics = buildMetrics(config, time, clientId);
            this.retryBackoffMs = config.getLong(ConsumerConfig.RETRY_BACKOFF_MS_CONFIG);

<<<<<<< HEAD
            // load interceptors and make sure they get clientId
            Map<String, Object> userProvidedConfigs = config.originals();
            userProvidedConfigs.put(ConsumerConfig.CLIENT_ID_CONFIG, clientId);
			// 获取配置的interceptor.classes属性，并构建consumer的拦截器列表
            List<ConsumerInterceptor<K, V>> interceptorList = (List) (new ConsumerConfig(userProvidedConfigs, false)).getConfiguredInstances(ConsumerConfig.INTERCEPTOR_CLASSES_CONFIG,
                    ConsumerInterceptor.class);
=======
            List<ConsumerInterceptor<K, V>> interceptorList = (List) config.getConfiguredInstances(
                    ConsumerConfig.INTERCEPTOR_CLASSES_CONFIG,
                    ConsumerInterceptor.class,
                    Collections.singletonMap(ConsumerConfig.CLIENT_ID_CONFIG, clientId));
>>>>>>> 031b7208
            this.interceptors = new ConsumerInterceptors<>(interceptorList);
			// 配置反序列化器
            if (keyDeserializer == null) {
                this.keyDeserializer = config.getConfiguredInstance(ConsumerConfig.KEY_DESERIALIZER_CLASS_CONFIG, Deserializer.class);
                this.keyDeserializer.configure(config.originals(Collections.singletonMap(ConsumerConfig.CLIENT_ID_CONFIG, clientId)), true);
            } else {
                config.ignore(ConsumerConfig.KEY_DESERIALIZER_CLASS_CONFIG);
                this.keyDeserializer = keyDeserializer;
            }
            if (valueDeserializer == null) {
                this.valueDeserializer = config.getConfiguredInstance(ConsumerConfig.VALUE_DESERIALIZER_CLASS_CONFIG, Deserializer.class);
                this.valueDeserializer.configure(config.originals(Collections.singletonMap(ConsumerConfig.CLIENT_ID_CONFIG, clientId)), false);
            } else {
                config.ignore(ConsumerConfig.VALUE_DESERIALIZER_CLASS_CONFIG);
                this.valueDeserializer = valueDeserializer;
            }
			// 获取offset的重置策略
            OffsetResetStrategy offsetResetStrategy = OffsetResetStrategy.valueOf(config.getString(ConsumerConfig.AUTO_OFFSET_RESET_CONFIG).toUpperCase(Locale.ROOT));
			// 构建当前consumer的订阅状态
            this.subscriptions = new SubscriptionState(logContext, offsetResetStrategy);
            ClusterResourceListeners clusterResourceListeners = configureClusterResourceListeners(keyDeserializer,
                    valueDeserializer, metrics.reporters(), interceptorList);
            this.metadata = new ConsumerMetadata(retryBackoffMs,
                    config.getLong(ConsumerConfig.METADATA_MAX_AGE_CONFIG),
                    !config.getBoolean(ConsumerConfig.EXCLUDE_INTERNAL_TOPICS_CONFIG),
                    config.getBoolean(ConsumerConfig.ALLOW_AUTO_CREATE_TOPICS_CONFIG),
                    subscriptions, logContext, clusterResourceListeners);
			// 构建和cluster进行连接的地址集合
            List<InetSocketAddress> addresses = ClientUtils.parseAndValidateAddresses(
                    config.getList(ConsumerConfig.BOOTSTRAP_SERVERS_CONFIG), config.getString(ConsumerConfig.CLIENT_DNS_LOOKUP_CONFIG));
            this.metadata.bootstrap(addresses);
            String metricGrpPrefix = "consumer";
			// 构建fetcher的计数器
            FetcherMetricsRegistry metricsRegistry = new FetcherMetricsRegistry(Collections.singleton(CLIENT_ID_METRIC_TAG), metricGrpPrefix);
<<<<<<< HEAD
			// Channel的建造者，Channel用于传输数据
            ChannelBuilder channelBuilder = ClientUtils.createChannelBuilder(config, time);
			// 事务等级
            IsolationLevel isolationLevel = IsolationLevel.valueOf(
=======
            ChannelBuilder channelBuilder = ClientUtils.createChannelBuilder(config, time, logContext);
            this.isolationLevel = IsolationLevel.valueOf(
>>>>>>> 031b7208
                    config.getString(ConsumerConfig.ISOLATION_LEVEL_CONFIG).toUpperCase(Locale.ROOT));

            Sensor throttleTimeSensor = Fetcher.throttleTimeSensor(metrics, metricsRegistry);
			// 获取心跳间隔配置
            int heartbeatIntervalMs = config.getInt(ConsumerConfig.HEARTBEAT_INTERVAL_MS_CONFIG);

            ApiVersions apiVersions = new ApiVersions();
            NetworkClient netClient = new NetworkClient(
                    new Selector(config.getLong(ConsumerConfig.CONNECTIONS_MAX_IDLE_MS_CONFIG), metrics, time, metricGrpPrefix, channelBuilder, logContext),
                    this.metadata,
                    clientId,
                    100, // a fixed large enough value will suffice for max in-flight requests
                    config.getLong(ConsumerConfig.RECONNECT_BACKOFF_MS_CONFIG),
                    config.getLong(ConsumerConfig.RECONNECT_BACKOFF_MAX_MS_CONFIG),
                    config.getInt(ConsumerConfig.SEND_BUFFER_CONFIG),
                    config.getInt(ConsumerConfig.RECEIVE_BUFFER_CONFIG),
                    config.getInt(ConsumerConfig.REQUEST_TIMEOUT_MS_CONFIG),
                    config.getLong(ConsumerConfig.SOCKET_CONNECTION_SETUP_TIMEOUT_MS_CONFIG),
                    config.getLong(ConsumerConfig.SOCKET_CONNECTION_SETUP_TIMEOUT_MAX_MS_CONFIG),
                    time,
                    true,
                    apiVersions,
                    throttleTimeSensor,
                    logContext);
			// 构建Consumer的连接Broker的网络客户端
            this.client = new ConsumerNetworkClient(
                    logContext,
                    netClient,
                    metadata,
                    time,
                    retryBackoffMs,
                    config.getInt(ConsumerConfig.REQUEST_TIMEOUT_MS_CONFIG),
					heartbeatIntervalMs);

            this.assignors = ConsumerPartitionAssignor.getAssignorInstances(
                    config.getList(ConsumerConfig.PARTITION_ASSIGNMENT_STRATEGY_CONFIG),
                    config.originals(Collections.singletonMap(ConsumerConfig.CLIENT_ID_CONFIG, clientId))
            );

<<<<<<< HEAD
			// 如果没有配置group.id，那么就无需构建协调者
            this.coordinator = groupId == null ? null :
=======
            // no coordinator will be constructed for the default (null) group id
            this.coordinator = !groupId.isPresent() ? null :
>>>>>>> 031b7208
                new ConsumerCoordinator(groupRebalanceConfig,
                        logContext,
						this.client,
						assignors,
						this.metadata,
                        this.subscriptions,
                        metrics,
                        metricGrpPrefix,
                        this.time,
                        enableAutoCommit,
                        config.getInt(ConsumerConfig.AUTO_COMMIT_INTERVAL_MS_CONFIG),
<<<<<<< HEAD
                        this.interceptors);
			// 构建record拉取器
=======
                        this.interceptors,
                        config.getBoolean(ConsumerConfig.THROW_ON_FETCH_STABLE_OFFSET_UNSUPPORTED));
>>>>>>> 031b7208
            this.fetcher = new Fetcher<>(
                    logContext,
                    this.client,
                    config.getInt(ConsumerConfig.FETCH_MIN_BYTES_CONFIG),
                    config.getInt(ConsumerConfig.FETCH_MAX_BYTES_CONFIG),
                    config.getInt(ConsumerConfig.FETCH_MAX_WAIT_MS_CONFIG),
                    config.getInt(ConsumerConfig.MAX_PARTITION_FETCH_BYTES_CONFIG),
                    config.getInt(ConsumerConfig.MAX_POLL_RECORDS_CONFIG),
                    config.getBoolean(ConsumerConfig.CHECK_CRCS_CONFIG),
                    config.getString(ConsumerConfig.CLIENT_RACK_CONFIG),
                    this.keyDeserializer,
                    this.valueDeserializer,
                    this.metadata,
                    this.subscriptions,
                    metrics,
                    metricsRegistry,
                    this.time,
                    this.retryBackoffMs,
                    this.requestTimeoutMs,
                    isolationLevel,
                    apiVersions);
<<<<<<< HEAD
=======

            this.kafkaConsumerMetrics = new KafkaConsumerMetrics(metrics, metricGrpPrefix);

>>>>>>> 031b7208
            config.logUnused();
            AppInfoParser.registerAppInfo(JMX_PREFIX, clientId, metrics, time.milliseconds());
            log.debug("Kafka consumer initialized");
        } catch (Throwable t) {
<<<<<<< HEAD
			// 如果内部对象已经创建，那么在出现异常时，就需要释放对象，避免内存泄露
			// KAFKA-2121
            close(0, true);
			// 抛出异常
=======
            // call close methods if internal objects are already constructed; this is to prevent resource leak. see KAFKA-2121
            // we do not need to call `close` at all when `log` is null, which means no internal objects were initialized.
            if (this.log != null) {
                close(0, true);
            }
            // now propagate the exception
>>>>>>> 031b7208
            throw new KafkaException("Failed to construct kafka consumer", t);
        }
    }

    // visible for testing
    KafkaConsumer(LogContext logContext,
                  String clientId,
                  ConsumerCoordinator coordinator,
                  Deserializer<K> keyDeserializer,
                  Deserializer<V> valueDeserializer,
                  Fetcher<K, V> fetcher,
                  ConsumerInterceptors<K, V> interceptors,
                  Time time,
                  ConsumerNetworkClient client,
                  Metrics metrics,
                  SubscriptionState subscriptions,
                  ConsumerMetadata metadata,
                  long retryBackoffMs,
                  long requestTimeoutMs,
                  int defaultApiTimeoutMs,
                  List<ConsumerPartitionAssignor> assignors,
                  String groupId) {
        this.log = logContext.logger(getClass());
        this.clientId = clientId;
        this.coordinator = coordinator;
        this.keyDeserializer = keyDeserializer;
        this.valueDeserializer = valueDeserializer;
        this.fetcher = fetcher;
        this.isolationLevel = IsolationLevel.READ_UNCOMMITTED;
        this.interceptors = Objects.requireNonNull(interceptors);
        this.time = time;
        this.client = client;
        this.metrics = metrics;
        this.subscriptions = subscriptions;
        this.metadata = metadata;
        this.retryBackoffMs = retryBackoffMs;
        this.requestTimeoutMs = requestTimeoutMs;
        this.defaultApiTimeoutMs = defaultApiTimeoutMs;
        this.assignors = assignors;
        this.groupId = Optional.ofNullable(groupId);
        this.kafkaConsumerMetrics = new KafkaConsumerMetrics(metrics, "consumer");
    }

    private static Metrics buildMetrics(ConsumerConfig config, Time time, String clientId) {
        Map<String, String> metricsTags = Collections.singletonMap(CLIENT_ID_METRIC_TAG, clientId);
        MetricConfig metricConfig = new MetricConfig().samples(config.getInt(ConsumerConfig.METRICS_NUM_SAMPLES_CONFIG))
                .timeWindow(config.getLong(ConsumerConfig.METRICS_SAMPLE_WINDOW_MS_CONFIG), TimeUnit.MILLISECONDS)
                .recordLevel(Sensor.RecordingLevel.forName(config.getString(ConsumerConfig.METRICS_RECORDING_LEVEL_CONFIG)))
                .tags(metricsTags);
        List<MetricsReporter> reporters = config.getConfiguredInstances(ConsumerConfig.METRIC_REPORTER_CLASSES_CONFIG,
                MetricsReporter.class, Collections.singletonMap(ConsumerConfig.CLIENT_ID_CONFIG, clientId));
        JmxReporter jmxReporter = new JmxReporter();
        jmxReporter.configure(config.originals(Collections.singletonMap(ConsumerConfig.CLIENT_ID_CONFIG, clientId)));
        reporters.add(jmxReporter);
        MetricsContext metricsContext = new KafkaMetricsContext(JMX_PREFIX,
                config.originalsWithPrefix(CommonClientConfigs.METRICS_CONTEXT_PREFIX));
        return new Metrics(metricConfig, reporters, time, metricsContext);
    }

    /**
     * Get the set of partitions currently assigned to this consumer. If subscription happened by directly assigning
     * partitions using {@link #assign(Collection)} then this will simply return the same partitions that
     * were assigned. If topic subscription was used, then this will give the set of topic partitions currently assigned
     * to the consumer (which may be none if the assignment hasn't happened yet, or the partitions are in the
     * process of getting reassigned).
     * @return The set of partitions currently assigned to this consumer
     */
    public Set<TopicPartition> assignment() {
        acquireAndEnsureOpen();
        try {
            return Collections.unmodifiableSet(this.subscriptions.assignedPartitions());
        } finally {
            release();
        }
    }

    /**
     * Get the current subscription. Will return the same topics used in the most recent call to
     * {@link #subscribe(Collection, ConsumerRebalanceListener)}, or an empty set if no such call has been made.
     * @return The set of topics currently subscribed to
     */
    public Set<String> subscription() {
        acquireAndEnsureOpen();
        try {
            return Collections.unmodifiableSet(new HashSet<>(this.subscriptions.subscription()));
        } finally {
            release();
        }
    }

	/**
	 * 订阅给定的topic列表，动态获取分配的集群信息
	 * topic订阅不是递增的，我们会将列表进行直接替换
	 * 请注意，通过{@link #assign(Collection)}使用手动分配分区来合并topic订阅是不可能的
	 * 如果给定的topic列表是空的，可以以{@link #unsubscribe()}来对待
	 * <p>
	 * 作为集群管理的一部分，consumer会记录consumer组的轨迹
	 * consumer集合属于一个特殊的组，如果以下事件触发，同时也会触发再平衡操作
	 * 1. 任何订阅的topic的分区数量发生了变化
	 * 2. 一个订阅的topic创建或者删除
	 * 3. 消费组中的成员关闭或者请求失败了
	 * 4. 一个新消费者添加到消费组中
	 * <p>
	 * 任何一个事件被触发，提供的listener就会首先被调用，以此来证明消费者分配已经被调用，然后新的分配也已经接收到
	 * 需要注意的是，再平衡只会发生在活跃的{@link #poll(Duration)}方法调用，所以回调任何也会在{@link #poll(Duration)}方法调用中进行
	 * <p>
	 * 提供的listener将会立即替换之前设置的listener，然而，可以通过保证来自本次调用中订阅的topic的接口来撤销/分配分区
	 * 详细信息请看{@link ConsumerRebalanceListener}
	 * @param topics   需要订阅的topic集合
	 * @param listener 非空的listener实例，用来获取订阅的topic分区的分配和撤销通知
	 * @throws IllegalArgumentException topic或者listener的校验异常
	 * @throws IllegalStateException    如果{@code subscribe()}已经调用，或者已经分配（没有经过随后的一个{@link #unsubscribe()}调用）
	 *                                  或者没有配置至少有一个分区需要分配的策略，将会抛出此异常
	 */
    @Override
    public void subscribe(Collection<String> topics, ConsumerRebalanceListener listener) {
		acquireAndEnsureOpen();
		try {
			// 校验消费组id
            maybeThrowInvalidGroupIdException();
			// 校验需要订阅的topic
            if (topics == null)
                throw new IllegalArgumentException("Topic collection to subscribe to cannot be null");
			if (topics.isEmpty()) {
				// topic为null和为空是两种情况
				// 为空时，可以作为取消订阅的情况对待
                this.unsubscribe();
			} else {
				// 校验每个topic
                for (String topic : topics) {
                    if (Utils.isBlank(topic))
                        throw new IllegalArgumentException("Topic collection to subscribe to cannot contain null or empty topic");
				}
				// 必须要有分区分配器
                throwIfNoAssignorsConfigured();
				// 清除没有新订阅topic的分区的buffer数据
                fetcher.clearBufferedDataForUnassignedTopics(topics);
                log.info("Subscribed to topic(s): {}", Utils.join(topics, ", "));
				// 更新订阅的topic
                if (this.subscriptions.subscribe(new HashSet<>(topics), listener))
                    metadata.requestUpdateForNewTopics();
			}
		} finally {
			// 释放轻量级锁
            release();
        }
    }

    /**
     * Subscribe to the given list of topics to get dynamically assigned partitions.
     * <b>Topic subscriptions are not incremental. This list will replace the current
     * assignment (if there is one).</b> It is not possible to combine topic subscription with group management
     * with manual partition assignment through {@link #assign(Collection)}.
     *
     * If the given list of topics is empty, it is treated the same as {@link #unsubscribe()}.
     *
     * <p>
     * This is a short-hand for {@link #subscribe(Collection, ConsumerRebalanceListener)}, which
     * uses a no-op listener. If you need the ability to seek to particular offsets, you should prefer
     * {@link #subscribe(Collection, ConsumerRebalanceListener)}, since group rebalances will cause partition offsets
     * to be reset. You should also provide your own listener if you are doing your own offset
     * management since the listener gives you an opportunity to commit offsets before a rebalance finishes.
     *
     * @param topics The list of topics to subscribe to
     * @throws IllegalArgumentException If topics is null or contains null or empty elements
     * @throws IllegalStateException If {@code subscribe()} is called previously with pattern, or assign is called
     *                               previously (without a subsequent call to {@link #unsubscribe()}), or if not
     *                               configured at-least one partition assignment strategy
     */
    @Override
    public void subscribe(Collection<String> topics) {
        subscribe(topics, new NoOpConsumerRebalanceListener());
    }

    /**
	 * 订阅所有使用指定正则表达式匹配的topic，来动态获取分配的partition
	 * 正在表达式匹配会在针对检查时存在的所有主题定期进行
	 * 可以通过{@code metadata.max.age.ms}进行控制：
	 * 通过减少max metadata的age属性，Consumer可以以更快的频率刷新metadata，并且检查匹配的topic
	 * 可以查看{@link #subscribe(Collection, ConsumerRebalanceListener)}以获取更多使用{@link ConsumerRebalanceListener}的信息
	 * 通常，再平衡是在topic发生变化时，以及消费组成员发生变化时触发的
	 * 消费组的再平衡仅会在动态调用{@link #poll(Duration)}时触发
	 * @param pattern  需要进行订阅的正则表达式
	 * @param listener 获取partition分配/调用的通知监听器
	 * @throws IllegalArgumentException 正则表达式或者再平衡监听器为null，抛出异常
	 * @throws IllegalStateException    If {@code subscribe()} is called previously with topics, or assign is called
	 *                                  previously (without a subsequent call to {@link #unsubscribe()}), or if not
	 *                                  configured at-least one partition assignment strategy
	 */
    @Override
    public void subscribe(Pattern pattern, ConsumerRebalanceListener listener) {
        maybeThrowInvalidGroupIdException();
        if (pattern == null || pattern.toString().equals(""))
            throw new IllegalArgumentException("Topic pattern to subscribe to cannot be " + (pattern == null ?
                    "null" : "empty"));

        acquireAndEnsureOpen();
        try {
            throwIfNoAssignorsConfigured();
            log.info("Subscribed to pattern: '{}'", pattern);
            this.subscriptions.subscribe(pattern, listener);
            this.coordinator.updatePatternSubscription(metadata.fetch());
            this.metadata.requestUpdateForNewTopics();
        } finally {
            release();
        }
    }

    /**
     * Subscribe to all topics matching specified pattern to get dynamically assigned partitions.
     * The pattern matching will be done periodically against topics existing at the time of check.
     * <p>
     * This is a short-hand for {@link #subscribe(Pattern, ConsumerRebalanceListener)}, which
     * uses a no-op listener. If you need the ability to seek to particular offsets, you should prefer
     * {@link #subscribe(Pattern, ConsumerRebalanceListener)}, since group rebalances will cause partition offsets
     * to be reset. You should also provide your own listener if you are doing your own offset
     * management since the listener gives you an opportunity to commit offsets before a rebalance finishes.
     *
     * @param pattern Pattern to subscribe to
     * @throws IllegalArgumentException If pattern is null
     * @throws IllegalStateException If {@code subscribe()} is called previously with topics, or assign is called
     *                               previously (without a subsequent call to {@link #unsubscribe()}), or if not
     *                               configured at-least one partition assignment strategy
     */
    @Override
    public void subscribe(Pattern pattern) {
        subscribe(pattern, new NoOpConsumerRebalanceListener());
    }

    /**
     * Unsubscribe from topics currently subscribed with {@link #subscribe(Collection)} or {@link #subscribe(Pattern)}.
     * This also clears any partitions directly assigned through {@link #assign(Collection)}.
     *
     * @throws org.apache.kafka.common.KafkaException for any other unrecoverable errors (e.g. rebalance callback errors)
     */
    public void unsubscribe() {
        acquireAndEnsureOpen();
        try {
            fetcher.clearBufferedDataForUnassignedPartitions(Collections.emptySet());
            if (this.coordinator != null) {
                this.coordinator.onLeavePrepare();
                this.coordinator.maybeLeaveGroup("the consumer unsubscribed from all topics");
            }
            this.subscriptions.unsubscribe();
            log.info("Unsubscribed all topics or patterns and assigned partitions");
        } finally {
            release();
        }
    }

    /**
	 * 手动分配partition给consumer
	 * 此方法不允许增量赋值，每次分配将重新替换
	 * 如果给定的partition为空，则视为{@link #unsubscribe()}对待
	 * 通过这个方法进行手动topic分配，不会使用consumer的集群管理功能，照这样来看的话，在消费组关系发生变化，或者cluster、topic元数据发生变化，也不会有再平衡操作触发
	 * 需要注意的是，是不能同时使用{@link #assign(Collection)}和{@link #subscribe(Collection, ConsumerRebalanceListener)}两种策略的
	 *
	 * 如果允许自动提交，一个异步的提交（基于老的分配策略）将会在新的分配策略替换老的分配策略之前触发
     *
	 * @param partitions 分配给当前consumer的partition列表
	 * @throws IllegalArgumentException 分配partition列表校验异常
	 * @throws IllegalStateException 如果先前已经调用过{@code subscribe()}而没有调用{@link #unsubscribe()}，视为非法使用
     */
    @Override
    public void assign(Collection<TopicPartition> partitions) {
		// 获取轻量级锁
        acquireAndEnsureOpen();
        try {
            if (partitions == null) {
                throw new IllegalArgumentException("Topic partition collection to assign to cannot be null");
            } else if (partitions.isEmpty()) {
				// partition为空，视为取消订阅
                this.unsubscribe();
            } else {
				// 遍历需要分配的partition
                for (TopicPartition tp : partitions) {
					// 获取需要分配的partition的topic，并检查topic
                    String topic = (tp != null) ? tp.topic() : null;
                    if (Utils.isBlank(topic))
                        throw new IllegalArgumentException("Topic partitions to assign to cannot have null or empty topic");
                }
				// 释放不属于新的分配分区的缓冲区数据
                fetcher.clearBufferedDataForUnassignedPartitions(partitions);

				// 确认不会进行订阅的partition的offset已经提交
                if (coordinator != null)
                    this.coordinator.maybeAutoCommitOffsetsAsync(time.milliseconds());

                log.info("Subscribed to partition(s): {}", Utils.join(partitions, ", "));
                if (this.subscriptions.assignFromUser(new HashSet<>(partitions)))
                    metadata.requestUpdateForNewTopics();
            }
        } finally {
			// 释放轻量级锁
            release();
        }
    }

    /**
     * Fetch data for the topics or partitions specified using one of the subscribe/assign APIs. It is an error to not have
     * subscribed to any topics or partitions before polling for data.
     * <p>
     * On each poll, consumer will try to use the last consumed offset as the starting offset and fetch sequentially. The last
     * consumed offset can be manually set through {@link #seek(TopicPartition, long)} or automatically set as the last committed
     * offset for the subscribed list of partitions
     *
     *
     * @param timeoutMs The time, in milliseconds, spent waiting in poll if data is not available in the buffer.
     *            If 0, returns immediately with any records that are available currently in the buffer, else returns empty.
     *            Must not be negative.
     * @return map of topic to records since the last fetch for the subscribed list of topics and partitions
     *
     * @throws org.apache.kafka.clients.consumer.InvalidOffsetException if the offset for a partition or set of
     *             partitions is undefined or out of range and no offset reset policy has been configured
     * @throws org.apache.kafka.common.errors.WakeupException if {@link #wakeup()} is called before or while this
     *             function is called
     * @throws org.apache.kafka.common.errors.InterruptException if the calling thread is interrupted before or while
     *             this function is called
     * @throws org.apache.kafka.common.errors.AuthenticationException if authentication fails. See the exception for more details
     * @throws org.apache.kafka.common.errors.AuthorizationException if caller lacks Read access to any of the subscribed
     *             topics or to the configured groupId. See the exception for more details
     * @throws org.apache.kafka.common.KafkaException for any other unrecoverable errors (e.g. invalid groupId or
     *             session timeout, errors deserializing key/value pairs, or any new error cases in future versions)
     * @throws java.lang.IllegalArgumentException if the timeout value is negative
     * @throws java.lang.IllegalStateException if the consumer is not subscribed to any topics or manually assigned any
     *             partitions to consume from
     * @throws org.apache.kafka.common.errors.FencedInstanceIdException if this consumer instance gets fenced by broker.
     *
     * @deprecated Since 2.0. Use {@link #poll(Duration)}, which does not block beyond the timeout awaiting partition
     *             assignment. See <a href="https://cwiki.apache.org/confluence/x/5kiHB">KIP-266</a> for more information.
     */
    @Deprecated
    @Override
    public ConsumerRecords<K, V> poll(final long timeoutMs) {
        return poll(time.timer(timeoutMs), false);
	}

	/**
	 * 从topic或者partition中获取数据，具体从哪里获取消息，是通过subscribe/assign API指定的
	 * 如果在轮询数据之前，没有订阅任何的topic或者partition，会发生错误
	 *
	 * 对于每次轮询，consumer会尝试使用最后一次消费的offset来作为本次轮询的起始offset，然后按照顺序拉取数据
	 * 我们可以使用{@link #seek(TopicPartition, long)}方法来设置最后一次消费的offset，或者自动将最后一次提交的offset置为最后一次消费的offset
	 *
	 * 如果存在records，此方法会立即返回，其他情况下，会等待指定时间
	 * 如果超过了等待时间，会返回一个空的record集合
	 * 需要注意的是，此方法可能会在超时后进入阻塞状态，因为超时后会执行回调任务
	 *
	 * @param timeout 最大等待轮询时间，单位ms
	 *
	 * @return topic-record集合
     *
     * @throws org.apache.kafka.clients.consumer.InvalidOffsetException if the offset for a partition or set of
     *             partitions is undefined or out of range and no offset reset policy has been configured
     * @throws org.apache.kafka.common.errors.WakeupException if {@link #wakeup()} is called before or while this
     *             function is called
     * @throws org.apache.kafka.common.errors.InterruptException if the calling thread is interrupted before or while
     *             this function is called
     * @throws org.apache.kafka.common.errors.AuthenticationException if authentication fails. See the exception for more details
     * @throws org.apache.kafka.common.errors.AuthorizationException if caller lacks Read access to any of the subscribed
     *             topics or to the configured groupId. See the exception for more details
     * @throws org.apache.kafka.common.KafkaException for any other unrecoverable errors (e.g. invalid groupId or
     *             session timeout, errors deserializing key/value pairs, your rebalance callback thrown exceptions,
     *             or any new error cases in future versions)
     * @throws java.lang.IllegalArgumentException if the timeout value is negative
     * @throws java.lang.IllegalStateException if the consumer is not subscribed to any topics or manually assigned any
     *             partitions to consume from
     * @throws java.lang.ArithmeticException if the timeout is greater than {@link Long#MAX_VALUE} milliseconds.
     * @throws org.apache.kafka.common.errors.InvalidTopicException if the current subscription contains any invalid
     *             topic (per {@link org.apache.kafka.common.internals.Topic#validate(String)})
     * @throws org.apache.kafka.common.errors.UnsupportedVersionException if the consumer attempts to fetch stable offsets
     *             when the broker doesn't support this feature
     * @throws org.apache.kafka.common.errors.FencedInstanceIdException if this consumer instance gets fenced by broker.
     */
    @Override
    public ConsumerRecords<K, V> poll(final Duration timeout) {
        return poll(time.timer(timeout), true);
    }

    /**
     * @throws KafkaException if the rebalance callback throws exception
     */
    private ConsumerRecords<K, V> poll(final Timer timer, final boolean includeMetadataInTimeout) {
<<<<<<< HEAD
		acquireAndEnsureOpen();
		try {
			// 如果没有订阅类型，抛出异常
=======
        acquireAndEnsureOpen();
        try {
            this.kafkaConsumerMetrics.recordPollStart(timer.currentTimeMs());

>>>>>>> 031b7208
            if (this.subscriptions.hasNoSubscriptionOrUserAssignment()) {
                throw new IllegalStateException("Consumer is not subscribed to any topics or assigned any partitions");
			}

<<<<<<< HEAD
			// 在等待时间内进行轮询
=======
>>>>>>> 031b7208
            do {
                client.maybeTriggerWakeup();

                if (includeMetadataInTimeout) {
<<<<<<< HEAD
					// 更新分配的元数据失败，返回空record
                    if (!updateAssignmentMetadataIfNeeded(timer)) {
                        return ConsumerRecords.empty();
                    }
=======
                    // try to update assignment metadata BUT do not need to block on the timer for join group
                    updateAssignmentMetadataIfNeeded(timer, false);
>>>>>>> 031b7208
                } else {
                    while (!updateAssignmentMetadataIfNeeded(time.timer(Long.MAX_VALUE), true)) {
                        log.warn("Still waiting for metadata");
					}
				}
				// 拉取数据
                final Map<TopicPartition, List<ConsumerRecord<K, V>>> records = pollForFetches(timer);
				// 如果有需要消费的数据
                if (!records.isEmpty()) {
					// 在返回拉取到的record之前，我们可以进行下一轮的fetch，并避免在用户处理获取到的record时，阻塞等待它们的相应，以启用管道传送
					// 需要注意的是，由于已消费的位置已经发生了变化，我们不允许在返回拉取的record之前，唤醒或者触发其他错误
                    if (fetcher.sendFetches() > 0 || client.hasPendingRequests()) {
<<<<<<< HEAD
						// 不允许client唤醒
						client.pollNoWakeup();
					}
					// 进行消费
=======
                        client.transmitSends();
                    }

>>>>>>> 031b7208
                    return this.interceptors.onConsume(new ConsumerRecords<>(records));
                }
            } while (timer.notExpired());
			// 在等待时间内没有轮询到消息，返回空集合
            return ConsumerRecords.empty();
		} finally {
			// 释放轻量级锁
            release();
            this.kafkaConsumerMetrics.recordPollEnd(timer.currentTimeMs());
        }
    }

<<<<<<< HEAD
    /**
	 * 在需要的情况下，更新分配的元数据
     */
    boolean updateAssignmentMetadataIfNeeded(final Timer timer) {
		// 如果当前consumer存在协调者，但是协调者在指定的等待时间内没有完成metadata的轮询
        if (coordinator != null && !coordinator.poll(timer)) {
=======
    boolean updateAssignmentMetadataIfNeeded(final Timer timer, final boolean waitForJoinGroup) {
        if (coordinator != null && !coordinator.poll(timer, waitForJoinGroup)) {
>>>>>>> 031b7208
            return false;
        }
		// 在规定的等待时间内，更新拉取的位置
        return updateFetchPositions(timer);
	}

	/**
	 * 从broker拉取消息
	 * @throws KafkaException 如果再平衡任务出现异常
     */
    private Map<TopicPartition, List<ConsumerRecord<K, V>>> pollForFetches(Timer timer) {
		// 在没有消费者协调器的情况下，使用本次轮询计时器的剩余时间
		// 在有协调器的情况下，会取剩余时间和协调器进行下一次轮询的时间的最小值
        long pollTimeout = coordinator == null ? timer.remainingMs() :
                Math.min(coordinator.timeToNextPoll(timer.currentTimeMs()), timer.remainingMs());

		// 立即获取到record，立即返回
        final Map<TopicPartition, List<ConsumerRecord<K, V>>> records = fetcher.fetchedRecords();
        if (!records.isEmpty()) {
			return records;
		}

		// 如果没有获取到record
		// 发送拉取请求，并添加监听响应listener
		fetcher.sendFetches();

		// 因为offset可能在一次失败后回退，我们不想错过一些分区，也不想在轮询中卡住阻塞
		// 注意: 使用cachedSubscriptionHashAllFetchPositions意味着我们必须调用updateAssignmentMetadataIfNeeded
        if (!cachedSubscriptionHashAllFetchPositions && pollTimeout > retryBackoffMs) {
            pollTimeout = retryBackoffMs;
<<<<<<< HEAD
		}
		// 重新设置超时时间，并再进行一次轮询
=======
        }

        log.trace("Polling for fetches with timeout {}", pollTimeout);

>>>>>>> 031b7208
        Timer pollTimer = time.timer(pollTimeout);
        client.poll(pollTimer, () -> {
			// 因为可能有fetch工作在后台线程中完成，我们需要这次轮询条件来确认我们不需要在poll()中阻塞
			// 如果有可用的fetch，不进行阻塞
            return !fetcher.hasAvailableFetches();
		});
		// 更新计数器时间
        timer.update(pollTimer.currentTimeMs());

<<<<<<< HEAD
		// 经过长时间的轮询，我们需要在返回数据之前检查消费组是否需要再平衡，这样消费组才能更快的稳定下来
        if (coordinator != null && coordinator.rejoinNeededOrPending()) {
            return Collections.emptyMap();
		}
		// 返回fetcher拉取到record
=======
>>>>>>> 031b7208
        return fetcher.fetchedRecords();
    }

    /**
     * Commit offsets returned on the last {@link #poll(Duration) poll()} for all the subscribed list of topics and
     * partitions.
     * <p>
     * This commits offsets only to Kafka. The offsets committed using this API will be used on the first fetch after
     * every rebalance and also on startup. As such, if you need to store offsets in anything other than Kafka, this API
     * should not be used.
     * <p>
     * This is a synchronous commit and will block until either the commit succeeds, an unrecoverable error is
     * encountered (in which case it is thrown to the caller), or the timeout specified by {@code default.api.timeout.ms} expires
     * (in which case a {@link org.apache.kafka.common.errors.TimeoutException} is thrown to the caller).
     * <p>
     * Note that asynchronous offset commits sent previously with the {@link #commitAsync(OffsetCommitCallback)}
     * (or similar) are guaranteed to have their callbacks invoked prior to completion of this method.
     *
     * @throws org.apache.kafka.clients.consumer.CommitFailedException if the commit failed and cannot be retried.
     *             This fatal error can only occur if you are using automatic group management with {@link #subscribe(Collection)},
     *             or if there is an active group with the same <code>group.id</code> which is using group management. In such cases,
     *             when you are trying to commit to partitions that are no longer assigned to this consumer because the
     *             consumer is for example no longer part of the group this exception would be thrown.
     * @throws org.apache.kafka.common.errors.RebalanceInProgressException if the consumer instance is in the middle of a rebalance
     *            so it is not yet determined which partitions would be assigned to the consumer. In such cases you can first
     *            complete the rebalance by calling {@link #poll(Duration)} and commit can be reconsidered afterwards.
     *            NOTE when you reconsider committing after the rebalance, the assigned partitions may have changed,
     *            and also for those partitions that are still assigned their fetch positions may have changed too
     *            if more records are returned from the {@link #poll(Duration)} call.
     * @throws org.apache.kafka.common.errors.WakeupException if {@link #wakeup()} is called before or while this
     *             function is called
     * @throws org.apache.kafka.common.errors.InterruptException if the calling thread is interrupted before or while
     *             this function is called
     * @throws org.apache.kafka.common.errors.AuthenticationException if authentication fails. See the exception for more details
     * @throws org.apache.kafka.common.errors.AuthorizationException if not authorized to the topic or to the
     *             configured groupId. See the exception for more details
     * @throws org.apache.kafka.common.KafkaException for any other unrecoverable errors (e.g. if offset metadata
     *             is too large or if the topic does not exist).
     * @throws org.apache.kafka.common.errors.TimeoutException if the timeout specified by {@code default.api.timeout.ms} expires
     *            before successful completion of the offset commit
     * @throws org.apache.kafka.common.errors.FencedInstanceIdException if this consumer instance gets fenced by broker.
     */
    @Override
    public void commitSync() {
        commitSync(Duration.ofMillis(defaultApiTimeoutMs));
    }

    /**
     * Commit offsets returned on the last {@link #poll(Duration) poll()} for all the subscribed list of topics and
     * partitions.
     * <p>
     * This commits offsets only to Kafka. The offsets committed using this API will be used on the first fetch after
     * every rebalance and also on startup. As such, if you need to store offsets in anything other than Kafka, this API
     * should not be used.
     * <p>
     * This is a synchronous commit and will block until either the commit succeeds, an unrecoverable error is
     * encountered (in which case it is thrown to the caller), or the passed timeout expires.
     * <p>
     * Note that asynchronous offset commits sent previously with the {@link #commitAsync(OffsetCommitCallback)}
     * (or similar) are guaranteed to have their callbacks invoked prior to completion of this method.
     *
     * @throws org.apache.kafka.clients.consumer.CommitFailedException if the commit failed and cannot be retried.
     *             This can only occur if you are using automatic group management with {@link #subscribe(Collection)},
     *             or if there is an active group with the same <code>group.id</code> which is using group management. In such cases,
     *             when you are trying to commit to partitions that are no longer assigned to this consumer because the
     *             consumer is for example no longer part of the group this exception would be thrown.
     * @throws org.apache.kafka.common.errors.RebalanceInProgressException if the consumer instance is in the middle of a rebalance
     *            so it is not yet determined which partitions would be assigned to the consumer. In such cases you can first
     *            complete the rebalance by calling {@link #poll(Duration)} and commit can be reconsidered afterwards.
     *            NOTE when you reconsider committing after the rebalance, the assigned partitions may have changed,
     *            and also for those partitions that are still assigned their fetch positions may have changed too
     *            if more records are returned from the {@link #poll(Duration)} call.
     * @throws org.apache.kafka.common.errors.WakeupException if {@link #wakeup()} is called before or while this
     *             function is called
     * @throws org.apache.kafka.common.errors.InterruptException if the calling thread is interrupted before or while
     *             this function is called
     * @throws org.apache.kafka.common.errors.AuthenticationException if authentication fails. See the exception for more details
     * @throws org.apache.kafka.common.errors.AuthorizationException if not authorized to the topic or to the
     *             configured groupId. See the exception for more details
     * @throws org.apache.kafka.common.KafkaException for any other unrecoverable errors (e.g. if offset metadata
     *             is too large or if the topic does not exist).
     * @throws org.apache.kafka.common.errors.TimeoutException if the timeout expires before successful completion
     *            of the offset commit
     * @throws org.apache.kafka.common.errors.FencedInstanceIdException if this consumer instance gets fenced by broker.
     */
    @Override
    public void commitSync(Duration timeout) {
        commitSync(subscriptions.allConsumed(), timeout);
    }

    /**
     * Commit the specified offsets for the specified list of topics and partitions.
     * <p>
     * This commits offsets to Kafka. The offsets committed using this API will be used on the first fetch after every
     * rebalance and also on startup. As such, if you need to store offsets in anything other than Kafka, this API
     * should not be used. The committed offset should be the next message your application will consume,
     * i.e. lastProcessedMessageOffset + 1. If automatic group management with {@link #subscribe(Collection)} is used,
     * then the committed offsets must belong to the currently auto-assigned partitions.
     * <p>
     * This is a synchronous commit and will block until either the commit succeeds or an unrecoverable error is
     * encountered (in which case it is thrown to the caller), or the timeout specified by {@code default.api.timeout.ms} expires
     * (in which case a {@link org.apache.kafka.common.errors.TimeoutException} is thrown to the caller).
     * <p>
     * Note that asynchronous offset commits sent previously with the {@link #commitAsync(OffsetCommitCallback)}
     * (or similar) are guaranteed to have their callbacks invoked prior to completion of this method.
     *
     * @param offsets A map of offsets by partition with associated metadata
     * @throws org.apache.kafka.clients.consumer.CommitFailedException if the commit failed and cannot be retried.
     *             This can only occur if you are using automatic group management with {@link #subscribe(Collection)},
     *             or if there is an active group with the same <code>group.id</code> which is using group management. In such cases,
     *             when you are trying to commit to partitions that are no longer assigned to this consumer because the
     *             consumer is for example no longer part of the group this exception would be thrown.
     * @throws org.apache.kafka.common.errors.RebalanceInProgressException if the consumer instance is in the middle of a rebalance
     *            so it is not yet determined which partitions would be assigned to the consumer. In such cases you can first
     *            complete the rebalance by calling {@link #poll(Duration)} and commit can be reconsidered afterwards.
     *            NOTE when you reconsider committing after the rebalance, the assigned partitions may have changed,
     *            and also for those partitions that are still assigned their fetch positions may have changed too
     *            if more records are returned from the {@link #poll(Duration)} call, so when you retry committing
     *            you should consider updating the passed in {@code offset} parameter.
     * @throws org.apache.kafka.common.errors.WakeupException if {@link #wakeup()} is called before or while this
     *             function is called
     * @throws org.apache.kafka.common.errors.InterruptException if the calling thread is interrupted before or while
     *             this function is called
     * @throws org.apache.kafka.common.errors.AuthenticationException if authentication fails. See the exception for more details
     * @throws org.apache.kafka.common.errors.AuthorizationException if not authorized to the topic or to the
     *             configured groupId. See the exception for more details
     * @throws java.lang.IllegalArgumentException if the committed offset is negative
     * @throws org.apache.kafka.common.KafkaException for any other unrecoverable errors (e.g. if offset metadata
     *             is too large or if the topic does not exist).
     * @throws org.apache.kafka.common.errors.TimeoutException if the timeout expires before successful completion
     *            of the offset commit
     * @throws org.apache.kafka.common.errors.FencedInstanceIdException if this consumer instance gets fenced by broker.
     */
    @Override
    public void commitSync(final Map<TopicPartition, OffsetAndMetadata> offsets) {
        commitSync(offsets, Duration.ofMillis(defaultApiTimeoutMs));
    }

    /**
     * Commit the specified offsets for the specified list of topics and partitions.
     * <p>
     * This commits offsets to Kafka. The offsets committed using this API will be used on the first fetch after every
     * rebalance and also on startup. As such, if you need to store offsets in anything other than Kafka, this API
     * should not be used. The committed offset should be the next message your application will consume,
     * i.e. lastProcessedMessageOffset + 1. If automatic group management with {@link #subscribe(Collection)} is used,
     * then the committed offsets must belong to the currently auto-assigned partitions.
     * <p>
     * This is a synchronous commit and will block until either the commit succeeds, an unrecoverable error is
     * encountered (in which case it is thrown to the caller), or the timeout expires.
     * <p>
     * Note that asynchronous offset commits sent previously with the {@link #commitAsync(OffsetCommitCallback)}
     * (or similar) are guaranteed to have their callbacks invoked prior to completion of this method.
     *
     * @param offsets A map of offsets by partition with associated metadata
     * @param timeout The maximum amount of time to await completion of the offset commit
     * @throws org.apache.kafka.clients.consumer.CommitFailedException if the commit failed and cannot be retried.
     *             This can only occur if you are using automatic group management with {@link #subscribe(Collection)},
     *             or if there is an active group with the same <code>group.id</code> which is using group management. In such cases,
     *             when you are trying to commit to partitions that are no longer assigned to this consumer because the
     *             consumer is for example no longer part of the group this exception would be thrown.
     * @throws org.apache.kafka.common.errors.RebalanceInProgressException if the consumer instance is in the middle of a rebalance
     *            so it is not yet determined which partitions would be assigned to the consumer. In such cases you can first
     *            complete the rebalance by calling {@link #poll(Duration)} and commit can be reconsidered afterwards.
     *            NOTE when you reconsider committing after the rebalance, the assigned partitions may have changed,
     *            and also for those partitions that are still assigned their fetch positions may have changed too
     *            if more records are returned from the {@link #poll(Duration)} call, so when you retry committing
     *            you should consider updating the passed in {@code offset} parameter.
     * @throws org.apache.kafka.common.errors.WakeupException if {@link #wakeup()} is called before or while this
     *             function is called
     * @throws org.apache.kafka.common.errors.InterruptException if the calling thread is interrupted before or while
     *             this function is called
     * @throws org.apache.kafka.common.errors.AuthenticationException if authentication fails. See the exception for more details
     * @throws org.apache.kafka.common.errors.AuthorizationException if not authorized to the topic or to the
     *             configured groupId. See the exception for more details
     * @throws java.lang.IllegalArgumentException if the committed offset is negative
     * @throws org.apache.kafka.common.KafkaException for any other unrecoverable errors (e.g. if offset metadata
     *             is too large or if the topic does not exist).
     * @throws org.apache.kafka.common.errors.TimeoutException if the timeout expires before successful completion
     *            of the offset commit
     * @throws org.apache.kafka.common.errors.FencedInstanceIdException if this consumer instance gets fenced by broker.
     */
    @Override
    public void commitSync(final Map<TopicPartition, OffsetAndMetadata> offsets, final Duration timeout) {
        acquireAndEnsureOpen();
        try {
            maybeThrowInvalidGroupIdException();
            offsets.forEach(this::updateLastSeenEpochIfNewer);
            if (!coordinator.commitOffsetsSync(new HashMap<>(offsets), time.timer(timeout))) {
                throw new TimeoutException("Timeout of " + timeout.toMillis() + "ms expired before successfully " +
                        "committing offsets " + offsets);
            }
        } finally {
            release();
        }
    }

    /**
     * Commit offsets returned on the last {@link #poll(Duration)} for all the subscribed list of topics and partition.
     * Same as {@link #commitAsync(OffsetCommitCallback) commitAsync(null)}
     * @throws org.apache.kafka.common.errors.FencedInstanceIdException if this consumer instance gets fenced by broker.
     */
    @Override
    public void commitAsync() {
        commitAsync(null);
    }

    /**
	 * 提交最近一次poll()方法订阅的topic-partition列表的offset
	 * 这个API会在每次再平衡或者启动时，第一次fetch请求中使用，因此，如果你需要将offset保存在除Kafka之外的其他位置，就不应该使用这个API
	 *
	 * 这是一个不会阻塞的异步调用，遇到的任何错误都将传递给回调任务或者被丢弃
	 *
	 * 如果出现了并发调用提交offset，这个API将会保证调用顺序就是发送提交的顺序，相应的，回调任务的执行顺序也是同样的顺序
	 * 除此之外需要注意的是，通过此API提交offset，如果是在随后一个{@link #commitSync()}调用之前完成及返回
     *
	 * @param callback 提交完成后的回调任务
	 * @throws org.apache.kafka.common.errors.FencedInstanceIdException broker返回需要提交栅栏，需要暂停提交
     */
    @Override
    public void commitAsync(OffsetCommitCallback callback) {
        commitAsync(subscriptions.allConsumed(), callback);
    }

<<<<<<< HEAD
	/**
	 * 提交指定的offset，以topic-partition维度
	 * 这个API会在每次再平衡或者启动时，第一次fetch请求中使用，因此，
	 * 提交的偏移量是你的应用程序下一个需要消费的信息，举个例子：lastProcessedMessageOffset + 1
	 * <p>
	 * 这是一个不会阻塞的异步调用，遇到的任何错误都将传递给回调任务或者被丢弃
	 * <p>
	 * 如果出现了并发调用提交offset，这个API将会保证调用顺序就是发送提交的顺序，相应的，回调任务的执行顺序也是同样的顺序
	 * 除此之外需要注意的是，通过此API提交offset，如果是在随后一个{@link #commitSync()}调用之前完成及返回
	 * @param offsets  topic-partition维度的offset提交数据，内部会进行一次拷贝，所以对于这个返回值来说，对这个map是安全的
	 * @param callback 提交任务完成时，执行的回调任务
	 * @throws org.apache.kafka.common.errors.FencedInstanceIdException broker返回需要提交栅栏，需要暂停提交
	 */
=======
    /**
     * Commit the specified offsets for the specified list of topics and partitions to Kafka.
     * <p>
     * This commits offsets to Kafka. The offsets committed using this API will be used on the first fetch after every
     * rebalance and also on startup. As such, if you need to store offsets in anything other than Kafka, this API
     * should not be used. The committed offset should be the next message your application will consume,
     * i.e. lastProcessedMessageOffset + 1. If automatic group management with {@link #subscribe(Collection)} is used,
     * then the committed offsets must belong to the currently auto-assigned partitions.
     * <p>
     * This is an asynchronous call and will not block. Any errors encountered are either passed to the callback
     * (if provided) or discarded.
     * <p>
     * Offsets committed through multiple calls to this API are guaranteed to be sent in the same order as
     * the invocations. Corresponding commit callbacks are also invoked in the same order. Additionally note that
     * offsets committed through this API are guaranteed to complete before a subsequent call to {@link #commitSync()}
     * (and variants) returns.
     *
     * @param offsets A map of offsets by partition with associate metadata. This map will be copied internally, so it
     *                is safe to mutate the map after returning.
     * @param callback Callback to invoke when the commit completes
     * @throws org.apache.kafka.common.errors.FencedInstanceIdException if this consumer instance gets fenced by broker.
     */
>>>>>>> 031b7208
    @Override
    public void commitAsync(final Map<TopicPartition, OffsetAndMetadata> offsets, OffsetCommitCallback callback) {
		// 获取轻量级锁
        acquireAndEnsureOpen();
        try {
			// 如果没有消费组，则抛出异常
            maybeThrowInvalidGroupIdException();
			// 日志记录需要进行提交的offset数据
            log.debug("Committing offsets: {}", offsets);
			// 遍历每个需要提交的partition，更新当前每个提交partition的leader epoch
            offsets.forEach(this::updateLastSeenEpochIfNewer);
			// 由协调者异步发送offset数据
            coordinator.commitOffsetsAsync(new HashMap<>(offsets), callback);
		} finally {
			// 释放轻量级锁
			release();
		}
	}

	/**
	 * 覆盖下一次poll()操作consumer将要使用的offset，如果对于同一partition使用了多次该方法，下一次轮询将会使用最新的offset
	 * 需要注意的是，如果在使用过程中随意使用此API来重置获取的offset，可能会导致丢失数据
	 * @throws IllegalArgumentException 提交的offset为负数，抛出此异常
	 * @throws IllegalStateException    如果提供的partition，没有分配给次consumer，抛出此异常
	 */
    @Override
    public void seek(TopicPartition partition, long offset) {
		if (offset < 0)
			// offset校验
            throw new IllegalArgumentException("seek offset must not be a negative number");
		// 获取轻量级锁
        acquireAndEnsureOpen();
        try {
            log.info("Seeking to offset {} for partition {}", offset, partition);
			// 构建新的fetch位置，使用指定的offset
            SubscriptionState.FetchPosition newPosition = new SubscriptionState.FetchPosition(
<<<<<<< HEAD
					offset,
					Optional.empty(), // 这个将会确保我们会跳过校验
                    this.metadata.leaderAndEpoch(partition));
			//
=======
                    offset,
                    Optional.empty(), // This will ensure we skip validation
                    this.metadata.currentLeader(partition));
>>>>>>> 031b7208
            this.subscriptions.seekUnvalidated(partition, newPosition);
        } finally {
			// 释放轻量级锁
            release();
        }
    }

    /**
     * Overrides the fetch offsets that the consumer will use on the next {@link #poll(Duration) poll(timeout)}. If this API
     * is invoked for the same partition more than once, the latest offset will be used on the next poll(). Note that
     * you may lose data if this API is arbitrarily used in the middle of consumption, to reset the fetch offsets. This
     * method allows for setting the leaderEpoch along with the desired offset.
     *
     * @throws IllegalArgumentException if the provided offset is negative
     * @throws IllegalStateException if the provided TopicPartition is not assigned to this consumer
     */
    @Override
    public void seek(TopicPartition partition, OffsetAndMetadata offsetAndMetadata) {
        long offset = offsetAndMetadata.offset();
        if (offset < 0) {
            throw new IllegalArgumentException("seek offset must not be a negative number");
        }

        acquireAndEnsureOpen();
        try {
            if (offsetAndMetadata.leaderEpoch().isPresent()) {
                log.info("Seeking to offset {} for partition {} with epoch {}",
                        offset, partition, offsetAndMetadata.leaderEpoch().get());
            } else {
                log.info("Seeking to offset {} for partition {}", offset, partition);
            }
            Metadata.LeaderAndEpoch currentLeaderAndEpoch = this.metadata.currentLeader(partition);
            SubscriptionState.FetchPosition newPosition = new SubscriptionState.FetchPosition(
                    offsetAndMetadata.offset(),
                    offsetAndMetadata.leaderEpoch(),
                    currentLeaderAndEpoch);
            this.updateLastSeenEpochIfNewer(partition, offsetAndMetadata);
            this.subscriptions.seekUnvalidated(partition, newPosition);
        } finally {
            release();
        }
    }

    /**
     * Seek to the first offset for each of the given partitions. This function evaluates lazily, seeking to the
     * first offset in all partitions only when {@link #poll(Duration)} or {@link #position(TopicPartition)} are called.
     * If no partitions are provided, seek to the first offset for all of the currently assigned partitions.
     *
     * @throws IllegalArgumentException if {@code partitions} is {@code null}
     * @throws IllegalStateException if any of the provided partitions are not currently assigned to this consumer
     */
    @Override
    public void seekToBeginning(Collection<TopicPartition> partitions) {
        if (partitions == null)
            throw new IllegalArgumentException("Partitions collection cannot be null");

        acquireAndEnsureOpen();
        try {
            Collection<TopicPartition> parts = partitions.size() == 0 ? this.subscriptions.assignedPartitions() : partitions;
            subscriptions.requestOffsetReset(parts, OffsetResetStrategy.EARLIEST);
        } finally {
            release();
        }
    }

    /**
     * Seek to the last offset for each of the given partitions. This function evaluates lazily, seeking to the
     * final offset in all partitions only when {@link #poll(Duration)} or {@link #position(TopicPartition)} are called.
     * If no partitions are provided, seek to the final offset for all of the currently assigned partitions.
     * <p>
     * If {@code isolation.level=read_committed}, the end offset will be the Last Stable Offset, i.e., the offset
     * of the first message with an open transaction.
     *
     * @throws IllegalArgumentException if {@code partitions} is {@code null}
     * @throws IllegalStateException if any of the provided partitions are not currently assigned to this consumer
     */
    @Override
    public void seekToEnd(Collection<TopicPartition> partitions) {
        if (partitions == null)
            throw new IllegalArgumentException("Partitions collection cannot be null");

        acquireAndEnsureOpen();
        try {
            Collection<TopicPartition> parts = partitions.size() == 0 ? this.subscriptions.assignedPartitions() : partitions;
            subscriptions.requestOffsetReset(parts, OffsetResetStrategy.LATEST);
        } finally {
            release();
        }
    }

<<<<<<< HEAD
	/**
	 * 获取下一个需要拉取的record的offset
	 * <p>
	 * 当前方法会允许发出一个远程调用给broker，如果没有指定分区的当前position
	 * 这个调用会一直阻塞，直到一个position被确认或者一个发生了一个不能恢复的错误，或者超出了等待时间
	 * @param partition 需要获取position的partition
	 * @return consumer消费的的当前position
	 * @throws IllegalStateException                                    如果提供的partition没有分配给当前的consumer
	 * @throws org.apache.kafka.clients.consumer.InvalidOffsetException 当前partition没有声明的offset
	 * @throws org.apache.kafka.common.errors.WakeupException           调用{@link #wakeup()}
	 * @throws org.apache.kafka.common.errors.InterruptException        调用的线程被中断
	 * @throws org.apache.kafka.common.errors.AuthenticationException   身份验证失败
	 * @throws org.apache.kafka.common.errors.AuthorizationException    没有通过对topic和已配置的消费组的验证
	 * @throws org.apache.kafka.common.KafkaException                   对于一些其他的不可恢复的错误
	 * @throws org.apache.kafka.common.errors.TimeoutException          超出等待时间错误
	 */
=======
    /**
     * Get the offset of the <i>next record</i> that will be fetched (if a record with that offset exists).
     * This method may issue a remote call to the server if there is no current position for the given partition.
     * <p>
     * This call will block until either the position could be determined or an unrecoverable error is
     * encountered (in which case it is thrown to the caller), or the timeout specified by {@code default.api.timeout.ms} expires
     * (in which case a {@link org.apache.kafka.common.errors.TimeoutException} is thrown to the caller).
     *
     * @param partition The partition to get the position for
     * @return The current position of the consumer (that is, the offset of the next record to be fetched)
     * @throws IllegalStateException if the provided TopicPartition is not assigned to this consumer
     * @throws org.apache.kafka.clients.consumer.InvalidOffsetException if no offset is currently defined for
     *             the partition
     * @throws org.apache.kafka.common.errors.WakeupException if {@link #wakeup()} is called before or while this
     *             function is called
     * @throws org.apache.kafka.common.errors.InterruptException if the calling thread is interrupted before or while
     *             this function is called
     * @throws org.apache.kafka.common.errors.AuthenticationException if authentication fails. See the exception for more details
     * @throws org.apache.kafka.common.errors.AuthorizationException if not authorized to the topic or to the
     *             configured groupId. See the exception for more details
     * @throws org.apache.kafka.common.errors.UnsupportedVersionException if the consumer attempts to fetch stable offsets
     *             when the broker doesn't support this feature
     * @throws org.apache.kafka.common.KafkaException for any other unrecoverable errors
     * @throws org.apache.kafka.common.errors.TimeoutException if the position cannot be determined before the
     *             timeout specified by {@code default.api.timeout.ms} expires
     */
>>>>>>> 031b7208
    @Override
    public long position(TopicPartition partition) {
        return position(partition, Duration.ofMillis(defaultApiTimeoutMs));
	}

	/**
	 * 获取下一个需要拉取的record的offset
	 * <p>
	 * 当前方法会允许发出一个远程调用给broker，如果没有指定分区的当前position
	 * 这个调用会一直阻塞，直到一个position被确认或者一个发生了一个不能恢复的错误，或者超出了等待时间
	 * @param partition 需要获取position的partition
	 * @param timeout   等待阻塞的时间
	 * @return consumer消费的的当前position
	 * @throws IllegalStateException                                    如果提供的partition没有分配给当前的consumer
	 * @throws org.apache.kafka.clients.consumer.InvalidOffsetException 当前partition没有声明的offset
	 * @throws org.apache.kafka.common.errors.WakeupException           调用{@link #wakeup()}
	 * @throws org.apache.kafka.common.errors.InterruptException        调用的线程被中断
	 * @throws org.apache.kafka.common.errors.AuthenticationException   身份验证失败
	 * @throws org.apache.kafka.common.errors.AuthorizationException    没有通过对topic和已配置的消费组的验证
	 * @throws org.apache.kafka.common.KafkaException                   对于一些其他的不可恢复的错误
     */
    @Override
    public long position(TopicPartition partition, final Duration timeout) {
		// 获取轻量级锁
		acquireAndEnsureOpen();
		try {
			// 当前consumer是否订阅了此partition
            if (!this.subscriptions.isAssigned(partition))
                throw new IllegalStateException("You can only check the position for partitions assigned to this consumer.");
			// 设置等待时间的计数器
			Timer timer = time.timer(timeout);
			// 在没有超出等待时间的情况下，轮询拉取指定partition的position
			do {
				// 如果当前partition有合法的position，返回当前position的offset
                SubscriptionState.FetchPosition position = this.subscriptions.validPosition(partition);
                if (position != null)
					return position.offset;
				// 在剩余等待时间内构建拉取position的请求
				updateFetchPositions(timer);
				// 轮询拉取到的结果，如果拉取到了合法的结果，再下一次循环中，会将返回最新拉取的position的offset
                client.poll(timer);
            } while (timer.notExpired());

            throw new TimeoutException("Timeout of " + timeout.toMillis() + "ms expired before the position " +
                    "for partition " + partition + " could be determined");
        } finally {
<<<<<<< HEAD
			// 释放轻量级锁
			release();
		}
	}

	/**
	 * 获取指定分区最后一次提交的offset（不管提交是由当前进程发起的，还是其他进程发起的）
	 * <p>
	 * 当钱调用会执行一个远程调用来从broker获取最近一次提交的offset
	 * 并会一直阻塞直到成功获取提交的offset，或者发生了一个不可恢复的错误，或者超出了指定的等待时间
	 * @param partition 需要检查的partition
	 * @return 最近一次提交的offset和metadata，如果没有前置提交，则返回null
	 * @throws org.apache.kafka.common.errors.WakeupException         调用{@link #wakeup()}
	 * @throws org.apache.kafka.common.errors.InterruptException      调用的线程被中断
	 * @throws org.apache.kafka.common.errors.AuthenticationException 身份验证失败
	 * @throws org.apache.kafka.common.errors.AuthorizationException  没有通过对topic和已配置的消费组的验证
	 * @throws org.apache.kafka.common.KafkaException                 对于一些其他的不可恢复的错误
	 * @throws org.apache.kafka.common.errors.TimeoutException        超出指定的等待时间
	 */
    @Override
    public OffsetAndMetadata committed(TopicPartition partition) {
        return committed(partition, Duration.ofMillis(defaultApiTimeoutMs));
	}

	/**
	 * 获取指定分区最后一次提交的offset（不管提交是由当前进程发起的，还是其他进程发起的）
	 * <p>
	 * 当钱调用会执行一个远程调用来从broker获取最近一次提交的offset
	 * 并会一直阻塞直到成功获取提交的offset，或者发生了一个不可恢复的错误，或者超出了指定的等待时间
	 * @param partition 需要检查的partition
	 * @param timeout   指定的等待时间
	 * @return 最近一次提交的offset和metadata，如果没有前置提交，则返回null
	 * @throws org.apache.kafka.common.errors.WakeupException         调用{@link #wakeup()}
	 * @throws org.apache.kafka.common.errors.InterruptException      调用的线程被中断
	 * @throws org.apache.kafka.common.errors.AuthenticationException 身份验证失败
	 * @throws org.apache.kafka.common.errors.AuthorizationException  没有通过对topic和已配置的消费组的验证
	 * @throws org.apache.kafka.common.KafkaException                 对于一些其他的不可恢复的错误
	 * @throws org.apache.kafka.common.errors.TimeoutException        超出指定的等待时间
=======
            release();
        }
    }

    /**
     * Get the last committed offset for the given partition (whether the commit happened by this process or
     * another). This offset will be used as the position for the consumer in the event of a failure.
     * <p>
     * This call will do a remote call to get the latest committed offset from the server, and will block until the
     * committed offset is gotten successfully, an unrecoverable error is encountered (in which case it is thrown to
     * the caller), or the timeout specified by {@code default.api.timeout.ms} expires (in which case a
     * {@link org.apache.kafka.common.errors.TimeoutException} is thrown to the caller).
     *
     * @param partition The partition to check
     * @return The last committed offset and metadata or null if there was no prior commit
     * @throws org.apache.kafka.common.errors.WakeupException if {@link #wakeup()} is called before or while this
     *             function is called
     * @throws org.apache.kafka.common.errors.InterruptException if the calling thread is interrupted before or while
     *             this function is called
     * @throws org.apache.kafka.common.errors.AuthenticationException if authentication fails. See the exception for more details
     * @throws org.apache.kafka.common.errors.AuthorizationException if not authorized to the topic or to the
     *             configured groupId. See the exception for more details
     * @throws org.apache.kafka.common.KafkaException for any other unrecoverable errors
     * @throws org.apache.kafka.common.errors.TimeoutException if the committed offset cannot be found before
     *             the timeout specified by {@code default.api.timeout.ms} expires.
     *
     * @deprecated since 2.4 Use {@link #committed(Set)} instead
     */
    @Deprecated
    @Override
    public OffsetAndMetadata committed(TopicPartition partition) {
        return committed(partition, Duration.ofMillis(defaultApiTimeoutMs));
    }

    /**
     * Get the last committed offset for the given partition (whether the commit happened by this process or
     * another). This offset will be used as the position for the consumer in the event of a failure.
     * <p>
     * This call will block until the position can be determined, an unrecoverable error is
     * encountered (in which case it is thrown to the caller), or the timeout expires.
     *
     * @param partition The partition to check
     * @param timeout  The maximum amount of time to await the current committed offset
     * @return The last committed offset and metadata or null if there was no prior commit
     * @throws org.apache.kafka.common.errors.WakeupException if {@link #wakeup()} is called before or while this
     *             function is called
     * @throws org.apache.kafka.common.errors.InterruptException if the calling thread is interrupted before or while
     *             this function is called
     * @throws org.apache.kafka.common.errors.AuthenticationException if authentication fails. See the exception for more details
     * @throws org.apache.kafka.common.errors.AuthorizationException if not authorized to the topic or to the
     *             configured groupId. See the exception for more details
     * @throws org.apache.kafka.common.KafkaException for any other unrecoverable errors
     * @throws org.apache.kafka.common.errors.TimeoutException if the committed offset cannot be found before
     *             expiration of the timeout
     *
     * @deprecated since 2.4 Use {@link #committed(Set, Duration)} instead
>>>>>>> 031b7208
     */
    @Deprecated
    @Override
    public OffsetAndMetadata committed(TopicPartition partition, final Duration timeout) {
<<<<<<< HEAD
		// 获取轻量级锁
		acquireAndEnsureOpen();
        try {
			// 校验group.id，实际上就是判空
			maybeThrowInvalidGroupIdException();
			// 调用协调者拉取已提交的offset
            Map<TopicPartition, OffsetAndMetadata> offsets = coordinator.fetchCommittedOffsets(
                    Collections.singleton(partition), time.timer(timeout));
=======
        return committed(Collections.singleton(partition), timeout).get(partition);
    }

    /**
     * Get the last committed offsets for the given partitions (whether the commit happened by this process or
     * another). The returned offsets will be used as the position for the consumer in the event of a failure.
     * <p>
     * If any of the partitions requested do not exist, an exception would be thrown.
     * <p>
     * This call will do a remote call to get the latest committed offsets from the server, and will block until the
     * committed offsets are gotten successfully, an unrecoverable error is encountered (in which case it is thrown to
     * the caller), or the timeout specified by {@code default.api.timeout.ms} expires (in which case a
     * {@link org.apache.kafka.common.errors.TimeoutException} is thrown to the caller).
     *
     * @param partitions The partitions to check
     * @return The latest committed offsets for the given partitions; {@code null} will be returned for the
     *         partition if there is no such message.
     * @throws org.apache.kafka.common.errors.WakeupException if {@link #wakeup()} is called before or while this
     *             function is called
     * @throws org.apache.kafka.common.errors.InterruptException if the calling thread is interrupted before or while
     *             this function is called
     * @throws org.apache.kafka.common.errors.AuthenticationException if authentication fails. See the exception for more details
     * @throws org.apache.kafka.common.errors.AuthorizationException if not authorized to the topic or to the
     *             configured groupId. See the exception for more details
     * @throws org.apache.kafka.common.errors.UnsupportedVersionException if the consumer attempts to fetch stable offsets
     *             when the broker doesn't support this feature
     * @throws org.apache.kafka.common.KafkaException for any other unrecoverable errors
     * @throws org.apache.kafka.common.errors.TimeoutException if the committed offset cannot be found before
     *             the timeout specified by {@code default.api.timeout.ms} expires.
     */
    @Override
    public Map<TopicPartition, OffsetAndMetadata> committed(final Set<TopicPartition> partitions) {
        return committed(partitions, Duration.ofMillis(defaultApiTimeoutMs));
    }

    /**
     * Get the last committed offsets for the given partitions (whether the commit happened by this process or
     * another). The returned offsets will be used as the position for the consumer in the event of a failure.
     * <p>
     * If any of the partitions requested do not exist, an exception would be thrown.
     * <p>
     * This call will block to do a remote call to get the latest committed offsets from the server.
     *
     * @param partitions The partitions to check
     * @param timeout  The maximum amount of time to await the latest committed offsets
     * @return The latest committed offsets for the given partitions; {@code null} will be returned for the
     *         partition if there is no such message.
     * @throws org.apache.kafka.common.errors.WakeupException if {@link #wakeup()} is called before or while this
     *             function is called
     * @throws org.apache.kafka.common.errors.InterruptException if the calling thread is interrupted before or while
     *             this function is called
     * @throws org.apache.kafka.common.errors.AuthenticationException if authentication fails. See the exception for more details
     * @throws org.apache.kafka.common.errors.AuthorizationException if not authorized to the topic or to the
     *             configured groupId. See the exception for more details
     * @throws org.apache.kafka.common.KafkaException for any other unrecoverable errors
     * @throws org.apache.kafka.common.errors.TimeoutException if the committed offset cannot be found before
     *             expiration of the timeout
     */
    @Override
    public Map<TopicPartition, OffsetAndMetadata> committed(final Set<TopicPartition> partitions, final Duration timeout) {
        acquireAndEnsureOpen();
        try {
            maybeThrowInvalidGroupIdException();
            Map<TopicPartition, OffsetAndMetadata> offsets = coordinator.fetchCommittedOffsets(partitions, time.timer(timeout));
>>>>>>> 031b7208
            if (offsets == null) {
                throw new TimeoutException("Timeout of " + timeout.toMillis() + "ms expired before the last " +
                    "committed offset for partitions " + partitions + " could be determined. Try tuning default.api.timeout.ms " +
                    "larger to relax the threshold.");
            } else {
                offsets.forEach(this::updateLastSeenEpochIfNewer);
<<<<<<< HEAD
                return offsets.get(partition);
			}
=======
                return offsets;
            }
>>>>>>> 031b7208
        } finally {
			// 释放轻量级锁
            release();
        }
    }

    /**
     * Get the metrics kept by the consumer
     */
    @Override
    public Map<MetricName, ? extends Metric> metrics() {
        return Collections.unmodifiableMap(this.metrics.metrics());
    }

    /**
     * Get metadata about the partitions for a given topic. This method will issue a remote call to the server if it
     * does not already have any metadata about the given topic.
     *
     * @param topic The topic to get partition metadata for
     *
     * @return The list of partitions
     * @throws org.apache.kafka.common.errors.WakeupException if {@link #wakeup()} is called before or while this
     *             function is called
     * @throws org.apache.kafka.common.errors.InterruptException if the calling thread is interrupted before or while
     *             this function is called
     * @throws org.apache.kafka.common.errors.AuthenticationException if authentication fails. See the exception for more details
     * @throws org.apache.kafka.common.errors.AuthorizationException if not authorized to the specified topic. See the exception for more details
     * @throws org.apache.kafka.common.KafkaException for any other unrecoverable errors
     * @throws org.apache.kafka.common.errors.TimeoutException if the offset metadata could not be fetched before
     *         the amount of time allocated by {@code default.api.timeout.ms} expires.
     */
    @Override
    public List<PartitionInfo> partitionsFor(String topic) {
        return partitionsFor(topic, Duration.ofMillis(defaultApiTimeoutMs));
    }

    /**
     * Get metadata about the partitions for a given topic. This method will issue a remote call to the server if it
     * does not already have any metadata about the given topic.
     *
     * @param topic The topic to get partition metadata for
     * @param timeout The maximum of time to await topic metadata
     *
     * @return The list of partitions
     * @throws org.apache.kafka.common.errors.WakeupException if {@link #wakeup()} is called before or while this
     *             function is called
     * @throws org.apache.kafka.common.errors.InterruptException if the calling thread is interrupted before or while
     *             this function is called
     * @throws org.apache.kafka.common.errors.AuthenticationException if authentication fails. See the exception for more details
     * @throws org.apache.kafka.common.errors.AuthorizationException if not authorized to the specified topic. See
     *             the exception for more details
     * @throws org.apache.kafka.common.errors.TimeoutException if topic metadata cannot be fetched before expiration
     *             of the passed timeout
     * @throws org.apache.kafka.common.KafkaException for any other unrecoverable errors
     */
    @Override
    public List<PartitionInfo> partitionsFor(String topic, Duration timeout) {
        acquireAndEnsureOpen();
        try {
            Cluster cluster = this.metadata.fetch();
            List<PartitionInfo> parts = cluster.partitionsForTopic(topic);
            if (!parts.isEmpty())
                return parts;

            Timer timer = time.timer(timeout);
            Map<String, List<PartitionInfo>> topicMetadata = fetcher.getTopicMetadata(
                    new MetadataRequest.Builder(Collections.singletonList(topic), metadata.allowAutoTopicCreation()), timer);
            return topicMetadata.get(topic);
        } finally {
            release();
        }
    }

    /**
     * Get metadata about partitions for all topics that the user is authorized to view. This method will issue a
     * remote call to the server.

     * @return The map of topics and its partitions
     *
     * @throws org.apache.kafka.common.errors.WakeupException if {@link #wakeup()} is called before or while this
     *             function is called
     * @throws org.apache.kafka.common.errors.InterruptException if the calling thread is interrupted before or while
     *             this function is called
     * @throws org.apache.kafka.common.KafkaException for any other unrecoverable errors
     * @throws org.apache.kafka.common.errors.TimeoutException if the offset metadata could not be fetched before
     *         the amount of time allocated by {@code default.api.timeout.ms} expires.
     */
    @Override
    public Map<String, List<PartitionInfo>> listTopics() {
        return listTopics(Duration.ofMillis(defaultApiTimeoutMs));
    }

    /**
     * Get metadata about partitions for all topics that the user is authorized to view. This method will issue a
     * remote call to the server.
     *
     * @param timeout The maximum time this operation will block to fetch topic metadata
     *
     * @return The map of topics and its partitions
     * @throws org.apache.kafka.common.errors.WakeupException if {@link #wakeup()} is called before or while this
     *             function is called
     * @throws org.apache.kafka.common.errors.InterruptException if the calling thread is interrupted before or while
     *             this function is called
     * @throws org.apache.kafka.common.errors.TimeoutException if the topic metadata could not be fetched before
     *             expiration of the passed timeout
     * @throws org.apache.kafka.common.KafkaException for any other unrecoverable errors
     */
    @Override
    public Map<String, List<PartitionInfo>> listTopics(Duration timeout) {
        acquireAndEnsureOpen();
        try {
            return fetcher.getAllTopicMetadata(time.timer(timeout));
        } finally {
            release();
        }
    }

    /**
     * Suspend fetching from the requested partitions. Future calls to {@link #poll(Duration)} will not return
     * any records from these partitions until they have been resumed using {@link #resume(Collection)}.
     * Note that this method does not affect partition subscription. In particular, it does not cause a group
     * rebalance when automatic assignment is used.
     * @param partitions The partitions which should be paused
     * @throws IllegalStateException if any of the provided partitions are not currently assigned to this consumer
     */
    @Override
    public void pause(Collection<TopicPartition> partitions) {
        acquireAndEnsureOpen();
        try {
            log.debug("Pausing partitions {}", partitions);
            for (TopicPartition partition: partitions) {
                subscriptions.pause(partition);
            }
        } finally {
            release();
        }
    }

    /**
     * Resume specified partitions which have been paused with {@link #pause(Collection)}. New calls to
     * {@link #poll(Duration)} will return records from these partitions if there are any to be fetched.
     * If the partitions were not previously paused, this method is a no-op.
     * @param partitions The partitions which should be resumed
     * @throws IllegalStateException if any of the provided partitions are not currently assigned to this consumer
     */
    @Override
    public void resume(Collection<TopicPartition> partitions) {
        acquireAndEnsureOpen();
        try {
            log.debug("Resuming partitions {}", partitions);
            for (TopicPartition partition: partitions) {
                subscriptions.resume(partition);
            }
        } finally {
            release();
        }
    }

    /**
     * Get the set of partitions that were previously paused by a call to {@link #pause(Collection)}.
     *
     * @return The set of paused partitions
     */
    @Override
    public Set<TopicPartition> paused() {
        acquireAndEnsureOpen();
        try {
            return Collections.unmodifiableSet(subscriptions.pausedPartitions());
        } finally {
            release();
        }
    }

    /**
     * Look up the offsets for the given partitions by timestamp. The returned offset for each partition is the
     * earliest offset whose timestamp is greater than or equal to the given timestamp in the corresponding partition.
     *
     * This is a blocking call. The consumer does not have to be assigned the partitions.
     * If the message format version in a partition is before 0.10.0, i.e. the messages do not have timestamps, null
     * will be returned for that partition.
     *
     * @param timestampsToSearch the mapping from partition to the timestamp to look up.
     *
     * @return a mapping from partition to the timestamp and offset of the first message with timestamp greater
     *         than or equal to the target timestamp. {@code null} will be returned for the partition if there is no
     *         such message.
     * @throws org.apache.kafka.common.errors.AuthenticationException if authentication fails. See the exception for more details
     * @throws org.apache.kafka.common.errors.AuthorizationException if not authorized to the topic(s). See the exception for more details
     * @throws IllegalArgumentException if the target timestamp is negative
     * @throws org.apache.kafka.common.errors.TimeoutException if the offset metadata could not be fetched before
     *         the amount of time allocated by {@code default.api.timeout.ms} expires.
     * @throws org.apache.kafka.common.errors.UnsupportedVersionException if the broker does not support looking up
     *         the offsets by timestamp
     */
    @Override
    public Map<TopicPartition, OffsetAndTimestamp> offsetsForTimes(Map<TopicPartition, Long> timestampsToSearch) {
        return offsetsForTimes(timestampsToSearch, Duration.ofMillis(defaultApiTimeoutMs));
    }

    /**
     * Look up the offsets for the given partitions by timestamp. The returned offset for each partition is the
     * earliest offset whose timestamp is greater than or equal to the given timestamp in the corresponding partition.
     *
     * This is a blocking call. The consumer does not have to be assigned the partitions.
     * If the message format version in a partition is before 0.10.0, i.e. the messages do not have timestamps, null
     * will be returned for that partition.
     *
     * @param timestampsToSearch the mapping from partition to the timestamp to look up.
     * @param timeout The maximum amount of time to await retrieval of the offsets
     *
     * @return a mapping from partition to the timestamp and offset of the first message with timestamp greater
     *         than or equal to the target timestamp. {@code null} will be returned for the partition if there is no
     *         such message.
     * @throws org.apache.kafka.common.errors.AuthenticationException if authentication fails. See the exception for more details
     * @throws org.apache.kafka.common.errors.AuthorizationException if not authorized to the topic(s). See the exception for more details
     * @throws IllegalArgumentException if the target timestamp is negative
     * @throws org.apache.kafka.common.errors.TimeoutException if the offset metadata could not be fetched before
     *         expiration of the passed timeout
     * @throws org.apache.kafka.common.errors.UnsupportedVersionException if the broker does not support looking up
     *         the offsets by timestamp
     */
    @Override
    public Map<TopicPartition, OffsetAndTimestamp> offsetsForTimes(Map<TopicPartition, Long> timestampsToSearch, Duration timeout) {
        acquireAndEnsureOpen();
        try {
            for (Map.Entry<TopicPartition, Long> entry : timestampsToSearch.entrySet()) {
                // we explicitly exclude the earliest and latest offset here so the timestamp in the returned
                // OffsetAndTimestamp is always positive.
                if (entry.getValue() < 0)
                    throw new IllegalArgumentException("The target time for partition " + entry.getKey() + " is " +
                            entry.getValue() + ". The target time cannot be negative.");
            }
            return fetcher.offsetsForTimes(timestampsToSearch, time.timer(timeout));
        } finally {
            release();
        }
    }

    /**
     * Get the first offset for the given partitions.
     * <p>
     * This method does not change the current consumer position of the partitions.
     *
     * @see #seekToBeginning(Collection)
     *
     * @param partitions the partitions to get the earliest offsets.
     * @return The earliest available offsets for the given partitions
     * @throws org.apache.kafka.common.errors.AuthenticationException if authentication fails. See the exception for more details
     * @throws org.apache.kafka.common.errors.AuthorizationException if not authorized to the topic(s). See the exception for more details
     * @throws org.apache.kafka.common.errors.TimeoutException if the offset metadata could not be fetched before
     *         expiration of the configured {@code default.api.timeout.ms}
     */
    @Override
    public Map<TopicPartition, Long> beginningOffsets(Collection<TopicPartition> partitions) {
        return beginningOffsets(partitions, Duration.ofMillis(defaultApiTimeoutMs));
    }

    /**
     * Get the first offset for the given partitions.
     * <p>
     * This method does not change the current consumer position of the partitions.
     *
     * @see #seekToBeginning(Collection)
     *
     * @param partitions the partitions to get the earliest offsets
     * @param timeout The maximum amount of time to await retrieval of the beginning offsets
     *
     * @return The earliest available offsets for the given partitions
     * @throws org.apache.kafka.common.errors.AuthenticationException if authentication fails. See the exception for more details
     * @throws org.apache.kafka.common.errors.AuthorizationException if not authorized to the topic(s). See the exception for more details
     * @throws org.apache.kafka.common.errors.TimeoutException if the offset metadata could not be fetched before
     *         expiration of the passed timeout
     */
    @Override
    public Map<TopicPartition, Long> beginningOffsets(Collection<TopicPartition> partitions, Duration timeout) {
        acquireAndEnsureOpen();
        try {
            return fetcher.beginningOffsets(partitions, time.timer(timeout));
        } finally {
            release();
        }
    }

    /**
     * Get the end offsets for the given partitions. In the default {@code read_uncommitted} isolation level, the end
     * offset is the high watermark (that is, the offset of the last successfully replicated message plus one). For
     * {@code read_committed} consumers, the end offset is the last stable offset (LSO), which is the minimum of
     * the high watermark and the smallest offset of any open transaction. Finally, if the partition has never been
     * written to, the end offset is 0.
     *
     * <p>
     * This method does not change the current consumer position of the partitions.
     *
     * @see #seekToEnd(Collection)
     *
     * @param partitions the partitions to get the end offsets.
     * @return The end offsets for the given partitions.
     * @throws org.apache.kafka.common.errors.AuthenticationException if authentication fails. See the exception for more details
     * @throws org.apache.kafka.common.errors.AuthorizationException if not authorized to the topic(s). See the exception for more details
     * @throws org.apache.kafka.common.errors.TimeoutException if the offset metadata could not be fetched before
     *         the amount of time allocated by {@code request.timeout.ms} expires
     */
    @Override
    public Map<TopicPartition, Long> endOffsets(Collection<TopicPartition> partitions) {
        return endOffsets(partitions, Duration.ofMillis(requestTimeoutMs));
    }

    /**
     * Get the end offsets for the given partitions. In the default {@code read_uncommitted} isolation level, the end
     * offset is the high watermark (that is, the offset of the last successfully replicated message plus one). For
     * {@code read_committed} consumers, the end offset is the last stable offset (LSO), which is the minimum of
     * the high watermark and the smallest offset of any open transaction. Finally, if the partition has never been
     * written to, the end offset is 0.
     *
     * <p>
     * This method does not change the current consumer position of the partitions.
     *
     * @see #seekToEnd(Collection)
     *
     * @param partitions the partitions to get the end offsets.
     * @param timeout The maximum amount of time to await retrieval of the end offsets
     *
     * @return The end offsets for the given partitions.
     * @throws org.apache.kafka.common.errors.AuthenticationException if authentication fails. See the exception for more details
     * @throws org.apache.kafka.common.errors.AuthorizationException if not authorized to the topic(s). See the exception for more details
     * @throws org.apache.kafka.common.errors.TimeoutException if the offsets could not be fetched before
     *         expiration of the passed timeout
     */
    @Override
    public Map<TopicPartition, Long> endOffsets(Collection<TopicPartition> partitions, Duration timeout) {
        acquireAndEnsureOpen();
        try {
            return fetcher.endOffsets(partitions, time.timer(timeout));
        } finally {
            release();
        }
    }

    /**
     * Get the consumer's current lag on the partition. Returns an "empty" {@link OptionalLong} if the lag is not known,
     * for example if there is no position yet, or if the end offset is not known yet.
     *
     * <p>
     * This method uses locally cached metadata and never makes a remote call.
     *
     * @param topicPartition The partition to get the lag for.
     *
     * @return This {@code Consumer} instance's current lag for the given partition.
     *
     * @throws IllegalStateException if the {@code topicPartition} is not assigned
     **/
    @Override
    public OptionalLong currentLag(TopicPartition topicPartition) {
        acquireAndEnsureOpen();
        try {
            final Long lag = subscriptions.partitionLag(topicPartition, isolationLevel);
            return lag == null ? OptionalLong.empty() : OptionalLong.of(lag);
        } finally {
            release();
        }
    }

    /**
     * Return the current group metadata associated with this consumer.
     *
     * @return consumer group metadata
     * @throws org.apache.kafka.common.errors.InvalidGroupIdException if consumer does not have a group
     */
    @Override
    public ConsumerGroupMetadata groupMetadata() {
        acquireAndEnsureOpen();
        try {
            maybeThrowInvalidGroupIdException();
            return coordinator.groupMetadata();
        } finally {
            release();
        }
    }

    /**
     * Alert the consumer to trigger a new rebalance by rejoining the group. This is a nonblocking call that forces
     * the consumer to trigger a new rebalance on the next {@link #poll(Duration)} call. Note that this API does not
     * itself initiate the rebalance, so you must still call {@link #poll(Duration)}. If a rebalance is already in
     * progress this call will be a no-op. If you wish to force an additional rebalance you must complete the current
     * one by calling poll before retrying this API.
     * <p>
     * You do not need to call this during normal processing, as the consumer group will manage itself
     * automatically and rebalance when necessary. However there may be situations where the application wishes to
     * trigger a rebalance that would otherwise not occur. For example, if some condition external and invisible to
     * the Consumer and its group changes in a way that would affect the userdata encoded in the
     * {@link org.apache.kafka.clients.consumer.ConsumerPartitionAssignor.Subscription Subscription}, the Consumer
     * will not be notified and no rebalance will occur. This API can be used to force the group to rebalance so that
     * the assignor can perform a partition reassignment based on the latest userdata. If your assignor does not use
     * this userdata, or you do not use a custom
     * {@link org.apache.kafka.clients.consumer.ConsumerPartitionAssignor ConsumerPartitionAssignor}, you should not
     * use this API.
     *
     * @throws java.lang.IllegalStateException if the consumer does not use group subscription
     */
    @Override
    public void enforceRebalance() {
        acquireAndEnsureOpen();
        try {
            if (coordinator == null) {
                throw new IllegalStateException("Tried to force a rebalance but consumer does not have a group.");
            }
            coordinator.requestRejoin("rebalance enforced by user");
        } finally {
            release();
        }
    }

    /**
     * Close the consumer, waiting for up to the default timeout of 30 seconds for any needed cleanup.
     * If auto-commit is enabled, this will commit the current offsets if possible within the default
     * timeout. See {@link #close(Duration)} for details. Note that {@link #wakeup()}
     * cannot be used to interrupt close.
     *
     * @throws org.apache.kafka.common.errors.InterruptException if the calling thread is interrupted
     *             before or while this function is called
     * @throws org.apache.kafka.common.KafkaException for any other error during close
     */
    @Override
    public void close() {
        close(Duration.ofMillis(DEFAULT_CLOSE_TIMEOUT_MS));
    }

    /**
     * Tries to close the consumer cleanly within the specified timeout. This method waits up to
     * {@code timeout} for the consumer to complete pending commits and leave the group.
     * If auto-commit is enabled, this will commit the current offsets if possible within the
     * timeout. If the consumer is unable to complete offset commits and gracefully leave the group
     * before the timeout expires, the consumer is force closed. Note that {@link #wakeup()} cannot be
     * used to interrupt close.
     *
     * @param timeout The maximum time to wait for consumer to close gracefully. The value must be
     *                non-negative. Specifying a timeout of zero means do not wait for pending requests to complete.
     *
     * @throws IllegalArgumentException If the {@code timeout} is negative.
     * @throws InterruptException If the thread is interrupted before or while this function is called
     * @throws org.apache.kafka.common.KafkaException for any other error during close
     */
    @Override
    public void close(Duration timeout) {
        if (timeout.toMillis() < 0)
            throw new IllegalArgumentException("The timeout cannot be negative.");
        acquire();
        try {
            if (!closed) {
                // need to close before setting the flag since the close function
                // itself may trigger rebalance callback that needs the consumer to be open still
                close(timeout.toMillis(), false);
            }
        } finally {
            closed = true;
            release();
        }
    }

    /**
     * Wakeup the consumer. This method is thread-safe and is useful in particular to abort a long poll.
     * The thread which is blocking in an operation will throw {@link org.apache.kafka.common.errors.WakeupException}.
     * If no thread is blocking in a method which can throw {@link org.apache.kafka.common.errors.WakeupException}, the next call to such a method will raise it instead.
     */
    @Override
    public void wakeup() {
        this.client.wakeup();
    }

	//
	private ClusterResourceListeners configureClusterResourceListeners(Deserializer<K> keyDeserializer, Deserializer<V> valueDeserializer, List<?>... candidateLists) {
		ClusterResourceListeners clusterResourceListeners = new ClusterResourceListeners();
		for (List<?> candidateList : candidateLists)
			clusterResourceListeners.maybeAddAll(candidateList);

		clusterResourceListeners.maybeAdd(keyDeserializer);
		clusterResourceListeners.maybeAdd(valueDeserializer);
		return clusterResourceListeners;
	}

    private void close(long timeoutMs, boolean swallowException) {
        log.trace("Closing the Kafka consumer");
        AtomicReference<Throwable> firstException = new AtomicReference<>();
        try {
            if (coordinator != null)
                coordinator.close(time.timer(Math.min(timeoutMs, requestTimeoutMs)));
        } catch (Throwable t) {
            firstException.compareAndSet(null, t);
            log.error("Failed to close coordinator", t);
        }
        Utils.closeQuietly(fetcher, "fetcher", firstException);
        Utils.closeQuietly(interceptors, "consumer interceptors", firstException);
        Utils.closeQuietly(kafkaConsumerMetrics, "kafka consumer metrics", firstException);
        Utils.closeQuietly(metrics, "consumer metrics", firstException);
        Utils.closeQuietly(client, "consumer network client", firstException);
        Utils.closeQuietly(keyDeserializer, "consumer key deserializer", firstException);
        Utils.closeQuietly(valueDeserializer, "consumer value deserializer", firstException);
        AppInfoParser.unregisterAppInfo(JMX_PREFIX, clientId, metrics);
        log.debug("Kafka consumer has been closed");
        Throwable exception = firstException.get();
        if (exception != null && !swallowException) {
            if (exception instanceof InterruptException) {
                throw (InterruptException) exception;
            }
            throw new KafkaException("Failed to close kafka consumer", exception);
        }
    }

    /**
	 * 将fetch position设置为committed position
	 * 或者使用开发者配置的offset重置策略
	 * @throws org.apache.kafka.common.errors.AuthenticationException 身份校验失败，抛出异常
	 * @throws NoOffsetForPartitionException 指定的分区没有存储offset，或者没有声明offset重置策略
	 * @return 在等待时间内完成，返回true
     */
    private boolean updateFetchPositions(final Timer timer) {
		// 如果由于leader节点发生了变更，和导致分区被阶段，需要校验offset
        fetcher.validateOffsetsIfNeeded();
		// 获取所有已经拉取的的partition的状态
        cachedSubscriptionHashAllFetchPositions = subscriptions.hasAllFetchPositions();
		// 如果全部都拥有合法的position，无需更新
        if (cachedSubscriptionHashAllFetchPositions) return true;

		// 如果存在partition没有合法的position，并且也没有等待重置，我们需要拉取提交的offset
		// 如果一些partition缺失了position，我们只需要进行一次协调者查找即可
		// 所以手动配置partition的consumer可以通过确认分区的是否拥有初始化的位置来避免依赖协调者
        if (coordinator != null && !coordinator.refreshCommittedOffsetsIfNeeded(timer)) return false;

<<<<<<< HEAD
		// 如果一些partition仍然需要一个position，并且也声明了重置策略，使用默认的策略进行重置
		// 如果没有声明重置策略，并且有确认position的partition，会抛出异常
        subscriptions.resetMissingPositions();
=======
        // If there are partitions still needing a position and a reset policy is defined,
        // request reset using the default policy. If no reset strategy is defined and there
        // are partitions with a missing position, then we will raise an exception.
        subscriptions.resetInitializingPositions();
>>>>>>> 031b7208

		// 最后，发送异步请求来查找和更新任何处于等待重置的position
        fetcher.resetOffsetsIfNeeded();

		return true;
	}

	/**
	 * 获取轻量级锁，并且确认消费者还没有被关闭
	 * @throws IllegalStateException 如果消费者已经关闭，抛出异常
     */
    private void acquireAndEnsureOpen() {
		// 获取轻量级锁，如果消费者此时已经关闭了，释放轻量级锁并抛出异常
        acquire();
        if (this.closed) {
            release();
            throw new IllegalStateException("This consumer has already been closed.");
		}
	}

	/**
	 * 避免多线程访问消费者，使用轻量级锁，并且避免了锁被占用时的阻塞问题，锁被占用时会抛出异常
	 * @throws ConcurrentModificationException 锁被占用的情况下，抛出异常，避免阻塞
     */
    private void acquire() {
        long threadId = Thread.currentThread().getId();
		// 处理并发状况下的问题
        if (threadId != currentThread.get() && !currentThread.compareAndSet(NO_CURRENT_THREAD, threadId))
            throw new ConcurrentModificationException("KafkaConsumer is not safe for multi-threaded access");
		// 获取资源
        refcount.incrementAndGet();
    }

	/**
	 * 释放轻量级锁
     */
    private void release() {
        if (refcount.decrementAndGet() == 0)
            currentThread.set(NO_CURRENT_THREAD);
    }

    private void throwIfNoAssignorsConfigured() {
        if (assignors.isEmpty())
            throw new IllegalStateException("Must configure at least one partition assigner class name to " +
                ConsumerConfig.PARTITION_ASSIGNMENT_STRATEGY_CONFIG + " configuration property");
    }

    private void maybeThrowInvalidGroupIdException() {
        if (!groupId.isPresent())
            throw new InvalidGroupIdException("To use the group management or offset commit APIs, you must " +
                    "provide a valid " + ConsumerConfig.GROUP_ID_CONFIG + " in the consumer configuration.");
<<<<<<< HEAD
	}

	/**
	 * 更新当前consumer的leader epoch
	 * @param topicPartition    需要更新的partition
	 * @param offsetAndMetadata 需要提交的offset
	 */
	private void updateLastSeenEpochIfNewer(TopicPartition topicPartition, OffsetAndMetadata offsetAndMetadata) {
		// 当前的leader epoch，如果不存在，则从metadata获取最新的leader epoch
		offsetAndMetadata.leaderEpoch().ifPresent(epoch -> metadata.updateLastSeenEpochIfNewer(topicPartition, epoch));
	}
=======
    }

    private void updateLastSeenEpochIfNewer(TopicPartition topicPartition, OffsetAndMetadata offsetAndMetadata) {
        if (offsetAndMetadata != null)
            offsetAndMetadata.leaderEpoch().ifPresent(epoch -> metadata.updateLastSeenEpochIfNewer(topicPartition, epoch));
    }
>>>>>>> 031b7208

    // Functions below are for testing only
    String getClientId() {
        return clientId;
    }

    boolean updateAssignmentMetadataIfNeeded(final Timer timer) {
        return updateAssignmentMetadataIfNeeded(timer, true);
    }
}<|MERGE_RESOLUTION|>--- conflicted
+++ resolved
@@ -81,10 +81,9 @@
 import java.util.concurrent.atomic.AtomicReference;
 import java.util.regex.Pattern;
 
-import static org.apache.kafka.clients.consumer.internals.PartitionAssignorAdapter.getAssignorInstances;
-
 /**
- * 一个消费来自Kafka集群的record的客户端
+ * A client that consumes records from a Kafka cluster.
+ * <p>
  * This client transparently handles the failure of Kafka brokers, and transparently adapts as topic partitions
  * it fetches migrate within the cluster. This client also interacts with the broker to allow groups of
  * consumers to load balance consumption using <a href="#consumergroups">consumer groups</a>.
@@ -560,54 +559,33 @@
 public class KafkaConsumer<K, V> implements Consumer<K, V> {
 
     private static final String CLIENT_ID_METRIC_TAG = "client-id";
-    private static final long NO_CURRENT_THREAD = -1L;
-    private static final String JMX_PREFIX = "kafka.consumer";
-    static final long DEFAULT_CLOSE_TIMEOUT_MS = 30 * 1000;
-
-    // Visible for testing
-    final Metrics metrics;
-    final KafkaConsumerMetrics kafkaConsumerMetrics;
-
-    private Logger log;
-    private final String clientId;
-<<<<<<< HEAD
-    private String groupId;
-	/**
-	 * 消费者协调者
-	 */
+	private static final long NO_CURRENT_THREAD = -1L;
+	private static final String JMX_PREFIX = "kafka.consumer";
+	static final long DEFAULT_CLOSE_TIMEOUT_MS = 30 * 1000;
+
+	// Visible for testing
+	final Metrics metrics;
+	final KafkaConsumerMetrics kafkaConsumerMetrics;
+
+	private Logger log;
+	private final String clientId;
+	private final Optional<String> groupId;
 	private final ConsumerCoordinator coordinator;
-    private final Deserializer<K> keyDeserializer;
-    private final Deserializer<V> valueDeserializer;
-	/**
-	 * Broker拉取器
-	 */
+	private final Deserializer<K> keyDeserializer;
+	private final Deserializer<V> valueDeserializer;
 	private final Fetcher<K, V> fetcher;
-	/**
-	 * 消费拦截器
-	 */
 	private final ConsumerInterceptors<K, V> interceptors;
-=======
-    private final Optional<String> groupId;
-    private final ConsumerCoordinator coordinator;
-    private final Deserializer<K> keyDeserializer;
-    private final Deserializer<V> valueDeserializer;
-    private final Fetcher<K, V> fetcher;
-    private final ConsumerInterceptors<K, V> interceptors;
-    private final IsolationLevel isolationLevel;
->>>>>>> 031b7208
-
-    private final Time time;
-	/**
-	 * 消费者的网络连接客户端
-	 */
+	private final IsolationLevel isolationLevel;
+
+	private final Time time;
 	private final ConsumerNetworkClient client;
-    private final SubscriptionState subscriptions;
-    private final ConsumerMetadata metadata;
-    private final long retryBackoffMs;
-    private final long requestTimeoutMs;
-    private final int defaultApiTimeoutMs;
-    private volatile boolean closed = false;
-    private List<ConsumerPartitionAssignor> assignors;
+	private final SubscriptionState subscriptions;
+	private final ConsumerMetadata metadata;
+	private final long retryBackoffMs;
+	private final long requestTimeoutMs;
+	private final int defaultApiTimeoutMs;
+	private volatile boolean closed = false;
+	private List<ConsumerPartitionAssignor> assignors;
 
     // currentThread holds the threadId of the current thread accessing KafkaConsumer
     // and is used to prevent multi-threaded access
@@ -615,9 +593,7 @@
     // refcount is used to allow reentrant access by the thread who has acquired currentThread
     private final AtomicInteger refcount = new AtomicInteger(0);
 
-	/**
-	 * 在轮询中重复扫描订阅的topic，在metadata更新过程中缓存结果
-	 */
+	// to keep from repeatedly scanning subscriptions in poll(), cache the result during metadata updates
     private boolean cachedSubscriptionHashAllFetchPositions;
 
     /**
@@ -656,271 +632,194 @@
      * Valid configuration strings are documented at {@link ConsumerConfig}.
      * <p>
      * Note: after creating a {@code KafkaConsumer} you must always {@link #close()} it to avoid resource leaks.
-     *
-     * @param properties The consumer configuration properties
-     * @param keyDeserializer The deserializer for key that implements {@link Deserializer}. The configure() method
-     *            won't be called in the consumer when the deserializer is passed in directly.
-     * @param valueDeserializer The deserializer for value that implements {@link Deserializer}. The configure() method
-     *            won't be called in the consumer when the deserializer is passed in directly.
-     */
-    public KafkaConsumer(Properties properties,
-                         Deserializer<K> keyDeserializer,
-                         Deserializer<V> valueDeserializer) {
-        this(Utils.propsToMap(properties), keyDeserializer, valueDeserializer);
-    }
-
-    /**
-     * A consumer is instantiated by providing a set of key-value pairs as configuration, and a key and a value {@link Deserializer}.
-     * <p>
-     * Valid configuration strings are documented at {@link ConsumerConfig}.
-     * <p>
-     * Note: after creating a {@code KafkaConsumer} you must always {@link #close()} it to avoid resource leaks.
-     *
-     * @param configs The consumer configs
-     * @param keyDeserializer The deserializer for key that implements {@link Deserializer}. The configure() method
-     *            won't be called in the consumer when the deserializer is passed in directly.
-     * @param valueDeserializer The deserializer for value that implements {@link Deserializer}. The configure() method
-     *            won't be called in the consumer when the deserializer is passed in directly.
-     */
-    public KafkaConsumer(Map<String, Object> configs,
-                         Deserializer<K> keyDeserializer,
-                         Deserializer<V> valueDeserializer) {
-        this(new ConsumerConfig(ConsumerConfig.appendDeserializerToConfig(configs, keyDeserializer, valueDeserializer)),
-                keyDeserializer, valueDeserializer);
-    }
-
-    @SuppressWarnings("unchecked")
-    KafkaConsumer(ConsumerConfig config, Deserializer<K> keyDeserializer, Deserializer<V> valueDeserializer) {
-        try {
-<<<<<<< HEAD
-			// 获取配置的client.id属性
-            String clientId = config.getString(ConsumerConfig.CLIENT_ID_CONFIG);
-            if (clientId.isEmpty())
-				// 如果没有指定client.id，则使用默认的序列号生成一个
-                clientId = "consumer-" + CONSUMER_CLIENT_ID_SEQUENCE.getAndIncrement();
-            this.clientId = clientId;
-            this.groupId = config.getString(ConsumerConfig.GROUP_ID_CONFIG);
-			// 创建当前consumer的消费组的再平衡配置
-=======
->>>>>>> 031b7208
-            GroupRebalanceConfig groupRebalanceConfig = new GroupRebalanceConfig(config,
-                    GroupRebalanceConfig.ProtocolType.CONSUMER);
-
-            this.groupId = Optional.ofNullable(groupRebalanceConfig.groupId);
-            this.clientId = config.getString(CommonClientConfigs.CLIENT_ID_CONFIG);
-
-            LogContext logContext;
-<<<<<<< HEAD
-			// 如果配置了group.instance.id属性，我们就会将其添加到LogContext中，便于日志记录
-=======
-
-            // If group.instance.id is set, we will append it to the log context.
->>>>>>> 031b7208
-            if (groupRebalanceConfig.groupInstanceId.isPresent()) {
-                logContext = new LogContext("[Consumer instanceId=" + groupRebalanceConfig.groupInstanceId.get() +
-                        ", clientId=" + clientId + ", groupId=" + groupId.orElse("null") + "] ");
-            } else {
-                logContext = new LogContext("[Consumer clientId=" + clientId + ", groupId=" + groupId.orElse("null") + "] ");
-            }
-
-            this.log = logContext.logger(getClass());
-<<<<<<< HEAD
-			// 获取配置的enable.auto.commit属性
-            boolean enableAutoCommit = config.getBoolean(ConsumerConfig.ENABLE_AUTO_COMMIT_CONFIG);
-            if (groupId == null) { // overwrite in case of default group id where the config is not explicitly provided
-				// 如果用于的原始属性值，也没有配置自动提交属性
-                if (!config.originals().containsKey(ConsumerConfig.ENABLE_AUTO_COMMIT_CONFIG))
-					// 设置不开启自动提交
-                    enableAutoCommit = false;
-                else if (enableAutoCommit)
-					// 在没有配置group.id的情况下，是不允许开启自动提交的
-                    throw new InvalidConfigurationException(ConsumerConfig.ENABLE_AUTO_COMMIT_CONFIG + " cannot be set to true when default group id (null) is used.");
-            } else if (groupId.isEmpty())
-				// 如果group.id配置的为空字符串，则进行日志告警，在下个版本不能声明为空group.id
-                log.warn("Support for using the empty group id by consumers is deprecated and will be removed in the next major release.");
-=======
-            boolean enableAutoCommit = config.maybeOverrideEnableAutoCommit();
-            groupId.ifPresent(groupIdStr -> {
-                if (groupIdStr.isEmpty()) {
-                    log.warn("Support for using the empty group id by consumers is deprecated and will be removed in the next major release.");
-                }
-            });
->>>>>>> 031b7208
-
-            log.debug("Initializing the Kafka consumer");
-			// 获取配置的request.timeout.ms属性
-            this.requestTimeoutMs = config.getInt(ConsumerConfig.REQUEST_TIMEOUT_MS_CONFIG);
-			// 获取配置的default.api.timeout.ms属性
-            this.defaultApiTimeoutMs = config.getInt(ConsumerConfig.DEFAULT_API_TIMEOUT_MS_CONFIG);
-            this.time = Time.SYSTEM;
-            this.metrics = buildMetrics(config, time, clientId);
-            this.retryBackoffMs = config.getLong(ConsumerConfig.RETRY_BACKOFF_MS_CONFIG);
-
-<<<<<<< HEAD
-            // load interceptors and make sure they get clientId
-            Map<String, Object> userProvidedConfigs = config.originals();
-            userProvidedConfigs.put(ConsumerConfig.CLIENT_ID_CONFIG, clientId);
-			// 获取配置的interceptor.classes属性，并构建consumer的拦截器列表
-            List<ConsumerInterceptor<K, V>> interceptorList = (List) (new ConsumerConfig(userProvidedConfigs, false)).getConfiguredInstances(ConsumerConfig.INTERCEPTOR_CLASSES_CONFIG,
-                    ConsumerInterceptor.class);
-=======
-            List<ConsumerInterceptor<K, V>> interceptorList = (List) config.getConfiguredInstances(
-                    ConsumerConfig.INTERCEPTOR_CLASSES_CONFIG,
-                    ConsumerInterceptor.class,
-                    Collections.singletonMap(ConsumerConfig.CLIENT_ID_CONFIG, clientId));
->>>>>>> 031b7208
-            this.interceptors = new ConsumerInterceptors<>(interceptorList);
-			// 配置反序列化器
-            if (keyDeserializer == null) {
-                this.keyDeserializer = config.getConfiguredInstance(ConsumerConfig.KEY_DESERIALIZER_CLASS_CONFIG, Deserializer.class);
-                this.keyDeserializer.configure(config.originals(Collections.singletonMap(ConsumerConfig.CLIENT_ID_CONFIG, clientId)), true);
-            } else {
-                config.ignore(ConsumerConfig.KEY_DESERIALIZER_CLASS_CONFIG);
-                this.keyDeserializer = keyDeserializer;
-            }
-            if (valueDeserializer == null) {
-                this.valueDeserializer = config.getConfiguredInstance(ConsumerConfig.VALUE_DESERIALIZER_CLASS_CONFIG, Deserializer.class);
-                this.valueDeserializer.configure(config.originals(Collections.singletonMap(ConsumerConfig.CLIENT_ID_CONFIG, clientId)), false);
+	 *
+	 * @param properties The consumer configuration properties
+	 * @param keyDeserializer The deserializer for key that implements {@link Deserializer}. The configure() method
+	 *            won't be called in the consumer when the deserializer is passed in directly.
+	 * @param valueDeserializer The deserializer for value that implements {@link Deserializer}. The configure() method
+	 *            won't be called in the consumer when the deserializer is passed in directly.
+	 */
+	public KafkaConsumer(Properties properties,
+						 Deserializer<K> keyDeserializer,
+						 Deserializer<V> valueDeserializer) {
+		this(Utils.propsToMap(properties), keyDeserializer, valueDeserializer);
+	}
+
+	/**
+	 * A consumer is instantiated by providing a set of key-value pairs as configuration, and a key and a value {@link Deserializer}.
+	 * <p>
+	 * Valid configuration strings are documented at {@link ConsumerConfig}.
+	 * <p>
+	 * Note: after creating a {@code KafkaConsumer} you must always {@link #close()} it to avoid resource leaks.
+	 * @param configs           The consumer configs
+	 * @param keyDeserializer   The deserializer for key that implements {@link Deserializer}. The configure() method
+	 *                          won't be called in the consumer when the deserializer is passed in directly.
+	 * @param valueDeserializer The deserializer for value that implements {@link Deserializer}. The configure() method
+	 *                          won't be called in the consumer when the deserializer is passed in directly.
+	 */
+	public KafkaConsumer(Map<String, Object> configs,
+						 Deserializer<K> keyDeserializer,
+						 Deserializer<V> valueDeserializer) {
+		this(new ConsumerConfig(ConsumerConfig.appendDeserializerToConfig(configs, keyDeserializer, valueDeserializer)),
+				keyDeserializer, valueDeserializer);
+	}
+
+	@SuppressWarnings("unchecked")
+	KafkaConsumer(ConsumerConfig config, Deserializer<K> keyDeserializer, Deserializer<V> valueDeserializer) {
+		try {
+			GroupRebalanceConfig groupRebalanceConfig = new GroupRebalanceConfig(config,
+					GroupRebalanceConfig.ProtocolType.CONSUMER);
+
+			this.groupId = Optional.ofNullable(groupRebalanceConfig.groupId);
+			this.clientId = config.getString(CommonClientConfigs.CLIENT_ID_CONFIG);
+
+			LogContext logContext;
+
+			// If group.instance.id is set, we will append it to the log context.
+			if (groupRebalanceConfig.groupInstanceId.isPresent()) {
+				logContext = new LogContext("[Consumer instanceId=" + groupRebalanceConfig.groupInstanceId.get() +
+						", clientId=" + clientId + ", groupId=" + groupId.orElse("null") + "] ");
+			} else {
+				logContext = new LogContext("[Consumer clientId=" + clientId + ", groupId=" + groupId.orElse("null") + "] ");
+			}
+
+			this.log = logContext.logger(getClass());
+			boolean enableAutoCommit = config.maybeOverrideEnableAutoCommit();
+			groupId.ifPresent(groupIdStr -> {
+				if (groupIdStr.isEmpty()) {
+					log.warn("Support for using the empty group id by consumers is deprecated and will be removed in the next major release.");
+				}
+			});
+
+			log.debug("Initializing the Kafka consumer");
+			this.requestTimeoutMs = config.getInt(ConsumerConfig.REQUEST_TIMEOUT_MS_CONFIG);
+			this.defaultApiTimeoutMs = config.getInt(ConsumerConfig.DEFAULT_API_TIMEOUT_MS_CONFIG);
+			this.time = Time.SYSTEM;
+			this.metrics = buildMetrics(config, time, clientId);
+			this.retryBackoffMs = config.getLong(ConsumerConfig.RETRY_BACKOFF_MS_CONFIG);
+
+			List<ConsumerInterceptor<K, V>> interceptorList = (List) config.getConfiguredInstances(
+					ConsumerConfig.INTERCEPTOR_CLASSES_CONFIG,
+					ConsumerInterceptor.class,
+					Collections.singletonMap(ConsumerConfig.CLIENT_ID_CONFIG, clientId));
+			this.interceptors = new ConsumerInterceptors<>(interceptorList);
+			if (keyDeserializer == null) {
+				this.keyDeserializer = config.getConfiguredInstance(ConsumerConfig.KEY_DESERIALIZER_CLASS_CONFIG, Deserializer.class);
+				this.keyDeserializer.configure(config.originals(Collections.singletonMap(ConsumerConfig.CLIENT_ID_CONFIG, clientId)), true);
+			} else {
+				config.ignore(ConsumerConfig.KEY_DESERIALIZER_CLASS_CONFIG);
+				this.keyDeserializer = keyDeserializer;
+			}
+			if (valueDeserializer == null) {
+				this.valueDeserializer = config.getConfiguredInstance(ConsumerConfig.VALUE_DESERIALIZER_CLASS_CONFIG, Deserializer.class);
+				this.valueDeserializer.configure(config.originals(Collections.singletonMap(ConsumerConfig.CLIENT_ID_CONFIG, clientId)), false);
             } else {
                 config.ignore(ConsumerConfig.VALUE_DESERIALIZER_CLASS_CONFIG);
                 this.valueDeserializer = valueDeserializer;
             }
-			// 获取offset的重置策略
             OffsetResetStrategy offsetResetStrategy = OffsetResetStrategy.valueOf(config.getString(ConsumerConfig.AUTO_OFFSET_RESET_CONFIG).toUpperCase(Locale.ROOT));
-			// 构建当前consumer的订阅状态
             this.subscriptions = new SubscriptionState(logContext, offsetResetStrategy);
             ClusterResourceListeners clusterResourceListeners = configureClusterResourceListeners(keyDeserializer,
                     valueDeserializer, metrics.reporters(), interceptorList);
             this.metadata = new ConsumerMetadata(retryBackoffMs,
-                    config.getLong(ConsumerConfig.METADATA_MAX_AGE_CONFIG),
-                    !config.getBoolean(ConsumerConfig.EXCLUDE_INTERNAL_TOPICS_CONFIG),
-                    config.getBoolean(ConsumerConfig.ALLOW_AUTO_CREATE_TOPICS_CONFIG),
-                    subscriptions, logContext, clusterResourceListeners);
-			// 构建和cluster进行连接的地址集合
-            List<InetSocketAddress> addresses = ClientUtils.parseAndValidateAddresses(
-                    config.getList(ConsumerConfig.BOOTSTRAP_SERVERS_CONFIG), config.getString(ConsumerConfig.CLIENT_DNS_LOOKUP_CONFIG));
-            this.metadata.bootstrap(addresses);
-            String metricGrpPrefix = "consumer";
-			// 构建fetcher的计数器
-            FetcherMetricsRegistry metricsRegistry = new FetcherMetricsRegistry(Collections.singleton(CLIENT_ID_METRIC_TAG), metricGrpPrefix);
-<<<<<<< HEAD
-			// Channel的建造者，Channel用于传输数据
-            ChannelBuilder channelBuilder = ClientUtils.createChannelBuilder(config, time);
-			// 事务等级
-            IsolationLevel isolationLevel = IsolationLevel.valueOf(
-=======
-            ChannelBuilder channelBuilder = ClientUtils.createChannelBuilder(config, time, logContext);
-            this.isolationLevel = IsolationLevel.valueOf(
->>>>>>> 031b7208
-                    config.getString(ConsumerConfig.ISOLATION_LEVEL_CONFIG).toUpperCase(Locale.ROOT));
-
-            Sensor throttleTimeSensor = Fetcher.throttleTimeSensor(metrics, metricsRegistry);
-			// 获取心跳间隔配置
-            int heartbeatIntervalMs = config.getInt(ConsumerConfig.HEARTBEAT_INTERVAL_MS_CONFIG);
-
-            ApiVersions apiVersions = new ApiVersions();
-            NetworkClient netClient = new NetworkClient(
-                    new Selector(config.getLong(ConsumerConfig.CONNECTIONS_MAX_IDLE_MS_CONFIG), metrics, time, metricGrpPrefix, channelBuilder, logContext),
-                    this.metadata,
-                    clientId,
-                    100, // a fixed large enough value will suffice for max in-flight requests
-                    config.getLong(ConsumerConfig.RECONNECT_BACKOFF_MS_CONFIG),
-                    config.getLong(ConsumerConfig.RECONNECT_BACKOFF_MAX_MS_CONFIG),
-                    config.getInt(ConsumerConfig.SEND_BUFFER_CONFIG),
-                    config.getInt(ConsumerConfig.RECEIVE_BUFFER_CONFIG),
-                    config.getInt(ConsumerConfig.REQUEST_TIMEOUT_MS_CONFIG),
-                    config.getLong(ConsumerConfig.SOCKET_CONNECTION_SETUP_TIMEOUT_MS_CONFIG),
-                    config.getLong(ConsumerConfig.SOCKET_CONNECTION_SETUP_TIMEOUT_MAX_MS_CONFIG),
-                    time,
-                    true,
-                    apiVersions,
-                    throttleTimeSensor,
-                    logContext);
-			// 构建Consumer的连接Broker的网络客户端
-            this.client = new ConsumerNetworkClient(
-                    logContext,
-                    netClient,
-                    metadata,
-                    time,
-                    retryBackoffMs,
-                    config.getInt(ConsumerConfig.REQUEST_TIMEOUT_MS_CONFIG),
-					heartbeatIntervalMs);
-
-            this.assignors = ConsumerPartitionAssignor.getAssignorInstances(
-                    config.getList(ConsumerConfig.PARTITION_ASSIGNMENT_STRATEGY_CONFIG),
-                    config.originals(Collections.singletonMap(ConsumerConfig.CLIENT_ID_CONFIG, clientId))
-            );
-
-<<<<<<< HEAD
-			// 如果没有配置group.id，那么就无需构建协调者
-            this.coordinator = groupId == null ? null :
-=======
-            // no coordinator will be constructed for the default (null) group id
-            this.coordinator = !groupId.isPresent() ? null :
->>>>>>> 031b7208
-                new ConsumerCoordinator(groupRebalanceConfig,
-                        logContext,
-						this.client,
-						assignors,
-						this.metadata,
-                        this.subscriptions,
-                        metrics,
-                        metricGrpPrefix,
-                        this.time,
-                        enableAutoCommit,
-                        config.getInt(ConsumerConfig.AUTO_COMMIT_INTERVAL_MS_CONFIG),
-<<<<<<< HEAD
-                        this.interceptors);
-			// 构建record拉取器
-=======
-                        this.interceptors,
-                        config.getBoolean(ConsumerConfig.THROW_ON_FETCH_STABLE_OFFSET_UNSUPPORTED));
->>>>>>> 031b7208
-            this.fetcher = new Fetcher<>(
-                    logContext,
-                    this.client,
-                    config.getInt(ConsumerConfig.FETCH_MIN_BYTES_CONFIG),
-                    config.getInt(ConsumerConfig.FETCH_MAX_BYTES_CONFIG),
-                    config.getInt(ConsumerConfig.FETCH_MAX_WAIT_MS_CONFIG),
-                    config.getInt(ConsumerConfig.MAX_PARTITION_FETCH_BYTES_CONFIG),
-                    config.getInt(ConsumerConfig.MAX_POLL_RECORDS_CONFIG),
-                    config.getBoolean(ConsumerConfig.CHECK_CRCS_CONFIG),
-                    config.getString(ConsumerConfig.CLIENT_RACK_CONFIG),
-                    this.keyDeserializer,
-                    this.valueDeserializer,
-                    this.metadata,
-                    this.subscriptions,
-                    metrics,
-                    metricsRegistry,
-                    this.time,
-                    this.retryBackoffMs,
-                    this.requestTimeoutMs,
-                    isolationLevel,
-                    apiVersions);
-<<<<<<< HEAD
-=======
-
-            this.kafkaConsumerMetrics = new KafkaConsumerMetrics(metrics, metricGrpPrefix);
-
->>>>>>> 031b7208
-            config.logUnused();
-            AppInfoParser.registerAppInfo(JMX_PREFIX, clientId, metrics, time.milliseconds());
-            log.debug("Kafka consumer initialized");
-        } catch (Throwable t) {
-<<<<<<< HEAD
-			// 如果内部对象已经创建，那么在出现异常时，就需要释放对象，避免内存泄露
-			// KAFKA-2121
-            close(0, true);
-			// 抛出异常
-=======
-            // call close methods if internal objects are already constructed; this is to prevent resource leak. see KAFKA-2121
-            // we do not need to call `close` at all when `log` is null, which means no internal objects were initialized.
-            if (this.log != null) {
-                close(0, true);
-            }
-            // now propagate the exception
->>>>>>> 031b7208
-            throw new KafkaException("Failed to construct kafka consumer", t);
+					config.getLong(ConsumerConfig.METADATA_MAX_AGE_CONFIG),
+					!config.getBoolean(ConsumerConfig.EXCLUDE_INTERNAL_TOPICS_CONFIG),
+					config.getBoolean(ConsumerConfig.ALLOW_AUTO_CREATE_TOPICS_CONFIG),
+					subscriptions, logContext, clusterResourceListeners);
+			List<InetSocketAddress> addresses = ClientUtils.parseAndValidateAddresses(
+					config.getList(ConsumerConfig.BOOTSTRAP_SERVERS_CONFIG), config.getString(ConsumerConfig.CLIENT_DNS_LOOKUP_CONFIG));
+			this.metadata.bootstrap(addresses);
+			String metricGrpPrefix = "consumer";
+
+			FetcherMetricsRegistry metricsRegistry = new FetcherMetricsRegistry(Collections.singleton(CLIENT_ID_METRIC_TAG), metricGrpPrefix);
+			ChannelBuilder channelBuilder = ClientUtils.createChannelBuilder(config, time, logContext);
+			this.isolationLevel = IsolationLevel.valueOf(
+					config.getString(ConsumerConfig.ISOLATION_LEVEL_CONFIG).toUpperCase(Locale.ROOT));
+			Sensor throttleTimeSensor = Fetcher.throttleTimeSensor(metrics, metricsRegistry);
+			int heartbeatIntervalMs = config.getInt(ConsumerConfig.HEARTBEAT_INTERVAL_MS_CONFIG);
+
+			ApiVersions apiVersions = new ApiVersions();
+			NetworkClient netClient = new NetworkClient(
+					new Selector(config.getLong(ConsumerConfig.CONNECTIONS_MAX_IDLE_MS_CONFIG), metrics, time, metricGrpPrefix, channelBuilder, logContext),
+					this.metadata,
+					clientId,
+					100, // a fixed large enough value will suffice for max in-flight requests
+					config.getLong(ConsumerConfig.RECONNECT_BACKOFF_MS_CONFIG),
+					config.getLong(ConsumerConfig.RECONNECT_BACKOFF_MAX_MS_CONFIG),
+					config.getInt(ConsumerConfig.SEND_BUFFER_CONFIG),
+					config.getInt(ConsumerConfig.RECEIVE_BUFFER_CONFIG),
+					config.getInt(ConsumerConfig.REQUEST_TIMEOUT_MS_CONFIG),
+					config.getLong(ConsumerConfig.SOCKET_CONNECTION_SETUP_TIMEOUT_MS_CONFIG),
+					config.getLong(ConsumerConfig.SOCKET_CONNECTION_SETUP_TIMEOUT_MAX_MS_CONFIG),
+					time,
+					true,
+					apiVersions,
+					throttleTimeSensor,
+					logContext);
+			this.client = new ConsumerNetworkClient(
+					logContext,
+					netClient,
+					metadata,
+					time,
+					retryBackoffMs,
+					config.getInt(ConsumerConfig.REQUEST_TIMEOUT_MS_CONFIG),
+					heartbeatIntervalMs); //Will avoid blocking an extended period of time to prevent heartbeat thread starvation
+
+			this.assignors = ConsumerPartitionAssignor.getAssignorInstances(
+					config.getList(ConsumerConfig.PARTITION_ASSIGNMENT_STRATEGY_CONFIG),
+					config.originals(Collections.singletonMap(ConsumerConfig.CLIENT_ID_CONFIG, clientId))
+			);
+
+			// no coordinator will be constructed for the default (null) group id
+			this.coordinator = !groupId.isPresent() ? null :
+					new ConsumerCoordinator(groupRebalanceConfig,
+							logContext,
+							this.client,
+							assignors,
+							this.metadata,
+							this.subscriptions,
+							metrics,
+							metricGrpPrefix,
+							this.time,
+							enableAutoCommit,
+							config.getInt(ConsumerConfig.AUTO_COMMIT_INTERVAL_MS_CONFIG),
+							this.interceptors,
+							config.getBoolean(ConsumerConfig.THROW_ON_FETCH_STABLE_OFFSET_UNSUPPORTED));
+			this.fetcher = new Fetcher<>(
+					logContext,
+					this.client,
+					config.getInt(ConsumerConfig.FETCH_MIN_BYTES_CONFIG),
+					config.getInt(ConsumerConfig.FETCH_MAX_BYTES_CONFIG),
+					config.getInt(ConsumerConfig.FETCH_MAX_WAIT_MS_CONFIG),
+					config.getInt(ConsumerConfig.MAX_PARTITION_FETCH_BYTES_CONFIG),
+					config.getInt(ConsumerConfig.MAX_POLL_RECORDS_CONFIG),
+					config.getBoolean(ConsumerConfig.CHECK_CRCS_CONFIG),
+					config.getString(ConsumerConfig.CLIENT_RACK_CONFIG),
+					this.keyDeserializer,
+					this.valueDeserializer,
+					this.metadata,
+					this.subscriptions,
+					metrics,
+					metricsRegistry,
+					this.time,
+					this.retryBackoffMs,
+					this.requestTimeoutMs,
+					isolationLevel,
+					apiVersions);
+
+			this.kafkaConsumerMetrics = new KafkaConsumerMetrics(metrics, metricGrpPrefix);
+
+			config.logUnused();
+			AppInfoParser.registerAppInfo(JMX_PREFIX, clientId, metrics, time.milliseconds());
+			log.debug("Kafka consumer initialized");
+		} catch (Throwable t) {
+			// call close methods if internal objects are already constructed; this is to prevent resource leak. see KAFKA-2121
+			// we do not need to call `close` at all when `log` is null, which means no internal objects were initialized.
+			if (this.log != null) {
+				close(0, true);
+			}
+			// now propagate the exception
+			throw new KafkaException("Failed to construct kafka consumer", t);
         }
     }
 
@@ -947,36 +846,36 @@
         this.coordinator = coordinator;
         this.keyDeserializer = keyDeserializer;
         this.valueDeserializer = valueDeserializer;
-        this.fetcher = fetcher;
-        this.isolationLevel = IsolationLevel.READ_UNCOMMITTED;
-        this.interceptors = Objects.requireNonNull(interceptors);
-        this.time = time;
-        this.client = client;
-        this.metrics = metrics;
-        this.subscriptions = subscriptions;
-        this.metadata = metadata;
-        this.retryBackoffMs = retryBackoffMs;
-        this.requestTimeoutMs = requestTimeoutMs;
-        this.defaultApiTimeoutMs = defaultApiTimeoutMs;
-        this.assignors = assignors;
-        this.groupId = Optional.ofNullable(groupId);
-        this.kafkaConsumerMetrics = new KafkaConsumerMetrics(metrics, "consumer");
+		this.fetcher = fetcher;
+		this.isolationLevel = IsolationLevel.READ_UNCOMMITTED;
+		this.interceptors = Objects.requireNonNull(interceptors);
+		this.time = time;
+		this.client = client;
+		this.metrics = metrics;
+		this.subscriptions = subscriptions;
+		this.metadata = metadata;
+		this.retryBackoffMs = retryBackoffMs;
+		this.requestTimeoutMs = requestTimeoutMs;
+		this.defaultApiTimeoutMs = defaultApiTimeoutMs;
+		this.assignors = assignors;
+		this.groupId = Optional.ofNullable(groupId);
+		this.kafkaConsumerMetrics = new KafkaConsumerMetrics(metrics, "consumer");
     }
 
     private static Metrics buildMetrics(ConsumerConfig config, Time time, String clientId) {
-        Map<String, String> metricsTags = Collections.singletonMap(CLIENT_ID_METRIC_TAG, clientId);
-        MetricConfig metricConfig = new MetricConfig().samples(config.getInt(ConsumerConfig.METRICS_NUM_SAMPLES_CONFIG))
-                .timeWindow(config.getLong(ConsumerConfig.METRICS_SAMPLE_WINDOW_MS_CONFIG), TimeUnit.MILLISECONDS)
-                .recordLevel(Sensor.RecordingLevel.forName(config.getString(ConsumerConfig.METRICS_RECORDING_LEVEL_CONFIG)))
-                .tags(metricsTags);
-        List<MetricsReporter> reporters = config.getConfiguredInstances(ConsumerConfig.METRIC_REPORTER_CLASSES_CONFIG,
-                MetricsReporter.class, Collections.singletonMap(ConsumerConfig.CLIENT_ID_CONFIG, clientId));
-        JmxReporter jmxReporter = new JmxReporter();
-        jmxReporter.configure(config.originals(Collections.singletonMap(ConsumerConfig.CLIENT_ID_CONFIG, clientId)));
-        reporters.add(jmxReporter);
-        MetricsContext metricsContext = new KafkaMetricsContext(JMX_PREFIX,
-                config.originalsWithPrefix(CommonClientConfigs.METRICS_CONTEXT_PREFIX));
-        return new Metrics(metricConfig, reporters, time, metricsContext);
+		Map<String, String> metricsTags = Collections.singletonMap(CLIENT_ID_METRIC_TAG, clientId);
+		MetricConfig metricConfig = new MetricConfig().samples(config.getInt(ConsumerConfig.METRICS_NUM_SAMPLES_CONFIG))
+				.timeWindow(config.getLong(ConsumerConfig.METRICS_SAMPLE_WINDOW_MS_CONFIG), TimeUnit.MILLISECONDS)
+				.recordLevel(Sensor.RecordingLevel.forName(config.getString(ConsumerConfig.METRICS_RECORDING_LEVEL_CONFIG)))
+				.tags(metricsTags);
+		List<MetricsReporter> reporters = config.getConfiguredInstances(ConsumerConfig.METRIC_REPORTER_CLASSES_CONFIG,
+				MetricsReporter.class, Collections.singletonMap(ConsumerConfig.CLIENT_ID_CONFIG, clientId));
+		JmxReporter jmxReporter = new JmxReporter();
+		jmxReporter.configure(config.originals(Collections.singletonMap(ConsumerConfig.CLIENT_ID_CONFIG, clientId)));
+		reporters.add(jmxReporter);
+		MetricsContext metricsContext = new KafkaMetricsContext(JMX_PREFIX,
+				config.originalsWithPrefix(CommonClientConfigs.METRICS_CONTEXT_PREFIX));
+		return new Metrics(metricConfig, reporters, time, metricsContext);
     }
 
     /**
@@ -1000,70 +899,73 @@
      * Get the current subscription. Will return the same topics used in the most recent call to
      * {@link #subscribe(Collection, ConsumerRebalanceListener)}, or an empty set if no such call has been made.
      * @return The set of topics currently subscribed to
-     */
-    public Set<String> subscription() {
-        acquireAndEnsureOpen();
-        try {
-            return Collections.unmodifiableSet(new HashSet<>(this.subscriptions.subscription()));
-        } finally {
-            release();
-        }
-    }
-
-	/**
-	 * 订阅给定的topic列表，动态获取分配的集群信息
-	 * topic订阅不是递增的，我们会将列表进行直接替换
-	 * 请注意，通过{@link #assign(Collection)}使用手动分配分区来合并topic订阅是不可能的
-	 * 如果给定的topic列表是空的，可以以{@link #unsubscribe()}来对待
-	 * <p>
-	 * 作为集群管理的一部分，consumer会记录consumer组的轨迹
-	 * consumer集合属于一个特殊的组，如果以下事件触发，同时也会触发再平衡操作
-	 * 1. 任何订阅的topic的分区数量发生了变化
-	 * 2. 一个订阅的topic创建或者删除
-	 * 3. 消费组中的成员关闭或者请求失败了
-	 * 4. 一个新消费者添加到消费组中
-	 * <p>
-	 * 任何一个事件被触发，提供的listener就会首先被调用，以此来证明消费者分配已经被调用，然后新的分配也已经接收到
-	 * 需要注意的是，再平衡只会发生在活跃的{@link #poll(Duration)}方法调用，所以回调任何也会在{@link #poll(Duration)}方法调用中进行
-	 * <p>
-	 * 提供的listener将会立即替换之前设置的listener，然而，可以通过保证来自本次调用中订阅的topic的接口来撤销/分配分区
-	 * 详细信息请看{@link ConsumerRebalanceListener}
-	 * @param topics   需要订阅的topic集合
-	 * @param listener 非空的listener实例，用来获取订阅的topic分区的分配和撤销通知
-	 * @throws IllegalArgumentException topic或者listener的校验异常
-	 * @throws IllegalStateException    如果{@code subscribe()}已经调用，或者已经分配（没有经过随后的一个{@link #unsubscribe()}调用）
-	 *                                  或者没有配置至少有一个分区需要分配的策略，将会抛出此异常
 	 */
-    @Override
-    public void subscribe(Collection<String> topics, ConsumerRebalanceListener listener) {
+	public Set<String> subscription() {
 		acquireAndEnsureOpen();
 		try {
-			// 校验消费组id
-            maybeThrowInvalidGroupIdException();
-			// 校验需要订阅的topic
-            if (topics == null)
-                throw new IllegalArgumentException("Topic collection to subscribe to cannot be null");
+			return Collections.unmodifiableSet(new HashSet<>(this.subscriptions.subscription()));
+		} finally {
+			release();
+		}
+	}
+
+	/**
+	 * Subscribe to the given list of topics to get dynamically
+	 * assigned partitions. <b>Topic subscriptions are not incremental. This list will replace the current
+	 * assignment (if there is one).</b> Note that it is not possible to combine topic subscription with group management
+	 * with manual partition assignment through {@link #assign(Collection)}.
+	 * <p>
+	 * If the given list of topics is empty, it is treated the same as {@link #unsubscribe()}.
+	 *
+	 * <p>
+	 * As part of group management, the consumer will keep track of the list of consumers that belong to a particular
+	 * group and will trigger a rebalance operation if any one of the following events are triggered:
+	 * <ul>
+	 * <li>Number of partitions change for any of the subscribed topics
+	 * <li>A subscribed topic is created or deleted
+	 * <li>An existing member of the consumer group is shutdown or fails
+	 * <li>A new member is added to the consumer group
+	 * </ul>
+	 * <p>
+	 * When any of these events are triggered, the provided listener will be invoked first to indicate that
+	 * the consumer's assignment has been revoked, and then again when the new assignment has been received.
+	 * Note that rebalances will only occur during an active call to {@link #poll(Duration)}, so callbacks will
+	 * also only be invoked during that time.
+	 * <p>
+	 * The provided listener will immediately override any listener set in a previous call to subscribe.
+	 * It is guaranteed, however, that the partitions revoked/assigned through this interface are from topics
+	 * subscribed in this call. See {@link ConsumerRebalanceListener} for more details.
+	 * @param topics   The list of topics to subscribe to
+	 * @param listener Non-null listener instance to get notifications on partition assignment/revocation for the
+	 *                 subscribed topics
+	 * @throws IllegalArgumentException If topics is null or contains null or empty elements, or if listener is null
+	 * @throws IllegalStateException    If {@code subscribe()} is called previously with pattern, or assign is called
+	 *                                  previously (without a subsequent call to {@link #unsubscribe()}), or if not
+	 *                                  configured at-least one partition assignment strategy
+	 */
+	@Override
+	public void subscribe(Collection<String> topics, ConsumerRebalanceListener listener) {
+		acquireAndEnsureOpen();
+		try {
+			maybeThrowInvalidGroupIdException();
+			if (topics == null)
+				throw new IllegalArgumentException("Topic collection to subscribe to cannot be null");
 			if (topics.isEmpty()) {
-				// topic为null和为空是两种情况
-				// 为空时，可以作为取消订阅的情况对待
-                this.unsubscribe();
+				// treat subscribing to empty topic list as the same as unsubscribing
+				this.unsubscribe();
 			} else {
-				// 校验每个topic
-                for (String topic : topics) {
-                    if (Utils.isBlank(topic))
-                        throw new IllegalArgumentException("Topic collection to subscribe to cannot contain null or empty topic");
+				for (String topic : topics) {
+					if (Utils.isBlank(topic))
+						throw new IllegalArgumentException("Topic collection to subscribe to cannot contain null or empty topic");
 				}
-				// 必须要有分区分配器
-                throwIfNoAssignorsConfigured();
-				// 清除没有新订阅topic的分区的buffer数据
-                fetcher.clearBufferedDataForUnassignedTopics(topics);
-                log.info("Subscribed to topic(s): {}", Utils.join(topics, ", "));
-				// 更新订阅的topic
-                if (this.subscriptions.subscribe(new HashSet<>(topics), listener))
-                    metadata.requestUpdateForNewTopics();
+
+				throwIfNoAssignorsConfigured();
+				fetcher.clearBufferedDataForUnassignedTopics(topics);
+				log.info("Subscribed to topic(s): {}", Utils.join(topics, ", "));
+				if (this.subscriptions.subscribe(new HashSet<>(topics), listener))
+					metadata.requestUpdateForNewTopics();
 			}
 		} finally {
-			// 释放轻量级锁
             release();
         }
     }
@@ -1092,37 +994,41 @@
     @Override
     public void subscribe(Collection<String> topics) {
         subscribe(topics, new NoOpConsumerRebalanceListener());
-    }
-
-    /**
-	 * 订阅所有使用指定正则表达式匹配的topic，来动态获取分配的partition
-	 * 正在表达式匹配会在针对检查时存在的所有主题定期进行
-	 * 可以通过{@code metadata.max.age.ms}进行控制：
-	 * 通过减少max metadata的age属性，Consumer可以以更快的频率刷新metadata，并且检查匹配的topic
-	 * 可以查看{@link #subscribe(Collection, ConsumerRebalanceListener)}以获取更多使用{@link ConsumerRebalanceListener}的信息
-	 * 通常，再平衡是在topic发生变化时，以及消费组成员发生变化时触发的
-	 * 消费组的再平衡仅会在动态调用{@link #poll(Duration)}时触发
-	 * @param pattern  需要进行订阅的正则表达式
-	 * @param listener 获取partition分配/调用的通知监听器
-	 * @throws IllegalArgumentException 正则表达式或者再平衡监听器为null，抛出异常
-	 * @throws IllegalStateException    If {@code subscribe()} is called previously with topics, or assign is called
-	 *                                  previously (without a subsequent call to {@link #unsubscribe()}), or if not
-	 *                                  configured at-least one partition assignment strategy
-	 */
+	}
+
+	/**
+	 * Subscribe to all topics matching specified pattern to get dynamically assigned partitions.
+	 * The pattern matching will be done periodically against all topics existing at the time of check.
+	 * This can be controlled through the {@code metadata.max.age.ms} configuration: by lowering
+	 * the max metadata age, the consumer will refresh metadata more often and check for matching topics.
+	 * <p>
+	 * See {@link #subscribe(Collection, ConsumerRebalanceListener)} for details on the
+	 * use of the {@link ConsumerRebalanceListener}. Generally rebalances are triggered when there
+	 * is a change to the topics matching the provided pattern and when consumer group membership changes.
+	 * Group rebalances only take place during an active call to {@link #poll(Duration)}.
+	 *
+	 * @param pattern Pattern to subscribe to
+	 * @param listener Non-null listener instance to get notifications on partition assignment/revocation for the
+	 *                 subscribed topics
+	 * @throws IllegalArgumentException If pattern or listener is null
+	 * @throws IllegalStateException If {@code subscribe()} is called previously with topics, or assign is called
+	 *                               previously (without a subsequent call to {@link #unsubscribe()}), or if not
+	 *                               configured at-least one partition assignment strategy
+     */
     @Override
     public void subscribe(Pattern pattern, ConsumerRebalanceListener listener) {
-        maybeThrowInvalidGroupIdException();
-        if (pattern == null || pattern.toString().equals(""))
-            throw new IllegalArgumentException("Topic pattern to subscribe to cannot be " + (pattern == null ?
-                    "null" : "empty"));
-
-        acquireAndEnsureOpen();
-        try {
-            throwIfNoAssignorsConfigured();
-            log.info("Subscribed to pattern: '{}'", pattern);
-            this.subscriptions.subscribe(pattern, listener);
-            this.coordinator.updatePatternSubscription(metadata.fetch());
-            this.metadata.requestUpdateForNewTopics();
+		maybeThrowInvalidGroupIdException();
+		if (pattern == null || pattern.toString().equals(""))
+			throw new IllegalArgumentException("Topic pattern to subscribe to cannot be " + (pattern == null ?
+					"null" : "empty"));
+
+		acquireAndEnsureOpen();
+		try {
+			throwIfNoAssignorsConfigured();
+			log.info("Subscribed to pattern: '{}'", pattern);
+			this.subscriptions.subscribe(pattern, listener);
+			this.coordinator.updatePatternSubscription(metadata.fetch());
+			this.metadata.requestUpdateForNewTopics();
         } finally {
             release();
         }
@@ -1162,58 +1068,59 @@
             if (this.coordinator != null) {
                 this.coordinator.onLeavePrepare();
                 this.coordinator.maybeLeaveGroup("the consumer unsubscribed from all topics");
-            }
-            this.subscriptions.unsubscribe();
-            log.info("Unsubscribed all topics or patterns and assigned partitions");
+			}
+			this.subscriptions.unsubscribe();
+			log.info("Unsubscribed all topics or patterns and assigned partitions");
         } finally {
-            release();
-        }
-    }
-
-    /**
-	 * 手动分配partition给consumer
-	 * 此方法不允许增量赋值，每次分配将重新替换
-	 * 如果给定的partition为空，则视为{@link #unsubscribe()}对待
-	 * 通过这个方法进行手动topic分配，不会使用consumer的集群管理功能，照这样来看的话，在消费组关系发生变化，或者cluster、topic元数据发生变化，也不会有再平衡操作触发
-	 * 需要注意的是，是不能同时使用{@link #assign(Collection)}和{@link #subscribe(Collection, ConsumerRebalanceListener)}两种策略的
+			release();
+		}
+	}
+
+	/**
+	 * Manually assign a list of partitions to this consumer. This interface does not allow for incremental assignment
+	 * and will replace the previous assignment (if there is one).
+	 * <p>
+	 * If the given list of topic partitions is empty, it is treated the same as {@link #unsubscribe()}.
+	 * <p>
+	 * Manual topic assignment through this method does not use the consumer's group management
+	 * functionality. As such, there will be no rebalance operation triggered when group membership or cluster and topic
+	 * metadata change. Note that it is not possible to use both manual partition assignment with {@link #assign(Collection)}
+	 * and group assignment with {@link #subscribe(Collection, ConsumerRebalanceListener)}.
+	 * <p>
+	 * If auto-commit is enabled, an async commit (based on the old assignment) will be triggered before the new
+	 * assignment replaces the old one.
 	 *
-	 * 如果允许自动提交，一个异步的提交（基于老的分配策略）将会在新的分配策略替换老的分配策略之前触发
-     *
-	 * @param partitions 分配给当前consumer的partition列表
-	 * @throws IllegalArgumentException 分配partition列表校验异常
-	 * @throws IllegalStateException 如果先前已经调用过{@code subscribe()}而没有调用{@link #unsubscribe()}，视为非法使用
+	 * @param partitions The list of partitions to assign this consumer
+	 * @throws IllegalArgumentException If partitions is null or contains null or empty topics
+	 * @throws IllegalStateException If {@code subscribe()} is called previously with topics or pattern
+	 *                               (without a subsequent call to {@link #unsubscribe()})
      */
     @Override
     public void assign(Collection<TopicPartition> partitions) {
-		// 获取轻量级锁
         acquireAndEnsureOpen();
         try {
             if (partitions == null) {
                 throw new IllegalArgumentException("Topic partition collection to assign to cannot be null");
             } else if (partitions.isEmpty()) {
-				// partition为空，视为取消订阅
-                this.unsubscribe();
-            } else {
-				// 遍历需要分配的partition
-                for (TopicPartition tp : partitions) {
-					// 获取需要分配的partition的topic，并检查topic
-                    String topic = (tp != null) ? tp.topic() : null;
-                    if (Utils.isBlank(topic))
-                        throw new IllegalArgumentException("Topic partitions to assign to cannot have null or empty topic");
-                }
-				// 释放不属于新的分配分区的缓冲区数据
-                fetcher.clearBufferedDataForUnassignedPartitions(partitions);
-
-				// 确认不会进行订阅的partition的offset已经提交
-                if (coordinator != null)
-                    this.coordinator.maybeAutoCommitOffsetsAsync(time.milliseconds());
-
-                log.info("Subscribed to partition(s): {}", Utils.join(partitions, ", "));
-                if (this.subscriptions.assignFromUser(new HashSet<>(partitions)))
-                    metadata.requestUpdateForNewTopics();
+				this.unsubscribe();
+			} else {
+				for (TopicPartition tp : partitions) {
+					String topic = (tp != null) ? tp.topic() : null;
+					if (Utils.isBlank(topic))
+						throw new IllegalArgumentException("Topic partitions to assign to cannot have null or empty topic");
+				}
+				fetcher.clearBufferedDataForUnassignedPartitions(partitions);
+
+				// make sure the offsets of topic partitions the consumer is unsubscribing from
+				// are committed since there will be no following rebalance
+				if (coordinator != null)
+					this.coordinator.maybeAutoCommitOffsetsAsync(time.milliseconds());
+
+				log.info("Subscribed to partition(s): {}", Utils.join(partitions, ", "));
+				if (this.subscriptions.assignFromUser(new HashSet<>(partitions)))
+					metadata.requestUpdateForNewTopics();
             }
         } finally {
-			// 释放轻量级锁
             release();
         }
     }
@@ -1247,52 +1154,55 @@
      * @throws java.lang.IllegalStateException if the consumer is not subscribed to any topics or manually assigned any
      *             partitions to consume from
      * @throws org.apache.kafka.common.errors.FencedInstanceIdException if this consumer instance gets fenced by broker.
-     *
-     * @deprecated Since 2.0. Use {@link #poll(Duration)}, which does not block beyond the timeout awaiting partition
-     *             assignment. See <a href="https://cwiki.apache.org/confluence/x/5kiHB">KIP-266</a> for more information.
-     */
-    @Deprecated
-    @Override
-    public ConsumerRecords<K, V> poll(final long timeoutMs) {
-        return poll(time.timer(timeoutMs), false);
-	}
-
-	/**
-	 * 从topic或者partition中获取数据，具体从哪里获取消息，是通过subscribe/assign API指定的
-	 * 如果在轮询数据之前，没有订阅任何的topic或者partition，会发生错误
 	 *
-	 * 对于每次轮询，consumer会尝试使用最后一次消费的offset来作为本次轮询的起始offset，然后按照顺序拉取数据
-	 * 我们可以使用{@link #seek(TopicPartition, long)}方法来设置最后一次消费的offset，或者自动将最后一次提交的offset置为最后一次消费的offset
+	 * @deprecated Since 2.0. Use {@link #poll(Duration)}, which does not block beyond the timeout awaiting partition
+	 *             assignment. See <a href="https://cwiki.apache.org/confluence/x/5kiHB">KIP-266</a> for more information.
+	 */
+	@Deprecated
+	@Override
+	public ConsumerRecords<K, V> poll(final long timeoutMs) {
+		return poll(time.timer(timeoutMs), false);
+	}
+
+	/**
+	 * Fetch data for the topics or partitions specified using one of the subscribe/assign APIs. It is an error to not have
+	 * subscribed to any topics or partitions before polling for data.
+	 * <p>
+	 * On each poll, consumer will try to use the last consumed offset as the starting offset and fetch sequentially. The last
+	 * consumed offset can be manually set through {@link #seek(TopicPartition, long)} or automatically set as the last committed
+	 * offset for the subscribed list of partitions
 	 *
-	 * 如果存在records，此方法会立即返回，其他情况下，会等待指定时间
-	 * 如果超过了等待时间，会返回一个空的record集合
-	 * 需要注意的是，此方法可能会在超时后进入阻塞状态，因为超时后会执行回调任务
+	 * <p>
+	 * This method returns immediately if there are records available. Otherwise, it will await the passed timeout.
+	 * If the timeout expires, an empty record set will be returned. Note that this method may block beyond the
+	 * timeout in order to execute custom {@link ConsumerRebalanceListener} callbacks.
 	 *
-	 * @param timeout 最大等待轮询时间，单位ms
 	 *
-	 * @return topic-record集合
-     *
-     * @throws org.apache.kafka.clients.consumer.InvalidOffsetException if the offset for a partition or set of
-     *             partitions is undefined or out of range and no offset reset policy has been configured
-     * @throws org.apache.kafka.common.errors.WakeupException if {@link #wakeup()} is called before or while this
-     *             function is called
-     * @throws org.apache.kafka.common.errors.InterruptException if the calling thread is interrupted before or while
-     *             this function is called
-     * @throws org.apache.kafka.common.errors.AuthenticationException if authentication fails. See the exception for more details
-     * @throws org.apache.kafka.common.errors.AuthorizationException if caller lacks Read access to any of the subscribed
-     *             topics or to the configured groupId. See the exception for more details
-     * @throws org.apache.kafka.common.KafkaException for any other unrecoverable errors (e.g. invalid groupId or
-     *             session timeout, errors deserializing key/value pairs, your rebalance callback thrown exceptions,
-     *             or any new error cases in future versions)
-     * @throws java.lang.IllegalArgumentException if the timeout value is negative
-     * @throws java.lang.IllegalStateException if the consumer is not subscribed to any topics or manually assigned any
-     *             partitions to consume from
-     * @throws java.lang.ArithmeticException if the timeout is greater than {@link Long#MAX_VALUE} milliseconds.
-     * @throws org.apache.kafka.common.errors.InvalidTopicException if the current subscription contains any invalid
-     *             topic (per {@link org.apache.kafka.common.internals.Topic#validate(String)})
-     * @throws org.apache.kafka.common.errors.UnsupportedVersionException if the consumer attempts to fetch stable offsets
-     *             when the broker doesn't support this feature
-     * @throws org.apache.kafka.common.errors.FencedInstanceIdException if this consumer instance gets fenced by broker.
+	 * @param timeout The maximum time to block (must not be greater than {@link Long#MAX_VALUE} milliseconds)
+	 *
+	 * @return map of topic to records since the last fetch for the subscribed list of topics and partitions
+	 *
+	 * @throws org.apache.kafka.clients.consumer.InvalidOffsetException if the offset for a partition or set of
+	 *             partitions is undefined or out of range and no offset reset policy has been configured
+	 * @throws org.apache.kafka.common.errors.WakeupException if {@link #wakeup()} is called before or while this
+	 *             function is called
+	 * @throws org.apache.kafka.common.errors.InterruptException if the calling thread is interrupted before or while
+	 *             this function is called
+	 * @throws org.apache.kafka.common.errors.AuthenticationException if authentication fails. See the exception for more details
+	 * @throws org.apache.kafka.common.errors.AuthorizationException if caller lacks Read access to any of the subscribed
+	 *             topics or to the configured groupId. See the exception for more details
+	 * @throws org.apache.kafka.common.KafkaException for any other unrecoverable errors (e.g. invalid groupId or
+	 *             session timeout, errors deserializing key/value pairs, your rebalance callback thrown exceptions,
+	 *             or any new error cases in future versions)
+	 * @throws java.lang.IllegalArgumentException if the timeout value is negative
+	 * @throws java.lang.IllegalStateException if the consumer is not subscribed to any topics or manually assigned any
+	 *             partitions to consume from
+	 * @throws java.lang.ArithmeticException if the timeout is greater than {@link Long#MAX_VALUE} milliseconds.
+	 * @throws org.apache.kafka.common.errors.InvalidTopicException if the current subscription contains any invalid
+	 *             topic (per {@link org.apache.kafka.common.internals.Topic#validate(String)})
+	 * @throws org.apache.kafka.common.errors.UnsupportedVersionException if the consumer attempts to fetch stable offsets
+	 *             when the broker doesn't support this feature
+	 * @throws org.apache.kafka.common.errors.FencedInstanceIdException if this consumer instance gets fenced by broker.
      */
     @Override
     public ConsumerRecords<K, V> poll(final Duration timeout) {
@@ -1302,139 +1212,93 @@
     /**
      * @throws KafkaException if the rebalance callback throws exception
      */
-    private ConsumerRecords<K, V> poll(final Timer timer, final boolean includeMetadataInTimeout) {
-<<<<<<< HEAD
+	private ConsumerRecords<K, V> poll(final Timer timer, final boolean includeMetadataInTimeout) {
 		acquireAndEnsureOpen();
 		try {
-			// 如果没有订阅类型，抛出异常
-=======
-        acquireAndEnsureOpen();
-        try {
-            this.kafkaConsumerMetrics.recordPollStart(timer.currentTimeMs());
-
->>>>>>> 031b7208
-            if (this.subscriptions.hasNoSubscriptionOrUserAssignment()) {
-                throw new IllegalStateException("Consumer is not subscribed to any topics or assigned any partitions");
+			this.kafkaConsumerMetrics.recordPollStart(timer.currentTimeMs());
+
+			if (this.subscriptions.hasNoSubscriptionOrUserAssignment()) {
+				throw new IllegalStateException("Consumer is not subscribed to any topics or assigned any partitions");
 			}
 
-<<<<<<< HEAD
-			// 在等待时间内进行轮询
-=======
->>>>>>> 031b7208
-            do {
-                client.maybeTriggerWakeup();
-
-                if (includeMetadataInTimeout) {
-<<<<<<< HEAD
-					// 更新分配的元数据失败，返回空record
-                    if (!updateAssignmentMetadataIfNeeded(timer)) {
-                        return ConsumerRecords.empty();
-                    }
-=======
-                    // try to update assignment metadata BUT do not need to block on the timer for join group
-                    updateAssignmentMetadataIfNeeded(timer, false);
->>>>>>> 031b7208
-                } else {
-                    while (!updateAssignmentMetadataIfNeeded(time.timer(Long.MAX_VALUE), true)) {
-                        log.warn("Still waiting for metadata");
+			do {
+				client.maybeTriggerWakeup();
+
+				if (includeMetadataInTimeout) {
+					// try to update assignment metadata BUT do not need to block on the timer for join group
+					updateAssignmentMetadataIfNeeded(timer, false);
+				} else {
+					while (!updateAssignmentMetadataIfNeeded(time.timer(Long.MAX_VALUE), true)) {
+						log.warn("Still waiting for metadata");
 					}
 				}
-				// 拉取数据
-                final Map<TopicPartition, List<ConsumerRecord<K, V>>> records = pollForFetches(timer);
-				// 如果有需要消费的数据
-                if (!records.isEmpty()) {
-					// 在返回拉取到的record之前，我们可以进行下一轮的fetch，并避免在用户处理获取到的record时，阻塞等待它们的相应，以启用管道传送
-					// 需要注意的是，由于已消费的位置已经发生了变化，我们不允许在返回拉取的record之前，唤醒或者触发其他错误
-                    if (fetcher.sendFetches() > 0 || client.hasPendingRequests()) {
-<<<<<<< HEAD
-						// 不允许client唤醒
-						client.pollNoWakeup();
+
+				final Map<TopicPartition, List<ConsumerRecord<K, V>>> records = pollForFetches(timer);
+				if (!records.isEmpty()) {
+					// before returning the fetched records, we can send off the next round of fetches
+					// and avoid block waiting for their responses to enable pipelining while the user
+					// is handling the fetched records.
+					//
+					// NOTE: since the consumed position has already been updated, we must not allow
+					// wakeups or any other errors to be triggered prior to returning the fetched records.
+					if (fetcher.sendFetches() > 0 || client.hasPendingRequests()) {
+						client.transmitSends();
 					}
-					// 进行消费
-=======
-                        client.transmitSends();
-                    }
-
->>>>>>> 031b7208
-                    return this.interceptors.onConsume(new ConsumerRecords<>(records));
-                }
-            } while (timer.notExpired());
-			// 在等待时间内没有轮询到消息，返回空集合
-            return ConsumerRecords.empty();
+
+					return this.interceptors.onConsume(new ConsumerRecords<>(records));
+				}
+			} while (timer.notExpired());
+
+			return ConsumerRecords.empty();
 		} finally {
-			// 释放轻量级锁
-            release();
-            this.kafkaConsumerMetrics.recordPollEnd(timer.currentTimeMs());
-        }
-    }
-
-<<<<<<< HEAD
-    /**
-	 * 在需要的情况下，更新分配的元数据
-     */
-    boolean updateAssignmentMetadataIfNeeded(final Timer timer) {
-		// 如果当前consumer存在协调者，但是协调者在指定的等待时间内没有完成metadata的轮询
-        if (coordinator != null && !coordinator.poll(timer)) {
-=======
-    boolean updateAssignmentMetadataIfNeeded(final Timer timer, final boolean waitForJoinGroup) {
-        if (coordinator != null && !coordinator.poll(timer, waitForJoinGroup)) {
->>>>>>> 031b7208
-            return false;
-        }
-		// 在规定的等待时间内，更新拉取的位置
-        return updateFetchPositions(timer);
-	}
-
-	/**
-	 * 从broker拉取消息
-	 * @throws KafkaException 如果再平衡任务出现异常
-     */
-    private Map<TopicPartition, List<ConsumerRecord<K, V>>> pollForFetches(Timer timer) {
-		// 在没有消费者协调器的情况下，使用本次轮询计时器的剩余时间
-		// 在有协调器的情况下，会取剩余时间和协调器进行下一次轮询的时间的最小值
-        long pollTimeout = coordinator == null ? timer.remainingMs() :
-                Math.min(coordinator.timeToNextPoll(timer.currentTimeMs()), timer.remainingMs());
-
-		// 立即获取到record，立即返回
-        final Map<TopicPartition, List<ConsumerRecord<K, V>>> records = fetcher.fetchedRecords();
-        if (!records.isEmpty()) {
+			release();
+			this.kafkaConsumerMetrics.recordPollEnd(timer.currentTimeMs());
+		}
+	}
+
+	boolean updateAssignmentMetadataIfNeeded(final Timer timer, final boolean waitForJoinGroup) {
+		if (coordinator != null && !coordinator.poll(timer, waitForJoinGroup)) {
+			return false;
+		}
+
+		return updateFetchPositions(timer);
+	}
+
+	/**
+	 * @throws KafkaException if the rebalance callback throws exception
+	 */
+	private Map<TopicPartition, List<ConsumerRecord<K, V>>> pollForFetches(Timer timer) {
+		long pollTimeout = coordinator == null ? timer.remainingMs() :
+				Math.min(coordinator.timeToNextPoll(timer.currentTimeMs()), timer.remainingMs());
+
+		// if data is available already, return it immediately
+		final Map<TopicPartition, List<ConsumerRecord<K, V>>> records = fetcher.fetchedRecords();
+		if (!records.isEmpty()) {
 			return records;
 		}
 
-		// 如果没有获取到record
-		// 发送拉取请求，并添加监听响应listener
+		// send any new fetches (won't resend pending fetches)
 		fetcher.sendFetches();
 
-		// 因为offset可能在一次失败后回退，我们不想错过一些分区，也不想在轮询中卡住阻塞
-		// 注意: 使用cachedSubscriptionHashAllFetchPositions意味着我们必须调用updateAssignmentMetadataIfNeeded
-        if (!cachedSubscriptionHashAllFetchPositions && pollTimeout > retryBackoffMs) {
-            pollTimeout = retryBackoffMs;
-<<<<<<< HEAD
+		// We do not want to be stuck blocking in poll if we are missing some positions
+		// since the offset lookup may be backing off after a failure
+
+		// NOTE: the use of cachedSubscriptionHashAllFetchPositions means we MUST call
+		// updateAssignmentMetadataIfNeeded before this method.
+		if (!cachedSubscriptionHashAllFetchPositions && pollTimeout > retryBackoffMs) {
+			pollTimeout = retryBackoffMs;
 		}
-		// 重新设置超时时间，并再进行一次轮询
-=======
-        }
-
-        log.trace("Polling for fetches with timeout {}", pollTimeout);
-
->>>>>>> 031b7208
-        Timer pollTimer = time.timer(pollTimeout);
-        client.poll(pollTimer, () -> {
-			// 因为可能有fetch工作在后台线程中完成，我们需要这次轮询条件来确认我们不需要在poll()中阻塞
-			// 如果有可用的fetch，不进行阻塞
-            return !fetcher.hasAvailableFetches();
+
+		log.trace("Polling for fetches with timeout {}", pollTimeout);
+
+		Timer pollTimer = time.timer(pollTimeout);
+		client.poll(pollTimer, () -> {
+			// since a fetch might be completed by the background thread, we need this poll condition
+			// to ensure that we do not block unnecessarily in poll()
+			return !fetcher.hasAvailableFetches();
 		});
-		// 更新计数器时间
-        timer.update(pollTimer.currentTimeMs());
-
-<<<<<<< HEAD
-		// 经过长时间的轮询，我们需要在返回数据之前检查消费组是否需要再平衡，这样消费组才能更快的稳定下来
-        if (coordinator != null && coordinator.rejoinNeededOrPending()) {
-            return Collections.emptyMap();
-		}
-		// 返回fetcher拉取到record
-=======
->>>>>>> 031b7208
+		timer.update(pollTimer.currentTimeMs());
+
         return fetcher.fetchedRecords();
     }
 
@@ -1444,177 +1308,177 @@
      * <p>
      * This commits offsets only to Kafka. The offsets committed using this API will be used on the first fetch after
      * every rebalance and also on startup. As such, if you need to store offsets in anything other than Kafka, this API
-     * should not be used.
-     * <p>
-     * This is a synchronous commit and will block until either the commit succeeds, an unrecoverable error is
-     * encountered (in which case it is thrown to the caller), or the timeout specified by {@code default.api.timeout.ms} expires
-     * (in which case a {@link org.apache.kafka.common.errors.TimeoutException} is thrown to the caller).
-     * <p>
-     * Note that asynchronous offset commits sent previously with the {@link #commitAsync(OffsetCommitCallback)}
-     * (or similar) are guaranteed to have their callbacks invoked prior to completion of this method.
-     *
-     * @throws org.apache.kafka.clients.consumer.CommitFailedException if the commit failed and cannot be retried.
-     *             This fatal error can only occur if you are using automatic group management with {@link #subscribe(Collection)},
-     *             or if there is an active group with the same <code>group.id</code> which is using group management. In such cases,
-     *             when you are trying to commit to partitions that are no longer assigned to this consumer because the
-     *             consumer is for example no longer part of the group this exception would be thrown.
-     * @throws org.apache.kafka.common.errors.RebalanceInProgressException if the consumer instance is in the middle of a rebalance
-     *            so it is not yet determined which partitions would be assigned to the consumer. In such cases you can first
-     *            complete the rebalance by calling {@link #poll(Duration)} and commit can be reconsidered afterwards.
-     *            NOTE when you reconsider committing after the rebalance, the assigned partitions may have changed,
-     *            and also for those partitions that are still assigned their fetch positions may have changed too
-     *            if more records are returned from the {@link #poll(Duration)} call.
-     * @throws org.apache.kafka.common.errors.WakeupException if {@link #wakeup()} is called before or while this
-     *             function is called
-     * @throws org.apache.kafka.common.errors.InterruptException if the calling thread is interrupted before or while
-     *             this function is called
-     * @throws org.apache.kafka.common.errors.AuthenticationException if authentication fails. See the exception for more details
-     * @throws org.apache.kafka.common.errors.AuthorizationException if not authorized to the topic or to the
-     *             configured groupId. See the exception for more details
-     * @throws org.apache.kafka.common.KafkaException for any other unrecoverable errors (e.g. if offset metadata
-     *             is too large or if the topic does not exist).
-     * @throws org.apache.kafka.common.errors.TimeoutException if the timeout specified by {@code default.api.timeout.ms} expires
+	 * should not be used.
+	 * <p>
+	 * This is a synchronous commit and will block until either the commit succeeds, an unrecoverable error is
+	 * encountered (in which case it is thrown to the caller), or the timeout specified by {@code default.api.timeout.ms} expires
+	 * (in which case a {@link org.apache.kafka.common.errors.TimeoutException} is thrown to the caller).
+	 * <p>
+	 * Note that asynchronous offset commits sent previously with the {@link #commitAsync(OffsetCommitCallback)}
+	 * (or similar) are guaranteed to have their callbacks invoked prior to completion of this method.
+	 *
+	 * @throws org.apache.kafka.clients.consumer.CommitFailedException if the commit failed and cannot be retried.
+	 *             This fatal error can only occur if you are using automatic group management with {@link #subscribe(Collection)},
+	 *             or if there is an active group with the same <code>group.id</code> which is using group management. In such cases,
+	 *             when you are trying to commit to partitions that are no longer assigned to this consumer because the
+	 *             consumer is for example no longer part of the group this exception would be thrown.
+	 * @throws org.apache.kafka.common.errors.RebalanceInProgressException if the consumer instance is in the middle of a rebalance
+	 *            so it is not yet determined which partitions would be assigned to the consumer. In such cases you can first
+	 *            complete the rebalance by calling {@link #poll(Duration)} and commit can be reconsidered afterwards.
+	 *            NOTE when you reconsider committing after the rebalance, the assigned partitions may have changed,
+	 *            and also for those partitions that are still assigned their fetch positions may have changed too
+	 *            if more records are returned from the {@link #poll(Duration)} call.
+	 * @throws org.apache.kafka.common.errors.WakeupException if {@link #wakeup()} is called before or while this
+	 *             function is called
+	 * @throws org.apache.kafka.common.errors.InterruptException if the calling thread is interrupted before or while
+	 *             this function is called
+	 * @throws org.apache.kafka.common.errors.AuthenticationException if authentication fails. See the exception for more details
+	 * @throws org.apache.kafka.common.errors.AuthorizationException if not authorized to the topic or to the
+	 *             configured groupId. See the exception for more details
+	 * @throws org.apache.kafka.common.KafkaException for any other unrecoverable errors (e.g. if offset metadata
+	 *             is too large or if the topic does not exist).
+	 * @throws org.apache.kafka.common.errors.TimeoutException if the timeout specified by {@code default.api.timeout.ms} expires
      *            before successful completion of the offset commit
      * @throws org.apache.kafka.common.errors.FencedInstanceIdException if this consumer instance gets fenced by broker.
      */
     @Override
     public void commitSync() {
         commitSync(Duration.ofMillis(defaultApiTimeoutMs));
-    }
-
-    /**
-     * Commit offsets returned on the last {@link #poll(Duration) poll()} for all the subscribed list of topics and
-     * partitions.
-     * <p>
-     * This commits offsets only to Kafka. The offsets committed using this API will be used on the first fetch after
-     * every rebalance and also on startup. As such, if you need to store offsets in anything other than Kafka, this API
-     * should not be used.
-     * <p>
-     * This is a synchronous commit and will block until either the commit succeeds, an unrecoverable error is
-     * encountered (in which case it is thrown to the caller), or the passed timeout expires.
-     * <p>
-     * Note that asynchronous offset commits sent previously with the {@link #commitAsync(OffsetCommitCallback)}
-     * (or similar) are guaranteed to have their callbacks invoked prior to completion of this method.
-     *
-     * @throws org.apache.kafka.clients.consumer.CommitFailedException if the commit failed and cannot be retried.
-     *             This can only occur if you are using automatic group management with {@link #subscribe(Collection)},
-     *             or if there is an active group with the same <code>group.id</code> which is using group management. In such cases,
-     *             when you are trying to commit to partitions that are no longer assigned to this consumer because the
-     *             consumer is for example no longer part of the group this exception would be thrown.
-     * @throws org.apache.kafka.common.errors.RebalanceInProgressException if the consumer instance is in the middle of a rebalance
-     *            so it is not yet determined which partitions would be assigned to the consumer. In such cases you can first
-     *            complete the rebalance by calling {@link #poll(Duration)} and commit can be reconsidered afterwards.
-     *            NOTE when you reconsider committing after the rebalance, the assigned partitions may have changed,
-     *            and also for those partitions that are still assigned their fetch positions may have changed too
-     *            if more records are returned from the {@link #poll(Duration)} call.
-     * @throws org.apache.kafka.common.errors.WakeupException if {@link #wakeup()} is called before or while this
-     *             function is called
-     * @throws org.apache.kafka.common.errors.InterruptException if the calling thread is interrupted before or while
-     *             this function is called
-     * @throws org.apache.kafka.common.errors.AuthenticationException if authentication fails. See the exception for more details
-     * @throws org.apache.kafka.common.errors.AuthorizationException if not authorized to the topic or to the
-     *             configured groupId. See the exception for more details
-     * @throws org.apache.kafka.common.KafkaException for any other unrecoverable errors (e.g. if offset metadata
-     *             is too large or if the topic does not exist).
+	}
+
+	/**
+	 * Commit offsets returned on the last {@link #poll(Duration) poll()} for all the subscribed list of topics and
+	 * partitions.
+	 * <p>
+	 * This commits offsets only to Kafka. The offsets committed using this API will be used on the first fetch after
+	 * every rebalance and also on startup. As such, if you need to store offsets in anything other than Kafka, this API
+	 * should not be used.
+	 * <p>
+	 * This is a synchronous commit and will block until either the commit succeeds, an unrecoverable error is
+	 * encountered (in which case it is thrown to the caller), or the passed timeout expires.
+	 * <p>
+	 * Note that asynchronous offset commits sent previously with the {@link #commitAsync(OffsetCommitCallback)}
+	 * (or similar) are guaranteed to have their callbacks invoked prior to completion of this method.
+	 *
+	 * @throws org.apache.kafka.clients.consumer.CommitFailedException if the commit failed and cannot be retried.
+	 *             This can only occur if you are using automatic group management with {@link #subscribe(Collection)},
+	 *             or if there is an active group with the same <code>group.id</code> which is using group management. In such cases,
+	 *             when you are trying to commit to partitions that are no longer assigned to this consumer because the
+	 *             consumer is for example no longer part of the group this exception would be thrown.
+	 * @throws org.apache.kafka.common.errors.RebalanceInProgressException if the consumer instance is in the middle of a rebalance
+	 *            so it is not yet determined which partitions would be assigned to the consumer. In such cases you can first
+	 *            complete the rebalance by calling {@link #poll(Duration)} and commit can be reconsidered afterwards.
+	 *            NOTE when you reconsider committing after the rebalance, the assigned partitions may have changed,
+	 *            and also for those partitions that are still assigned their fetch positions may have changed too
+	 *            if more records are returned from the {@link #poll(Duration)} call.
+	 * @throws org.apache.kafka.common.errors.WakeupException if {@link #wakeup()} is called before or while this
+	 *             function is called
+	 * @throws org.apache.kafka.common.errors.InterruptException if the calling thread is interrupted before or while
+	 *             this function is called
+	 * @throws org.apache.kafka.common.errors.AuthenticationException if authentication fails. See the exception for more details
+	 * @throws org.apache.kafka.common.errors.AuthorizationException if not authorized to the topic or to the
+	 *             configured groupId. See the exception for more details
+	 * @throws org.apache.kafka.common.KafkaException for any other unrecoverable errors (e.g. if offset metadata
+	 *             is too large or if the topic does not exist).
+	 * @throws org.apache.kafka.common.errors.TimeoutException if the timeout expires before successful completion
+     *            of the offset commit
+     * @throws org.apache.kafka.common.errors.FencedInstanceIdException if this consumer instance gets fenced by broker.
+     */
+    @Override
+    public void commitSync(Duration timeout) {
+		commitSync(subscriptions.allConsumed(), timeout);
+	}
+
+	/**
+	 * Commit the specified offsets for the specified list of topics and partitions.
+	 * <p>
+	 * This commits offsets to Kafka. The offsets committed using this API will be used on the first fetch after every
+	 * rebalance and also on startup. As such, if you need to store offsets in anything other than Kafka, this API
+	 * should not be used. The committed offset should be the next message your application will consume,
+	 * i.e. lastProcessedMessageOffset + 1. If automatic group management with {@link #subscribe(Collection)} is used,
+	 * then the committed offsets must belong to the currently auto-assigned partitions.
+	 * <p>
+	 * This is a synchronous commit and will block until either the commit succeeds or an unrecoverable error is
+	 * encountered (in which case it is thrown to the caller), or the timeout specified by {@code default.api.timeout.ms} expires
+	 * (in which case a {@link org.apache.kafka.common.errors.TimeoutException} is thrown to the caller).
+	 * <p>
+	 * Note that asynchronous offset commits sent previously with the {@link #commitAsync(OffsetCommitCallback)}
+	 * (or similar) are guaranteed to have their callbacks invoked prior to completion of this method.
+	 *
+	 * @param offsets A map of offsets by partition with associated metadata
+	 * @throws org.apache.kafka.clients.consumer.CommitFailedException if the commit failed and cannot be retried.
+	 *             This can only occur if you are using automatic group management with {@link #subscribe(Collection)},
+	 *             or if there is an active group with the same <code>group.id</code> which is using group management. In such cases,
+	 *             when you are trying to commit to partitions that are no longer assigned to this consumer because the
+	 *             consumer is for example no longer part of the group this exception would be thrown.
+	 * @throws org.apache.kafka.common.errors.RebalanceInProgressException if the consumer instance is in the middle of a rebalance
+	 *            so it is not yet determined which partitions would be assigned to the consumer. In such cases you can first
+	 *            complete the rebalance by calling {@link #poll(Duration)} and commit can be reconsidered afterwards.
+	 *            NOTE when you reconsider committing after the rebalance, the assigned partitions may have changed,
+	 *            and also for those partitions that are still assigned their fetch positions may have changed too
+	 *            if more records are returned from the {@link #poll(Duration)} call, so when you retry committing
+	 *            you should consider updating the passed in {@code offset} parameter.
+	 * @throws org.apache.kafka.common.errors.WakeupException if {@link #wakeup()} is called before or while this
+	 *             function is called
+	 * @throws org.apache.kafka.common.errors.InterruptException if the calling thread is interrupted before or while
+	 *             this function is called
+	 * @throws org.apache.kafka.common.errors.AuthenticationException if authentication fails. See the exception for more details
+	 * @throws org.apache.kafka.common.errors.AuthorizationException if not authorized to the topic or to the
+	 *             configured groupId. See the exception for more details
+	 * @throws java.lang.IllegalArgumentException if the committed offset is negative
+	 * @throws org.apache.kafka.common.KafkaException for any other unrecoverable errors (e.g. if offset metadata
+	 *             is too large or if the topic does not exist).
      * @throws org.apache.kafka.common.errors.TimeoutException if the timeout expires before successful completion
      *            of the offset commit
      * @throws org.apache.kafka.common.errors.FencedInstanceIdException if this consumer instance gets fenced by broker.
      */
     @Override
-    public void commitSync(Duration timeout) {
-        commitSync(subscriptions.allConsumed(), timeout);
-    }
-
-    /**
-     * Commit the specified offsets for the specified list of topics and partitions.
-     * <p>
-     * This commits offsets to Kafka. The offsets committed using this API will be used on the first fetch after every
-     * rebalance and also on startup. As such, if you need to store offsets in anything other than Kafka, this API
-     * should not be used. The committed offset should be the next message your application will consume,
-     * i.e. lastProcessedMessageOffset + 1. If automatic group management with {@link #subscribe(Collection)} is used,
-     * then the committed offsets must belong to the currently auto-assigned partitions.
-     * <p>
-     * This is a synchronous commit and will block until either the commit succeeds or an unrecoverable error is
-     * encountered (in which case it is thrown to the caller), or the timeout specified by {@code default.api.timeout.ms} expires
-     * (in which case a {@link org.apache.kafka.common.errors.TimeoutException} is thrown to the caller).
-     * <p>
-     * Note that asynchronous offset commits sent previously with the {@link #commitAsync(OffsetCommitCallback)}
-     * (or similar) are guaranteed to have their callbacks invoked prior to completion of this method.
-     *
-     * @param offsets A map of offsets by partition with associated metadata
-     * @throws org.apache.kafka.clients.consumer.CommitFailedException if the commit failed and cannot be retried.
-     *             This can only occur if you are using automatic group management with {@link #subscribe(Collection)},
-     *             or if there is an active group with the same <code>group.id</code> which is using group management. In such cases,
-     *             when you are trying to commit to partitions that are no longer assigned to this consumer because the
-     *             consumer is for example no longer part of the group this exception would be thrown.
-     * @throws org.apache.kafka.common.errors.RebalanceInProgressException if the consumer instance is in the middle of a rebalance
-     *            so it is not yet determined which partitions would be assigned to the consumer. In such cases you can first
-     *            complete the rebalance by calling {@link #poll(Duration)} and commit can be reconsidered afterwards.
-     *            NOTE when you reconsider committing after the rebalance, the assigned partitions may have changed,
-     *            and also for those partitions that are still assigned their fetch positions may have changed too
-     *            if more records are returned from the {@link #poll(Duration)} call, so when you retry committing
-     *            you should consider updating the passed in {@code offset} parameter.
-     * @throws org.apache.kafka.common.errors.WakeupException if {@link #wakeup()} is called before or while this
-     *             function is called
-     * @throws org.apache.kafka.common.errors.InterruptException if the calling thread is interrupted before or while
-     *             this function is called
-     * @throws org.apache.kafka.common.errors.AuthenticationException if authentication fails. See the exception for more details
-     * @throws org.apache.kafka.common.errors.AuthorizationException if not authorized to the topic or to the
-     *             configured groupId. See the exception for more details
-     * @throws java.lang.IllegalArgumentException if the committed offset is negative
-     * @throws org.apache.kafka.common.KafkaException for any other unrecoverable errors (e.g. if offset metadata
-     *             is too large or if the topic does not exist).
-     * @throws org.apache.kafka.common.errors.TimeoutException if the timeout expires before successful completion
-     *            of the offset commit
-     * @throws org.apache.kafka.common.errors.FencedInstanceIdException if this consumer instance gets fenced by broker.
-     */
-    @Override
     public void commitSync(final Map<TopicPartition, OffsetAndMetadata> offsets) {
         commitSync(offsets, Duration.ofMillis(defaultApiTimeoutMs));
-    }
-
-    /**
-     * Commit the specified offsets for the specified list of topics and partitions.
-     * <p>
-     * This commits offsets to Kafka. The offsets committed using this API will be used on the first fetch after every
-     * rebalance and also on startup. As such, if you need to store offsets in anything other than Kafka, this API
-     * should not be used. The committed offset should be the next message your application will consume,
-     * i.e. lastProcessedMessageOffset + 1. If automatic group management with {@link #subscribe(Collection)} is used,
-     * then the committed offsets must belong to the currently auto-assigned partitions.
-     * <p>
-     * This is a synchronous commit and will block until either the commit succeeds, an unrecoverable error is
-     * encountered (in which case it is thrown to the caller), or the timeout expires.
-     * <p>
-     * Note that asynchronous offset commits sent previously with the {@link #commitAsync(OffsetCommitCallback)}
-     * (or similar) are guaranteed to have their callbacks invoked prior to completion of this method.
-     *
-     * @param offsets A map of offsets by partition with associated metadata
-     * @param timeout The maximum amount of time to await completion of the offset commit
-     * @throws org.apache.kafka.clients.consumer.CommitFailedException if the commit failed and cannot be retried.
-     *             This can only occur if you are using automatic group management with {@link #subscribe(Collection)},
-     *             or if there is an active group with the same <code>group.id</code> which is using group management. In such cases,
-     *             when you are trying to commit to partitions that are no longer assigned to this consumer because the
-     *             consumer is for example no longer part of the group this exception would be thrown.
-     * @throws org.apache.kafka.common.errors.RebalanceInProgressException if the consumer instance is in the middle of a rebalance
-     *            so it is not yet determined which partitions would be assigned to the consumer. In such cases you can first
-     *            complete the rebalance by calling {@link #poll(Duration)} and commit can be reconsidered afterwards.
-     *            NOTE when you reconsider committing after the rebalance, the assigned partitions may have changed,
-     *            and also for those partitions that are still assigned their fetch positions may have changed too
-     *            if more records are returned from the {@link #poll(Duration)} call, so when you retry committing
-     *            you should consider updating the passed in {@code offset} parameter.
-     * @throws org.apache.kafka.common.errors.WakeupException if {@link #wakeup()} is called before or while this
-     *             function is called
-     * @throws org.apache.kafka.common.errors.InterruptException if the calling thread is interrupted before or while
-     *             this function is called
-     * @throws org.apache.kafka.common.errors.AuthenticationException if authentication fails. See the exception for more details
-     * @throws org.apache.kafka.common.errors.AuthorizationException if not authorized to the topic or to the
-     *             configured groupId. See the exception for more details
-     * @throws java.lang.IllegalArgumentException if the committed offset is negative
-     * @throws org.apache.kafka.common.KafkaException for any other unrecoverable errors (e.g. if offset metadata
-     *             is too large or if the topic does not exist).
-     * @throws org.apache.kafka.common.errors.TimeoutException if the timeout expires before successful completion
-     *            of the offset commit
-     * @throws org.apache.kafka.common.errors.FencedInstanceIdException if this consumer instance gets fenced by broker.
+	}
+
+	/**
+	 * Commit the specified offsets for the specified list of topics and partitions.
+	 * <p>
+	 * This commits offsets to Kafka. The offsets committed using this API will be used on the first fetch after every
+	 * rebalance and also on startup. As such, if you need to store offsets in anything other than Kafka, this API
+	 * should not be used. The committed offset should be the next message your application will consume,
+	 * i.e. lastProcessedMessageOffset + 1. If automatic group management with {@link #subscribe(Collection)} is used,
+	 * then the committed offsets must belong to the currently auto-assigned partitions.
+	 * <p>
+	 * This is a synchronous commit and will block until either the commit succeeds, an unrecoverable error is
+	 * encountered (in which case it is thrown to the caller), or the timeout expires.
+	 * <p>
+	 * Note that asynchronous offset commits sent previously with the {@link #commitAsync(OffsetCommitCallback)}
+	 * (or similar) are guaranteed to have their callbacks invoked prior to completion of this method.
+	 *
+	 * @param offsets A map of offsets by partition with associated metadata
+	 * @param timeout The maximum amount of time to await completion of the offset commit
+	 * @throws org.apache.kafka.clients.consumer.CommitFailedException if the commit failed and cannot be retried.
+	 *             This can only occur if you are using automatic group management with {@link #subscribe(Collection)},
+	 *             or if there is an active group with the same <code>group.id</code> which is using group management. In such cases,
+	 *             when you are trying to commit to partitions that are no longer assigned to this consumer because the
+	 *             consumer is for example no longer part of the group this exception would be thrown.
+	 * @throws org.apache.kafka.common.errors.RebalanceInProgressException if the consumer instance is in the middle of a rebalance
+	 *            so it is not yet determined which partitions would be assigned to the consumer. In such cases you can first
+	 *            complete the rebalance by calling {@link #poll(Duration)} and commit can be reconsidered afterwards.
+	 *            NOTE when you reconsider committing after the rebalance, the assigned partitions may have changed,
+	 *            and also for those partitions that are still assigned their fetch positions may have changed too
+	 *            if more records are returned from the {@link #poll(Duration)} call, so when you retry committing
+	 *            you should consider updating the passed in {@code offset} parameter.
+	 * @throws org.apache.kafka.common.errors.WakeupException if {@link #wakeup()} is called before or while this
+	 *             function is called
+	 * @throws org.apache.kafka.common.errors.InterruptException if the calling thread is interrupted before or while
+	 *             this function is called
+	 * @throws org.apache.kafka.common.errors.AuthenticationException if authentication fails. See the exception for more details
+	 * @throws org.apache.kafka.common.errors.AuthorizationException if not authorized to the topic or to the
+	 *             configured groupId. See the exception for more details
+	 * @throws java.lang.IllegalArgumentException if the committed offset is negative
+	 * @throws org.apache.kafka.common.KafkaException for any other unrecoverable errors (e.g. if offset metadata
+	 *             is too large or if the topic does not exist).
+	 * @throws org.apache.kafka.common.errors.TimeoutException if the timeout expires before successful completion
+	 *            of the offset commit
+	 * @throws org.apache.kafka.common.errors.FencedInstanceIdException if this consumer instance gets fenced by broker.
      */
     @Override
     public void commitSync(final Map<TopicPartition, OffsetAndMetadata> offsets, final Duration timeout) {
@@ -1638,113 +1502,86 @@
      */
     @Override
     public void commitAsync() {
-        commitAsync(null);
-    }
-
-    /**
-	 * 提交最近一次poll()方法订阅的topic-partition列表的offset
-	 * 这个API会在每次再平衡或者启动时，第一次fetch请求中使用，因此，如果你需要将offset保存在除Kafka之外的其他位置，就不应该使用这个API
-	 *
-	 * 这是一个不会阻塞的异步调用，遇到的任何错误都将传递给回调任务或者被丢弃
-	 *
-	 * 如果出现了并发调用提交offset，这个API将会保证调用顺序就是发送提交的顺序，相应的，回调任务的执行顺序也是同样的顺序
-	 * 除此之外需要注意的是，通过此API提交offset，如果是在随后一个{@link #commitSync()}调用之前完成及返回
-     *
-	 * @param callback 提交完成后的回调任务
-	 * @throws org.apache.kafka.common.errors.FencedInstanceIdException broker返回需要提交栅栏，需要暂停提交
-     */
-    @Override
-    public void commitAsync(OffsetCommitCallback callback) {
-        commitAsync(subscriptions.allConsumed(), callback);
-    }
-
-<<<<<<< HEAD
-	/**
-	 * 提交指定的offset，以topic-partition维度
-	 * 这个API会在每次再平衡或者启动时，第一次fetch请求中使用，因此，
-	 * 提交的偏移量是你的应用程序下一个需要消费的信息，举个例子：lastProcessedMessageOffset + 1
-	 * <p>
-	 * 这是一个不会阻塞的异步调用，遇到的任何错误都将传递给回调任务或者被丢弃
-	 * <p>
-	 * 如果出现了并发调用提交offset，这个API将会保证调用顺序就是发送提交的顺序，相应的，回调任务的执行顺序也是同样的顺序
-	 * 除此之外需要注意的是，通过此API提交offset，如果是在随后一个{@link #commitSync()}调用之前完成及返回
-	 * @param offsets  topic-partition维度的offset提交数据，内部会进行一次拷贝，所以对于这个返回值来说，对这个map是安全的
-	 * @param callback 提交任务完成时，执行的回调任务
-	 * @throws org.apache.kafka.common.errors.FencedInstanceIdException broker返回需要提交栅栏，需要暂停提交
+		commitAsync(null);
+	}
+
+	/**
+	 * Commit offsets returned on the last {@link #poll(Duration) poll()} for the subscribed list of topics and partitions.
+	 * <p>
+	 * This commits offsets only to Kafka. The offsets committed using this API will be used on the first fetch after
+	 * every rebalance and also on startup. As such, if you need to store offsets in anything other than Kafka, this API
+	 * should not be used.
+	 * <p>
+	 * This is an asynchronous call and will not block. Any errors encountered are either passed to the callback
+	 * (if provided) or discarded.
+	 * <p>
+	 * Offsets committed through multiple calls to this API are guaranteed to be sent in the same order as
+	 * the invocations. Corresponding commit callbacks are also invoked in the same order. Additionally note that
+	 * offsets committed through this API are guaranteed to complete before a subsequent call to {@link #commitSync()}
+	 * (and variants) returns.
+	 * @param callback Callback to invoke when the commit completes
+	 * @throws org.apache.kafka.common.errors.FencedInstanceIdException if this consumer instance gets fenced by broker.
 	 */
-=======
-    /**
-     * Commit the specified offsets for the specified list of topics and partitions to Kafka.
-     * <p>
-     * This commits offsets to Kafka. The offsets committed using this API will be used on the first fetch after every
-     * rebalance and also on startup. As such, if you need to store offsets in anything other than Kafka, this API
-     * should not be used. The committed offset should be the next message your application will consume,
-     * i.e. lastProcessedMessageOffset + 1. If automatic group management with {@link #subscribe(Collection)} is used,
-     * then the committed offsets must belong to the currently auto-assigned partitions.
-     * <p>
-     * This is an asynchronous call and will not block. Any errors encountered are either passed to the callback
-     * (if provided) or discarded.
-     * <p>
-     * Offsets committed through multiple calls to this API are guaranteed to be sent in the same order as
-     * the invocations. Corresponding commit callbacks are also invoked in the same order. Additionally note that
-     * offsets committed through this API are guaranteed to complete before a subsequent call to {@link #commitSync()}
-     * (and variants) returns.
-     *
-     * @param offsets A map of offsets by partition with associate metadata. This map will be copied internally, so it
-     *                is safe to mutate the map after returning.
-     * @param callback Callback to invoke when the commit completes
-     * @throws org.apache.kafka.common.errors.FencedInstanceIdException if this consumer instance gets fenced by broker.
-     */
->>>>>>> 031b7208
-    @Override
-    public void commitAsync(final Map<TopicPartition, OffsetAndMetadata> offsets, OffsetCommitCallback callback) {
-		// 获取轻量级锁
-        acquireAndEnsureOpen();
-        try {
-			// 如果没有消费组，则抛出异常
-            maybeThrowInvalidGroupIdException();
-			// 日志记录需要进行提交的offset数据
-            log.debug("Committing offsets: {}", offsets);
-			// 遍历每个需要提交的partition，更新当前每个提交partition的leader epoch
-            offsets.forEach(this::updateLastSeenEpochIfNewer);
-			// 由协调者异步发送offset数据
-            coordinator.commitOffsetsAsync(new HashMap<>(offsets), callback);
+	@Override
+	public void commitAsync(OffsetCommitCallback callback) {
+		commitAsync(subscriptions.allConsumed(), callback);
+	}
+
+	/**
+	 * Commit the specified offsets for the specified list of topics and partitions to Kafka.
+	 * <p>
+	 * This commits offsets to Kafka. The offsets committed using this API will be used on the first fetch after every
+	 * rebalance and also on startup. As such, if you need to store offsets in anything other than Kafka, this API
+	 * should not be used. The committed offset should be the next message your application will consume,
+	 * i.e. lastProcessedMessageOffset + 1. If automatic group management with {@link #subscribe(Collection)} is used,
+	 * then the committed offsets must belong to the currently auto-assigned partitions.
+	 * <p>
+	 * This is an asynchronous call and will not block. Any errors encountered are either passed to the callback
+	 * (if provided) or discarded.
+	 * <p>
+	 * Offsets committed through multiple calls to this API are guaranteed to be sent in the same order as
+	 * the invocations. Corresponding commit callbacks are also invoked in the same order. Additionally note that
+	 * offsets committed through this API are guaranteed to complete before a subsequent call to {@link #commitSync()}
+	 * (and variants) returns.
+	 * @param offsets  A map of offsets by partition with associate metadata. This map will be copied internally, so it
+	 *                 is safe to mutate the map after returning.
+	 * @param callback Callback to invoke when the commit completes
+	 * @throws org.apache.kafka.common.errors.FencedInstanceIdException if this consumer instance gets fenced by broker.
+	 */
+	@Override
+	public void commitAsync(final Map<TopicPartition, OffsetAndMetadata> offsets, OffsetCommitCallback callback) {
+		acquireAndEnsureOpen();
+		try {
+			maybeThrowInvalidGroupIdException();
+			log.debug("Committing offsets: {}", offsets);
+			offsets.forEach(this::updateLastSeenEpochIfNewer);
+			coordinator.commitOffsetsAsync(new HashMap<>(offsets), callback);
 		} finally {
-			// 释放轻量级锁
 			release();
 		}
 	}
 
 	/**
-	 * 覆盖下一次poll()操作consumer将要使用的offset，如果对于同一partition使用了多次该方法，下一次轮询将会使用最新的offset
-	 * 需要注意的是，如果在使用过程中随意使用此API来重置获取的offset，可能会导致丢失数据
-	 * @throws IllegalArgumentException 提交的offset为负数，抛出此异常
-	 * @throws IllegalStateException    如果提供的partition，没有分配给次consumer，抛出此异常
+	 * Overrides the fetch offsets that the consumer will use on the next {@link #poll(Duration) poll(timeout)}. If this API
+	 * is invoked for the same partition more than once, the latest offset will be used on the next poll(). Note that
+	 * you may lose data if this API is arbitrarily used in the middle of consumption, to reset the fetch offsets
+	 * @throws IllegalArgumentException if the provided offset is negative
+	 * @throws IllegalStateException    if the provided TopicPartition is not assigned to this consumer
 	 */
-    @Override
-    public void seek(TopicPartition partition, long offset) {
+	@Override
+	public void seek(TopicPartition partition, long offset) {
 		if (offset < 0)
-			// offset校验
-            throw new IllegalArgumentException("seek offset must not be a negative number");
-		// 获取轻量级锁
-        acquireAndEnsureOpen();
-        try {
-            log.info("Seeking to offset {} for partition {}", offset, partition);
-			// 构建新的fetch位置，使用指定的offset
-            SubscriptionState.FetchPosition newPosition = new SubscriptionState.FetchPosition(
-<<<<<<< HEAD
+			throw new IllegalArgumentException("seek offset must not be a negative number");
+
+		acquireAndEnsureOpen();
+		try {
+			log.info("Seeking to offset {} for partition {}", offset, partition);
+			SubscriptionState.FetchPosition newPosition = new SubscriptionState.FetchPosition(
 					offset,
-					Optional.empty(), // 这个将会确保我们会跳过校验
-                    this.metadata.leaderAndEpoch(partition));
-			//
-=======
-                    offset,
-                    Optional.empty(), // This will ensure we skip validation
-                    this.metadata.currentLeader(partition));
->>>>>>> 031b7208
+					Optional.empty(), // This will ensure we skip validation
+					this.metadata.currentLeader(partition));
             this.subscriptions.seekUnvalidated(partition, newPosition);
         } finally {
-			// 释放轻量级锁
             release();
         }
     }
@@ -1772,12 +1609,12 @@
                         offset, partition, offsetAndMetadata.leaderEpoch().get());
             } else {
                 log.info("Seeking to offset {} for partition {}", offset, partition);
-            }
-            Metadata.LeaderAndEpoch currentLeaderAndEpoch = this.metadata.currentLeader(partition);
-            SubscriptionState.FetchPosition newPosition = new SubscriptionState.FetchPosition(
-                    offsetAndMetadata.offset(),
-                    offsetAndMetadata.leaderEpoch(),
-                    currentLeaderAndEpoch);
+			}
+			Metadata.LeaderAndEpoch currentLeaderAndEpoch = this.metadata.currentLeader(partition);
+			SubscriptionState.FetchPosition newPosition = new SubscriptionState.FetchPosition(
+					offsetAndMetadata.offset(),
+					offsetAndMetadata.leaderEpoch(),
+					currentLeaderAndEpoch);
             this.updateLastSeenEpochIfNewer(partition, offsetAndMetadata);
             this.subscriptions.seekUnvalidated(partition, newPosition);
         } finally {
@@ -1823,297 +1660,216 @@
         if (partitions == null)
             throw new IllegalArgumentException("Partitions collection cannot be null");
 
-        acquireAndEnsureOpen();
-        try {
-            Collection<TopicPartition> parts = partitions.size() == 0 ? this.subscriptions.assignedPartitions() : partitions;
-            subscriptions.requestOffsetReset(parts, OffsetResetStrategy.LATEST);
-        } finally {
-            release();
-        }
-    }
-
-<<<<<<< HEAD
-	/**
-	 * 获取下一个需要拉取的record的offset
-	 * <p>
-	 * 当前方法会允许发出一个远程调用给broker，如果没有指定分区的当前position
-	 * 这个调用会一直阻塞，直到一个position被确认或者一个发生了一个不能恢复的错误，或者超出了等待时间
-	 * @param partition 需要获取position的partition
-	 * @return consumer消费的的当前position
-	 * @throws IllegalStateException                                    如果提供的partition没有分配给当前的consumer
-	 * @throws org.apache.kafka.clients.consumer.InvalidOffsetException 当前partition没有声明的offset
-	 * @throws org.apache.kafka.common.errors.WakeupException           调用{@link #wakeup()}
-	 * @throws org.apache.kafka.common.errors.InterruptException        调用的线程被中断
-	 * @throws org.apache.kafka.common.errors.AuthenticationException   身份验证失败
-	 * @throws org.apache.kafka.common.errors.AuthorizationException    没有通过对topic和已配置的消费组的验证
-	 * @throws org.apache.kafka.common.KafkaException                   对于一些其他的不可恢复的错误
-	 * @throws org.apache.kafka.common.errors.TimeoutException          超出等待时间错误
-	 */
-=======
-    /**
-     * Get the offset of the <i>next record</i> that will be fetched (if a record with that offset exists).
-     * This method may issue a remote call to the server if there is no current position for the given partition.
-     * <p>
-     * This call will block until either the position could be determined or an unrecoverable error is
-     * encountered (in which case it is thrown to the caller), or the timeout specified by {@code default.api.timeout.ms} expires
-     * (in which case a {@link org.apache.kafka.common.errors.TimeoutException} is thrown to the caller).
-     *
-     * @param partition The partition to get the position for
-     * @return The current position of the consumer (that is, the offset of the next record to be fetched)
-     * @throws IllegalStateException if the provided TopicPartition is not assigned to this consumer
-     * @throws org.apache.kafka.clients.consumer.InvalidOffsetException if no offset is currently defined for
-     *             the partition
-     * @throws org.apache.kafka.common.errors.WakeupException if {@link #wakeup()} is called before or while this
-     *             function is called
-     * @throws org.apache.kafka.common.errors.InterruptException if the calling thread is interrupted before or while
-     *             this function is called
-     * @throws org.apache.kafka.common.errors.AuthenticationException if authentication fails. See the exception for more details
-     * @throws org.apache.kafka.common.errors.AuthorizationException if not authorized to the topic or to the
-     *             configured groupId. See the exception for more details
-     * @throws org.apache.kafka.common.errors.UnsupportedVersionException if the consumer attempts to fetch stable offsets
-     *             when the broker doesn't support this feature
-     * @throws org.apache.kafka.common.KafkaException for any other unrecoverable errors
-     * @throws org.apache.kafka.common.errors.TimeoutException if the position cannot be determined before the
-     *             timeout specified by {@code default.api.timeout.ms} expires
-     */
->>>>>>> 031b7208
-    @Override
-    public long position(TopicPartition partition) {
-        return position(partition, Duration.ofMillis(defaultApiTimeoutMs));
-	}
-
-	/**
-	 * 获取下一个需要拉取的record的offset
-	 * <p>
-	 * 当前方法会允许发出一个远程调用给broker，如果没有指定分区的当前position
-	 * 这个调用会一直阻塞，直到一个position被确认或者一个发生了一个不能恢复的错误，或者超出了等待时间
-	 * @param partition 需要获取position的partition
-	 * @param timeout   等待阻塞的时间
-	 * @return consumer消费的的当前position
-	 * @throws IllegalStateException                                    如果提供的partition没有分配给当前的consumer
-	 * @throws org.apache.kafka.clients.consumer.InvalidOffsetException 当前partition没有声明的offset
-	 * @throws org.apache.kafka.common.errors.WakeupException           调用{@link #wakeup()}
-	 * @throws org.apache.kafka.common.errors.InterruptException        调用的线程被中断
-	 * @throws org.apache.kafka.common.errors.AuthenticationException   身份验证失败
-	 * @throws org.apache.kafka.common.errors.AuthorizationException    没有通过对topic和已配置的消费组的验证
-	 * @throws org.apache.kafka.common.KafkaException                   对于一些其他的不可恢复的错误
-     */
-    @Override
-    public long position(TopicPartition partition, final Duration timeout) {
-		// 获取轻量级锁
 		acquireAndEnsureOpen();
 		try {
-			// 当前consumer是否订阅了此partition
-            if (!this.subscriptions.isAssigned(partition))
-                throw new IllegalStateException("You can only check the position for partitions assigned to this consumer.");
-			// 设置等待时间的计数器
-			Timer timer = time.timer(timeout);
-			// 在没有超出等待时间的情况下，轮询拉取指定partition的position
-			do {
-				// 如果当前partition有合法的position，返回当前position的offset
-                SubscriptionState.FetchPosition position = this.subscriptions.validPosition(partition);
-                if (position != null)
-					return position.offset;
-				// 在剩余等待时间内构建拉取position的请求
-				updateFetchPositions(timer);
-				// 轮询拉取到的结果，如果拉取到了合法的结果，再下一次循环中，会将返回最新拉取的position的offset
-                client.poll(timer);
-            } while (timer.notExpired());
-
-            throw new TimeoutException("Timeout of " + timeout.toMillis() + "ms expired before the position " +
-                    "for partition " + partition + " could be determined");
-        } finally {
-<<<<<<< HEAD
-			// 释放轻量级锁
+			Collection<TopicPartition> parts = partitions.size() == 0 ? this.subscriptions.assignedPartitions() : partitions;
+			subscriptions.requestOffsetReset(parts, OffsetResetStrategy.LATEST);
+		} finally {
 			release();
 		}
 	}
 
 	/**
-	 * 获取指定分区最后一次提交的offset（不管提交是由当前进程发起的，还是其他进程发起的）
-	 * <p>
-	 * 当钱调用会执行一个远程调用来从broker获取最近一次提交的offset
-	 * 并会一直阻塞直到成功获取提交的offset，或者发生了一个不可恢复的错误，或者超出了指定的等待时间
-	 * @param partition 需要检查的partition
-	 * @return 最近一次提交的offset和metadata，如果没有前置提交，则返回null
-	 * @throws org.apache.kafka.common.errors.WakeupException         调用{@link #wakeup()}
-	 * @throws org.apache.kafka.common.errors.InterruptException      调用的线程被中断
-	 * @throws org.apache.kafka.common.errors.AuthenticationException 身份验证失败
-	 * @throws org.apache.kafka.common.errors.AuthorizationException  没有通过对topic和已配置的消费组的验证
-	 * @throws org.apache.kafka.common.KafkaException                 对于一些其他的不可恢复的错误
-	 * @throws org.apache.kafka.common.errors.TimeoutException        超出指定的等待时间
+	 * Get the offset of the <i>next record</i> that will be fetched (if a record with that offset exists).
+	 * This method may issue a remote call to the server if there is no current position for the given partition.
+	 * <p>
+	 * This call will block until either the position could be determined or an unrecoverable error is
+	 * encountered (in which case it is thrown to the caller), or the timeout specified by {@code default.api.timeout.ms} expires
+	 * (in which case a {@link org.apache.kafka.common.errors.TimeoutException} is thrown to the caller).
+	 * @param partition The partition to get the position for
+	 * @return The current position of the consumer (that is, the offset of the next record to be fetched)
+	 * @throws IllegalStateException                                      if the provided TopicPartition is not assigned to this consumer
+	 * @throws org.apache.kafka.clients.consumer.InvalidOffsetException   if no offset is currently defined for
+	 *                                                                    the partition
+	 * @throws org.apache.kafka.common.errors.WakeupException             if {@link #wakeup()} is called before or while this
+	 *                                                                    function is called
+	 * @throws org.apache.kafka.common.errors.InterruptException          if the calling thread is interrupted before or while
+	 *                                                                    this function is called
+	 * @throws org.apache.kafka.common.errors.AuthenticationException     if authentication fails. See the exception for more details
+	 * @throws org.apache.kafka.common.errors.AuthorizationException      if not authorized to the topic or to the
+	 *                                                                    configured groupId. See the exception for more details
+	 * @throws org.apache.kafka.common.errors.UnsupportedVersionException if the consumer attempts to fetch stable offsets
+	 *                                                                    when the broker doesn't support this feature
+	 * @throws org.apache.kafka.common.KafkaException                     for any other unrecoverable errors
+	 * @throws org.apache.kafka.common.errors.TimeoutException            if the position cannot be determined before the
+	 *                                                                    timeout specified by {@code default.api.timeout.ms} expires
 	 */
-    @Override
-    public OffsetAndMetadata committed(TopicPartition partition) {
-        return committed(partition, Duration.ofMillis(defaultApiTimeoutMs));
-	}
-
-	/**
-	 * 获取指定分区最后一次提交的offset（不管提交是由当前进程发起的，还是其他进程发起的）
-	 * <p>
-	 * 当钱调用会执行一个远程调用来从broker获取最近一次提交的offset
-	 * 并会一直阻塞直到成功获取提交的offset，或者发生了一个不可恢复的错误，或者超出了指定的等待时间
-	 * @param partition 需要检查的partition
-	 * @param timeout   指定的等待时间
-	 * @return 最近一次提交的offset和metadata，如果没有前置提交，则返回null
-	 * @throws org.apache.kafka.common.errors.WakeupException         调用{@link #wakeup()}
-	 * @throws org.apache.kafka.common.errors.InterruptException      调用的线程被中断
-	 * @throws org.apache.kafka.common.errors.AuthenticationException 身份验证失败
-	 * @throws org.apache.kafka.common.errors.AuthorizationException  没有通过对topic和已配置的消费组的验证
-	 * @throws org.apache.kafka.common.KafkaException                 对于一些其他的不可恢复的错误
-	 * @throws org.apache.kafka.common.errors.TimeoutException        超出指定的等待时间
-=======
-            release();
-        }
-    }
-
-    /**
-     * Get the last committed offset for the given partition (whether the commit happened by this process or
-     * another). This offset will be used as the position for the consumer in the event of a failure.
-     * <p>
-     * This call will do a remote call to get the latest committed offset from the server, and will block until the
-     * committed offset is gotten successfully, an unrecoverable error is encountered (in which case it is thrown to
-     * the caller), or the timeout specified by {@code default.api.timeout.ms} expires (in which case a
-     * {@link org.apache.kafka.common.errors.TimeoutException} is thrown to the caller).
-     *
-     * @param partition The partition to check
-     * @return The last committed offset and metadata or null if there was no prior commit
-     * @throws org.apache.kafka.common.errors.WakeupException if {@link #wakeup()} is called before or while this
-     *             function is called
-     * @throws org.apache.kafka.common.errors.InterruptException if the calling thread is interrupted before or while
-     *             this function is called
-     * @throws org.apache.kafka.common.errors.AuthenticationException if authentication fails. See the exception for more details
-     * @throws org.apache.kafka.common.errors.AuthorizationException if not authorized to the topic or to the
-     *             configured groupId. See the exception for more details
-     * @throws org.apache.kafka.common.KafkaException for any other unrecoverable errors
-     * @throws org.apache.kafka.common.errors.TimeoutException if the committed offset cannot be found before
-     *             the timeout specified by {@code default.api.timeout.ms} expires.
-     *
-     * @deprecated since 2.4 Use {@link #committed(Set)} instead
-     */
-    @Deprecated
-    @Override
-    public OffsetAndMetadata committed(TopicPartition partition) {
-        return committed(partition, Duration.ofMillis(defaultApiTimeoutMs));
-    }
-
-    /**
-     * Get the last committed offset for the given partition (whether the commit happened by this process or
-     * another). This offset will be used as the position for the consumer in the event of a failure.
-     * <p>
-     * This call will block until the position can be determined, an unrecoverable error is
-     * encountered (in which case it is thrown to the caller), or the timeout expires.
-     *
-     * @param partition The partition to check
-     * @param timeout  The maximum amount of time to await the current committed offset
-     * @return The last committed offset and metadata or null if there was no prior commit
-     * @throws org.apache.kafka.common.errors.WakeupException if {@link #wakeup()} is called before or while this
-     *             function is called
-     * @throws org.apache.kafka.common.errors.InterruptException if the calling thread is interrupted before or while
-     *             this function is called
-     * @throws org.apache.kafka.common.errors.AuthenticationException if authentication fails. See the exception for more details
-     * @throws org.apache.kafka.common.errors.AuthorizationException if not authorized to the topic or to the
-     *             configured groupId. See the exception for more details
-     * @throws org.apache.kafka.common.KafkaException for any other unrecoverable errors
-     * @throws org.apache.kafka.common.errors.TimeoutException if the committed offset cannot be found before
-     *             expiration of the timeout
-     *
-     * @deprecated since 2.4 Use {@link #committed(Set, Duration)} instead
->>>>>>> 031b7208
-     */
-    @Deprecated
-    @Override
-    public OffsetAndMetadata committed(TopicPartition partition, final Duration timeout) {
-<<<<<<< HEAD
-		// 获取轻量级锁
+	@Override
+	public long position(TopicPartition partition) {
+		return position(partition, Duration.ofMillis(defaultApiTimeoutMs));
+	}
+
+	/**
+	 * Get the offset of the <i>next record</i> that will be fetched (if a record with that offset exists).
+	 * This method may issue a remote call to the server if there is no current position
+	 * for the given partition.
+	 * <p>
+	 * This call will block until the position can be determined, an unrecoverable error is
+	 * encountered (in which case it is thrown to the caller), or the timeout expires.
+	 * @param partition The partition to get the position for
+	 * @param timeout   The maximum amount of time to await determination of the current position
+	 * @return The current position of the consumer (that is, the offset of the next record to be fetched)
+	 * @throws IllegalStateException                                    if the provided TopicPartition is not assigned to this consumer
+	 * @throws org.apache.kafka.clients.consumer.InvalidOffsetException if no offset is currently defined for
+	 *                                                                  the partition
+	 * @throws org.apache.kafka.common.errors.WakeupException           if {@link #wakeup()} is called before or while this
+	 *                                                                  function is called
+	 * @throws org.apache.kafka.common.errors.InterruptException        if the calling thread is interrupted before or while
+	 *                                                                  this function is called
+	 * @throws org.apache.kafka.common.errors.TimeoutException          if the position cannot be determined before the
+	 *                                                                  passed timeout expires
+	 * @throws org.apache.kafka.common.errors.AuthenticationException   if authentication fails. See the exception for more details
+	 * @throws org.apache.kafka.common.errors.AuthorizationException    if not authorized to the topic or to the
+	 *                                                                  configured groupId. See the exception for more details
+	 * @throws org.apache.kafka.common.KafkaException                   for any other unrecoverable errors
+	 */
+	@Override
+	public long position(TopicPartition partition, final Duration timeout) {
 		acquireAndEnsureOpen();
-        try {
-			// 校验group.id，实际上就是判空
+		try {
+			if (!this.subscriptions.isAssigned(partition))
+				throw new IllegalStateException("You can only check the position for partitions assigned to this consumer.");
+
+			Timer timer = time.timer(timeout);
+			do {
+				SubscriptionState.FetchPosition position = this.subscriptions.validPosition(partition);
+				if (position != null)
+					return position.offset;
+
+				updateFetchPositions(timer);
+				client.poll(timer);
+			} while (timer.notExpired());
+
+			throw new TimeoutException("Timeout of " + timeout.toMillis() + "ms expired before the position " +
+					"for partition " + partition + " could be determined");
+		} finally {
+			release();
+		}
+	}
+
+	/**
+	 * Get the last committed offset for the given partition (whether the commit happened by this process or
+	 * another). This offset will be used as the position for the consumer in the event of a failure.
+	 * <p>
+	 * This call will do a remote call to get the latest committed offset from the server, and will block until the
+	 * committed offset is gotten successfully, an unrecoverable error is encountered (in which case it is thrown to
+	 * the caller), or the timeout specified by {@code default.api.timeout.ms} expires (in which case a
+	 * {@link org.apache.kafka.common.errors.TimeoutException} is thrown to the caller).
+	 * @param partition The partition to check
+	 * @return The last committed offset and metadata or null if there was no prior commit
+	 * @throws org.apache.kafka.common.errors.WakeupException         if {@link #wakeup()} is called before or while this
+	 *                                                                function is called
+	 * @throws org.apache.kafka.common.errors.InterruptException      if the calling thread is interrupted before or while
+	 *                                                                this function is called
+	 * @throws org.apache.kafka.common.errors.AuthenticationException if authentication fails. See the exception for more details
+	 * @throws org.apache.kafka.common.errors.AuthorizationException  if not authorized to the topic or to the
+	 *                                                                configured groupId. See the exception for more details
+	 * @throws org.apache.kafka.common.KafkaException                 for any other unrecoverable errors
+	 * @throws org.apache.kafka.common.errors.TimeoutException        if the committed offset cannot be found before
+	 *                                                                the timeout specified by {@code default.api.timeout.ms} expires.
+	 * @deprecated since 2.4 Use {@link #committed(Set)} instead
+	 */
+	@Deprecated
+	@Override
+	public OffsetAndMetadata committed(TopicPartition partition) {
+		return committed(partition, Duration.ofMillis(defaultApiTimeoutMs));
+	}
+
+	/**
+	 * Get the last committed offset for the given partition (whether the commit happened by this process or
+	 * another). This offset will be used as the position for the consumer in the event of a failure.
+	 * <p>
+	 * This call will block until the position can be determined, an unrecoverable error is
+	 * encountered (in which case it is thrown to the caller), or the timeout expires.
+	 * @param partition The partition to check
+	 * @param timeout   The maximum amount of time to await the current committed offset
+	 * @return The last committed offset and metadata or null if there was no prior commit
+	 * @throws org.apache.kafka.common.errors.WakeupException         if {@link #wakeup()} is called before or while this
+	 *                                                                function is called
+	 * @throws org.apache.kafka.common.errors.InterruptException      if the calling thread is interrupted before or while
+	 *                                                                this function is called
+	 * @throws org.apache.kafka.common.errors.AuthenticationException if authentication fails. See the exception for more details
+	 * @throws org.apache.kafka.common.errors.AuthorizationException  if not authorized to the topic or to the
+	 *                                                                configured groupId. See the exception for more details
+	 * @throws org.apache.kafka.common.KafkaException                 for any other unrecoverable errors
+	 * @throws org.apache.kafka.common.errors.TimeoutException        if the committed offset cannot be found before
+	 *                                                                expiration of the timeout
+	 * @deprecated since 2.4 Use {@link #committed(Set, Duration)} instead
+	 */
+	@Deprecated
+	@Override
+	public OffsetAndMetadata committed(TopicPartition partition, final Duration timeout) {
+		return committed(Collections.singleton(partition), timeout).get(partition);
+	}
+
+	/**
+	 * Get the last committed offsets for the given partitions (whether the commit happened by this process or
+	 * another). The returned offsets will be used as the position for the consumer in the event of a failure.
+	 * <p>
+	 * If any of the partitions requested do not exist, an exception would be thrown.
+	 * <p>
+	 * This call will do a remote call to get the latest committed offsets from the server, and will block until the
+	 * committed offsets are gotten successfully, an unrecoverable error is encountered (in which case it is thrown to
+	 * the caller), or the timeout specified by {@code default.api.timeout.ms} expires (in which case a
+	 * {@link org.apache.kafka.common.errors.TimeoutException} is thrown to the caller).
+	 * @param partitions The partitions to check
+	 * @return The latest committed offsets for the given partitions; {@code null} will be returned for the
+	 * partition if there is no such message.
+	 * @throws org.apache.kafka.common.errors.WakeupException             if {@link #wakeup()} is called before or while this
+	 *                                                                    function is called
+	 * @throws org.apache.kafka.common.errors.InterruptException          if the calling thread is interrupted before or while
+	 *                                                                    this function is called
+	 * @throws org.apache.kafka.common.errors.AuthenticationException     if authentication fails. See the exception for more details
+	 * @throws org.apache.kafka.common.errors.AuthorizationException      if not authorized to the topic or to the
+	 *                                                                    configured groupId. See the exception for more details
+	 * @throws org.apache.kafka.common.errors.UnsupportedVersionException if the consumer attempts to fetch stable offsets
+	 *                                                                    when the broker doesn't support this feature
+	 * @throws org.apache.kafka.common.KafkaException                     for any other unrecoverable errors
+	 * @throws org.apache.kafka.common.errors.TimeoutException            if the committed offset cannot be found before
+	 *                                                                    the timeout specified by {@code default.api.timeout.ms} expires.
+	 */
+	@Override
+	public Map<TopicPartition, OffsetAndMetadata> committed(final Set<TopicPartition> partitions) {
+		return committed(partitions, Duration.ofMillis(defaultApiTimeoutMs));
+	}
+
+	/**
+	 * Get the last committed offsets for the given partitions (whether the commit happened by this process or
+	 * another). The returned offsets will be used as the position for the consumer in the event of a failure.
+	 * <p>
+	 * If any of the partitions requested do not exist, an exception would be thrown.
+	 * <p>
+	 * This call will block to do a remote call to get the latest committed offsets from the server.
+	 * @param partitions The partitions to check
+	 * @param timeout    The maximum amount of time to await the latest committed offsets
+	 * @return The latest committed offsets for the given partitions; {@code null} will be returned for the
+	 * partition if there is no such message.
+	 * @throws org.apache.kafka.common.errors.WakeupException         if {@link #wakeup()} is called before or while this
+	 *                                                                function is called
+	 * @throws org.apache.kafka.common.errors.InterruptException      if the calling thread is interrupted before or while
+	 *                                                                this function is called
+	 * @throws org.apache.kafka.common.errors.AuthenticationException if authentication fails. See the exception for more details
+	 * @throws org.apache.kafka.common.errors.AuthorizationException  if not authorized to the topic or to the
+	 *                                                                configured groupId. See the exception for more details
+	 * @throws org.apache.kafka.common.KafkaException                 for any other unrecoverable errors
+	 * @throws org.apache.kafka.common.errors.TimeoutException        if the committed offset cannot be found before
+	 *                                                                expiration of the timeout
+	 */
+	@Override
+	public Map<TopicPartition, OffsetAndMetadata> committed(final Set<TopicPartition> partitions, final Duration timeout) {
+		acquireAndEnsureOpen();
+		try {
 			maybeThrowInvalidGroupIdException();
-			// 调用协调者拉取已提交的offset
-            Map<TopicPartition, OffsetAndMetadata> offsets = coordinator.fetchCommittedOffsets(
-                    Collections.singleton(partition), time.timer(timeout));
-=======
-        return committed(Collections.singleton(partition), timeout).get(partition);
-    }
-
-    /**
-     * Get the last committed offsets for the given partitions (whether the commit happened by this process or
-     * another). The returned offsets will be used as the position for the consumer in the event of a failure.
-     * <p>
-     * If any of the partitions requested do not exist, an exception would be thrown.
-     * <p>
-     * This call will do a remote call to get the latest committed offsets from the server, and will block until the
-     * committed offsets are gotten successfully, an unrecoverable error is encountered (in which case it is thrown to
-     * the caller), or the timeout specified by {@code default.api.timeout.ms} expires (in which case a
-     * {@link org.apache.kafka.common.errors.TimeoutException} is thrown to the caller).
-     *
-     * @param partitions The partitions to check
-     * @return The latest committed offsets for the given partitions; {@code null} will be returned for the
-     *         partition if there is no such message.
-     * @throws org.apache.kafka.common.errors.WakeupException if {@link #wakeup()} is called before or while this
-     *             function is called
-     * @throws org.apache.kafka.common.errors.InterruptException if the calling thread is interrupted before or while
-     *             this function is called
-     * @throws org.apache.kafka.common.errors.AuthenticationException if authentication fails. See the exception for more details
-     * @throws org.apache.kafka.common.errors.AuthorizationException if not authorized to the topic or to the
-     *             configured groupId. See the exception for more details
-     * @throws org.apache.kafka.common.errors.UnsupportedVersionException if the consumer attempts to fetch stable offsets
-     *             when the broker doesn't support this feature
-     * @throws org.apache.kafka.common.KafkaException for any other unrecoverable errors
-     * @throws org.apache.kafka.common.errors.TimeoutException if the committed offset cannot be found before
-     *             the timeout specified by {@code default.api.timeout.ms} expires.
-     */
-    @Override
-    public Map<TopicPartition, OffsetAndMetadata> committed(final Set<TopicPartition> partitions) {
-        return committed(partitions, Duration.ofMillis(defaultApiTimeoutMs));
-    }
-
-    /**
-     * Get the last committed offsets for the given partitions (whether the commit happened by this process or
-     * another). The returned offsets will be used as the position for the consumer in the event of a failure.
-     * <p>
-     * If any of the partitions requested do not exist, an exception would be thrown.
-     * <p>
-     * This call will block to do a remote call to get the latest committed offsets from the server.
-     *
-     * @param partitions The partitions to check
-     * @param timeout  The maximum amount of time to await the latest committed offsets
-     * @return The latest committed offsets for the given partitions; {@code null} will be returned for the
-     *         partition if there is no such message.
-     * @throws org.apache.kafka.common.errors.WakeupException if {@link #wakeup()} is called before or while this
-     *             function is called
-     * @throws org.apache.kafka.common.errors.InterruptException if the calling thread is interrupted before or while
-     *             this function is called
-     * @throws org.apache.kafka.common.errors.AuthenticationException if authentication fails. See the exception for more details
-     * @throws org.apache.kafka.common.errors.AuthorizationException if not authorized to the topic or to the
-     *             configured groupId. See the exception for more details
-     * @throws org.apache.kafka.common.KafkaException for any other unrecoverable errors
-     * @throws org.apache.kafka.common.errors.TimeoutException if the committed offset cannot be found before
-     *             expiration of the timeout
-     */
-    @Override
-    public Map<TopicPartition, OffsetAndMetadata> committed(final Set<TopicPartition> partitions, final Duration timeout) {
-        acquireAndEnsureOpen();
-        try {
-            maybeThrowInvalidGroupIdException();
-            Map<TopicPartition, OffsetAndMetadata> offsets = coordinator.fetchCommittedOffsets(partitions, time.timer(timeout));
->>>>>>> 031b7208
-            if (offsets == null) {
-                throw new TimeoutException("Timeout of " + timeout.toMillis() + "ms expired before the last " +
-                    "committed offset for partitions " + partitions + " could be determined. Try tuning default.api.timeout.ms " +
-                    "larger to relax the threshold.");
-            } else {
-                offsets.forEach(this::updateLastSeenEpochIfNewer);
-<<<<<<< HEAD
-                return offsets.get(partition);
-			}
-=======
-                return offsets;
+			Map<TopicPartition, OffsetAndMetadata> offsets = coordinator.fetchCommittedOffsets(partitions, time.timer(timeout));
+			if (offsets == null) {
+				throw new TimeoutException("Timeout of " + timeout.toMillis() + "ms expired before the last " +
+						"committed offset for partitions " + partitions + " could be determined. Try tuning default.api.timeout.ms " +
+						"larger to relax the threshold.");
+			} else {
+				offsets.forEach(this::updateLastSeenEpochIfNewer);
+				return offsets;
             }
->>>>>>> 031b7208
         } finally {
-			// 释放轻量级锁
             release();
         }
     }
@@ -2411,118 +2167,111 @@
      * @return The end offsets for the given partitions.
      * @throws org.apache.kafka.common.errors.AuthenticationException if authentication fails. See the exception for more details
      * @throws org.apache.kafka.common.errors.AuthorizationException if not authorized to the topic(s). See the exception for more details
-     * @throws org.apache.kafka.common.errors.TimeoutException if the offset metadata could not be fetched before
-     *         the amount of time allocated by {@code request.timeout.ms} expires
-     */
-    @Override
-    public Map<TopicPartition, Long> endOffsets(Collection<TopicPartition> partitions) {
-        return endOffsets(partitions, Duration.ofMillis(requestTimeoutMs));
-    }
-
-    /**
-     * Get the end offsets for the given partitions. In the default {@code read_uncommitted} isolation level, the end
-     * offset is the high watermark (that is, the offset of the last successfully replicated message plus one). For
-     * {@code read_committed} consumers, the end offset is the last stable offset (LSO), which is the minimum of
-     * the high watermark and the smallest offset of any open transaction. Finally, if the partition has never been
-     * written to, the end offset is 0.
-     *
-     * <p>
-     * This method does not change the current consumer position of the partitions.
-     *
-     * @see #seekToEnd(Collection)
-     *
-     * @param partitions the partitions to get the end offsets.
-     * @param timeout The maximum amount of time to await retrieval of the end offsets
-     *
-     * @return The end offsets for the given partitions.
-     * @throws org.apache.kafka.common.errors.AuthenticationException if authentication fails. See the exception for more details
-     * @throws org.apache.kafka.common.errors.AuthorizationException if not authorized to the topic(s). See the exception for more details
-     * @throws org.apache.kafka.common.errors.TimeoutException if the offsets could not be fetched before
-     *         expiration of the passed timeout
-     */
-    @Override
-    public Map<TopicPartition, Long> endOffsets(Collection<TopicPartition> partitions, Duration timeout) {
-        acquireAndEnsureOpen();
-        try {
-            return fetcher.endOffsets(partitions, time.timer(timeout));
-        } finally {
-            release();
-        }
-    }
-
-    /**
-     * Get the consumer's current lag on the partition. Returns an "empty" {@link OptionalLong} if the lag is not known,
-     * for example if there is no position yet, or if the end offset is not known yet.
-     *
-     * <p>
-     * This method uses locally cached metadata and never makes a remote call.
-     *
-     * @param topicPartition The partition to get the lag for.
-     *
-     * @return This {@code Consumer} instance's current lag for the given partition.
-     *
-     * @throws IllegalStateException if the {@code topicPartition} is not assigned
-     **/
-    @Override
-    public OptionalLong currentLag(TopicPartition topicPartition) {
-        acquireAndEnsureOpen();
-        try {
-            final Long lag = subscriptions.partitionLag(topicPartition, isolationLevel);
-            return lag == null ? OptionalLong.empty() : OptionalLong.of(lag);
-        } finally {
-            release();
-        }
-    }
-
-    /**
-     * Return the current group metadata associated with this consumer.
-     *
-     * @return consumer group metadata
-     * @throws org.apache.kafka.common.errors.InvalidGroupIdException if consumer does not have a group
-     */
-    @Override
-    public ConsumerGroupMetadata groupMetadata() {
-        acquireAndEnsureOpen();
-        try {
-            maybeThrowInvalidGroupIdException();
-            return coordinator.groupMetadata();
-        } finally {
-            release();
-        }
-    }
-
-    /**
-     * Alert the consumer to trigger a new rebalance by rejoining the group. This is a nonblocking call that forces
-     * the consumer to trigger a new rebalance on the next {@link #poll(Duration)} call. Note that this API does not
-     * itself initiate the rebalance, so you must still call {@link #poll(Duration)}. If a rebalance is already in
-     * progress this call will be a no-op. If you wish to force an additional rebalance you must complete the current
-     * one by calling poll before retrying this API.
-     * <p>
-     * You do not need to call this during normal processing, as the consumer group will manage itself
-     * automatically and rebalance when necessary. However there may be situations where the application wishes to
-     * trigger a rebalance that would otherwise not occur. For example, if some condition external and invisible to
-     * the Consumer and its group changes in a way that would affect the userdata encoded in the
-     * {@link org.apache.kafka.clients.consumer.ConsumerPartitionAssignor.Subscription Subscription}, the Consumer
-     * will not be notified and no rebalance will occur. This API can be used to force the group to rebalance so that
-     * the assignor can perform a partition reassignment based on the latest userdata. If your assignor does not use
-     * this userdata, or you do not use a custom
-     * {@link org.apache.kafka.clients.consumer.ConsumerPartitionAssignor ConsumerPartitionAssignor}, you should not
-     * use this API.
-     *
-     * @throws java.lang.IllegalStateException if the consumer does not use group subscription
-     */
-    @Override
-    public void enforceRebalance() {
-        acquireAndEnsureOpen();
-        try {
-            if (coordinator == null) {
-                throw new IllegalStateException("Tried to force a rebalance but consumer does not have a group.");
-            }
-            coordinator.requestRejoin("rebalance enforced by user");
-        } finally {
-            release();
-        }
-    }
+	 * @throws org.apache.kafka.common.errors.TimeoutException if the offset metadata could not be fetched before
+	 *         the amount of time allocated by {@code request.timeout.ms} expires
+	 */
+	@Override
+	public Map<TopicPartition, Long> endOffsets(Collection<TopicPartition> partitions) {
+		return endOffsets(partitions, Duration.ofMillis(requestTimeoutMs));
+	}
+
+	/**
+	 * Get the end offsets for the given partitions. In the default {@code read_uncommitted} isolation level, the end
+	 * offset is the high watermark (that is, the offset of the last successfully replicated message plus one). For
+	 * {@code read_committed} consumers, the end offset is the last stable offset (LSO), which is the minimum of
+	 * the high watermark and the smallest offset of any open transaction. Finally, if the partition has never been
+	 * written to, the end offset is 0.
+	 *
+	 * <p>
+	 * This method does not change the current consumer position of the partitions.
+	 * @param partitions the partitions to get the end offsets.
+	 * @param timeout    The maximum amount of time to await retrieval of the end offsets
+	 * @return The end offsets for the given partitions.
+	 * @throws org.apache.kafka.common.errors.AuthenticationException if authentication fails. See the exception for more details
+	 * @throws org.apache.kafka.common.errors.AuthorizationException  if not authorized to the topic(s). See the exception for more details
+	 * @throws org.apache.kafka.common.errors.TimeoutException        if the offsets could not be fetched before
+	 *                                                                expiration of the passed timeout
+	 * @see #seekToEnd(Collection)
+	 */
+	@Override
+	public Map<TopicPartition, Long> endOffsets(Collection<TopicPartition> partitions, Duration timeout) {
+		acquireAndEnsureOpen();
+		try {
+			return fetcher.endOffsets(partitions, time.timer(timeout));
+		} finally {
+			release();
+		}
+	}
+
+	/**
+	 * Get the consumer's current lag on the partition. Returns an "empty" {@link OptionalLong} if the lag is not known,
+	 * for example if there is no position yet, or if the end offset is not known yet.
+	 *
+	 * <p>
+	 * This method uses locally cached metadata and never makes a remote call.
+	 * @param topicPartition The partition to get the lag for.
+	 * @return This {@code Consumer} instance's current lag for the given partition.
+	 * @throws IllegalStateException if the {@code topicPartition} is not assigned
+	 **/
+	@Override
+	public OptionalLong currentLag(TopicPartition topicPartition) {
+		acquireAndEnsureOpen();
+		try {
+			final Long lag = subscriptions.partitionLag(topicPartition, isolationLevel);
+			return lag == null ? OptionalLong.empty() : OptionalLong.of(lag);
+		} finally {
+			release();
+		}
+	}
+
+	/**
+	 * Return the current group metadata associated with this consumer.
+	 * @return consumer group metadata
+	 * @throws org.apache.kafka.common.errors.InvalidGroupIdException if consumer does not have a group
+	 */
+	@Override
+	public ConsumerGroupMetadata groupMetadata() {
+		acquireAndEnsureOpen();
+		try {
+			maybeThrowInvalidGroupIdException();
+			return coordinator.groupMetadata();
+		} finally {
+			release();
+		}
+	}
+
+	/**
+	 * Alert the consumer to trigger a new rebalance by rejoining the group. This is a nonblocking call that forces
+	 * the consumer to trigger a new rebalance on the next {@link #poll(Duration)} call. Note that this API does not
+	 * itself initiate the rebalance, so you must still call {@link #poll(Duration)}. If a rebalance is already in
+	 * progress this call will be a no-op. If you wish to force an additional rebalance you must complete the current
+	 * one by calling poll before retrying this API.
+	 * <p>
+	 * You do not need to call this during normal processing, as the consumer group will manage itself
+	 * automatically and rebalance when necessary. However there may be situations where the application wishes to
+	 * trigger a rebalance that would otherwise not occur. For example, if some condition external and invisible to
+	 * the Consumer and its group changes in a way that would affect the userdata encoded in the
+	 * {@link org.apache.kafka.clients.consumer.ConsumerPartitionAssignor.Subscription Subscription}, the Consumer
+	 * will not be notified and no rebalance will occur. This API can be used to force the group to rebalance so that
+	 * the assignor can perform a partition reassignment based on the latest userdata. If your assignor does not use
+	 * this userdata, or you do not use a custom
+	 * {@link org.apache.kafka.clients.consumer.ConsumerPartitionAssignor ConsumerPartitionAssignor}, you should not
+	 * use this API.
+	 *
+	 * @throws java.lang.IllegalStateException if the consumer does not use group subscription
+	 */
+	@Override
+	public void enforceRebalance() {
+		acquireAndEnsureOpen();
+		try {
+			if (coordinator == null) {
+				throw new IllegalStateException("Tried to force a rebalance but consumer does not have a group.");
+			}
+			coordinator.requestRejoin("rebalance enforced by user");
+		} finally {
+			release();
+		}
+	}
 
     /**
      * Close the consumer, waiting for up to the default timeout of 30 seconds for any needed cleanup.
@@ -2532,27 +2281,27 @@
      *
      * @throws org.apache.kafka.common.errors.InterruptException if the calling thread is interrupted
      *             before or while this function is called
-     * @throws org.apache.kafka.common.KafkaException for any other error during close
-     */
-    @Override
-    public void close() {
-        close(Duration.ofMillis(DEFAULT_CLOSE_TIMEOUT_MS));
-    }
-
-    /**
-     * Tries to close the consumer cleanly within the specified timeout. This method waits up to
-     * {@code timeout} for the consumer to complete pending commits and leave the group.
-     * If auto-commit is enabled, this will commit the current offsets if possible within the
-     * timeout. If the consumer is unable to complete offset commits and gracefully leave the group
-     * before the timeout expires, the consumer is force closed. Note that {@link #wakeup()} cannot be
-     * used to interrupt close.
-     *
-     * @param timeout The maximum time to wait for consumer to close gracefully. The value must be
-     *                non-negative. Specifying a timeout of zero means do not wait for pending requests to complete.
-     *
-     * @throws IllegalArgumentException If the {@code timeout} is negative.
-     * @throws InterruptException If the thread is interrupted before or while this function is called
-     * @throws org.apache.kafka.common.KafkaException for any other error during close
+	 * @throws org.apache.kafka.common.KafkaException for any other error during close
+	 */
+	@Override
+	public void close() {
+		close(Duration.ofMillis(DEFAULT_CLOSE_TIMEOUT_MS));
+	}
+
+	/**
+	 * Tries to close the consumer cleanly within the specified timeout. This method waits up to
+	 * {@code timeout} for the consumer to complete pending commits and leave the group.
+	 * If auto-commit is enabled, this will commit the current offsets if possible within the
+	 * timeout. If the consumer is unable to complete offset commits and gracefully leave the group
+	 * before the timeout expires, the consumer is force closed. Note that {@link #wakeup()} cannot be
+	 * used to interrupt close.
+	 *
+	 * @param timeout The maximum time to wait for consumer to close gracefully. The value must be
+	 *                non-negative. Specifying a timeout of zero means do not wait for pending requests to complete.
+	 *
+	 * @throws IllegalArgumentException If the {@code timeout} is negative.
+	 * @throws InterruptException If the thread is interrupted before or while this function is called
+	 * @throws org.apache.kafka.common.KafkaException for any other error during close
      */
     @Override
     public void close(Duration timeout) {
@@ -2563,16 +2312,16 @@
             if (!closed) {
                 // need to close before setting the flag since the close function
                 // itself may trigger rebalance callback that needs the consumer to be open still
-                close(timeout.toMillis(), false);
-            }
-        } finally {
-            closed = true;
-            release();
-        }
-    }
-
-    /**
-     * Wakeup the consumer. This method is thread-safe and is useful in particular to abort a long poll.
+				close(timeout.toMillis(), false);
+			}
+		} finally {
+			closed = true;
+			release();
+		}
+	}
+
+	/**
+	 * Wakeup the consumer. This method is thread-safe and is useful in particular to abort a long poll.
      * The thread which is blocking in an operation will throw {@link org.apache.kafka.common.errors.WakeupException}.
      * If no thread is blocking in a method which can throw {@link org.apache.kafka.common.errors.WakeupException}, the next call to such a method will raise it instead.
      */
@@ -2581,7 +2330,6 @@
         this.client.wakeup();
     }
 
-	//
 	private ClusterResourceListeners configureClusterResourceListeners(Deserializer<K> keyDeserializer, Deserializer<V> valueDeserializer, List<?>... candidateLists) {
 		ClusterResourceListeners clusterResourceListeners = new ClusterResourceListeners();
 		for (List<?> candidateList : candidateLists)
@@ -2592,99 +2340,95 @@
 		return clusterResourceListeners;
 	}
 
-    private void close(long timeoutMs, boolean swallowException) {
-        log.trace("Closing the Kafka consumer");
-        AtomicReference<Throwable> firstException = new AtomicReference<>();
-        try {
-            if (coordinator != null)
+	private void close(long timeoutMs, boolean swallowException) {
+		log.trace("Closing the Kafka consumer");
+		AtomicReference<Throwable> firstException = new AtomicReference<>();
+		try {
+			if (coordinator != null)
                 coordinator.close(time.timer(Math.min(timeoutMs, requestTimeoutMs)));
-        } catch (Throwable t) {
-            firstException.compareAndSet(null, t);
-            log.error("Failed to close coordinator", t);
-        }
-        Utils.closeQuietly(fetcher, "fetcher", firstException);
-        Utils.closeQuietly(interceptors, "consumer interceptors", firstException);
-        Utils.closeQuietly(kafkaConsumerMetrics, "kafka consumer metrics", firstException);
-        Utils.closeQuietly(metrics, "consumer metrics", firstException);
-        Utils.closeQuietly(client, "consumer network client", firstException);
-        Utils.closeQuietly(keyDeserializer, "consumer key deserializer", firstException);
-        Utils.closeQuietly(valueDeserializer, "consumer value deserializer", firstException);
-        AppInfoParser.unregisterAppInfo(JMX_PREFIX, clientId, metrics);
-        log.debug("Kafka consumer has been closed");
-        Throwable exception = firstException.get();
-        if (exception != null && !swallowException) {
-            if (exception instanceof InterruptException) {
-                throw (InterruptException) exception;
-            }
-            throw new KafkaException("Failed to close kafka consumer", exception);
-        }
-    }
-
-    /**
-	 * 将fetch position设置为committed position
-	 * 或者使用开发者配置的offset重置策略
-	 * @throws org.apache.kafka.common.errors.AuthenticationException 身份校验失败，抛出异常
-	 * @throws NoOffsetForPartitionException 指定的分区没有存储offset，或者没有声明offset重置策略
-	 * @return 在等待时间内完成，返回true
-     */
-    private boolean updateFetchPositions(final Timer timer) {
-		// 如果由于leader节点发生了变更，和导致分区被阶段，需要校验offset
-        fetcher.validateOffsetsIfNeeded();
-		// 获取所有已经拉取的的partition的状态
-        cachedSubscriptionHashAllFetchPositions = subscriptions.hasAllFetchPositions();
-		// 如果全部都拥有合法的position，无需更新
-        if (cachedSubscriptionHashAllFetchPositions) return true;
-
-		// 如果存在partition没有合法的position，并且也没有等待重置，我们需要拉取提交的offset
-		// 如果一些partition缺失了position，我们只需要进行一次协调者查找即可
-		// 所以手动配置partition的consumer可以通过确认分区的是否拥有初始化的位置来避免依赖协调者
-        if (coordinator != null && !coordinator.refreshCommittedOffsetsIfNeeded(timer)) return false;
-
-<<<<<<< HEAD
-		// 如果一些partition仍然需要一个position，并且也声明了重置策略，使用默认的策略进行重置
-		// 如果没有声明重置策略，并且有确认position的partition，会抛出异常
-        subscriptions.resetMissingPositions();
-=======
-        // If there are partitions still needing a position and a reset policy is defined,
-        // request reset using the default policy. If no reset strategy is defined and there
-        // are partitions with a missing position, then we will raise an exception.
-        subscriptions.resetInitializingPositions();
->>>>>>> 031b7208
-
-		// 最后，发送异步请求来查找和更新任何处于等待重置的position
-        fetcher.resetOffsetsIfNeeded();
+		} catch (Throwable t) {
+			firstException.compareAndSet(null, t);
+			log.error("Failed to close coordinator", t);
+		}
+		Utils.closeQuietly(fetcher, "fetcher", firstException);
+		Utils.closeQuietly(interceptors, "consumer interceptors", firstException);
+		Utils.closeQuietly(kafkaConsumerMetrics, "kafka consumer metrics", firstException);
+		Utils.closeQuietly(metrics, "consumer metrics", firstException);
+		Utils.closeQuietly(client, "consumer network client", firstException);
+		Utils.closeQuietly(keyDeserializer, "consumer key deserializer", firstException);
+		Utils.closeQuietly(valueDeserializer, "consumer value deserializer", firstException);
+		AppInfoParser.unregisterAppInfo(JMX_PREFIX, clientId, metrics);
+		log.debug("Kafka consumer has been closed");
+		Throwable exception = firstException.get();
+		if (exception != null && !swallowException) {
+			if (exception instanceof InterruptException) {
+				throw (InterruptException) exception;
+			}
+			throw new KafkaException("Failed to close kafka consumer", exception);
+		}
+	}
+
+	/**
+	 * Set the fetch position to the committed position (if there is one)
+	 * or reset it using the offset reset policy the user has configured.
+	 * @return true iff the operation completed without timing out
+	 * @throws org.apache.kafka.common.errors.AuthenticationException if authentication fails. See the exception for more details
+	 * @throws NoOffsetForPartitionException                          If no offset is stored for a given partition and no offset reset policy is
+	 *                                                                defined
+	 */
+	private boolean updateFetchPositions(final Timer timer) {
+		// If any partitions have been truncated due to a leader change, we need to validate the offsets
+		fetcher.validateOffsetsIfNeeded();
+
+		cachedSubscriptionHashAllFetchPositions = subscriptions.hasAllFetchPositions();
+		if (cachedSubscriptionHashAllFetchPositions) return true;
+
+		// If there are any partitions which do not have a valid position and are not
+		// awaiting reset, then we need to fetch committed offsets. We will only do a
+		// coordinator lookup if there are partitions which have missing positions, so
+		// a consumer with manually assigned partitions can avoid a coordinator dependence
+		// by always ensuring that assigned partitions have an initial position.
+		if (coordinator != null && !coordinator.refreshCommittedOffsetsIfNeeded(timer)) return false;
+
+		// If there are partitions still needing a position and a reset policy is defined,
+		// request reset using the default policy. If no reset strategy is defined and there
+		// are partitions with a missing position, then we will raise an exception.
+		subscriptions.resetInitializingPositions();
+
+		// Finally send an asynchronous request to lookup and update the positions of any
+		// partitions which are awaiting reset.
+		fetcher.resetOffsetsIfNeeded();
 
 		return true;
 	}
 
 	/**
-	 * 获取轻量级锁，并且确认消费者还没有被关闭
-	 * @throws IllegalStateException 如果消费者已经关闭，抛出异常
-     */
-    private void acquireAndEnsureOpen() {
-		// 获取轻量级锁，如果消费者此时已经关闭了，释放轻量级锁并抛出异常
-        acquire();
-        if (this.closed) {
-            release();
-            throw new IllegalStateException("This consumer has already been closed.");
+	 * Acquire the light lock and ensure that the consumer hasn't been closed.
+	 * @throws IllegalStateException If the consumer has been closed
+	 */
+	private void acquireAndEnsureOpen() {
+		acquire();
+		if (this.closed) {
+			release();
+			throw new IllegalStateException("This consumer has already been closed.");
 		}
 	}
 
 	/**
-	 * 避免多线程访问消费者，使用轻量级锁，并且避免了锁被占用时的阻塞问题，锁被占用时会抛出异常
-	 * @throws ConcurrentModificationException 锁被占用的情况下，抛出异常，避免阻塞
+	 * Acquire the light lock protecting this consumer from multi-threaded access. Instead of blocking
+	 * when the lock is not available, however, we just throw an exception (since multi-threaded usage is not
+	 * supported).
+     * @throws ConcurrentModificationException if another thread already has the lock
      */
     private void acquire() {
         long threadId = Thread.currentThread().getId();
-		// 处理并发状况下的问题
         if (threadId != currentThread.get() && !currentThread.compareAndSet(NO_CURRENT_THREAD, threadId))
             throw new ConcurrentModificationException("KafkaConsumer is not safe for multi-threaded access");
-		// 获取资源
         refcount.incrementAndGet();
     }
 
-	/**
-	 * 释放轻量级锁
+    /**
+     * Release the light lock protecting the consumer from multi-threaded access.
      */
     private void release() {
         if (refcount.decrementAndGet() == 0)
@@ -2701,26 +2445,12 @@
         if (!groupId.isPresent())
             throw new InvalidGroupIdException("To use the group management or offset commit APIs, you must " +
                     "provide a valid " + ConsumerConfig.GROUP_ID_CONFIG + " in the consumer configuration.");
-<<<<<<< HEAD
-	}
-
-	/**
-	 * 更新当前consumer的leader epoch
-	 * @param topicPartition    需要更新的partition
-	 * @param offsetAndMetadata 需要提交的offset
-	 */
-	private void updateLastSeenEpochIfNewer(TopicPartition topicPartition, OffsetAndMetadata offsetAndMetadata) {
-		// 当前的leader epoch，如果不存在，则从metadata获取最新的leader epoch
-		offsetAndMetadata.leaderEpoch().ifPresent(epoch -> metadata.updateLastSeenEpochIfNewer(topicPartition, epoch));
-	}
-=======
     }
 
     private void updateLastSeenEpochIfNewer(TopicPartition topicPartition, OffsetAndMetadata offsetAndMetadata) {
         if (offsetAndMetadata != null)
             offsetAndMetadata.leaderEpoch().ifPresent(epoch -> metadata.updateLastSeenEpochIfNewer(topicPartition, epoch));
     }
->>>>>>> 031b7208
 
     // Functions below are for testing only
     String getClientId() {
