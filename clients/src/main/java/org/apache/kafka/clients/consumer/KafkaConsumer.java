/*
 * Licensed to the Apache Software Foundation (ASF) under one or more
 * contributor license agreements. See the NOTICE file distributed with
 * this work for additional information regarding copyright ownership.
 * The ASF licenses this file to You under the Apache License, Version 2.0
 * (the "License"); you may not use this file except in compliance with
 * the License. You may obtain a copy of the License at
 *
 *    http://www.apache.org/licenses/LICENSE-2.0
 *
 * Unless required by applicable law or agreed to in writing, software
 * distributed under the License is distributed on an "AS IS" BASIS,
 * WITHOUT WARRANTIES OR CONDITIONS OF ANY KIND, either express or implied.
 * See the License for the specific language governing permissions and
 * limitations under the License.
 */
package org.apache.kafka.clients.consumer;

<<<<<<< HEAD
import org.apache.kafka.clients.*;
import org.apache.kafka.clients.consumer.internals.*;
import org.apache.kafka.common.*;
import org.apache.kafka.common.errors.InterruptException;
import org.apache.kafka.common.errors.InvalidGroupIdException;
import org.apache.kafka.common.errors.TimeoutException;
import org.apache.kafka.common.internals.ClusterResourceListeners;
import org.apache.kafka.common.metrics.*;
import org.apache.kafka.common.network.ChannelBuilder;
import org.apache.kafka.common.network.Selector;
import org.apache.kafka.common.serialization.Deserializer;
import org.apache.kafka.common.utils.Timer;
import org.apache.kafka.common.utils.Utils;
import org.apache.kafka.common.utils.*;
import org.slf4j.Logger;
import org.slf4j.event.Level;
=======
import org.apache.kafka.clients.KafkaClient;
import org.apache.kafka.clients.consumer.internals.ConsumerDelegate;
import org.apache.kafka.clients.consumer.internals.ConsumerDelegateCreator;
import org.apache.kafka.clients.consumer.internals.ConsumerMetadata;
import org.apache.kafka.clients.consumer.internals.SubscriptionState;
import org.apache.kafka.clients.consumer.internals.metrics.KafkaConsumerMetrics;
import org.apache.kafka.common.KafkaException;
import org.apache.kafka.common.Metric;
import org.apache.kafka.common.MetricName;
import org.apache.kafka.common.PartitionInfo;
import org.apache.kafka.common.TopicPartition;
import org.apache.kafka.common.Uuid;
import org.apache.kafka.common.errors.InterruptException;
import org.apache.kafka.common.errors.InvalidRegularExpression;
import org.apache.kafka.common.metrics.KafkaMetric;
import org.apache.kafka.common.metrics.Metrics;
import org.apache.kafka.common.serialization.Deserializer;
import org.apache.kafka.common.utils.LogContext;
import org.apache.kafka.common.utils.Time;
import org.apache.kafka.common.utils.Timer;
>>>>>>> 9494bebe

import java.time.Duration;
<<<<<<< HEAD
import java.util.*;
import java.util.concurrent.TimeUnit;
import java.util.concurrent.atomic.AtomicInteger;
import java.util.concurrent.atomic.AtomicLong;
import java.util.concurrent.atomic.AtomicReference;
=======
import java.util.Collection;
import java.util.ConcurrentModificationException;
import java.util.List;
import java.util.Map;
import java.util.OptionalLong;
import java.util.Properties;
import java.util.Set;
>>>>>>> 9494bebe
import java.util.regex.Pattern;

import static org.apache.kafka.common.utils.Utils.propsToMap;

/**
 * A client that consumes records from a Kafka cluster.
 * <p>
 * This client transparently handles the failure of Kafka brokers, and transparently adapts as topic partitions
 * it fetches migrate within the cluster. This client also interacts with the broker to allow groups of
 * consumers to load balance consumption using <a href="#consumergroups">consumer groups</a>.
 * <p>
 * The consumer maintains TCP connections to the necessary brokers to fetch data.
 * Failure to close the consumer after use will leak these connections.
 * The consumer is not thread-safe. See <a href="#multithreaded">Multi-threaded Processing</a> for more details.
 *
 * <h3>Cross-Version Compatibility</h3>
 * This client can communicate with brokers that are version 0.10.0 or newer. Older or newer brokers may not support
 * certain features. For example, 0.10.0 brokers do not support offsetsForTimes, because this feature was added
 * in version 0.10.1. You will receive an {@link org.apache.kafka.common.errors.UnsupportedVersionException}
 * when invoking an API that is not available on the running broker version.
 * <p>
 *
 * <h3>Offsets and Consumer Position</h3>
 * Kafka maintains a numerical offset for each record in a partition. This offset acts as a unique identifier of
 * a record within that partition, and also denotes the position of the consumer in the partition. For example, a consumer
 * which is at position 5 has consumed records with offsets 0 through 4 and will next receive the record with offset 5.
 * Note that offsets are not guaranteed to be consecutive (such as compacted topic or when records have been produced
 * using transactions). For example, if the consumer did read a record with offset 4, but 5 is not an offset
 * with a record, its position might advance to 6 (or higher) directly. Similarly, if the consumer's position is 5,
 * but there is no record with offset 5, the consumer will return the record with the next higher offset.
 * There are actually two notions of position relevant to the user of the consumer:
 * <p>
 * The {@link #position(TopicPartition) position} of the consumer gives the offset of the next record that will be given
 * out. It will be one larger than the highest offset the consumer has seen in that partition. It automatically advances
 * every time the consumer receives messages in a call to {@link #poll(Duration)}.
 * <p>
 * The {@link #commitSync() committed position} is the last offset that has been stored securely. Should the
 * process fail and restart, this is the offset that the consumer will recover to. The consumer can either automatically commit
 * offsets periodically; or it can choose to control this committed position manually by calling one of the commit APIs
 * (e.g. {@link #commitSync() commitSync} and {@link #commitAsync(OffsetCommitCallback) commitAsync}).
 * <p>
 * This distinction gives the consumer control over when a record is considered consumed. It is discussed in further
 * detail below.
 *
 * <h3><a name="consumergroups">Consumer Groups and Topic Subscriptions</a></h3>
 *
 * Kafka uses the concept of <i>consumer groups</i> to allow a pool of processes to divide the work of consuming and
 * processing records. These processes can either be running on the same machine or they can be
 * distributed over many machines to provide scalability and fault tolerance for processing. All consumer instances
 * sharing the same {@code group.id} will be part of the same consumer group.
 * <p>
 * Each consumer in a group can dynamically set the list of topics it wants to subscribe to through one of the
 * {@link #subscribe(Collection, ConsumerRebalanceListener) subscribe} APIs. Kafka will deliver each message in the
 * subscribed topics to one process in each consumer group. This is achieved by balancing the partitions between all
 * members in the consumer group so that each partition is assigned to exactly one consumer in the group. So if there
 * is a topic with four partitions, and a consumer group with two processes, each process would consume from two partitions.
 * <p>
 * Membership in a consumer group is maintained dynamically: if a process fails, the partitions assigned to it will
 * be reassigned to other consumers in the same group. Similarly, if a new consumer joins the group, partitions will be moved
 * from existing consumers to the new one. This is known as <i>rebalancing</i> the group and is discussed in more
 * detail <a href="#failuredetection">below</a>. Group rebalancing is also used when new partitions are added
 * to one of the subscribed topics or when a new topic matching a {@link #subscribe(Pattern, ConsumerRebalanceListener) subscribed regex}
 * is created. The group will automatically detect the new partitions through periodic metadata refreshes and
 * assign them to members of the group.
 * <p>
 * Conceptually you can think of a consumer group as being a single logical subscriber that happens to be made up of
 * multiple processes. As a multi-subscriber system, Kafka naturally supports having any number of consumer groups for a
 * given topic without duplicating data (additional consumers are actually quite cheap).
 * <p>
 * This is a slight generalization of the functionality that is common in messaging systems. To get semantics similar to
 * a queue in a traditional messaging system all processes would be part of a single consumer group and hence record
 * delivery would be balanced over the group like with a queue. Unlike a traditional messaging system, though, you can
 * have multiple such groups. To get semantics similar to pub-sub in a traditional messaging system each process would
 * have its own consumer group, so each process would subscribe to all the records published to the topic.
 * <p>
 * In addition, when group reassignment happens automatically, consumers can be notified through a {@link ConsumerRebalanceListener},
 * which allows them to finish necessary application-level logic such as state cleanup, manual offset
 * commits, etc. See <a href="#rebalancecallback">Storing Offsets Outside Kafka</a> for more details.
 * <p>
 * It is also possible for the consumer to <a href="#manualassignment">manually assign</a> specific partitions
 * (similar to the older "simple" consumer) using {@link #assign(Collection)}. In this case, dynamic partition
 * assignment and consumer group coordination will be disabled.
 *
 * <h3><a name="failuredetection">Detecting Consumer Failures</a></h3>
 *
 * After subscribing to a set of topics, the consumer will automatically join the group when {@link #poll(Duration)} is
 * invoked. The poll API is designed to ensure consumer liveness. As long as you continue to call poll, the consumer
 * will stay in the group and continue to receive messages from the partitions it was assigned. Underneath the covers,
 * the consumer sends periodic heartbeats to the server. If the consumer crashes or is unable to send heartbeats for
 * a duration of {@code session.timeout.ms}, then the consumer will be considered dead and its partitions will
 * be reassigned.
 * <p>
 * It is also possible that the consumer could encounter a "livelock" situation where it is continuing
 * to send heartbeats, but no progress is being made. To prevent the consumer from holding onto its partitions
 * indefinitely in this case, we provide a liveness detection mechanism using the {@code max.poll.interval.ms}
 * setting. Basically if you don't call poll at least as frequently as the configured max interval,
 * then the client will proactively leave the group so that another consumer can take over its partitions. When this happens,
 * you may see an offset commit failure (as indicated by a {@link CommitFailedException} thrown from a call to {@link #commitSync()}).
 * This is a safety mechanism which guarantees that only active members of the group are able to commit offsets.
 * So to stay in the group, you must continue to call poll.
 * <p>
 * The consumer provides two configuration settings to control the behavior of the poll loop:
 * <ol>
 *     <li><code>max.poll.interval.ms</code>: By increasing the interval between expected polls, you can give
 *     the consumer more time to handle a batch of records returned from {@link #poll(Duration)}. The drawback
 *     is that increasing this value may delay a group rebalance since the consumer will only join the rebalance
 *     inside the call to poll. You can use this setting to bound the time to finish a rebalance, but
 *     you risk slower progress if the consumer cannot actually call {@link #poll(Duration) poll} often enough.</li>
 *     <li><code>max.poll.records</code>: Use this setting to limit the total records returned from a single
 *     call to poll. This can make it easier to predict the maximum that must be handled within each poll
 *     interval. By tuning this value, you may be able to reduce the poll interval, which will reduce the
 *     impact of group rebalancing.</li>
 * </ol>
 * <p>
 * For use cases where message processing time varies unpredictably, neither of these options may be sufficient.
 * The recommended way to handle these cases is to move message processing to another thread, which allows
 * the consumer to continue calling {@link #poll(Duration) poll} while the processor is still working.
 * Some care must be taken to ensure that committed offsets do not get ahead of the actual position.
 * Typically, you must disable automatic commits and manually commit processed offsets for records only after the
 * thread has finished handling them (depending on the delivery semantics you need).
 * Note also that you will need to {@link #pause(Collection) pause} the partition so that no new records are received
 * from poll until after thread has finished handling those previously returned.
 *
 * <h3>Usage Examples</h3>
 * The consumer APIs offer flexibility to cover a variety of consumption use cases. Here are some examples to
 * demonstrate how to use them.
 *
 * <h4>Automatic Offset Committing</h4>
 * This example demonstrates a simple usage of Kafka's consumer api that relies on automatic offset committing.
 * <p>
 * <pre>
 *     Properties props = new Properties();
 *     props.setProperty(&quot;bootstrap.servers&quot;, &quot;localhost:9092&quot;);
 *     props.setProperty(&quot;group.id&quot;, &quot;test&quot;);
 *     props.setProperty(&quot;enable.auto.commit&quot;, &quot;true&quot;);
 *     props.setProperty(&quot;auto.commit.interval.ms&quot;, &quot;1000&quot;);
 *     props.setProperty(&quot;key.deserializer&quot;, &quot;org.apache.kafka.common.serialization.StringDeserializer&quot;);
 *     props.setProperty(&quot;value.deserializer&quot;, &quot;org.apache.kafka.common.serialization.StringDeserializer&quot;);
 *     KafkaConsumer&lt;String, String&gt; consumer = new KafkaConsumer&lt;&gt;(props);
 *     consumer.subscribe(Arrays.asList(&quot;foo&quot;, &quot;bar&quot;));
 *     while (true) {
 *         ConsumerRecords&lt;String, String&gt; records = consumer.poll(Duration.ofMillis(100));
 *         for (ConsumerRecord&lt;String, String&gt; record : records)
 *             System.out.printf(&quot;offset = %d, key = %s, value = %s%n&quot;, record.offset(), record.key(), record.value());
 *     }
 * </pre>
 *
 * The connection to the cluster is bootstrapped by specifying a list of one or more brokers to contact using the
 * configuration {@code bootstrap.servers}. This list is just used to discover the rest of the brokers in the
 * cluster and need not be an exhaustive list of servers in the cluster (though you may want to specify more than one in
 * case there are servers down when the client is connecting).
 * <p>
 * Setting {@code enable.auto.commit} means that offsets are committed automatically with a frequency controlled by
 * the config {@code auto.commit.interval.ms}.
 * <p>
 * In this example the consumer is subscribing to the topics <i>foo</i> and <i>bar</i> as part of a group of consumers
 * called <i>test</i> as configured with {@code group.id}.
 * <p>
 * The deserializer settings specify how to turn bytes into objects. For example, by specifying string deserializers, we
 * are saying that our record's key and value will just be simple strings.
 *
 * <h4>Manual Offset Control</h4>
 *
 * Instead of relying on the consumer to periodically commit consumed offsets, users can also control when records
 * should be considered as consumed and hence commit their offsets. This is useful when the consumption of the messages
 * is coupled with some processing logic and hence a message should not be considered as consumed until it is completed processing.

 * <p>
 * <pre>
 *     Properties props = new Properties();
 *     props.setProperty(&quot;bootstrap.servers&quot;, &quot;localhost:9092&quot;);
 *     props.setProperty(&quot;group.id&quot;, &quot;test&quot;);
 *     props.setProperty(&quot;enable.auto.commit&quot;, &quot;false&quot;);
 *     props.setProperty(&quot;key.deserializer&quot;, &quot;org.apache.kafka.common.serialization.StringDeserializer&quot;);
 *     props.setProperty(&quot;value.deserializer&quot;, &quot;org.apache.kafka.common.serialization.StringDeserializer&quot;);
 *     KafkaConsumer&lt;String, String&gt; consumer = new KafkaConsumer&lt;&gt;(props);
 *     consumer.subscribe(Arrays.asList(&quot;foo&quot;, &quot;bar&quot;));
 *     final int minBatchSize = 200;
 *     List&lt;ConsumerRecord&lt;String, String&gt;&gt; buffer = new ArrayList&lt;&gt;();
 *     while (true) {
 *         ConsumerRecords&lt;String, String&gt; records = consumer.poll(Duration.ofMillis(100));
 *         for (ConsumerRecord&lt;String, String&gt; record : records) {
 *             buffer.add(record);
 *         }
 *         if (buffer.size() &gt;= minBatchSize) {
 *             insertIntoDb(buffer);
 *             consumer.commitSync();
 *             buffer.clear();
 *         }
 *     }
 * </pre>
 *
 * In this example we will consume a batch of records and batch them up in memory. When we have enough records
 * batched, we will insert them into a database. If we allowed offsets to auto commit as in the previous example, records
 * would be considered consumed after they were returned to the user in {@link #poll(Duration) poll}. It would then be
 * possible
 * for our process to fail after batching the records, but before they had been inserted into the database.
 * <p>
 * To avoid this, we will manually commit the offsets only after the corresponding records have been inserted into the
 * database. This gives us exact control of when a record is considered consumed. This raises the opposite possibility:
 * the process could fail in the interval after the insert into the database but before the commit (even though this
 * would likely just be a few milliseconds, it is a possibility). In this case the process that took over consumption
 * would consume from last committed offset and would repeat the insert of the last batch of data. Used in this way
 * Kafka provides what is often called "at-least-once" delivery guarantees, as each record will likely be delivered one
 * time but in failure cases could be duplicated.
 * <p>
 * <b>Note: Using automatic offset commits can also give you "at-least-once" delivery, but the requirement is that
 * you must consume all data returned from each call to {@link #poll(Duration)} before any subsequent calls, or before
 * {@link #close() closing} the consumer. If you fail to do either of these, it is possible for the committed offset
 * to get ahead of the consumed position, which results in missing records. The advantage of using manual offset
 * control is that you have direct control over when a record is considered "consumed."</b>
 * <p>
 * The above example uses {@link #commitSync() commitSync} to mark all received records as committed. In some cases
 * you may wish to have even finer control over which records have been committed by specifying an offset explicitly.
 * In the example below we commit offset after we finish handling the records in each partition.
 * <p>
 * <pre>
 *     try {
 *         while(running) {
 *             ConsumerRecords&lt;String, String&gt; records = consumer.poll(Duration.ofMillis(Long.MAX_VALUE));
 *             for (TopicPartition partition : records.partitions()) {
 *                 List&lt;ConsumerRecord&lt;String, String&gt;&gt; partitionRecords = records.records(partition);
 *                 for (ConsumerRecord&lt;String, String&gt; record : partitionRecords) {
 *                     System.out.println(record.offset() + &quot;: &quot; + record.value());
 *                 }
 *                 consumer.commitSync(Collections.singletonMap(partition, records.nextOffsets().get(partition)));
 *             }
 *         }
 *     } finally {
 *       consumer.close();
 *     }
 * </pre>
 *
 * <b>Note: The committed offset should always be the offset of the next message that your application will read.</b>
 * Thus, when calling {@link #commitSync(Map) commitSync(offsets)} you should use {@code nextRecordToBeProcessed.offset()}
 * or if {@link ConsumerRecords} is exhausted already {@link ConsumerRecords#nextOffsets()} instead.
 * You should also add the leader epoch as commit metadata, which can be obtained from
 * {@link ConsumerRecord#leaderEpoch()} or {@link ConsumerRecords#nextOffsets()}.
 *
 * <h4><a name="manualassignment">Manual Partition Assignment</a></h4>
 *
 * In the previous examples, we subscribed to the topics we were interested in and let Kafka dynamically assign a
 * fair share of the partitions for those topics based on the active consumers in the group. However, in
 * some cases you may need finer control over the specific partitions that are assigned. For example:
 * <p>
 * <ul>
 * <li>If the process is maintaining some kind of local state associated with that partition (like a
 * local on-disk key-value store), then it should only get records for the partition it is maintaining on disk.
 * <li>If the process itself is highly available and will be restarted if it fails (perhaps using a
 * cluster management framework like YARN, Mesos, or AWS facilities, or as part of a stream processing framework). In
 * this case there is no need for Kafka to detect the failure and reassign the partition since the consuming process
 * will be restarted on another machine.
 * </ul>
 * <p>
 * To use this mode, instead of subscribing to the topic using {@link #subscribe(Collection) subscribe}, you just call
 * {@link #assign(Collection)} with the full list of partitions that you want to consume.
 *
 * <pre>
 *     String topic = &quot;foo&quot;;
 *     TopicPartition partition0 = new TopicPartition(topic, 0);
 *     TopicPartition partition1 = new TopicPartition(topic, 1);
 *     consumer.assign(Arrays.asList(partition0, partition1));
 * </pre>
 *
 * Once assigned, you can call {@link #poll(Duration) poll} in a loop, just as in the preceding examples to consume
 * records. The group that the consumer specifies is still used for committing offsets, but now the set of partitions
 * will only change with another call to {@link #assign(Collection) assign}. Manual partition assignment does
 * not use group coordination, so consumer failures will not cause assigned partitions to be rebalanced. Each consumer
 * acts independently even if it shares a groupId with another consumer. To avoid offset commit conflicts, you should
 * usually ensure that the groupId is unique for each consumer instance.
 * <p>
 * Note that it isn't possible to mix manual partition assignment (i.e. using {@link #assign(Collection) assign})
 * with dynamic partition assignment through topic subscription (i.e. using {@link #subscribe(Collection) subscribe}).
 *
 * <h4><a name="rebalancecallback">Storing Offsets Outside Kafka</h4>
 *
 * The consumer application need not use Kafka's built-in offset storage, it can store offsets in a store of its own
 * choosing. The primary use case for this is allowing the application to store both the offset and the results of the
 * consumption in the same system in a way that both the results and offsets are stored atomically. This is not always
 * possible, but when it is it will make the consumption fully atomic and give "exactly once" semantics that are
 * stronger than the default "at-least once" semantics you get with Kafka's offset commit functionality.
 * <p>
 * Here are a couple of examples of this type of usage:
 * <ul>
 * <li>If the results of the consumption are being stored in a relational database, storing the offset in the database
 * as well can allow committing both the results and offset in a single transaction. Thus either the transaction will
 * succeed and the offset will be updated based on what was consumed or the result will not be stored and the offset
 * won't be updated.
 * <li>If the results are being stored in a local store it may be possible to store the offset there as well. For
 * example a search index could be built by subscribing to a particular partition and storing both the offset and the
 * indexed data together. If this is done in a way that is atomic, it is often possible to have it be the case that even
 * if a crash occurs that causes unsync'd data to be lost, whatever is left has the corresponding offset stored as well.
 * This means that in this case the indexing process that comes back having lost recent updates just resumes indexing
 * from what it has ensuring that no updates are lost.
 * </ul>
 * <p>
 * Each record comes with its own offset, so to manage your own offset you just need to do the following:
 *
 * <ul>
 * <li>Configure <code>enable.auto.commit=false</code>
 * <li>Use the offset provided with each {@link ConsumerRecord} to save your position.
 * <li>On restart restore the position of the consumer using {@link #seek(TopicPartition, long)}.
 * </ul>
 *
 * <p>
 * This type of usage is simplest when the partition assignment is also done manually (this would be likely in the
 * search index use case described above). If the partition assignment is done automatically special care is
 * needed to handle the case where partition assignments change. This can be done by providing a
 * {@link ConsumerRebalanceListener} instance in the call to {@link #subscribe(Collection, ConsumerRebalanceListener)}
 * and {@link #subscribe(Pattern, ConsumerRebalanceListener)}.
 * For example, when partitions are taken from a consumer the consumer will want to commit its offset for those partitions by
 * implementing {@link ConsumerRebalanceListener#onPartitionsRevoked(Collection)}. When partitions are assigned to a
 * consumer, the consumer will want to look up the offset for those new partitions and correctly initialize the consumer
 * to that position by implementing {@link ConsumerRebalanceListener#onPartitionsAssigned(Collection)}.
 * <p>
 * Another common use for {@link ConsumerRebalanceListener} is to flush any caches the application maintains for
 * partitions that are moved elsewhere.
 *
 * <h4>Controlling The Consumer's Position</h4>
 *
 * In most use cases the consumer will simply consume records from beginning to end, periodically committing its
 * position (either automatically or manually). However Kafka allows the consumer to manually control its position,
 * moving forward or backwards in a partition at will. This means a consumer can re-consume older records, or skip to
 * the most recent records without actually consuming the intermediate records.
 * <p>
 * There are several instances where manually controlling the consumer's position can be useful.
 * <p>
 * One case is for time-sensitive record processing it may make sense for a consumer that falls far enough behind to not
 * attempt to catch up processing all records, but rather just skip to the most recent records.
 * <p>
 * Another use case is for a system that maintains local state as described in the previous section. In such a system
 * the consumer will want to initialize its position on start-up to whatever is contained in the local store. Likewise
 * if the local state is destroyed (say because the disk is lost) the state may be recreated on a new machine by
 * re-consuming all the data and recreating the state (assuming that Kafka is retaining sufficient history).
 * <p>
 * Kafka allows specifying the position using {@link #seek(TopicPartition, long)} to specify the new position. Special
 * methods for seeking to the earliest and latest offset the server maintains are also available (
 * {@link #seekToBeginning(Collection)} and {@link #seekToEnd(Collection)} respectively).
 *
 * <h4>Consumption Flow Control</h4>
 *
 * If a consumer is assigned multiple partitions to fetch data from, it will try to consume from all of them at the same time,
 * effectively giving these partitions the same priority for consumption. However in some cases consumers may want to
 * first focus on fetching from some subset of the assigned partitions at full speed, and only start fetching other partitions
 * when these partitions have few or no data to consume.
 *
 * <p>
 * One of such cases is stream processing, where processor fetches from two topics and performs the join on these two streams.
 * When one of the topics is long lagging behind the other, the processor would like to pause fetching from the ahead topic
 * in order to get the lagging stream to catch up. Another example is bootstrapping upon consumer starting up where there are
 * a lot of history data to catch up, the applications usually want to get the latest data on some of the topics before consider
 * fetching other topics.
 *
 * <p>
 * Kafka supports dynamic controlling of consumption flows by using {@link #pause(Collection)} and {@link #resume(Collection)}
 * to pause the consumption on the specified assigned partitions and resume the consumption
 * on the specified paused partitions respectively in the future {@link #poll(Duration)} calls.
 *
 * <h3>Reading Transactional Messages</h3>
 *
 * <p>
 * Transactions were introduced in Kafka 0.11.0 wherein applications can write to multiple topics and partitions atomically.
 * In order for this to work, consumers reading from these partitions should be configured to only read committed data.
 * This can be achieved by setting the {@code isolation.level=read_committed} in the consumer's configuration.
 *
 * <p>
 * In <code>read_committed</code> mode, the consumer will read only those transactional messages which have been
 * successfully committed. It will continue to read non-transactional messages as before. There is no client-side
 * buffering in <code>read_committed</code> mode. Instead, the end offset of a partition for a <code>read_committed</code>
 * consumer would be the offset of the first message in the partition belonging to an open transaction. This offset
 * is known as the 'Last Stable Offset'(LSO).</p>
 *
 * <p>
 * A {@code read_committed} consumer will only read up to the LSO and filter out any transactional
 * messages which have been aborted. The LSO also affects the behavior of {@link #seekToEnd(Collection)} and
 * {@link #endOffsets(Collection)} for {@code read_committed} consumers, details of which are in each method's documentation.
 * Finally, the fetch lag metrics are also adjusted to be relative to the LSO for {@code read_committed} consumers.
 *
 * <p>
 * Partitions with transactional messages will include commit or abort markers which indicate the result of a transaction.
 * There markers are not returned to applications, yet have an offset in the log. As a result, applications reading from
 * topics with transactional messages will see gaps in the consumed offsets. These missing messages would be the transaction
 * markers, and they are filtered out for consumers in both isolation levels. Additionally, applications using
 * {@code read_committed} consumers may also see gaps due to aborted transactions, since those messages would not
 * be returned by the consumer and yet would have valid offsets.
 *
 * <h3><a name="multithreaded">Multi-threaded Processing</a></h3>
 *
 * The Kafka consumer is NOT thread-safe. It is the responsibility of the user to ensure that multi-threaded access
 * is properly synchronized. Un-synchronized access will result in {@link ConcurrentModificationException}.
 *
 * <p>
 * The only exception to this rule is {@link #wakeup()}, which can safely be used from an external thread to
 * interrupt an active operation. In this case, a {@link org.apache.kafka.common.errors.WakeupException} will be
 * thrown from the thread blocking on the operation. This can be used to shutdown the consumer from another thread.
 * The following snippet shows the typical pattern:
 *
 * <pre>
 * public class KafkaConsumerRunner implements Runnable {
 *     private final AtomicBoolean closed = new AtomicBoolean(false);
 *     private final KafkaConsumer consumer;
 *
 *     public KafkaConsumerRunner(KafkaConsumer consumer) {
 *       this.consumer = consumer;
 *     }
 *
 *     {@literal}@Override
 *     public void run() {
 *         try {
 *             consumer.subscribe(Arrays.asList("topic"));
 *             while (!closed.get()) {
 *                 ConsumerRecords records = consumer.poll(Duration.ofMillis(10000));
 *                 // Handle new records
 *             }
 *         } catch (WakeupException e) {
 *             // Ignore exception if closing
 *             if (!closed.get()) throw e;
 *         } finally {
 *             consumer.close();
 *         }
 *     }
 *
 *     // Shutdown hook which can be called from a separate thread
 *     public void shutdown() {
 *         closed.set(true);
 *         consumer.wakeup();
 *     }
 * }
 * </pre>
 *
 * Then in a separate thread, the consumer can be shutdown by setting the closed flag and waking up the consumer.
 *
 * <p>
 * <pre>
 *     closed.set(true);
 *     consumer.wakeup();
 * </pre>
 *
 * <p>
 * Note that while it is possible to use thread interrupts instead of {@link #wakeup()} to abort a blocking operation
 * (in which case, {@link InterruptException} will be raised), we discourage their use since they may cause a clean
 * shutdown of the consumer to be aborted. Interrupts are mainly supported for those cases where using {@link #wakeup()}
 * is impossible, e.g. when a consumer thread is managed by code that is unaware of the Kafka client.
 *
 * <p>
 * We have intentionally avoided implementing a particular threading model for processing. This leaves several
 * options for implementing multi-threaded processing of records.
 *
 * <h4>1. One Consumer Per Thread</h4>
 *
 * A simple option is to give each thread its own consumer instance. Here are the pros and cons of this approach:
 * <ul>
 * <li><b>PRO</b>: It is the easiest to implement
 * <li><b>PRO</b>: It is often the fastest as no inter-thread co-ordination is needed
 * <li><b>PRO</b>: It makes in-order processing on a per-partition basis very easy to implement (each thread just
 * processes messages in the order it receives them).
 * <li><b>CON</b>: More consumers means more TCP connections to the cluster (one per thread). In general Kafka handles
 * connections very efficiently so this is generally a small cost.
 * <li><b>CON</b>: Multiple consumers means more requests being sent to the server and slightly less batching of data
 * which can cause some drop in I/O throughput.
 * <li><b>CON</b>: The number of total threads across all processes will be limited by the total number of partitions.
 * </ul>
 *
 * <h4>2. Decouple Consumption and Processing</h4>
 *
 * Another alternative is to have one or more consumer threads that do all data consumption and hands off
 * {@link ConsumerRecords} instances to a blocking queue consumed by a pool of processor threads that actually handle
 * the record processing.
 *
 * This option likewise has pros and cons:
 * <ul>
 * <li><b>PRO</b>: This option allows independently scaling the number of consumers and processors. This makes it
 * possible to have a single consumer that feeds many processor threads, avoiding any limitation on partitions.
 * <li><b>CON</b>: Guaranteeing order across the processors requires particular care as the threads will execute
 * independently an earlier chunk of data may actually be processed after a later chunk of data just due to the luck of
 * thread execution timing. For processing that has no ordering requirements this is not a problem.
 * <li><b>CON</b>: Manually committing the position becomes harder as it requires that all threads co-ordinate to ensure
 * that processing is complete for that partition.
 * </ul>
 *
 * There are many possible variations on this approach. For example each processor thread can have its own queue, and
 * the consumer threads can hash into these queues using the TopicPartition to ensure in-order consumption and simplify
 * commit.
 */
public class KafkaConsumer<K, V> implements Consumer<K, V> {

    private static final ConsumerDelegateCreator CREATOR = new ConsumerDelegateCreator();

    private final ConsumerDelegate<K, V> delegate;

    /**
     * A consumer is instantiated by providing a set of key-value pairs as configuration. Valid configuration strings
     * are documented <a href="http://kafka.apache.org/documentation.html#consumerconfigs" >here</a>. Values can be
     * either strings or objects of the appropriate type (for example a numeric configuration would accept either the
     * string "42" or the integer 42).
     * <p>
     * Valid configuration strings are documented at {@link ConsumerConfig}.
     * <p>
     * Note: after creating a {@code KafkaConsumer} you must always {@link #close()} it to avoid resource leaks.
     *
     * @param configs The consumer configs
     */
    public KafkaConsumer(Map<String, Object> configs) {
        this(configs, null, null);
    }

    /**
     * A consumer is instantiated by providing a {@link java.util.Properties} object as configuration.
     * <p>
     * Valid configuration strings are documented at {@link ConsumerConfig}.
     * <p>
     * Note: after creating a {@code KafkaConsumer} you must always {@link #close()} it to avoid resource leaks.
     *
     * @param properties The consumer configuration properties
     */
    public KafkaConsumer(Properties properties) {
        this(properties, null, null);
    }

    /**
     * A consumer is instantiated by providing a {@link java.util.Properties} object as configuration, and a
     * key and a value {@link Deserializer}.
     * <p>
     * Valid configuration strings are documented at {@link ConsumerConfig}.
     * <p>
     * Note: after creating a {@code KafkaConsumer} you must always {@link #close()} it to avoid resource leaks.
     * @param properties        The consumer configuration properties
     * @param keyDeserializer   The deserializer for key that implements {@link Deserializer}. The configure() method
     *                          won't be called in the consumer when the deserializer is passed in directly.
     * @param valueDeserializer The deserializer for value that implements {@link Deserializer}. The configure() method
     *                          won't be called in the consumer when the deserializer is passed in directly.
     */
<<<<<<< HEAD
    public KafkaConsumer(Properties properties, Deserializer<K> keyDeserializer, Deserializer<V> valueDeserializer) {
        this(Utils.propsToMap(properties), keyDeserializer, valueDeserializer);
=======
    public KafkaConsumer(Properties properties,
                         Deserializer<K> keyDeserializer,
                         Deserializer<V> valueDeserializer) {
        this(propsToMap(properties), keyDeserializer, valueDeserializer);
>>>>>>> 9494bebe
    }

    /**
     * A consumer is instantiated by providing a set of key-value pairs as configuration, and a key and a value {@link Deserializer}.
     * <p>
     * Valid configuration strings are documented at {@link ConsumerConfig}.
     * <p>
     * Note: after creating a {@code KafkaConsumer} you must always {@link #close()} it to avoid resource leaks.
     * @param configs           The consumer configs
     * @param keyDeserializer   The deserializer for key that implements {@link Deserializer}. The configure() method
     *                          won't be called in the consumer when the deserializer is passed in directly.
     * @param valueDeserializer The deserializer for value that implements {@link Deserializer}. The configure() method
     *                          won't be called in the consumer when the deserializer is passed in directly.
     */
    public KafkaConsumer(Map<String, Object> configs, Deserializer<K> keyDeserializer, Deserializer<V> valueDeserializer) {
        this(new ConsumerConfig(ConsumerConfig.appendDeserializerToConfig(configs, keyDeserializer, valueDeserializer)), keyDeserializer, valueDeserializer);
    }

    KafkaConsumer(ConsumerConfig config, Deserializer<K> keyDeserializer, Deserializer<V> valueDeserializer) {
<<<<<<< HEAD
        try {
            GroupRebalanceConfig groupRebalanceConfig = new GroupRebalanceConfig(config, GroupRebalanceConfig.ProtocolType.CONSUMER);

            this.groupId = Optional.ofNullable(groupRebalanceConfig.groupId);
            this.clientId = config.getString(CommonClientConfigs.CLIENT_ID_CONFIG);

            LogContext logContext;

            // If group.instance.id is set, we will append it to the log context.
            if (groupRebalanceConfig.groupInstanceId.isPresent()) {
                logContext = new LogContext("[Consumer instanceId=" + groupRebalanceConfig.groupInstanceId.get() + ", clientId=" + clientId + ", groupId=" + groupId.orElse("null") + "] ");
            } else {
                logContext = new LogContext("[Consumer clientId=" + clientId + ", groupId=" + groupId.orElse("null") + "] ");
            }

            this.log = logContext.logger(getClass());
            boolean enableAutoCommit = config.maybeOverrideEnableAutoCommit();
            groupId.ifPresent(groupIdStr -> {
                if (groupIdStr.isEmpty()) {
                    log.warn("Support for using the empty group id by consumers is deprecated and will be removed in the next major release.");
                }
            });

            log.debug("Initializing the Kafka consumer");
            this.requestTimeoutMs = config.getInt(ConsumerConfig.REQUEST_TIMEOUT_MS_CONFIG);
            this.defaultApiTimeoutMs = config.getInt(ConsumerConfig.DEFAULT_API_TIMEOUT_MS_CONFIG);
            this.time = Time.SYSTEM;
            this.metrics = buildMetrics(config, time, clientId);
            this.retryBackoffMs = config.getLong(ConsumerConfig.RETRY_BACKOFF_MS_CONFIG);

            List<ConsumerInterceptor<K, V>> interceptorList = (List) config.getConfiguredInstances(ConsumerConfig.INTERCEPTOR_CLASSES_CONFIG, ConsumerInterceptor.class, Collections.singletonMap(ConsumerConfig.CLIENT_ID_CONFIG, clientId));
            this.interceptors = new ConsumerInterceptors<>(interceptorList);
            if (keyDeserializer == null) {
                this.keyDeserializer = config.getConfiguredInstance(ConsumerConfig.KEY_DESERIALIZER_CLASS_CONFIG, Deserializer.class);
                this.keyDeserializer.configure(config.originals(Collections.singletonMap(ConsumerConfig.CLIENT_ID_CONFIG, clientId)), true);
            } else {
                config.ignore(ConsumerConfig.KEY_DESERIALIZER_CLASS_CONFIG);
                this.keyDeserializer = keyDeserializer;
            }
            if (valueDeserializer == null) {
                this.valueDeserializer = config.getConfiguredInstance(ConsumerConfig.VALUE_DESERIALIZER_CLASS_CONFIG, Deserializer.class);
                this.valueDeserializer.configure(config.originals(Collections.singletonMap(ConsumerConfig.CLIENT_ID_CONFIG, clientId)), false);
            } else {
                config.ignore(ConsumerConfig.VALUE_DESERIALIZER_CLASS_CONFIG);
                this.valueDeserializer = valueDeserializer;
            }
            OffsetResetStrategy offsetResetStrategy = OffsetResetStrategy.valueOf(config.getString(ConsumerConfig.AUTO_OFFSET_RESET_CONFIG).toUpperCase(Locale.ROOT));
            this.subscriptions = new SubscriptionState(logContext, offsetResetStrategy);
            ClusterResourceListeners clusterResourceListeners = configureClusterResourceListeners(this.keyDeserializer, this.valueDeserializer, metrics.reporters(), interceptorList);
            this.metadata = new ConsumerMetadata(retryBackoffMs, config.getLong(ConsumerConfig.METADATA_MAX_AGE_CONFIG), !config.getBoolean(ConsumerConfig.EXCLUDE_INTERNAL_TOPICS_CONFIG), config.getBoolean(ConsumerConfig.ALLOW_AUTO_CREATE_TOPICS_CONFIG), subscriptions, logContext, clusterResourceListeners);
            List<InetSocketAddress> addresses = ClientUtils.parseAndValidateAddresses(config.getList(ConsumerConfig.BOOTSTRAP_SERVERS_CONFIG), config.getString(ConsumerConfig.CLIENT_DNS_LOOKUP_CONFIG));
            this.metadata.bootstrap(addresses);
            String metricGrpPrefix = "consumer";

            FetchMetricsRegistry metricsRegistry = new FetchMetricsRegistry(Collections.singleton(CLIENT_ID_METRIC_TAG), metricGrpPrefix);
            FetchMetricsManager fetchMetricsManager = new FetchMetricsManager(metrics, metricsRegistry);
            ChannelBuilder channelBuilder = ClientUtils.createChannelBuilder(config, time, logContext);
            this.isolationLevel = IsolationLevel.valueOf(config.getString(ConsumerConfig.ISOLATION_LEVEL_CONFIG).toUpperCase(Locale.ROOT));
            int heartbeatIntervalMs = config.getInt(ConsumerConfig.HEARTBEAT_INTERVAL_MS_CONFIG);

            ApiVersions apiVersions = new ApiVersions();
            NetworkClient netClient = new NetworkClient(new Selector(config.getLong(ConsumerConfig.CONNECTIONS_MAX_IDLE_MS_CONFIG), metrics, time, metricGrpPrefix, channelBuilder, logContext), this.metadata, clientId, 100, // a fixed large enough value will suffice for max in-flight requests
                    config.getLong(ConsumerConfig.RECONNECT_BACKOFF_MS_CONFIG), config.getLong(ConsumerConfig.RECONNECT_BACKOFF_MAX_MS_CONFIG), config.getInt(ConsumerConfig.SEND_BUFFER_CONFIG), config.getInt(ConsumerConfig.RECEIVE_BUFFER_CONFIG), config.getInt(ConsumerConfig.REQUEST_TIMEOUT_MS_CONFIG), config.getLong(ConsumerConfig.SOCKET_CONNECTION_SETUP_TIMEOUT_MS_CONFIG), config.getLong(ConsumerConfig.SOCKET_CONNECTION_SETUP_TIMEOUT_MAX_MS_CONFIG), time, true, apiVersions, fetchMetricsManager.throttleTimeSensor(), logContext);
            this.client = new ConsumerNetworkClient(logContext, netClient, metadata, time, retryBackoffMs, config.getInt(ConsumerConfig.REQUEST_TIMEOUT_MS_CONFIG), heartbeatIntervalMs); //Will avoid blocking an extended period of time to prevent heartbeat thread starvation

            this.assignors = ConsumerPartitionAssignor.getAssignorInstances(config.getList(ConsumerConfig.PARTITION_ASSIGNMENT_STRATEGY_CONFIG), config.originals(Collections.singletonMap(ConsumerConfig.CLIENT_ID_CONFIG, clientId)));

            // no coordinator will be constructed for the default (null) group id
            if (!groupId.isPresent()) {
                config.ignore(ConsumerConfig.AUTO_COMMIT_INTERVAL_MS_CONFIG);
                config.ignore(ConsumerConfig.THROW_ON_FETCH_STABLE_OFFSET_UNSUPPORTED);
                this.coordinator = null;
            } else {
                this.coordinator = new ConsumerCoordinator(groupRebalanceConfig, logContext, this.client, assignors, this.metadata, this.subscriptions, metrics, metricGrpPrefix, this.time, enableAutoCommit, config.getInt(ConsumerConfig.AUTO_COMMIT_INTERVAL_MS_CONFIG), this.interceptors, config.getBoolean(ConsumerConfig.THROW_ON_FETCH_STABLE_OFFSET_UNSUPPORTED), config.getString(ConsumerConfig.CLIENT_RACK_CONFIG));
            }
            FetchConfig<K, V> fetchConfig = new FetchConfig<>(config, this.keyDeserializer, this.valueDeserializer, isolationLevel);
            this.fetcher = new Fetcher<>(logContext, this.client, this.metadata, this.subscriptions, fetchConfig, fetchMetricsManager, this.time);
            this.offsetFetcher = new OffsetFetcher(logContext, client, metadata, subscriptions, time, retryBackoffMs, requestTimeoutMs, isolationLevel, apiVersions);
            this.topicMetadataFetcher = new TopicMetadataFetcher(logContext, client, retryBackoffMs);

            this.kafkaConsumerMetrics = new KafkaConsumerMetrics(metrics, metricGrpPrefix);

            config.logUnused();
            AppInfoParser.registerAppInfo(JMX_PREFIX, clientId, metrics, time.milliseconds());
            log.debug("Kafka consumer initialized");
        } catch (Throwable t) {
            // call close methods if internal objects are already constructed; this is to prevent resource leak. see KAFKA-2121
            // we do not need to call `close` at all when `log` is null, which means no internal objects were initialized.
            if (this.log != null) {
                close(Duration.ZERO, true);
            }
            // now propagate the exception
            throw new KafkaException("Failed to construct kafka consumer", t);
        }
    }

    // visible for testing
    KafkaConsumer(LogContext logContext, String clientId, ConsumerCoordinator coordinator, Deserializer<K> keyDeserializer, Deserializer<V> valueDeserializer, Fetcher<K, V> fetcher, OffsetFetcher offsetFetcher, TopicMetadataFetcher topicMetadataFetcher, ConsumerInterceptors<K, V> interceptors, Time time, ConsumerNetworkClient client, Metrics metrics, SubscriptionState subscriptions, ConsumerMetadata metadata, long retryBackoffMs, long requestTimeoutMs, int defaultApiTimeoutMs,
                  List<ConsumerPartitionAssignor> assignors, String groupId) {
        this.log = logContext.logger(getClass());
        this.clientId = clientId;
        this.coordinator = coordinator;
        this.keyDeserializer = keyDeserializer;
        this.valueDeserializer = valueDeserializer;
        this.fetcher = fetcher;
        this.offsetFetcher = offsetFetcher;
        this.topicMetadataFetcher = topicMetadataFetcher;
        this.isolationLevel = IsolationLevel.READ_UNCOMMITTED;
        this.interceptors = Objects.requireNonNull(interceptors);
        this.time = time;
        this.client = client;
        this.metrics = metrics;
        this.subscriptions = subscriptions;
        this.metadata = metadata;
        this.retryBackoffMs = retryBackoffMs;
        this.requestTimeoutMs = requestTimeoutMs;
        this.defaultApiTimeoutMs = defaultApiTimeoutMs;
        this.assignors = assignors;
        this.groupId = Optional.ofNullable(groupId);
        this.kafkaConsumerMetrics = new KafkaConsumerMetrics(metrics, "consumer");
    }

    private static Metrics buildMetrics(ConsumerConfig config, Time time, String clientId) {
        Map<String, String> metricsTags = Collections.singletonMap(CLIENT_ID_METRIC_TAG, clientId);
        MetricConfig metricConfig = new MetricConfig().samples(config.getInt(ConsumerConfig.METRICS_NUM_SAMPLES_CONFIG)).timeWindow(config.getLong(ConsumerConfig.METRICS_SAMPLE_WINDOW_MS_CONFIG), TimeUnit.MILLISECONDS).recordLevel(Sensor.RecordingLevel.forName(config.getString(ConsumerConfig.METRICS_RECORDING_LEVEL_CONFIG))).tags(metricsTags);
        List<MetricsReporter> reporters = CommonClientConfigs.metricsReporters(clientId, config);
        MetricsContext metricsContext = new KafkaMetricsContext(JMX_PREFIX, config.originalsWithPrefix(CommonClientConfigs.METRICS_CONTEXT_PREFIX));
        return new Metrics(metricConfig, reporters, time, metricsContext);
=======
        delegate = CREATOR.create(config, keyDeserializer, valueDeserializer);
    }

    KafkaConsumer(LogContext logContext,
                  Time time,
                  ConsumerConfig config,
                  Deserializer<K> keyDeserializer,
                  Deserializer<V> valueDeserializer,
                  KafkaClient client,
                  SubscriptionState subscriptions,
                  ConsumerMetadata metadata,
                  List<ConsumerPartitionAssignor> assignors) {
        delegate = CREATOR.create(
            logContext,
            time,
            config,
            keyDeserializer,
            valueDeserializer,
            client,
            subscriptions,
            metadata,
            assignors
        );
>>>>>>> 9494bebe
    }

    /**
     * Get the set of partitions currently assigned to this consumer. If subscription happened by directly assigning
     * partitions using {@link #assign(Collection)} then this will simply return the same partitions that
     * were assigned. If topic subscription was used, then this will give the set of topic partitions currently assigned
     * to the consumer (which may be none if the assignment hasn't happened yet, or the partitions are in the
     * process of getting reassigned).
     * @return The set of partitions currently assigned to this consumer
     */
    public Set<TopicPartition> assignment() {
        return delegate.assignment();
    }

    /**
     * Get the current subscription. Will return the same topics used in the most recent call to
     * {@link #subscribe(Collection, ConsumerRebalanceListener)}, or an empty set if no such call has been made.
     * @return The set of topics currently subscribed to
     */
    public Set<String> subscription() {
        return delegate.subscription();
    }

    /**
     * Subscribe to the given list of topics to get dynamically
     * assigned partitions. <b>Topic subscriptions are not incremental. This list will replace the current
     * assignment (if there is one).</b> Note that it is not possible to combine topic subscription with group management
     * with manual partition assignment through {@link #assign(Collection)}.
     * <p>
     * If the given list of topics is empty, it is treated the same as {@link #unsubscribe()}.
     *
     * <p>
     * As part of group management, the consumer will keep track of the list of consumers that belong to a particular
     * group and will trigger a rebalance operation if any one of the following events are triggered:
     * <ul>
     * <li>Number of partitions change for any of the subscribed topics
     * <li>A subscribed topic is created or deleted
     * <li>An existing member of the consumer group is shutdown or fails
     * <li>A new member is added to the consumer group
     * </ul>
     * <p>
     * When any of these events are triggered, the provided listener will be invoked first to indicate that
     * the consumer's assignment has been revoked, and then again when the new assignment has been received.
     * Note that rebalances will only occur during an active call to {@link #poll(Duration)}, so callbacks will
     * also only be invoked during that time.
     * <p>
     * The provided listener will immediately override any listener set in a previous call to subscribe.
     * It is guaranteed, however, that the partitions revoked/assigned through this interface are from topics
     * subscribed in this call. See {@link ConsumerRebalanceListener} for more details.
     * @param topics   The list of topics to subscribe to
     * @param listener Non-null listener instance to get notifications on partition assignment/revocation for the
     *                 subscribed topics
     * @throws IllegalArgumentException If topics is null or contains null or empty elements, or if listener is null
     * @throws IllegalStateException    If {@code subscribe()} is called previously with pattern, or assign is called
     *                                  previously (without a subsequent call to {@link #unsubscribe()}), or if not
     *                                  configured at-least one partition assignment strategy
     */
    @Override
    public void subscribe(Collection<String> topics, ConsumerRebalanceListener listener) {
        delegate.subscribe(topics, listener);
    }

    /**
     * Subscribe to the given list of topics to get dynamically assigned partitions.
     * <b>Topic subscriptions are not incremental. This list will replace the current
     * assignment (if there is one).</b> It is not possible to combine topic subscription with group management
     * with manual partition assignment through {@link #assign(Collection)}.
     *
     * If the given list of topics is empty, it is treated the same as {@link #unsubscribe()}.
     *
     * <p>
     * This is a short-hand for {@link #subscribe(Collection, ConsumerRebalanceListener)}, which
     * uses a no-op listener. If you need the ability to seek to particular offsets, you should prefer
     * {@link #subscribe(Collection, ConsumerRebalanceListener)}, since group rebalances will cause partition offsets
     * to be reset. You should also provide your own listener if you are doing your own offset
     * management since the listener gives you an opportunity to commit offsets before a rebalance finishes.
     *
     * @param topics The list of topics to subscribe to
     * @throws IllegalArgumentException If topics is null or contains null or empty elements
     * @throws IllegalStateException If {@code subscribe()} is called previously with pattern, or assign is called
     *                               previously (without a subsequent call to {@link #unsubscribe()}), or if not
     *                               configured at-least one partition assignment strategy
     */
    @Override
    public void subscribe(Collection<String> topics) {
        delegate.subscribe(topics);
    }

    /**
     * Subscribe to all topics matching specified pattern to get dynamically assigned partitions.
     * The pattern matching will be done periodically against all topics existing at the time of check.
     * This can be controlled through the {@code metadata.max.age.ms} configuration: by lowering
     * the max metadata age, the consumer will refresh metadata more often and check for matching topics.
     * <p>
     * See {@link #subscribe(Collection, ConsumerRebalanceListener)} for details on the
     * use of the {@link ConsumerRebalanceListener}. Generally rebalances are triggered when there
     * is a change to the topics matching the provided pattern and when consumer group membership changes.
     * Group rebalances only take place during an active call to {@link #poll(Duration)}.
     * @param pattern  Pattern to subscribe to
     * @param listener Non-null listener instance to get notifications on partition assignment/revocation for the
     *                 subscribed topics
     * @throws IllegalArgumentException If pattern or listener is null
     * @throws IllegalStateException    If {@code subscribe()} is called previously with topics, or assign is called
     *                                  previously (without a subsequent call to {@link #unsubscribe()}), or if not
     *                                  configured at-least one partition assignment strategy
     */
    @Override
    public void subscribe(Pattern pattern, ConsumerRebalanceListener listener) {
<<<<<<< HEAD
        maybeThrowInvalidGroupIdException();
        if (pattern == null || pattern.toString().equals(""))
            throw new IllegalArgumentException("Topic pattern to subscribe to cannot be " + (pattern == null ? "null" : "empty"));

        acquireAndEnsureOpen();
        try {
            throwIfNoAssignorsConfigured();
            log.info("Subscribed to pattern: '{}'", pattern);
            this.subscriptions.subscribe(pattern, listener);
            this.coordinator.updatePatternSubscription(metadata.fetch());
            this.metadata.requestUpdateForNewTopics();
        } finally {
            release();
        }
=======
        delegate.subscribe(pattern, listener);
>>>>>>> 9494bebe
    }

    /**
     * Subscribe to all topics matching specified pattern to get dynamically assigned partitions.
     * The pattern matching will be done periodically against topics existing at the time of check.
     * <p>
     * This is a short-hand for {@link #subscribe(Pattern, ConsumerRebalanceListener)}, which
     * uses a no-op listener. If you need the ability to seek to particular offsets, you should prefer
     * {@link #subscribe(Pattern, ConsumerRebalanceListener)}, since group rebalances will cause partition offsets
     * to be reset. You should also provide your own listener if you are doing your own offset
     * management since the listener gives you an opportunity to commit offsets before a rebalance finishes.
     *
     * @param pattern Pattern to subscribe to
     * @throws IllegalArgumentException If pattern is null
     * @throws IllegalStateException If {@code subscribe()} is called previously with topics, or assign is called
     *                               previously (without a subsequent call to {@link #unsubscribe()}), or if not
     *                               configured at-least one partition assignment strategy
     */
    @Override
    public void subscribe(Pattern pattern) {
        delegate.subscribe(pattern);
    }

    /**
     * Subscribe to all topics matching the specified pattern, to get dynamically assigned partitions.
     * The pattern matching will be done periodically against all topics. This is only supported under the
     * CONSUMER group protocol (see {@link ConsumerConfig#GROUP_PROTOCOL_CONFIG}).
     * <p>
     * If the provided pattern is not compatible with Google RE2/J, an {@link InvalidRegularExpression} will be
     * eventually thrown on a call to {@link #poll(Duration)} following this call to subscribe.
     * <p>
     * See {@link #subscribe(Collection, ConsumerRebalanceListener)} for details on the
     * use of the {@link ConsumerRebalanceListener}. Generally, rebalances are triggered when there
     * is a change to the topics matching the provided pattern and when consumer group membership changes.
     * Group rebalances only take place during an active call to {@link #poll(Duration)}.
     *
     * @param pattern  Pattern to subscribe to, that must be compatible with Google RE2/J.
     * @param listener Non-null listener instance to get notifications on partition assignment/revocation for the
     *                 subscribed topics.
     * @throws IllegalArgumentException If pattern is null or empty, or if the listener is null.
     * @throws IllegalStateException    If {@code subscribe()} is called previously with topics, or assign is called
     *                                  previously (without a subsequent call to {@link #unsubscribe()}).
     */
    @Override
    public void subscribe(SubscriptionPattern pattern, ConsumerRebalanceListener listener) {
        delegate.subscribe(pattern, listener);
    }

    /**
     * Subscribe to all topics matching the specified pattern, to get dynamically assigned partitions.
     * The pattern matching will be done periodically against topics. This is only supported under the
     * CONSUMER group protocol (see {@link ConsumerConfig#GROUP_PROTOCOL_CONFIG})
     * <p>
     * If the provided pattern is not compatible with Google RE2/J, an {@link InvalidRegularExpression} will be
     * eventually thrown on a call to {@link #poll(Duration)} following this call to subscribe.
     * <p>
     * This is a short-hand for {@link #subscribe(Pattern, ConsumerRebalanceListener)}, which
     * uses a no-op listener. If you need the ability to seek to particular offsets, you should prefer
     * {@link #subscribe(Pattern, ConsumerRebalanceListener)}, since group rebalances will cause partition offsets
     * to be reset. You should also provide your own listener if you are doing your own offset
     * management since the listener gives you an opportunity to commit offsets before a rebalance finishes.
     *
     * @param pattern Pattern to subscribe to, that must be compatible with Google RE2/J.
     * @throws IllegalArgumentException If pattern is null or empty.
     * @throws IllegalStateException    If {@code subscribe()} is called previously with topics, or assign is called
     *                                  previously (without a subsequent call to {@link #unsubscribe()}).
     */
    @Override
    public void subscribe(SubscriptionPattern pattern) {
        delegate.subscribe(pattern);
    }

    /**
     * Unsubscribe from topics currently subscribed with {@link #subscribe(Collection)} or {@link #subscribe(Pattern)}.
     * This also clears any partitions directly assigned through {@link #assign(Collection)}.
     *
     * @throws org.apache.kafka.common.KafkaException for any other unrecoverable errors (e.g. rebalance callback errors)
     */
    public void unsubscribe() {
        delegate.unsubscribe();
    }

    /**
     * Manually assign a list of partitions to this consumer. This interface does not allow for incremental assignment
     * and will replace the previous assignment (if there is one).
     * <p>
     * If the given list of topic partitions is empty, it is treated the same as {@link #unsubscribe()}.
     * <p>
     * Manual topic assignment through this method does not use the consumer's group management
     * functionality. As such, there will be no rebalance operation triggered when group membership or cluster and topic
     * metadata change. Note that it is not possible to use both manual partition assignment with {@link #assign(Collection)}
     * and group assignment with {@link #subscribe(Collection, ConsumerRebalanceListener)}.
     * <p>
     * If auto-commit is enabled, an async commit (based on the old assignment) will be triggered before the new
     * assignment replaces the old one.
     * @param partitions The list of partitions to assign this consumer
     * @throws IllegalArgumentException If partitions is null or contains null or empty topics
     * @throws IllegalStateException    If {@code subscribe()} is called previously with topics or pattern
     *                                  (without a subsequent call to {@link #unsubscribe()})
     */
    @Override
    public void assign(Collection<TopicPartition> partitions) {
        delegate.assign(partitions);
    }

    /**
     * Fetch data for the topics or partitions specified using one of the subscribe/assign APIs. It is an error to not have
     * subscribed to any topics or partitions before polling for data.
     * <p>
     * On each poll, consumer will try to use the last consumed offset as the starting offset and fetch sequentially. The last
     * consumed offset can be manually set through {@link #seek(TopicPartition, long)} or automatically set as the last committed
     * offset for the subscribed list of partitions
     *
     * <p>
     * This method returns immediately if there are records available or if the position advances past control records
     * or aborted transactions when isolation.level=read_committed.
     * Otherwise, it will await the passed timeout. If the timeout expires, an empty record set will be returned.
     * Note that this method may block beyond the timeout in order to execute custom
     * {@link ConsumerRebalanceListener} callbacks.
     * @param timeout The maximum time to block (must not be greater than {@link Long#MAX_VALUE} milliseconds)
     * @return map of topic to records since the last fetch for the subscribed list of topics and partitions
     * @throws org.apache.kafka.clients.consumer.InvalidOffsetException   if the offset for a partition or set of
     *                                                                    partitions is undefined or out of range and no offset reset policy has been configured
     * @throws org.apache.kafka.common.errors.WakeupException             if {@link #wakeup()} is called before or while this
     *                                                                    function is called
     * @throws org.apache.kafka.common.errors.InterruptException          if the calling thread is interrupted before or while
     *                                                                    this function is called
     * @throws org.apache.kafka.common.errors.AuthenticationException     if authentication fails. See the exception for more details
     * @throws org.apache.kafka.common.errors.AuthorizationException      if caller lacks Read access to any of the subscribed
     *                                                                    topics or to the configured groupId. See the exception for more details
     * @throws org.apache.kafka.common.KafkaException                     for any other unrecoverable errors (e.g. invalid groupId or
     *                                                                    session timeout, errors deserializing key/value pairs, your rebalance callback thrown exceptions,
     *                                                                    or any new error cases in future versions)
     * @throws java.lang.IllegalArgumentException                         if the timeout value is negative
     * @throws java.lang.IllegalStateException                            if the consumer is not subscribed to any topics or manually assigned any
     *                                                                    partitions to consume from
     * @throws java.lang.ArithmeticException                              if the timeout is greater than {@link Long#MAX_VALUE} milliseconds.
     * @throws org.apache.kafka.common.errors.InvalidTopicException       if the current subscription contains any invalid
     *                                                                    topic (per {@link org.apache.kafka.common.internals.Topic#validate(String)})
     * @throws org.apache.kafka.common.errors.UnsupportedVersionException if the consumer attempts to fetch stable offsets
<<<<<<< HEAD
     *                                                                    when the broker doesn't support this feature
     * @throws org.apache.kafka.common.errors.FencedInstanceIdException   if this consumer instance gets fenced by broker.
     */
    @Override
    public ConsumerRecords<K, V> poll(final Duration timeout) {
        return poll(time.timer(timeout), true);
    }

    /**
     * @throws KafkaException if the rebalance callback throws exception
     */
    private ConsumerRecords<K, V> poll(final Timer timer, final boolean includeMetadataInTimeout) {
        acquireAndEnsureOpen();
        try {
            this.kafkaConsumerMetrics.recordPollStart(timer.currentTimeMs());

            if (this.subscriptions.hasNoSubscriptionOrUserAssignment()) {
                throw new IllegalStateException("Consumer is not subscribed to any topics or assigned any partitions");
            }

            do {
                client.maybeTriggerWakeup();

                if (includeMetadataInTimeout) {
                    // try to update assignment metadata BUT do not need to block on the timer for join group
                    updateAssignmentMetadataIfNeeded(timer, false);
                } else {
                    while (!updateAssignmentMetadataIfNeeded(time.timer(Long.MAX_VALUE), true)) {
                        log.warn("Still waiting for metadata");
                    }
                }

                final Fetch<K, V> fetch = pollForFetches(timer);
                if (!fetch.isEmpty()) {
                    // before returning the fetched records, we can send off the next round of fetches
                    // and avoid block waiting for their responses to enable pipelining while the user
                    // is handling the fetched records.
                    //
                    // NOTE: since the consumed position has already been updated, we must not allow
                    // wakeups or any other errors to be triggered prior to returning the fetched records.
                    if (sendFetches() > 0 || client.hasPendingRequests()) {
                        client.transmitSends();
                    }

                    if (fetch.records().isEmpty()) {
                        log.trace("Returning empty records from `poll()` " + "since the consumer's position has advanced for at least one topic partition");
                    }

                    return this.interceptors.onConsume(new ConsumerRecords<>(fetch.records()));
                }
            } while (timer.notExpired());

            return ConsumerRecords.empty();
        } finally {
            release();
            this.kafkaConsumerMetrics.recordPollEnd(timer.currentTimeMs());
        }
    }

    private int sendFetches() {
        offsetFetcher.validatePositionsOnMetadataChange();
        return fetcher.sendFetches();
    }

    boolean updateAssignmentMetadataIfNeeded(final Timer timer, final boolean waitForJoinGroup) {
        if (coordinator != null && !coordinator.poll(timer, waitForJoinGroup)) {
            return false;
        }

        return updateFetchPositions(timer);
    }

    /**
     * @throws KafkaException if the rebalance callback throws exception
     */
    private Fetch<K, V> pollForFetches(Timer timer) {
        long pollTimeout = coordinator == null ? timer.remainingMs() : Math.min(coordinator.timeToNextPoll(timer.currentTimeMs()), timer.remainingMs());

        // if data is available already, return it immediately
        final Fetch<K, V> fetch = fetcher.collectFetch();
        if (!fetch.isEmpty()) {
            return fetch;
        }

        // send any new fetches (won't resend pending fetches)
        sendFetches();

        // We do not want to be stuck blocking in poll if we are missing some positions
        // since the offset lookup may be backing off after a failure

        // NOTE: the use of cachedSubscriptionHasAllFetchPositions means we MUST call
        // updateAssignmentMetadataIfNeeded before this method.
        if (!cachedSubscriptionHasAllFetchPositions && pollTimeout > retryBackoffMs) {
            pollTimeout = retryBackoffMs;
        }

        log.trace("Polling for fetches with timeout {}", pollTimeout);

        Timer pollTimer = time.timer(pollTimeout);
        client.poll(pollTimer, () -> {
            // since a fetch might be completed by the background thread, we need this poll condition
            // to ensure that we do not block unnecessarily in poll()
            return !fetcher.hasAvailableFetches();
        });
        timer.update(pollTimer.currentTimeMs());

        return fetcher.collectFetch();
=======
     *             when the broker doesn't support this feature. Also, if the consumer attempts to subscribe to a
     *             SubscriptionPattern via {@link #subscribe(SubscriptionPattern)} or
     *             {@link #subscribe(SubscriptionPattern, ConsumerRebalanceListener)} and the broker doesn't
     *             support this feature.
     * @throws org.apache.kafka.common.errors.FencedInstanceIdException if this consumer instance gets fenced by broker.
     */
    @Override
    public ConsumerRecords<K, V> poll(final Duration timeout) {
        return delegate.poll(timeout);
>>>>>>> 9494bebe
    }

    /**
     * Commit offsets returned on the last {@link #poll(Duration) poll()} for all the subscribed list of topics and
     * partitions.
     * <p>
     * This commits offsets only to Kafka. The offsets committed using this API will be used on the first fetch after
     * every rebalance and also on startup. As such, if you need to store offsets in anything other than Kafka, this API
     * should not be used.
     * <p>
     * This is a synchronous commit and will block until either the commit succeeds, an unrecoverable error is
     * encountered (in which case it is thrown to the caller), or the timeout specified by {@code default.api.timeout.ms} expires
     * (in which case a {@link org.apache.kafka.common.errors.TimeoutException} is thrown to the caller).
     * <p>
     * Note that asynchronous offset commits sent previously with the {@link #commitAsync(OffsetCommitCallback)}
     * (or similar) are guaranteed to have their callbacks invoked prior to completion of this method.
     * @throws org.apache.kafka.clients.consumer.CommitFailedException     if the commit failed and cannot be retried.
     *                                                                     This fatal error can only occur if you are using automatic group management with {@link #subscribe(Collection)},
     *                                                                     or if there is an active group with the same <code>group.id</code> which is using group management. In such cases,
     *                                                                     when you are trying to commit to partitions that are no longer assigned to this consumer because the
     *                                                                     consumer is for example no longer part of the group this exception would be thrown.
     * @throws org.apache.kafka.common.errors.RebalanceInProgressException if the consumer instance is in the middle of a rebalance
<<<<<<< HEAD
     *                                                                     so it is not yet determined which partitions would be assigned to the consumer. In such cases you can first
     *                                                                     complete the rebalance by calling {@link #poll(Duration)} and commit can be reconsidered afterwards.
     *                                                                     NOTE when you reconsider committing after the rebalance, the assigned partitions may have changed,
     *                                                                     and also for those partitions that are still assigned their fetch positions may have changed too
     *                                                                     if more records are returned from the {@link #poll(Duration)} call.
     * @throws org.apache.kafka.common.errors.WakeupException              if {@link #wakeup()} is called before or while this
     *                                                                     function is called
     * @throws org.apache.kafka.common.errors.InterruptException           if the calling thread is interrupted before or while
     *                                                                     this function is called
     * @throws org.apache.kafka.common.errors.AuthenticationException      if authentication fails. See the exception for more details
     * @throws org.apache.kafka.common.errors.AuthorizationException       if not authorized to the topic or to the
     *                                                                     configured groupId. See the exception for more details
     * @throws org.apache.kafka.common.KafkaException                      for any other unrecoverable errors (e.g. if offset metadata
     *                                                                     is too large or if the topic does not exist).
     * @throws org.apache.kafka.common.errors.TimeoutException             if the timeout specified by {@code default.api.timeout.ms} expires
     *                                                                     before successful completion of the offset commit
     * @throws org.apache.kafka.common.errors.FencedInstanceIdException    if this consumer instance gets fenced by broker.
=======
     *            so it is not yet determined which partitions would be assigned to the consumer. In such cases you can first
     *            complete the rebalance by calling {@link #poll(Duration)} and commit can be reconsidered afterwards.
     *            NOTE when you reconsider committing after the rebalance, the assigned partitions may have changed,
     *            and also for those partitions that are still assigned their fetch positions may have changed too
     *            if more records are returned from the {@link #poll(Duration)} call.
     * @throws org.apache.kafka.common.errors.WakeupException if {@link #wakeup()} is called before or while this
     *             function is called
     * @throws org.apache.kafka.common.errors.InterruptException if the calling thread is interrupted before or while
     *             this function is called
     * @throws org.apache.kafka.common.errors.AuthenticationException if authentication fails. See the exception for more details
     * @throws org.apache.kafka.common.errors.AuthorizationException if not authorized to the topic or to the
     *             configured groupId. See the exception for more details
     * @throws org.apache.kafka.common.KafkaException for any other unrecoverable errors (e.g. if offset metadata
     *             is too large or if the topic does not exist).
     * @throws org.apache.kafka.common.errors.TimeoutException if the timeout specified by {@code default.api.timeout.ms} expires
     *            before successful completion of the offset commit
     * @throws org.apache.kafka.common.errors.FencedInstanceIdException if this consumer is using the classic group protocol
     *            and this instance gets fenced by broker.
>>>>>>> 9494bebe
     */
    @Override
    public void commitSync() {
        delegate.commitSync();
    }

    /**
     * Commit offsets returned on the last {@link #poll(Duration) poll()} for all the subscribed list of topics and
     * partitions.
     * <p>
     * This commits offsets only to Kafka. The offsets committed using this API will be used on the first fetch after
     * every rebalance and also on startup. As such, if you need to store offsets in anything other than Kafka, this API
     * should not be used.
     * <p>
     * This is a synchronous commit and will block until either the commit succeeds, an unrecoverable error is
     * encountered (in which case it is thrown to the caller), or the passed timeout expires.
     * <p>
     * Note that asynchronous offset commits sent previously with the {@link #commitAsync(OffsetCommitCallback)}
     * (or similar) are guaranteed to have their callbacks invoked prior to completion of this method.
     * @throws org.apache.kafka.clients.consumer.CommitFailedException     if the commit failed and cannot be retried.
     *                                                                     This can only occur if you are using automatic group management with {@link #subscribe(Collection)},
     *                                                                     or if there is an active group with the same <code>group.id</code> which is using group management. In such cases,
     *                                                                     when you are trying to commit to partitions that are no longer assigned to this consumer because the
     *                                                                     consumer is for example no longer part of the group this exception would be thrown.
     * @throws org.apache.kafka.common.errors.RebalanceInProgressException if the consumer instance is in the middle of a rebalance
<<<<<<< HEAD
     *                                                                     so it is not yet determined which partitions would be assigned to the consumer. In such cases you can first
     *                                                                     complete the rebalance by calling {@link #poll(Duration)} and commit can be reconsidered afterwards.
     *                                                                     NOTE when you reconsider committing after the rebalance, the assigned partitions may have changed,
     *                                                                     and also for those partitions that are still assigned their fetch positions may have changed too
     *                                                                     if more records are returned from the {@link #poll(Duration)} call.
     * @throws org.apache.kafka.common.errors.WakeupException              if {@link #wakeup()} is called before or while this
     *                                                                     function is called
     * @throws org.apache.kafka.common.errors.InterruptException           if the calling thread is interrupted before or while
     *                                                                     this function is called
     * @throws org.apache.kafka.common.errors.AuthenticationException      if authentication fails. See the exception for more details
     * @throws org.apache.kafka.common.errors.AuthorizationException       if not authorized to the topic or to the
     *                                                                     configured groupId. See the exception for more details
     * @throws org.apache.kafka.common.KafkaException                      for any other unrecoverable errors (e.g. if offset metadata
     *                                                                     is too large or if the topic does not exist).
     * @throws org.apache.kafka.common.errors.TimeoutException             if the timeout expires before successful completion
     *                                                                     of the offset commit
     * @throws org.apache.kafka.common.errors.FencedInstanceIdException    if this consumer instance gets fenced by broker.
=======
     *            so it is not yet determined which partitions would be assigned to the consumer. In such cases you can first
     *            complete the rebalance by calling {@link #poll(Duration)} and commit can be reconsidered afterwards.
     *            NOTE when you reconsider committing after the rebalance, the assigned partitions may have changed,
     *            and also for those partitions that are still assigned their fetch positions may have changed too
     *            if more records are returned from the {@link #poll(Duration)} call.
     * @throws org.apache.kafka.common.errors.WakeupException if {@link #wakeup()} is called before or while this
     *             function is called
     * @throws org.apache.kafka.common.errors.InterruptException if the calling thread is interrupted before or while
     *             this function is called
     * @throws org.apache.kafka.common.errors.AuthenticationException if authentication fails. See the exception for more details
     * @throws org.apache.kafka.common.errors.AuthorizationException if not authorized to the topic or to the
     *             configured groupId. See the exception for more details
     * @throws org.apache.kafka.common.KafkaException for any other unrecoverable errors (e.g. if offset metadata
     *             is too large or if the topic does not exist).
     * @throws org.apache.kafka.common.errors.TimeoutException if the timeout expires before successful completion
     *            of the offset commit
     * @throws org.apache.kafka.common.errors.FencedInstanceIdException if this consumer is using the classic group protocol
     *            and this instance gets fenced by broker.
>>>>>>> 9494bebe
     */
    @Override
    public void commitSync(Duration timeout) {
        delegate.commitSync(timeout);
    }

    /**
     * Commit the specified offsets for the specified list of topics and partitions.
     * <p>
     * This commits offsets to Kafka. The offsets committed using this API will be used on the first fetch after every
     * rebalance and also on startup. As such, if you need to store offsets in anything other than Kafka, this API
     * should not be used. The committed offset should be the next message your application will consume,
     * i.e. {@code nextRecordToBeProcessed.offset()} (or {@link ConsumerRecords#nextOffsets()}).
     * You should also add the leader epoch as commit metadata, which can be obtained from
     * {@link ConsumerRecord#leaderEpoch()} or {@link ConsumerRecords#nextOffsets()}.
     * If automatic group management with {@link #subscribe(Collection)} is used,
     * then the committed offsets must belong to the currently auto-assigned partitions.
     * <p>
     * This is a synchronous commit and will block until either the commit succeeds or an unrecoverable error is
     * encountered (in which case it is thrown to the caller), or the timeout specified by {@code default.api.timeout.ms} expires
     * (in which case a {@link org.apache.kafka.common.errors.TimeoutException} is thrown to the caller).
     * <p>
     * Note that asynchronous offset commits sent previously with the {@link #commitAsync(OffsetCommitCallback)}
     * (or similar) are guaranteed to have their callbacks invoked prior to completion of this method.
     * @param offsets A map of offsets by partition with associated metadata
     * @throws org.apache.kafka.clients.consumer.CommitFailedException     if the commit failed and cannot be retried.
     *                                                                     This can only occur if you are using automatic group management with {@link #subscribe(Collection)},
     *                                                                     or if there is an active group with the same <code>group.id</code> which is using group management. In such cases,
     *                                                                     when you are trying to commit to partitions that are no longer assigned to this consumer because the
     *                                                                     consumer is for example no longer part of the group this exception would be thrown.
     * @throws org.apache.kafka.common.errors.RebalanceInProgressException if the consumer instance is in the middle of a rebalance
<<<<<<< HEAD
     *                                                                     so it is not yet determined which partitions would be assigned to the consumer. In such cases you can first
     *                                                                     complete the rebalance by calling {@link #poll(Duration)} and commit can be reconsidered afterwards.
     *                                                                     NOTE when you reconsider committing after the rebalance, the assigned partitions may have changed,
     *                                                                     and also for those partitions that are still assigned their fetch positions may have changed too
     *                                                                     if more records are returned from the {@link #poll(Duration)} call, so when you retry committing
     *                                                                     you should consider updating the passed in {@code offset} parameter.
     * @throws org.apache.kafka.common.errors.WakeupException              if {@link #wakeup()} is called before or while this
     *                                                                     function is called
     * @throws org.apache.kafka.common.errors.InterruptException           if the calling thread is interrupted before or while
     *                                                                     this function is called
     * @throws org.apache.kafka.common.errors.AuthenticationException      if authentication fails. See the exception for more details
     * @throws org.apache.kafka.common.errors.AuthorizationException       if not authorized to the topic or to the
     *                                                                     configured groupId. See the exception for more details
     * @throws java.lang.IllegalArgumentException                          if the committed offset is negative
     * @throws org.apache.kafka.common.KafkaException                      for any other unrecoverable errors (e.g. if offset metadata
     *                                                                     is too large or if the topic does not exist).
     * @throws org.apache.kafka.common.errors.TimeoutException             if the timeout expires before successful completion
     *                                                                     of the offset commit
     * @throws org.apache.kafka.common.errors.FencedInstanceIdException    if this consumer instance gets fenced by broker.
=======
     *            so it is not yet determined which partitions would be assigned to the consumer. In such cases you can first
     *            complete the rebalance by calling {@link #poll(Duration)} and commit can be reconsidered afterwards.
     *            NOTE when you reconsider committing after the rebalance, the assigned partitions may have changed,
     *            and also for those partitions that are still assigned their fetch positions may have changed too
     *            if more records are returned from the {@link #poll(Duration)} call, so when you retry committing
     *            you should consider updating the passed in {@code offset} parameter.
     * @throws org.apache.kafka.common.errors.WakeupException if {@link #wakeup()} is called before or while this
     *             function is called
     * @throws org.apache.kafka.common.errors.InterruptException if the calling thread is interrupted before or while
     *             this function is called
     * @throws org.apache.kafka.common.errors.AuthenticationException if authentication fails. See the exception for more details
     * @throws org.apache.kafka.common.errors.AuthorizationException if not authorized to the topic or to the
     *             configured groupId. See the exception for more details
     * @throws java.lang.IllegalArgumentException if the committed offset is negative
     * @throws org.apache.kafka.common.KafkaException for any other unrecoverable errors (e.g. if offset metadata
     *             is too large or if the topic does not exist).
     * @throws org.apache.kafka.common.errors.TimeoutException if the timeout expires before successful completion
     *            of the offset commit
     * @throws org.apache.kafka.common.errors.FencedInstanceIdException if this consumer is using the classic group protocol
     *            and this instance gets fenced by broker.
>>>>>>> 9494bebe
     */
    @Override
    public void commitSync(final Map<TopicPartition, OffsetAndMetadata> offsets) {
        delegate.commitSync(offsets);
    }

    /**
     * Commit the specified offsets for the specified list of topics and partitions.
     * <p>
     * This commits offsets to Kafka. The offsets committed using this API will be used on the first fetch after every
     * rebalance and also on startup. As such, if you need to store offsets in anything other than Kafka, this API
     * should not be used. The committed offset should be the next message your application will consume,
     * i.e. {@code nextRecordToBeProcessed.offset()} (or {@link ConsumerRecords#nextOffsets()}).
     * You should also add the leader epoch as commit metadata, which can be obtained from
     * {@link ConsumerRecord#leaderEpoch()} or {@link ConsumerRecords#nextOffsets()}.
     * If automatic group management with {@link #subscribe(Collection)} is used,
     * then the committed offsets must belong to the currently auto-assigned partitions.
     * <p>
     * This is a synchronous commit and will block until either the commit succeeds, an unrecoverable error is
     * encountered (in which case it is thrown to the caller), or the timeout expires.
     * <p>
     * Note that asynchronous offset commits sent previously with the {@link #commitAsync(OffsetCommitCallback)}
     * (or similar) are guaranteed to have their callbacks invoked prior to completion of this method.
     *
     * @param offsets A map of offsets by partition with associated metadata
     * @param timeout The maximum amount of time to await completion of the offset commit
     * @throws org.apache.kafka.clients.consumer.CommitFailedException if the commit failed and cannot be retried.
     *             This can only occur if you are using automatic group management with {@link #subscribe(Collection)},
     *             or if there is an active group with the same <code>group.id</code> which is using group management. In such cases,
     *             when you are trying to commit to partitions that are no longer assigned to this consumer because the
     *             consumer is for example no longer part of the group this exception would be thrown.
     * @throws org.apache.kafka.common.errors.RebalanceInProgressException if the consumer instance is in the middle of a rebalance
     *            so it is not yet determined which partitions would be assigned to the consumer. In such cases you can first
     *            complete the rebalance by calling {@link #poll(Duration)} and commit can be reconsidered afterwards.
     *            NOTE when you reconsider committing after the rebalance, the assigned partitions may have changed,
     *            and also for those partitions that are still assigned their fetch positions may have changed too
     *            if more records are returned from the {@link #poll(Duration)} call, so when you retry committing
     *            you should consider updating the passed in {@code offset} parameter.
     * @throws org.apache.kafka.common.errors.WakeupException if {@link #wakeup()} is called before or while this
     *             function is called
     * @throws org.apache.kafka.common.errors.InterruptException if the calling thread is interrupted before or while
     *             this function is called
     * @throws org.apache.kafka.common.errors.AuthenticationException if authentication fails. See the exception for more details
     * @throws org.apache.kafka.common.errors.AuthorizationException if not authorized to the topic or to the
     *             configured groupId. See the exception for more details
     * @throws java.lang.IllegalArgumentException if the committed offset is negative
     * @throws org.apache.kafka.common.KafkaException for any other unrecoverable errors (e.g. if offset metadata
     *             is too large or if the topic does not exist).
     * @throws org.apache.kafka.common.errors.TimeoutException if the timeout expires before successful completion
     *            of the offset commit
     * @throws org.apache.kafka.common.errors.FencedInstanceIdException if this consumer is using the classic group protocol
     *            and this instance gets fenced by broker.
     */
    @Override
    public void commitSync(final Map<TopicPartition, OffsetAndMetadata> offsets, final Duration timeout) {
<<<<<<< HEAD
        acquireAndEnsureOpen();
        long commitStart = time.nanoseconds();
        try {
            maybeThrowInvalidGroupIdException();
            offsets.forEach(this::updateLastSeenEpochIfNewer);
            if (!coordinator.commitOffsetsSync(new HashMap<>(offsets), time.timer(timeout))) {
                throw new TimeoutException("Timeout of " + timeout.toMillis() + "ms expired before successfully " + "committing offsets " + offsets);
            }
        } finally {
            kafkaConsumerMetrics.recordCommitSync(time.nanoseconds() - commitStart);
            release();
        }
=======
        delegate.commitSync(offsets, timeout);
>>>>>>> 9494bebe
    }

    /**
     * Commit offsets returned on the last {@link #poll(Duration)} for all the subscribed list of topics and partition.
     * Same as {@link #commitAsync(OffsetCommitCallback) commitAsync(null)}
     * @throws org.apache.kafka.common.errors.FencedInstanceIdException if this consumer is using the classic group protocol
     *            and this instance gets fenced by broker.
     */
    @Override
    public void commitAsync() {
        delegate.commitAsync();
    }

    /**
     * Commit offsets returned on the last {@link #poll(Duration) poll()} for the subscribed list of topics and partitions.
     * <p>
     * This commits offsets only to Kafka. The offsets committed using this API will be used on the first fetch after
     * every rebalance and also on startup. As such, if you need to store offsets in anything other than Kafka, this API
     * should not be used.
     * <p>
     * This is an asynchronous call and will not block. Any errors encountered are either passed to the callback
     * (if provided) or discarded.
     * <p>
     * Offsets committed through multiple calls to this API are guaranteed to be sent in the same order as
     * the invocations. Corresponding commit callbacks are also invoked in the same order. Additionally note that
     * offsets committed through this API are guaranteed to complete before a subsequent call to {@link #commitSync()}
     * (and variants) returns.
     * @param callback Callback to invoke when the commit completes
     * @throws org.apache.kafka.common.errors.FencedInstanceIdException if this consumer is using the classic group protocol
     *             and this instance gets fenced by broker.
     */
    @Override
    public void commitAsync(OffsetCommitCallback callback) {
        delegate.commitAsync(callback);
    }

    /**
     * Commit the specified offsets for the specified list of topics and partitions to Kafka.
     * <p>
     * This commits offsets to Kafka. The offsets committed using this API will be used on the first fetch after every
     * rebalance and also on startup. As such, if you need to store offsets in anything other than Kafka, this API
     * should not be used. The committed offset should be the next message your application will consume,
     * i.e. {@code nextRecordToBeProcessed.offset()} (or {@link ConsumerRecords#nextOffsets()}).
     * You should also add the leader epoch as commit metadata, which can be obtained from
     * {@link ConsumerRecord#leaderEpoch()} or {@link ConsumerRecords#nextOffsets()}.
     * If automatic group management with {@link #subscribe(Collection)} is used,
     * then the committed offsets must belong to the currently auto-assigned partitions.
     * <p>
     * This is an asynchronous call and will not block. Any errors encountered are either passed to the callback
     * (if provided) or discarded.
     * <p>
     * Offsets committed through multiple calls to this API are guaranteed to be sent in the same order as
     * the invocations. Corresponding commit callbacks are also invoked in the same order. Additionally note that
     * offsets committed through this API are guaranteed to complete before a subsequent call to {@link #commitSync()}
     * (and variants) returns.
     * @param offsets  A map of offsets by partition with associate metadata. This map will be copied internally, so it
     *                 is safe to mutate the map after returning.
     * @param callback Callback to invoke when the commit completes
     * @throws org.apache.kafka.common.errors.FencedInstanceIdException if this consumer is using the classic group protocol
     *             and this instance gets fenced by broker.
     */
    @Override
    public void commitAsync(final Map<TopicPartition, OffsetAndMetadata> offsets, OffsetCommitCallback callback) {
        delegate.commitAsync(offsets, callback);
    }

    /**
     * Overrides the fetch offsets that the consumer will use on the next {@link #poll(Duration) poll(timeout)}. If this API
     * is invoked for the same partition more than once, the latest offset will be used on the next poll(). Note that
     * you may lose data if this API is arbitrarily used in the middle of consumption, to reset the fetch offsets
     * <p>
     * The next Consumer Record which will be retrieved when poll() is invoked will have the offset specified, given that
     * a record with that offset exists (i.e. it is a valid offset).
     * <p>
     * {@link #seekToBeginning(Collection)} will go to the first offset in the topic.
     * seek(0) is equivalent to seekToBeginning for a TopicPartition with beginning offset 0,
     * assuming that there is a record at offset 0 still available.
     * {@link #seekToEnd(Collection)} is equivalent to seeking to the last offset of the partition, but behavior depends on
     * {@code isolation.level}, so see {@link #seekToEnd(Collection)} documentation for more details.
     * <p>
     * Seeking to the offset smaller than the log start offset or larger than the log end offset
     * means an invalid offset is reached.
     * Invalid offset behaviour is controlled by the {@code auto.offset.reset} property.
     * If this is set to "earliest", the next poll will return records from the starting offset.
     * If it is set to "latest", it will seek to the last offset (similar to seekToEnd()).
     * If it is set to "none", an {@code OffsetOutOfRangeException} will be thrown.
     * <p>
     * Note that, the seek offset won't change to the in-flight fetch request, it will take effect in next fetch request.
     * So, the consumer might wait for {@code fetch.max.wait.ms} before starting to fetch the records from desired offset.
     *
     * @param partition the TopicPartition on which the seek will be performed.
     * @param offset the next offset returned by poll().
     * @throws IllegalArgumentException if the provided offset is negative
     * @throws IllegalStateException if the provided TopicPartition is not assigned to this consumer
     */
    @Override
    public void seek(TopicPartition partition, long offset) {
        delegate.seek(partition, offset);
    }

    /**
     * Overrides the fetch offsets that the consumer will use on the next {@link #poll(Duration) poll(timeout)}. If this API
     * is invoked for the same partition more than once, the latest offset will be used on the next poll(). Note that
     * you may lose data if this API is arbitrarily used in the middle of consumption, to reset the fetch offsets. This
     * method allows for setting the leaderEpoch along with the desired offset.
     *
     * @throws IllegalArgumentException if the provided offset is negative
     * @throws IllegalStateException if the provided TopicPartition is not assigned to this consumer
     */
    @Override
    public void seek(TopicPartition partition, OffsetAndMetadata offsetAndMetadata) {
<<<<<<< HEAD
        long offset = offsetAndMetadata.offset();
        if (offset < 0) {
            throw new IllegalArgumentException("seek offset must not be a negative number");
        }

        acquireAndEnsureOpen();
        try {
            if (offsetAndMetadata.leaderEpoch().isPresent()) {
                log.info("Seeking to offset {} for partition {} with epoch {}", offset, partition, offsetAndMetadata.leaderEpoch().get());
            } else {
                log.info("Seeking to offset {} for partition {}", offset, partition);
            }
            Metadata.LeaderAndEpoch currentLeaderAndEpoch = this.metadata.currentLeader(partition);
            SubscriptionState.FetchPosition newPosition = new SubscriptionState.FetchPosition(offsetAndMetadata.offset(), offsetAndMetadata.leaderEpoch(), currentLeaderAndEpoch);
            this.updateLastSeenEpochIfNewer(partition, offsetAndMetadata);
            this.subscriptions.seekUnvalidated(partition, newPosition);
        } finally {
            release();
        }
=======
        delegate.seek(partition, offsetAndMetadata);
>>>>>>> 9494bebe
    }

    /**
     * Seek to the first offset for each of the given partitions. This function evaluates lazily, seeking to the
     * first offset in all partitions only when {@link #poll(Duration)} or {@link #position(TopicPartition)} are called.
     * If no partitions are provided, seek to the first offset for all of the currently assigned partitions.
     * @throws IllegalArgumentException if {@code partitions} is {@code null}
     * @throws IllegalStateException    if any of the provided partitions are not currently assigned to this consumer
     */
    @Override
    public void seekToBeginning(Collection<TopicPartition> partitions) {
        delegate.seekToBeginning(partitions);
    }

    /**
     * Seek to the last offset for each of the given partitions. This function evaluates lazily, seeking to the
     * final offset in all partitions only when {@link #poll(Duration)} or {@link #position(TopicPartition)} are called.
     * If no partitions are provided, seek to the final offset for all of the currently assigned partitions.
     * <p>
     * If {@code isolation.level=read_committed}, the end offset will be the Last Stable Offset, i.e., the offset
     * of the first message with an open transaction.
     * @throws IllegalArgumentException if {@code partitions} is {@code null}
     * @throws IllegalStateException    if any of the provided partitions are not currently assigned to this consumer
     */
    @Override
    public void seekToEnd(Collection<TopicPartition> partitions) {
        delegate.seekToEnd(partitions);
    }

    /**
     * Get the offset of the <i>next record</i> that will be fetched (if a record with that offset exists).
     * This method may issue a remote call to the server if there is no current position for the given partition.
     * <p>
     * This call will block until either the position could be determined or an unrecoverable error is
     * encountered (in which case it is thrown to the caller), or the timeout specified by {@code default.api.timeout.ms} expires
     * (in which case a {@link org.apache.kafka.common.errors.TimeoutException} is thrown to the caller).
     * @param partition The partition to get the position for
     * @return The current position of the consumer (that is, the offset of the next record to be fetched)
     * @throws IllegalStateException                                      if the provided TopicPartition is not assigned to this consumer
     * @throws org.apache.kafka.clients.consumer.InvalidOffsetException   if no offset is currently defined for
     *                                                                    the partition
     * @throws org.apache.kafka.common.errors.WakeupException             if {@link #wakeup()} is called before or while this
     *                                                                    function is called
     * @throws org.apache.kafka.common.errors.InterruptException          if the calling thread is interrupted before or while
     *                                                                    this function is called
     * @throws org.apache.kafka.common.errors.AuthenticationException     if authentication fails. See the exception for more details
     * @throws org.apache.kafka.common.errors.AuthorizationException      if not authorized to the topic or to the
     *                                                                    configured groupId. See the exception for more details
     * @throws org.apache.kafka.common.errors.UnsupportedVersionException if the consumer attempts to fetch stable offsets
     *                                                                    when the broker doesn't support this feature
     * @throws org.apache.kafka.common.KafkaException                     for any other unrecoverable errors
     * @throws org.apache.kafka.common.errors.TimeoutException            if the position cannot be determined before the
     *                                                                    timeout specified by {@code default.api.timeout.ms} expires
     */
    @Override
    public long position(TopicPartition partition) {
        return delegate.position(partition);
    }

    /**
     * Get the offset of the <i>next record</i> that will be fetched (if a record with that offset exists).
     * This method may issue a remote call to the server if there is no current position
     * for the given partition.
     * <p>
     * This call will block until the position can be determined, an unrecoverable error is
     * encountered (in which case it is thrown to the caller), or the timeout expires.
     * @param partition The partition to get the position for
     * @param timeout   The maximum amount of time to await determination of the current position
     * @return The current position of the consumer (that is, the offset of the next record to be fetched)
     * @throws IllegalStateException                                    if the provided TopicPartition is not assigned to this consumer
     * @throws org.apache.kafka.clients.consumer.InvalidOffsetException if no offset is currently defined for
     *                                                                  the partition
     * @throws org.apache.kafka.common.errors.WakeupException           if {@link #wakeup()} is called before or while this
     *                                                                  function is called
     * @throws org.apache.kafka.common.errors.InterruptException        if the calling thread is interrupted before or while
     *                                                                  this function is called
     * @throws org.apache.kafka.common.errors.TimeoutException          if the position cannot be determined before the
     *                                                                  passed timeout expires
     * @throws org.apache.kafka.common.errors.AuthenticationException   if authentication fails. See the exception for more details
     * @throws org.apache.kafka.common.errors.AuthorizationException    if not authorized to the topic or to the
     *                                                                  configured groupId. See the exception for more details
     * @throws org.apache.kafka.common.KafkaException                   for any other unrecoverable errors
     */
    @Override
    public long position(TopicPartition partition, final Duration timeout) {
<<<<<<< HEAD
        acquireAndEnsureOpen();
        try {
            if (!this.subscriptions.isAssigned(partition))
                throw new IllegalStateException("You can only check the position for partitions assigned to this consumer.");

            Timer timer = time.timer(timeout);
            do {
                SubscriptionState.FetchPosition position = this.subscriptions.validPosition(partition);
                if (position != null)
                    return position.offset;

                updateFetchPositions(timer);
                client.poll(timer);
            } while (timer.notExpired());

            throw new TimeoutException("Timeout of " + timeout.toMillis() + "ms expired before the position " + "for partition " + partition + " could be determined");
        } finally {
            release();
        }
    }

    /**
     * Get the last committed offset for the given partition (whether the commit happened by this process or
     * another). This offset will be used as the position for the consumer in the event of a failure.
     * <p>
     * This call will do a remote call to get the latest committed offset from the server, and will block until the
     * committed offset is gotten successfully, an unrecoverable error is encountered (in which case it is thrown to
     * the caller), or the timeout specified by {@code default.api.timeout.ms} expires (in which case a
     * {@link org.apache.kafka.common.errors.TimeoutException} is thrown to the caller).
     * @param partition The partition to check
     * @return The last committed offset and metadata or null if there was no prior commit
     * @throws org.apache.kafka.common.errors.WakeupException         if {@link #wakeup()} is called before or while this
     *                                                                function is called
     * @throws org.apache.kafka.common.errors.InterruptException      if the calling thread is interrupted before or while
     *                                                                this function is called
     * @throws org.apache.kafka.common.errors.AuthenticationException if authentication fails. See the exception for more details
     * @throws org.apache.kafka.common.errors.AuthorizationException  if not authorized to the topic or to the
     *                                                                configured groupId. See the exception for more details
     * @throws org.apache.kafka.common.KafkaException                 for any other unrecoverable errors
     * @throws org.apache.kafka.common.errors.TimeoutException        if the committed offset cannot be found before
     *                                                                the timeout specified by {@code default.api.timeout.ms} expires.
     * @deprecated since 2.4 Use {@link #committed(Set)} instead
     */
    @Deprecated
    @Override
    public OffsetAndMetadata committed(TopicPartition partition) {
        return committed(partition, Duration.ofMillis(defaultApiTimeoutMs));
    }

    /**
     * Get the last committed offset for the given partition (whether the commit happened by this process or
     * another). This offset will be used as the position for the consumer in the event of a failure.
     * <p>
     * This call will block until the position can be determined, an unrecoverable error is
     * encountered (in which case it is thrown to the caller), or the timeout expires.
     * @param partition The partition to check
     * @param timeout   The maximum amount of time to await the current committed offset
     * @return The last committed offset and metadata or null if there was no prior commit
     * @throws org.apache.kafka.common.errors.WakeupException         if {@link #wakeup()} is called before or while this
     *                                                                function is called
     * @throws org.apache.kafka.common.errors.InterruptException      if the calling thread is interrupted before or while
     *                                                                this function is called
     * @throws org.apache.kafka.common.errors.AuthenticationException if authentication fails. See the exception for more details
     * @throws org.apache.kafka.common.errors.AuthorizationException  if not authorized to the topic or to the
     *                                                                configured groupId. See the exception for more details
     * @throws org.apache.kafka.common.KafkaException                 for any other unrecoverable errors
     * @throws org.apache.kafka.common.errors.TimeoutException        if the committed offset cannot be found before
     *                                                                expiration of the timeout
     * @deprecated since 2.4 Use {@link #committed(Set, Duration)} instead
     */
    @Deprecated
    @Override
    public OffsetAndMetadata committed(TopicPartition partition, final Duration timeout) {
        return committed(Collections.singleton(partition), timeout).get(partition);
=======
        return delegate.position(partition, timeout);
>>>>>>> 9494bebe
    }

    /**
     * Get the last committed offsets for the given partitions (whether the commit happened by this process or
     * another). The returned offsets will be used as the position for the consumer in the event of a failure.
     * <p>
     * If any of the partitions requested do not exist, an exception would be thrown.
     * <p>
     * This call will do a remote call to get the latest committed offsets from the server, and will block until the
     * committed offsets are gotten successfully, an unrecoverable error is encountered (in which case it is thrown to
     * the caller), or the timeout specified by {@code default.api.timeout.ms} expires (in which case a
     * {@link org.apache.kafka.common.errors.TimeoutException} is thrown to the caller).
     *
     * @param partitions The partitions to check
     * @return The latest committed offsets for the given partitions; {@code null} will be returned for the
     *         partition if there is no such message.
     * @throws org.apache.kafka.common.errors.WakeupException if {@link #wakeup()} is called before or while this
     *             function is called
     * @throws org.apache.kafka.common.errors.InterruptException if the calling thread is interrupted before or while
     *             this function is called
     * @throws org.apache.kafka.common.errors.AuthenticationException if authentication fails. See the exception for more details
     * @throws org.apache.kafka.common.errors.AuthorizationException if not authorized to the topic or to the
     *             configured groupId. See the exception for more details
     * @throws org.apache.kafka.common.errors.UnsupportedVersionException if the consumer attempts to fetch stable offsets
     *             when the broker doesn't support this feature
     * @throws org.apache.kafka.common.KafkaException for any other unrecoverable errors
     * @throws org.apache.kafka.common.errors.TimeoutException if the committed offset cannot be found before
     *             the timeout specified by {@code default.api.timeout.ms} expires.
     */
    @Override
    public Map<TopicPartition, OffsetAndMetadata> committed(final Set<TopicPartition> partitions) {
        return delegate.committed(partitions);
    }

    /**
     * Get the last committed offsets for the given partitions (whether the commit happened by this process or
     * another). The returned offsets will be used as the position for the consumer in the event of a failure.
     * <p>
     * If any of the partitions requested do not exist, an exception would be thrown.
     * <p>
     * This call will block to do a remote call to get the latest committed offsets from the server.
     *
     * @param partitions The partitions to check
     * @param timeout  The maximum amount of time to await the latest committed offsets
     * @return The latest committed offsets for the given partitions; {@code null} will be returned for the
     *         partition if there is no such message.
     * @throws org.apache.kafka.common.errors.WakeupException if {@link #wakeup()} is called before or while this
     *             function is called
     * @throws org.apache.kafka.common.errors.InterruptException if the calling thread is interrupted before or while
     *             this function is called
     * @throws org.apache.kafka.common.errors.AuthenticationException if authentication fails. See the exception for more details
     * @throws org.apache.kafka.common.errors.AuthorizationException if not authorized to the topic or to the
     *             configured groupId. See the exception for more details
     * @throws org.apache.kafka.common.KafkaException for any other unrecoverable errors
     * @throws org.apache.kafka.common.errors.TimeoutException if the committed offset cannot be found before
     *             expiration of the timeout
     */
    @Override
    public Map<TopicPartition, OffsetAndMetadata> committed(final Set<TopicPartition> partitions, final Duration timeout) {
        return delegate.committed(partitions, timeout);
    }

    /**
     * Determines the client's unique client instance ID used for telemetry. This ID is unique to
     * this specific client instance and will not change after it is initially generated.
     * The ID is useful for correlating client operations with telemetry sent to the broker and
     * to its eventual monitoring destinations.
     * <p>
     * If telemetry is enabled, this will first require a connection to the cluster to generate
     * the unique client instance ID. This method waits up to {@code timeout} for the consumer
     * client to complete the request.
     * <p>
     * Client telemetry is controlled by the {@link ConsumerConfig#ENABLE_METRICS_PUSH_CONFIG}
     * configuration option.
     *
     * @param timeout The maximum time to wait for consumer client to determine its client instance ID.
     *                The value must be non-negative. Specifying a timeout of zero means do not
     *                wait for the initial request to complete if it hasn't already.
     * @throws InterruptException If the thread is interrupted while blocked.
     * @throws KafkaException If an unexpected error occurs while trying to determine the client
     *                        instance ID, though this error does not necessarily imply the
     *                        consumer client is otherwise unusable.
     * @throws IllegalArgumentException If the {@code timeout} is negative.
     * @throws IllegalStateException If telemetry is not enabled ie, config `{@code enable.metrics.push}`
     *                               is set to `{@code false}`.
     * @return The client's assigned instance id used for metrics collection.
     */
    @Override
    public Uuid clientInstanceId(Duration timeout) {
        return delegate.clientInstanceId(timeout);
    }

  /**
     * Get the metrics kept by the consumer
     */
    @Override
    public Map<MetricName, ? extends Metric> metrics() {
        return delegate.metrics();
    }

    /**
     * Get metadata about the partitions for a given topic. This method will issue a remote call to the server if it
     * does not already have any metadata about the given topic.
     *
     * @param topic The topic to get partition metadata for
     *
     * @return The list of partitions, which will be empty when the given topic is not found
     * @throws org.apache.kafka.common.errors.WakeupException if {@link #wakeup()} is called before or while this
     *             function is called
     * @throws org.apache.kafka.common.errors.InterruptException if the calling thread is interrupted before or while
     *             this function is called
     * @throws org.apache.kafka.common.errors.AuthenticationException if authentication fails. See the exception for more details
     * @throws org.apache.kafka.common.errors.AuthorizationException if not authorized to the specified topic. See the exception for more details
     * @throws org.apache.kafka.common.KafkaException for any other unrecoverable errors
     * @throws org.apache.kafka.common.errors.TimeoutException if the offset metadata could not be fetched before
     *         the amount of time allocated by {@code default.api.timeout.ms} expires.
     */
    @Override
    public List<PartitionInfo> partitionsFor(String topic) {
        return delegate.partitionsFor(topic);
    }

    /**
     * Get metadata about the partitions for a given topic. This method will issue a remote call to the server if it
     * does not already have any metadata about the given topic.
     *
     * @param topic The topic to get partition metadata for
     * @param timeout The maximum of time to await topic metadata
     *
     * @return The list of partitions, which will be empty when the given topic is not found
     * @throws org.apache.kafka.common.errors.WakeupException if {@link #wakeup()} is called before or while this
     *             function is called
     * @throws org.apache.kafka.common.errors.InterruptException if the calling thread is interrupted before or while
     *             this function is called
     * @throws org.apache.kafka.common.errors.AuthenticationException if authentication fails. See the exception for more details
     * @throws org.apache.kafka.common.errors.AuthorizationException if not authorized to the specified topic. See
     *             the exception for more details
     * @throws org.apache.kafka.common.errors.TimeoutException if topic metadata cannot be fetched before expiration
     *             of the passed timeout
     * @throws org.apache.kafka.common.KafkaException for any other unrecoverable errors
     */
    @Override
    public List<PartitionInfo> partitionsFor(String topic, Duration timeout) {
        return delegate.partitionsFor(topic, timeout);
    }

    /**
     * Get metadata about partitions for all topics that the user is authorized to view. This method will issue a
     * remote call to the server.

     * @return The map of topics and its partitions
     *
     * @throws org.apache.kafka.common.errors.WakeupException if {@link #wakeup()} is called before or while this
     *             function is called
     * @throws org.apache.kafka.common.errors.InterruptException if the calling thread is interrupted before or while
     *             this function is called
     * @throws org.apache.kafka.common.KafkaException for any other unrecoverable errors
     * @throws org.apache.kafka.common.errors.TimeoutException if the offset metadata could not be fetched before
     *         the amount of time allocated by {@code default.api.timeout.ms} expires.
     */
    @Override
    public Map<String, List<PartitionInfo>> listTopics() {
        return delegate.listTopics();
    }

    /**
     * Get metadata about partitions for all topics that the user is authorized to view. This method will issue a
     * remote call to the server.
     *
     * @param timeout The maximum time this operation will block to fetch topic metadata
     *
     * @return The map of topics and its partitions
     * @throws org.apache.kafka.common.errors.WakeupException if {@link #wakeup()} is called before or while this
     *             function is called
     * @throws org.apache.kafka.common.errors.InterruptException if the calling thread is interrupted before or while
     *             this function is called
     * @throws org.apache.kafka.common.errors.TimeoutException if the topic metadata could not be fetched before
     *             expiration of the passed timeout
     * @throws org.apache.kafka.common.KafkaException for any other unrecoverable errors
     */
    @Override
    public Map<String, List<PartitionInfo>> listTopics(Duration timeout) {
        return delegate.listTopics(timeout);
    }

    /**
     * Suspend fetching from the requested partitions. Future calls to {@link #poll(Duration)} will not return
     * any records from these partitions until they have been resumed using {@link #resume(Collection)}.
     * Note that this method does not affect partition subscription. In particular, it does not cause a group
     * rebalance when automatic assignment is used.
     *
     * Note: Rebalance will not preserve the pause/resume state.
     * @param partitions The partitions which should be paused
     * @throws IllegalStateException if any of the provided partitions are not currently assigned to this consumer
     */
    @Override
    public void pause(Collection<TopicPartition> partitions) {
        delegate.pause(partitions);
    }

    /**
     * Resume specified partitions which have been paused with {@link #pause(Collection)}. New calls to
     * {@link #poll(Duration)} will return records from these partitions if there are any to be fetched.
     * If the partitions were not previously paused, this method is a no-op.
     * @param partitions The partitions which should be resumed
     * @throws IllegalStateException if any of the provided partitions are not currently assigned to this consumer
     */
    @Override
    public void resume(Collection<TopicPartition> partitions) {
        delegate.resume(partitions);
    }

    /**
     * Add the provided application metric for subscription.
     * This metric will be added to this client's metrics
     * that are available for subscription and sent as
     * telemetry data to the broker.
     * The provided metric must map to an OTLP metric data point
     * type in the OpenTelemetry v1 metrics protobuf message types.
     * Specifically, the metric should be one of the following:
     * <ul>
     *  <li>
     *     `Sum`: Monotonic total count meter (Counter). Suitable for metrics like total number of X, e.g., total bytes sent.
     *  </li>
     *  <li>
     *     `Gauge`: Non-monotonic current value meter (UpDownCounter). Suitable for metrics like current value of Y, e.g., current queue count.
     *  </li>
     * </ul>
     * Metrics not matching these types are silently ignored.
     * Executing this method for a previously registered metric is a benign operation and results in updating that metrics entry.
     *
     * @param metric The application metric to register
     */
    @Override
    public void registerMetricForSubscription(KafkaMetric metric) {
        delegate.registerMetricForSubscription(metric);
    }

    /**
     * Remove the provided application metric for subscription.
     * This metric is removed from this client's metrics
     * and will not be available for subscription any longer.
     * Executing this method with a metric that has not been registered is a
     * benign operation and does not result in any action taken (no-op).
     *
     * @param metric The application metric to remove
     */
    @Override
    public void unregisterMetricFromSubscription(KafkaMetric metric) {
        delegate.unregisterMetricFromSubscription(metric);
    }

    /**
     * Get the set of partitions that were previously paused by a call to {@link #pause(Collection)}.
     *
     * @return The set of paused partitions
     */
    @Override
    public Set<TopicPartition> paused() {
        return delegate.paused();
    }

    /**
     * Look up the offsets for the given partitions by timestamp. The returned offset for each partition is the
     * earliest offset whose timestamp is greater than or equal to the given timestamp in the corresponding partition.
     *
     * This is a blocking call. The consumer does not have to be assigned the partitions.
     * If the message format version in a partition is before 0.10.0, i.e. the messages do not have timestamps, null
     * will be returned for that partition.
     *
     * @param timestampsToSearch the mapping from partition to the timestamp to look up.
     *
     * @return a mapping from partition to the timestamp and offset of the first message with timestamp greater
     *         than or equal to the target timestamp. {@code null} will be returned for the partition if there is no
     *         such message.
     * @throws org.apache.kafka.common.errors.AuthenticationException if authentication fails. See the exception for more details
     * @throws org.apache.kafka.common.errors.AuthorizationException if not authorized to the topic(s). See the exception for more details
     * @throws IllegalArgumentException if the target timestamp is negative
     * @throws org.apache.kafka.common.errors.TimeoutException if the offset metadata could not be fetched before
     *         the amount of time allocated by {@code default.api.timeout.ms} expires.
     * @throws org.apache.kafka.common.errors.UnsupportedVersionException if the broker does not support looking up
     *         the offsets by timestamp
     */
    @Override
    public Map<TopicPartition, OffsetAndTimestamp> offsetsForTimes(Map<TopicPartition, Long> timestampsToSearch) {
        return delegate.offsetsForTimes(timestampsToSearch);
    }

    /**
     * Look up the offsets for the given partitions by timestamp. The returned offset for each partition is the
     * earliest offset whose timestamp is greater than or equal to the given timestamp in the corresponding partition.
     *
     * This is a blocking call. The consumer does not have to be assigned the partitions.
     * If the message format version in a partition is before 0.10.0, i.e. the messages do not have timestamps, null
     * will be returned for that partition.
     *
     * @param timestampsToSearch the mapping from partition to the timestamp to look up.
     * @param timeout The maximum amount of time to await retrieval of the offsets
     *
     * @return a mapping from partition to the timestamp and offset of the first message with timestamp greater
     *         than or equal to the target timestamp. {@code null} will be returned for the partition if there is no
     *         such message.
     * @throws org.apache.kafka.common.errors.AuthenticationException if authentication fails. See the exception for more details
     * @throws org.apache.kafka.common.errors.AuthorizationException if not authorized to the topic(s). See the exception for more details
     * @throws IllegalArgumentException if the target timestamp is negative
     * @throws org.apache.kafka.common.errors.TimeoutException if the offset metadata could not be fetched before
     *         expiration of the passed timeout
     * @throws org.apache.kafka.common.errors.UnsupportedVersionException if the broker does not support looking up
     *         the offsets by timestamp
     */
    @Override
    public Map<TopicPartition, OffsetAndTimestamp> offsetsForTimes(Map<TopicPartition, Long> timestampsToSearch, Duration timeout) {
<<<<<<< HEAD
        acquireAndEnsureOpen();
        try {
            for (Map.Entry<TopicPartition, Long> entry : timestampsToSearch.entrySet()) {
                // we explicitly exclude the earliest and latest offset here so the timestamp in the returned
                // OffsetAndTimestamp is always positive.
                if (entry.getValue() < 0)
                    throw new IllegalArgumentException("The target time for partition " + entry.getKey() + " is " + entry.getValue() + ". The target time cannot be negative.");
            }
            return offsetFetcher.offsetsForTimes(timestampsToSearch, time.timer(timeout));
        } finally {
            release();
        }
=======
        return delegate.offsetsForTimes(timestampsToSearch, timeout);
>>>>>>> 9494bebe
    }

    /**
     * Get the first offset for the given partitions.
     * <p>
     * This method does not change the current consumer position of the partitions.
     * @param partitions the partitions to get the earliest offsets.
     * @return The earliest available offsets for the given partitions
     * @throws org.apache.kafka.common.errors.AuthenticationException if authentication fails. See the exception for more details
     * @throws org.apache.kafka.common.errors.AuthorizationException  if not authorized to the topic(s). See the exception for more details
     * @throws org.apache.kafka.common.errors.TimeoutException        if the offset metadata could not be fetched before
     *                                                                expiration of the configured {@code default.api.timeout.ms}
     * @see #seekToBeginning(Collection)
     */
    @Override
    public Map<TopicPartition, Long> beginningOffsets(Collection<TopicPartition> partitions) {
        return delegate.beginningOffsets(partitions);
    }

    /**
     * Get the first offset for the given partitions.
     * <p>
     * This method does not change the current consumer position of the partitions.
     * @param partitions the partitions to get the earliest offsets
     * @param timeout    The maximum amount of time to await retrieval of the beginning offsets
     * @return The earliest available offsets for the given partitions
     * @throws org.apache.kafka.common.errors.AuthenticationException if authentication fails. See the exception for more details
     * @throws org.apache.kafka.common.errors.AuthorizationException  if not authorized to the topic(s). See the exception for more details
     * @throws org.apache.kafka.common.errors.TimeoutException        if the offset metadata could not be fetched before
     *                                                                expiration of the passed timeout
     * @see #seekToBeginning(Collection)
     */
    @Override
    public Map<TopicPartition, Long> beginningOffsets(Collection<TopicPartition> partitions, Duration timeout) {
        return delegate.beginningOffsets(partitions, timeout);
    }

    /**
     * Get the end offsets for the given partitions. In the default {@code read_uncommitted} isolation level, the end
     * offset is the high watermark (that is, the offset of the last successfully replicated message plus one). For
     * {@code read_committed} consumers, the end offset is the last stable offset (LSO), which is the minimum of
     * the high watermark and the smallest offset of any open transaction. Finally, if the partition has never been
     * written to, the end offset is 0.
     *
     * <p>
     * This method does not change the current consumer position of the partitions.
     * @param partitions the partitions to get the end offsets.
     * @return The end offsets for the given partitions.
     * @throws org.apache.kafka.common.errors.AuthenticationException if authentication fails. See the exception for more details
     * @throws org.apache.kafka.common.errors.AuthorizationException  if not authorized to the topic(s). See the exception for more details
     * @throws org.apache.kafka.common.errors.TimeoutException        if the offset metadata could not be fetched before
     *                                                                the amount of time allocated by {@code default.api.timeout.ms} expires
     * @see #seekToEnd(Collection)
     */
    @Override
    public Map<TopicPartition, Long> endOffsets(Collection<TopicPartition> partitions) {
        return delegate.endOffsets(partitions);
    }

    /**
     * Get the end offsets for the given partitions. In the default {@code read_uncommitted} isolation level, the end
     * offset is the high watermark (that is, the offset of the last successfully replicated message plus one). For
     * {@code read_committed} consumers, the end offset is the last stable offset (LSO), which is the minimum of
     * the high watermark and the smallest offset of any open transaction. Finally, if the partition has never been
     * written to, the end offset is 0.
     *
     * <p>
     * This method does not change the current consumer position of the partitions.
     * @param partitions the partitions to get the end offsets.
     * @param timeout    The maximum amount of time to await retrieval of the end offsets
     * @return The end offsets for the given partitions.
     * @throws org.apache.kafka.common.errors.AuthenticationException if authentication fails. See the exception for more details
     * @throws org.apache.kafka.common.errors.AuthorizationException  if not authorized to the topic(s). See the exception for more details
     * @throws org.apache.kafka.common.errors.TimeoutException        if the offsets could not be fetched before
     *                                                                expiration of the passed timeout
     * @see #seekToEnd(Collection)
     */
    @Override
    public Map<TopicPartition, Long> endOffsets(Collection<TopicPartition> partitions, Duration timeout) {
        return delegate.endOffsets(partitions, timeout);
    }

    /**
     * Get the consumer's current lag on the partition. Returns an "empty" {@link OptionalLong} if the lag is not known,
     * for example if there is no position yet, or if the end offset is not known yet.
     *
     * <p>
<<<<<<< HEAD
     * This method uses locally cached metadata and never makes a remote call.
=======
     * This method uses locally cached metadata. If the log end offset is not known yet, it triggers a request to fetch
     * the log end offset, but returns immediately.
     *
>>>>>>> 9494bebe
     * @param topicPartition The partition to get the lag for.
     * @return This {@code Consumer} instance's current lag for the given partition.
     * @throws IllegalStateException if the {@code topicPartition} is not assigned
     */
    @Override
    public OptionalLong currentLag(TopicPartition topicPartition) {
<<<<<<< HEAD
        acquireAndEnsureOpen();
        try {
            final Long lag = subscriptions.partitionLag(topicPartition, isolationLevel);

            // if the log end offset is not known and hence cannot return lag and there is
            // no in-flight list offset requested yet,
            // issue a list offset request for that partition so that next time
            // we may get the answer; we do not need to wait for the return value
            // since we would not try to poll the network client synchronously
            if (lag == null) {
                if (subscriptions.partitionEndOffset(topicPartition, isolationLevel) == null && !subscriptions.partitionEndOffsetRequested(topicPartition)) {
                    log.info("Requesting the log end offset for {} in order to compute lag", topicPartition);
                    subscriptions.requestPartitionEndOffset(topicPartition);
                    offsetFetcher.endOffsets(Collections.singleton(topicPartition), time.timer(0L));
                }

                return OptionalLong.empty();
            }

            return OptionalLong.of(lag);
        } finally {
            release();
        }
=======
        return delegate.currentLag(topicPartition);
>>>>>>> 9494bebe
    }

    /**
     * Return the current group metadata associated with this consumer.
     * @return consumer group metadata
     * @throws org.apache.kafka.common.errors.InvalidGroupIdException if consumer does not have a group
     */
    @Override
    public ConsumerGroupMetadata groupMetadata() {
        return delegate.groupMetadata();
    }

    /**
     * Alert the consumer to trigger a new rebalance by rejoining the group. This is a nonblocking call that forces
     * the consumer to trigger a new rebalance on the next {@link #poll(Duration)} call. Note that this API does not
     * itself initiate the rebalance, so you must still call {@link #poll(Duration)}. If a rebalance is already in
     * progress this call will be a no-op. If you wish to force an additional rebalance you must complete the current
     * one by calling poll before retrying this API.
     * <p>
     * You do not need to call this during normal processing, as the consumer group will manage itself
     * automatically and rebalance when necessary. However there may be situations where the application wishes to
     * trigger a rebalance that would otherwise not occur. For example, if some condition external and invisible to
     * the Consumer and its group changes in a way that would affect the userdata encoded in the
     * {@link org.apache.kafka.clients.consumer.ConsumerPartitionAssignor.Subscription Subscription}, the Consumer
     * will not be notified and no rebalance will occur. This API can be used to force the group to rebalance so that
     * the assignor can perform a partition reassignment based on the latest userdata. If your assignor does not use
     * this userdata, or you do not use a custom
     * {@link org.apache.kafka.clients.consumer.ConsumerPartitionAssignor ConsumerPartitionAssignor}, you should not
     * use this API.
     * @param reason The reason why the new rebalance is needed.
     * @throws java.lang.IllegalStateException if the consumer does not use group subscription
     */
    @Override
    public void enforceRebalance(final String reason) {
        delegate.enforceRebalance(reason);
    }

    /**
     * @see #enforceRebalance(String)
     */
    @Override
    public void enforceRebalance() {
        delegate.enforceRebalance();
    }

    /**
     * Close the consumer, waiting for up to the default timeout of 30 seconds for any needed cleanup.
     * If auto-commit is enabled, this will commit the current offsets if possible within the default
     * timeout. See {@link #close(Duration)} for details. Note that {@link #wakeup()}
     * cannot be used to interrupt close.
     * @throws org.apache.kafka.common.errors.InterruptException if the calling thread is interrupted
     *                                                           before or while this function is called
     * @throws org.apache.kafka.common.KafkaException            for any other error during close
     */
    @Override
    public void close() {
        delegate.close();
    }

    /**
     * Tries to close the consumer cleanly within the specified timeout. This method waits up to
     * {@code timeout} for the consumer to complete pending commits and leave the group.
     * If auto-commit is enabled, this will commit the current offsets if possible within the
     * timeout. If the consumer is unable to complete offset commits and gracefully leave the group
     * before the timeout expires, the consumer is force closed. Note that {@link #wakeup()} cannot be
     * used to interrupt close.
<<<<<<< HEAD
=======
     * <p>
     * The actual maximum wait time is bounded by the {@link ConsumerConfig#REQUEST_TIMEOUT_MS_CONFIG} setting, which
     * only applies to operations performed with the broker (coordinator-related requests and
     * fetch sessions). Even if a larger timeout is specified, the consumer will not wait longer than
     * {@link ConsumerConfig#REQUEST_TIMEOUT_MS_CONFIG} for these requests to complete during the close operation.
     * Note that the execution time of callbacks (such as {@link OffsetCommitCallback} and
     * {@link ConsumerRebalanceListener}) does not consume time from the close timeout.
     *
>>>>>>> 9494bebe
     * @param timeout The maximum time to wait for consumer to close gracefully. The value must be
     *                non-negative. Specifying a timeout of zero means do not wait for pending requests to complete.
     * @throws IllegalArgumentException               If the {@code timeout} is negative.
     * @throws InterruptException                     If the thread is interrupted before or while this function is called
     * @throws org.apache.kafka.common.KafkaException for any other error during close
     */
    @Override
    public void close(Duration timeout) {
        delegate.close(timeout);
    }

    /**
     * Wakeup the consumer. This method is thread-safe and is useful in particular to abort a long poll.
     * The thread which is blocking in an operation will throw {@link org.apache.kafka.common.errors.WakeupException}.
     * If no thread is blocking in a method which can throw {@link org.apache.kafka.common.errors.WakeupException}, the next call to such a method will raise it instead.
     */
    @Override
    public void wakeup() {
<<<<<<< HEAD
        this.client.wakeup();
    }

    private ClusterResourceListeners configureClusterResourceListeners(Deserializer<K> keyDeserializer, Deserializer<V> valueDeserializer, List<?>... candidateLists) {
        ClusterResourceListeners clusterResourceListeners = new ClusterResourceListeners();
        for (List<?> candidateList : candidateLists)
            clusterResourceListeners.maybeAddAll(candidateList);

        clusterResourceListeners.maybeAdd(keyDeserializer);
        clusterResourceListeners.maybeAdd(valueDeserializer);
        return clusterResourceListeners;
=======
        delegate.wakeup();
>>>>>>> 9494bebe
    }

    // Functions below are for testing only
    String clientId() {
        return delegate.clientId();
    }

    Metrics metricsRegistry() {
        return delegate.metricsRegistry();
    }

    KafkaConsumerMetrics kafkaConsumerMetrics() {
        return delegate.kafkaConsumerMetrics();
    }

    boolean updateAssignmentMetadataIfNeeded(final Timer timer) {
        return delegate.updateAssignmentMetadataIfNeeded(timer);
    }
}<|MERGE_RESOLUTION|>--- conflicted
+++ resolved
@@ -16,24 +16,6 @@
  */
 package org.apache.kafka.clients.consumer;
 
-<<<<<<< HEAD
-import org.apache.kafka.clients.*;
-import org.apache.kafka.clients.consumer.internals.*;
-import org.apache.kafka.common.*;
-import org.apache.kafka.common.errors.InterruptException;
-import org.apache.kafka.common.errors.InvalidGroupIdException;
-import org.apache.kafka.common.errors.TimeoutException;
-import org.apache.kafka.common.internals.ClusterResourceListeners;
-import org.apache.kafka.common.metrics.*;
-import org.apache.kafka.common.network.ChannelBuilder;
-import org.apache.kafka.common.network.Selector;
-import org.apache.kafka.common.serialization.Deserializer;
-import org.apache.kafka.common.utils.Timer;
-import org.apache.kafka.common.utils.Utils;
-import org.apache.kafka.common.utils.*;
-import org.slf4j.Logger;
-import org.slf4j.event.Level;
-=======
 import org.apache.kafka.clients.KafkaClient;
 import org.apache.kafka.clients.consumer.internals.ConsumerDelegate;
 import org.apache.kafka.clients.consumer.internals.ConsumerDelegateCreator;
@@ -54,16 +36,8 @@
 import org.apache.kafka.common.utils.LogContext;
 import org.apache.kafka.common.utils.Time;
 import org.apache.kafka.common.utils.Timer;
->>>>>>> 9494bebe
 
 import java.time.Duration;
-<<<<<<< HEAD
-import java.util.*;
-import java.util.concurrent.TimeUnit;
-import java.util.concurrent.atomic.AtomicInteger;
-import java.util.concurrent.atomic.AtomicLong;
-import java.util.concurrent.atomic.AtomicReference;
-=======
 import java.util.Collection;
 import java.util.ConcurrentModificationException;
 import java.util.List;
@@ -71,7 +45,6 @@
 import java.util.OptionalLong;
 import java.util.Properties;
 import java.util.Set;
->>>>>>> 9494bebe
 import java.util.regex.Pattern;
 
 import static org.apache.kafka.common.utils.Utils.propsToMap;
@@ -598,21 +571,17 @@
      * Valid configuration strings are documented at {@link ConsumerConfig}.
      * <p>
      * Note: after creating a {@code KafkaConsumer} you must always {@link #close()} it to avoid resource leaks.
-     * @param properties        The consumer configuration properties
-     * @param keyDeserializer   The deserializer for key that implements {@link Deserializer}. The configure() method
-     *                          won't be called in the consumer when the deserializer is passed in directly.
+     *
+     * @param properties The consumer configuration properties
+     * @param keyDeserializer The deserializer for key that implements {@link Deserializer}. The configure() method
+     *            won't be called in the consumer when the deserializer is passed in directly.
      * @param valueDeserializer The deserializer for value that implements {@link Deserializer}. The configure() method
-     *                          won't be called in the consumer when the deserializer is passed in directly.
-     */
-<<<<<<< HEAD
-    public KafkaConsumer(Properties properties, Deserializer<K> keyDeserializer, Deserializer<V> valueDeserializer) {
-        this(Utils.propsToMap(properties), keyDeserializer, valueDeserializer);
-=======
+     *            won't be called in the consumer when the deserializer is passed in directly.
+     */
     public KafkaConsumer(Properties properties,
                          Deserializer<K> keyDeserializer,
                          Deserializer<V> valueDeserializer) {
         this(propsToMap(properties), keyDeserializer, valueDeserializer);
->>>>>>> 9494bebe
     }
 
     /**
@@ -621,147 +590,21 @@
      * Valid configuration strings are documented at {@link ConsumerConfig}.
      * <p>
      * Note: after creating a {@code KafkaConsumer} you must always {@link #close()} it to avoid resource leaks.
-     * @param configs           The consumer configs
-     * @param keyDeserializer   The deserializer for key that implements {@link Deserializer}. The configure() method
-     *                          won't be called in the consumer when the deserializer is passed in directly.
+     *
+     * @param configs The consumer configs
+     * @param keyDeserializer The deserializer for key that implements {@link Deserializer}. The configure() method
+     *            won't be called in the consumer when the deserializer is passed in directly.
      * @param valueDeserializer The deserializer for value that implements {@link Deserializer}. The configure() method
-     *                          won't be called in the consumer when the deserializer is passed in directly.
-     */
-    public KafkaConsumer(Map<String, Object> configs, Deserializer<K> keyDeserializer, Deserializer<V> valueDeserializer) {
-        this(new ConsumerConfig(ConsumerConfig.appendDeserializerToConfig(configs, keyDeserializer, valueDeserializer)), keyDeserializer, valueDeserializer);
+     *            won't be called in the consumer when the deserializer is passed in directly.
+     */
+    public KafkaConsumer(Map<String, Object> configs,
+                         Deserializer<K> keyDeserializer,
+                         Deserializer<V> valueDeserializer) {
+        this(new ConsumerConfig(ConsumerConfig.appendDeserializerToConfig(configs, keyDeserializer, valueDeserializer)),
+                keyDeserializer, valueDeserializer);
     }
 
     KafkaConsumer(ConsumerConfig config, Deserializer<K> keyDeserializer, Deserializer<V> valueDeserializer) {
-<<<<<<< HEAD
-        try {
-            GroupRebalanceConfig groupRebalanceConfig = new GroupRebalanceConfig(config, GroupRebalanceConfig.ProtocolType.CONSUMER);
-
-            this.groupId = Optional.ofNullable(groupRebalanceConfig.groupId);
-            this.clientId = config.getString(CommonClientConfigs.CLIENT_ID_CONFIG);
-
-            LogContext logContext;
-
-            // If group.instance.id is set, we will append it to the log context.
-            if (groupRebalanceConfig.groupInstanceId.isPresent()) {
-                logContext = new LogContext("[Consumer instanceId=" + groupRebalanceConfig.groupInstanceId.get() + ", clientId=" + clientId + ", groupId=" + groupId.orElse("null") + "] ");
-            } else {
-                logContext = new LogContext("[Consumer clientId=" + clientId + ", groupId=" + groupId.orElse("null") + "] ");
-            }
-
-            this.log = logContext.logger(getClass());
-            boolean enableAutoCommit = config.maybeOverrideEnableAutoCommit();
-            groupId.ifPresent(groupIdStr -> {
-                if (groupIdStr.isEmpty()) {
-                    log.warn("Support for using the empty group id by consumers is deprecated and will be removed in the next major release.");
-                }
-            });
-
-            log.debug("Initializing the Kafka consumer");
-            this.requestTimeoutMs = config.getInt(ConsumerConfig.REQUEST_TIMEOUT_MS_CONFIG);
-            this.defaultApiTimeoutMs = config.getInt(ConsumerConfig.DEFAULT_API_TIMEOUT_MS_CONFIG);
-            this.time = Time.SYSTEM;
-            this.metrics = buildMetrics(config, time, clientId);
-            this.retryBackoffMs = config.getLong(ConsumerConfig.RETRY_BACKOFF_MS_CONFIG);
-
-            List<ConsumerInterceptor<K, V>> interceptorList = (List) config.getConfiguredInstances(ConsumerConfig.INTERCEPTOR_CLASSES_CONFIG, ConsumerInterceptor.class, Collections.singletonMap(ConsumerConfig.CLIENT_ID_CONFIG, clientId));
-            this.interceptors = new ConsumerInterceptors<>(interceptorList);
-            if (keyDeserializer == null) {
-                this.keyDeserializer = config.getConfiguredInstance(ConsumerConfig.KEY_DESERIALIZER_CLASS_CONFIG, Deserializer.class);
-                this.keyDeserializer.configure(config.originals(Collections.singletonMap(ConsumerConfig.CLIENT_ID_CONFIG, clientId)), true);
-            } else {
-                config.ignore(ConsumerConfig.KEY_DESERIALIZER_CLASS_CONFIG);
-                this.keyDeserializer = keyDeserializer;
-            }
-            if (valueDeserializer == null) {
-                this.valueDeserializer = config.getConfiguredInstance(ConsumerConfig.VALUE_DESERIALIZER_CLASS_CONFIG, Deserializer.class);
-                this.valueDeserializer.configure(config.originals(Collections.singletonMap(ConsumerConfig.CLIENT_ID_CONFIG, clientId)), false);
-            } else {
-                config.ignore(ConsumerConfig.VALUE_DESERIALIZER_CLASS_CONFIG);
-                this.valueDeserializer = valueDeserializer;
-            }
-            OffsetResetStrategy offsetResetStrategy = OffsetResetStrategy.valueOf(config.getString(ConsumerConfig.AUTO_OFFSET_RESET_CONFIG).toUpperCase(Locale.ROOT));
-            this.subscriptions = new SubscriptionState(logContext, offsetResetStrategy);
-            ClusterResourceListeners clusterResourceListeners = configureClusterResourceListeners(this.keyDeserializer, this.valueDeserializer, metrics.reporters(), interceptorList);
-            this.metadata = new ConsumerMetadata(retryBackoffMs, config.getLong(ConsumerConfig.METADATA_MAX_AGE_CONFIG), !config.getBoolean(ConsumerConfig.EXCLUDE_INTERNAL_TOPICS_CONFIG), config.getBoolean(ConsumerConfig.ALLOW_AUTO_CREATE_TOPICS_CONFIG), subscriptions, logContext, clusterResourceListeners);
-            List<InetSocketAddress> addresses = ClientUtils.parseAndValidateAddresses(config.getList(ConsumerConfig.BOOTSTRAP_SERVERS_CONFIG), config.getString(ConsumerConfig.CLIENT_DNS_LOOKUP_CONFIG));
-            this.metadata.bootstrap(addresses);
-            String metricGrpPrefix = "consumer";
-
-            FetchMetricsRegistry metricsRegistry = new FetchMetricsRegistry(Collections.singleton(CLIENT_ID_METRIC_TAG), metricGrpPrefix);
-            FetchMetricsManager fetchMetricsManager = new FetchMetricsManager(metrics, metricsRegistry);
-            ChannelBuilder channelBuilder = ClientUtils.createChannelBuilder(config, time, logContext);
-            this.isolationLevel = IsolationLevel.valueOf(config.getString(ConsumerConfig.ISOLATION_LEVEL_CONFIG).toUpperCase(Locale.ROOT));
-            int heartbeatIntervalMs = config.getInt(ConsumerConfig.HEARTBEAT_INTERVAL_MS_CONFIG);
-
-            ApiVersions apiVersions = new ApiVersions();
-            NetworkClient netClient = new NetworkClient(new Selector(config.getLong(ConsumerConfig.CONNECTIONS_MAX_IDLE_MS_CONFIG), metrics, time, metricGrpPrefix, channelBuilder, logContext), this.metadata, clientId, 100, // a fixed large enough value will suffice for max in-flight requests
-                    config.getLong(ConsumerConfig.RECONNECT_BACKOFF_MS_CONFIG), config.getLong(ConsumerConfig.RECONNECT_BACKOFF_MAX_MS_CONFIG), config.getInt(ConsumerConfig.SEND_BUFFER_CONFIG), config.getInt(ConsumerConfig.RECEIVE_BUFFER_CONFIG), config.getInt(ConsumerConfig.REQUEST_TIMEOUT_MS_CONFIG), config.getLong(ConsumerConfig.SOCKET_CONNECTION_SETUP_TIMEOUT_MS_CONFIG), config.getLong(ConsumerConfig.SOCKET_CONNECTION_SETUP_TIMEOUT_MAX_MS_CONFIG), time, true, apiVersions, fetchMetricsManager.throttleTimeSensor(), logContext);
-            this.client = new ConsumerNetworkClient(logContext, netClient, metadata, time, retryBackoffMs, config.getInt(ConsumerConfig.REQUEST_TIMEOUT_MS_CONFIG), heartbeatIntervalMs); //Will avoid blocking an extended period of time to prevent heartbeat thread starvation
-
-            this.assignors = ConsumerPartitionAssignor.getAssignorInstances(config.getList(ConsumerConfig.PARTITION_ASSIGNMENT_STRATEGY_CONFIG), config.originals(Collections.singletonMap(ConsumerConfig.CLIENT_ID_CONFIG, clientId)));
-
-            // no coordinator will be constructed for the default (null) group id
-            if (!groupId.isPresent()) {
-                config.ignore(ConsumerConfig.AUTO_COMMIT_INTERVAL_MS_CONFIG);
-                config.ignore(ConsumerConfig.THROW_ON_FETCH_STABLE_OFFSET_UNSUPPORTED);
-                this.coordinator = null;
-            } else {
-                this.coordinator = new ConsumerCoordinator(groupRebalanceConfig, logContext, this.client, assignors, this.metadata, this.subscriptions, metrics, metricGrpPrefix, this.time, enableAutoCommit, config.getInt(ConsumerConfig.AUTO_COMMIT_INTERVAL_MS_CONFIG), this.interceptors, config.getBoolean(ConsumerConfig.THROW_ON_FETCH_STABLE_OFFSET_UNSUPPORTED), config.getString(ConsumerConfig.CLIENT_RACK_CONFIG));
-            }
-            FetchConfig<K, V> fetchConfig = new FetchConfig<>(config, this.keyDeserializer, this.valueDeserializer, isolationLevel);
-            this.fetcher = new Fetcher<>(logContext, this.client, this.metadata, this.subscriptions, fetchConfig, fetchMetricsManager, this.time);
-            this.offsetFetcher = new OffsetFetcher(logContext, client, metadata, subscriptions, time, retryBackoffMs, requestTimeoutMs, isolationLevel, apiVersions);
-            this.topicMetadataFetcher = new TopicMetadataFetcher(logContext, client, retryBackoffMs);
-
-            this.kafkaConsumerMetrics = new KafkaConsumerMetrics(metrics, metricGrpPrefix);
-
-            config.logUnused();
-            AppInfoParser.registerAppInfo(JMX_PREFIX, clientId, metrics, time.milliseconds());
-            log.debug("Kafka consumer initialized");
-        } catch (Throwable t) {
-            // call close methods if internal objects are already constructed; this is to prevent resource leak. see KAFKA-2121
-            // we do not need to call `close` at all when `log` is null, which means no internal objects were initialized.
-            if (this.log != null) {
-                close(Duration.ZERO, true);
-            }
-            // now propagate the exception
-            throw new KafkaException("Failed to construct kafka consumer", t);
-        }
-    }
-
-    // visible for testing
-    KafkaConsumer(LogContext logContext, String clientId, ConsumerCoordinator coordinator, Deserializer<K> keyDeserializer, Deserializer<V> valueDeserializer, Fetcher<K, V> fetcher, OffsetFetcher offsetFetcher, TopicMetadataFetcher topicMetadataFetcher, ConsumerInterceptors<K, V> interceptors, Time time, ConsumerNetworkClient client, Metrics metrics, SubscriptionState subscriptions, ConsumerMetadata metadata, long retryBackoffMs, long requestTimeoutMs, int defaultApiTimeoutMs,
-                  List<ConsumerPartitionAssignor> assignors, String groupId) {
-        this.log = logContext.logger(getClass());
-        this.clientId = clientId;
-        this.coordinator = coordinator;
-        this.keyDeserializer = keyDeserializer;
-        this.valueDeserializer = valueDeserializer;
-        this.fetcher = fetcher;
-        this.offsetFetcher = offsetFetcher;
-        this.topicMetadataFetcher = topicMetadataFetcher;
-        this.isolationLevel = IsolationLevel.READ_UNCOMMITTED;
-        this.interceptors = Objects.requireNonNull(interceptors);
-        this.time = time;
-        this.client = client;
-        this.metrics = metrics;
-        this.subscriptions = subscriptions;
-        this.metadata = metadata;
-        this.retryBackoffMs = retryBackoffMs;
-        this.requestTimeoutMs = requestTimeoutMs;
-        this.defaultApiTimeoutMs = defaultApiTimeoutMs;
-        this.assignors = assignors;
-        this.groupId = Optional.ofNullable(groupId);
-        this.kafkaConsumerMetrics = new KafkaConsumerMetrics(metrics, "consumer");
-    }
-
-    private static Metrics buildMetrics(ConsumerConfig config, Time time, String clientId) {
-        Map<String, String> metricsTags = Collections.singletonMap(CLIENT_ID_METRIC_TAG, clientId);
-        MetricConfig metricConfig = new MetricConfig().samples(config.getInt(ConsumerConfig.METRICS_NUM_SAMPLES_CONFIG)).timeWindow(config.getLong(ConsumerConfig.METRICS_SAMPLE_WINDOW_MS_CONFIG), TimeUnit.MILLISECONDS).recordLevel(Sensor.RecordingLevel.forName(config.getString(ConsumerConfig.METRICS_RECORDING_LEVEL_CONFIG))).tags(metricsTags);
-        List<MetricsReporter> reporters = CommonClientConfigs.metricsReporters(clientId, config);
-        MetricsContext metricsContext = new KafkaMetricsContext(JMX_PREFIX, config.originalsWithPrefix(CommonClientConfigs.METRICS_CONTEXT_PREFIX));
-        return new Metrics(metricConfig, reporters, time, metricsContext);
-=======
         delegate = CREATOR.create(config, keyDeserializer, valueDeserializer);
     }
 
@@ -785,7 +628,6 @@
             metadata,
             assignors
         );
->>>>>>> 9494bebe
     }
 
     /**
@@ -814,7 +656,7 @@
      * assigned partitions. <b>Topic subscriptions are not incremental. This list will replace the current
      * assignment (if there is one).</b> Note that it is not possible to combine topic subscription with group management
      * with manual partition assignment through {@link #assign(Collection)}.
-     * <p>
+     *
      * If the given list of topics is empty, it is treated the same as {@link #unsubscribe()}.
      *
      * <p>
@@ -831,17 +673,18 @@
      * the consumer's assignment has been revoked, and then again when the new assignment has been received.
      * Note that rebalances will only occur during an active call to {@link #poll(Duration)}, so callbacks will
      * also only be invoked during that time.
-     * <p>
+     *
      * The provided listener will immediately override any listener set in a previous call to subscribe.
      * It is guaranteed, however, that the partitions revoked/assigned through this interface are from topics
      * subscribed in this call. See {@link ConsumerRebalanceListener} for more details.
-     * @param topics   The list of topics to subscribe to
+     *
+     * @param topics The list of topics to subscribe to
      * @param listener Non-null listener instance to get notifications on partition assignment/revocation for the
      *                 subscribed topics
      * @throws IllegalArgumentException If topics is null or contains null or empty elements, or if listener is null
-     * @throws IllegalStateException    If {@code subscribe()} is called previously with pattern, or assign is called
-     *                                  previously (without a subsequent call to {@link #unsubscribe()}), or if not
-     *                                  configured at-least one partition assignment strategy
+     * @throws IllegalStateException If {@code subscribe()} is called previously with pattern, or assign is called
+     *                               previously (without a subsequent call to {@link #unsubscribe()}), or if not
+     *                               configured at-least one partition assignment strategy
      */
     @Override
     public void subscribe(Collection<String> topics, ConsumerRebalanceListener listener) {
@@ -884,34 +727,18 @@
      * use of the {@link ConsumerRebalanceListener}. Generally rebalances are triggered when there
      * is a change to the topics matching the provided pattern and when consumer group membership changes.
      * Group rebalances only take place during an active call to {@link #poll(Duration)}.
-     * @param pattern  Pattern to subscribe to
+     *
+     * @param pattern Pattern to subscribe to
      * @param listener Non-null listener instance to get notifications on partition assignment/revocation for the
      *                 subscribed topics
      * @throws IllegalArgumentException If pattern or listener is null
-     * @throws IllegalStateException    If {@code subscribe()} is called previously with topics, or assign is called
-     *                                  previously (without a subsequent call to {@link #unsubscribe()}), or if not
-     *                                  configured at-least one partition assignment strategy
+     * @throws IllegalStateException If {@code subscribe()} is called previously with topics, or assign is called
+     *                               previously (without a subsequent call to {@link #unsubscribe()}), or if not
+     *                               configured at-least one partition assignment strategy
      */
     @Override
     public void subscribe(Pattern pattern, ConsumerRebalanceListener listener) {
-<<<<<<< HEAD
-        maybeThrowInvalidGroupIdException();
-        if (pattern == null || pattern.toString().equals(""))
-            throw new IllegalArgumentException("Topic pattern to subscribe to cannot be " + (pattern == null ? "null" : "empty"));
-
-        acquireAndEnsureOpen();
-        try {
-            throwIfNoAssignorsConfigured();
-            log.info("Subscribed to pattern: '{}'", pattern);
-            this.subscriptions.subscribe(pattern, listener);
-            this.coordinator.updatePatternSubscription(metadata.fetch());
-            this.metadata.requestUpdateForNewTopics();
-        } finally {
-            release();
-        }
-=======
         delegate.subscribe(pattern, listener);
->>>>>>> 9494bebe
     }
 
     /**
@@ -1007,10 +834,11 @@
      * <p>
      * If auto-commit is enabled, an async commit (based on the old assignment) will be triggered before the new
      * assignment replaces the old one.
+     *
      * @param partitions The list of partitions to assign this consumer
      * @throws IllegalArgumentException If partitions is null or contains null or empty topics
-     * @throws IllegalStateException    If {@code subscribe()} is called previously with topics or pattern
-     *                                  (without a subsequent call to {@link #unsubscribe()})
+     * @throws IllegalStateException If {@code subscribe()} is called previously with topics or pattern
+     *                               (without a subsequent call to {@link #unsubscribe()})
      */
     @Override
     public void assign(Collection<TopicPartition> partitions) {
@@ -1031,136 +859,31 @@
      * Otherwise, it will await the passed timeout. If the timeout expires, an empty record set will be returned.
      * Note that this method may block beyond the timeout in order to execute custom
      * {@link ConsumerRebalanceListener} callbacks.
+     *
+     *
      * @param timeout The maximum time to block (must not be greater than {@link Long#MAX_VALUE} milliseconds)
+     *
      * @return map of topic to records since the last fetch for the subscribed list of topics and partitions
-     * @throws org.apache.kafka.clients.consumer.InvalidOffsetException   if the offset for a partition or set of
-     *                                                                    partitions is undefined or out of range and no offset reset policy has been configured
-     * @throws org.apache.kafka.common.errors.WakeupException             if {@link #wakeup()} is called before or while this
-     *                                                                    function is called
-     * @throws org.apache.kafka.common.errors.InterruptException          if the calling thread is interrupted before or while
-     *                                                                    this function is called
-     * @throws org.apache.kafka.common.errors.AuthenticationException     if authentication fails. See the exception for more details
-     * @throws org.apache.kafka.common.errors.AuthorizationException      if caller lacks Read access to any of the subscribed
-     *                                                                    topics or to the configured groupId. See the exception for more details
-     * @throws org.apache.kafka.common.KafkaException                     for any other unrecoverable errors (e.g. invalid groupId or
-     *                                                                    session timeout, errors deserializing key/value pairs, your rebalance callback thrown exceptions,
-     *                                                                    or any new error cases in future versions)
-     * @throws java.lang.IllegalArgumentException                         if the timeout value is negative
-     * @throws java.lang.IllegalStateException                            if the consumer is not subscribed to any topics or manually assigned any
-     *                                                                    partitions to consume from
-     * @throws java.lang.ArithmeticException                              if the timeout is greater than {@link Long#MAX_VALUE} milliseconds.
-     * @throws org.apache.kafka.common.errors.InvalidTopicException       if the current subscription contains any invalid
-     *                                                                    topic (per {@link org.apache.kafka.common.internals.Topic#validate(String)})
+     *
+     * @throws org.apache.kafka.clients.consumer.InvalidOffsetException if the offset for a partition or set of
+     *             partitions is undefined or out of range and no offset reset policy has been configured
+     * @throws org.apache.kafka.common.errors.WakeupException if {@link #wakeup()} is called before or while this
+     *             function is called
+     * @throws org.apache.kafka.common.errors.InterruptException if the calling thread is interrupted before or while
+     *             this function is called
+     * @throws org.apache.kafka.common.errors.AuthenticationException if authentication fails. See the exception for more details
+     * @throws org.apache.kafka.common.errors.AuthorizationException if caller lacks Read access to any of the subscribed
+     *             topics or to the configured groupId. See the exception for more details
+     * @throws org.apache.kafka.common.KafkaException for any other unrecoverable errors (e.g. invalid groupId or
+     *             session timeout, errors deserializing key/value pairs, your rebalance callback thrown exceptions,
+     *             or any new error cases in future versions)
+     * @throws java.lang.IllegalArgumentException if the timeout value is negative
+     * @throws java.lang.IllegalStateException if the consumer is not subscribed to any topics or manually assigned any
+     *             partitions to consume from
+     * @throws java.lang.ArithmeticException if the timeout is greater than {@link Long#MAX_VALUE} milliseconds.
+     * @throws org.apache.kafka.common.errors.InvalidTopicException if the current subscription contains any invalid
+     *             topic (per {@link org.apache.kafka.common.internals.Topic#validate(String)})
      * @throws org.apache.kafka.common.errors.UnsupportedVersionException if the consumer attempts to fetch stable offsets
-<<<<<<< HEAD
-     *                                                                    when the broker doesn't support this feature
-     * @throws org.apache.kafka.common.errors.FencedInstanceIdException   if this consumer instance gets fenced by broker.
-     */
-    @Override
-    public ConsumerRecords<K, V> poll(final Duration timeout) {
-        return poll(time.timer(timeout), true);
-    }
-
-    /**
-     * @throws KafkaException if the rebalance callback throws exception
-     */
-    private ConsumerRecords<K, V> poll(final Timer timer, final boolean includeMetadataInTimeout) {
-        acquireAndEnsureOpen();
-        try {
-            this.kafkaConsumerMetrics.recordPollStart(timer.currentTimeMs());
-
-            if (this.subscriptions.hasNoSubscriptionOrUserAssignment()) {
-                throw new IllegalStateException("Consumer is not subscribed to any topics or assigned any partitions");
-            }
-
-            do {
-                client.maybeTriggerWakeup();
-
-                if (includeMetadataInTimeout) {
-                    // try to update assignment metadata BUT do not need to block on the timer for join group
-                    updateAssignmentMetadataIfNeeded(timer, false);
-                } else {
-                    while (!updateAssignmentMetadataIfNeeded(time.timer(Long.MAX_VALUE), true)) {
-                        log.warn("Still waiting for metadata");
-                    }
-                }
-
-                final Fetch<K, V> fetch = pollForFetches(timer);
-                if (!fetch.isEmpty()) {
-                    // before returning the fetched records, we can send off the next round of fetches
-                    // and avoid block waiting for their responses to enable pipelining while the user
-                    // is handling the fetched records.
-                    //
-                    // NOTE: since the consumed position has already been updated, we must not allow
-                    // wakeups or any other errors to be triggered prior to returning the fetched records.
-                    if (sendFetches() > 0 || client.hasPendingRequests()) {
-                        client.transmitSends();
-                    }
-
-                    if (fetch.records().isEmpty()) {
-                        log.trace("Returning empty records from `poll()` " + "since the consumer's position has advanced for at least one topic partition");
-                    }
-
-                    return this.interceptors.onConsume(new ConsumerRecords<>(fetch.records()));
-                }
-            } while (timer.notExpired());
-
-            return ConsumerRecords.empty();
-        } finally {
-            release();
-            this.kafkaConsumerMetrics.recordPollEnd(timer.currentTimeMs());
-        }
-    }
-
-    private int sendFetches() {
-        offsetFetcher.validatePositionsOnMetadataChange();
-        return fetcher.sendFetches();
-    }
-
-    boolean updateAssignmentMetadataIfNeeded(final Timer timer, final boolean waitForJoinGroup) {
-        if (coordinator != null && !coordinator.poll(timer, waitForJoinGroup)) {
-            return false;
-        }
-
-        return updateFetchPositions(timer);
-    }
-
-    /**
-     * @throws KafkaException if the rebalance callback throws exception
-     */
-    private Fetch<K, V> pollForFetches(Timer timer) {
-        long pollTimeout = coordinator == null ? timer.remainingMs() : Math.min(coordinator.timeToNextPoll(timer.currentTimeMs()), timer.remainingMs());
-
-        // if data is available already, return it immediately
-        final Fetch<K, V> fetch = fetcher.collectFetch();
-        if (!fetch.isEmpty()) {
-            return fetch;
-        }
-
-        // send any new fetches (won't resend pending fetches)
-        sendFetches();
-
-        // We do not want to be stuck blocking in poll if we are missing some positions
-        // since the offset lookup may be backing off after a failure
-
-        // NOTE: the use of cachedSubscriptionHasAllFetchPositions means we MUST call
-        // updateAssignmentMetadataIfNeeded before this method.
-        if (!cachedSubscriptionHasAllFetchPositions && pollTimeout > retryBackoffMs) {
-            pollTimeout = retryBackoffMs;
-        }
-
-        log.trace("Polling for fetches with timeout {}", pollTimeout);
-
-        Timer pollTimer = time.timer(pollTimeout);
-        client.poll(pollTimer, () -> {
-            // since a fetch might be completed by the background thread, we need this poll condition
-            // to ensure that we do not block unnecessarily in poll()
-            return !fetcher.hasAvailableFetches();
-        });
-        timer.update(pollTimer.currentTimeMs());
-
-        return fetcher.collectFetch();
-=======
      *             when the broker doesn't support this feature. Also, if the consumer attempts to subscribe to a
      *             SubscriptionPattern via {@link #subscribe(SubscriptionPattern)} or
      *             {@link #subscribe(SubscriptionPattern, ConsumerRebalanceListener)} and the broker doesn't
@@ -1170,7 +893,6 @@
     @Override
     public ConsumerRecords<K, V> poll(final Duration timeout) {
         return delegate.poll(timeout);
->>>>>>> 9494bebe
     }
 
     /**
@@ -1187,31 +909,13 @@
      * <p>
      * Note that asynchronous offset commits sent previously with the {@link #commitAsync(OffsetCommitCallback)}
      * (or similar) are guaranteed to have their callbacks invoked prior to completion of this method.
-     * @throws org.apache.kafka.clients.consumer.CommitFailedException     if the commit failed and cannot be retried.
-     *                                                                     This fatal error can only occur if you are using automatic group management with {@link #subscribe(Collection)},
-     *                                                                     or if there is an active group with the same <code>group.id</code> which is using group management. In such cases,
-     *                                                                     when you are trying to commit to partitions that are no longer assigned to this consumer because the
-     *                                                                     consumer is for example no longer part of the group this exception would be thrown.
+     *
+     * @throws org.apache.kafka.clients.consumer.CommitFailedException if the commit failed and cannot be retried.
+     *             This fatal error can only occur if you are using automatic group management with {@link #subscribe(Collection)},
+     *             or if there is an active group with the same <code>group.id</code> which is using group management. In such cases,
+     *             when you are trying to commit to partitions that are no longer assigned to this consumer because the
+     *             consumer is for example no longer part of the group this exception would be thrown.
      * @throws org.apache.kafka.common.errors.RebalanceInProgressException if the consumer instance is in the middle of a rebalance
-<<<<<<< HEAD
-     *                                                                     so it is not yet determined which partitions would be assigned to the consumer. In such cases you can first
-     *                                                                     complete the rebalance by calling {@link #poll(Duration)} and commit can be reconsidered afterwards.
-     *                                                                     NOTE when you reconsider committing after the rebalance, the assigned partitions may have changed,
-     *                                                                     and also for those partitions that are still assigned their fetch positions may have changed too
-     *                                                                     if more records are returned from the {@link #poll(Duration)} call.
-     * @throws org.apache.kafka.common.errors.WakeupException              if {@link #wakeup()} is called before or while this
-     *                                                                     function is called
-     * @throws org.apache.kafka.common.errors.InterruptException           if the calling thread is interrupted before or while
-     *                                                                     this function is called
-     * @throws org.apache.kafka.common.errors.AuthenticationException      if authentication fails. See the exception for more details
-     * @throws org.apache.kafka.common.errors.AuthorizationException       if not authorized to the topic or to the
-     *                                                                     configured groupId. See the exception for more details
-     * @throws org.apache.kafka.common.KafkaException                      for any other unrecoverable errors (e.g. if offset metadata
-     *                                                                     is too large or if the topic does not exist).
-     * @throws org.apache.kafka.common.errors.TimeoutException             if the timeout specified by {@code default.api.timeout.ms} expires
-     *                                                                     before successful completion of the offset commit
-     * @throws org.apache.kafka.common.errors.FencedInstanceIdException    if this consumer instance gets fenced by broker.
-=======
      *            so it is not yet determined which partitions would be assigned to the consumer. In such cases you can first
      *            complete the rebalance by calling {@link #poll(Duration)} and commit can be reconsidered afterwards.
      *            NOTE when you reconsider committing after the rebalance, the assigned partitions may have changed,
@@ -1230,7 +934,6 @@
      *            before successful completion of the offset commit
      * @throws org.apache.kafka.common.errors.FencedInstanceIdException if this consumer is using the classic group protocol
      *            and this instance gets fenced by broker.
->>>>>>> 9494bebe
      */
     @Override
     public void commitSync() {
@@ -1250,31 +953,13 @@
      * <p>
      * Note that asynchronous offset commits sent previously with the {@link #commitAsync(OffsetCommitCallback)}
      * (or similar) are guaranteed to have their callbacks invoked prior to completion of this method.
-     * @throws org.apache.kafka.clients.consumer.CommitFailedException     if the commit failed and cannot be retried.
-     *                                                                     This can only occur if you are using automatic group management with {@link #subscribe(Collection)},
-     *                                                                     or if there is an active group with the same <code>group.id</code> which is using group management. In such cases,
-     *                                                                     when you are trying to commit to partitions that are no longer assigned to this consumer because the
-     *                                                                     consumer is for example no longer part of the group this exception would be thrown.
+     *
+     * @throws org.apache.kafka.clients.consumer.CommitFailedException if the commit failed and cannot be retried.
+     *             This can only occur if you are using automatic group management with {@link #subscribe(Collection)},
+     *             or if there is an active group with the same <code>group.id</code> which is using group management. In such cases,
+     *             when you are trying to commit to partitions that are no longer assigned to this consumer because the
+     *             consumer is for example no longer part of the group this exception would be thrown.
      * @throws org.apache.kafka.common.errors.RebalanceInProgressException if the consumer instance is in the middle of a rebalance
-<<<<<<< HEAD
-     *                                                                     so it is not yet determined which partitions would be assigned to the consumer. In such cases you can first
-     *                                                                     complete the rebalance by calling {@link #poll(Duration)} and commit can be reconsidered afterwards.
-     *                                                                     NOTE when you reconsider committing after the rebalance, the assigned partitions may have changed,
-     *                                                                     and also for those partitions that are still assigned their fetch positions may have changed too
-     *                                                                     if more records are returned from the {@link #poll(Duration)} call.
-     * @throws org.apache.kafka.common.errors.WakeupException              if {@link #wakeup()} is called before or while this
-     *                                                                     function is called
-     * @throws org.apache.kafka.common.errors.InterruptException           if the calling thread is interrupted before or while
-     *                                                                     this function is called
-     * @throws org.apache.kafka.common.errors.AuthenticationException      if authentication fails. See the exception for more details
-     * @throws org.apache.kafka.common.errors.AuthorizationException       if not authorized to the topic or to the
-     *                                                                     configured groupId. See the exception for more details
-     * @throws org.apache.kafka.common.KafkaException                      for any other unrecoverable errors (e.g. if offset metadata
-     *                                                                     is too large or if the topic does not exist).
-     * @throws org.apache.kafka.common.errors.TimeoutException             if the timeout expires before successful completion
-     *                                                                     of the offset commit
-     * @throws org.apache.kafka.common.errors.FencedInstanceIdException    if this consumer instance gets fenced by broker.
-=======
      *            so it is not yet determined which partitions would be assigned to the consumer. In such cases you can first
      *            complete the rebalance by calling {@link #poll(Duration)} and commit can be reconsidered afterwards.
      *            NOTE when you reconsider committing after the rebalance, the assigned partitions may have changed,
@@ -1293,7 +978,6 @@
      *            of the offset commit
      * @throws org.apache.kafka.common.errors.FencedInstanceIdException if this consumer is using the classic group protocol
      *            and this instance gets fenced by broker.
->>>>>>> 9494bebe
      */
     @Override
     public void commitSync(Duration timeout) {
@@ -1318,34 +1002,14 @@
      * <p>
      * Note that asynchronous offset commits sent previously with the {@link #commitAsync(OffsetCommitCallback)}
      * (or similar) are guaranteed to have their callbacks invoked prior to completion of this method.
+     *
      * @param offsets A map of offsets by partition with associated metadata
-     * @throws org.apache.kafka.clients.consumer.CommitFailedException     if the commit failed and cannot be retried.
-     *                                                                     This can only occur if you are using automatic group management with {@link #subscribe(Collection)},
-     *                                                                     or if there is an active group with the same <code>group.id</code> which is using group management. In such cases,
-     *                                                                     when you are trying to commit to partitions that are no longer assigned to this consumer because the
-     *                                                                     consumer is for example no longer part of the group this exception would be thrown.
+     * @throws org.apache.kafka.clients.consumer.CommitFailedException if the commit failed and cannot be retried.
+     *             This can only occur if you are using automatic group management with {@link #subscribe(Collection)},
+     *             or if there is an active group with the same <code>group.id</code> which is using group management. In such cases,
+     *             when you are trying to commit to partitions that are no longer assigned to this consumer because the
+     *             consumer is for example no longer part of the group this exception would be thrown.
      * @throws org.apache.kafka.common.errors.RebalanceInProgressException if the consumer instance is in the middle of a rebalance
-<<<<<<< HEAD
-     *                                                                     so it is not yet determined which partitions would be assigned to the consumer. In such cases you can first
-     *                                                                     complete the rebalance by calling {@link #poll(Duration)} and commit can be reconsidered afterwards.
-     *                                                                     NOTE when you reconsider committing after the rebalance, the assigned partitions may have changed,
-     *                                                                     and also for those partitions that are still assigned their fetch positions may have changed too
-     *                                                                     if more records are returned from the {@link #poll(Duration)} call, so when you retry committing
-     *                                                                     you should consider updating the passed in {@code offset} parameter.
-     * @throws org.apache.kafka.common.errors.WakeupException              if {@link #wakeup()} is called before or while this
-     *                                                                     function is called
-     * @throws org.apache.kafka.common.errors.InterruptException           if the calling thread is interrupted before or while
-     *                                                                     this function is called
-     * @throws org.apache.kafka.common.errors.AuthenticationException      if authentication fails. See the exception for more details
-     * @throws org.apache.kafka.common.errors.AuthorizationException       if not authorized to the topic or to the
-     *                                                                     configured groupId. See the exception for more details
-     * @throws java.lang.IllegalArgumentException                          if the committed offset is negative
-     * @throws org.apache.kafka.common.KafkaException                      for any other unrecoverable errors (e.g. if offset metadata
-     *                                                                     is too large or if the topic does not exist).
-     * @throws org.apache.kafka.common.errors.TimeoutException             if the timeout expires before successful completion
-     *                                                                     of the offset commit
-     * @throws org.apache.kafka.common.errors.FencedInstanceIdException    if this consumer instance gets fenced by broker.
-=======
      *            so it is not yet determined which partitions would be assigned to the consumer. In such cases you can first
      *            complete the rebalance by calling {@link #poll(Duration)} and commit can be reconsidered afterwards.
      *            NOTE when you reconsider committing after the rebalance, the assigned partitions may have changed,
@@ -1366,7 +1030,6 @@
      *            of the offset commit
      * @throws org.apache.kafka.common.errors.FencedInstanceIdException if this consumer is using the classic group protocol
      *            and this instance gets fenced by broker.
->>>>>>> 9494bebe
      */
     @Override
     public void commitSync(final Map<TopicPartition, OffsetAndMetadata> offsets) {
@@ -1422,22 +1085,7 @@
      */
     @Override
     public void commitSync(final Map<TopicPartition, OffsetAndMetadata> offsets, final Duration timeout) {
-<<<<<<< HEAD
-        acquireAndEnsureOpen();
-        long commitStart = time.nanoseconds();
-        try {
-            maybeThrowInvalidGroupIdException();
-            offsets.forEach(this::updateLastSeenEpochIfNewer);
-            if (!coordinator.commitOffsetsSync(new HashMap<>(offsets), time.timer(timeout))) {
-                throw new TimeoutException("Timeout of " + timeout.toMillis() + "ms expired before successfully " + "committing offsets " + offsets);
-            }
-        } finally {
-            kafkaConsumerMetrics.recordCommitSync(time.nanoseconds() - commitStart);
-            release();
-        }
-=======
         delegate.commitSync(offsets, timeout);
->>>>>>> 9494bebe
     }
 
     /**
@@ -1465,6 +1113,7 @@
      * the invocations. Corresponding commit callbacks are also invoked in the same order. Additionally note that
      * offsets committed through this API are guaranteed to complete before a subsequent call to {@link #commitSync()}
      * (and variants) returns.
+     *
      * @param callback Callback to invoke when the commit completes
      * @throws org.apache.kafka.common.errors.FencedInstanceIdException if this consumer is using the classic group protocol
      *             and this instance gets fenced by broker.
@@ -1493,8 +1142,9 @@
      * the invocations. Corresponding commit callbacks are also invoked in the same order. Additionally note that
      * offsets committed through this API are guaranteed to complete before a subsequent call to {@link #commitSync()}
      * (and variants) returns.
-     * @param offsets  A map of offsets by partition with associate metadata. This map will be copied internally, so it
-     *                 is safe to mutate the map after returning.
+     *
+     * @param offsets A map of offsets by partition with associate metadata. This map will be copied internally, so it
+     *                is safe to mutate the map after returning.
      * @param callback Callback to invoke when the commit completes
      * @throws org.apache.kafka.common.errors.FencedInstanceIdException if this consumer is using the classic group protocol
      *             and this instance gets fenced by broker.
@@ -1549,37 +1199,16 @@
      */
     @Override
     public void seek(TopicPartition partition, OffsetAndMetadata offsetAndMetadata) {
-<<<<<<< HEAD
-        long offset = offsetAndMetadata.offset();
-        if (offset < 0) {
-            throw new IllegalArgumentException("seek offset must not be a negative number");
-        }
-
-        acquireAndEnsureOpen();
-        try {
-            if (offsetAndMetadata.leaderEpoch().isPresent()) {
-                log.info("Seeking to offset {} for partition {} with epoch {}", offset, partition, offsetAndMetadata.leaderEpoch().get());
-            } else {
-                log.info("Seeking to offset {} for partition {}", offset, partition);
-            }
-            Metadata.LeaderAndEpoch currentLeaderAndEpoch = this.metadata.currentLeader(partition);
-            SubscriptionState.FetchPosition newPosition = new SubscriptionState.FetchPosition(offsetAndMetadata.offset(), offsetAndMetadata.leaderEpoch(), currentLeaderAndEpoch);
-            this.updateLastSeenEpochIfNewer(partition, offsetAndMetadata);
-            this.subscriptions.seekUnvalidated(partition, newPosition);
-        } finally {
-            release();
-        }
-=======
         delegate.seek(partition, offsetAndMetadata);
->>>>>>> 9494bebe
     }
 
     /**
      * Seek to the first offset for each of the given partitions. This function evaluates lazily, seeking to the
      * first offset in all partitions only when {@link #poll(Duration)} or {@link #position(TopicPartition)} are called.
      * If no partitions are provided, seek to the first offset for all of the currently assigned partitions.
+     *
      * @throws IllegalArgumentException if {@code partitions} is {@code null}
-     * @throws IllegalStateException    if any of the provided partitions are not currently assigned to this consumer
+     * @throws IllegalStateException if any of the provided partitions are not currently assigned to this consumer
      */
     @Override
     public void seekToBeginning(Collection<TopicPartition> partitions) {
@@ -1593,8 +1222,9 @@
      * <p>
      * If {@code isolation.level=read_committed}, the end offset will be the Last Stable Offset, i.e., the offset
      * of the first message with an open transaction.
+     *
      * @throws IllegalArgumentException if {@code partitions} is {@code null}
-     * @throws IllegalStateException    if any of the provided partitions are not currently assigned to this consumer
+     * @throws IllegalStateException if any of the provided partitions are not currently assigned to this consumer
      */
     @Override
     public void seekToEnd(Collection<TopicPartition> partitions) {
@@ -1608,23 +1238,24 @@
      * This call will block until either the position could be determined or an unrecoverable error is
      * encountered (in which case it is thrown to the caller), or the timeout specified by {@code default.api.timeout.ms} expires
      * (in which case a {@link org.apache.kafka.common.errors.TimeoutException} is thrown to the caller).
+     *
      * @param partition The partition to get the position for
      * @return The current position of the consumer (that is, the offset of the next record to be fetched)
-     * @throws IllegalStateException                                      if the provided TopicPartition is not assigned to this consumer
-     * @throws org.apache.kafka.clients.consumer.InvalidOffsetException   if no offset is currently defined for
-     *                                                                    the partition
-     * @throws org.apache.kafka.common.errors.WakeupException             if {@link #wakeup()} is called before or while this
-     *                                                                    function is called
-     * @throws org.apache.kafka.common.errors.InterruptException          if the calling thread is interrupted before or while
-     *                                                                    this function is called
-     * @throws org.apache.kafka.common.errors.AuthenticationException     if authentication fails. See the exception for more details
-     * @throws org.apache.kafka.common.errors.AuthorizationException      if not authorized to the topic or to the
-     *                                                                    configured groupId. See the exception for more details
+     * @throws IllegalStateException if the provided TopicPartition is not assigned to this consumer
+     * @throws org.apache.kafka.clients.consumer.InvalidOffsetException if no offset is currently defined for
+     *             the partition
+     * @throws org.apache.kafka.common.errors.WakeupException if {@link #wakeup()} is called before or while this
+     *             function is called
+     * @throws org.apache.kafka.common.errors.InterruptException if the calling thread is interrupted before or while
+     *             this function is called
+     * @throws org.apache.kafka.common.errors.AuthenticationException if authentication fails. See the exception for more details
+     * @throws org.apache.kafka.common.errors.AuthorizationException if not authorized to the topic or to the
+     *             configured groupId. See the exception for more details
      * @throws org.apache.kafka.common.errors.UnsupportedVersionException if the consumer attempts to fetch stable offsets
-     *                                                                    when the broker doesn't support this feature
-     * @throws org.apache.kafka.common.KafkaException                     for any other unrecoverable errors
-     * @throws org.apache.kafka.common.errors.TimeoutException            if the position cannot be determined before the
-     *                                                                    timeout specified by {@code default.api.timeout.ms} expires
+     *             when the broker doesn't support this feature
+     * @throws org.apache.kafka.common.KafkaException for any other unrecoverable errors
+     * @throws org.apache.kafka.common.errors.TimeoutException if the position cannot be determined before the
+     *             timeout specified by {@code default.api.timeout.ms} expires
      */
     @Override
     public long position(TopicPartition partition) {
@@ -1638,103 +1269,27 @@
      * <p>
      * This call will block until the position can be determined, an unrecoverable error is
      * encountered (in which case it is thrown to the caller), or the timeout expires.
+     *
      * @param partition The partition to get the position for
-     * @param timeout   The maximum amount of time to await determination of the current position
+     * @param timeout The maximum amount of time to await determination of the current position
      * @return The current position of the consumer (that is, the offset of the next record to be fetched)
-     * @throws IllegalStateException                                    if the provided TopicPartition is not assigned to this consumer
+     * @throws IllegalStateException if the provided TopicPartition is not assigned to this consumer
      * @throws org.apache.kafka.clients.consumer.InvalidOffsetException if no offset is currently defined for
-     *                                                                  the partition
-     * @throws org.apache.kafka.common.errors.WakeupException           if {@link #wakeup()} is called before or while this
-     *                                                                  function is called
-     * @throws org.apache.kafka.common.errors.InterruptException        if the calling thread is interrupted before or while
-     *                                                                  this function is called
-     * @throws org.apache.kafka.common.errors.TimeoutException          if the position cannot be determined before the
-     *                                                                  passed timeout expires
-     * @throws org.apache.kafka.common.errors.AuthenticationException   if authentication fails. See the exception for more details
-     * @throws org.apache.kafka.common.errors.AuthorizationException    if not authorized to the topic or to the
-     *                                                                  configured groupId. See the exception for more details
-     * @throws org.apache.kafka.common.KafkaException                   for any other unrecoverable errors
+     *             the partition
+     * @throws org.apache.kafka.common.errors.WakeupException if {@link #wakeup()} is called before or while this
+     *             function is called
+     * @throws org.apache.kafka.common.errors.InterruptException if the calling thread is interrupted before or while
+     *             this function is called
+     * @throws org.apache.kafka.common.errors.TimeoutException if the position cannot be determined before the
+     *             passed timeout expires
+     * @throws org.apache.kafka.common.errors.AuthenticationException if authentication fails. See the exception for more details
+     * @throws org.apache.kafka.common.errors.AuthorizationException if not authorized to the topic or to the
+     *             configured groupId. See the exception for more details
+     * @throws org.apache.kafka.common.KafkaException for any other unrecoverable errors
      */
     @Override
     public long position(TopicPartition partition, final Duration timeout) {
-<<<<<<< HEAD
-        acquireAndEnsureOpen();
-        try {
-            if (!this.subscriptions.isAssigned(partition))
-                throw new IllegalStateException("You can only check the position for partitions assigned to this consumer.");
-
-            Timer timer = time.timer(timeout);
-            do {
-                SubscriptionState.FetchPosition position = this.subscriptions.validPosition(partition);
-                if (position != null)
-                    return position.offset;
-
-                updateFetchPositions(timer);
-                client.poll(timer);
-            } while (timer.notExpired());
-
-            throw new TimeoutException("Timeout of " + timeout.toMillis() + "ms expired before the position " + "for partition " + partition + " could be determined");
-        } finally {
-            release();
-        }
-    }
-
-    /**
-     * Get the last committed offset for the given partition (whether the commit happened by this process or
-     * another). This offset will be used as the position for the consumer in the event of a failure.
-     * <p>
-     * This call will do a remote call to get the latest committed offset from the server, and will block until the
-     * committed offset is gotten successfully, an unrecoverable error is encountered (in which case it is thrown to
-     * the caller), or the timeout specified by {@code default.api.timeout.ms} expires (in which case a
-     * {@link org.apache.kafka.common.errors.TimeoutException} is thrown to the caller).
-     * @param partition The partition to check
-     * @return The last committed offset and metadata or null if there was no prior commit
-     * @throws org.apache.kafka.common.errors.WakeupException         if {@link #wakeup()} is called before or while this
-     *                                                                function is called
-     * @throws org.apache.kafka.common.errors.InterruptException      if the calling thread is interrupted before or while
-     *                                                                this function is called
-     * @throws org.apache.kafka.common.errors.AuthenticationException if authentication fails. See the exception for more details
-     * @throws org.apache.kafka.common.errors.AuthorizationException  if not authorized to the topic or to the
-     *                                                                configured groupId. See the exception for more details
-     * @throws org.apache.kafka.common.KafkaException                 for any other unrecoverable errors
-     * @throws org.apache.kafka.common.errors.TimeoutException        if the committed offset cannot be found before
-     *                                                                the timeout specified by {@code default.api.timeout.ms} expires.
-     * @deprecated since 2.4 Use {@link #committed(Set)} instead
-     */
-    @Deprecated
-    @Override
-    public OffsetAndMetadata committed(TopicPartition partition) {
-        return committed(partition, Duration.ofMillis(defaultApiTimeoutMs));
-    }
-
-    /**
-     * Get the last committed offset for the given partition (whether the commit happened by this process or
-     * another). This offset will be used as the position for the consumer in the event of a failure.
-     * <p>
-     * This call will block until the position can be determined, an unrecoverable error is
-     * encountered (in which case it is thrown to the caller), or the timeout expires.
-     * @param partition The partition to check
-     * @param timeout   The maximum amount of time to await the current committed offset
-     * @return The last committed offset and metadata or null if there was no prior commit
-     * @throws org.apache.kafka.common.errors.WakeupException         if {@link #wakeup()} is called before or while this
-     *                                                                function is called
-     * @throws org.apache.kafka.common.errors.InterruptException      if the calling thread is interrupted before or while
-     *                                                                this function is called
-     * @throws org.apache.kafka.common.errors.AuthenticationException if authentication fails. See the exception for more details
-     * @throws org.apache.kafka.common.errors.AuthorizationException  if not authorized to the topic or to the
-     *                                                                configured groupId. See the exception for more details
-     * @throws org.apache.kafka.common.KafkaException                 for any other unrecoverable errors
-     * @throws org.apache.kafka.common.errors.TimeoutException        if the committed offset cannot be found before
-     *                                                                expiration of the timeout
-     * @deprecated since 2.4 Use {@link #committed(Set, Duration)} instead
-     */
-    @Deprecated
-    @Override
-    public OffsetAndMetadata committed(TopicPartition partition, final Duration timeout) {
-        return committed(Collections.singleton(partition), timeout).get(partition);
-=======
         return delegate.position(partition, timeout);
->>>>>>> 9494bebe
     }
 
     /**
@@ -2047,35 +1602,22 @@
      */
     @Override
     public Map<TopicPartition, OffsetAndTimestamp> offsetsForTimes(Map<TopicPartition, Long> timestampsToSearch, Duration timeout) {
-<<<<<<< HEAD
-        acquireAndEnsureOpen();
-        try {
-            for (Map.Entry<TopicPartition, Long> entry : timestampsToSearch.entrySet()) {
-                // we explicitly exclude the earliest and latest offset here so the timestamp in the returned
-                // OffsetAndTimestamp is always positive.
-                if (entry.getValue() < 0)
-                    throw new IllegalArgumentException("The target time for partition " + entry.getKey() + " is " + entry.getValue() + ". The target time cannot be negative.");
-            }
-            return offsetFetcher.offsetsForTimes(timestampsToSearch, time.timer(timeout));
-        } finally {
-            release();
-        }
-=======
         return delegate.offsetsForTimes(timestampsToSearch, timeout);
->>>>>>> 9494bebe
     }
 
     /**
      * Get the first offset for the given partitions.
      * <p>
      * This method does not change the current consumer position of the partitions.
+     *
+     * @see #seekToBeginning(Collection)
+     *
      * @param partitions the partitions to get the earliest offsets.
      * @return The earliest available offsets for the given partitions
      * @throws org.apache.kafka.common.errors.AuthenticationException if authentication fails. See the exception for more details
-     * @throws org.apache.kafka.common.errors.AuthorizationException  if not authorized to the topic(s). See the exception for more details
-     * @throws org.apache.kafka.common.errors.TimeoutException        if the offset metadata could not be fetched before
-     *                                                                expiration of the configured {@code default.api.timeout.ms}
-     * @see #seekToBeginning(Collection)
+     * @throws org.apache.kafka.common.errors.AuthorizationException if not authorized to the topic(s). See the exception for more details
+     * @throws org.apache.kafka.common.errors.TimeoutException if the offset metadata could not be fetched before
+     *         expiration of the configured {@code default.api.timeout.ms}
      */
     @Override
     public Map<TopicPartition, Long> beginningOffsets(Collection<TopicPartition> partitions) {
@@ -2086,14 +1628,17 @@
      * Get the first offset for the given partitions.
      * <p>
      * This method does not change the current consumer position of the partitions.
+     *
+     * @see #seekToBeginning(Collection)
+     *
      * @param partitions the partitions to get the earliest offsets
-     * @param timeout    The maximum amount of time to await retrieval of the beginning offsets
+     * @param timeout The maximum amount of time to await retrieval of the beginning offsets
+     *
      * @return The earliest available offsets for the given partitions
      * @throws org.apache.kafka.common.errors.AuthenticationException if authentication fails. See the exception for more details
-     * @throws org.apache.kafka.common.errors.AuthorizationException  if not authorized to the topic(s). See the exception for more details
-     * @throws org.apache.kafka.common.errors.TimeoutException        if the offset metadata could not be fetched before
-     *                                                                expiration of the passed timeout
-     * @see #seekToBeginning(Collection)
+     * @throws org.apache.kafka.common.errors.AuthorizationException if not authorized to the topic(s). See the exception for more details
+     * @throws org.apache.kafka.common.errors.TimeoutException if the offset metadata could not be fetched before
+     *         expiration of the passed timeout
      */
     @Override
     public Map<TopicPartition, Long> beginningOffsets(Collection<TopicPartition> partitions, Duration timeout) {
@@ -2109,13 +1654,15 @@
      *
      * <p>
      * This method does not change the current consumer position of the partitions.
+     *
+     * @see #seekToEnd(Collection)
+     *
      * @param partitions the partitions to get the end offsets.
      * @return The end offsets for the given partitions.
      * @throws org.apache.kafka.common.errors.AuthenticationException if authentication fails. See the exception for more details
-     * @throws org.apache.kafka.common.errors.AuthorizationException  if not authorized to the topic(s). See the exception for more details
-     * @throws org.apache.kafka.common.errors.TimeoutException        if the offset metadata could not be fetched before
-     *                                                                the amount of time allocated by {@code default.api.timeout.ms} expires
-     * @see #seekToEnd(Collection)
+     * @throws org.apache.kafka.common.errors.AuthorizationException if not authorized to the topic(s). See the exception for more details
+     * @throws org.apache.kafka.common.errors.TimeoutException if the offset metadata could not be fetched before
+     *         the amount of time allocated by {@code default.api.timeout.ms} expires
      */
     @Override
     public Map<TopicPartition, Long> endOffsets(Collection<TopicPartition> partitions) {
@@ -2131,14 +1678,17 @@
      *
      * <p>
      * This method does not change the current consumer position of the partitions.
+     *
+     * @see #seekToEnd(Collection)
+     *
      * @param partitions the partitions to get the end offsets.
-     * @param timeout    The maximum amount of time to await retrieval of the end offsets
+     * @param timeout The maximum amount of time to await retrieval of the end offsets
+     *
      * @return The end offsets for the given partitions.
      * @throws org.apache.kafka.common.errors.AuthenticationException if authentication fails. See the exception for more details
-     * @throws org.apache.kafka.common.errors.AuthorizationException  if not authorized to the topic(s). See the exception for more details
-     * @throws org.apache.kafka.common.errors.TimeoutException        if the offsets could not be fetched before
-     *                                                                expiration of the passed timeout
-     * @see #seekToEnd(Collection)
+     * @throws org.apache.kafka.common.errors.AuthorizationException if not authorized to the topic(s). See the exception for more details
+     * @throws org.apache.kafka.common.errors.TimeoutException if the offsets could not be fetched before
+     *         expiration of the passed timeout
      */
     @Override
     public Map<TopicPartition, Long> endOffsets(Collection<TopicPartition> partitions, Duration timeout) {
@@ -2150,50 +1700,23 @@
      * for example if there is no position yet, or if the end offset is not known yet.
      *
      * <p>
-<<<<<<< HEAD
-     * This method uses locally cached metadata and never makes a remote call.
-=======
      * This method uses locally cached metadata. If the log end offset is not known yet, it triggers a request to fetch
      * the log end offset, but returns immediately.
      *
->>>>>>> 9494bebe
      * @param topicPartition The partition to get the lag for.
+     *
      * @return This {@code Consumer} instance's current lag for the given partition.
+     *
      * @throws IllegalStateException if the {@code topicPartition} is not assigned
      */
     @Override
     public OptionalLong currentLag(TopicPartition topicPartition) {
-<<<<<<< HEAD
-        acquireAndEnsureOpen();
-        try {
-            final Long lag = subscriptions.partitionLag(topicPartition, isolationLevel);
-
-            // if the log end offset is not known and hence cannot return lag and there is
-            // no in-flight list offset requested yet,
-            // issue a list offset request for that partition so that next time
-            // we may get the answer; we do not need to wait for the return value
-            // since we would not try to poll the network client synchronously
-            if (lag == null) {
-                if (subscriptions.partitionEndOffset(topicPartition, isolationLevel) == null && !subscriptions.partitionEndOffsetRequested(topicPartition)) {
-                    log.info("Requesting the log end offset for {} in order to compute lag", topicPartition);
-                    subscriptions.requestPartitionEndOffset(topicPartition);
-                    offsetFetcher.endOffsets(Collections.singleton(topicPartition), time.timer(0L));
-                }
-
-                return OptionalLong.empty();
-            }
-
-            return OptionalLong.of(lag);
-        } finally {
-            release();
-        }
-=======
         return delegate.currentLag(topicPartition);
->>>>>>> 9494bebe
     }
 
     /**
      * Return the current group metadata associated with this consumer.
+     *
      * @return consumer group metadata
      * @throws org.apache.kafka.common.errors.InvalidGroupIdException if consumer does not have a group
      */
@@ -2219,7 +1742,9 @@
      * this userdata, or you do not use a custom
      * {@link org.apache.kafka.clients.consumer.ConsumerPartitionAssignor ConsumerPartitionAssignor}, you should not
      * use this API.
+     *
      * @param reason The reason why the new rebalance is needed.
+     *
      * @throws java.lang.IllegalStateException if the consumer does not use group subscription
      */
     @Override
@@ -2240,9 +1765,10 @@
      * If auto-commit is enabled, this will commit the current offsets if possible within the default
      * timeout. See {@link #close(Duration)} for details. Note that {@link #wakeup()}
      * cannot be used to interrupt close.
+     *
      * @throws org.apache.kafka.common.errors.InterruptException if the calling thread is interrupted
-     *                                                           before or while this function is called
-     * @throws org.apache.kafka.common.KafkaException            for any other error during close
+     *             before or while this function is called
+     * @throws org.apache.kafka.common.KafkaException for any other error during close
      */
     @Override
     public void close() {
@@ -2256,8 +1782,6 @@
      * timeout. If the consumer is unable to complete offset commits and gracefully leave the group
      * before the timeout expires, the consumer is force closed. Note that {@link #wakeup()} cannot be
      * used to interrupt close.
-<<<<<<< HEAD
-=======
      * <p>
      * The actual maximum wait time is bounded by the {@link ConsumerConfig#REQUEST_TIMEOUT_MS_CONFIG} setting, which
      * only applies to operations performed with the broker (coordinator-related requests and
@@ -2266,11 +1790,11 @@
      * Note that the execution time of callbacks (such as {@link OffsetCommitCallback} and
      * {@link ConsumerRebalanceListener}) does not consume time from the close timeout.
      *
->>>>>>> 9494bebe
      * @param timeout The maximum time to wait for consumer to close gracefully. The value must be
      *                non-negative. Specifying a timeout of zero means do not wait for pending requests to complete.
-     * @throws IllegalArgumentException               If the {@code timeout} is negative.
-     * @throws InterruptException                     If the thread is interrupted before or while this function is called
+     *
+     * @throws IllegalArgumentException If the {@code timeout} is negative.
+     * @throws InterruptException If the thread is interrupted before or while this function is called
      * @throws org.apache.kafka.common.KafkaException for any other error during close
      */
     @Override
@@ -2285,21 +1809,7 @@
      */
     @Override
     public void wakeup() {
-<<<<<<< HEAD
-        this.client.wakeup();
-    }
-
-    private ClusterResourceListeners configureClusterResourceListeners(Deserializer<K> keyDeserializer, Deserializer<V> valueDeserializer, List<?>... candidateLists) {
-        ClusterResourceListeners clusterResourceListeners = new ClusterResourceListeners();
-        for (List<?> candidateList : candidateLists)
-            clusterResourceListeners.maybeAddAll(candidateList);
-
-        clusterResourceListeners.maybeAdd(keyDeserializer);
-        clusterResourceListeners.maybeAdd(valueDeserializer);
-        return clusterResourceListeners;
-=======
         delegate.wakeup();
->>>>>>> 9494bebe
     }
 
     // Functions below are for testing only
