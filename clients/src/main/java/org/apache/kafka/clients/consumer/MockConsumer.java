--- conflicted
+++ resolved
@@ -19,9 +19,6 @@
 import org.apache.kafka.clients.Metadata;
 import org.apache.kafka.clients.consumer.internals.AutoOffsetResetStrategy;
 import org.apache.kafka.clients.consumer.internals.SubscriptionState;
-<<<<<<< HEAD
-import org.apache.kafka.common.*;
-=======
 import org.apache.kafka.common.KafkaException;
 import org.apache.kafka.common.Metric;
 import org.apache.kafka.common.MetricName;
@@ -29,13 +26,23 @@
 import org.apache.kafka.common.TopicPartition;
 import org.apache.kafka.common.Uuid;
 import org.apache.kafka.common.errors.TimeoutException;
->>>>>>> 9494bebe
 import org.apache.kafka.common.errors.WakeupException;
 import org.apache.kafka.common.metrics.KafkaMetric;
 import org.apache.kafka.common.utils.LogContext;
 
 import java.time.Duration;
-import java.util.*;
+import java.util.ArrayList;
+import java.util.Collection;
+import java.util.Collections;
+import java.util.HashMap;
+import java.util.HashSet;
+import java.util.LinkedList;
+import java.util.List;
+import java.util.Map;
+import java.util.Optional;
+import java.util.OptionalLong;
+import java.util.Queue;
+import java.util.Set;
 import java.util.concurrent.atomic.AtomicBoolean;
 import java.util.regex.Pattern;
 import java.util.stream.Collectors;
@@ -283,7 +290,8 @@
                     if (assignment().contains(entry.getKey()) && rec.offset() >= position) {
                         results.computeIfAbsent(entry.getKey(), partition -> new ArrayList<>()).add(rec);
                         Metadata.LeaderAndEpoch leaderAndEpoch = new Metadata.LeaderAndEpoch(Optional.empty(), rec.leaderEpoch());
-                        SubscriptionState.FetchPosition newPosition = new SubscriptionState.FetchPosition(rec.offset() + 1, rec.leaderEpoch(), leaderAndEpoch);
+                        SubscriptionState.FetchPosition newPosition = new SubscriptionState.FetchPosition(
+                                rec.offset() + 1, rec.leaderEpoch(), leaderAndEpoch);
                         subscriptions.position(entry.getKey(), newPosition);
                         nextOffsetAndMetadata.put(entry.getKey(), new OffsetAndMetadata(rec.offset() + 1, rec.leaderEpoch(), ""));
                     }
@@ -370,7 +378,10 @@
     public synchronized Map<TopicPartition, OffsetAndMetadata> committed(final Set<TopicPartition> partitions) {
         ensureNotClosed();
 
-        return partitions.stream().filter(committed::containsKey).collect(Collectors.toMap(tp -> tp, tp -> subscriptions.isAssigned(tp) ? committed.get(tp) : new OffsetAndMetadata(0)));
+        return partitions.stream()
+            .filter(committed::containsKey)
+            .collect(Collectors.toMap(tp -> tp, tp -> subscriptions.isAssigned(tp) ?
+                committed.get(tp) : new OffsetAndMetadata(0)));
     }
 
     @Override
@@ -618,7 +629,8 @@
     }
 
     @Override
-    public Map<TopicPartition, OffsetAndTimestamp> offsetsForTimes(Map<TopicPartition, Long> timestampsToSearch, Duration timeout) {
+    public Map<TopicPartition, OffsetAndTimestamp> offsetsForTimes(Map<TopicPartition, Long> timestampsToSearch,
+            Duration timeout) {
         return offsetsForTimes(timestampsToSearch);
     }
 
