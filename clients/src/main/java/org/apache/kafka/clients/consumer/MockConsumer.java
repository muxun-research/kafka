/*
 * Licensed to the Apache Software Foundation (ASF) under one or more
 * contributor license agreements. See the NOTICE file distributed with
 * this work for additional information regarding copyright ownership.
 * The ASF licenses this file to You under the Apache License, Version 2.0
 * (the "License"); you may not use this file except in compliance with
 * the License. You may obtain a copy of the License at
 *
 *    http://www.apache.org/licenses/LICENSE-2.0
 *
 * Unless required by applicable law or agreed to in writing, software
 * distributed under the License is distributed on an "AS IS" BASIS,
 * WITHOUT WARRANTIES OR CONDITIONS OF ANY KIND, either express or implied.
 * See the License for the specific language governing permissions and
 * limitations under the License.
 */
package org.apache.kafka.clients.consumer;

import org.apache.kafka.clients.Metadata;
import org.apache.kafka.clients.consumer.internals.NoOpConsumerRebalanceListener;
import org.apache.kafka.clients.consumer.internals.SubscriptionState;
import org.apache.kafka.common.KafkaException;
import org.apache.kafka.common.Metric;
import org.apache.kafka.common.MetricName;
import org.apache.kafka.common.PartitionInfo;
import org.apache.kafka.common.TopicPartition;
import org.apache.kafka.common.errors.WakeupException;
import org.apache.kafka.common.utils.LogContext;

import java.time.Duration;
import java.util.ArrayList;
import java.util.Collection;
import java.util.Collections;
import java.util.HashMap;
import java.util.HashSet;
import java.util.LinkedList;
import java.util.List;
import java.util.Map;
import java.util.Optional;
import java.util.OptionalLong;
import java.util.Queue;
import java.util.Set;
import java.util.concurrent.atomic.AtomicBoolean;
import java.util.regex.Pattern;
import java.util.stream.Collectors;

import static java.util.Collections.singleton;
import static org.apache.kafka.clients.consumer.KafkaConsumer.DEFAULT_CLOSE_TIMEOUT_MS;


/**
 * A mock of the {@link Consumer} interface you can use for testing code that uses Kafka. This class is <i> not
 * threadsafe </i>. However, you can use the {@link #schedulePollTask(Runnable)} method to write multithreaded tests
 * where a driver thread waits for {@link #poll(Duration)} to be called by a background thread and then can safely perform
 * operations during a callback.
 */
public class MockConsumer<K, V> implements Consumer<K, V> {

    private final Map<String, List<PartitionInfo>> partitions;
    private final SubscriptionState subscriptions;
	private final Map<TopicPartition, Long> beginningOffsets;
	private final Map<TopicPartition, Long> endOffsets;
	private final Map<TopicPartition, OffsetAndMetadata> committed;
    private final Queue<Runnable> pollTasks;
    private final Set<TopicPartition> paused;

    private Map<TopicPartition, List<ConsumerRecord<K, V>>> records;
    private KafkaException pollException;
    private KafkaException offsetsException;
	private AtomicBoolean wakeup;
	private Duration lastPollTimeout;
	private boolean closed;
	private boolean shouldRebalance;

    public MockConsumer(OffsetResetStrategy offsetResetStrategy) {
        this.subscriptions = new SubscriptionState(new LogContext(), offsetResetStrategy);
        this.partitions = new HashMap<>();
        this.records = new HashMap<>();
        this.paused = new HashSet<>();
        this.closed = false;
        this.beginningOffsets = new HashMap<>();
        this.endOffsets = new HashMap<>();
        this.pollTasks = new LinkedList<>();
        this.pollException = null;
        this.wakeup = new AtomicBoolean(false);
		this.committed = new HashMap<>();
		this.shouldRebalance = false;
    }

    @Override
    public synchronized Set<TopicPartition> assignment() {
        return this.subscriptions.assignedPartitions();
    }

    /**
     * Simulate a rebalance event.
     */
    public synchronized void rebalance(Collection<TopicPartition> newAssignment) {
        // compute added and removed partitions for rebalance callback
        Set<TopicPartition> oldAssignmentSet = this.subscriptions.assignedPartitions();
        Set<TopicPartition> newAssignmentSet = new HashSet<>(newAssignment);
        List<TopicPartition> added = newAssignment.stream().filter(x -> !oldAssignmentSet.contains(x)).collect(Collectors.toList());
        List<TopicPartition> removed = oldAssignmentSet.stream().filter(x -> !newAssignmentSet.contains(x)).collect(Collectors.toList());

        // rebalance
        this.records.clear();
        this.subscriptions.assignFromSubscribed(newAssignment);

        // rebalance callbacks
        if (!added.isEmpty()) {
            this.subscriptions.rebalanceListener().onPartitionsAssigned(added);
        }
        if (!removed.isEmpty()) {
            this.subscriptions.rebalanceListener().onPartitionsRevoked(removed);
        }
    }

    @Override
    public synchronized Set<String> subscription() {
        return this.subscriptions.subscription();
    }

    @Override
    public synchronized void subscribe(Collection<String> topics) {
        subscribe(topics, new NoOpConsumerRebalanceListener());
    }

    @Override
    public synchronized void subscribe(Pattern pattern, final ConsumerRebalanceListener listener) {
        ensureNotClosed();
        committed.clear();
        this.subscriptions.subscribe(pattern, listener);
        Set<String> topicsToSubscribe = new HashSet<>();
        for (String topic: partitions.keySet()) {
            if (pattern.matcher(topic).matches() &&
                !subscriptions.subscription().contains(topic))
                topicsToSubscribe.add(topic);
        }
        ensureNotClosed();
        this.subscriptions.subscribeFromPattern(topicsToSubscribe);
        final Set<TopicPartition> assignedPartitions = new HashSet<>();
        for (final String topic : topicsToSubscribe) {
            for (final PartitionInfo info : this.partitions.get(topic)) {
                assignedPartitions.add(new TopicPartition(topic, info.partition()));
            }

        }
        subscriptions.assignFromSubscribed(assignedPartitions);
    }

    @Override
    public synchronized void subscribe(Pattern pattern) {
        subscribe(pattern, new NoOpConsumerRebalanceListener());
    }

    @Override
    public synchronized void subscribe(Collection<String> topics, final ConsumerRebalanceListener listener) {
        ensureNotClosed();
        committed.clear();
        this.subscriptions.subscribe(new HashSet<>(topics), listener);
    }

    @Override
    public synchronized void assign(Collection<TopicPartition> partitions) {
        ensureNotClosed();
        committed.clear();
        this.subscriptions.assignFromUser(new HashSet<>(partitions));
    }

    @Override
    public synchronized void unsubscribe() {
        ensureNotClosed();
        committed.clear();
        subscriptions.unsubscribe();
    }

    @Deprecated
    @Override
    public synchronized ConsumerRecords<K, V> poll(long timeout) {
		return poll(Duration.ofMillis(timeout));
    }

    @Override
    public synchronized ConsumerRecords<K, V> poll(final Duration timeout) {
		ensureNotClosed();

		lastPollTimeout = timeout;

		// Synchronize around the entire execution so new tasks to be triggered on subsequent poll calls can be added in
		// the callback
		synchronized (pollTasks) {
			Runnable task = pollTasks.poll();
			if (task != null)
				task.run();
		}

		if (wakeup.get()) {
            wakeup.set(false);
            throw new WakeupException();
        }

        if (pollException != null) {
            RuntimeException exception = this.pollException;
            this.pollException = null;
            throw exception;
        }

        // Handle seeks that need to wait for a poll() call to be processed
        for (TopicPartition tp : subscriptions.assignedPartitions())
            if (!subscriptions.hasValidPosition(tp))
                updateFetchPosition(tp);

        // update the consumed offset
		final Map<TopicPartition, List<ConsumerRecord<K, V>>> results = new HashMap<>();
		final List<TopicPartition> toClear = new ArrayList<>();

        for (Map.Entry<TopicPartition, List<ConsumerRecord<K, V>>> entry : this.records.entrySet()) {
            if (!subscriptions.isPaused(entry.getKey())) {
                final List<ConsumerRecord<K, V>> recs = entry.getValue();
                for (final ConsumerRecord<K, V> rec : recs) {
                    long position = subscriptions.position(entry.getKey()).offset;

                    if (beginningOffsets.get(entry.getKey()) != null && beginningOffsets.get(entry.getKey()) > position) {
                        throw new OffsetOutOfRangeException(Collections.singletonMap(entry.getKey(), position));
                    }

                    if (assignment().contains(entry.getKey()) && rec.offset() >= position) {
						results.computeIfAbsent(entry.getKey(), partition -> new ArrayList<>()).add(rec);
						Metadata.LeaderAndEpoch leaderAndEpoch = new Metadata.LeaderAndEpoch(Optional.empty(), rec.leaderEpoch());
						SubscriptionState.FetchPosition newPosition = new SubscriptionState.FetchPosition(
								rec.offset() + 1, rec.leaderEpoch(), leaderAndEpoch);
						subscriptions.position(entry.getKey(), newPosition);
					}
				}
				toClear.add(entry.getKey());
			}
		}

		toClear.forEach(p -> this.records.remove(p));
		return new ConsumerRecords<>(results);
	}

    public synchronized void addRecord(ConsumerRecord<K, V> record) {
        ensureNotClosed();
        TopicPartition tp = new TopicPartition(record.topic(), record.partition());
        Set<TopicPartition> currentAssigned = this.subscriptions.assignedPartitions();
        if (!currentAssigned.contains(tp))
            throw new IllegalStateException("Cannot add records for a partition that is not assigned to the consumer");
        List<ConsumerRecord<K, V>> recs = this.records.computeIfAbsent(tp, k -> new ArrayList<>());
        recs.add(record);
    }

    /**
     * @deprecated Use {@link #setPollException(KafkaException)} instead
     */
    @Deprecated
    public synchronized void setException(KafkaException exception) {
        setPollException(exception);
    }

    public synchronized void setPollException(KafkaException exception) {
        this.pollException = exception;
    }

    public synchronized void setOffsetsException(KafkaException exception) {
        this.offsetsException = exception;
    }

    @Override
    public synchronized void commitAsync(Map<TopicPartition, OffsetAndMetadata> offsets, OffsetCommitCallback callback) {
        ensureNotClosed();
        for (Map.Entry<TopicPartition, OffsetAndMetadata> entry : offsets.entrySet())
            committed.put(entry.getKey(), entry.getValue());
        if (callback != null) {
            callback.onComplete(offsets, null);
        }
    }

    @Override
    public synchronized void commitSync(Map<TopicPartition, OffsetAndMetadata> offsets) {
        commitAsync(offsets, null);
    }

    @Override
    public synchronized void commitAsync() {
        commitAsync(null);
    }

    @Override
    public synchronized void commitAsync(OffsetCommitCallback callback) {
        ensureNotClosed();
        commitAsync(this.subscriptions.allConsumed(), callback);
    }

    @Override
    public synchronized void commitSync() {
        commitSync(this.subscriptions.allConsumed());
    }

    @Override
    public synchronized void commitSync(Duration timeout) {
        commitSync(this.subscriptions.allConsumed());
    }

    @Override
    public void commitSync(Map<TopicPartition, OffsetAndMetadata> offsets, final Duration timeout) {
        commitSync(offsets);
    }

    @Override
    public synchronized void seek(TopicPartition partition, long offset) {
		ensureNotClosed();
		subscriptions.seek(partition, offset);
	}

	@Override
	public void seek(TopicPartition partition, OffsetAndMetadata offsetAndMetadata) {
		ensureNotClosed();
		subscriptions.seek(partition, offsetAndMetadata.offset());
	}

	@Deprecated
	@Override
	public synchronized OffsetAndMetadata committed(final TopicPartition partition) {
		return committed(singleton(partition)).get(partition);
	}

	@Deprecated
	@Override
	public OffsetAndMetadata committed(final TopicPartition partition, final Duration timeout) {
		return committed(partition);
	}

	@Override
	public synchronized Map<TopicPartition, OffsetAndMetadata> committed(final Set<TopicPartition> partitions) {
		ensureNotClosed();

		return partitions.stream()
				.filter(committed::containsKey)
				.collect(Collectors.toMap(tp -> tp, tp -> subscriptions.isAssigned(tp) ?
						committed.get(tp) : new OffsetAndMetadata(0)));
	}

	@Override
	public synchronized Map<TopicPartition, OffsetAndMetadata> committed(final Set<TopicPartition> partitions, final Duration timeout) {
		return committed(partitions);
	}

    @Override
    public synchronized long position(TopicPartition partition) {
        ensureNotClosed();
        if (!this.subscriptions.isAssigned(partition))
            throw new IllegalArgumentException("You can only check the position for partitions assigned to this consumer.");
        SubscriptionState.FetchPosition position = this.subscriptions.position(partition);
        if (position == null) {
            updateFetchPosition(partition);
            position = this.subscriptions.position(partition);
        }
        return position.offset;
    }

    @Override
    public synchronized long position(TopicPartition partition, final Duration timeout) {
        return position(partition);
    }

    @Override
    public synchronized void seekToBeginning(Collection<TopicPartition> partitions) {
        ensureNotClosed();
        subscriptions.requestOffsetReset(partitions, OffsetResetStrategy.EARLIEST);
    }

    public synchronized void updateBeginningOffsets(Map<TopicPartition, Long> newOffsets) {
        beginningOffsets.putAll(newOffsets);
    }

    @Override
    public synchronized void seekToEnd(Collection<TopicPartition> partitions) {
        ensureNotClosed();
        subscriptions.requestOffsetReset(partitions, OffsetResetStrategy.LATEST);
    }

    public synchronized void updateEndOffsets(final Map<TopicPartition, Long> newOffsets) {
		endOffsets.putAll(newOffsets);
    }

    @Override
    public synchronized Map<MetricName, ? extends Metric> metrics() {
        ensureNotClosed();
        return Collections.emptyMap();
    }

    @Override
    public synchronized List<PartitionInfo> partitionsFor(String topic) {
        ensureNotClosed();
        return this.partitions.getOrDefault(topic, Collections.emptyList());
    }

    @Override
    public synchronized Map<String, List<PartitionInfo>> listTopics() {
        ensureNotClosed();
        return partitions;
    }

    public synchronized void updatePartitions(String topic, List<PartitionInfo> partitions) {
        ensureNotClosed();
        this.partitions.put(topic, partitions);
    }

    @Override
    public synchronized void pause(Collection<TopicPartition> partitions) {
        for (TopicPartition partition : partitions) {
            subscriptions.pause(partition);
            paused.add(partition);
        }
    }

    @Override
    public synchronized void resume(Collection<TopicPartition> partitions) {
        for (TopicPartition partition : partitions) {
            subscriptions.resume(partition);
            paused.remove(partition);
        }
    }

    @Override
    public synchronized Map<TopicPartition, OffsetAndTimestamp> offsetsForTimes(Map<TopicPartition, Long> timestampsToSearch) {
        throw new UnsupportedOperationException("Not implemented yet.");
    }

    @Override
    public synchronized Map<TopicPartition, Long> beginningOffsets(Collection<TopicPartition> partitions) {
        if (offsetsException != null) {
            RuntimeException exception = this.offsetsException;
            this.offsetsException = null;
            throw exception;
        }
        Map<TopicPartition, Long> result = new HashMap<>();
        for (TopicPartition tp : partitions) {
            Long beginningOffset = beginningOffsets.get(tp);
            if (beginningOffset == null)
                throw new IllegalStateException("The partition " + tp + " does not have a beginning offset.");
            result.put(tp, beginningOffset);
        }
        return result;
    }

    @Override
    public synchronized Map<TopicPartition, Long> endOffsets(Collection<TopicPartition> partitions) {
        if (offsetsException != null) {
            RuntimeException exception = this.offsetsException;
            this.offsetsException = null;
            throw exception;
        }
        Map<TopicPartition, Long> result = new HashMap<>();
        for (TopicPartition tp : partitions) {
			Long endOffset = endOffsets.get(tp);
            if (endOffset == null)
                throw new IllegalStateException("The partition " + tp + " does not have an end offset.");
            result.put(tp, endOffset);
        }
        return result;
    }

<<<<<<< HEAD
	@Override
	public final synchronized void close() {
		this.closed = true;
	}
=======
    @Override
    public void close() {
        close(Duration.ofMillis(DEFAULT_CLOSE_TIMEOUT_MS));
    }

    @Override
    public synchronized void close(Duration timeout) {
        this.closed = true;
    }
>>>>>>> 15418db6

    public synchronized boolean closed() {
        return this.closed;
    }

    @Override
    public synchronized void wakeup() {
        wakeup.set(true);
    }

    /**
     * Schedule a task to be executed during a poll(). One enqueued task will be executed per {@link #poll(Duration)}
     * invocation. You can use this repeatedly to mock out multiple responses to poll invocations.
     * @param task the task to be executed
     */
    public synchronized void schedulePollTask(Runnable task) {
        synchronized (pollTasks) {
            pollTasks.add(task);
        }
    }

    public synchronized void scheduleNopPollTask() {
        schedulePollTask(() -> { });
    }

    public synchronized Set<TopicPartition> paused() {
        return Collections.unmodifiableSet(new HashSet<>(paused));
    }

    private void ensureNotClosed() {
        if (this.closed)
            throw new IllegalStateException("This consumer has already been closed.");
    }

    private void updateFetchPosition(TopicPartition tp) {
        if (subscriptions.isOffsetResetNeeded(tp)) {
            resetOffsetPosition(tp);
        } else if (!committed.containsKey(tp)) {
            subscriptions.requestOffsetReset(tp);
            resetOffsetPosition(tp);
        } else {
            subscriptions.seek(tp, committed.get(tp).offset());
        }
    }

    private void resetOffsetPosition(TopicPartition tp) {
        OffsetResetStrategy strategy = subscriptions.resetStrategy(tp);
        Long offset;
        if (strategy == OffsetResetStrategy.EARLIEST) {
            offset = beginningOffsets.get(tp);
            if (offset == null)
                throw new IllegalStateException("MockConsumer didn't have beginning offset specified, but tried to seek to beginning");
        } else if (strategy == OffsetResetStrategy.LATEST) {
			offset = endOffsets.get(tp);
            if (offset == null)
                throw new IllegalStateException("MockConsumer didn't have end offset specified, but tried to seek to end");
        } else {
            throw new NoOffsetForPartitionException(tp);
        }
        seek(tp, offset);
    }

    @Override
    public List<PartitionInfo> partitionsFor(String topic, Duration timeout) {
        return partitionsFor(topic);
    }

    @Override
    public Map<String, List<PartitionInfo>> listTopics(Duration timeout) {
        return listTopics();
    }

    @Override
    public Map<TopicPartition, OffsetAndTimestamp> offsetsForTimes(Map<TopicPartition, Long> timestampsToSearch,
            Duration timeout) {
        return offsetsForTimes(timestampsToSearch);
    }

<<<<<<< HEAD
	@Override
	public Map<TopicPartition, Long> beginningOffsets(Collection<TopicPartition> partitions, Duration timeout) {
		return beginningOffsets(partitions);
	}

	@Override
	public Map<TopicPartition, Long> endOffsets(Collection<TopicPartition> partitions, Duration timeout) {
		return endOffsets(partitions);
	}

	@Override
	public OptionalLong currentLag(TopicPartition topicPartition) {
		if (endOffsets.containsKey(topicPartition)) {
			return OptionalLong.of(endOffsets.get(topicPartition) - position(topicPartition));
		} else {
			// if the test doesn't bother to set an end offset, we assume it wants to model being caught up.
			return OptionalLong.of(0L);
		}
	}

	@Override
	public ConsumerGroupMetadata groupMetadata() {
		return new ConsumerGroupMetadata("dummy.group.id", 1, "1", Optional.empty());
	}

	@Override
	public void enforceRebalance() {
		shouldRebalance = true;
	}

	public boolean shouldRebalance() {
		return shouldRebalance;
	}

	public void resetShouldRebalance() {
		shouldRebalance = false;
	}

	public Duration lastPollTimeout() {
		return lastPollTimeout;
	}

	@Override
	public void close(Duration timeout) {
		close();
	}
=======
    @Override
    public Map<TopicPartition, Long> beginningOffsets(Collection<TopicPartition> partitions, Duration timeout) {
        return beginningOffsets(partitions);
    }

    @Override
    public Map<TopicPartition, Long> endOffsets(Collection<TopicPartition> partitions, Duration timeout) {
        return endOffsets(partitions);
    }

    @Override
    public OptionalLong currentLag(TopicPartition topicPartition) {
        if (endOffsets.containsKey(topicPartition)) {
            return OptionalLong.of(endOffsets.get(topicPartition) - position(topicPartition));
        } else {
            // if the test doesn't bother to set an end offset, we assume it wants to model being caught up.
            return OptionalLong.of(0L);
        }
    }

    @Override
    public ConsumerGroupMetadata groupMetadata() {
        return new ConsumerGroupMetadata("dummy.group.id", 1, "1", Optional.empty());
    }

    @Override
    public void enforceRebalance() {
        enforceRebalance(null);
    }

    @Override
    public void enforceRebalance(final String reason) {
        shouldRebalance = true;
    }

    public boolean shouldRebalance() {
        return shouldRebalance;
    }

    public void resetShouldRebalance() {
        shouldRebalance = false;
    }

    public Duration lastPollTimeout() {
        return lastPollTimeout;
    }
>>>>>>> 15418db6
}<|MERGE_RESOLUTION|>--- conflicted
+++ resolved
@@ -19,27 +19,12 @@
 import org.apache.kafka.clients.Metadata;
 import org.apache.kafka.clients.consumer.internals.NoOpConsumerRebalanceListener;
 import org.apache.kafka.clients.consumer.internals.SubscriptionState;
-import org.apache.kafka.common.KafkaException;
-import org.apache.kafka.common.Metric;
-import org.apache.kafka.common.MetricName;
-import org.apache.kafka.common.PartitionInfo;
-import org.apache.kafka.common.TopicPartition;
+import org.apache.kafka.common.*;
 import org.apache.kafka.common.errors.WakeupException;
 import org.apache.kafka.common.utils.LogContext;
 
 import java.time.Duration;
-import java.util.ArrayList;
-import java.util.Collection;
-import java.util.Collections;
-import java.util.HashMap;
-import java.util.HashSet;
-import java.util.LinkedList;
-import java.util.List;
-import java.util.Map;
-import java.util.Optional;
-import java.util.OptionalLong;
-import java.util.Queue;
-import java.util.Set;
+import java.util.*;
 import java.util.concurrent.atomic.AtomicBoolean;
 import java.util.regex.Pattern;
 import java.util.stream.Collectors;
@@ -58,19 +43,19 @@
 
     private final Map<String, List<PartitionInfo>> partitions;
     private final SubscriptionState subscriptions;
-	private final Map<TopicPartition, Long> beginningOffsets;
-	private final Map<TopicPartition, Long> endOffsets;
-	private final Map<TopicPartition, OffsetAndMetadata> committed;
+    private final Map<TopicPartition, Long> beginningOffsets;
+    private final Map<TopicPartition, Long> endOffsets;
+    private final Map<TopicPartition, OffsetAndMetadata> committed;
     private final Queue<Runnable> pollTasks;
     private final Set<TopicPartition> paused;
 
     private Map<TopicPartition, List<ConsumerRecord<K, V>>> records;
     private KafkaException pollException;
     private KafkaException offsetsException;
-	private AtomicBoolean wakeup;
-	private Duration lastPollTimeout;
-	private boolean closed;
-	private boolean shouldRebalance;
+    private AtomicBoolean wakeup;
+    private Duration lastPollTimeout;
+    private boolean closed;
+    private boolean shouldRebalance;
 
     public MockConsumer(OffsetResetStrategy offsetResetStrategy) {
         this.subscriptions = new SubscriptionState(new LogContext(), offsetResetStrategy);
@@ -83,8 +68,8 @@
         this.pollTasks = new LinkedList<>();
         this.pollException = null;
         this.wakeup = new AtomicBoolean(false);
-		this.committed = new HashMap<>();
-		this.shouldRebalance = false;
+        this.committed = new HashMap<>();
+        this.shouldRebalance = false;
     }
 
     @Override
@@ -177,24 +162,24 @@
     @Deprecated
     @Override
     public synchronized ConsumerRecords<K, V> poll(long timeout) {
-		return poll(Duration.ofMillis(timeout));
+        return poll(Duration.ofMillis(timeout));
     }
 
     @Override
     public synchronized ConsumerRecords<K, V> poll(final Duration timeout) {
-		ensureNotClosed();
-
-		lastPollTimeout = timeout;
-
-		// Synchronize around the entire execution so new tasks to be triggered on subsequent poll calls can be added in
-		// the callback
-		synchronized (pollTasks) {
-			Runnable task = pollTasks.poll();
-			if (task != null)
-				task.run();
-		}
-
-		if (wakeup.get()) {
+        ensureNotClosed();
+
+        lastPollTimeout = timeout;
+
+        // Synchronize around the entire execution so new tasks to be triggered on subsequent poll calls can be added in
+        // the callback
+        synchronized (pollTasks) {
+            Runnable task = pollTasks.poll();
+            if (task != null)
+                task.run();
+        }
+
+        if (wakeup.get()) {
             wakeup.set(false);
             throw new WakeupException();
         }
@@ -211,8 +196,8 @@
                 updateFetchPosition(tp);
 
         // update the consumed offset
-		final Map<TopicPartition, List<ConsumerRecord<K, V>>> results = new HashMap<>();
-		final List<TopicPartition> toClear = new ArrayList<>();
+        final Map<TopicPartition, List<ConsumerRecord<K, V>>> results = new HashMap<>();
+        final List<TopicPartition> toClear = new ArrayList<>();
 
         for (Map.Entry<TopicPartition, List<ConsumerRecord<K, V>>> entry : this.records.entrySet()) {
             if (!subscriptions.isPaused(entry.getKey())) {
@@ -225,20 +210,19 @@
                     }
 
                     if (assignment().contains(entry.getKey()) && rec.offset() >= position) {
-						results.computeIfAbsent(entry.getKey(), partition -> new ArrayList<>()).add(rec);
-						Metadata.LeaderAndEpoch leaderAndEpoch = new Metadata.LeaderAndEpoch(Optional.empty(), rec.leaderEpoch());
-						SubscriptionState.FetchPosition newPosition = new SubscriptionState.FetchPosition(
-								rec.offset() + 1, rec.leaderEpoch(), leaderAndEpoch);
-						subscriptions.position(entry.getKey(), newPosition);
-					}
-				}
-				toClear.add(entry.getKey());
-			}
-		}
-
-		toClear.forEach(p -> this.records.remove(p));
-		return new ConsumerRecords<>(results);
-	}
+                        results.computeIfAbsent(entry.getKey(), partition -> new ArrayList<>()).add(rec);
+                        Metadata.LeaderAndEpoch leaderAndEpoch = new Metadata.LeaderAndEpoch(Optional.empty(), rec.leaderEpoch());
+                        SubscriptionState.FetchPosition newPosition = new SubscriptionState.FetchPosition(rec.offset() + 1, rec.leaderEpoch(), leaderAndEpoch);
+                        subscriptions.position(entry.getKey(), newPosition);
+                    }
+                }
+                toClear.add(entry.getKey());
+            }
+        }
+
+        toClear.forEach(p -> this.records.remove(p));
+        return new ConsumerRecords<>(results);
+    }
 
     public synchronized void addRecord(ConsumerRecord<K, V> record) {
         ensureNotClosed();
@@ -309,42 +293,39 @@
 
     @Override
     public synchronized void seek(TopicPartition partition, long offset) {
-		ensureNotClosed();
-		subscriptions.seek(partition, offset);
-	}
-
-	@Override
-	public void seek(TopicPartition partition, OffsetAndMetadata offsetAndMetadata) {
-		ensureNotClosed();
-		subscriptions.seek(partition, offsetAndMetadata.offset());
-	}
-
-	@Deprecated
-	@Override
-	public synchronized OffsetAndMetadata committed(final TopicPartition partition) {
-		return committed(singleton(partition)).get(partition);
-	}
-
-	@Deprecated
-	@Override
-	public OffsetAndMetadata committed(final TopicPartition partition, final Duration timeout) {
-		return committed(partition);
-	}
-
-	@Override
-	public synchronized Map<TopicPartition, OffsetAndMetadata> committed(final Set<TopicPartition> partitions) {
-		ensureNotClosed();
-
-		return partitions.stream()
-				.filter(committed::containsKey)
-				.collect(Collectors.toMap(tp -> tp, tp -> subscriptions.isAssigned(tp) ?
-						committed.get(tp) : new OffsetAndMetadata(0)));
-	}
-
-	@Override
-	public synchronized Map<TopicPartition, OffsetAndMetadata> committed(final Set<TopicPartition> partitions, final Duration timeout) {
-		return committed(partitions);
-	}
+        ensureNotClosed();
+        subscriptions.seek(partition, offset);
+    }
+
+    @Override
+    public void seek(TopicPartition partition, OffsetAndMetadata offsetAndMetadata) {
+        ensureNotClosed();
+        subscriptions.seek(partition, offsetAndMetadata.offset());
+    }
+
+    @Deprecated
+    @Override
+    public synchronized OffsetAndMetadata committed(final TopicPartition partition) {
+        return committed(singleton(partition)).get(partition);
+    }
+
+    @Deprecated
+    @Override
+    public OffsetAndMetadata committed(final TopicPartition partition, final Duration timeout) {
+        return committed(partition);
+    }
+
+    @Override
+    public synchronized Map<TopicPartition, OffsetAndMetadata> committed(final Set<TopicPartition> partitions) {
+        ensureNotClosed();
+
+        return partitions.stream().filter(committed::containsKey).collect(Collectors.toMap(tp -> tp, tp -> subscriptions.isAssigned(tp) ? committed.get(tp) : new OffsetAndMetadata(0)));
+    }
+
+    @Override
+    public synchronized Map<TopicPartition, OffsetAndMetadata> committed(final Set<TopicPartition> partitions, final Duration timeout) {
+        return committed(partitions);
+    }
 
     @Override
     public synchronized long position(TopicPartition partition) {
@@ -381,7 +362,7 @@
     }
 
     public synchronized void updateEndOffsets(final Map<TopicPartition, Long> newOffsets) {
-		endOffsets.putAll(newOffsets);
+        endOffsets.putAll(newOffsets);
     }
 
     @Override
@@ -454,7 +435,7 @@
         }
         Map<TopicPartition, Long> result = new HashMap<>();
         for (TopicPartition tp : partitions) {
-			Long endOffset = endOffsets.get(tp);
+            Long endOffset = endOffsets.get(tp);
             if (endOffset == null)
                 throw new IllegalStateException("The partition " + tp + " does not have an end offset.");
             result.put(tp, endOffset);
@@ -462,12 +443,6 @@
         return result;
     }
 
-<<<<<<< HEAD
-	@Override
-	public final synchronized void close() {
-		this.closed = true;
-	}
-=======
     @Override
     public void close() {
         close(Duration.ofMillis(DEFAULT_CLOSE_TIMEOUT_MS));
@@ -477,7 +452,6 @@
     public synchronized void close(Duration timeout) {
         this.closed = true;
     }
->>>>>>> 15418db6
 
     public synchronized boolean closed() {
         return this.closed;
@@ -531,7 +505,7 @@
             if (offset == null)
                 throw new IllegalStateException("MockConsumer didn't have beginning offset specified, but tried to seek to beginning");
         } else if (strategy == OffsetResetStrategy.LATEST) {
-			offset = endOffsets.get(tp);
+            offset = endOffsets.get(tp);
             if (offset == null)
                 throw new IllegalStateException("MockConsumer didn't have end offset specified, but tried to seek to end");
         } else {
@@ -551,59 +525,10 @@
     }
 
     @Override
-    public Map<TopicPartition, OffsetAndTimestamp> offsetsForTimes(Map<TopicPartition, Long> timestampsToSearch,
-            Duration timeout) {
+    public Map<TopicPartition, OffsetAndTimestamp> offsetsForTimes(Map<TopicPartition, Long> timestampsToSearch, Duration timeout) {
         return offsetsForTimes(timestampsToSearch);
     }
 
-<<<<<<< HEAD
-	@Override
-	public Map<TopicPartition, Long> beginningOffsets(Collection<TopicPartition> partitions, Duration timeout) {
-		return beginningOffsets(partitions);
-	}
-
-	@Override
-	public Map<TopicPartition, Long> endOffsets(Collection<TopicPartition> partitions, Duration timeout) {
-		return endOffsets(partitions);
-	}
-
-	@Override
-	public OptionalLong currentLag(TopicPartition topicPartition) {
-		if (endOffsets.containsKey(topicPartition)) {
-			return OptionalLong.of(endOffsets.get(topicPartition) - position(topicPartition));
-		} else {
-			// if the test doesn't bother to set an end offset, we assume it wants to model being caught up.
-			return OptionalLong.of(0L);
-		}
-	}
-
-	@Override
-	public ConsumerGroupMetadata groupMetadata() {
-		return new ConsumerGroupMetadata("dummy.group.id", 1, "1", Optional.empty());
-	}
-
-	@Override
-	public void enforceRebalance() {
-		shouldRebalance = true;
-	}
-
-	public boolean shouldRebalance() {
-		return shouldRebalance;
-	}
-
-	public void resetShouldRebalance() {
-		shouldRebalance = false;
-	}
-
-	public Duration lastPollTimeout() {
-		return lastPollTimeout;
-	}
-
-	@Override
-	public void close(Duration timeout) {
-		close();
-	}
-=======
     @Override
     public Map<TopicPartition, Long> beginningOffsets(Collection<TopicPartition> partitions, Duration timeout) {
         return beginningOffsets(partitions);
@@ -650,5 +575,4 @@
     public Duration lastPollTimeout() {
         return lastPollTimeout;
     }
->>>>>>> 15418db6
 }