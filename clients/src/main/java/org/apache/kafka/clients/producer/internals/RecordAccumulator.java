/*
 * Licensed to the Apache Software Foundation (ASF) under one or more
 * contributor license agreements. See the NOTICE file distributed with
 * this work for additional information regarding copyright ownership.
 * The ASF licenses this file to You under the Apache License, Version 2.0
 * (the "License"); you may not use this file except in compliance with
 * the License. You may obtain a copy of the License at
 *
 *    http://www.apache.org/licenses/LICENSE-2.0
 *
 * Unless required by applicable law or agreed to in writing, software
 * distributed under the License is distributed on an "AS IS" BASIS,
 * WITHOUT WARRANTIES OR CONDITIONS OF ANY KIND, either express or implied.
 * See the License for the specific language governing permissions and
 * limitations under the License.
 */
package org.apache.kafka.clients.producer.internals;

<<<<<<< HEAD
import org.apache.kafka.clients.ApiVersions;
import org.apache.kafka.clients.producer.Callback;
=======
import java.nio.ByteBuffer;
import java.util.ArrayDeque;
import java.util.ArrayList;
import java.util.Collections;
import java.util.Deque;
import java.util.HashMap;
import java.util.HashSet;
import java.util.List;
import java.util.Map;
import java.util.Objects;
import java.util.Set;
import java.util.concurrent.ConcurrentMap;
import java.util.concurrent.atomic.AtomicInteger;

import org.apache.kafka.clients.ApiVersions;
import org.apache.kafka.clients.producer.Callback;
import org.apache.kafka.clients.producer.RecordMetadata;
import org.apache.kafka.common.utils.ProducerIdAndEpoch;
>>>>>>> 15418db6
import org.apache.kafka.common.Cluster;
import org.apache.kafka.common.KafkaException;
import org.apache.kafka.common.Node;
import org.apache.kafka.common.PartitionInfo;
import org.apache.kafka.common.TopicPartition;
import org.apache.kafka.common.errors.UnsupportedVersionException;
import org.apache.kafka.common.header.Header;
import org.apache.kafka.common.metrics.Metrics;
import org.apache.kafka.common.record.AbstractRecords;
import org.apache.kafka.common.record.CompressionRatioEstimator;
import org.apache.kafka.common.record.CompressionType;
import org.apache.kafka.common.record.MemoryRecords;
import org.apache.kafka.common.record.MemoryRecordsBuilder;
import org.apache.kafka.common.record.Record;
import org.apache.kafka.common.record.RecordBatch;
import org.apache.kafka.common.record.TimestampType;
import org.apache.kafka.common.utils.CopyOnWriteMap;
import org.apache.kafka.common.utils.LogContext;
import org.apache.kafka.common.utils.ProducerIdAndEpoch;
import org.apache.kafka.common.utils.Time;
import org.slf4j.Logger;

import java.nio.ByteBuffer;
import java.util.ArrayDeque;
import java.util.ArrayList;
import java.util.Collections;
import java.util.Deque;
import java.util.HashMap;
import java.util.HashSet;
import java.util.List;
import java.util.Map;
import java.util.Objects;
import java.util.Set;
import java.util.concurrent.ConcurrentMap;
import java.util.concurrent.atomic.AtomicInteger;

/**
 * This class acts as a queue that accumulates records into {@link MemoryRecords}
 * instances to be sent to the server.
 * <p>
 * The accumulator uses a bounded amount of memory and append calls will block when that memory is exhausted, unless
 * this behavior is explicitly disabled.
 */
public class RecordAccumulator {

    private final LogContext logContext;
    private final Logger log;
    private volatile boolean closed;
<<<<<<< HEAD
	private final AtomicInteger flushesInProgress;
	private final AtomicInteger appendsInProgress;
	private final int batchSize;
	private final CompressionType compression;
	private final int lingerMs;
	private final long retryBackoffMs;
	private final int deliveryTimeoutMs;
	private final BufferPool free;
	private final Time time;
	private final ApiVersions apiVersions;
	private final ConcurrentMap<TopicPartition, Deque<ProducerBatch>> batches;
	private final IncompleteBatches incomplete;
	// The following variables are only accessed by the sender thread, so we don't need to protect them.
	private final Set<TopicPartition> muted;
	private int drainIndex;
	private final TransactionManager transactionManager;
	private long nextBatchExpiryTimeMs = Long.MAX_VALUE; // the earliest time (absolute) a batch will expire.

	/**
	 * Create a new record accumulator
	 *
	 * @param logContext The log context used for logging
	 * @param batchSize The size to use when allocating {@link MemoryRecords} instances
	 * @param compression The compression codec for the records
	 * @param lingerMs An artificial delay time to add before declaring a records instance that isn't full ready for
=======
    private final AtomicInteger flushesInProgress;
    private final AtomicInteger appendsInProgress;
    private final int batchSize;
    private final CompressionType compression;
    private final int lingerMs;
    private final long retryBackoffMs;
    private final int deliveryTimeoutMs;
    private final long partitionAvailabilityTimeoutMs;  // latency threshold for marking partition temporary unavailable
    private final boolean enableAdaptivePartitioning;
    private final BufferPool free;
    private final Time time;
    private final ApiVersions apiVersions;
    private final ConcurrentMap<String /*topic*/, TopicInfo> topicInfoMap = new CopyOnWriteMap<>();
    private final ConcurrentMap<Integer /*nodeId*/, NodeLatencyStats> nodeStats = new CopyOnWriteMap<>();
    private final IncompleteBatches incomplete;
    // The following variables are only accessed by the sender thread, so we don't need to protect them.
    private final Set<TopicPartition> muted;
    private final Map<String, Integer> nodesDrainIndex;
    private final TransactionManager transactionManager;
    private long nextBatchExpiryTimeMs = Long.MAX_VALUE; // the earliest time (absolute) a batch will expire.

    /**
     * Create a new record accumulator
     *
     * @param logContext The log context used for logging
     * @param batchSize The size to use when allocating {@link MemoryRecords} instances
     * @param compression The compression codec for the records
     * @param lingerMs An artificial delay time to add before declaring a records instance that isn't full ready for
>>>>>>> 15418db6
     *        sending. This allows time for more records to arrive. Setting a non-zero lingerMs will trade off some
     *        latency for potentially better throughput due to more batching (and hence fewer, larger requests).
     * @param retryBackoffMs An artificial delay time to retry the produce request upon receiving an error. This avoids
     *        exhausting all retries in a short period of time.
     * @param deliveryTimeoutMs An upper bound on the time to report success or failure on record delivery
     * @param partitionerConfig Partitioner config
     * @param metrics The metrics
     * @param metricGrpName The metric group name
     * @param time The time instance to use
     * @param apiVersions Request API versions for current connected brokers
     * @param transactionManager The shared transaction state object which tracks producer IDs, epochs, and sequence
     *                           numbers per partition.
     * @param bufferPool The buffer pool
     */
    public RecordAccumulator(LogContext logContext,
                             int batchSize,
                             CompressionType compression,
                             int lingerMs,
                             long retryBackoffMs,
                             int deliveryTimeoutMs,
                             PartitionerConfig partitionerConfig,
                             Metrics metrics,
                             String metricGrpName,
                             Time time,
                             ApiVersions apiVersions,
                             TransactionManager transactionManager,
                             BufferPool bufferPool) {
        this.logContext = logContext;
        this.log = logContext.logger(RecordAccumulator.class);
        this.closed = false;
        this.flushesInProgress = new AtomicInteger(0);
        this.appendsInProgress = new AtomicInteger(0);
        this.batchSize = batchSize;
        this.compression = compression;
        this.lingerMs = lingerMs;
        this.retryBackoffMs = retryBackoffMs;
        this.deliveryTimeoutMs = deliveryTimeoutMs;
        this.enableAdaptivePartitioning = partitionerConfig.enableAdaptivePartitioning;
        this.partitionAvailabilityTimeoutMs = partitionerConfig.partitionAvailabilityTimeoutMs;
        this.free = bufferPool;
		this.incomplete = new IncompleteBatches();
		this.muted = new HashSet<>();
		this.time = time;
        this.apiVersions = apiVersions;
        nodesDrainIndex = new HashMap<>();
        this.transactionManager = transactionManager;
        registerMetrics(metrics, metricGrpName);
    }

    /**
     * Create a new record accumulator with default partitioner config
     *
     * @param logContext The log context used for logging
     * @param batchSize The size to use when allocating {@link MemoryRecords} instances
     * @param compression The compression codec for the records
     * @param lingerMs An artificial delay time to add before declaring a records instance that isn't full ready for
     *        sending. This allows time for more records to arrive. Setting a non-zero lingerMs will trade off some
     *        latency for potentially better throughput due to more batching (and hence fewer, larger requests).
     * @param retryBackoffMs An artificial delay time to retry the produce request upon receiving an error. This avoids
     *        exhausting all retries in a short period of time.
     * @param deliveryTimeoutMs An upper bound on the time to report success or failure on record delivery
     * @param metrics The metrics
     * @param metricGrpName The metric group name
     * @param time The time instance to use
     * @param apiVersions Request API versions for current connected brokers
     * @param transactionManager The shared transaction state object which tracks producer IDs, epochs, and sequence
     *                           numbers per partition.
     * @param bufferPool The buffer pool
     */
    public RecordAccumulator(LogContext logContext,
                             int batchSize,
                             CompressionType compression,
                             int lingerMs,
                             long retryBackoffMs,
                             int deliveryTimeoutMs,
                             Metrics metrics,
                             String metricGrpName,
                             Time time,
                             ApiVersions apiVersions,
                             TransactionManager transactionManager,
                             BufferPool bufferPool) {
        this(logContext,
            batchSize,
            compression,
            lingerMs,
            retryBackoffMs,
            deliveryTimeoutMs,
            new PartitionerConfig(),
            metrics,
            metricGrpName,
            time,
            apiVersions,
            transactionManager,
            bufferPool);
    }

    private void registerMetrics(Metrics metrics, String metricGrpName) {
        metrics.addMetric(
            metrics.metricName("waiting-threads", metricGrpName,
                "The number of user threads blocked waiting for buffer memory to enqueue their records"),
            (config, now) -> free.queued());

        metrics.addMetric(
            metrics.metricName("buffer-total-bytes", metricGrpName,
                "The maximum amount of buffer memory the client can use (whether or not it is currently used)."),
            (config, now) -> free.totalMemory());

        metrics.addMetric(
            metrics.metricName("buffer-available-bytes", metricGrpName,
                "The total amount of buffer memory that is not being used (either unallocated or in the free list)."),
            (config, now) -> free.availableMemory());
    }

    private void setPartition(AppendCallbacks callbacks, int partition) {
        if (callbacks != null)
            callbacks.setPartition(partition);
    }

<<<<<<< HEAD
		metricName = metrics.metricName("buffer-available-bytes", metricGrpName, "The total amount of buffer memory that is not being used (either unallocated or in the free list).");
		Measurable availableBytes = new Measurable() {
			public double measure(MetricConfig config, long now) {
				return free.availableMemory();
			}
		};
		metrics.addMetric(metricName, availableBytes);
	}

	/**
	 * Add a record to the accumulator, return the append result
	 * <p>
	 * The append result will contain the future metadata, and flag for whether the appended batch is full or a new batch is created
	 * <p>
	 * @param tp              The topic/partition to which this record is being sent
	 * @param timestamp       The timestamp of the record
	 * @param key             The key for the record
	 * @param value           The value for the record
	 * @param headers         the Headers for the record
	 * @param callback        The user-supplied callback to execute when the request is complete
	 * @param maxTimeToBlock  The maximum time in milliseconds to block for buffer memory to be available
	 * @param abortOnNewBatch A boolean that indicates returning before a new batch is created and
	 *                        running the partitioner's onNewBatch method before trying to append again
	 * @param nowMs           The current time, in milliseconds
	 */
	public RecordAppendResult append(TopicPartition tp,
									 long timestamp,
									 byte[] key,
									 byte[] value,
									 Header[] headers,
									 Callback callback,
									 long maxTimeToBlock,
									 boolean abortOnNewBatch,
									 long nowMs) throws InterruptedException {
		// We keep track of the number of appending thread to make sure we do not miss batches in
		// abortIncompleteBatches().
		appendsInProgress.incrementAndGet();
		ByteBuffer buffer = null;
		if (headers == null) headers = Record.EMPTY_HEADERS;
		try {
			// check if we have an in-progress batch
			Deque<ProducerBatch> dq = getOrCreateDeque(tp);
			synchronized (dq) {
				if (closed)
					throw new KafkaException("Producer closed while send in progress");
				RecordAppendResult appendResult = tryAppend(timestamp, key, value, headers, callback, dq, nowMs);
				if (appendResult != null)
					return appendResult;
			}

			// we don't have an in-progress record batch try to allocate a new batch
			if (abortOnNewBatch) {
				// Return a result that will cause another call to append.
				return new RecordAppendResult(null, false, false, true);
			}

			byte maxUsableMagic = apiVersions.maxUsableProduceMagic();
			int size = Math.max(this.batchSize, AbstractRecords.estimateSizeInBytesUpperBound(maxUsableMagic, compression, key, value, headers));
			log.trace("Allocating a new {} byte message buffer for topic {} partition {} with remaining timeout {}ms", size, tp.topic(), tp.partition(), maxTimeToBlock);
			buffer = free.allocate(size, maxTimeToBlock);

			// Update the current time in case the buffer allocation blocked above.
			nowMs = time.milliseconds();
			synchronized (dq) {
				// Need to check if producer is closed again after grabbing the dequeue lock.
				if (closed)
					throw new KafkaException("Producer closed while send in progress");

				RecordAppendResult appendResult = tryAppend(timestamp, key, value, headers, callback, dq, nowMs);
				if (appendResult != null) {
					// Somebody else found us a batch, return the one we waited for! Hopefully this doesn't happen often...
					return appendResult;
				}

				MemoryRecordsBuilder recordsBuilder = recordsBuilder(buffer, maxUsableMagic);
				ProducerBatch batch = new ProducerBatch(tp, recordsBuilder, nowMs);
				FutureRecordMetadata future = Objects.requireNonNull(batch.tryAppend(timestamp, key, value, headers,
						callback, nowMs));

				dq.addLast(batch);
				incomplete.add(batch);

				// Don't deallocate this buffer in the finally block as it's being used in the record batch
				buffer = null;
				return new RecordAppendResult(future, dq.size() > 1 || batch.isFull(), true, false);
			}
        } finally {
            if (buffer != null)
                free.deallocate(buffer);
			appendsInProgress.decrementAndGet();
		}
	}

	private MemoryRecordsBuilder recordsBuilder(ByteBuffer buffer, byte maxUsableMagic) {
		if (transactionManager != null && maxUsableMagic < RecordBatch.MAGIC_VALUE_V2) {
			throw new UnsupportedVersionException("Attempting to use idempotence with a broker which does not " +
					"support the required message format (v2). The broker must be version 0.11 or later.");
		}
		return MemoryRecords.builder(buffer, maxUsableMagic, compression, TimestampType.CREATE_TIME, 0L);
	}

	/**
	 * Try to append to a ProducerBatch.
	 * <p>
	 * If it is full, we return null and a new batch is created. We also close the batch for record appends to free up
	 * resources like compression buffers. The batch will be fully closed (ie. the record batch headers will be written
	 * and memory records built) in one of the following cases (whichever comes first): right before send,
	 * if it is expired, or when the producer is closed.
	 */
	private RecordAppendResult tryAppend(long timestamp, byte[] key, byte[] value, Header[] headers,
										 Callback callback, Deque<ProducerBatch> deque, long nowMs) {
		ProducerBatch last = deque.peekLast();
		if (last != null) {
			FutureRecordMetadata future = last.tryAppend(timestamp, key, value, headers, callback, nowMs);
			if (future == null)
				last.closeForRecordAppends();
			else
				return new RecordAppendResult(future, deque.size() > 1 || last.isFull(), false, false);
		}
		return null;
	}

	private boolean isMuted(TopicPartition tp) {
		return muted.contains(tp);
	}

	public void resetNextBatchExpiryTime() {
		nextBatchExpiryTimeMs = Long.MAX_VALUE;
	}

	public void maybeUpdateNextBatchExpiryTime(ProducerBatch batch) {
		if (batch.createdMs + deliveryTimeoutMs > 0) {
			// the non-negative check is to guard us against potential overflow due to setting
			// a large value for deliveryTimeoutMs
			nextBatchExpiryTimeMs = Math.min(nextBatchExpiryTimeMs, batch.createdMs + deliveryTimeoutMs);
		} else {
			log.warn("Skipping next batch expiry time update due to addition overflow: "
					+ "batch.createMs={}, deliveryTimeoutMs={}", batch.createdMs, deliveryTimeoutMs);
		}
	}

	/**
	 * Get a list of batches which have been sitting in the accumulator too long and need to be expired.
	 */
	public List<ProducerBatch> expiredBatches(long now) {
		List<ProducerBatch> expiredBatches = new ArrayList<>();
		for (Map.Entry<TopicPartition, Deque<ProducerBatch>> entry : this.batches.entrySet()) {
			// expire the batches in the order of sending
			Deque<ProducerBatch> deque = entry.getValue();
			synchronized (deque) {
				while (!deque.isEmpty()) {
					ProducerBatch batch = deque.getFirst();
					if (batch.hasReachedDeliveryTimeout(deliveryTimeoutMs, now)) {
						deque.poll();
						batch.abortRecordAppends();
						expiredBatches.add(batch);
					} else {
						maybeUpdateNextBatchExpiryTime(batch);
                        break;
=======
    /**
     * Check if partition concurrently changed, or we need to complete previously disabled partition change.
     *
     * @param topic The topic
     * @param topicInfo The topic info
     * @param partitionInfo The built-in partitioner's partition info
     * @param deque The partition queue
     * @param nowMs The current time, in milliseconds
     * @param cluster THe cluster metadata
     * @return 'true' if partition changed and we need to get new partition info and retry,
     *         'false' otherwise
     */
    private boolean partitionChanged(String topic,
                                     TopicInfo topicInfo,
                                     BuiltInPartitioner.StickyPartitionInfo partitionInfo,
                                     Deque<ProducerBatch> deque, long nowMs,
                                     Cluster cluster) {
        if (topicInfo.builtInPartitioner.isPartitionChanged(partitionInfo)) {
            log.trace("Partition {} for topic {} switched by a concurrent append, retrying",
                    partitionInfo.partition(), topic);
            return true;
        }

        // We might have disabled partition switch if the queue had incomplete batches.
        // Check if all batches are full now and switch .
        if (allBatchesFull(deque)) {
            topicInfo.builtInPartitioner.updatePartitionInfo(partitionInfo, 0, cluster, true);
            if (topicInfo.builtInPartitioner.isPartitionChanged(partitionInfo)) {
                log.trace("Completed previously disabled switch for topic {} partition {}, retrying",
                        topic, partitionInfo.partition());
                return true;
            }
        }

        return false;
    }

    /**
     * Add a record to the accumulator, return the append result
     * <p>
     * The append result will contain the future metadata, and flag for whether the appended batch is full or a new batch is created
     * <p>
     *
     * @param topic The topic to which this record is being sent
     * @param partition The partition to which this record is being sent or RecordMetadata.UNKNOWN_PARTITION
     *                  if any partition could be used
     * @param timestamp The timestamp of the record
     * @param key The key for the record
     * @param value The value for the record
     * @param headers the Headers for the record
     * @param callbacks The callbacks to execute
     * @param maxTimeToBlock The maximum time in milliseconds to block for buffer memory to be available
     * @param abortOnNewBatch A boolean that indicates returning before a new batch is created and
     *                        running the partitioner's onNewBatch method before trying to append again
     * @param nowMs The current time, in milliseconds
     * @param cluster The cluster metadata
     */
    public RecordAppendResult append(String topic,
                                     int partition,
                                     long timestamp,
                                     byte[] key,
                                     byte[] value,
                                     Header[] headers,
                                     AppendCallbacks callbacks,
                                     long maxTimeToBlock,
                                     boolean abortOnNewBatch,
                                     long nowMs,
                                     Cluster cluster) throws InterruptedException {
        TopicInfo topicInfo = topicInfoMap.computeIfAbsent(topic, k -> new TopicInfo(logContext, k, batchSize));

        // We keep track of the number of appending thread to make sure we do not miss batches in
        // abortIncompleteBatches().
        appendsInProgress.incrementAndGet();
        ByteBuffer buffer = null;
        if (headers == null) headers = Record.EMPTY_HEADERS;
        try {
            // Loop to retry in case we encounter partitioner's race conditions.
            while (true) {
                // If the message doesn't have any partition affinity, so we pick a partition based on the broker
                // availability and performance.  Note, that here we peek current partition before we hold the
                // deque lock, so we'll need to make sure that it's not changed while we were waiting for the
                // deque lock.
                final BuiltInPartitioner.StickyPartitionInfo partitionInfo;
                final int effectivePartition;
                if (partition == RecordMetadata.UNKNOWN_PARTITION) {
                    partitionInfo = topicInfo.builtInPartitioner.peekCurrentPartitionInfo(cluster);
                    effectivePartition = partitionInfo.partition();
                } else {
                    partitionInfo = null;
                    effectivePartition = partition;
                }

                // Now that we know the effective partition, let the caller know.
                setPartition(callbacks, effectivePartition);

                // check if we have an in-progress batch
                Deque<ProducerBatch> dq = topicInfo.batches.computeIfAbsent(effectivePartition, k -> new ArrayDeque<>());
                synchronized (dq) {
                    // After taking the lock, validate that the partition hasn't changed and retry.
                    if (partitionChanged(topic, topicInfo, partitionInfo, dq, nowMs, cluster))
                        continue;

                    RecordAppendResult appendResult = tryAppend(timestamp, key, value, headers, callbacks, dq, nowMs);
                    if (appendResult != null) {
                        // If queue has incomplete batches we disable switch (see comments in updatePartitionInfo).
                        boolean enableSwitch = allBatchesFull(dq);
                        topicInfo.builtInPartitioner.updatePartitionInfo(partitionInfo, appendResult.appendedBytes, cluster, enableSwitch);
                        return appendResult;
                    }
                }

                // we don't have an in-progress record batch try to allocate a new batch
                if (abortOnNewBatch) {
                    // Return a result that will cause another call to append.
                    return new RecordAppendResult(null, false, false, true, 0);
                }

                if (buffer == null) {
                    byte maxUsableMagic = apiVersions.maxUsableProduceMagic();
                    int size = Math.max(this.batchSize, AbstractRecords.estimateSizeInBytesUpperBound(maxUsableMagic, compression, key, value, headers));
                    log.trace("Allocating a new {} byte message buffer for topic {} partition {} with remaining timeout {}ms", size, topic, partition, maxTimeToBlock);
                    // This call may block if we exhausted buffer space.
                    buffer = free.allocate(size, maxTimeToBlock);
                    // Update the current time in case the buffer allocation blocked above.
                    // NOTE: getting time may be expensive, so calling it under a lock
                    // should be avoided.
                    nowMs = time.milliseconds();
                }

                synchronized (dq) {
                    // After taking the lock, validate that the partition hasn't changed and retry.
                    if (partitionChanged(topic, topicInfo, partitionInfo, dq, nowMs, cluster))
                        continue;

                    RecordAppendResult appendResult = appendNewBatch(topic, effectivePartition, dq, timestamp, key, value, headers, callbacks, buffer, nowMs);
                    // Set buffer to null, so that deallocate doesn't return it back to free pool, since it's used in the batch.
                    if (appendResult.newBatchCreated)
                        buffer = null;
                    // If queue has incomplete batches we disable switch (see comments in updatePartitionInfo).
                    boolean enableSwitch = allBatchesFull(dq);
                    topicInfo.builtInPartitioner.updatePartitionInfo(partitionInfo, appendResult.appendedBytes, cluster, enableSwitch);
                    return appendResult;
                }
            }
        } finally {
            free.deallocate(buffer);
            appendsInProgress.decrementAndGet();
        }
    }

    /**
     * Append a new batch to the queue
     *
     * @param topic The topic
     * @param partition The partition (cannot be RecordMetadata.UNKNOWN_PARTITION)
     * @param dq The queue
     * @param timestamp The timestamp of the record
     * @param key The key for the record
     * @param value The value for the record
     * @param headers the Headers for the record
     * @param callbacks The callbacks to execute
     * @param buffer The buffer for the new batch
     * @param nowMs The current time, in milliseconds
     */
    private RecordAppendResult appendNewBatch(String topic,
                                              int partition,
                                              Deque<ProducerBatch> dq,
                                              long timestamp,
                                              byte[] key,
                                              byte[] value,
                                              Header[] headers,
                                              AppendCallbacks callbacks,
                                              ByteBuffer buffer,
                                              long nowMs) {
        assert partition != RecordMetadata.UNKNOWN_PARTITION;

        RecordAppendResult appendResult = tryAppend(timestamp, key, value, headers, callbacks, dq, nowMs);
        if (appendResult != null) {
            // Somebody else found us a batch, return the one we waited for! Hopefully this doesn't happen often...
            return appendResult;
        }

        MemoryRecordsBuilder recordsBuilder = recordsBuilder(buffer, apiVersions.maxUsableProduceMagic());
        ProducerBatch batch = new ProducerBatch(new TopicPartition(topic, partition), recordsBuilder, nowMs);
        FutureRecordMetadata future = Objects.requireNonNull(batch.tryAppend(timestamp, key, value, headers,
                callbacks, nowMs));

        dq.addLast(batch);
        incomplete.add(batch);

        return new RecordAppendResult(future, dq.size() > 1 || batch.isFull(), true, false, batch.estimatedSizeInBytes());
    }

    private MemoryRecordsBuilder recordsBuilder(ByteBuffer buffer, byte maxUsableMagic) {
        if (transactionManager != null && maxUsableMagic < RecordBatch.MAGIC_VALUE_V2) {
            throw new UnsupportedVersionException("Attempting to use idempotence with a broker which does not " +
                "support the required message format (v2). The broker must be version 0.11 or later.");
        }
        return MemoryRecords.builder(buffer, maxUsableMagic, compression, TimestampType.CREATE_TIME, 0L);
    }

    /**
     * Check if all batches in the queue are full.
     */
    private boolean allBatchesFull(Deque<ProducerBatch> deque) {
        // Only the last batch may be incomplete, so we just check that.
        ProducerBatch last = deque.peekLast();
        return last == null || last.isFull();
    }

     /**
     *  Try to append to a ProducerBatch.
     *
     *  If it is full, we return null and a new batch is created. We also close the batch for record appends to free up
     *  resources like compression buffers. The batch will be fully closed (ie. the record batch headers will be written
     *  and memory records built) in one of the following cases (whichever comes first): right before send,
     *  if it is expired, or when the producer is closed.
     */
    private RecordAppendResult tryAppend(long timestamp, byte[] key, byte[] value, Header[] headers,
                                         Callback callback, Deque<ProducerBatch> deque, long nowMs) {
        if (closed)
            throw new KafkaException("Producer closed while send in progress");
        ProducerBatch last = deque.peekLast();
        if (last != null) {
            int initialBytes = last.estimatedSizeInBytes();
            FutureRecordMetadata future = last.tryAppend(timestamp, key, value, headers, callback, nowMs);
            if (future == null) {
                last.closeForRecordAppends();
            } else {
                int appendedBytes = last.estimatedSizeInBytes() - initialBytes;
                return new RecordAppendResult(future, deque.size() > 1 || last.isFull(), false, false, appendedBytes);
            }
        }
        return null;
    }

    private boolean isMuted(TopicPartition tp) {
        return muted.contains(tp);
    }

    public void resetNextBatchExpiryTime() {
        nextBatchExpiryTimeMs = Long.MAX_VALUE;
    }

    public void maybeUpdateNextBatchExpiryTime(ProducerBatch batch) {
        if (batch.createdMs + deliveryTimeoutMs  > 0) {
            // the non-negative check is to guard us against potential overflow due to setting
            // a large value for deliveryTimeoutMs
            nextBatchExpiryTimeMs = Math.min(nextBatchExpiryTimeMs, batch.createdMs + deliveryTimeoutMs);
        } else {
            log.warn("Skipping next batch expiry time update due to addition overflow: "
                + "batch.createMs={}, deliveryTimeoutMs={}", batch.createdMs, deliveryTimeoutMs);
        }
    }

    /**
     * Get a list of batches which have been sitting in the accumulator too long and need to be expired.
     */
    public List<ProducerBatch> expiredBatches(long now) {
        List<ProducerBatch> expiredBatches = new ArrayList<>();
        for (TopicInfo topicInfo : topicInfoMap.values()) {
            for (Deque<ProducerBatch> deque : topicInfo.batches.values()) {
                // expire the batches in the order of sending
                synchronized (deque) {
                    while (!deque.isEmpty()) {
                        ProducerBatch batch = deque.getFirst();
                        if (batch.hasReachedDeliveryTimeout(deliveryTimeoutMs, now)) {
                            deque.poll();
                            batch.abortRecordAppends();
                            expiredBatches.add(batch);
                        } else {
                            maybeUpdateNextBatchExpiryTime(batch);
                            break;
                        }
>>>>>>> 15418db6
                    }
                }
            }
        }
        return expiredBatches;
    }

    public long getDeliveryTimeoutMs() {
        return deliveryTimeoutMs;
    }

    /**
     * Re-enqueue the given record batch in the accumulator. In Sender.completeBatch method, we check
     * whether the batch has reached deliveryTimeoutMs or not. Hence we do not do the delivery timeout check here.
     */
    public void reenqueue(ProducerBatch batch, long now) {
        batch.reenqueued(now);
        Deque<ProducerBatch> deque = getOrCreateDeque(batch.topicPartition);
        synchronized (deque) {
            if (transactionManager != null)
                insertInSequenceOrder(deque, batch);
            else
				deque.addFirst(batch);
		}
	}

	/**
	 * Split the big batch that has been rejected and reenqueue the split batches in to the accumulator.
     * @return the number of split batches.
     */
	public int splitAndReenqueue(ProducerBatch bigBatch) {
		// Reset the estimated compression ratio to the initial value or the big batch compression ratio, whichever
		// is bigger. There are several different ways to do the reset. We chose the most conservative one to ensure
		// the split doesn't happen too often.
		CompressionRatioEstimator.setEstimation(bigBatch.topicPartition.topic(), compression,
				Math.max(1.0f, (float) bigBatch.compressionRatio()));
		Deque<ProducerBatch> dq = bigBatch.split(this.batchSize);
		int numSplitBatches = dq.size();
		Deque<ProducerBatch> partitionDequeue = getOrCreateDeque(bigBatch.topicPartition);
		while (!dq.isEmpty()) {
			ProducerBatch batch = dq.pollLast();
			incomplete.add(batch);
			// We treat the newly split batches as if they are not even tried.
            synchronized (partitionDequeue) {
				if (transactionManager != null) {
					// We should track the newly created batches since they already have assigned sequences.
                    transactionManager.addInFlightBatch(batch);
                    insertInSequenceOrder(partitionDequeue, batch);
                } else {
                    partitionDequeue.addFirst(batch);
                }
            }
        }
        return numSplitBatches;
    }

    // We will have to do extra work to ensure the queue is in order when requests are being retried and there are
    // multiple requests in flight to that partition. If the first in flight request fails to append, then all the
    // subsequent in flight requests will also fail because the sequence numbers will not be accepted.
    //
    // Further, once batches are being retried, we are reduced to a single in flight request for that partition. So when
    // the subsequent batches come back in sequence order, they will have to be placed further back in the queue.
    //
    // Note that this assumes that all the batches in the queue which have an assigned sequence also have the current
    // producer id. We will not attempt to reorder messages if the producer id has changed, we will throw an
    // IllegalStateException instead.
    private void insertInSequenceOrder(Deque<ProducerBatch> deque, ProducerBatch batch) {
        // When we are re-enqueueing and have enabled idempotence, the re-enqueued batch must always have a sequence.
        if (batch.baseSequence() == RecordBatch.NO_SEQUENCE)
            throw new IllegalStateException("Trying to re-enqueue a batch which doesn't have a sequence even " +
                "though idempotency is enabled.");

        if (!transactionManager.hasInflightBatches(batch.topicPartition))
            throw new IllegalStateException("We are re-enqueueing a batch which is not tracked as part of the in flight " +
                "requests. batch.topicPartition: " + batch.topicPartition + "; batch.baseSequence: " + batch.baseSequence());

        ProducerBatch firstBatchInQueue = deque.peekFirst();
        if (firstBatchInQueue != null && firstBatchInQueue.hasSequence() && firstBatchInQueue.baseSequence() < batch.baseSequence()) {
            // The incoming batch can't be inserted at the front of the queue without violating the sequence ordering.
            // This means that the incoming batch should be placed somewhere further back.
            // We need to find the right place for the incoming batch and insert it there.
            // We will only enter this branch if we have multiple inflights sent to different brokers and we need to retry
            // the inflight batches.
            //
            // Since we reenqueue exactly one batch a time and ensure that the queue is ordered by sequence always, it
            // is a simple linear scan of a subset of the in flight batches to find the right place in the queue each time.
            List<ProducerBatch> orderedBatches = new ArrayList<>();
            while (deque.peekFirst() != null && deque.peekFirst().hasSequence() && deque.peekFirst().baseSequence() < batch.baseSequence())
                orderedBatches.add(deque.pollFirst());

            log.debug("Reordered incoming batch with sequence {} for partition {}. It was placed in the queue at " +
                "position {}", batch.baseSequence(), batch.topicPartition, orderedBatches.size());
            // Either we have reached a point where there are batches without a sequence (ie. never been drained
            // and are hence in order by default), or the batch at the front of the queue has a sequence greater
<<<<<<< HEAD
			// than the incoming batch. This is the right place to add the incoming batch.
			deque.addFirst(batch);

			// Now we have to re insert the previously queued batches in the right order.
			for (int i = orderedBatches.size() - 1; i >= 0; --i) {
				deque.addFirst(orderedBatches.get(i));
			}

			// At this point, the incoming batch has been queued in the correct place according to its sequence.
		} else {
			deque.addFirst(batch);
		}
	}

	/**
	 * Get a list of nodes whose partitions are ready to be sent, and the earliest time at which any non-sendable
	 * partition will be ready; Also return the flag for whether there are any unknown leaders for the accumulated
	 * partition batches.
	 * <p>
	 * A destination node is ready to send data if:
	 * <ol>
	 * <li>There is at least one partition that is not backing off its send
	 * <li><b>and</b> those partitions are not muted (to prevent reordering if
	 *   {@value org.apache.kafka.clients.producer.ProducerConfig#MAX_IN_FLIGHT_REQUESTS_PER_CONNECTION}
	 *   is set to one)</li>
	 * <li><b>and <i>any</i></b> of the following are true</li>
	 * <ul>
	 *     <li>The record set is full</li>
	 *     <li>The record set has sat in the accumulator for at least lingerMs milliseconds</li>
	 *     <li>The accumulator is out of memory and threads are blocking waiting for data (in this case all partitions
	 *     are immediately considered ready).</li>
	 *     <li>The accumulator has been closed</li>
	 * </ul>
	 * </ol>
	 */
	public ReadyCheckResult ready(Cluster cluster, long nowMs) {
		Set<Node> readyNodes = new HashSet<>();
		long nextReadyCheckDelayMs = Long.MAX_VALUE;
		Set<String> unknownLeaderTopics = new HashSet<>();

		boolean exhausted = this.free.queued() > 0;
		for (Map.Entry<TopicPartition, Deque<ProducerBatch>> entry : this.batches.entrySet()) {
			Deque<ProducerBatch> deque = entry.getValue();
			synchronized (deque) {
				// When producing to a large number of partitions, this path is hot and deques are often empty.
				// We check whether a batch exists first to avoid the more expensive checks whenever possible.
				ProducerBatch batch = deque.peekFirst();
				if (batch != null) {
					TopicPartition part = entry.getKey();
					Node leader = cluster.leaderFor(part);
					if (leader == null) {
						// This is a partition for which leader is not known, but messages are available to send.
						// Note that entries are currently not removed from batches when deque is empty.
						unknownLeaderTopics.add(part.topic());
					} else if (!readyNodes.contains(leader) && !isMuted(part)) {
						long waitedTimeMs = batch.waitedTimeMs(nowMs);
						boolean backingOff = batch.attempts() > 0 && waitedTimeMs < retryBackoffMs;
						long timeToWaitMs = backingOff ? retryBackoffMs : lingerMs;
						boolean full = deque.size() > 1 || batch.isFull();
						boolean expired = waitedTimeMs >= timeToWaitMs;
						boolean sendable = full || expired || exhausted || closed || flushInProgress();
						if (sendable && !backingOff) {
							readyNodes.add(leader);
						} else {
							long timeLeftMs = Math.max(timeToWaitMs - waitedTimeMs, 0);
							// Note that this results in a conservative estimate since an un-sendable partition may have
							// a leader that will later be found to have sendable data. However, this is good enough
							// since we'll just wake up and then sleep again for the remaining time.
							nextReadyCheckDelayMs = Math.min(timeLeftMs, nextReadyCheckDelayMs);
						}
					}
                }
            }
=======
            // than the incoming batch. This is the right place to add the incoming batch.
            deque.addFirst(batch);

            // Now we have to re insert the previously queued batches in the right order.
            for (int i = orderedBatches.size() - 1; i >= 0; --i) {
                deque.addFirst(orderedBatches.get(i));
            }

            // At this point, the incoming batch has been queued in the correct place according to its sequence.
        } else {
            deque.addFirst(batch);
        }
    }

    /**
     * Add the leader to the ready nodes if the batch is ready
     *
     * @param nowMs The current time
     * @param exhausted 'true' is the buffer pool is exhausted
     * @param part The partition
     * @param leader The leader for the partition
     * @param waitedTimeMs How long batch waited
     * @param backingOff Is backing off
     * @param full Is batch full
     * @param nextReadyCheckDelayMs The delay for next check
     * @param readyNodes The set of ready nodes (to be filled in)
     * @return The delay for next check
     */
    private long batchReady(long nowMs, boolean exhausted, TopicPartition part, Node leader,
                            long waitedTimeMs, boolean backingOff, boolean full,
                            long nextReadyCheckDelayMs, Set<Node> readyNodes) {
        if (!readyNodes.contains(leader) && !isMuted(part)) {
            long timeToWaitMs = backingOff ? retryBackoffMs : lingerMs;
            boolean expired = waitedTimeMs >= timeToWaitMs;
            boolean transactionCompleting = transactionManager != null && transactionManager.isCompleting();
            boolean sendable = full
                    || expired
                    || exhausted
                    || closed
                    || flushInProgress()
                    || transactionCompleting;
            if (sendable && !backingOff) {
                readyNodes.add(leader);
            } else {
                long timeLeftMs = Math.max(timeToWaitMs - waitedTimeMs, 0);
                // Note that this results in a conservative estimate since an un-sendable partition may have
                // a leader that will later be found to have sendable data. However, this is good enough
                // since we'll just wake up and then sleep again for the remaining time.
                nextReadyCheckDelayMs = Math.min(timeLeftMs, nextReadyCheckDelayMs);
            }
        }
        return nextReadyCheckDelayMs;
    }

    /**
     * Iterate over partitions to see which one have batches ready and collect leaders of those partitions
     * into the set of ready nodes.  If partition has no leader, add the topic to the set of topics with
     * no leader.  This function also calculates stats for adaptive partitioning.
     *
     * @param cluster The cluster metadata
     * @param nowMs The current time
     * @param topic The topic
     * @param topicInfo The topic info
     * @param nextReadyCheckDelayMs The delay for next check
     * @param readyNodes The set of ready nodes (to be filled in)
     * @param unknownLeaderTopics The set of topics with no leader (to be filled in)
     * @return The delay for next check
     */
    private long partitionReady(Cluster cluster, long nowMs, String topic,
                                TopicInfo topicInfo,
                                long nextReadyCheckDelayMs, Set<Node> readyNodes, Set<String> unknownLeaderTopics) {
        ConcurrentMap<Integer, Deque<ProducerBatch>> batches = topicInfo.batches;
        // Collect the queue sizes for available partitions to be used in adaptive partitioning.
        int[] queueSizes = null;
        int[] partitionIds = null;
        if (enableAdaptivePartitioning && batches.size() >= cluster.partitionsForTopic(topic).size()) {
            // We don't do adaptive partitioning until we scheduled at least a batch for all
            // partitions (i.e. we have the corresponding entries in the batches map), we just
            // do uniform.  The reason is that we build queue sizes from the batches map,
            // and if an entry is missing in the batches map, then adaptive partitioning logic
            // won't know about it and won't switch to it.
            queueSizes = new int[batches.size()];
            partitionIds = new int[queueSizes.length];
        }

        int queueSizesIndex = -1;
        boolean exhausted = this.free.queued() > 0;
        for (Map.Entry<Integer, Deque<ProducerBatch>> entry : batches.entrySet()) {
            TopicPartition part = new TopicPartition(topic, entry.getKey());
            // Advance queueSizesIndex so that we properly index available
            // partitions.  Do it here so that it's done for all code paths.
            Node leader = cluster.leaderFor(part);
            if (leader != null && queueSizes != null) {
                ++queueSizesIndex;
                assert queueSizesIndex < queueSizes.length;
                partitionIds[queueSizesIndex] = part.partition();
            }

            Deque<ProducerBatch> deque = entry.getValue();

            final long waitedTimeMs;
            final boolean backingOff;
            final int dequeSize;
            final boolean full;

            // This loop is especially hot with large partition counts.

            // We are careful to only perform the minimum required inside the
            // synchronized block, as this lock is also used to synchronize producer threads
            // attempting to append() to a partition/batch.

            synchronized (deque) {
                // Deques are often empty in this path, esp with large partition counts,
                // so we exit early if we can.
                ProducerBatch batch = deque.peekFirst();
                if (batch == null) {
                    continue;
                }

                waitedTimeMs = batch.waitedTimeMs(nowMs);
                backingOff = batch.attempts() > 0 && waitedTimeMs < retryBackoffMs;
                dequeSize = deque.size();
                full = dequeSize > 1 || batch.isFull();
            }

            if (leader == null) {
                // This is a partition for which leader is not known, but messages are available to send.
                // Note that entries are currently not removed from batches when deque is empty.
                unknownLeaderTopics.add(part.topic());
            } else {
                if (queueSizes != null)
                    queueSizes[queueSizesIndex] = dequeSize;
                if (partitionAvailabilityTimeoutMs > 0) {
                    // Check if we want to exclude the partition from the list of available partitions
                    // if the broker hasn't responded for some time.
                    NodeLatencyStats nodeLatencyStats = nodeStats.get(leader.id());
                    if (nodeLatencyStats != null) {
                        // NOTE: there is no synchronization between reading metrics,
                        // so we read ready time first to avoid accidentally marking partition
                        // unavailable if we read while the metrics are being updated.
                        long readyTimeMs = nodeLatencyStats.readyTimeMs;
                        if (readyTimeMs - nodeLatencyStats.drainTimeMs > partitionAvailabilityTimeoutMs)
                            --queueSizesIndex;
                    }
                }

                nextReadyCheckDelayMs = batchReady(nowMs, exhausted, part, leader, waitedTimeMs, backingOff,
                    full, nextReadyCheckDelayMs, readyNodes);
            }
        }

        // We've collected the queue sizes for partitions of this topic, now we can calculate
        // load stats.  NOTE: the stats are calculated in place, modifying the
        // queueSizes array.
        topicInfo.builtInPartitioner.updatePartitionLoadStats(queueSizes, partitionIds, queueSizesIndex + 1);
        return nextReadyCheckDelayMs;
    }

    /**
     * Get a list of nodes whose partitions are ready to be sent, and the earliest time at which any non-sendable
     * partition will be ready; Also return the flag for whether there are any unknown leaders for the accumulated
     * partition batches.
     * <p>
     * A destination node is ready to send data if:
     * <ol>
     * <li>There is at least one partition that is not backing off its send
     * <li><b>and</b> those partitions are not muted (to prevent reordering if
     *   {@value org.apache.kafka.clients.producer.ProducerConfig#MAX_IN_FLIGHT_REQUESTS_PER_CONNECTION}
     *   is set to one)</li>
     * <li><b>and <i>any</i></b> of the following are true</li>
     * <ul>
     *     <li>The record set is full</li>
     *     <li>The record set has sat in the accumulator for at least lingerMs milliseconds</li>
     *     <li>The accumulator is out of memory and threads are blocking waiting for data (in this case all partitions
     *     are immediately considered ready).</li>
     *     <li>The accumulator has been closed</li>
     * </ul>
     * </ol>
     */
    public ReadyCheckResult ready(Cluster cluster, long nowMs) {
        Set<Node> readyNodes = new HashSet<>();
        long nextReadyCheckDelayMs = Long.MAX_VALUE;
        Set<String> unknownLeaderTopics = new HashSet<>();
        // Go topic by topic so that we can get queue sizes for partitions in a topic and calculate
        // cumulative frequency table (used in partitioner).
        for (Map.Entry<String, TopicInfo> topicInfoEntry : this.topicInfoMap.entrySet()) {
            final String topic = topicInfoEntry.getKey();
            nextReadyCheckDelayMs = partitionReady(cluster, nowMs, topic, topicInfoEntry.getValue(), nextReadyCheckDelayMs, readyNodes, unknownLeaderTopics);
>>>>>>> 15418db6
        }
        return new ReadyCheckResult(readyNodes, nextReadyCheckDelayMs, unknownLeaderTopics);
    }

    /**
     * Check whether there are any batches which haven't been drained
     */
    public boolean hasUndrained() {
        for (TopicInfo topicInfo : topicInfoMap.values()) {
            for (Deque<ProducerBatch> deque : topicInfo.batches.values()) {
                synchronized (deque) {
                    if (!deque.isEmpty())
                        return true;
                }
            }
        }
        return false;
    }

    private boolean shouldStopDrainBatchesForPartition(ProducerBatch first, TopicPartition tp) {
        ProducerIdAndEpoch producerIdAndEpoch = null;
<<<<<<< HEAD
		if (transactionManager != null) {
			if (!transactionManager.isSendToPartitionAllowed(tp))
				return true;

			producerIdAndEpoch = transactionManager.producerIdAndEpoch();
			if (!producerIdAndEpoch.isValid())
				// we cannot send the batch until we have refreshed the producer id
				return true;

			if (!first.hasSequence()) {
				if (transactionManager.hasInflightBatches(tp) && transactionManager.hasStaleProducerIdAndEpoch(tp)) {
					// Don't drain any new batches while the partition has in-flight batches with a different epoch
					// and/or producer ID. Otherwise, a batch with a new epoch and sequence number
					// 0 could be written before earlier batches complete, which would cause out of sequence errors
					return true;
				}

				if (transactionManager.hasUnresolvedSequence(first.topicPartition))
					// Don't drain any new batches while the state of previous sequence numbers
					// is unknown. The previous batches would be unknown if they were aborted
					// on the client after being sent to the broker at least once.
					return true;
			}

			int firstInFlightSequence = transactionManager.firstInFlightSequence(first.topicPartition);
			if (firstInFlightSequence != RecordBatch.NO_SEQUENCE && first.hasSequence()
					&& first.baseSequence() != firstInFlightSequence)
				// If the queued batch already has an assigned sequence, then it is being retried.
				// In this case, we wait until the next immediate batch is ready and drain that.
				// We only move on when the next in line batch is complete (either successfully or due to
				// a fatal broker error). This effectively reduces our in flight request count to 1.
				return true;
		}
		return false;
	}

	private List<ProducerBatch> drainBatchesForOneNode(Cluster cluster, Node node, int maxSize, long now) {
		int size = 0;
		List<PartitionInfo> parts = cluster.partitionsForNode(node.id());
		List<ProducerBatch> ready = new ArrayList<>();
		/* to make starvation less likely this loop doesn't start at 0 */
		int start = drainIndex = drainIndex % parts.size();
		do {
			PartitionInfo part = parts.get(drainIndex);
			TopicPartition tp = new TopicPartition(part.topic(), part.partition());
			this.drainIndex = (this.drainIndex + 1) % parts.size();

			// Only proceed if the partition has no in-flight batches.
			if (isMuted(tp))
				continue;

			Deque<ProducerBatch> deque = getDeque(tp);
			if (deque == null)
				continue;

			synchronized (deque) {
				// invariant: !isMuted(tp,now) && deque != null
				ProducerBatch first = deque.peekFirst();
				if (first == null)
					continue;

				// first != null
				boolean backoff = first.attempts() > 0 && first.waitedTimeMs(now) < retryBackoffMs;
				// Only drain the batch if it is not during backoff period.
				if (backoff)
					continue;

				if (size + first.estimatedSizeInBytes() > maxSize && !ready.isEmpty()) {
					// there is a rare case that a single batch size is larger than the request size due to
					// compression; in this case we will still eventually send this batch in a single request
					break;
				} else {
					if (shouldStopDrainBatchesForPartition(first, tp))
						break;

					boolean isTransactional = transactionManager != null && transactionManager.isTransactional();
					ProducerIdAndEpoch producerIdAndEpoch =
							transactionManager != null ? transactionManager.producerIdAndEpoch() : null;
					ProducerBatch batch = deque.pollFirst();
					if (producerIdAndEpoch != null && !batch.hasSequence()) {
						// If the producer id/epoch of the partition do not match the latest one
						// of the producer, we update it and reset the sequence. This should be
						// only done when all its in-flight batches have completed. This is guarantee
						// in `shouldStopDrainBatchesForPartition`.
						transactionManager.maybeUpdateProducerIdAndEpoch(batch.topicPartition);

						// If the batch already has an assigned sequence, then we should not change the producer id and
						// sequence number, since this may introduce duplicates. In particular, the previous attempt
						// may actually have been accepted, and if we change the producer id and sequence here, this
						// attempt will also be accepted, causing a duplicate.
						//
						// Additionally, we update the next sequence number bound for the partition, and also have
						// the transaction manager track the batch so as to ensure that sequence ordering is maintained
						// even if we receive out of order responses.
						batch.setProducerState(producerIdAndEpoch, transactionManager.sequenceNumber(batch.topicPartition), isTransactional);
						transactionManager.incrementSequenceNumber(batch.topicPartition, batch.recordCount);
						log.debug("Assigned producerId {} and producerEpoch {} to batch with base sequence " +
										"{} being sent to partition {}", producerIdAndEpoch.producerId,
								producerIdAndEpoch.epoch, batch.baseSequence(), tp);

						transactionManager.addInFlightBatch(batch);
					}
					batch.close();
					size += batch.records().sizeInBytes();
					ready.add(batch);

					batch.drained(now);
				}
			}
		} while (start != drainIndex);
		return ready;
	}

	/**
	 * Drain all the data for the given nodes and collate them into a list of batches that will fit within the specified
	 * size on a per-node basis. This method attempts to avoid choosing the same topic-node over and over.
	 * @param cluster The current cluster metadata
	 * @param nodes   The list of node to drain
	 * @param maxSize The maximum number of bytes to drain
	 * @param now     The current unix time in milliseconds
	 * @return A list of {@link ProducerBatch} for each node specified with total size less than the requested maxSize.
	 */
	public Map<Integer, List<ProducerBatch>> drain(Cluster cluster, Set<Node> nodes, int maxSize, long now) {
		if (nodes.isEmpty())
			return Collections.emptyMap();

		Map<Integer, List<ProducerBatch>> batches = new HashMap<>();
		for (Node node : nodes) {
			List<ProducerBatch> ready = drainBatchesForOneNode(cluster, node, maxSize, now);
            batches.put(node.id(), ready);
		}
		return batches;
	}

	/**
	 * The earliest absolute time a batch will expire (in milliseconds)
	 */
	public long nextExpiryTimeMs() {
		return this.nextBatchExpiryTimeMs;
	}

	private Deque<ProducerBatch> getDeque(TopicPartition tp) {
		return batches.get(tp);
	}

	/**
	 * Get the deque for the given topic-partition, creating it if necessary.
	 */
	private Deque<ProducerBatch> getOrCreateDeque(TopicPartition tp) {
		Deque<ProducerBatch> d = this.batches.get(tp);
		if (d != null)
			return d;
		d = new ArrayDeque<>();
		Deque<ProducerBatch> previous = this.batches.putIfAbsent(tp, d);
		if (previous == null)
            return d;
		else
			return previous;
=======
        if (transactionManager != null) {
            if (!transactionManager.isSendToPartitionAllowed(tp))
                return true;

            producerIdAndEpoch = transactionManager.producerIdAndEpoch();
            if (!producerIdAndEpoch.isValid())
                // we cannot send the batch until we have refreshed the producer id
                return true;

            if (!first.hasSequence()) {
                if (transactionManager.hasInflightBatches(tp) && transactionManager.hasStaleProducerIdAndEpoch(tp)) {
                    // Don't drain any new batches while the partition has in-flight batches with a different epoch
                    // and/or producer ID. Otherwise, a batch with a new epoch and sequence number
                    // 0 could be written before earlier batches complete, which would cause out of sequence errors
                    return true;
                }

                if (transactionManager.hasUnresolvedSequence(first.topicPartition))
                    // Don't drain any new batches while the state of previous sequence numbers
                    // is unknown. The previous batches would be unknown if they were aborted
                    // on the client after being sent to the broker at least once.
                    return true;
            }

            int firstInFlightSequence = transactionManager.firstInFlightSequence(first.topicPartition);
            if (firstInFlightSequence != RecordBatch.NO_SEQUENCE && first.hasSequence()
                && first.baseSequence() != firstInFlightSequence)
                // If the queued batch already has an assigned sequence, then it is being retried.
                // In this case, we wait until the next immediate batch is ready and drain that.
                // We only move on when the next in line batch is complete (either successfully or due to
                // a fatal broker error). This effectively reduces our in flight request count to 1.
                return true;
        }
        return false;
    }

    private List<ProducerBatch> drainBatchesForOneNode(Cluster cluster, Node node, int maxSize, long now) {
        int size = 0;
        List<PartitionInfo> parts = cluster.partitionsForNode(node.id());
        List<ProducerBatch> ready = new ArrayList<>();
        /* to make starvation less likely each node has it's own drainIndex */
        int drainIndex = getDrainIndex(node.idString());
        int start = drainIndex = drainIndex % parts.size();
        do {
            PartitionInfo part = parts.get(drainIndex);
            TopicPartition tp = new TopicPartition(part.topic(), part.partition());
            updateDrainIndex(node.idString(), drainIndex);
            drainIndex = (drainIndex + 1) % parts.size();
            // Only proceed if the partition has no in-flight batches.
            if (isMuted(tp))
                continue;

            Deque<ProducerBatch> deque = getDeque(tp);
            if (deque == null)
                continue;

            final ProducerBatch batch;
            synchronized (deque) {
                // invariant: !isMuted(tp,now) && deque != null
                ProducerBatch first = deque.peekFirst();
                if (first == null)
                    continue;

                // first != null
                boolean backoff = first.attempts() > 0 && first.waitedTimeMs(now) < retryBackoffMs;
                // Only drain the batch if it is not during backoff period.
                if (backoff)
                    continue;

                if (size + first.estimatedSizeInBytes() > maxSize && !ready.isEmpty()) {
                    // there is a rare case that a single batch size is larger than the request size due to
                    // compression; in this case we will still eventually send this batch in a single request
                    break;
                } else {
                    if (shouldStopDrainBatchesForPartition(first, tp))
                        break;
                }

                batch = deque.pollFirst();

                boolean isTransactional = transactionManager != null && transactionManager.isTransactional();
                ProducerIdAndEpoch producerIdAndEpoch =
                    transactionManager != null ? transactionManager.producerIdAndEpoch() : null;
                if (producerIdAndEpoch != null && !batch.hasSequence()) {
                    // If the producer id/epoch of the partition do not match the latest one
                    // of the producer, we update it and reset the sequence. This should be
                    // only done when all its in-flight batches have completed. This is guarantee
                    // in `shouldStopDrainBatchesForPartition`.
                    transactionManager.maybeUpdateProducerIdAndEpoch(batch.topicPartition);

                    // If the batch already has an assigned sequence, then we should not change the producer id and
                    // sequence number, since this may introduce duplicates. In particular, the previous attempt
                    // may actually have been accepted, and if we change the producer id and sequence here, this
                    // attempt will also be accepted, causing a duplicate.
                    //
                    // Additionally, we update the next sequence number bound for the partition, and also have
                    // the transaction manager track the batch so as to ensure that sequence ordering is maintained
                    // even if we receive out of order responses.
                    batch.setProducerState(producerIdAndEpoch, transactionManager.sequenceNumber(batch.topicPartition), isTransactional);
                    transactionManager.incrementSequenceNumber(batch.topicPartition, batch.recordCount);
                    log.debug("Assigned producerId {} and producerEpoch {} to batch with base sequence " +
                            "{} being sent to partition {}", producerIdAndEpoch.producerId,
                        producerIdAndEpoch.epoch, batch.baseSequence(), tp);

                    transactionManager.addInFlightBatch(batch);
                }
            }

            // the rest of the work by processing outside the lock
            // close() is particularly expensive

            batch.close();
            size += batch.records().sizeInBytes();
            ready.add(batch);

            batch.drained(now);
        } while (start != drainIndex);
        return ready;
    }

    private int getDrainIndex(String idString) {
        return nodesDrainIndex.computeIfAbsent(idString, s -> 0);
    }

    private void updateDrainIndex(String idString, int drainIndex) {
        nodesDrainIndex.put(idString, drainIndex);
    }

    /**
     * Drain all the data for the given nodes and collate them into a list of batches that will fit within the specified
     * size on a per-node basis. This method attempts to avoid choosing the same topic-node over and over.
     *
     * @param cluster The current cluster metadata
     * @param nodes The list of node to drain
     * @param maxSize The maximum number of bytes to drain
     * @param now The current unix time in milliseconds
     * @return A list of {@link ProducerBatch} for each node specified with total size less than the requested maxSize.
     */
    public Map<Integer, List<ProducerBatch>> drain(Cluster cluster, Set<Node> nodes, int maxSize, long now) {
        if (nodes.isEmpty())
            return Collections.emptyMap();

        Map<Integer, List<ProducerBatch>> batches = new HashMap<>();
        for (Node node : nodes) {
            List<ProducerBatch> ready = drainBatchesForOneNode(cluster, node, maxSize, now);
            batches.put(node.id(), ready);
        }
        return batches;
    }

    public void updateNodeLatencyStats(Integer nodeId, long nowMs, boolean canDrain) {
        // Don't bother with updating stats if the feature is turned off.
        if (partitionAvailabilityTimeoutMs <= 0)
            return;

        // When the sender gets a node (returned by the ready() function) that has data to send
        // but the node is not ready (and so we cannot drain the data), we only update the
        // ready time, then the difference would reflect for how long a node wasn't ready
        // to send the data.  Then we can temporarily remove partitions that are handled by the
        // node from the list of available partitions so that the partitioner wouldn't pick
        // this partition.
        // NOTE: there is no synchronization for metric updates, so drainTimeMs is updated
        // first to avoid accidentally marking a partition unavailable if the reader gets
        // values between updates.
        NodeLatencyStats nodeLatencyStats = nodeStats.computeIfAbsent(nodeId, id -> new NodeLatencyStats(nowMs));
        if (canDrain)
            nodeLatencyStats.drainTimeMs = nowMs;
        nodeLatencyStats.readyTimeMs = nowMs;
    }

    /* Visible for testing */
    public NodeLatencyStats getNodeLatencyStats(Integer nodeId) {
        return nodeStats.get(nodeId);
    }

    /* Visible for testing */
    public BuiltInPartitioner getBuiltInPartitioner(String topic) {
        return topicInfoMap.get(topic).builtInPartitioner;
    }

    /**
     * The earliest absolute time a batch will expire (in milliseconds)
     */
    public long nextExpiryTimeMs() {
        return this.nextBatchExpiryTimeMs;
    }

      /* Visible for testing */
    public Deque<ProducerBatch> getDeque(TopicPartition tp) {
        TopicInfo topicInfo = topicInfoMap.get(tp.topic());
        if (topicInfo == null)
            return null;
        return topicInfo.batches.get(tp.partition());
    }

    /**
     * Get the deque for the given topic-partition, creating it if necessary.
     */
    private Deque<ProducerBatch> getOrCreateDeque(TopicPartition tp) {
        TopicInfo topicInfo = topicInfoMap.computeIfAbsent(tp.topic(), k -> new TopicInfo(logContext, k, batchSize));
        return topicInfo.batches.computeIfAbsent(tp.partition(), k -> new ArrayDeque<>());
>>>>>>> 15418db6
    }

    /**
     * Deallocate the record batch
	 */
	public void deallocate(ProducerBatch batch) {
		incomplete.remove(batch);
		// Only deallocate the batch if it is not a split batch because split batch are allocated outside the
		// buffer pool.
		if (!batch.isSplitBatch())
			free.deallocate(batch.buffer(), batch.initialCapacity());
    }

    /**
     * Package private for unit test. Get the buffer pool remaining size in bytes.
     */
    long bufferPoolAvailableMemory() {
        return free.availableMemory();
    }

    /**
     * Are there any threads currently waiting on a flush?
     *
     * package private for test
     */
    boolean flushInProgress() {
        return flushesInProgress.get() > 0;
    }

    /**
     * Initiate the flushing of data from the accumulator...this makes all requests immediately ready
     */
    public void beginFlush() {
        this.flushesInProgress.getAndIncrement();
    }

    /**
     * Are there any threads currently appending messages?
     */
    private boolean appendsInProgress() {
        return appendsInProgress.get() > 0;
    }

    /**
     * Mark all partitions as ready to send and block until the send is complete
     */
    public void awaitFlushCompletion() throws InterruptedException {
        try {
            // Obtain a copy of all of the incomplete ProduceRequestResult(s) at the time of the flush.
            // We must be careful not to hold a reference to the ProduceBatch(s) so that garbage
            // collection can occur on the contents.
            // The sender will remove ProducerBatch(s) from the original incomplete collection.
            for (ProduceRequestResult result : this.incomplete.requestResults())
                result.await();
        } finally {
            this.flushesInProgress.decrementAndGet();
        }
    }

    /**
     * Check whether there are any pending batches (whether sent or unsent).
     */
    public boolean hasIncomplete() {
        return !this.incomplete.isEmpty();
    }

    /**
     * This function is only called when sender is closed forcefully. It will fail all the
     * incomplete batches and return.
     */
    public void abortIncompleteBatches() {
        // We need to keep aborting the incomplete batch until no thread is trying to append to
        // 1. Avoid losing batches.
        // 2. Free up memory in case appending threads are blocked on buffer full.
        // This is a tight loop but should be able to get through very quickly.
        do {
            abortBatches();
        } while (appendsInProgress());
        // After this point, no thread will append any messages because they will see the close
        // flag set. We need to do the last abort after no thread was appending in case there was a new
        // batch appended by the last appending thread.
<<<<<<< HEAD
		abortBatches();
		this.batches.clear();
	}

	/**
	 * Go through incomplete batches and abort them.
	 */
	private void abortBatches() {
		abortBatches(new KafkaException("Producer is closed forcefully."));
	}

	/**
	 * Abort all incomplete batches (whether they have been sent or not)
	 */
	void abortBatches(final RuntimeException reason) {
		for (ProducerBatch batch : incomplete.copyAll()) {
			Deque<ProducerBatch> dq = getDeque(batch.topicPartition);
			synchronized (dq) {
				batch.abortRecordAppends();
				dq.remove(batch);
			}
			batch.abort(reason);
			deallocate(batch);
		}
	}

	/**
	 * Abort any batches which have not been drained
	 */
	void abortUndrainedBatches(RuntimeException reason) {
		for (ProducerBatch batch : incomplete.copyAll()) {
			Deque<ProducerBatch> dq = getDeque(batch.topicPartition);
			boolean aborted = false;
			synchronized (dq) {
				if ((transactionManager != null && !batch.hasSequence()) || (transactionManager == null && !batch.isClosed())) {
					aborted = true;
					batch.abortRecordAppends();
					dq.remove(batch);
				}
			}
			if (aborted) {
				batch.abort(reason);
				deallocate(batch);
			}
		}
	}

	public void mutePartition(TopicPartition tp) {
		muted.add(tp);
	}

	public void unmutePartition(TopicPartition tp) {
		muted.remove(tp);
	}

	/**
	 * Close this accumulator and force all the record buffers to be drained
	 */
	public void close() {
		this.closed = true;
		this.free.close();
	}

	/*
	 * Metadata about a record just appended to the record accumulator
	 */
	public final static class RecordAppendResult {
		public final FutureRecordMetadata future;
		public final boolean batchIsFull;
		public final boolean newBatchCreated;
		public final boolean abortForNewBatch;

		public RecordAppendResult(FutureRecordMetadata future, boolean batchIsFull, boolean newBatchCreated, boolean abortForNewBatch) {
			this.future = future;
			this.batchIsFull = batchIsFull;
			this.newBatchCreated = newBatchCreated;
			this.abortForNewBatch = abortForNewBatch;
=======
        abortBatches();
        this.topicInfoMap.clear();
    }

    /**
     * Go through incomplete batches and abort them.
     */
    private void abortBatches() {
        abortBatches(new KafkaException("Producer is closed forcefully."));
    }

    /**
     * Abort all incomplete batches (whether they have been sent or not)
     */
    void abortBatches(final RuntimeException reason) {
        for (ProducerBatch batch : incomplete.copyAll()) {
            Deque<ProducerBatch> dq = getDeque(batch.topicPartition);
            synchronized (dq) {
                batch.abortRecordAppends();
                dq.remove(batch);
            }
            batch.abort(reason);
            deallocate(batch);
        }
    }

    /**
     * Abort any batches which have not been drained
     */
    void abortUndrainedBatches(RuntimeException reason) {
        for (ProducerBatch batch : incomplete.copyAll()) {
            Deque<ProducerBatch> dq = getDeque(batch.topicPartition);
            boolean aborted = false;
            synchronized (dq) {
                if ((transactionManager != null && !batch.hasSequence()) || (transactionManager == null && !batch.isClosed())) {
                    aborted = true;
                    batch.abortRecordAppends();
                    dq.remove(batch);
                }
            }
            if (aborted) {
                batch.abort(reason);
                deallocate(batch);
            }
        }
    }

    public void mutePartition(TopicPartition tp) {
        muted.add(tp);
    }

    public void unmutePartition(TopicPartition tp) {
        muted.remove(tp);
    }

    /**
     * Close this accumulator and force all the record buffers to be drained
     */
    public void close() {
        this.closed = true;
        this.free.close();
    }

    /**
     * Partitioner config for built-in partitioner
     */
    public static final class PartitionerConfig {
        private final boolean enableAdaptivePartitioning;
        private final long partitionAvailabilityTimeoutMs;

        /**
         * Partitioner config
         *
         * @param enableAdaptivePartitioning If it's true, partition switching adapts to broker load, otherwise partition
         *        switching is random.
         * @param partitionAvailabilityTimeoutMs If a broker cannot process produce requests from a partition
         *        for the specified time, the partition is treated by the partitioner as not available.
         *        If the timeout is 0, this logic is disabled.
         */
        public PartitionerConfig(boolean enableAdaptivePartitioning, long partitionAvailabilityTimeoutMs) {
            this.enableAdaptivePartitioning = enableAdaptivePartitioning;
            this.partitionAvailabilityTimeoutMs = partitionAvailabilityTimeoutMs;
        }

        public PartitionerConfig() {
            this(false, 0);
        }
    }

    /*
     * Metadata about a record just appended to the record accumulator
     */
    public final static class RecordAppendResult {
        public final FutureRecordMetadata future;
        public final boolean batchIsFull;
        public final boolean newBatchCreated;
        public final boolean abortForNewBatch;
        public final int appendedBytes;

        public RecordAppendResult(FutureRecordMetadata future,
                                  boolean batchIsFull,
                                  boolean newBatchCreated,
                                  boolean abortForNewBatch,
                                  int appendedBytes) {
            this.future = future;
            this.batchIsFull = batchIsFull;
            this.newBatchCreated = newBatchCreated;
            this.abortForNewBatch = abortForNewBatch;
            this.appendedBytes = appendedBytes;
>>>>>>> 15418db6
        }
    }

    /*
     * The callbacks passed into append
     */
    public interface AppendCallbacks extends Callback {
        /**
         * Called to set partition (when append is called, partition may not be calculated yet).
         * @param partition The partition
         */
        void setPartition(int partition);
    }

    /*
     * The set of nodes that have at least one complete record batch in the accumulator
     */
    public final static class ReadyCheckResult {
        public final Set<Node> readyNodes;
        public final long nextReadyCheckDelayMs;
        public final Set<String> unknownLeaderTopics;

        public ReadyCheckResult(Set<Node> readyNodes, long nextReadyCheckDelayMs, Set<String> unknownLeaderTopics) {
            this.readyNodes = readyNodes;
            this.nextReadyCheckDelayMs = nextReadyCheckDelayMs;
            this.unknownLeaderTopics = unknownLeaderTopics;
        }
    }

    /**
     * Per topic info.
     */
    private static class TopicInfo {
        public final ConcurrentMap<Integer /*partition*/, Deque<ProducerBatch>> batches = new CopyOnWriteMap<>();
        public final BuiltInPartitioner builtInPartitioner;

        public TopicInfo(LogContext logContext, String topic, int stickyBatchSize) {
            builtInPartitioner = new BuiltInPartitioner(logContext, topic, stickyBatchSize);
        }
    }

    /**
     * Node latency stats for each node that are used for adaptive partition distribution
     * Visible for testing
     */
    public final static class NodeLatencyStats {
        volatile public long readyTimeMs;  // last time the node had batches ready to send
        volatile public long drainTimeMs;  // last time the node was able to drain batches

        NodeLatencyStats(long nowMs) {
            readyTimeMs = nowMs;
            drainTimeMs = nowMs;
        }
    }
}<|MERGE_RESOLUTION|>--- conflicted
+++ resolved
@@ -16,45 +16,14 @@
  */
 package org.apache.kafka.clients.producer.internals;
 
-<<<<<<< HEAD
-import org.apache.kafka.clients.ApiVersions;
-import org.apache.kafka.clients.producer.Callback;
-=======
-import java.nio.ByteBuffer;
-import java.util.ArrayDeque;
-import java.util.ArrayList;
-import java.util.Collections;
-import java.util.Deque;
-import java.util.HashMap;
-import java.util.HashSet;
-import java.util.List;
-import java.util.Map;
-import java.util.Objects;
-import java.util.Set;
-import java.util.concurrent.ConcurrentMap;
-import java.util.concurrent.atomic.AtomicInteger;
-
 import org.apache.kafka.clients.ApiVersions;
 import org.apache.kafka.clients.producer.Callback;
 import org.apache.kafka.clients.producer.RecordMetadata;
-import org.apache.kafka.common.utils.ProducerIdAndEpoch;
->>>>>>> 15418db6
-import org.apache.kafka.common.Cluster;
-import org.apache.kafka.common.KafkaException;
-import org.apache.kafka.common.Node;
-import org.apache.kafka.common.PartitionInfo;
-import org.apache.kafka.common.TopicPartition;
+import org.apache.kafka.common.*;
 import org.apache.kafka.common.errors.UnsupportedVersionException;
 import org.apache.kafka.common.header.Header;
 import org.apache.kafka.common.metrics.Metrics;
-import org.apache.kafka.common.record.AbstractRecords;
-import org.apache.kafka.common.record.CompressionRatioEstimator;
-import org.apache.kafka.common.record.CompressionType;
-import org.apache.kafka.common.record.MemoryRecords;
-import org.apache.kafka.common.record.MemoryRecordsBuilder;
-import org.apache.kafka.common.record.Record;
-import org.apache.kafka.common.record.RecordBatch;
-import org.apache.kafka.common.record.TimestampType;
+import org.apache.kafka.common.record.*;
 import org.apache.kafka.common.utils.CopyOnWriteMap;
 import org.apache.kafka.common.utils.LogContext;
 import org.apache.kafka.common.utils.ProducerIdAndEpoch;
@@ -62,16 +31,7 @@
 import org.slf4j.Logger;
 
 import java.nio.ByteBuffer;
-import java.util.ArrayDeque;
-import java.util.ArrayList;
-import java.util.Collections;
-import java.util.Deque;
-import java.util.HashMap;
-import java.util.HashSet;
-import java.util.List;
-import java.util.Map;
-import java.util.Objects;
-import java.util.Set;
+import java.util.*;
 import java.util.concurrent.ConcurrentMap;
 import java.util.concurrent.atomic.AtomicInteger;
 
@@ -87,33 +47,6 @@
     private final LogContext logContext;
     private final Logger log;
     private volatile boolean closed;
-<<<<<<< HEAD
-	private final AtomicInteger flushesInProgress;
-	private final AtomicInteger appendsInProgress;
-	private final int batchSize;
-	private final CompressionType compression;
-	private final int lingerMs;
-	private final long retryBackoffMs;
-	private final int deliveryTimeoutMs;
-	private final BufferPool free;
-	private final Time time;
-	private final ApiVersions apiVersions;
-	private final ConcurrentMap<TopicPartition, Deque<ProducerBatch>> batches;
-	private final IncompleteBatches incomplete;
-	// The following variables are only accessed by the sender thread, so we don't need to protect them.
-	private final Set<TopicPartition> muted;
-	private int drainIndex;
-	private final TransactionManager transactionManager;
-	private long nextBatchExpiryTimeMs = Long.MAX_VALUE; // the earliest time (absolute) a batch will expire.
-
-	/**
-	 * Create a new record accumulator
-	 *
-	 * @param logContext The log context used for logging
-	 * @param batchSize The size to use when allocating {@link MemoryRecords} instances
-	 * @param compression The compression codec for the records
-	 * @param lingerMs An artificial delay time to add before declaring a records instance that isn't full ready for
-=======
     private final AtomicInteger flushesInProgress;
     private final AtomicInteger appendsInProgress;
     private final int batchSize;
@@ -137,39 +70,25 @@
 
     /**
      * Create a new record accumulator
-     *
-     * @param logContext The log context used for logging
-     * @param batchSize The size to use when allocating {@link MemoryRecords} instances
-     * @param compression The compression codec for the records
-     * @param lingerMs An artificial delay time to add before declaring a records instance that isn't full ready for
->>>>>>> 15418db6
-     *        sending. This allows time for more records to arrive. Setting a non-zero lingerMs will trade off some
-     *        latency for potentially better throughput due to more batching (and hence fewer, larger requests).
-     * @param retryBackoffMs An artificial delay time to retry the produce request upon receiving an error. This avoids
-     *        exhausting all retries in a short period of time.
-     * @param deliveryTimeoutMs An upper bound on the time to report success or failure on record delivery
-     * @param partitionerConfig Partitioner config
-     * @param metrics The metrics
-     * @param metricGrpName The metric group name
-     * @param time The time instance to use
-     * @param apiVersions Request API versions for current connected brokers
+     * @param logContext         The log context used for logging
+     * @param batchSize          The size to use when allocating {@link MemoryRecords} instances
+     * @param compression        The compression codec for the records
+     * @param lingerMs           An artificial delay time to add before declaring a records instance that isn't full ready for
+     *                           sending. This allows time for more records to arrive. Setting a non-zero lingerMs will trade off some
+     *                           latency for potentially better throughput due to more batching (and hence fewer, larger requests).
+     * @param retryBackoffMs     An artificial delay time to retry the produce request upon receiving an error. This avoids
+     *                           exhausting all retries in a short period of time.
+     * @param deliveryTimeoutMs  An upper bound on the time to report success or failure on record delivery
+     * @param partitionerConfig  Partitioner config
+     * @param metrics            The metrics
+     * @param metricGrpName      The metric group name
+     * @param time               The time instance to use
+     * @param apiVersions        Request API versions for current connected brokers
      * @param transactionManager The shared transaction state object which tracks producer IDs, epochs, and sequence
      *                           numbers per partition.
-     * @param bufferPool The buffer pool
-     */
-    public RecordAccumulator(LogContext logContext,
-                             int batchSize,
-                             CompressionType compression,
-                             int lingerMs,
-                             long retryBackoffMs,
-                             int deliveryTimeoutMs,
-                             PartitionerConfig partitionerConfig,
-                             Metrics metrics,
-                             String metricGrpName,
-                             Time time,
-                             ApiVersions apiVersions,
-                             TransactionManager transactionManager,
-                             BufferPool bufferPool) {
+     * @param bufferPool         The buffer pool
+     */
+    public RecordAccumulator(LogContext logContext, int batchSize, CompressionType compression, int lingerMs, long retryBackoffMs, int deliveryTimeoutMs, PartitionerConfig partitionerConfig, Metrics metrics, String metricGrpName, Time time, ApiVersions apiVersions, TransactionManager transactionManager, BufferPool bufferPool) {
         this.logContext = logContext;
         this.log = logContext.logger(RecordAccumulator.class);
         this.closed = false;
@@ -183,9 +102,9 @@
         this.enableAdaptivePartitioning = partitionerConfig.enableAdaptivePartitioning;
         this.partitionAvailabilityTimeoutMs = partitionerConfig.partitionAvailabilityTimeoutMs;
         this.free = bufferPool;
-		this.incomplete = new IncompleteBatches();
-		this.muted = new HashSet<>();
-		this.time = time;
+        this.incomplete = new IncompleteBatches();
+        this.muted = new HashSet<>();
+        this.time = time;
         this.apiVersions = apiVersions;
         nodesDrainIndex = new HashMap<>();
         this.transactionManager = transactionManager;
@@ -194,66 +113,33 @@
 
     /**
      * Create a new record accumulator with default partitioner config
-     *
-     * @param logContext The log context used for logging
-     * @param batchSize The size to use when allocating {@link MemoryRecords} instances
-     * @param compression The compression codec for the records
-     * @param lingerMs An artificial delay time to add before declaring a records instance that isn't full ready for
-     *        sending. This allows time for more records to arrive. Setting a non-zero lingerMs will trade off some
-     *        latency for potentially better throughput due to more batching (and hence fewer, larger requests).
-     * @param retryBackoffMs An artificial delay time to retry the produce request upon receiving an error. This avoids
-     *        exhausting all retries in a short period of time.
-     * @param deliveryTimeoutMs An upper bound on the time to report success or failure on record delivery
-     * @param metrics The metrics
-     * @param metricGrpName The metric group name
-     * @param time The time instance to use
-     * @param apiVersions Request API versions for current connected brokers
+     * @param logContext         The log context used for logging
+     * @param batchSize          The size to use when allocating {@link MemoryRecords} instances
+     * @param compression        The compression codec for the records
+     * @param lingerMs           An artificial delay time to add before declaring a records instance that isn't full ready for
+     *                           sending. This allows time for more records to arrive. Setting a non-zero lingerMs will trade off some
+     *                           latency for potentially better throughput due to more batching (and hence fewer, larger requests).
+     * @param retryBackoffMs     An artificial delay time to retry the produce request upon receiving an error. This avoids
+     *                           exhausting all retries in a short period of time.
+     * @param deliveryTimeoutMs  An upper bound on the time to report success or failure on record delivery
+     * @param metrics            The metrics
+     * @param metricGrpName      The metric group name
+     * @param time               The time instance to use
+     * @param apiVersions        Request API versions for current connected brokers
      * @param transactionManager The shared transaction state object which tracks producer IDs, epochs, and sequence
      *                           numbers per partition.
-     * @param bufferPool The buffer pool
-     */
-    public RecordAccumulator(LogContext logContext,
-                             int batchSize,
-                             CompressionType compression,
-                             int lingerMs,
-                             long retryBackoffMs,
-                             int deliveryTimeoutMs,
-                             Metrics metrics,
-                             String metricGrpName,
-                             Time time,
-                             ApiVersions apiVersions,
-                             TransactionManager transactionManager,
-                             BufferPool bufferPool) {
-        this(logContext,
-            batchSize,
-            compression,
-            lingerMs,
-            retryBackoffMs,
-            deliveryTimeoutMs,
-            new PartitionerConfig(),
-            metrics,
-            metricGrpName,
-            time,
-            apiVersions,
-            transactionManager,
-            bufferPool);
+     * @param bufferPool         The buffer pool
+     */
+    public RecordAccumulator(LogContext logContext, int batchSize, CompressionType compression, int lingerMs, long retryBackoffMs, int deliveryTimeoutMs, Metrics metrics, String metricGrpName, Time time, ApiVersions apiVersions, TransactionManager transactionManager, BufferPool bufferPool) {
+        this(logContext, batchSize, compression, lingerMs, retryBackoffMs, deliveryTimeoutMs, new PartitionerConfig(), metrics, metricGrpName, time, apiVersions, transactionManager, bufferPool);
     }
 
     private void registerMetrics(Metrics metrics, String metricGrpName) {
-        metrics.addMetric(
-            metrics.metricName("waiting-threads", metricGrpName,
-                "The number of user threads blocked waiting for buffer memory to enqueue their records"),
-            (config, now) -> free.queued());
-
-        metrics.addMetric(
-            metrics.metricName("buffer-total-bytes", metricGrpName,
-                "The maximum amount of buffer memory the client can use (whether or not it is currently used)."),
-            (config, now) -> free.totalMemory());
-
-        metrics.addMetric(
-            metrics.metricName("buffer-available-bytes", metricGrpName,
-                "The total amount of buffer memory that is not being used (either unallocated or in the free list)."),
-            (config, now) -> free.availableMemory());
+        metrics.addMetric(metrics.metricName("waiting-threads", metricGrpName, "The number of user threads blocked waiting for buffer memory to enqueue their records"), (config, now) -> free.queued());
+
+        metrics.addMetric(metrics.metricName("buffer-total-bytes", metricGrpName, "The maximum amount of buffer memory the client can use (whether or not it is currently used)."), (config, now) -> free.totalMemory());
+
+        metrics.addMetric(metrics.metricName("buffer-available-bytes", metricGrpName, "The total amount of buffer memory that is not being used (either unallocated or in the free list)."), (config, now) -> free.availableMemory());
     }
 
     private void setPartition(AppendCallbacks callbacks, int partition) {
@@ -261,187 +147,20 @@
             callbacks.setPartition(partition);
     }
 
-<<<<<<< HEAD
-		metricName = metrics.metricName("buffer-available-bytes", metricGrpName, "The total amount of buffer memory that is not being used (either unallocated or in the free list).");
-		Measurable availableBytes = new Measurable() {
-			public double measure(MetricConfig config, long now) {
-				return free.availableMemory();
-			}
-		};
-		metrics.addMetric(metricName, availableBytes);
-	}
-
-	/**
-	 * Add a record to the accumulator, return the append result
-	 * <p>
-	 * The append result will contain the future metadata, and flag for whether the appended batch is full or a new batch is created
-	 * <p>
-	 * @param tp              The topic/partition to which this record is being sent
-	 * @param timestamp       The timestamp of the record
-	 * @param key             The key for the record
-	 * @param value           The value for the record
-	 * @param headers         the Headers for the record
-	 * @param callback        The user-supplied callback to execute when the request is complete
-	 * @param maxTimeToBlock  The maximum time in milliseconds to block for buffer memory to be available
-	 * @param abortOnNewBatch A boolean that indicates returning before a new batch is created and
-	 *                        running the partitioner's onNewBatch method before trying to append again
-	 * @param nowMs           The current time, in milliseconds
-	 */
-	public RecordAppendResult append(TopicPartition tp,
-									 long timestamp,
-									 byte[] key,
-									 byte[] value,
-									 Header[] headers,
-									 Callback callback,
-									 long maxTimeToBlock,
-									 boolean abortOnNewBatch,
-									 long nowMs) throws InterruptedException {
-		// We keep track of the number of appending thread to make sure we do not miss batches in
-		// abortIncompleteBatches().
-		appendsInProgress.incrementAndGet();
-		ByteBuffer buffer = null;
-		if (headers == null) headers = Record.EMPTY_HEADERS;
-		try {
-			// check if we have an in-progress batch
-			Deque<ProducerBatch> dq = getOrCreateDeque(tp);
-			synchronized (dq) {
-				if (closed)
-					throw new KafkaException("Producer closed while send in progress");
-				RecordAppendResult appendResult = tryAppend(timestamp, key, value, headers, callback, dq, nowMs);
-				if (appendResult != null)
-					return appendResult;
-			}
-
-			// we don't have an in-progress record batch try to allocate a new batch
-			if (abortOnNewBatch) {
-				// Return a result that will cause another call to append.
-				return new RecordAppendResult(null, false, false, true);
-			}
-
-			byte maxUsableMagic = apiVersions.maxUsableProduceMagic();
-			int size = Math.max(this.batchSize, AbstractRecords.estimateSizeInBytesUpperBound(maxUsableMagic, compression, key, value, headers));
-			log.trace("Allocating a new {} byte message buffer for topic {} partition {} with remaining timeout {}ms", size, tp.topic(), tp.partition(), maxTimeToBlock);
-			buffer = free.allocate(size, maxTimeToBlock);
-
-			// Update the current time in case the buffer allocation blocked above.
-			nowMs = time.milliseconds();
-			synchronized (dq) {
-				// Need to check if producer is closed again after grabbing the dequeue lock.
-				if (closed)
-					throw new KafkaException("Producer closed while send in progress");
-
-				RecordAppendResult appendResult = tryAppend(timestamp, key, value, headers, callback, dq, nowMs);
-				if (appendResult != null) {
-					// Somebody else found us a batch, return the one we waited for! Hopefully this doesn't happen often...
-					return appendResult;
-				}
-
-				MemoryRecordsBuilder recordsBuilder = recordsBuilder(buffer, maxUsableMagic);
-				ProducerBatch batch = new ProducerBatch(tp, recordsBuilder, nowMs);
-				FutureRecordMetadata future = Objects.requireNonNull(batch.tryAppend(timestamp, key, value, headers,
-						callback, nowMs));
-
-				dq.addLast(batch);
-				incomplete.add(batch);
-
-				// Don't deallocate this buffer in the finally block as it's being used in the record batch
-				buffer = null;
-				return new RecordAppendResult(future, dq.size() > 1 || batch.isFull(), true, false);
-			}
-        } finally {
-            if (buffer != null)
-                free.deallocate(buffer);
-			appendsInProgress.decrementAndGet();
-		}
-	}
-
-	private MemoryRecordsBuilder recordsBuilder(ByteBuffer buffer, byte maxUsableMagic) {
-		if (transactionManager != null && maxUsableMagic < RecordBatch.MAGIC_VALUE_V2) {
-			throw new UnsupportedVersionException("Attempting to use idempotence with a broker which does not " +
-					"support the required message format (v2). The broker must be version 0.11 or later.");
-		}
-		return MemoryRecords.builder(buffer, maxUsableMagic, compression, TimestampType.CREATE_TIME, 0L);
-	}
-
-	/**
-	 * Try to append to a ProducerBatch.
-	 * <p>
-	 * If it is full, we return null and a new batch is created. We also close the batch for record appends to free up
-	 * resources like compression buffers. The batch will be fully closed (ie. the record batch headers will be written
-	 * and memory records built) in one of the following cases (whichever comes first): right before send,
-	 * if it is expired, or when the producer is closed.
-	 */
-	private RecordAppendResult tryAppend(long timestamp, byte[] key, byte[] value, Header[] headers,
-										 Callback callback, Deque<ProducerBatch> deque, long nowMs) {
-		ProducerBatch last = deque.peekLast();
-		if (last != null) {
-			FutureRecordMetadata future = last.tryAppend(timestamp, key, value, headers, callback, nowMs);
-			if (future == null)
-				last.closeForRecordAppends();
-			else
-				return new RecordAppendResult(future, deque.size() > 1 || last.isFull(), false, false);
-		}
-		return null;
-	}
-
-	private boolean isMuted(TopicPartition tp) {
-		return muted.contains(tp);
-	}
-
-	public void resetNextBatchExpiryTime() {
-		nextBatchExpiryTimeMs = Long.MAX_VALUE;
-	}
-
-	public void maybeUpdateNextBatchExpiryTime(ProducerBatch batch) {
-		if (batch.createdMs + deliveryTimeoutMs > 0) {
-			// the non-negative check is to guard us against potential overflow due to setting
-			// a large value for deliveryTimeoutMs
-			nextBatchExpiryTimeMs = Math.min(nextBatchExpiryTimeMs, batch.createdMs + deliveryTimeoutMs);
-		} else {
-			log.warn("Skipping next batch expiry time update due to addition overflow: "
-					+ "batch.createMs={}, deliveryTimeoutMs={}", batch.createdMs, deliveryTimeoutMs);
-		}
-	}
-
-	/**
-	 * Get a list of batches which have been sitting in the accumulator too long and need to be expired.
-	 */
-	public List<ProducerBatch> expiredBatches(long now) {
-		List<ProducerBatch> expiredBatches = new ArrayList<>();
-		for (Map.Entry<TopicPartition, Deque<ProducerBatch>> entry : this.batches.entrySet()) {
-			// expire the batches in the order of sending
-			Deque<ProducerBatch> deque = entry.getValue();
-			synchronized (deque) {
-				while (!deque.isEmpty()) {
-					ProducerBatch batch = deque.getFirst();
-					if (batch.hasReachedDeliveryTimeout(deliveryTimeoutMs, now)) {
-						deque.poll();
-						batch.abortRecordAppends();
-						expiredBatches.add(batch);
-					} else {
-						maybeUpdateNextBatchExpiryTime(batch);
-                        break;
-=======
     /**
      * Check if partition concurrently changed, or we need to complete previously disabled partition change.
-     *
-     * @param topic The topic
-     * @param topicInfo The topic info
+     * @param topic         The topic
+     * @param topicInfo     The topic info
      * @param partitionInfo The built-in partitioner's partition info
-     * @param deque The partition queue
-     * @param nowMs The current time, in milliseconds
-     * @param cluster THe cluster metadata
+     * @param deque         The partition queue
+     * @param nowMs         The current time, in milliseconds
+     * @param cluster       THe cluster metadata
      * @return 'true' if partition changed and we need to get new partition info and retry,
-     *         'false' otherwise
-     */
-    private boolean partitionChanged(String topic,
-                                     TopicInfo topicInfo,
-                                     BuiltInPartitioner.StickyPartitionInfo partitionInfo,
-                                     Deque<ProducerBatch> deque, long nowMs,
-                                     Cluster cluster) {
+     * 'false' otherwise
+     */
+    private boolean partitionChanged(String topic, TopicInfo topicInfo, BuiltInPartitioner.StickyPartitionInfo partitionInfo, Deque<ProducerBatch> deque, long nowMs, Cluster cluster) {
         if (topicInfo.builtInPartitioner.isPartitionChanged(partitionInfo)) {
-            log.trace("Partition {} for topic {} switched by a concurrent append, retrying",
-                    partitionInfo.partition(), topic);
+            log.trace("Partition {} for topic {} switched by a concurrent append, retrying", partitionInfo.partition(), topic);
             return true;
         }
 
@@ -450,8 +169,7 @@
         if (allBatchesFull(deque)) {
             topicInfo.builtInPartitioner.updatePartitionInfo(partitionInfo, 0, cluster, true);
             if (topicInfo.builtInPartitioner.isPartitionChanged(partitionInfo)) {
-                log.trace("Completed previously disabled switch for topic {} partition {}, retrying",
-                        topic, partitionInfo.partition());
+                log.trace("Completed previously disabled switch for topic {} partition {}, retrying", topic, partitionInfo.partition());
                 return true;
             }
         }
@@ -464,39 +182,29 @@
      * <p>
      * The append result will contain the future metadata, and flag for whether the appended batch is full or a new batch is created
      * <p>
-     *
-     * @param topic The topic to which this record is being sent
-     * @param partition The partition to which this record is being sent or RecordMetadata.UNKNOWN_PARTITION
-     *                  if any partition could be used
-     * @param timestamp The timestamp of the record
-     * @param key The key for the record
-     * @param value The value for the record
-     * @param headers the Headers for the record
-     * @param callbacks The callbacks to execute
-     * @param maxTimeToBlock The maximum time in milliseconds to block for buffer memory to be available
+     * @param topic           The topic to which this record is being sent
+     * @param partition       The partition to which this record is being sent or RecordMetadata.UNKNOWN_PARTITION
+     *                        if any partition could be used
+     * @param timestamp       The timestamp of the record
+     * @param key             The key for the record
+     * @param value           The value for the record
+     * @param headers         the Headers for the record
+     * @param callbacks       The callbacks to execute
+     * @param maxTimeToBlock  The maximum time in milliseconds to block for buffer memory to be available
      * @param abortOnNewBatch A boolean that indicates returning before a new batch is created and
      *                        running the partitioner's onNewBatch method before trying to append again
-     * @param nowMs The current time, in milliseconds
-     * @param cluster The cluster metadata
-     */
-    public RecordAppendResult append(String topic,
-                                     int partition,
-                                     long timestamp,
-                                     byte[] key,
-                                     byte[] value,
-                                     Header[] headers,
-                                     AppendCallbacks callbacks,
-                                     long maxTimeToBlock,
-                                     boolean abortOnNewBatch,
-                                     long nowMs,
-                                     Cluster cluster) throws InterruptedException {
+     * @param nowMs           The current time, in milliseconds
+     * @param cluster         The cluster metadata
+     */
+    public RecordAppendResult append(String topic, int partition, long timestamp, byte[] key, byte[] value, Header[] headers, AppendCallbacks callbacks, long maxTimeToBlock, boolean abortOnNewBatch, long nowMs, Cluster cluster) throws InterruptedException {
         TopicInfo topicInfo = topicInfoMap.computeIfAbsent(topic, k -> new TopicInfo(logContext, k, batchSize));
 
         // We keep track of the number of appending thread to make sure we do not miss batches in
         // abortIncompleteBatches().
         appendsInProgress.incrementAndGet();
         ByteBuffer buffer = null;
-        if (headers == null) headers = Record.EMPTY_HEADERS;
+        if (headers == null)
+            headers = Record.EMPTY_HEADERS;
         try {
             // Loop to retry in case we encounter partitioner's race conditions.
             while (true) {
@@ -574,28 +282,18 @@
 
     /**
      * Append a new batch to the queue
-     *
-     * @param topic The topic
+     * @param topic     The topic
      * @param partition The partition (cannot be RecordMetadata.UNKNOWN_PARTITION)
-     * @param dq The queue
+     * @param dq        The queue
      * @param timestamp The timestamp of the record
-     * @param key The key for the record
-     * @param value The value for the record
-     * @param headers the Headers for the record
+     * @param key       The key for the record
+     * @param value     The value for the record
+     * @param headers   the Headers for the record
      * @param callbacks The callbacks to execute
-     * @param buffer The buffer for the new batch
-     * @param nowMs The current time, in milliseconds
-     */
-    private RecordAppendResult appendNewBatch(String topic,
-                                              int partition,
-                                              Deque<ProducerBatch> dq,
-                                              long timestamp,
-                                              byte[] key,
-                                              byte[] value,
-                                              Header[] headers,
-                                              AppendCallbacks callbacks,
-                                              ByteBuffer buffer,
-                                              long nowMs) {
+     * @param buffer    The buffer for the new batch
+     * @param nowMs     The current time, in milliseconds
+     */
+    private RecordAppendResult appendNewBatch(String topic, int partition, Deque<ProducerBatch> dq, long timestamp, byte[] key, byte[] value, Header[] headers, AppendCallbacks callbacks, ByteBuffer buffer, long nowMs) {
         assert partition != RecordMetadata.UNKNOWN_PARTITION;
 
         RecordAppendResult appendResult = tryAppend(timestamp, key, value, headers, callbacks, dq, nowMs);
@@ -606,8 +304,7 @@
 
         MemoryRecordsBuilder recordsBuilder = recordsBuilder(buffer, apiVersions.maxUsableProduceMagic());
         ProducerBatch batch = new ProducerBatch(new TopicPartition(topic, partition), recordsBuilder, nowMs);
-        FutureRecordMetadata future = Objects.requireNonNull(batch.tryAppend(timestamp, key, value, headers,
-                callbacks, nowMs));
+        FutureRecordMetadata future = Objects.requireNonNull(batch.tryAppend(timestamp, key, value, headers, callbacks, nowMs));
 
         dq.addLast(batch);
         incomplete.add(batch);
@@ -617,8 +314,7 @@
 
     private MemoryRecordsBuilder recordsBuilder(ByteBuffer buffer, byte maxUsableMagic) {
         if (transactionManager != null && maxUsableMagic < RecordBatch.MAGIC_VALUE_V2) {
-            throw new UnsupportedVersionException("Attempting to use idempotence with a broker which does not " +
-                "support the required message format (v2). The broker must be version 0.11 or later.");
+            throw new UnsupportedVersionException("Attempting to use idempotence with a broker which does not " + "support the required message format (v2). The broker must be version 0.11 or later.");
         }
         return MemoryRecords.builder(buffer, maxUsableMagic, compression, TimestampType.CREATE_TIME, 0L);
     }
@@ -632,16 +328,15 @@
         return last == null || last.isFull();
     }
 
-     /**
-     *  Try to append to a ProducerBatch.
-     *
-     *  If it is full, we return null and a new batch is created. We also close the batch for record appends to free up
-     *  resources like compression buffers. The batch will be fully closed (ie. the record batch headers will be written
-     *  and memory records built) in one of the following cases (whichever comes first): right before send,
-     *  if it is expired, or when the producer is closed.
-     */
-    private RecordAppendResult tryAppend(long timestamp, byte[] key, byte[] value, Header[] headers,
-                                         Callback callback, Deque<ProducerBatch> deque, long nowMs) {
+    /**
+     * Try to append to a ProducerBatch.
+     * <p>
+     * If it is full, we return null and a new batch is created. We also close the batch for record appends to free up
+     * resources like compression buffers. The batch will be fully closed (ie. the record batch headers will be written
+     * and memory records built) in one of the following cases (whichever comes first): right before send,
+     * if it is expired, or when the producer is closed.
+     */
+    private RecordAppendResult tryAppend(long timestamp, byte[] key, byte[] value, Header[] headers, Callback callback, Deque<ProducerBatch> deque, long nowMs) {
         if (closed)
             throw new KafkaException("Producer closed while send in progress");
         ProducerBatch last = deque.peekLast();
@@ -667,13 +362,12 @@
     }
 
     public void maybeUpdateNextBatchExpiryTime(ProducerBatch batch) {
-        if (batch.createdMs + deliveryTimeoutMs  > 0) {
+        if (batch.createdMs + deliveryTimeoutMs > 0) {
             // the non-negative check is to guard us against potential overflow due to setting
             // a large value for deliveryTimeoutMs
             nextBatchExpiryTimeMs = Math.min(nextBatchExpiryTimeMs, batch.createdMs + deliveryTimeoutMs);
         } else {
-            log.warn("Skipping next batch expiry time update due to addition overflow: "
-                + "batch.createMs={}, deliveryTimeoutMs={}", batch.createdMs, deliveryTimeoutMs);
+            log.warn("Skipping next batch expiry time update due to addition overflow: " + "batch.createMs={}, deliveryTimeoutMs={}", batch.createdMs, deliveryTimeoutMs);
         }
     }
 
@@ -696,7 +390,6 @@
                             maybeUpdateNextBatchExpiryTime(batch);
                             break;
                         }
->>>>>>> 15418db6
                     }
                 }
             }
@@ -719,30 +412,29 @@
             if (transactionManager != null)
                 insertInSequenceOrder(deque, batch);
             else
-				deque.addFirst(batch);
-		}
-	}
-
-	/**
-	 * Split the big batch that has been rejected and reenqueue the split batches in to the accumulator.
+                deque.addFirst(batch);
+        }
+    }
+
+    /**
+     * Split the big batch that has been rejected and reenqueue the split batches in to the accumulator.
      * @return the number of split batches.
      */
-	public int splitAndReenqueue(ProducerBatch bigBatch) {
-		// Reset the estimated compression ratio to the initial value or the big batch compression ratio, whichever
-		// is bigger. There are several different ways to do the reset. We chose the most conservative one to ensure
-		// the split doesn't happen too often.
-		CompressionRatioEstimator.setEstimation(bigBatch.topicPartition.topic(), compression,
-				Math.max(1.0f, (float) bigBatch.compressionRatio()));
-		Deque<ProducerBatch> dq = bigBatch.split(this.batchSize);
-		int numSplitBatches = dq.size();
-		Deque<ProducerBatch> partitionDequeue = getOrCreateDeque(bigBatch.topicPartition);
-		while (!dq.isEmpty()) {
-			ProducerBatch batch = dq.pollLast();
-			incomplete.add(batch);
-			// We treat the newly split batches as if they are not even tried.
+    public int splitAndReenqueue(ProducerBatch bigBatch) {
+        // Reset the estimated compression ratio to the initial value or the big batch compression ratio, whichever
+        // is bigger. There are several different ways to do the reset. We chose the most conservative one to ensure
+        // the split doesn't happen too often.
+        CompressionRatioEstimator.setEstimation(bigBatch.topicPartition.topic(), compression, Math.max(1.0f, (float) bigBatch.compressionRatio()));
+        Deque<ProducerBatch> dq = bigBatch.split(this.batchSize);
+        int numSplitBatches = dq.size();
+        Deque<ProducerBatch> partitionDequeue = getOrCreateDeque(bigBatch.topicPartition);
+        while (!dq.isEmpty()) {
+            ProducerBatch batch = dq.pollLast();
+            incomplete.add(batch);
+            // We treat the newly split batches as if they are not even tried.
             synchronized (partitionDequeue) {
-				if (transactionManager != null) {
-					// We should track the newly created batches since they already have assigned sequences.
+                if (transactionManager != null) {
+                    // We should track the newly created batches since they already have assigned sequences.
                     transactionManager.addInFlightBatch(batch);
                     insertInSequenceOrder(partitionDequeue, batch);
                 } else {
@@ -787,85 +479,9 @@
             while (deque.peekFirst() != null && deque.peekFirst().hasSequence() && deque.peekFirst().baseSequence() < batch.baseSequence())
                 orderedBatches.add(deque.pollFirst());
 
-            log.debug("Reordered incoming batch with sequence {} for partition {}. It was placed in the queue at " +
-                "position {}", batch.baseSequence(), batch.topicPartition, orderedBatches.size());
+            log.debug("Reordered incoming batch with sequence {} for partition {}. It was placed in the queue at " + "position {}", batch.baseSequence(), batch.topicPartition, orderedBatches.size());
             // Either we have reached a point where there are batches without a sequence (ie. never been drained
             // and are hence in order by default), or the batch at the front of the queue has a sequence greater
-<<<<<<< HEAD
-			// than the incoming batch. This is the right place to add the incoming batch.
-			deque.addFirst(batch);
-
-			// Now we have to re insert the previously queued batches in the right order.
-			for (int i = orderedBatches.size() - 1; i >= 0; --i) {
-				deque.addFirst(orderedBatches.get(i));
-			}
-
-			// At this point, the incoming batch has been queued in the correct place according to its sequence.
-		} else {
-			deque.addFirst(batch);
-		}
-	}
-
-	/**
-	 * Get a list of nodes whose partitions are ready to be sent, and the earliest time at which any non-sendable
-	 * partition will be ready; Also return the flag for whether there are any unknown leaders for the accumulated
-	 * partition batches.
-	 * <p>
-	 * A destination node is ready to send data if:
-	 * <ol>
-	 * <li>There is at least one partition that is not backing off its send
-	 * <li><b>and</b> those partitions are not muted (to prevent reordering if
-	 *   {@value org.apache.kafka.clients.producer.ProducerConfig#MAX_IN_FLIGHT_REQUESTS_PER_CONNECTION}
-	 *   is set to one)</li>
-	 * <li><b>and <i>any</i></b> of the following are true</li>
-	 * <ul>
-	 *     <li>The record set is full</li>
-	 *     <li>The record set has sat in the accumulator for at least lingerMs milliseconds</li>
-	 *     <li>The accumulator is out of memory and threads are blocking waiting for data (in this case all partitions
-	 *     are immediately considered ready).</li>
-	 *     <li>The accumulator has been closed</li>
-	 * </ul>
-	 * </ol>
-	 */
-	public ReadyCheckResult ready(Cluster cluster, long nowMs) {
-		Set<Node> readyNodes = new HashSet<>();
-		long nextReadyCheckDelayMs = Long.MAX_VALUE;
-		Set<String> unknownLeaderTopics = new HashSet<>();
-
-		boolean exhausted = this.free.queued() > 0;
-		for (Map.Entry<TopicPartition, Deque<ProducerBatch>> entry : this.batches.entrySet()) {
-			Deque<ProducerBatch> deque = entry.getValue();
-			synchronized (deque) {
-				// When producing to a large number of partitions, this path is hot and deques are often empty.
-				// We check whether a batch exists first to avoid the more expensive checks whenever possible.
-				ProducerBatch batch = deque.peekFirst();
-				if (batch != null) {
-					TopicPartition part = entry.getKey();
-					Node leader = cluster.leaderFor(part);
-					if (leader == null) {
-						// This is a partition for which leader is not known, but messages are available to send.
-						// Note that entries are currently not removed from batches when deque is empty.
-						unknownLeaderTopics.add(part.topic());
-					} else if (!readyNodes.contains(leader) && !isMuted(part)) {
-						long waitedTimeMs = batch.waitedTimeMs(nowMs);
-						boolean backingOff = batch.attempts() > 0 && waitedTimeMs < retryBackoffMs;
-						long timeToWaitMs = backingOff ? retryBackoffMs : lingerMs;
-						boolean full = deque.size() > 1 || batch.isFull();
-						boolean expired = waitedTimeMs >= timeToWaitMs;
-						boolean sendable = full || expired || exhausted || closed || flushInProgress();
-						if (sendable && !backingOff) {
-							readyNodes.add(leader);
-						} else {
-							long timeLeftMs = Math.max(timeToWaitMs - waitedTimeMs, 0);
-							// Note that this results in a conservative estimate since an un-sendable partition may have
-							// a leader that will later be found to have sendable data. However, this is good enough
-							// since we'll just wake up and then sleep again for the remaining time.
-							nextReadyCheckDelayMs = Math.min(timeLeftMs, nextReadyCheckDelayMs);
-						}
-					}
-                }
-            }
-=======
             // than the incoming batch. This is the right place to add the incoming batch.
             deque.addFirst(batch);
 
@@ -882,31 +498,23 @@
 
     /**
      * Add the leader to the ready nodes if the batch is ready
-     *
-     * @param nowMs The current time
-     * @param exhausted 'true' is the buffer pool is exhausted
-     * @param part The partition
-     * @param leader The leader for the partition
-     * @param waitedTimeMs How long batch waited
-     * @param backingOff Is backing off
-     * @param full Is batch full
+     * @param nowMs                 The current time
+     * @param exhausted             'true' is the buffer pool is exhausted
+     * @param part                  The partition
+     * @param leader                The leader for the partition
+     * @param waitedTimeMs          How long batch waited
+     * @param backingOff            Is backing off
+     * @param full                  Is batch full
      * @param nextReadyCheckDelayMs The delay for next check
-     * @param readyNodes The set of ready nodes (to be filled in)
+     * @param readyNodes            The set of ready nodes (to be filled in)
      * @return The delay for next check
      */
-    private long batchReady(long nowMs, boolean exhausted, TopicPartition part, Node leader,
-                            long waitedTimeMs, boolean backingOff, boolean full,
-                            long nextReadyCheckDelayMs, Set<Node> readyNodes) {
+    private long batchReady(long nowMs, boolean exhausted, TopicPartition part, Node leader, long waitedTimeMs, boolean backingOff, boolean full, long nextReadyCheckDelayMs, Set<Node> readyNodes) {
         if (!readyNodes.contains(leader) && !isMuted(part)) {
             long timeToWaitMs = backingOff ? retryBackoffMs : lingerMs;
             boolean expired = waitedTimeMs >= timeToWaitMs;
             boolean transactionCompleting = transactionManager != null && transactionManager.isCompleting();
-            boolean sendable = full
-                    || expired
-                    || exhausted
-                    || closed
-                    || flushInProgress()
-                    || transactionCompleting;
+            boolean sendable = full || expired || exhausted || closed || flushInProgress() || transactionCompleting;
             if (sendable && !backingOff) {
                 readyNodes.add(leader);
             } else {
@@ -924,19 +532,16 @@
      * Iterate over partitions to see which one have batches ready and collect leaders of those partitions
      * into the set of ready nodes.  If partition has no leader, add the topic to the set of topics with
      * no leader.  This function also calculates stats for adaptive partitioning.
-     *
-     * @param cluster The cluster metadata
-     * @param nowMs The current time
-     * @param topic The topic
-     * @param topicInfo The topic info
+     * @param cluster               The cluster metadata
+     * @param nowMs                 The current time
+     * @param topic                 The topic
+     * @param topicInfo             The topic info
      * @param nextReadyCheckDelayMs The delay for next check
-     * @param readyNodes The set of ready nodes (to be filled in)
-     * @param unknownLeaderTopics The set of topics with no leader (to be filled in)
+     * @param readyNodes            The set of ready nodes (to be filled in)
+     * @param unknownLeaderTopics   The set of topics with no leader (to be filled in)
      * @return The delay for next check
      */
-    private long partitionReady(Cluster cluster, long nowMs, String topic,
-                                TopicInfo topicInfo,
-                                long nextReadyCheckDelayMs, Set<Node> readyNodes, Set<String> unknownLeaderTopics) {
+    private long partitionReady(Cluster cluster, long nowMs, String topic, TopicInfo topicInfo, long nextReadyCheckDelayMs, Set<Node> readyNodes, Set<String> unknownLeaderTopics) {
         ConcurrentMap<Integer, Deque<ProducerBatch>> batches = topicInfo.batches;
         // Collect the queue sizes for available partitions to be used in adaptive partitioning.
         int[] queueSizes = null;
@@ -1012,8 +617,7 @@
                     }
                 }
 
-                nextReadyCheckDelayMs = batchReady(nowMs, exhausted, part, leader, waitedTimeMs, backingOff,
-                    full, nextReadyCheckDelayMs, readyNodes);
+                nextReadyCheckDelayMs = batchReady(nowMs, exhausted, part, leader, waitedTimeMs, backingOff, full, nextReadyCheckDelayMs, readyNodes);
             }
         }
 
@@ -1054,7 +658,6 @@
         for (Map.Entry<String, TopicInfo> topicInfoEntry : this.topicInfoMap.entrySet()) {
             final String topic = topicInfoEntry.getKey();
             nextReadyCheckDelayMs = partitionReady(cluster, nowMs, topic, topicInfoEntry.getValue(), nextReadyCheckDelayMs, readyNodes, unknownLeaderTopics);
->>>>>>> 15418db6
         }
         return new ReadyCheckResult(readyNodes, nextReadyCheckDelayMs, unknownLeaderTopics);
     }
@@ -1076,166 +679,6 @@
 
     private boolean shouldStopDrainBatchesForPartition(ProducerBatch first, TopicPartition tp) {
         ProducerIdAndEpoch producerIdAndEpoch = null;
-<<<<<<< HEAD
-		if (transactionManager != null) {
-			if (!transactionManager.isSendToPartitionAllowed(tp))
-				return true;
-
-			producerIdAndEpoch = transactionManager.producerIdAndEpoch();
-			if (!producerIdAndEpoch.isValid())
-				// we cannot send the batch until we have refreshed the producer id
-				return true;
-
-			if (!first.hasSequence()) {
-				if (transactionManager.hasInflightBatches(tp) && transactionManager.hasStaleProducerIdAndEpoch(tp)) {
-					// Don't drain any new batches while the partition has in-flight batches with a different epoch
-					// and/or producer ID. Otherwise, a batch with a new epoch and sequence number
-					// 0 could be written before earlier batches complete, which would cause out of sequence errors
-					return true;
-				}
-
-				if (transactionManager.hasUnresolvedSequence(first.topicPartition))
-					// Don't drain any new batches while the state of previous sequence numbers
-					// is unknown. The previous batches would be unknown if they were aborted
-					// on the client after being sent to the broker at least once.
-					return true;
-			}
-
-			int firstInFlightSequence = transactionManager.firstInFlightSequence(first.topicPartition);
-			if (firstInFlightSequence != RecordBatch.NO_SEQUENCE && first.hasSequence()
-					&& first.baseSequence() != firstInFlightSequence)
-				// If the queued batch already has an assigned sequence, then it is being retried.
-				// In this case, we wait until the next immediate batch is ready and drain that.
-				// We only move on when the next in line batch is complete (either successfully or due to
-				// a fatal broker error). This effectively reduces our in flight request count to 1.
-				return true;
-		}
-		return false;
-	}
-
-	private List<ProducerBatch> drainBatchesForOneNode(Cluster cluster, Node node, int maxSize, long now) {
-		int size = 0;
-		List<PartitionInfo> parts = cluster.partitionsForNode(node.id());
-		List<ProducerBatch> ready = new ArrayList<>();
-		/* to make starvation less likely this loop doesn't start at 0 */
-		int start = drainIndex = drainIndex % parts.size();
-		do {
-			PartitionInfo part = parts.get(drainIndex);
-			TopicPartition tp = new TopicPartition(part.topic(), part.partition());
-			this.drainIndex = (this.drainIndex + 1) % parts.size();
-
-			// Only proceed if the partition has no in-flight batches.
-			if (isMuted(tp))
-				continue;
-
-			Deque<ProducerBatch> deque = getDeque(tp);
-			if (deque == null)
-				continue;
-
-			synchronized (deque) {
-				// invariant: !isMuted(tp,now) && deque != null
-				ProducerBatch first = deque.peekFirst();
-				if (first == null)
-					continue;
-
-				// first != null
-				boolean backoff = first.attempts() > 0 && first.waitedTimeMs(now) < retryBackoffMs;
-				// Only drain the batch if it is not during backoff period.
-				if (backoff)
-					continue;
-
-				if (size + first.estimatedSizeInBytes() > maxSize && !ready.isEmpty()) {
-					// there is a rare case that a single batch size is larger than the request size due to
-					// compression; in this case we will still eventually send this batch in a single request
-					break;
-				} else {
-					if (shouldStopDrainBatchesForPartition(first, tp))
-						break;
-
-					boolean isTransactional = transactionManager != null && transactionManager.isTransactional();
-					ProducerIdAndEpoch producerIdAndEpoch =
-							transactionManager != null ? transactionManager.producerIdAndEpoch() : null;
-					ProducerBatch batch = deque.pollFirst();
-					if (producerIdAndEpoch != null && !batch.hasSequence()) {
-						// If the producer id/epoch of the partition do not match the latest one
-						// of the producer, we update it and reset the sequence. This should be
-						// only done when all its in-flight batches have completed. This is guarantee
-						// in `shouldStopDrainBatchesForPartition`.
-						transactionManager.maybeUpdateProducerIdAndEpoch(batch.topicPartition);
-
-						// If the batch already has an assigned sequence, then we should not change the producer id and
-						// sequence number, since this may introduce duplicates. In particular, the previous attempt
-						// may actually have been accepted, and if we change the producer id and sequence here, this
-						// attempt will also be accepted, causing a duplicate.
-						//
-						// Additionally, we update the next sequence number bound for the partition, and also have
-						// the transaction manager track the batch so as to ensure that sequence ordering is maintained
-						// even if we receive out of order responses.
-						batch.setProducerState(producerIdAndEpoch, transactionManager.sequenceNumber(batch.topicPartition), isTransactional);
-						transactionManager.incrementSequenceNumber(batch.topicPartition, batch.recordCount);
-						log.debug("Assigned producerId {} and producerEpoch {} to batch with base sequence " +
-										"{} being sent to partition {}", producerIdAndEpoch.producerId,
-								producerIdAndEpoch.epoch, batch.baseSequence(), tp);
-
-						transactionManager.addInFlightBatch(batch);
-					}
-					batch.close();
-					size += batch.records().sizeInBytes();
-					ready.add(batch);
-
-					batch.drained(now);
-				}
-			}
-		} while (start != drainIndex);
-		return ready;
-	}
-
-	/**
-	 * Drain all the data for the given nodes and collate them into a list of batches that will fit within the specified
-	 * size on a per-node basis. This method attempts to avoid choosing the same topic-node over and over.
-	 * @param cluster The current cluster metadata
-	 * @param nodes   The list of node to drain
-	 * @param maxSize The maximum number of bytes to drain
-	 * @param now     The current unix time in milliseconds
-	 * @return A list of {@link ProducerBatch} for each node specified with total size less than the requested maxSize.
-	 */
-	public Map<Integer, List<ProducerBatch>> drain(Cluster cluster, Set<Node> nodes, int maxSize, long now) {
-		if (nodes.isEmpty())
-			return Collections.emptyMap();
-
-		Map<Integer, List<ProducerBatch>> batches = new HashMap<>();
-		for (Node node : nodes) {
-			List<ProducerBatch> ready = drainBatchesForOneNode(cluster, node, maxSize, now);
-            batches.put(node.id(), ready);
-		}
-		return batches;
-	}
-
-	/**
-	 * The earliest absolute time a batch will expire (in milliseconds)
-	 */
-	public long nextExpiryTimeMs() {
-		return this.nextBatchExpiryTimeMs;
-	}
-
-	private Deque<ProducerBatch> getDeque(TopicPartition tp) {
-		return batches.get(tp);
-	}
-
-	/**
-	 * Get the deque for the given topic-partition, creating it if necessary.
-	 */
-	private Deque<ProducerBatch> getOrCreateDeque(TopicPartition tp) {
-		Deque<ProducerBatch> d = this.batches.get(tp);
-		if (d != null)
-			return d;
-		d = new ArrayDeque<>();
-		Deque<ProducerBatch> previous = this.batches.putIfAbsent(tp, d);
-		if (previous == null)
-            return d;
-		else
-			return previous;
-=======
         if (transactionManager != null) {
             if (!transactionManager.isSendToPartitionAllowed(tp))
                 return true;
@@ -1261,8 +704,7 @@
             }
 
             int firstInFlightSequence = transactionManager.firstInFlightSequence(first.topicPartition);
-            if (firstInFlightSequence != RecordBatch.NO_SEQUENCE && first.hasSequence()
-                && first.baseSequence() != firstInFlightSequence)
+            if (firstInFlightSequence != RecordBatch.NO_SEQUENCE && first.hasSequence() && first.baseSequence() != firstInFlightSequence)
                 // If the queued batch already has an assigned sequence, then it is being retried.
                 // In this case, we wait until the next immediate batch is ready and drain that.
                 // We only move on when the next in line batch is complete (either successfully or due to
@@ -1317,8 +759,7 @@
                 batch = deque.pollFirst();
 
                 boolean isTransactional = transactionManager != null && transactionManager.isTransactional();
-                ProducerIdAndEpoch producerIdAndEpoch =
-                    transactionManager != null ? transactionManager.producerIdAndEpoch() : null;
+                ProducerIdAndEpoch producerIdAndEpoch = transactionManager != null ? transactionManager.producerIdAndEpoch() : null;
                 if (producerIdAndEpoch != null && !batch.hasSequence()) {
                     // If the producer id/epoch of the partition do not match the latest one
                     // of the producer, we update it and reset the sequence. This should be
@@ -1336,9 +777,7 @@
                     // even if we receive out of order responses.
                     batch.setProducerState(producerIdAndEpoch, transactionManager.sequenceNumber(batch.topicPartition), isTransactional);
                     transactionManager.incrementSequenceNumber(batch.topicPartition, batch.recordCount);
-                    log.debug("Assigned producerId {} and producerEpoch {} to batch with base sequence " +
-                            "{} being sent to partition {}", producerIdAndEpoch.producerId,
-                        producerIdAndEpoch.epoch, batch.baseSequence(), tp);
+                    log.debug("Assigned producerId {} and producerEpoch {} to batch with base sequence " + "{} being sent to partition {}", producerIdAndEpoch.producerId, producerIdAndEpoch.epoch, batch.baseSequence(), tp);
 
                     transactionManager.addInFlightBatch(batch);
                 }
@@ -1367,11 +806,10 @@
     /**
      * Drain all the data for the given nodes and collate them into a list of batches that will fit within the specified
      * size on a per-node basis. This method attempts to avoid choosing the same topic-node over and over.
-     *
      * @param cluster The current cluster metadata
-     * @param nodes The list of node to drain
+     * @param nodes   The list of node to drain
      * @param maxSize The maximum number of bytes to drain
-     * @param now The current unix time in milliseconds
+     * @param now     The current unix time in milliseconds
      * @return A list of {@link ProducerBatch} for each node specified with total size less than the requested maxSize.
      */
     public Map<Integer, List<ProducerBatch>> drain(Cluster cluster, Set<Node> nodes, int maxSize, long now) {
@@ -1423,7 +861,7 @@
         return this.nextBatchExpiryTimeMs;
     }
 
-      /* Visible for testing */
+    /* Visible for testing */
     public Deque<ProducerBatch> getDeque(TopicPartition tp) {
         TopicInfo topicInfo = topicInfoMap.get(tp.topic());
         if (topicInfo == null)
@@ -1437,18 +875,17 @@
     private Deque<ProducerBatch> getOrCreateDeque(TopicPartition tp) {
         TopicInfo topicInfo = topicInfoMap.computeIfAbsent(tp.topic(), k -> new TopicInfo(logContext, k, batchSize));
         return topicInfo.batches.computeIfAbsent(tp.partition(), k -> new ArrayDeque<>());
->>>>>>> 15418db6
     }
 
     /**
      * Deallocate the record batch
-	 */
-	public void deallocate(ProducerBatch batch) {
-		incomplete.remove(batch);
-		// Only deallocate the batch if it is not a split batch because split batch are allocated outside the
-		// buffer pool.
-		if (!batch.isSplitBatch())
-			free.deallocate(batch.buffer(), batch.initialCapacity());
+     */
+    public void deallocate(ProducerBatch batch) {
+        incomplete.remove(batch);
+        // Only deallocate the batch if it is not a split batch because split batch are allocated outside the
+        // buffer pool.
+        if (!batch.isSplitBatch())
+            free.deallocate(batch.buffer(), batch.initialCapacity());
     }
 
     /**
@@ -1519,85 +956,6 @@
         // After this point, no thread will append any messages because they will see the close
         // flag set. We need to do the last abort after no thread was appending in case there was a new
         // batch appended by the last appending thread.
-<<<<<<< HEAD
-		abortBatches();
-		this.batches.clear();
-	}
-
-	/**
-	 * Go through incomplete batches and abort them.
-	 */
-	private void abortBatches() {
-		abortBatches(new KafkaException("Producer is closed forcefully."));
-	}
-
-	/**
-	 * Abort all incomplete batches (whether they have been sent or not)
-	 */
-	void abortBatches(final RuntimeException reason) {
-		for (ProducerBatch batch : incomplete.copyAll()) {
-			Deque<ProducerBatch> dq = getDeque(batch.topicPartition);
-			synchronized (dq) {
-				batch.abortRecordAppends();
-				dq.remove(batch);
-			}
-			batch.abort(reason);
-			deallocate(batch);
-		}
-	}
-
-	/**
-	 * Abort any batches which have not been drained
-	 */
-	void abortUndrainedBatches(RuntimeException reason) {
-		for (ProducerBatch batch : incomplete.copyAll()) {
-			Deque<ProducerBatch> dq = getDeque(batch.topicPartition);
-			boolean aborted = false;
-			synchronized (dq) {
-				if ((transactionManager != null && !batch.hasSequence()) || (transactionManager == null && !batch.isClosed())) {
-					aborted = true;
-					batch.abortRecordAppends();
-					dq.remove(batch);
-				}
-			}
-			if (aborted) {
-				batch.abort(reason);
-				deallocate(batch);
-			}
-		}
-	}
-
-	public void mutePartition(TopicPartition tp) {
-		muted.add(tp);
-	}
-
-	public void unmutePartition(TopicPartition tp) {
-		muted.remove(tp);
-	}
-
-	/**
-	 * Close this accumulator and force all the record buffers to be drained
-	 */
-	public void close() {
-		this.closed = true;
-		this.free.close();
-	}
-
-	/*
-	 * Metadata about a record just appended to the record accumulator
-	 */
-	public final static class RecordAppendResult {
-		public final FutureRecordMetadata future;
-		public final boolean batchIsFull;
-		public final boolean newBatchCreated;
-		public final boolean abortForNewBatch;
-
-		public RecordAppendResult(FutureRecordMetadata future, boolean batchIsFull, boolean newBatchCreated, boolean abortForNewBatch) {
-			this.future = future;
-			this.batchIsFull = batchIsFull;
-			this.newBatchCreated = newBatchCreated;
-			this.abortForNewBatch = abortForNewBatch;
-=======
         abortBatches();
         this.topicInfoMap.clear();
     }
@@ -1670,12 +1028,11 @@
 
         /**
          * Partitioner config
-         *
-         * @param enableAdaptivePartitioning If it's true, partition switching adapts to broker load, otherwise partition
-         *        switching is random.
+         * @param enableAdaptivePartitioning     If it's true, partition switching adapts to broker load, otherwise partition
+         *                                       switching is random.
          * @param partitionAvailabilityTimeoutMs If a broker cannot process produce requests from a partition
-         *        for the specified time, the partition is treated by the partitioner as not available.
-         *        If the timeout is 0, this logic is disabled.
+         *                                       for the specified time, the partition is treated by the partitioner as not available.
+         *                                       If the timeout is 0, this logic is disabled.
          */
         public PartitionerConfig(boolean enableAdaptivePartitioning, long partitionAvailabilityTimeoutMs) {
             this.enableAdaptivePartitioning = enableAdaptivePartitioning;
@@ -1697,17 +1054,12 @@
         public final boolean abortForNewBatch;
         public final int appendedBytes;
 
-        public RecordAppendResult(FutureRecordMetadata future,
-                                  boolean batchIsFull,
-                                  boolean newBatchCreated,
-                                  boolean abortForNewBatch,
-                                  int appendedBytes) {
+        public RecordAppendResult(FutureRecordMetadata future, boolean batchIsFull, boolean newBatchCreated, boolean abortForNewBatch, int appendedBytes) {
             this.future = future;
             this.batchIsFull = batchIsFull;
             this.newBatchCreated = newBatchCreated;
             this.abortForNewBatch = abortForNewBatch;
             this.appendedBytes = appendedBytes;
->>>>>>> 15418db6
         }
     }
 
