--- conflicted
+++ resolved
@@ -21,13 +21,6 @@
 import org.apache.kafka.clients.MetadataSnapshot;
 import org.apache.kafka.clients.producer.Callback;
 import org.apache.kafka.clients.producer.RecordMetadata;
-<<<<<<< HEAD
-import org.apache.kafka.common.*;
-import org.apache.kafka.common.errors.UnsupportedVersionException;
-import org.apache.kafka.common.header.Header;
-import org.apache.kafka.common.metrics.Metrics;
-import org.apache.kafka.common.record.*;
-=======
 import org.apache.kafka.common.Cluster;
 import org.apache.kafka.common.KafkaException;
 import org.apache.kafka.common.Node;
@@ -43,7 +36,6 @@
 import org.apache.kafka.common.record.Record;
 import org.apache.kafka.common.record.RecordBatch;
 import org.apache.kafka.common.record.TimestampType;
->>>>>>> 9494bebe
 import org.apache.kafka.common.utils.CopyOnWriteMap;
 import org.apache.kafka.common.utils.ExponentialBackoff;
 import org.apache.kafka.common.utils.LogContext;
@@ -53,9 +45,6 @@
 import org.slf4j.Logger;
 
 import java.nio.ByteBuffer;
-<<<<<<< HEAD
-import java.util.*;
-=======
 import java.util.ArrayDeque;
 import java.util.ArrayList;
 import java.util.Collections;
@@ -67,7 +56,6 @@
 import java.util.Objects;
 import java.util.OptionalInt;
 import java.util.Set;
->>>>>>> 9494bebe
 import java.util.concurrent.ConcurrentMap;
 import java.util.concurrent.atomic.AtomicInteger;
 
@@ -106,22 +94,6 @@
 
     /**
      * Create a new record accumulator
-<<<<<<< HEAD
-     * @param logContext         The log context used for logging
-     * @param batchSize          The size to use when allocating {@link MemoryRecords} instances
-     * @param compression        The compression codec for the records
-     * @param lingerMs           An artificial delay time to add before declaring a records instance that isn't full ready for
-     *                           sending. This allows time for more records to arrive. Setting a non-zero lingerMs will trade off some
-     *                           latency for potentially better throughput due to more batching (and hence fewer, larger requests).
-     * @param retryBackoffMs     An artificial delay time to retry the produce request upon receiving an error. This avoids
-     *                           exhausting all retries in a short period of time.
-     * @param deliveryTimeoutMs  An upper bound on the time to report success or failure on record delivery
-     * @param partitionerConfig  Partitioner config
-     * @param metrics            The metrics
-     * @param metricGrpName      The metric group name
-     * @param time               The time instance to use
-     * @param apiVersions        Request API versions for current connected brokers
-=======
      *
      * @param logContext The log context used for logging
      * @param batchSize The size to use when allocating {@link MemoryRecords} instances
@@ -138,14 +110,10 @@
      * @param metricGrpName The metric group name
      * @param time The time instance to use
      * @param apiVersions Request API versions for current connected brokers
->>>>>>> 9494bebe
      * @param transactionManager The shared transaction state object which tracks producer IDs, epochs, and sequence
      *                           numbers per partition.
-     * @param bufferPool         The buffer pool
-     */
-<<<<<<< HEAD
-    public RecordAccumulator(LogContext logContext, int batchSize, CompressionType compression, int lingerMs, long retryBackoffMs, int deliveryTimeoutMs, PartitionerConfig partitionerConfig, Metrics metrics, String metricGrpName, Time time, ApiVersions apiVersions, TransactionManager transactionManager, BufferPool bufferPool) {
-=======
+     * @param bufferPool The buffer pool
+     */
     public RecordAccumulator(LogContext logContext,
                              int batchSize,
                              Compression compression,
@@ -160,7 +128,6 @@
                              ApiVersions apiVersions,
                              TransactionManager transactionManager,
                              BufferPool bufferPool) {
->>>>>>> 9494bebe
         this.logContext = logContext;
         this.log = logContext.logger(RecordAccumulator.class);
         this.closed = false;
@@ -188,21 +155,6 @@
 
     /**
      * Create a new record accumulator with default partitioner config
-<<<<<<< HEAD
-     * @param logContext         The log context used for logging
-     * @param batchSize          The size to use when allocating {@link MemoryRecords} instances
-     * @param compression        The compression codec for the records
-     * @param lingerMs           An artificial delay time to add before declaring a records instance that isn't full ready for
-     *                           sending. This allows time for more records to arrive. Setting a non-zero lingerMs will trade off some
-     *                           latency for potentially better throughput due to more batching (and hence fewer, larger requests).
-     * @param retryBackoffMs     An artificial delay time to retry the produce request upon receiving an error. This avoids
-     *                           exhausting all retries in a short period of time.
-     * @param deliveryTimeoutMs  An upper bound on the time to report success or failure on record delivery
-     * @param metrics            The metrics
-     * @param metricGrpName      The metric group name
-     * @param time               The time instance to use
-     * @param apiVersions        Request API versions for current connected brokers
-=======
      *
      * @param logContext The log context used for logging
      * @param batchSize The size to use when allocating {@link MemoryRecords} instances
@@ -218,15 +170,10 @@
      * @param metricGrpName The metric group name
      * @param time The time instance to use
      * @param apiVersions Request API versions for current connected brokers
->>>>>>> 9494bebe
      * @param transactionManager The shared transaction state object which tracks producer IDs, epochs, and sequence
      *                           numbers per partition.
-     * @param bufferPool         The buffer pool
-     */
-<<<<<<< HEAD
-    public RecordAccumulator(LogContext logContext, int batchSize, CompressionType compression, int lingerMs, long retryBackoffMs, int deliveryTimeoutMs, Metrics metrics, String metricGrpName, Time time, ApiVersions apiVersions, TransactionManager transactionManager, BufferPool bufferPool) {
-        this(logContext, batchSize, compression, lingerMs, retryBackoffMs, deliveryTimeoutMs, new PartitionerConfig(), metrics, metricGrpName, time, apiVersions, transactionManager, bufferPool);
-=======
+     * @param bufferPool The buffer pool
+     */
     public RecordAccumulator(LogContext logContext,
                              int batchSize,
                              Compression compression,
@@ -254,15 +201,23 @@
             apiVersions,
             transactionManager,
             bufferPool);
->>>>>>> 9494bebe
     }
 
     private void registerMetrics(Metrics metrics, String metricGrpName) {
-        metrics.addMetric(metrics.metricName("waiting-threads", metricGrpName, "The number of user threads blocked waiting for buffer memory to enqueue their records"), (config, now) -> free.queued());
-
-        metrics.addMetric(metrics.metricName("buffer-total-bytes", metricGrpName, "The maximum amount of buffer memory the client can use (whether or not it is currently used)."), (config, now) -> free.totalMemory());
-
-        metrics.addMetric(metrics.metricName("buffer-available-bytes", metricGrpName, "The total amount of buffer memory that is not being used (either unallocated or in the free list)."), (config, now) -> free.availableMemory());
+        metrics.addMetric(
+            metrics.metricName("waiting-threads", metricGrpName,
+                "The number of user threads blocked waiting for buffer memory to enqueue their records"),
+            (config, now) -> free.queued());
+
+        metrics.addMetric(
+            metrics.metricName("buffer-total-bytes", metricGrpName,
+                "The maximum amount of buffer memory the client can use (whether or not it is currently used)."),
+            (config, now) -> free.totalMemory());
+
+        metrics.addMetric(
+            metrics.metricName("buffer-available-bytes", metricGrpName,
+                "The total amount of buffer memory that is not being used (either unallocated or in the free list)."),
+            (config, now) -> free.availableMemory());
     }
 
     private void setPartition(AppendCallbacks callbacks, int partition) {
@@ -272,18 +227,24 @@
 
     /**
      * Check if partition concurrently changed, or we need to complete previously disabled partition change.
-     * @param topic         The topic
-     * @param topicInfo     The topic info
+     *
+     * @param topic The topic
+     * @param topicInfo The topic info
      * @param partitionInfo The built-in partitioner's partition info
-     * @param deque         The partition queue
-     * @param nowMs         The current time, in milliseconds
-     * @param cluster       THe cluster metadata
+     * @param deque The partition queue
+     * @param nowMs The current time, in milliseconds
+     * @param cluster THe cluster metadata
      * @return 'true' if partition changed and we need to get new partition info and retry,
-     * 'false' otherwise
-     */
-    private boolean partitionChanged(String topic, TopicInfo topicInfo, BuiltInPartitioner.StickyPartitionInfo partitionInfo, Deque<ProducerBatch> deque, long nowMs, Cluster cluster) {
+     *         'false' otherwise
+     */
+    private boolean partitionChanged(String topic,
+                                     TopicInfo topicInfo,
+                                     BuiltInPartitioner.StickyPartitionInfo partitionInfo,
+                                     Deque<ProducerBatch> deque, long nowMs,
+                                     Cluster cluster) {
         if (topicInfo.builtInPartitioner.isPartitionChanged(partitionInfo)) {
-            log.trace("Partition {} for topic {} switched by a concurrent append, retrying", partitionInfo.partition(), topic);
+            log.trace("Partition {} for topic {} switched by a concurrent append, retrying",
+                    partitionInfo.partition(), topic);
             return true;
         }
 
@@ -292,7 +253,8 @@
         if (allBatchesFull(deque)) {
             topicInfo.builtInPartitioner.updatePartitionInfo(partitionInfo, 0, cluster, true);
             if (topicInfo.builtInPartitioner.isPartitionChanged(partitionInfo)) {
-                log.trace("Completed previously disabled switch for topic {} partition {}, retrying", topic, partitionInfo.partition());
+                log.trace("Completed previously disabled switch for topic {} partition {}, retrying",
+                        topic, partitionInfo.partition());
                 return true;
             }
         }
@@ -305,24 +267,6 @@
      * <p>
      * The append result will contain the future metadata, and flag for whether the appended batch is full or a new batch is created
      * <p>
-<<<<<<< HEAD
-     * @param topic           The topic to which this record is being sent
-     * @param partition       The partition to which this record is being sent or RecordMetadata.UNKNOWN_PARTITION
-     *                        if any partition could be used
-     * @param timestamp       The timestamp of the record
-     * @param key             The key for the record
-     * @param value           The value for the record
-     * @param headers         the Headers for the record
-     * @param callbacks       The callbacks to execute
-     * @param maxTimeToBlock  The maximum time in milliseconds to block for buffer memory to be available
-     * @param abortOnNewBatch A boolean that indicates returning before a new batch is created and
-     *                        running the partitioner's onNewBatch method before trying to append again
-     * @param nowMs           The current time, in milliseconds
-     * @param cluster         The cluster metadata
-     */
-    public RecordAppendResult append(String topic, int partition, long timestamp, byte[] key, byte[] value, Header[] headers, AppendCallbacks callbacks, long maxTimeToBlock, boolean abortOnNewBatch, long nowMs, Cluster cluster) throws InterruptedException {
-        TopicInfo topicInfo = topicInfoMap.computeIfAbsent(topic, k -> new TopicInfo(logContext, k, batchSize));
-=======
      *
      * @param topic The topic to which this record is being sent
      * @param partition The partition to which this record is being sent or RecordMetadata.UNKNOWN_PARTITION
@@ -347,14 +291,12 @@
                                      long nowMs,
                                      Cluster cluster) throws InterruptedException {
         TopicInfo topicInfo = topicInfoMap.computeIfAbsent(topic, k -> new TopicInfo(createBuiltInPartitioner(logContext, k, batchSize)));
->>>>>>> 9494bebe
 
         // We keep track of the number of appending thread to make sure we do not miss batches in
         // abortIncompleteBatches().
         appendsInProgress.incrementAndGet();
         ByteBuffer buffer = null;
-        if (headers == null)
-            headers = Record.EMPTY_HEADERS;
+        if (headers == null) headers = Record.EMPTY_HEADERS;
         try {
             // Loop to retry in case we encounter partitioner's race conditions.
             while (true) {
@@ -426,18 +368,28 @@
 
     /**
      * Append a new batch to the queue
-     * @param topic     The topic
+     *
+     * @param topic The topic
      * @param partition The partition (cannot be RecordMetadata.UNKNOWN_PARTITION)
-     * @param dq        The queue
+     * @param dq The queue
      * @param timestamp The timestamp of the record
-     * @param key       The key for the record
-     * @param value     The value for the record
-     * @param headers   the Headers for the record
+     * @param key The key for the record
+     * @param value The value for the record
+     * @param headers the Headers for the record
      * @param callbacks The callbacks to execute
-     * @param buffer    The buffer for the new batch
-     * @param nowMs     The current time, in milliseconds
-     */
-    private RecordAppendResult appendNewBatch(String topic, int partition, Deque<ProducerBatch> dq, long timestamp, byte[] key, byte[] value, Header[] headers, AppendCallbacks callbacks, ByteBuffer buffer, long nowMs) {
+     * @param buffer The buffer for the new batch
+     * @param nowMs The current time, in milliseconds
+     */
+    private RecordAppendResult appendNewBatch(String topic,
+                                              int partition,
+                                              Deque<ProducerBatch> dq,
+                                              long timestamp,
+                                              byte[] key,
+                                              byte[] value,
+                                              Header[] headers,
+                                              AppendCallbacks callbacks,
+                                              ByteBuffer buffer,
+                                              long nowMs) {
         assert partition != RecordMetadata.UNKNOWN_PARTITION;
 
         RecordAppendResult appendResult = tryAppend(timestamp, key, value, headers, callbacks, dq, nowMs);
@@ -448,7 +400,8 @@
 
         MemoryRecordsBuilder recordsBuilder = recordsBuilder(buffer);
         ProducerBatch batch = new ProducerBatch(new TopicPartition(topic, partition), recordsBuilder, nowMs);
-        FutureRecordMetadata future = Objects.requireNonNull(batch.tryAppend(timestamp, key, value, headers, callbacks, nowMs));
+        FutureRecordMetadata future = Objects.requireNonNull(batch.tryAppend(timestamp, key, value, headers,
+                callbacks, nowMs));
 
         dq.addLast(batch);
         incomplete.add(batch);
@@ -456,16 +409,8 @@
         return new RecordAppendResult(future, dq.size() > 1 || batch.isFull(), true, batch.estimatedSizeInBytes());
     }
 
-<<<<<<< HEAD
-    private MemoryRecordsBuilder recordsBuilder(ByteBuffer buffer, byte maxUsableMagic) {
-        if (transactionManager != null && maxUsableMagic < RecordBatch.MAGIC_VALUE_V2) {
-            throw new UnsupportedVersionException("Attempting to use idempotence with a broker which does not " + "support the required message format (v2). The broker must be version 0.11 or later.");
-        }
-        return MemoryRecords.builder(buffer, maxUsableMagic, compression, TimestampType.CREATE_TIME, 0L);
-=======
     private MemoryRecordsBuilder recordsBuilder(ByteBuffer buffer) {
         return MemoryRecords.builder(buffer, RecordBatch.CURRENT_MAGIC_VALUE, compression, TimestampType.CREATE_TIME, 0L);
->>>>>>> 9494bebe
     }
 
     /**
@@ -477,15 +422,16 @@
         return last == null || last.isFull();
     }
 
-    /**
-     * Try to append to a ProducerBatch.
-     * <p>
-     * If it is full, we return null and a new batch is created. We also close the batch for record appends to free up
-     * resources like compression buffers. The batch will be fully closed (ie. the record batch headers will be written
-     * and memory records built) in one of the following cases (whichever comes first): right before send,
-     * if it is expired, or when the producer is closed.
-     */
-    private RecordAppendResult tryAppend(long timestamp, byte[] key, byte[] value, Header[] headers, Callback callback, Deque<ProducerBatch> deque, long nowMs) {
+     /**
+     *  Try to append to a ProducerBatch.
+     *
+     *  If it is full, we return null and a new batch is created. We also close the batch for record appends to free up
+     *  resources like compression buffers. The batch will be fully closed (ie. the record batch headers will be written
+     *  and memory records built) in one of the following cases (whichever comes first): right before send,
+     *  if it is expired, or when the producer is closed.
+     */
+    private RecordAppendResult tryAppend(long timestamp, byte[] key, byte[] value, Header[] headers,
+                                         Callback callback, Deque<ProducerBatch> deque, long nowMs) {
         if (closed)
             throw new KafkaException("Producer closed while send in progress");
         ProducerBatch last = deque.peekLast();
@@ -511,12 +457,13 @@
     }
 
     public void maybeUpdateNextBatchExpiryTime(ProducerBatch batch) {
-        if (batch.createdMs + deliveryTimeoutMs > 0) {
+        if (batch.createdMs + deliveryTimeoutMs  > 0) {
             // the non-negative check is to guard us against potential overflow due to setting
             // a large value for deliveryTimeoutMs
             nextBatchExpiryTimeMs = Math.min(nextBatchExpiryTimeMs, batch.createdMs + deliveryTimeoutMs);
         } else {
-            log.warn("Skipping next batch expiry time update due to addition overflow: " + "batch.createMs={}, deliveryTimeoutMs={}", batch.createdMs, deliveryTimeoutMs);
+            log.warn("Skipping next batch expiry time update due to addition overflow: "
+                + "batch.createMs={}, deliveryTimeoutMs={}", batch.createdMs, deliveryTimeoutMs);
         }
     }
 
@@ -573,12 +520,8 @@
         // Reset the estimated compression ratio to the initial value or the big batch compression ratio, whichever
         // is bigger. There are several different ways to do the reset. We chose the most conservative one to ensure
         // the split doesn't happen too often.
-<<<<<<< HEAD
-        CompressionRatioEstimator.setEstimation(bigBatch.topicPartition.topic(), compression, Math.max(1.0f, (float) bigBatch.compressionRatio()));
-=======
         CompressionRatioEstimator.setEstimation(bigBatch.topicPartition.topic(), compression.type(),
                                                 Math.max(1.0f, (float) bigBatch.compressionRatio()));
->>>>>>> 9494bebe
         Deque<ProducerBatch> dq = bigBatch.split(this.batchSize);
         int numSplitBatches = dq.size();
         Deque<ProducerBatch> partitionDequeue = getOrCreateDeque(bigBatch.topicPartition);
@@ -633,7 +576,8 @@
             while (deque.peekFirst() != null && deque.peekFirst().hasSequence() && deque.peekFirst().baseSequence() < batch.baseSequence())
                 orderedBatches.add(deque.pollFirst());
 
-            log.debug("Reordered incoming batch with sequence {} for partition {}. It was placed in the queue at " + "position {}", batch.baseSequence(), batch.topicPartition, orderedBatches.size());
+            log.debug("Reordered incoming batch with sequence {} for partition {}. It was placed in the queue at " +
+                "position {}", batch.baseSequence(), batch.topicPartition, orderedBatches.size());
             // Either we have reached a point where there are batches without a sequence (ie. never been drained
             // and are hence in order by default), or the batch at the front of the queue has a sequence greater
             // than the incoming batch. This is the right place to add the incoming batch.
@@ -652,15 +596,6 @@
 
     /**
      * Add the leader to the ready nodes if the batch is ready
-<<<<<<< HEAD
-     * @param nowMs                 The current time
-     * @param exhausted             'true' is the buffer pool is exhausted
-     * @param part                  The partition
-     * @param leader                The leader for the partition
-     * @param waitedTimeMs          How long batch waited
-     * @param backingOff            Is backing off
-     * @param full                  Is batch full
-=======
      *
      * @param exhausted 'true' is the buffer pool is exhausted
      * @param part The partition
@@ -669,23 +604,23 @@
      * @param backingOff Is backing off
      * @param backoffAttempts Number of attempts for calculating backoff delay
      * @param full Is batch full
->>>>>>> 9494bebe
      * @param nextReadyCheckDelayMs The delay for next check
-     * @param readyNodes            The set of ready nodes (to be filled in)
+     * @param readyNodes The set of ready nodes (to be filled in)
      * @return The delay for next check
      */
-<<<<<<< HEAD
-    private long batchReady(long nowMs, boolean exhausted, TopicPartition part, Node leader, long waitedTimeMs, boolean backingOff, boolean full, long nextReadyCheckDelayMs, Set<Node> readyNodes) {
-=======
     private long batchReady(boolean exhausted, TopicPartition part, Node leader,
                             long waitedTimeMs, boolean backingOff, int backoffAttempts,
                             boolean full, long nextReadyCheckDelayMs, Set<Node> readyNodes) {
->>>>>>> 9494bebe
         if (!readyNodes.contains(leader) && !isMuted(part)) {
             long timeToWaitMs = backingOff ? retryBackoff.backoff(backoffAttempts > 0 ? backoffAttempts - 1 : 0) : lingerMs;
             boolean expired = waitedTimeMs >= timeToWaitMs;
             boolean transactionCompleting = transactionManager != null && transactionManager.isCompleting();
-            boolean sendable = full || expired || exhausted || closed || flushInProgress() || transactionCompleting;
+            boolean sendable = full
+                    || expired
+                    || exhausted
+                    || closed
+                    || flushInProgress()
+                    || transactionCompleting;
             if (sendable && !backingOff) {
                 readyNodes.add(leader);
             } else {
@@ -700,18 +635,11 @@
     }
 
     /**
-<<<<<<< HEAD
-     * Iterate over partitions to see which one have batches ready and collect leaders of those partitions
-     * into the set of ready nodes.  If partition has no leader, add the topic to the set of topics with
-     * no leader.  This function also calculates stats for adaptive partitioning.
-     * @param cluster               The cluster metadata
-=======
      * Iterate over partitions to see which one have batches ready and collect leaders of those
      * partitions into the set of ready nodes.  If partition has no leader, add the topic to the set
      * of topics with no leader.  This function also calculates stats for adaptive partitioning.
      *
      * @param metadataSnapshot      The cluster metadata
->>>>>>> 9494bebe
      * @param nowMs                 The current time
      * @param topic                 The topic
      * @param topicInfo             The topic info
@@ -720,13 +648,9 @@
      * @param unknownLeaderTopics   The set of topics with no leader (to be filled in)
      * @return The delay for next check
      */
-<<<<<<< HEAD
-    private long partitionReady(Cluster cluster, long nowMs, String topic, TopicInfo topicInfo, long nextReadyCheckDelayMs, Set<Node> readyNodes, Set<String> unknownLeaderTopics) {
-=======
     private long partitionReady(MetadataSnapshot metadataSnapshot, long nowMs, String topic,
                                 TopicInfo topicInfo,
                                 long nextReadyCheckDelayMs, Set<Node> readyNodes, Set<String> unknownLeaderTopics) {
->>>>>>> 9494bebe
         ConcurrentMap<Integer, Deque<ProducerBatch>> batches = topicInfo.batches;
         // Collect the queue sizes for available partitions to be used in adaptive partitioning.
         int[] queueSizes = null;
@@ -811,12 +735,8 @@
                     }
                 }
 
-<<<<<<< HEAD
-                nextReadyCheckDelayMs = batchReady(nowMs, exhausted, part, leader, waitedTimeMs, backingOff, full, nextReadyCheckDelayMs, readyNodes);
-=======
                 nextReadyCheckDelayMs = batchReady(exhausted, part, leader, waitedTimeMs, backingOff,
                     backoffAttempts, full, nextReadyCheckDelayMs, readyNodes);
->>>>>>> 9494bebe
             }
         }
 
@@ -922,21 +842,12 @@
             }
 
             int firstInFlightSequence = transactionManager.firstInFlightSequence(first.topicPartition);
-<<<<<<< HEAD
-            if (firstInFlightSequence != RecordBatch.NO_SEQUENCE && first.hasSequence() && first.baseSequence() != firstInFlightSequence)
-                // If the queued batch already has an assigned sequence, then it is being retried.
-                // In this case, we wait until the next immediate batch is ready and drain that.
-                // We only move on when the next in line batch is complete (either successfully or due to
-                // a fatal broker error). This effectively reduces our in flight request count to 1.
-                return true;
-=======
             // If the queued batch already has an assigned sequence, then it is being retried.
             // In this case, we wait until the next immediate batch is ready and drain that.
             // We only move on when the next in line batch is complete (either successfully or due to
             // a fatal broker error). This effectively reduces our in flight request count to 1.
             return firstInFlightSequence != RecordBatch.NO_SEQUENCE && first.hasSequence()
                     && first.baseSequence() != firstInFlightSequence;
->>>>>>> 9494bebe
         }
         return false;
     }
@@ -990,7 +901,8 @@
                 batch = deque.pollFirst();
 
                 boolean isTransactional = transactionManager != null && transactionManager.isTransactional();
-                ProducerIdAndEpoch producerIdAndEpoch = transactionManager != null ? transactionManager.producerIdAndEpoch() : null;
+                ProducerIdAndEpoch producerIdAndEpoch =
+                    transactionManager != null ? transactionManager.producerIdAndEpoch() : null;
                 if (producerIdAndEpoch != null && !batch.hasSequence()) {
                     // If the producer id/epoch of the partition do not match the latest one
                     // of the producer, we update it and reset the sequence. This should be
@@ -1008,7 +920,9 @@
                     // even if we receive out of order responses.
                     batch.setProducerState(producerIdAndEpoch, transactionManager.sequenceNumber(batch.topicPartition), isTransactional);
                     transactionManager.incrementSequenceNumber(batch.topicPartition, batch.recordCount);
-                    log.debug("Assigned producerId {} and producerEpoch {} to batch with base sequence " + "{} being sent to partition {}", producerIdAndEpoch.producerId, producerIdAndEpoch.epoch, batch.baseSequence(), tp);
+                    log.debug("Assigned producerId {} and producerEpoch {} to batch with base sequence " +
+                            "{} being sent to partition {}", producerIdAndEpoch.producerId,
+                        producerIdAndEpoch.epoch, batch.baseSequence(), tp);
 
                     transactionManager.addInFlightBatch(batch);
                 }
@@ -1034,15 +948,6 @@
     }
 
     /**
-<<<<<<< HEAD
-     * Drain all the data for the given nodes and collate them into a list of batches that will fit within the specified
-     * size on a per-node basis. This method attempts to avoid choosing the same topic-node over and over.
-     * @param cluster The current cluster metadata
-     * @param nodes   The list of node to drain
-     * @param maxSize The maximum number of bytes to drain
-     * @param now     The current unix time in milliseconds
-     * @return A list of {@link ProducerBatch} for each node specified with total size less than the requested maxSize.
-=======
      * Drain all the data for the given nodes and collate them into a list of batches that will fit
      * within the specified size on a per-node basis. This method attempts to avoid choosing the same
      * topic-node over and over.
@@ -1053,7 +958,6 @@
      * @param now               The current unix time in milliseconds
      * @return A list of {@link ProducerBatch} for each node specified with total size less than the
      * requested maxSize.
->>>>>>> 9494bebe
      */
     public Map<Integer, List<ProducerBatch>> drain(MetadataSnapshot metadataSnapshot, Set<Node> nodes, int maxSize, long now) {
         if (nodes.isEmpty())
@@ -1104,7 +1008,7 @@
         return this.nextBatchExpiryTimeMs;
     }
 
-    /* Visible for testing */
+      /* Visible for testing */
     public Deque<ProducerBatch> getDeque(TopicPartition tp) {
         TopicInfo topicInfo = topicInfoMap.get(tp.topic());
         if (topicInfo == null)
@@ -1276,11 +1180,12 @@
 
         /**
          * Partitioner config
-         * @param enableAdaptivePartitioning     If it's true, partition switching adapts to broker load, otherwise partition
-         *                                       switching is random.
+         *
+         * @param enableAdaptivePartitioning If it's true, partition switching adapts to broker load, otherwise partition
+         *        switching is random.
          * @param partitionAvailabilityTimeoutMs If a broker cannot process produce requests from a partition
-         *                                       for the specified time, the partition is treated by the partitioner as not available.
-         *                                       If the timeout is 0, this logic is disabled.
+         *        for the specified time, the partition is treated by the partitioner as not available.
+         *        If the timeout is 0, this logic is disabled.
          */
         public PartitionerConfig(boolean enableAdaptivePartitioning, long partitionAvailabilityTimeoutMs) {
             this.enableAdaptivePartitioning = enableAdaptivePartitioning;
@@ -1301,14 +1206,10 @@
         public final boolean newBatchCreated;
         public final int appendedBytes;
 
-<<<<<<< HEAD
-        public RecordAppendResult(FutureRecordMetadata future, boolean batchIsFull, boolean newBatchCreated, boolean abortForNewBatch, int appendedBytes) {
-=======
         public RecordAppendResult(FutureRecordMetadata future,
                                   boolean batchIsFull,
                                   boolean newBatchCreated,
                                   int appendedBytes) {
->>>>>>> 9494bebe
             this.future = future;
             this.batchIsFull = batchIsFull;
             this.newBatchCreated = newBatchCreated;
