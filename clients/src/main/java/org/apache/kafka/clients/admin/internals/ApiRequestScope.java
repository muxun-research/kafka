--- conflicted
+++ resolved
@@ -29,29 +29,17 @@
  */
 public interface ApiRequestScope {
 
-<<<<<<< HEAD
-	/**
-	 * Get the target broker ID that a request is intended for or
-	 * empty if the request can be sent to any broker.
-	 * @return optional broker id
-	 */
-	default OptionalInt destinationBrokerId() {
-		return OptionalInt.empty();
-	}
-=======
     /**
      * Get the target broker ID that a request is intended for or
      * empty if the request can be sent to any broker.
-     *
+     * <p>
      * Note that if the destination broker ID is present in the
      * {@link ApiRequestScope} returned by {@link AdminApiLookupStrategy#lookupScope(Object)},
      * then no lookup will be attempted.
-     *
      * @return optional broker ID
      */
     default OptionalInt destinationBrokerId() {
         return OptionalInt.empty();
     }
->>>>>>> 15418db6
 
 }