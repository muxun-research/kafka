--- conflicted
+++ resolved
@@ -50,28 +50,20 @@
     public GroupRebalanceConfig(AbstractConfig config, ProtocolType protocolType) {
         this.sessionTimeoutMs = config.getInt(CommonClientConfigs.SESSION_TIMEOUT_MS_CONFIG);
 
-<<<<<<< HEAD
-		// Consumer或者Connect协议，使用的再平衡时间是不同的
-        if (protocolType == ProtocolType.CONSUMER) {
-=======
         // Consumer and Connect use different config names for defining rebalance timeout
         if ((protocolType == ProtocolType.CONSUMER) || (protocolType == ProtocolType.SHARE)) {
->>>>>>> 9494bebe
             this.rebalanceTimeoutMs = config.getInt(CommonClientConfigs.MAX_POLL_INTERVAL_MS_CONFIG);
         } else {
             this.rebalanceTimeoutMs = config.getInt(CommonClientConfigs.REBALANCE_TIMEOUT_MS_CONFIG);
         }
-		// 心跳时间
+
         this.heartbeatIntervalMs = config.getInt(CommonClientConfigs.HEARTBEAT_INTERVAL_MS_CONFIG);
-		// 获取配置的group.id属性
         this.groupId = config.getString(CommonClientConfigs.GROUP_ID_CONFIG);
 
-		// 静态成员资格仅在consumer中使用
+        // Static membership is only introduced in consumer API.
         if (protocolType == ProtocolType.CONSUMER) {
-			// 获取配置的group.instance.id属性
             String groupInstanceId = config.getString(CommonClientConfigs.GROUP_INSTANCE_ID_CONFIG);
             if (groupInstanceId != null) {
-				// 校验开发者配置的group.instance.id属性
                 JoinGroupRequest.validateGroupInstanceId(groupInstanceId);
                 this.groupInstanceId = Optional.of(groupInstanceId);
             } else {
@@ -80,13 +72,12 @@
         } else {
             this.groupInstanceId = Optional.empty();
         }
-		// 获取配置的retry.backoff.ms属性
+
         this.retryBackoffMs = config.getLong(CommonClientConfigs.RETRY_BACKOFF_MS_CONFIG);
         this.retryBackoffMaxMs = config.getLong(CommonClientConfigs.RETRY_BACKOFF_MAX_MS_CONFIG);
 
-		// Consumer协议的专属配置
+        // Internal leave group config is only defined in Consumer.
         if (protocolType == ProtocolType.CONSUMER) {
-			// 获取配置的internal.leave.group.on.close属性
             this.leaveGroupOnClose = config.getBoolean("internal.leave.group.on.close");
         } else {
             this.leaveGroupOnClose = true;
