--- conflicted
+++ resolved
@@ -22,19 +22,7 @@
 import org.apache.kafka.common.PartitionInfo;
 import org.apache.kafka.common.TopicPartition;
 
-import java.util.ArrayList;
-import java.util.Arrays;
-import java.util.Collection;
-import java.util.Collections;
-import java.util.HashMap;
-import java.util.HashSet;
-import java.util.LinkedHashMap;
-import java.util.LinkedHashSet;
-import java.util.List;
-import java.util.Map;
-import java.util.Objects;
-import java.util.Optional;
-import java.util.Set;
+import java.util.*;
 import java.util.function.BiFunction;
 import java.util.function.Function;
 import java.util.stream.Collectors;
@@ -98,24 +86,6 @@
     public static final String RANGE_ASSIGNOR_NAME = "range";
     private static final TopicPartitionComparator PARTITION_COMPARATOR = new TopicPartitionComparator();
 
-<<<<<<< HEAD
-	@Override
-	public String name() {
-		return "range";
-	}
-
-	private Map<String, List<MemberInfo>> consumersPerTopic(Map<String, Subscription> consumerMetadata) {
-		Map<String, List<MemberInfo>> topicToConsumers = new HashMap<>();
-		for (Map.Entry<String, Subscription> subscriptionEntry : consumerMetadata.entrySet()) {
-			String consumerId = subscriptionEntry.getKey();
-			MemberInfo memberInfo = new MemberInfo(consumerId, subscriptionEntry.getValue().groupInstanceId());
-			for (String topic : subscriptionEntry.getValue().topics()) {
-				put(topicToConsumers, topic, memberInfo);
-			}
-		}
-		return topicToConsumers;
-	}
-=======
     @Override
     public String name() {
         return RANGE_ASSIGNOR_NAME;
@@ -129,7 +99,6 @@
         });
         return topicToConsumers;
     }
->>>>>>> 15418db6
 
     /**
      * Performs range assignment of the specified partitions for the consumers with the provided subscriptions.
@@ -139,42 +108,10 @@
      * using standard non-rack-aware range assignment logic, which may result in mis-aligned racks.
      */
     @Override
-<<<<<<< HEAD
-    public Map<String, List<TopicPartition>> assign(Map<String, Integer> partitionsPerTopic,
-                                                    Map<String, Subscription> subscriptions) {
-		Map<String, List<MemberInfo>> consumersPerTopic = consumersPerTopic(subscriptions);
-
-		Map<String, List<TopicPartition>> assignment = new HashMap<>();
-		for (String memberId : subscriptions.keySet())
-			assignment.put(memberId, new ArrayList<>());
-
-		for (Map.Entry<String, List<MemberInfo>> topicEntry : consumersPerTopic.entrySet()) {
-			String topic = topicEntry.getKey();
-			List<MemberInfo> consumersForTopic = topicEntry.getValue();
-
-			Integer numPartitionsForTopic = partitionsPerTopic.get(topic);
-			if (numPartitionsForTopic == null)
-				continue;
-
-			Collections.sort(consumersForTopic);
-
-			int numPartitionsPerConsumer = numPartitionsForTopic / consumersForTopic.size();
-            int consumersWithExtraPartition = numPartitionsForTopic % consumersForTopic.size();
-
-            List<TopicPartition> partitions = AbstractPartitionAssignor.partitions(topic, numPartitionsForTopic);
-            for (int i = 0, n = consumersForTopic.size(); i < n; i++) {
-                int start = numPartitionsPerConsumer * i + Math.min(i, consumersWithExtraPartition);
-                int length = numPartitionsPerConsumer + (i + 1 > consumersWithExtraPartition ? 0 : 1);
-				assignment.get(consumersForTopic.get(i).memberId).addAll(partitions.subList(start, start + length));
-=======
-    public Map<String, List<TopicPartition>> assignPartitions(Map<String, List<PartitionInfo>> partitionsPerTopic,
-                                                              Map<String, Subscription> subscriptions) {
+    public Map<String, List<TopicPartition>> assignPartitions(Map<String, List<PartitionInfo>> partitionsPerTopic, Map<String, Subscription> subscriptions) {
         Map<String, List<MemberInfo>> consumersPerTopic = consumersPerTopic(subscriptions);
         Map<String, String> consumerRacks = consumerRacks(subscriptions);
-        List<TopicAssignmentState> topicAssignmentStates = partitionsPerTopic.entrySet().stream()
-                .filter(e -> !e.getValue().isEmpty())
-                .map(e -> new TopicAssignmentState(e.getKey(), e.getValue(), consumersPerTopic.get(e.getKey()), consumerRacks))
-                .collect(Collectors.toList());
+        List<TopicAssignmentState> topicAssignmentStates = partitionsPerTopic.entrySet().stream().filter(e -> !e.getValue().isEmpty()).map(e -> new TopicAssignmentState(e.getKey(), e.getValue(), consumersPerTopic.get(e.getKey()), consumerRacks)).collect(Collectors.toList());
 
         Map<String, List<TopicPartition>> assignment = new HashMap<>();
         subscriptions.keySet().forEach(memberId -> assignment.put(memberId, new ArrayList<>()));
@@ -192,21 +129,15 @@
 
     // This method is not used, but retained for compatibility with any custom assignors that extend this class.
     @Override
-    public Map<String, List<TopicPartition>> assign(Map<String, Integer> partitionsPerTopic,
-                                                    Map<String, Subscription> subscriptions) {
+    public Map<String, List<TopicPartition>> assign(Map<String, Integer> partitionsPerTopic, Map<String, Subscription> subscriptions) {
         return assignPartitions(partitionInfosWithoutRacks(partitionsPerTopic), subscriptions);
     }
 
-    private void assignRanges(TopicAssignmentState assignmentState,
-                              BiFunction<String, TopicPartition, Boolean> mayAssign,
-                              Map<String, List<TopicPartition>> assignment) {
+    private void assignRanges(TopicAssignmentState assignmentState, BiFunction<String, TopicPartition, Boolean> mayAssign, Map<String, List<TopicPartition>> assignment) {
         for (String consumer : assignmentState.consumers.keySet()) {
             if (assignmentState.unassignedPartitions.isEmpty())
                 break;
-            List<TopicPartition> assignablePartitions = assignmentState.unassignedPartitions.stream()
-                    .filter(tp -> mayAssign.apply(consumer, tp))
-                    .limit(assignmentState.maxAssignable(consumer))
-                    .collect(Collectors.toList());
+            List<TopicPartition> assignablePartitions = assignmentState.unassignedPartitions.stream().filter(tp -> mayAssign.apply(consumer, tp)).limit(assignmentState.maxAssignable(consumer)).collect(Collectors.toList());
             if (assignablePartitions.isEmpty())
                 continue;
 
@@ -214,8 +145,7 @@
         }
     }
 
-    private void assignWithRackMatching(Collection<TopicAssignmentState> assignmentStates,
-                                        Map<String, List<TopicPartition>> assignment) {
+    private void assignWithRackMatching(Collection<TopicAssignmentState> assignmentStates, Map<String, List<TopicPartition>> assignment) {
 
         assignmentStates.stream().collect(Collectors.groupingBy(t -> t.consumers)).forEach((consumers, states) -> {
             states.stream().collect(Collectors.groupingBy(t -> t.partitionRacks.size())).forEach((numPartitions, coPartitionedStates) -> {
@@ -230,18 +160,13 @@
         });
     }
 
-    private void assignCoPartitionedWithRackMatching(LinkedHashMap<String, Optional<String>> consumers,
-                                                     int numPartitions,
-                                                     Collection<TopicAssignmentState> assignmentStates,
-                                                     Map<String, List<TopicPartition>> assignment) {
+    private void assignCoPartitionedWithRackMatching(LinkedHashMap<String, Optional<String>> consumers, int numPartitions, Collection<TopicAssignmentState> assignmentStates, Map<String, List<TopicPartition>> assignment) {
 
         Set<String> remainingConsumers = new LinkedHashSet<>(consumers.keySet());
         for (int i = 0; i < numPartitions; i++) {
             int p = i;
 
-            Optional<String> matchingConsumer = remainingConsumers.stream()
-                    .filter(c -> assignmentStates.stream().allMatch(t -> t.racksMatch(c, new TopicPartition(t.topic, p)) && t.maxAssignable(c) > 0))
-                    .findFirst();
+            Optional<String> matchingConsumer = remainingConsumers.stream().filter(c -> assignmentStates.stream().allMatch(t -> t.racksMatch(c, new TopicPartition(t.topic, p)) && t.maxAssignable(c) > 0)).findFirst();
             if (matchingConsumer.isPresent()) {
                 String consumer = matchingConsumer.get();
                 assignmentStates.forEach(t -> assign(consumer, Collections.singletonList(new TopicPartition(t.topic, p)), t, assignment));
@@ -251,7 +176,6 @@
                     if (remainingConsumers.isEmpty())
                         break;
                 }
->>>>>>> 15418db6
             }
         }
     }
@@ -263,8 +187,7 @@
 
     private Map<String, String> consumerRacks(Map<String, Subscription> subscriptions) {
         Map<String, String> consumerRacks = new HashMap<>(subscriptions.size());
-        subscriptions.forEach((memberId, subscription) ->
-                subscription.rackId().filter(r -> !r.isEmpty()).ifPresent(rackId -> consumerRacks.put(memberId, rackId)));
+        subscriptions.forEach((memberId, subscription) -> subscription.rackId().filter(r -> !r.isEmpty()).ifPresent(rackId -> consumerRacks.put(memberId, rackId)));
         return consumerRacks;
     }
 
@@ -283,27 +206,21 @@
             this.topic = topic;
             List<MemberInfo> members = membersOrNull == null ? Collections.emptyList() : membersOrNull;
             Collections.sort(members);
-            consumers = members.stream().map(c -> c.memberId)
-                    .collect(Collectors.toMap(Function.identity(), c -> Optional.ofNullable(consumerRacks.get(c)), (a, b) -> a, LinkedHashMap::new));
-
-            this.unassignedPartitions = partitionInfos.stream().map(p -> new TopicPartition(p.topic(), p.partition()))
-                    .collect(Collectors.toCollection(LinkedHashSet::new));
+            consumers = members.stream().map(c -> c.memberId).collect(Collectors.toMap(Function.identity(), c -> Optional.ofNullable(consumerRacks.get(c)), (a, b) -> a, LinkedHashMap::new));
+
+            this.unassignedPartitions = partitionInfos.stream().map(p -> new TopicPartition(p.topic(), p.partition())).collect(Collectors.toCollection(LinkedHashSet::new));
             this.numAssignedByConsumer = consumers.keySet().stream().collect(Collectors.toMap(Function.identity(), c -> 0));
             numPartitionsPerConsumer = consumers.isEmpty() ? 0 : partitionInfos.size() / consumers.size();
             remainingConsumersWithExtraPartition = consumers.isEmpty() ? 0 : partitionInfos.size() % consumers.size();
 
             Set<String> allConsumerRacks = new HashSet<>();
             Set<String> allPartitionRacks = new HashSet<>();
-            members.stream().map(m -> m.memberId).filter(consumerRacks::containsKey)
-                    .forEach(memberId -> allConsumerRacks.add(consumerRacks.get(memberId)));
+            members.stream().map(m -> m.memberId).filter(consumerRacks::containsKey).forEach(memberId -> allConsumerRacks.add(consumerRacks.get(memberId)));
             if (!allConsumerRacks.isEmpty()) {
                 partitionRacks = new HashMap<>(partitionInfos.size());
                 partitionInfos.forEach(p -> {
                     TopicPartition tp = new TopicPartition(p.topic(), p.partition());
-                    Set<String> racks = Arrays.stream(p.replicas())
-                            .map(Node::rack)
-                            .filter(Objects::nonNull)
-                            .collect(Collectors.toSet());
+                    Set<String> racks = Arrays.stream(p.replicas()).map(Node::rack).filter(Objects::nonNull).collect(Collectors.toSet());
                     partitionRacks.put(tp, racks);
                     allPartitionRacks.addAll(racks);
                 });
@@ -334,12 +251,7 @@
 
         @Override
         public String toString() {
-            return "TopicAssignmentState(" +
-                    "topic=" + topic +
-                    ", consumers=" + consumers +
-                    ", partitionRacks=" + partitionRacks +
-                    ", unassignedPartitions=" + unassignedPartitions +
-                    ")";
+            return "TopicAssignmentState(" + "topic=" + topic + ", consumers=" + consumers + ", partitionRacks=" + partitionRacks + ", unassignedPartitions=" + unassignedPartitions + ")";
         }
     }
 }