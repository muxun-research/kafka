/*
 * Licensed to the Apache Software Foundation (ASF) under one or more
 * contributor license agreements. See the NOTICE file distributed with
 * this work for additional information regarding copyright ownership.
 * The ASF licenses this file to You under the Apache License, Version 2.0
 * (the "License"); you may not use this file except in compliance with
 * the License. You may obtain a copy of the License at
 *
 *    http://www.apache.org/licenses/LICENSE-2.0
 *
 * Unless required by applicable law or agreed to in writing, software
 * distributed under the License is distributed on an "AS IS" BASIS,
 * WITHOUT WARRANTIES OR CONDITIONS OF ANY KIND, either express or implied.
 * See the License for the specific language governing permissions and
 * limitations under the License.
 */

package org.apache.kafka.clients.admin;

import org.apache.kafka.common.KafkaFuture;
import org.apache.kafka.common.annotation.InterfaceStability;
<<<<<<< HEAD
import org.apache.kafka.common.protocol.Errors;
import org.apache.kafka.common.requests.DescribeLogDirsResponse;
=======
>>>>>>> 9494bebe

import java.util.Collection;
import java.util.HashMap;
import java.util.Map;
import java.util.concurrent.ExecutionException;
<<<<<<< HEAD
import java.util.stream.Collectors;
import java.util.stream.Stream;
=======
>>>>>>> 9494bebe


/**
 * The result of the {@link Admin#describeLogDirs(Collection)} call.
 *
 * The API of this class is evolving, see {@link Admin} for details.
 */
@InterfaceStability.Evolving
public class DescribeLogDirsResult {
	private final Map<Integer, KafkaFuture<Map<String, LogDirDescription>>> futures;

	DescribeLogDirsResult(Map<Integer, KafkaFuture<Map<String, LogDirDescription>>> futures) {
		this.futures = futures;
	}

<<<<<<< HEAD
	/**
	 * Return a map from brokerId to future which can be used to check the information of partitions on each individual broker.
	 * @deprecated Deprecated Since Kafka 2.7. Use {@link #descriptions()}.
	 */
	@Deprecated
	@SuppressWarnings("deprecation")
	public Map<Integer, KafkaFuture<Map<String, DescribeLogDirsResponse.LogDirInfo>>> values() {
		return descriptions().entrySet().stream()
				.collect(Collectors.toMap(
						Map.Entry::getKey,
						entry -> entry.getValue().thenApply(map -> convertMapValues(map))));
	}

	@SuppressWarnings("deprecation")
	private Map<String, DescribeLogDirsResponse.LogDirInfo> convertMapValues(Map<String, LogDirDescription> map) {
		Stream<Map.Entry<String, LogDirDescription>> stream = map.entrySet().stream();
		return stream.collect(Collectors.toMap(
				Map.Entry::getKey,
				infoEntry -> {
					LogDirDescription logDir = infoEntry.getValue();
					return new DescribeLogDirsResponse.LogDirInfo(logDir.error() == null ? Errors.NONE : Errors.forException(logDir.error()),
							logDir.replicaInfos().entrySet().stream().collect(Collectors.toMap(
									Map.Entry::getKey,
									replicaEntry -> new DescribeLogDirsResponse.ReplicaInfo(
											replicaEntry.getValue().size(),
											replicaEntry.getValue().offsetLag(),
											replicaEntry.getValue().isFuture())
							)));
				}));
	}

	/**
	 * Return a map from brokerId to future which can be used to check the information of partitions on each individual broker.
	 * The result of the future is a map from broker log directory path to a description of that log directory.
	 */
	public Map<Integer, KafkaFuture<Map<String, LogDirDescription>>> descriptions() {
		return futures;
	}

	/**
	 * Return a future which succeeds only if all the brokers have responded without error
	 * @deprecated Deprecated Since Kafka 2.7. Use {@link #allDescriptions()}.
	 */
	@Deprecated
	@SuppressWarnings("deprecation")
	public KafkaFuture<Map<Integer, Map<String, DescribeLogDirsResponse.LogDirInfo>>> all() {
		return allDescriptions().thenApply(map -> map.entrySet().stream().collect(Collectors.toMap(
				entry -> entry.getKey(),
				entry -> convertMapValues(entry.getValue())
		)));
	}

	/**
	 * Return a future which succeeds only if all the brokers have responded without error.
	 * The result of the future is a map from brokerId to a map from broker log directory path
	 * to a description of that log directory.
	 */
	public KafkaFuture<Map<Integer, Map<String, LogDirDescription>>> allDescriptions() {
		return KafkaFuture.allOf(futures.values().toArray(new KafkaFuture[0])).
				thenApply(v -> {
					Map<Integer, Map<String, LogDirDescription>> descriptions = new HashMap<>(futures.size());
					for (Map.Entry<Integer, KafkaFuture<Map<String, LogDirDescription>>> entry : futures.entrySet()) {
						try {
							descriptions.put(entry.getKey(), entry.getValue().get());
						} catch (InterruptedException | ExecutionException e) {
							// This should be unreachable, because allOf ensured that all the futures completed successfully.
							throw new RuntimeException(e);
						}
					}
					return descriptions;
				});
=======
    /**
     * Return a map from brokerId to future which can be used to check the information of partitions on each individual broker.
     * The result of the future is a map from broker log directory path to a description of that log directory.
     */
    public Map<Integer, KafkaFuture<Map<String, LogDirDescription>>> descriptions() {
        return futures;
    }

    /**
     * Return a future which succeeds only if all the brokers have responded without error.
     * The result of the future is a map from brokerId to a map from broker log directory path
     * to a description of that log directory.
     */
    public KafkaFuture<Map<Integer, Map<String, LogDirDescription>>> allDescriptions() {
        return KafkaFuture.allOf(futures.values().toArray(new KafkaFuture[0])).
            thenApply(v -> {
                Map<Integer, Map<String, LogDirDescription>> descriptions = new HashMap<>(futures.size());
                for (Map.Entry<Integer, KafkaFuture<Map<String, LogDirDescription>>> entry : futures.entrySet()) {
                    try {
                        descriptions.put(entry.getKey(), entry.getValue().get());
                    } catch (InterruptedException | ExecutionException e) {
                        // This should be unreachable, because allOf ensured that all the futures completed successfully.
                        throw new RuntimeException(e);
                    }
                }
                return descriptions;
            });
>>>>>>> 9494bebe
    }
}<|MERGE_RESOLUTION|>--- conflicted
+++ resolved
@@ -19,21 +19,11 @@
 
 import org.apache.kafka.common.KafkaFuture;
 import org.apache.kafka.common.annotation.InterfaceStability;
-<<<<<<< HEAD
-import org.apache.kafka.common.protocol.Errors;
-import org.apache.kafka.common.requests.DescribeLogDirsResponse;
-=======
->>>>>>> 9494bebe
 
 import java.util.Collection;
 import java.util.HashMap;
 import java.util.Map;
 import java.util.concurrent.ExecutionException;
-<<<<<<< HEAD
-import java.util.stream.Collectors;
-import java.util.stream.Stream;
-=======
->>>>>>> 9494bebe
 
 
 /**
@@ -43,85 +33,12 @@
  */
 @InterfaceStability.Evolving
 public class DescribeLogDirsResult {
-	private final Map<Integer, KafkaFuture<Map<String, LogDirDescription>>> futures;
+    private final Map<Integer, KafkaFuture<Map<String, LogDirDescription>>> futures;
 
-	DescribeLogDirsResult(Map<Integer, KafkaFuture<Map<String, LogDirDescription>>> futures) {
-		this.futures = futures;
-	}
+    DescribeLogDirsResult(Map<Integer, KafkaFuture<Map<String, LogDirDescription>>> futures) {
+        this.futures = futures;
+    }
 
-<<<<<<< HEAD
-	/**
-	 * Return a map from brokerId to future which can be used to check the information of partitions on each individual broker.
-	 * @deprecated Deprecated Since Kafka 2.7. Use {@link #descriptions()}.
-	 */
-	@Deprecated
-	@SuppressWarnings("deprecation")
-	public Map<Integer, KafkaFuture<Map<String, DescribeLogDirsResponse.LogDirInfo>>> values() {
-		return descriptions().entrySet().stream()
-				.collect(Collectors.toMap(
-						Map.Entry::getKey,
-						entry -> entry.getValue().thenApply(map -> convertMapValues(map))));
-	}
-
-	@SuppressWarnings("deprecation")
-	private Map<String, DescribeLogDirsResponse.LogDirInfo> convertMapValues(Map<String, LogDirDescription> map) {
-		Stream<Map.Entry<String, LogDirDescription>> stream = map.entrySet().stream();
-		return stream.collect(Collectors.toMap(
-				Map.Entry::getKey,
-				infoEntry -> {
-					LogDirDescription logDir = infoEntry.getValue();
-					return new DescribeLogDirsResponse.LogDirInfo(logDir.error() == null ? Errors.NONE : Errors.forException(logDir.error()),
-							logDir.replicaInfos().entrySet().stream().collect(Collectors.toMap(
-									Map.Entry::getKey,
-									replicaEntry -> new DescribeLogDirsResponse.ReplicaInfo(
-											replicaEntry.getValue().size(),
-											replicaEntry.getValue().offsetLag(),
-											replicaEntry.getValue().isFuture())
-							)));
-				}));
-	}
-
-	/**
-	 * Return a map from brokerId to future which can be used to check the information of partitions on each individual broker.
-	 * The result of the future is a map from broker log directory path to a description of that log directory.
-	 */
-	public Map<Integer, KafkaFuture<Map<String, LogDirDescription>>> descriptions() {
-		return futures;
-	}
-
-	/**
-	 * Return a future which succeeds only if all the brokers have responded without error
-	 * @deprecated Deprecated Since Kafka 2.7. Use {@link #allDescriptions()}.
-	 */
-	@Deprecated
-	@SuppressWarnings("deprecation")
-	public KafkaFuture<Map<Integer, Map<String, DescribeLogDirsResponse.LogDirInfo>>> all() {
-		return allDescriptions().thenApply(map -> map.entrySet().stream().collect(Collectors.toMap(
-				entry -> entry.getKey(),
-				entry -> convertMapValues(entry.getValue())
-		)));
-	}
-
-	/**
-	 * Return a future which succeeds only if all the brokers have responded without error.
-	 * The result of the future is a map from brokerId to a map from broker log directory path
-	 * to a description of that log directory.
-	 */
-	public KafkaFuture<Map<Integer, Map<String, LogDirDescription>>> allDescriptions() {
-		return KafkaFuture.allOf(futures.values().toArray(new KafkaFuture[0])).
-				thenApply(v -> {
-					Map<Integer, Map<String, LogDirDescription>> descriptions = new HashMap<>(futures.size());
-					for (Map.Entry<Integer, KafkaFuture<Map<String, LogDirDescription>>> entry : futures.entrySet()) {
-						try {
-							descriptions.put(entry.getKey(), entry.getValue().get());
-						} catch (InterruptedException | ExecutionException e) {
-							// This should be unreachable, because allOf ensured that all the futures completed successfully.
-							throw new RuntimeException(e);
-						}
-					}
-					return descriptions;
-				});
-=======
     /**
      * Return a map from brokerId to future which can be used to check the information of partitions on each individual broker.
      * The result of the future is a map from broker log directory path to a description of that log directory.
@@ -149,6 +66,5 @@
                 }
                 return descriptions;
             });
->>>>>>> 9494bebe
     }
 }