--- conflicted
+++ resolved
@@ -22,45 +22,13 @@
  */
 public interface Callback {
 
-<<<<<<< HEAD
-	/**
-	 * A callback method the user can implement to provide asynchronous handling of request completion. This method will
-	 * be called when the record sent to the server has been acknowledged. When exception is not null in the callback,
-	 * metadata will contain the special -1 value for all fields except for topicPartition, which will be valid.
-	 *
-	 * @param metadata The metadata for the record that was sent (i.e. the partition and offset). An empty metadata
-	 *                 with -1 value for all fields except for topicPartition will be returned if an error occurred.
-	 * @param exception The exception thrown during processing of this record. Null if no error occurred.
-	 *                  Possible thrown exceptions include:
-	 *
-	 *                  Non-Retriable exceptions (fatal, the message will never be sent):
-	 *
-	 *                  InvalidTopicException
-	 *                  OffsetMetadataTooLargeException
-	 *                  RecordBatchTooLargeException
-	 *                  RecordTooLargeException
-	 *                  UnknownServerException
-	 *                  UnknownProducerIdException
-	 *                  InvalidProducerEpochException
-	 *
-	 *                  Retriable exceptions (transient, may be covered by increasing #.retries):
-	 *
-	 *                  CorruptRecordException
-	 *                  InvalidMetadataException
-	 *                  NotEnoughReplicasAfterAppendException
-	 *                  NotEnoughReplicasException
-	 *                  OffsetOutOfRangeException
-	 *                  TimeoutException
-	 *                  UnknownTopicOrPartitionException
-=======
     /**
      * A callback method the user can implement to provide asynchronous handling of request completion. This method will
      * be called when the record sent to the server has been acknowledged. When exception is not null in the callback,
      * metadata will contain the special -1 value for all fields. If topicPartition cannot be
      * chosen, a -1 value will be assigned.
-     *
-     * @param metadata The metadata for the record that was sent (i.e. the partition and offset). An empty metadata
-     *                 with -1 value for all fields will be returned if an error occurred.
+     * @param metadata  The metadata for the record that was sent (i.e. the partition and offset). An empty metadata
+     *                  with -1 value for all fields will be returned if an error occurred.
      * @param exception The exception thrown during processing of this record. Null if no error occurred.
      *                  Possible thrown exceptions include:
      *                  <p>
@@ -84,7 +52,6 @@
      *                      <li>{@link org.apache.kafka.common.errors.TimeoutException TimeoutException}
      *                      <li>{@link org.apache.kafka.common.errors.UnknownTopicOrPartitionException UnknownTopicOrPartitionException}
      *                  </ul>
->>>>>>> 15418db6
      */
     void onCompletion(RecordMetadata metadata, Exception exception);
 }