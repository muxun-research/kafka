/*
 * Licensed to the Apache Software Foundation (ASF) under one or more
 * contributor license agreements. See the NOTICE file distributed with
 * this work for additional information regarding copyright ownership.
 * The ASF licenses this file to You under the Apache License, Version 2.0
 * (the "License"); you may not use this file except in compliance with
 * the License. You may obtain a copy of the License at
 *
 *    http://www.apache.org/licenses/LICENSE-2.0
 *
 * Unless required by applicable law or agreed to in writing, software
 * distributed under the License is distributed on an "AS IS" BASIS,
 * WITHOUT WARRANTIES OR CONDITIONS OF ANY KIND, either express or implied.
 * See the License for the specific language governing permissions and
 * limitations under the License.
 */
package org.apache.kafka.clients.admin;

import org.apache.kafka.common.KafkaFuture;
import org.apache.kafka.common.TopicPartition;
import org.apache.kafka.common.annotation.InterfaceStability;
import org.apache.kafka.common.internals.KafkaFutureImpl;
import org.apache.kafka.common.protocol.Errors;

import java.util.List;
import java.util.Map;
import java.util.stream.Collectors;

/**
 * The result of the {@link AdminClient#alterConsumerGroupOffsets(String, Map)} call.
 * <p>
 * The API of this class is evolving, see {@link AdminClient} for details.
 */
@InterfaceStability.Evolving
public class AlterConsumerGroupOffsetsResult {

	private final KafkaFuture<Map<TopicPartition, Errors>> future;

	AlterConsumerGroupOffsetsResult(KafkaFuture<Map<TopicPartition, Errors>> future) {
		this.future = future;
	}

	/**
	 * Return a future which can be used to check the result for a given partition.
	 */
	public KafkaFuture<Void> partitionResult(final TopicPartition partition) {
		final KafkaFutureImpl<Void> result = new KafkaFutureImpl<>();

<<<<<<< HEAD
		this.future.whenComplete(new BiConsumer<Map<TopicPartition, Errors>, Throwable>() {
			@Override
			public void accept(final Map<TopicPartition, Errors> topicPartitions, final Throwable throwable) {
				if (throwable != null) {
					result.completeExceptionally(throwable);
				} else if (!topicPartitions.containsKey(partition)) {
					result.completeExceptionally(new IllegalArgumentException(
							"Alter offset for partition \"" + partition + "\" was not attempted"));
				} else {
					final Errors error = topicPartitions.get(partition);
					if (error == Errors.NONE) {
						result.complete(null);
					} else {
						result.completeExceptionally(error.exception());
					}
				}

			}
		});
=======
        this.future.whenComplete((topicPartitions, throwable) -> {
            if (throwable != null) {
                result.completeExceptionally(throwable);
            } else if (!topicPartitions.containsKey(partition)) {
                result.completeExceptionally(new IllegalArgumentException(
                    "Alter offset for partition \"" + partition + "\" was not attempted"));
            } else {
                final Errors error = topicPartitions.get(partition);
                if (error == Errors.NONE) {
                    result.complete(null);
                } else {
                    result.completeExceptionally(error.exception());
                }
            }
        });
>>>>>>> 15418db6

		return result;
	}

<<<<<<< HEAD
	/**
	 * Return a future which succeeds if all the alter offsets succeed.
	 */
	public KafkaFuture<Void> all() {
		return this.future.thenApply(new BaseFunction<Map<TopicPartition, Errors>, Void>() {
			@Override
			public Void apply(final Map<TopicPartition, Errors> topicPartitionErrorsMap) {
				List<TopicPartition> partitionsFailed = topicPartitionErrorsMap.entrySet()
						.stream()
						.filter(e -> e.getValue() != Errors.NONE)
						.map(Map.Entry::getKey)
						.collect(Collectors.toList());
				for (Errors error : topicPartitionErrorsMap.values()) {
					if (error != Errors.NONE) {
						throw error.exception(
								"Failed altering consumer group offsets for the following partitions: " + partitionsFailed);
					}
				}
				return null;
			}
		});
	}
=======
    /**
     * Return a future which succeeds if all the alter offsets succeed.
     */
    public KafkaFuture<Void> all() {
        return this.future.thenApply(topicPartitionErrorsMap ->  {
            List<TopicPartition> partitionsFailed = topicPartitionErrorsMap.entrySet()
                .stream()
                .filter(e -> e.getValue() != Errors.NONE)
                .map(Map.Entry::getKey)
                .collect(Collectors.toList());
            for (Errors error : topicPartitionErrorsMap.values()) {
                if (error != Errors.NONE) {
                    throw error.exception(
                        "Failed altering consumer group offsets for the following partitions: " + partitionsFailed);
                }
            }
            return null;
        });
    }
>>>>>>> 15418db6
}<|MERGE_RESOLUTION|>--- conflicted
+++ resolved
@@ -34,45 +34,23 @@
 @InterfaceStability.Evolving
 public class AlterConsumerGroupOffsetsResult {
 
-	private final KafkaFuture<Map<TopicPartition, Errors>> future;
+    private final KafkaFuture<Map<TopicPartition, Errors>> future;
 
-	AlterConsumerGroupOffsetsResult(KafkaFuture<Map<TopicPartition, Errors>> future) {
-		this.future = future;
-	}
+    AlterConsumerGroupOffsetsResult(KafkaFuture<Map<TopicPartition, Errors>> future) {
+        this.future = future;
+    }
 
-	/**
-	 * Return a future which can be used to check the result for a given partition.
-	 */
-	public KafkaFuture<Void> partitionResult(final TopicPartition partition) {
-		final KafkaFutureImpl<Void> result = new KafkaFutureImpl<>();
+    /**
+     * Return a future which can be used to check the result for a given partition.
+     */
+    public KafkaFuture<Void> partitionResult(final TopicPartition partition) {
+        final KafkaFutureImpl<Void> result = new KafkaFutureImpl<>();
 
-<<<<<<< HEAD
-		this.future.whenComplete(new BiConsumer<Map<TopicPartition, Errors>, Throwable>() {
-			@Override
-			public void accept(final Map<TopicPartition, Errors> topicPartitions, final Throwable throwable) {
-				if (throwable != null) {
-					result.completeExceptionally(throwable);
-				} else if (!topicPartitions.containsKey(partition)) {
-					result.completeExceptionally(new IllegalArgumentException(
-							"Alter offset for partition \"" + partition + "\" was not attempted"));
-				} else {
-					final Errors error = topicPartitions.get(partition);
-					if (error == Errors.NONE) {
-						result.complete(null);
-					} else {
-						result.completeExceptionally(error.exception());
-					}
-				}
-
-			}
-		});
-=======
         this.future.whenComplete((topicPartitions, throwable) -> {
             if (throwable != null) {
                 result.completeExceptionally(throwable);
             } else if (!topicPartitions.containsKey(partition)) {
-                result.completeExceptionally(new IllegalArgumentException(
-                    "Alter offset for partition \"" + partition + "\" was not attempted"));
+                result.completeExceptionally(new IllegalArgumentException("Alter offset for partition \"" + partition + "\" was not attempted"));
             } else {
                 final Errors error = topicPartitions.get(partition);
                 if (error == Errors.NONE) {
@@ -82,53 +60,22 @@
                 }
             }
         });
->>>>>>> 15418db6
 
-		return result;
-	}
+        return result;
+    }
 
-<<<<<<< HEAD
-	/**
-	 * Return a future which succeeds if all the alter offsets succeed.
-	 */
-	public KafkaFuture<Void> all() {
-		return this.future.thenApply(new BaseFunction<Map<TopicPartition, Errors>, Void>() {
-			@Override
-			public Void apply(final Map<TopicPartition, Errors> topicPartitionErrorsMap) {
-				List<TopicPartition> partitionsFailed = topicPartitionErrorsMap.entrySet()
-						.stream()
-						.filter(e -> e.getValue() != Errors.NONE)
-						.map(Map.Entry::getKey)
-						.collect(Collectors.toList());
-				for (Errors error : topicPartitionErrorsMap.values()) {
-					if (error != Errors.NONE) {
-						throw error.exception(
-								"Failed altering consumer group offsets for the following partitions: " + partitionsFailed);
-					}
-				}
-				return null;
-			}
-		});
-	}
-=======
     /**
      * Return a future which succeeds if all the alter offsets succeed.
      */
     public KafkaFuture<Void> all() {
-        return this.future.thenApply(topicPartitionErrorsMap ->  {
-            List<TopicPartition> partitionsFailed = topicPartitionErrorsMap.entrySet()
-                .stream()
-                .filter(e -> e.getValue() != Errors.NONE)
-                .map(Map.Entry::getKey)
-                .collect(Collectors.toList());
+        return this.future.thenApply(topicPartitionErrorsMap -> {
+            List<TopicPartition> partitionsFailed = topicPartitionErrorsMap.entrySet().stream().filter(e -> e.getValue() != Errors.NONE).map(Map.Entry::getKey).collect(Collectors.toList());
             for (Errors error : topicPartitionErrorsMap.values()) {
                 if (error != Errors.NONE) {
-                    throw error.exception(
-                        "Failed altering consumer group offsets for the following partitions: " + partitionsFailed);
+                    throw error.exception("Failed altering consumer group offsets for the following partitions: " + partitionsFailed);
                 }
             }
             return null;
         });
     }
->>>>>>> 15418db6
 }