/*
 * Licensed to the Apache Software Foundation (ASF) under one or more
 * contributor license agreements. See the NOTICE file distributed with
 * this work for additional information regarding copyright ownership.
 * The ASF licenses this file to You under the Apache License, Version 2.0
 * (the "License"); you may not use this file except in compliance with
 * the License. You may obtain a copy of the License at
 *
 *    http://www.apache.org/licenses/LICENSE-2.0
 *
 * Unless required by applicable law or agreed to in writing, software
 * distributed under the License is distributed on an "AS IS" BASIS,
 * WITHOUT WARRANTIES OR CONDITIONS OF ANY KIND, either express or implied.
 * See the License for the specific language governing permissions and
 * limitations under the License.
 */

package org.apache.kafka.clients;

import org.apache.kafka.common.TopicPartition;
import org.apache.kafka.common.protocol.Errors;
import org.apache.kafka.common.requests.FetchMetadata;
import org.apache.kafka.common.requests.FetchRequest.PartitionData;
import org.apache.kafka.common.requests.FetchResponse;
import org.apache.kafka.common.utils.LogContext;
import org.apache.kafka.common.utils.Utils;
import org.slf4j.Logger;

import java.util.ArrayList;
import java.util.Collection;
import java.util.Collections;
import java.util.Iterator;
import java.util.LinkedHashMap;
import java.util.LinkedHashSet;
import java.util.List;
import java.util.Map;
import java.util.Map.Entry;
import java.util.Set;

import static org.apache.kafka.common.requests.FetchMetadata.INVALID_SESSION_ID;

/**
 * 保存了连接broker的拉取会话状态
 * 使用了KIP-227这种新的前缀通配符访问控制协议，客户端可以增量的创建拉取会话
 * 这些拉去会话允许客户端反复拉取partition的信息，而不需要明确枚举请求或者响应中的分区
 *
 * 拉取会话处理器记录了会话中参与的分区，它还确认了每个fetch请求中需要包含的分区，以及每个请求附加的fetch会话元数据信息
 * 在broker端对应的类是FetchManager
 */
public class FetchSessionHandler {
    private final Logger log;

    private final int node;

    /**
	 * 下一次fetch请求的metadata
     */
    private FetchMetadata nextMetadata = FetchMetadata.INITIAL;

    public FetchSessionHandler(LogContext logContext, int node) {
        this.log = logContext.logger(FetchSessionHandler.class);
        this.node = node;
    }

    /**
	 * 所有处于fetch请求会话中的分区及分区信息
     */
    private LinkedHashMap<TopicPartition, PartitionData> sessionPartitions =
        new LinkedHashMap<>(0);

	/**
	 * 处理拉取响应
	 * @param response 拉取响应
	 * @return 如果格式良好，返回true，如果不能处理，返回false
	 * 因为缺失或者返回了不期望的partition
	 */
	public boolean handleResponse(FetchResponse<?> response) {
		// 返回了失败信息
		if (response.error() != Errors.NONE) {
			log.info("Node {} was unable to process the fetch request with {}: {}.",
					node, nextMetadata, response.error());
			// 没有找到对应的session id，下一次将会重新拉取
			if (response.error() == Errors.FETCH_SESSION_ID_NOT_FOUND) {
				nextMetadata = FetchMetadata.INITIAL;
			} else {
				// 否则重新创建session
				nextMetadata = nextMetadata.nextCloseExisting();
			}
			return false;
		} else if (nextMetadata.isFull()) {
			// 如果本次fetch请求已经满了
			// 验证本次满载的请求信息
			String problem = verifyFullFetchResponsePartitions(response);
			// 存在异常，则重新创建session
			if (problem != null) {
				log.info("Node {} sent an invalid full fetch response with {}", node, problem);
				nextMetadata = FetchMetadata.INITIAL;
				return false;
			} else if (response.sessionId() == INVALID_SESSION_ID) {
				log.debug("Node {} sent a full fetch response{}",
						node, responseDataToLogString(response));
				nextMetadata = FetchMetadata.INITIAL;
				return true;
			} else {
				log.debug("Node {} sent a full fetch response that created a new incremental " +
						"fetch session {}{}", node, response.sessionId(), responseDataToLogString(response));
				// 根据响应的sessionId重新生成下一次fetch请求的metadata
				nextMetadata = FetchMetadata.newIncremental(response.sessionId());
				return true;
			}
		} else {
			// 一次普通的fetch请求
			// 需要验证增量的fetch响应信息
			String problem = verifyIncrementalFetchResponsePartitions(response);
			if (problem != null) {
				log.info("Node {} sent an invalid incremental fetch response with {}", node, problem);
				nextMetadata = nextMetadata.nextCloseExisting();
				return false;
			} else if (response.sessionId() == INVALID_SESSION_ID) {
				// 增量fetch会话已经被服务端关闭
				log.debug("Node {} sent an incremental fetch response closing session {}{}",
						node, nextMetadata.sessionId(), responseDataToLogString(response));
				nextMetadata = FetchMetadata.INITIAL;
				return true;
			} else {
				log.debug("Node {} sent an incremental fetch response for session {}{}",
						node, response.sessionId(), responseDataToLogString(response));
				// session继续使用，更新为下一代版本的session
				nextMetadata = nextMetadata.nextIncremental();
				return true;
			}
		}
	}

	public static class FetchRequestData {
		/**
		 * 需要发送的请求
		 */
		private final Map<TopicPartition, PartitionData> toSend;

		/**
		 * 需要移除的请求
		 */
		private final List<TopicPartition> toForget;

		/**
		 * 当前正在会话中处理的请求
		 */
		private final Map<TopicPartition, PartitionData> sessionPartitions;

		/**
		 * 请求拉取的元数据
		 */
		private final FetchMetadata metadata;

		FetchRequestData(Map<TopicPartition, PartitionData> toSend,
						 List<TopicPartition> toForget,
						 Map<TopicPartition, PartitionData> sessionPartitions,
						 FetchMetadata metadata) {
			this.toSend = toSend;
			this.toForget = toForget;
			this.sessionPartitions = sessionPartitions;
			this.metadata = metadata;
		}

		/**
		 * Get the set of partitions to send in this fetch request.
		 */
		public Map<TopicPartition, PartitionData> toSend() {
			return toSend;
		}

<<<<<<< HEAD
		/**
		 * Get a list of partitions to forget in this fetch request.
		 */
		public List<TopicPartition> toForget() {
			return toForget;
		}
=======
    public class Builder {
        /**
         * The next partitions which we want to fetch.
         *
         * It is important to maintain the insertion order of this list by using a LinkedHashMap rather
         * than a regular Map.
         *
         * One reason is that when dealing with FULL fetch requests, if there is not enough response
         * space to return data from all partitions, the server will only return data from partitions
         * early in this list.
         *
         * Another reason is because we make use of the list ordering to optimize the preparation of
         * incremental fetch requests (see below).
         */
        private LinkedHashMap<TopicPartition, PartitionData> next;
        private final boolean copySessionPartitions;

        Builder() {
            this.next = new LinkedHashMap<>();
            this.copySessionPartitions = true;
        }

        Builder(int initialSize, boolean copySessionPartitions) {
            this.next = new LinkedHashMap<>(initialSize);
            this.copySessionPartitions = copySessionPartitions;
        }
>>>>>>> 031b7208

		/**
		 * Get the full set of partitions involved in this fetch request.
		 */
		public Map<TopicPartition, PartitionData> sessionPartitions() {
			return sessionPartitions;
		}

		public FetchMetadata metadata() {
			return metadata;
		}

<<<<<<< HEAD
		@Override
		public String toString() {
			if (metadata.isFull()) {
				StringBuilder bld = new StringBuilder("FullFetchRequest(");
				String prefix = "";
				for (TopicPartition partition : toSend.keySet()) {
					bld.append(prefix);
					bld.append(partition);
					prefix = ", ";
				}
				bld.append(")");
				return bld.toString();
			} else {
				StringBuilder bld = new StringBuilder("IncrementalFetchRequest(toSend=(");
				String prefix = "";
				for (TopicPartition partition : toSend.keySet()) {
					bld.append(prefix);
					bld.append(partition);
					prefix = ", ";
				}
				bld.append("), toForget=(");
				prefix = "";
				for (TopicPartition partition : toForget) {
					bld.append(prefix);
					bld.append(partition);
					prefix = ", ";
				}
				bld.append("), implied=(");
				prefix = "";
				for (TopicPartition partition : sessionPartitions.keySet()) {
					if (!toSend.containsKey(partition)) {
						bld.append(prefix);
						bld.append(partition);
						prefix = ", ";
					}
				}
				bld.append("))");
				return bld.toString();
			}
		}
	}
=======
            List<TopicPartition> added = new ArrayList<>();
            List<TopicPartition> removed = new ArrayList<>();
            List<TopicPartition> altered = new ArrayList<>();
            for (Iterator<Entry<TopicPartition, PartitionData>> iter =
                     sessionPartitions.entrySet().iterator(); iter.hasNext(); ) {
                Entry<TopicPartition, PartitionData> entry = iter.next();
                TopicPartition topicPartition = entry.getKey();
                PartitionData prevData = entry.getValue();
                PartitionData nextData = next.remove(topicPartition);
                if (nextData != null) {
                    if (!prevData.equals(nextData)) {
                        // Re-add the altered partition to the end of 'next'
                        next.put(topicPartition, nextData);
                        entry.setValue(nextData);
                        altered.add(topicPartition);
                    }
                } else {
                    // Remove this partition from the session.
                    iter.remove();
                    // Indicate that we no longer want to listen to this partition.
                    removed.add(topicPartition);
                }
            }
            // Add any new partitions to the session.
            for (Entry<TopicPartition, PartitionData> entry : next.entrySet()) {
                TopicPartition topicPartition = entry.getKey();
                PartitionData nextData = entry.getValue();
                if (sessionPartitions.containsKey(topicPartition)) {
                    // In the previous loop, all the partitions which existed in both sessionPartitions
                    // and next were moved to the end of next, or removed from next.  Therefore,
                    // once we hit one of them, we know there are no more unseen entries to look
                    // at in next.
                    break;
                }
                sessionPartitions.put(topicPartition, nextData);
                added.add(topicPartition);
            }
            if (log.isDebugEnabled()) {
                log.debug("Built incremental fetch {} for node {}. Added {}, altered {}, removed {} " +
                          "out of {}", nextMetadata, node, partitionsToLogString(added),
                          partitionsToLogString(altered), partitionsToLogString(removed),
                          partitionsToLogString(sessionPartitions.keySet()));
            }
            Map<TopicPartition, PartitionData> toSend = Collections.unmodifiableMap(next);
            Map<TopicPartition, PartitionData> curSessionPartitions = copySessionPartitions
                    ? Collections.unmodifiableMap(new LinkedHashMap<>(sessionPartitions))
                    : Collections.unmodifiableMap(sessionPartitions);
            next = null;
            return new FetchRequestData(toSend, Collections.unmodifiableList(removed),
                curSessionPartitions, nextMetadata);
        }
    }
>>>>>>> 031b7208

    public Builder newBuilder() {
        return new Builder();
    }


    /** A builder that allows for presizing the PartitionData hashmap, and avoiding making a
     *  secondary copy of the sessionPartitions, in cases where this is not necessarily.
     *  This builder is primarily for use by the Replica Fetcher
     * @param size the initial size of the PartitionData hashmap
     * @param copySessionPartitions boolean denoting whether the builder should make a deep copy of
     *                              session partitions
     */
    public Builder newBuilder(int size, boolean copySessionPartitions) {
        return new Builder(size, copySessionPartitions);
    }

    private String partitionsToLogString(Collection<TopicPartition> partitions) {
        if (!log.isTraceEnabled()) {
            return String.format("%d partition(s)", partitions.size());
        }
        return "(" + Utils.join(partitions, ", ") + ")";
    }

    /**
     * Return some partitions which are expected to be in a particular set, but which are not.
     *
     * @param toFind    The partitions to look for.
     * @param toSearch  The set of partitions to search.
     * @return          null if all partitions were found; some of the missing ones
     *                  in string form, if not.
     */
    static Set<TopicPartition> findMissing(Set<TopicPartition> toFind, Set<TopicPartition> toSearch) {
        Set<TopicPartition> ret = new LinkedHashSet<>();
        for (TopicPartition partition : toFind) {
            if (!toSearch.contains(partition)) {
                ret.add(partition);
            }
        }
        return ret;
    }

    /**
     * Verify that a full fetch response contains all the partitions in the fetch session.
     *
     * @param response  The response.
     * @return          True if the full fetch response partitions are valid.
     */
    String verifyFullFetchResponsePartitions(FetchResponse response) {
        StringBuilder bld = new StringBuilder();
        Set<TopicPartition> extra =
            findMissing(response.responseData().keySet(), sessionPartitions.keySet());
        Set<TopicPartition> omitted =
            findMissing(sessionPartitions.keySet(), response.responseData().keySet());
        if (!omitted.isEmpty()) {
            bld.append("omitted=(").append(Utils.join(omitted, ", ")).append(", ");
        }
        if (!extra.isEmpty()) {
            bld.append("extra=(").append(Utils.join(extra, ", ")).append(", ");
        }
        if ((!omitted.isEmpty()) || (!extra.isEmpty())) {
            bld.append("response=(").append(Utils.join(response.responseData().keySet(), ", ")).append(")");
            return bld.toString();
        }
        return null;
    }

    /**
     * Verify that the partitions in an incremental fetch response are contained in the session.
     *
     * @param response  The response.
     * @return          True if the incremental fetch response partitions are valid.
     */
    String verifyIncrementalFetchResponsePartitions(FetchResponse response) {
        Set<TopicPartition> extra =
            findMissing(response.responseData().keySet(), sessionPartitions.keySet());
        if (!extra.isEmpty()) {
            StringBuilder bld = new StringBuilder();
            bld.append("extra=(").append(Utils.join(extra, ", ")).append("), ");
            bld.append("response=(").append(
                Utils.join(response.responseData().keySet(), ", ")).append("), ");
            return bld.toString();
        }
        return null;
    }

    /**
     * Create a string describing the partitions in a FetchResponse.
     *
     * @param response  The FetchResponse.
     * @return          The string to log.
     */
    private String responseDataToLogString(FetchResponse response) {
        if (!log.isTraceEnabled()) {
            int implied = sessionPartitions.size() - response.responseData().size();
            if (implied > 0) {
                return String.format(" with %d response partition(s), %d implied partition(s)",
                    response.responseData().size(), implied);
            } else {
                return String.format(" with %d response partition(s)",
                    response.responseData().size());
            }
        }
        StringBuilder bld = new StringBuilder();
        bld.append(" with response=(").
            append(Utils.join(response.responseData().keySet(), ", ")).
            append(")");
        String prefix = ", implied=(";
        String suffix = "";
        for (TopicPartition partition : sessionPartitions.keySet()) {
            if (!response.responseData().containsKey(partition)) {
                bld.append(prefix);
                bld.append(partition);
                prefix = ", ";
                suffix = ")";
			}
		}
		bld.append(suffix);
		return bld.toString();
	}

<<<<<<< HEAD
	public class Builder {
		/**
		 * 下一次fetch的partition集合
		 * 使用LinkedHashMap目的是为了保证插入时的顺序
		 * 需要保证顺序的原因是，在我们除了满额的fetch请求时，如果没有足够的响应空间来返回数据，那么服务端仅会返回在集合中的先插入的部分
		 * 另一个原因是，我们可以利用排序来优化增量fetch请求
		 */
		private LinkedHashMap<TopicPartition, PartitionData> next = new LinkedHashMap<>();

		/**
		 * 标记在接下来的fetch中我们需要获取数据的分区
		 */
		public void add(TopicPartition topicPartition, PartitionData data) {
			next.put(topicPartition, data);
		}

		/**
		 * 根据拉取线程处理器构建拉取请求数据
		 * @return 拉取请求数据
		 */
		public FetchRequestData build() {
			// 如果下一次fetch请求的metadata已经满了
			if (nextMetadata.isFull()) {
				if (log.isDebugEnabled()) {
					log.debug("Built full fetch {} for node {} with {}.",
							nextMetadata, node, partitionsToLogString(next.keySet()));
				}
				// 直接使用下一次fetch的partition集合
				sessionPartitions = next;
				next = null;
				// 构建partiton信息和partition数据集合，并构建拉取请求数据
				Map<TopicPartition, PartitionData> toSend =
						Collections.unmodifiableMap(new LinkedHashMap<>(sessionPartitions));
				return new FetchRequestData(toSend, Collections.emptyList(), toSend, nextMetadata);
			}

			// 新增的
			List<TopicPartition> added = new ArrayList<>();
			// 移除的
			List<TopicPartition> removed = new ArrayList<>();
			// 修改的
			List<TopicPartition> altered = new ArrayList<>();
			// 遍历在筛选节点中，筛选出来的分区信息和分区拉取数据
			for (Iterator<Entry<TopicPartition, PartitionData>> iter =
				 sessionPartitions.entrySet().iterator(); iter.hasNext(); ) {
				Entry<TopicPartition, PartitionData> entry = iter.next();
				TopicPartition topicPartition = entry.getKey();
				PartitionData prevData = entry.getValue();
				PartitionData nextData = next.get(topicPartition);
				if (nextData != null) {
					if (prevData.equals(nextData)) {
						// 如果前后拉取数据没有发生变化，下一次不需要进行处理
						next.remove(topicPartition);
					} else {
						// 将修改的分区数据移动到下一次需要处理的分区数据列表中
						next.remove(topicPartition);
						next.put(topicPartition, nextData);
						entry.setValue(nextData);
						altered.add(topicPartition);
					}
				} else {
					// 从当前会话中移除次topic-partition信息
					iter.remove();
					// 证明我们不需要继续监听此partition
					removed.add(topicPartition);
				}
			}
			// 添加新partition到会话中
			for (Entry<TopicPartition, PartitionData> entry : next.entrySet()) {
				TopicPartition topicPartition = entry.getKey();
				PartitionData nextData = entry.getValue();
				if (sessionPartitions.containsKey(topicPartition)) {
					// 再上一次轮询中，所有既存在于sessionPartitions集合，也存在于next集合中的分区，已经移动到next的尾部，或者移出next集合
					// 因此，如果我们命中了它们中的一个，我们就可以知道接下来没有更多在next中查不到的元素了
					break;
				}
				sessionPartitions.put(topicPartition, nextData);
				added.add(topicPartition);
			}
			if (log.isDebugEnabled()) {
				log.debug("Built incremental fetch {} for node {}. Added {}, altered {}, removed {} " +
								"out of {}", nextMetadata, node, partitionsToLogString(added),
						partitionsToLogString(altered), partitionsToLogString(removed),
						partitionsToLogString(sessionPartitions.keySet()));
			}
			// 需要发送的，即下一次需要处理
			Map<TopicPartition, PartitionData> toSend =
					Collections.unmodifiableMap(new LinkedHashMap<>(next));
			// 当前会话分区的，视为不需要请求的
			Map<TopicPartition, PartitionData> curSessionPartitions =
					Collections.unmodifiableMap(new LinkedHashMap<>(sessionPartitions));
			next = null;
			return new FetchRequestData(toSend, Collections.unmodifiableList(removed),
					curSessionPartitions, nextMetadata);
=======
    /**
     * Handle the fetch response.
     *
     * @param response  The response.
     * @return          True if the response is well-formed; false if it can't be processed
     *                  because of missing or unexpected partitions.
     */
    public boolean handleResponse(FetchResponse response) {
        if (response.error() != Errors.NONE) {
            log.info("Node {} was unable to process the fetch request with {}: {}.",
                node, nextMetadata, response.error());
            if (response.error() == Errors.FETCH_SESSION_ID_NOT_FOUND) {
                nextMetadata = FetchMetadata.INITIAL;
            } else {
                nextMetadata = nextMetadata.nextCloseExisting();
            }
            return false;
        }
        if (nextMetadata.isFull()) {
            if (response.responseData().isEmpty() && response.throttleTimeMs() > 0) {
                // Normally, an empty full fetch response would be invalid.  However, KIP-219
                // specifies that if the broker wants to throttle the client, it will respond
                // to a full fetch request with an empty response and a throttleTimeMs
                // value set.  We don't want to log this with a warning, since it's not an error.
                // However, the empty full fetch response can't be processed, so it's still appropriate
                // to return false here.
                if (log.isDebugEnabled()) {
                    log.debug("Node {} sent a empty full fetch response to indicate that this " +
                        "client should be throttled for {} ms.", node, response.throttleTimeMs());
                }
                nextMetadata = FetchMetadata.INITIAL;
                return false;
            }
            String problem = verifyFullFetchResponsePartitions(response);
            if (problem != null) {
                log.info("Node {} sent an invalid full fetch response with {}", node, problem);
                nextMetadata = FetchMetadata.INITIAL;
                return false;
            } else if (response.sessionId() == INVALID_SESSION_ID) {
                if (log.isDebugEnabled())
                    log.debug("Node {} sent a full fetch response{}", node, responseDataToLogString(response));
                nextMetadata = FetchMetadata.INITIAL;
                return true;
            } else {
                // The server created a new incremental fetch session.
                if (log.isDebugEnabled())
                    log.debug("Node {} sent a full fetch response that created a new incremental " +
                            "fetch session {}{}", node, response.sessionId(), responseDataToLogString(response));
                nextMetadata = FetchMetadata.newIncremental(response.sessionId());
                return true;
            }
        } else {
            String problem = verifyIncrementalFetchResponsePartitions(response);
            if (problem != null) {
                log.info("Node {} sent an invalid incremental fetch response with {}", node, problem);
                nextMetadata = nextMetadata.nextCloseExisting();
                return false;
            } else if (response.sessionId() == INVALID_SESSION_ID) {
                // The incremental fetch session was closed by the server.
                if (log.isDebugEnabled())
                    log.debug("Node {} sent an incremental fetch response closing session {}{}",
                            node, nextMetadata.sessionId(), responseDataToLogString(response));
                nextMetadata = FetchMetadata.INITIAL;
                return true;
            } else {
                // The incremental fetch session was continued by the server.
                // We don't have to do anything special here to support KIP-219, since an empty incremental
                // fetch request is perfectly valid.
                if (log.isDebugEnabled())
                    log.debug("Node {} sent an incremental fetch response with throttleTimeMs = {} " +
                        "for session {}{}", node, response.throttleTimeMs(), response.sessionId(),
                        responseDataToLogString(response));
                nextMetadata = nextMetadata.nextIncremental();
                return true;
            }
>>>>>>> 031b7208
        }
    }

    /**
     * Handle an error sending the prepared request.
     *
     * When a network error occurs, we close any existing fetch session on our next request,
     * and try to create a new session.
     *
     * @param t     The exception.
     */
    public void handleError(Throwable t) {
        log.info("Error sending fetch request {} to node {}:", nextMetadata, node, t);
        nextMetadata = nextMetadata.nextCloseExisting();
    }
}<|MERGE_RESOLUTION|>--- conflicted
+++ resolved
@@ -40,116 +40,57 @@
 import static org.apache.kafka.common.requests.FetchMetadata.INVALID_SESSION_ID;
 
 /**
- * 保存了连接broker的拉取会话状态
- * 使用了KIP-227这种新的前缀通配符访问控制协议，客户端可以增量的创建拉取会话
- * 这些拉去会话允许客户端反复拉取partition的信息，而不需要明确枚举请求或者响应中的分区
- *
- * 拉取会话处理器记录了会话中参与的分区，它还确认了每个fetch请求中需要包含的分区，以及每个请求附加的fetch会话元数据信息
- * 在broker端对应的类是FetchManager
+ * FetchSessionHandler maintains the fetch session state for connecting to a broker.
+ * <p>
+ * Using the protocol outlined by KIP-227, clients can create incremental fetch sessions.
+ * These sessions allow the client to fetch information about a set of partition over
+ * and over, without explicitly enumerating all the partitions in the request and the
+ * response.
+ * <p>
+ * FetchSessionHandler tracks the partitions which are in the session.  It also
+ * determines which partitions need to be included in each fetch request, and what
+ * the attached fetch session metadata should be for each request.  The corresponding
+ * class on the receiving broker side is FetchManager.
  */
 public class FetchSessionHandler {
     private final Logger log;
 
     private final int node;
 
-    /**
-	 * 下一次fetch请求的metadata
+	/**
+	 * The metadata for the next fetch request.
      */
     private FetchMetadata nextMetadata = FetchMetadata.INITIAL;
 
     public FetchSessionHandler(LogContext logContext, int node) {
-        this.log = logContext.logger(FetchSessionHandler.class);
-        this.node = node;
-    }
-
-    /**
-	 * 所有处于fetch请求会话中的分区及分区信息
-     */
-    private LinkedHashMap<TopicPartition, PartitionData> sessionPartitions =
-        new LinkedHashMap<>(0);
-
-	/**
-	 * 处理拉取响应
-	 * @param response 拉取响应
-	 * @return 如果格式良好，返回true，如果不能处理，返回false
-	 * 因为缺失或者返回了不期望的partition
-	 */
-	public boolean handleResponse(FetchResponse<?> response) {
-		// 返回了失败信息
-		if (response.error() != Errors.NONE) {
-			log.info("Node {} was unable to process the fetch request with {}: {}.",
-					node, nextMetadata, response.error());
-			// 没有找到对应的session id，下一次将会重新拉取
-			if (response.error() == Errors.FETCH_SESSION_ID_NOT_FOUND) {
-				nextMetadata = FetchMetadata.INITIAL;
-			} else {
-				// 否则重新创建session
-				nextMetadata = nextMetadata.nextCloseExisting();
-			}
-			return false;
-		} else if (nextMetadata.isFull()) {
-			// 如果本次fetch请求已经满了
-			// 验证本次满载的请求信息
-			String problem = verifyFullFetchResponsePartitions(response);
-			// 存在异常，则重新创建session
-			if (problem != null) {
-				log.info("Node {} sent an invalid full fetch response with {}", node, problem);
-				nextMetadata = FetchMetadata.INITIAL;
-				return false;
-			} else if (response.sessionId() == INVALID_SESSION_ID) {
-				log.debug("Node {} sent a full fetch response{}",
-						node, responseDataToLogString(response));
-				nextMetadata = FetchMetadata.INITIAL;
-				return true;
-			} else {
-				log.debug("Node {} sent a full fetch response that created a new incremental " +
-						"fetch session {}{}", node, response.sessionId(), responseDataToLogString(response));
-				// 根据响应的sessionId重新生成下一次fetch请求的metadata
-				nextMetadata = FetchMetadata.newIncremental(response.sessionId());
-				return true;
-			}
-		} else {
-			// 一次普通的fetch请求
-			// 需要验证增量的fetch响应信息
-			String problem = verifyIncrementalFetchResponsePartitions(response);
-			if (problem != null) {
-				log.info("Node {} sent an invalid incremental fetch response with {}", node, problem);
-				nextMetadata = nextMetadata.nextCloseExisting();
-				return false;
-			} else if (response.sessionId() == INVALID_SESSION_ID) {
-				// 增量fetch会话已经被服务端关闭
-				log.debug("Node {} sent an incremental fetch response closing session {}{}",
-						node, nextMetadata.sessionId(), responseDataToLogString(response));
-				nextMetadata = FetchMetadata.INITIAL;
-				return true;
-			} else {
-				log.debug("Node {} sent an incremental fetch response for session {}{}",
-						node, response.sessionId(), responseDataToLogString(response));
-				// session继续使用，更新为下一代版本的session
-				nextMetadata = nextMetadata.nextIncremental();
-				return true;
-			}
-		}
-	}
+		this.log = logContext.logger(FetchSessionHandler.class);
+		this.node = node;
+	}
+
+	/**
+	 * All of the partitions which exist in the fetch request session.
+	 */
+	private LinkedHashMap<TopicPartition, PartitionData> sessionPartitions =
+			new LinkedHashMap<>(0);
 
 	public static class FetchRequestData {
 		/**
-		 * 需要发送的请求
+		 * The partitions to send in the fetch request.
 		 */
 		private final Map<TopicPartition, PartitionData> toSend;
 
 		/**
-		 * 需要移除的请求
+		 * The partitions to send in the request's "forget" list.
 		 */
 		private final List<TopicPartition> toForget;
 
 		/**
-		 * 当前正在会话中处理的请求
+		 * All of the partitions which exist in the fetch request session.
 		 */
 		private final Map<TopicPartition, PartitionData> sessionPartitions;
 
 		/**
-		 * 请求拉取的元数据
+		 * The metadata to use in this fetch request.
 		 */
 		private final FetchMetadata metadata;
 
@@ -170,41 +111,12 @@
 			return toSend;
 		}
 
-<<<<<<< HEAD
 		/**
 		 * Get a list of partitions to forget in this fetch request.
 		 */
 		public List<TopicPartition> toForget() {
 			return toForget;
 		}
-=======
-    public class Builder {
-        /**
-         * The next partitions which we want to fetch.
-         *
-         * It is important to maintain the insertion order of this list by using a LinkedHashMap rather
-         * than a regular Map.
-         *
-         * One reason is that when dealing with FULL fetch requests, if there is not enough response
-         * space to return data from all partitions, the server will only return data from partitions
-         * early in this list.
-         *
-         * Another reason is because we make use of the list ordering to optimize the preparation of
-         * incremental fetch requests (see below).
-         */
-        private LinkedHashMap<TopicPartition, PartitionData> next;
-        private final boolean copySessionPartitions;
-
-        Builder() {
-            this.next = new LinkedHashMap<>();
-            this.copySessionPartitions = true;
-        }
-
-        Builder(int initialSize, boolean copySessionPartitions) {
-            this.next = new LinkedHashMap<>(initialSize);
-            this.copySessionPartitions = copySessionPartitions;
-        }
->>>>>>> 031b7208
 
 		/**
 		 * Get the full set of partitions involved in this fetch request.
@@ -217,7 +129,6 @@
 			return metadata;
 		}
 
-<<<<<<< HEAD
 		@Override
 		public String toString() {
 			if (metadata.isFull()) {
@@ -259,86 +170,133 @@
 			}
 		}
 	}
-=======
-            List<TopicPartition> added = new ArrayList<>();
-            List<TopicPartition> removed = new ArrayList<>();
-            List<TopicPartition> altered = new ArrayList<>();
-            for (Iterator<Entry<TopicPartition, PartitionData>> iter =
-                     sessionPartitions.entrySet().iterator(); iter.hasNext(); ) {
-                Entry<TopicPartition, PartitionData> entry = iter.next();
-                TopicPartition topicPartition = entry.getKey();
-                PartitionData prevData = entry.getValue();
-                PartitionData nextData = next.remove(topicPartition);
-                if (nextData != null) {
-                    if (!prevData.equals(nextData)) {
-                        // Re-add the altered partition to the end of 'next'
-                        next.put(topicPartition, nextData);
-                        entry.setValue(nextData);
-                        altered.add(topicPartition);
-                    }
-                } else {
-                    // Remove this partition from the session.
-                    iter.remove();
-                    // Indicate that we no longer want to listen to this partition.
-                    removed.add(topicPartition);
-                }
-            }
-            // Add any new partitions to the session.
-            for (Entry<TopicPartition, PartitionData> entry : next.entrySet()) {
-                TopicPartition topicPartition = entry.getKey();
-                PartitionData nextData = entry.getValue();
-                if (sessionPartitions.containsKey(topicPartition)) {
-                    // In the previous loop, all the partitions which existed in both sessionPartitions
-                    // and next were moved to the end of next, or removed from next.  Therefore,
-                    // once we hit one of them, we know there are no more unseen entries to look
-                    // at in next.
-                    break;
-                }
-                sessionPartitions.put(topicPartition, nextData);
-                added.add(topicPartition);
-            }
-            if (log.isDebugEnabled()) {
-                log.debug("Built incremental fetch {} for node {}. Added {}, altered {}, removed {} " +
-                          "out of {}", nextMetadata, node, partitionsToLogString(added),
-                          partitionsToLogString(altered), partitionsToLogString(removed),
-                          partitionsToLogString(sessionPartitions.keySet()));
-            }
-            Map<TopicPartition, PartitionData> toSend = Collections.unmodifiableMap(next);
-            Map<TopicPartition, PartitionData> curSessionPartitions = copySessionPartitions
-                    ? Collections.unmodifiableMap(new LinkedHashMap<>(sessionPartitions))
-                    : Collections.unmodifiableMap(sessionPartitions);
-            next = null;
-            return new FetchRequestData(toSend, Collections.unmodifiableList(removed),
-                curSessionPartitions, nextMetadata);
-        }
-    }
->>>>>>> 031b7208
-
-    public Builder newBuilder() {
-        return new Builder();
-    }
-
-
-    /** A builder that allows for presizing the PartitionData hashmap, and avoiding making a
-     *  secondary copy of the sessionPartitions, in cases where this is not necessarily.
-     *  This builder is primarily for use by the Replica Fetcher
-     * @param size the initial size of the PartitionData hashmap
-     * @param copySessionPartitions boolean denoting whether the builder should make a deep copy of
-     *                              session partitions
-     */
-    public Builder newBuilder(int size, boolean copySessionPartitions) {
-        return new Builder(size, copySessionPartitions);
-    }
-
-    private String partitionsToLogString(Collection<TopicPartition> partitions) {
-        if (!log.isTraceEnabled()) {
-            return String.format("%d partition(s)", partitions.size());
-        }
-        return "(" + Utils.join(partitions, ", ") + ")";
-    }
-
-    /**
-     * Return some partitions which are expected to be in a particular set, but which are not.
+
+	public class Builder {
+		/**
+		 * The next partitions which we want to fetch.
+		 * <p>
+		 * It is important to maintain the insertion order of this list by using a LinkedHashMap rather
+		 * than a regular Map.
+		 * <p>
+		 * One reason is that when dealing with FULL fetch requests, if there is not enough response
+		 * space to return data from all partitions, the server will only return data from partitions
+		 * early in this list.
+		 * <p>
+		 * Another reason is because we make use of the list ordering to optimize the preparation of
+		 * incremental fetch requests (see below).
+		 */
+		private LinkedHashMap<TopicPartition, PartitionData> next;
+		private final boolean copySessionPartitions;
+
+		Builder() {
+			this.next = new LinkedHashMap<>();
+			this.copySessionPartitions = true;
+		}
+
+		Builder(int initialSize, boolean copySessionPartitions) {
+			this.next = new LinkedHashMap<>(initialSize);
+			this.copySessionPartitions = copySessionPartitions;
+		}
+
+		/**
+		 * Mark that we want data from this partition in the upcoming fetch.
+		 */
+		public void add(TopicPartition topicPartition, PartitionData data) {
+			next.put(topicPartition, data);
+		}
+
+		public FetchRequestData build() {
+			if (nextMetadata.isFull()) {
+				if (log.isDebugEnabled()) {
+					log.debug("Built full fetch {} for node {} with {}.",
+							nextMetadata, node, partitionsToLogString(next.keySet()));
+				}
+				sessionPartitions = next;
+				next = null;
+				Map<TopicPartition, PartitionData> toSend =
+						Collections.unmodifiableMap(new LinkedHashMap<>(sessionPartitions));
+				return new FetchRequestData(toSend, Collections.emptyList(), toSend, nextMetadata);
+			}
+
+			List<TopicPartition> added = new ArrayList<>();
+			List<TopicPartition> removed = new ArrayList<>();
+			List<TopicPartition> altered = new ArrayList<>();
+			for (Iterator<Entry<TopicPartition, PartitionData>> iter =
+				 sessionPartitions.entrySet().iterator(); iter.hasNext(); ) {
+				Entry<TopicPartition, PartitionData> entry = iter.next();
+				TopicPartition topicPartition = entry.getKey();
+				PartitionData prevData = entry.getValue();
+				PartitionData nextData = next.remove(topicPartition);
+				if (nextData != null) {
+					if (!prevData.equals(nextData)) {
+						// Re-add the altered partition to the end of 'next'
+						next.put(topicPartition, nextData);
+						entry.setValue(nextData);
+						altered.add(topicPartition);
+					}
+				} else {
+					// Remove this partition from the session.
+					iter.remove();
+					// Indicate that we no longer want to listen to this partition.
+					removed.add(topicPartition);
+				}
+			}
+			// Add any new partitions to the session.
+			for (Entry<TopicPartition, PartitionData> entry : next.entrySet()) {
+				TopicPartition topicPartition = entry.getKey();
+				PartitionData nextData = entry.getValue();
+				if (sessionPartitions.containsKey(topicPartition)) {
+					// In the previous loop, all the partitions which existed in both sessionPartitions
+					// and next were moved to the end of next, or removed from next.  Therefore,
+					// once we hit one of them, we know there are no more unseen entries to look
+					// at in next.
+					break;
+				}
+				sessionPartitions.put(topicPartition, nextData);
+				added.add(topicPartition);
+			}
+			if (log.isDebugEnabled()) {
+				log.debug("Built incremental fetch {} for node {}. Added {}, altered {}, removed {} " +
+								"out of {}", nextMetadata, node, partitionsToLogString(added),
+						partitionsToLogString(altered), partitionsToLogString(removed),
+						partitionsToLogString(sessionPartitions.keySet()));
+			}
+			Map<TopicPartition, PartitionData> toSend = Collections.unmodifiableMap(next);
+			Map<TopicPartition, PartitionData> curSessionPartitions = copySessionPartitions
+					? Collections.unmodifiableMap(new LinkedHashMap<>(sessionPartitions))
+					: Collections.unmodifiableMap(sessionPartitions);
+			next = null;
+			return new FetchRequestData(toSend, Collections.unmodifiableList(removed),
+					curSessionPartitions, nextMetadata);
+		}
+	}
+
+	public Builder newBuilder() {
+		return new Builder();
+	}
+
+
+	/**
+	 * A builder that allows for presizing the PartitionData hashmap, and avoiding making a
+	 * secondary copy of the sessionPartitions, in cases where this is not necessarily.
+	 * This builder is primarily for use by the Replica Fetcher
+	 * @param size                  the initial size of the PartitionData hashmap
+	 * @param copySessionPartitions boolean denoting whether the builder should make a deep copy of
+	 *                              session partitions
+	 */
+	public Builder newBuilder(int size, boolean copySessionPartitions) {
+		return new Builder(size, copySessionPartitions);
+	}
+
+	private String partitionsToLogString(Collection<TopicPartition> partitions) {
+		if (!log.isTraceEnabled()) {
+			return String.format("%d partition(s)", partitions.size());
+		}
+		return "(" + Utils.join(partitions, ", ") + ")";
+	}
+
+	/**
+	 * Return some partitions which are expected to be in a particular set, but which are not.
      *
      * @param toFind    The partitions to look for.
      * @param toSearch  The set of partitions to search.
@@ -351,273 +309,171 @@
             if (!toSearch.contains(partition)) {
                 ret.add(partition);
             }
-        }
-        return ret;
-    }
-
-    /**
-     * Verify that a full fetch response contains all the partitions in the fetch session.
-     *
-     * @param response  The response.
-     * @return          True if the full fetch response partitions are valid.
-     */
-    String verifyFullFetchResponsePartitions(FetchResponse response) {
-        StringBuilder bld = new StringBuilder();
-        Set<TopicPartition> extra =
-            findMissing(response.responseData().keySet(), sessionPartitions.keySet());
-        Set<TopicPartition> omitted =
-            findMissing(sessionPartitions.keySet(), response.responseData().keySet());
-        if (!omitted.isEmpty()) {
-            bld.append("omitted=(").append(Utils.join(omitted, ", ")).append(", ");
-        }
-        if (!extra.isEmpty()) {
-            bld.append("extra=(").append(Utils.join(extra, ", ")).append(", ");
-        }
-        if ((!omitted.isEmpty()) || (!extra.isEmpty())) {
-            bld.append("response=(").append(Utils.join(response.responseData().keySet(), ", ")).append(")");
+		}
+		return ret;
+	}
+
+	/**
+	 * Verify that a full fetch response contains all the partitions in the fetch session.
+	 * @param response The response.
+	 * @return True if the full fetch response partitions are valid.
+	 */
+	String verifyFullFetchResponsePartitions(FetchResponse response) {
+		StringBuilder bld = new StringBuilder();
+		Set<TopicPartition> extra =
+				findMissing(response.responseData().keySet(), sessionPartitions.keySet());
+		Set<TopicPartition> omitted =
+				findMissing(sessionPartitions.keySet(), response.responseData().keySet());
+		if (!omitted.isEmpty()) {
+			bld.append("omitted=(").append(Utils.join(omitted, ", ")).append(", ");
+		}
+		if (!extra.isEmpty()) {
+			bld.append("extra=(").append(Utils.join(extra, ", ")).append(", ");
+		}
+		if ((!omitted.isEmpty()) || (!extra.isEmpty())) {
+			bld.append("response=(").append(Utils.join(response.responseData().keySet(), ", ")).append(")");
             return bld.toString();
         }
+		return null;
+	}
+
+	/**
+	 * Verify that the partitions in an incremental fetch response are contained in the session.
+	 * @param response The response.
+	 * @return True if the incremental fetch response partitions are valid.
+	 */
+	String verifyIncrementalFetchResponsePartitions(FetchResponse response) {
+		Set<TopicPartition> extra =
+				findMissing(response.responseData().keySet(), sessionPartitions.keySet());
+		if (!extra.isEmpty()) {
+			StringBuilder bld = new StringBuilder();
+			bld.append("extra=(").append(Utils.join(extra, ", ")).append("), ");
+			bld.append("response=(").append(
+					Utils.join(response.responseData().keySet(), ", ")).append("), ");
+			return bld.toString();
+		}
         return null;
-    }
-
-    /**
-     * Verify that the partitions in an incremental fetch response are contained in the session.
-     *
-     * @param response  The response.
-     * @return          True if the incremental fetch response partitions are valid.
-     */
-    String verifyIncrementalFetchResponsePartitions(FetchResponse response) {
-        Set<TopicPartition> extra =
-            findMissing(response.responseData().keySet(), sessionPartitions.keySet());
-        if (!extra.isEmpty()) {
-            StringBuilder bld = new StringBuilder();
-            bld.append("extra=(").append(Utils.join(extra, ", ")).append("), ");
-            bld.append("response=(").append(
-                Utils.join(response.responseData().keySet(), ", ")).append("), ");
-            return bld.toString();
-        }
-        return null;
-    }
-
-    /**
-     * Create a string describing the partitions in a FetchResponse.
-     *
-     * @param response  The FetchResponse.
-     * @return          The string to log.
-     */
-    private String responseDataToLogString(FetchResponse response) {
-        if (!log.isTraceEnabled()) {
-            int implied = sessionPartitions.size() - response.responseData().size();
-            if (implied > 0) {
-                return String.format(" with %d response partition(s), %d implied partition(s)",
-                    response.responseData().size(), implied);
-            } else {
-                return String.format(" with %d response partition(s)",
-                    response.responseData().size());
-            }
-        }
+	}
+
+	/**
+	 * Create a string describing the partitions in a FetchResponse.
+	 * @param response The FetchResponse.
+	 * @return The string to log.
+	 */
+	private String responseDataToLogString(FetchResponse response) {
+		if (!log.isTraceEnabled()) {
+			int implied = sessionPartitions.size() - response.responseData().size();
+			if (implied > 0) {
+				return String.format(" with %d response partition(s), %d implied partition(s)",
+						response.responseData().size(), implied);
+			} else {
+				return String.format(" with %d response partition(s)",
+						response.responseData().size());
+			}
+		}
         StringBuilder bld = new StringBuilder();
         bld.append(" with response=(").
-            append(Utils.join(response.responseData().keySet(), ", ")).
-            append(")");
-        String prefix = ", implied=(";
-        String suffix = "";
-        for (TopicPartition partition : sessionPartitions.keySet()) {
-            if (!response.responseData().containsKey(partition)) {
-                bld.append(prefix);
-                bld.append(partition);
-                prefix = ", ";
-                suffix = ")";
+				append(Utils.join(response.responseData().keySet(), ", ")).
+				append(")");
+		String prefix = ", implied=(";
+		String suffix = "";
+		for (TopicPartition partition : sessionPartitions.keySet()) {
+			if (!response.responseData().containsKey(partition)) {
+				bld.append(prefix);
+				bld.append(partition);
+				prefix = ", ";
+				suffix = ")";
 			}
 		}
 		bld.append(suffix);
 		return bld.toString();
 	}
 
-<<<<<<< HEAD
-	public class Builder {
-		/**
-		 * 下一次fetch的partition集合
-		 * 使用LinkedHashMap目的是为了保证插入时的顺序
-		 * 需要保证顺序的原因是，在我们除了满额的fetch请求时，如果没有足够的响应空间来返回数据，那么服务端仅会返回在集合中的先插入的部分
-		 * 另一个原因是，我们可以利用排序来优化增量fetch请求
-		 */
-		private LinkedHashMap<TopicPartition, PartitionData> next = new LinkedHashMap<>();
-
-		/**
-		 * 标记在接下来的fetch中我们需要获取数据的分区
-		 */
-		public void add(TopicPartition topicPartition, PartitionData data) {
-			next.put(topicPartition, data);
-		}
-
-		/**
-		 * 根据拉取线程处理器构建拉取请求数据
-		 * @return 拉取请求数据
-		 */
-		public FetchRequestData build() {
-			// 如果下一次fetch请求的metadata已经满了
-			if (nextMetadata.isFull()) {
+	/**
+	 * Handle the fetch response.
+	 * @param response The response.
+	 * @return True if the response is well-formed; false if it can't be processed
+	 * because of missing or unexpected partitions.
+	 */
+	public boolean handleResponse(FetchResponse response) {
+		if (response.error() != Errors.NONE) {
+			log.info("Node {} was unable to process the fetch request with {}: {}.",
+					node, nextMetadata, response.error());
+			if (response.error() == Errors.FETCH_SESSION_ID_NOT_FOUND) {
+				nextMetadata = FetchMetadata.INITIAL;
+			} else {
+				nextMetadata = nextMetadata.nextCloseExisting();
+			}
+			return false;
+		}
+		if (nextMetadata.isFull()) {
+			if (response.responseData().isEmpty() && response.throttleTimeMs() > 0) {
+				// Normally, an empty full fetch response would be invalid.  However, KIP-219
+				// specifies that if the broker wants to throttle the client, it will respond
+				// to a full fetch request with an empty response and a throttleTimeMs
+				// value set.  We don't want to log this with a warning, since it's not an error.
+				// However, the empty full fetch response can't be processed, so it's still appropriate
+				// to return false here.
 				if (log.isDebugEnabled()) {
-					log.debug("Built full fetch {} for node {} with {}.",
-							nextMetadata, node, partitionsToLogString(next.keySet()));
-				}
-				// 直接使用下一次fetch的partition集合
-				sessionPartitions = next;
-				next = null;
-				// 构建partiton信息和partition数据集合，并构建拉取请求数据
-				Map<TopicPartition, PartitionData> toSend =
-						Collections.unmodifiableMap(new LinkedHashMap<>(sessionPartitions));
-				return new FetchRequestData(toSend, Collections.emptyList(), toSend, nextMetadata);
-			}
-
-			// 新增的
-			List<TopicPartition> added = new ArrayList<>();
-			// 移除的
-			List<TopicPartition> removed = new ArrayList<>();
-			// 修改的
-			List<TopicPartition> altered = new ArrayList<>();
-			// 遍历在筛选节点中，筛选出来的分区信息和分区拉取数据
-			for (Iterator<Entry<TopicPartition, PartitionData>> iter =
-				 sessionPartitions.entrySet().iterator(); iter.hasNext(); ) {
-				Entry<TopicPartition, PartitionData> entry = iter.next();
-				TopicPartition topicPartition = entry.getKey();
-				PartitionData prevData = entry.getValue();
-				PartitionData nextData = next.get(topicPartition);
-				if (nextData != null) {
-					if (prevData.equals(nextData)) {
-						// 如果前后拉取数据没有发生变化，下一次不需要进行处理
-						next.remove(topicPartition);
-					} else {
-						// 将修改的分区数据移动到下一次需要处理的分区数据列表中
-						next.remove(topicPartition);
-						next.put(topicPartition, nextData);
-						entry.setValue(nextData);
-						altered.add(topicPartition);
-					}
-				} else {
-					// 从当前会话中移除次topic-partition信息
-					iter.remove();
-					// 证明我们不需要继续监听此partition
-					removed.add(topicPartition);
-				}
-			}
-			// 添加新partition到会话中
-			for (Entry<TopicPartition, PartitionData> entry : next.entrySet()) {
-				TopicPartition topicPartition = entry.getKey();
-				PartitionData nextData = entry.getValue();
-				if (sessionPartitions.containsKey(topicPartition)) {
-					// 再上一次轮询中，所有既存在于sessionPartitions集合，也存在于next集合中的分区，已经移动到next的尾部，或者移出next集合
-					// 因此，如果我们命中了它们中的一个，我们就可以知道接下来没有更多在next中查不到的元素了
-					break;
-				}
-				sessionPartitions.put(topicPartition, nextData);
-				added.add(topicPartition);
-			}
-			if (log.isDebugEnabled()) {
-				log.debug("Built incremental fetch {} for node {}. Added {}, altered {}, removed {} " +
-								"out of {}", nextMetadata, node, partitionsToLogString(added),
-						partitionsToLogString(altered), partitionsToLogString(removed),
-						partitionsToLogString(sessionPartitions.keySet()));
-			}
-			// 需要发送的，即下一次需要处理
-			Map<TopicPartition, PartitionData> toSend =
-					Collections.unmodifiableMap(new LinkedHashMap<>(next));
-			// 当前会话分区的，视为不需要请求的
-			Map<TopicPartition, PartitionData> curSessionPartitions =
-					Collections.unmodifiableMap(new LinkedHashMap<>(sessionPartitions));
-			next = null;
-			return new FetchRequestData(toSend, Collections.unmodifiableList(removed),
-					curSessionPartitions, nextMetadata);
-=======
-    /**
-     * Handle the fetch response.
-     *
-     * @param response  The response.
-     * @return          True if the response is well-formed; false if it can't be processed
-     *                  because of missing or unexpected partitions.
-     */
-    public boolean handleResponse(FetchResponse response) {
-        if (response.error() != Errors.NONE) {
-            log.info("Node {} was unable to process the fetch request with {}: {}.",
-                node, nextMetadata, response.error());
-            if (response.error() == Errors.FETCH_SESSION_ID_NOT_FOUND) {
-                nextMetadata = FetchMetadata.INITIAL;
-            } else {
-                nextMetadata = nextMetadata.nextCloseExisting();
-            }
-            return false;
-        }
-        if (nextMetadata.isFull()) {
-            if (response.responseData().isEmpty() && response.throttleTimeMs() > 0) {
-                // Normally, an empty full fetch response would be invalid.  However, KIP-219
-                // specifies that if the broker wants to throttle the client, it will respond
-                // to a full fetch request with an empty response and a throttleTimeMs
-                // value set.  We don't want to log this with a warning, since it's not an error.
-                // However, the empty full fetch response can't be processed, so it's still appropriate
-                // to return false here.
-                if (log.isDebugEnabled()) {
-                    log.debug("Node {} sent a empty full fetch response to indicate that this " +
-                        "client should be throttled for {} ms.", node, response.throttleTimeMs());
-                }
-                nextMetadata = FetchMetadata.INITIAL;
-                return false;
-            }
-            String problem = verifyFullFetchResponsePartitions(response);
-            if (problem != null) {
-                log.info("Node {} sent an invalid full fetch response with {}", node, problem);
-                nextMetadata = FetchMetadata.INITIAL;
-                return false;
-            } else if (response.sessionId() == INVALID_SESSION_ID) {
-                if (log.isDebugEnabled())
-                    log.debug("Node {} sent a full fetch response{}", node, responseDataToLogString(response));
-                nextMetadata = FetchMetadata.INITIAL;
-                return true;
-            } else {
-                // The server created a new incremental fetch session.
-                if (log.isDebugEnabled())
-                    log.debug("Node {} sent a full fetch response that created a new incremental " +
-                            "fetch session {}{}", node, response.sessionId(), responseDataToLogString(response));
-                nextMetadata = FetchMetadata.newIncremental(response.sessionId());
-                return true;
-            }
-        } else {
-            String problem = verifyIncrementalFetchResponsePartitions(response);
-            if (problem != null) {
-                log.info("Node {} sent an invalid incremental fetch response with {}", node, problem);
-                nextMetadata = nextMetadata.nextCloseExisting();
-                return false;
-            } else if (response.sessionId() == INVALID_SESSION_ID) {
-                // The incremental fetch session was closed by the server.
-                if (log.isDebugEnabled())
-                    log.debug("Node {} sent an incremental fetch response closing session {}{}",
-                            node, nextMetadata.sessionId(), responseDataToLogString(response));
-                nextMetadata = FetchMetadata.INITIAL;
-                return true;
-            } else {
-                // The incremental fetch session was continued by the server.
-                // We don't have to do anything special here to support KIP-219, since an empty incremental
-                // fetch request is perfectly valid.
-                if (log.isDebugEnabled())
-                    log.debug("Node {} sent an incremental fetch response with throttleTimeMs = {} " +
-                        "for session {}{}", node, response.throttleTimeMs(), response.sessionId(),
-                        responseDataToLogString(response));
-                nextMetadata = nextMetadata.nextIncremental();
-                return true;
-            }
->>>>>>> 031b7208
-        }
-    }
-
-    /**
-     * Handle an error sending the prepared request.
-     *
-     * When a network error occurs, we close any existing fetch session on our next request,
-     * and try to create a new session.
-     *
-     * @param t     The exception.
-     */
-    public void handleError(Throwable t) {
+					log.debug("Node {} sent a empty full fetch response to indicate that this " +
+							"client should be throttled for {} ms.", node, response.throttleTimeMs());
+				}
+				nextMetadata = FetchMetadata.INITIAL;
+				return false;
+			}
+			String problem = verifyFullFetchResponsePartitions(response);
+			if (problem != null) {
+				log.info("Node {} sent an invalid full fetch response with {}", node, problem);
+				nextMetadata = FetchMetadata.INITIAL;
+				return false;
+			} else if (response.sessionId() == INVALID_SESSION_ID) {
+				if (log.isDebugEnabled())
+					log.debug("Node {} sent a full fetch response{}", node, responseDataToLogString(response));
+				nextMetadata = FetchMetadata.INITIAL;
+				return true;
+			} else {
+				// The server created a new incremental fetch session.
+				if (log.isDebugEnabled())
+					log.debug("Node {} sent a full fetch response that created a new incremental " +
+							"fetch session {}{}", node, response.sessionId(), responseDataToLogString(response));
+				nextMetadata = FetchMetadata.newIncremental(response.sessionId());
+				return true;
+			}
+		} else {
+			String problem = verifyIncrementalFetchResponsePartitions(response);
+			if (problem != null) {
+				log.info("Node {} sent an invalid incremental fetch response with {}", node, problem);
+				nextMetadata = nextMetadata.nextCloseExisting();
+				return false;
+			} else if (response.sessionId() == INVALID_SESSION_ID) {
+				// The incremental fetch session was closed by the server.
+				if (log.isDebugEnabled())
+					log.debug("Node {} sent an incremental fetch response closing session {}{}",
+							node, nextMetadata.sessionId(), responseDataToLogString(response));
+				nextMetadata = FetchMetadata.INITIAL;
+				return true;
+			} else {
+				// The incremental fetch session was continued by the server.
+				// We don't have to do anything special here to support KIP-219, since an empty incremental
+				// fetch request is perfectly valid.
+				if (log.isDebugEnabled())
+					log.debug("Node {} sent an incremental fetch response with throttleTimeMs = {} " +
+									"for session {}{}", node, response.throttleTimeMs(), response.sessionId(),
+							responseDataToLogString(response));
+				nextMetadata = nextMetadata.nextIncremental();
+				return true;
+			}
+		}
+	}
+
+	/**
+	 * Handle an error sending the prepared request.
+	 * <p>
+	 * When a network error occurs, we close any existing fetch session on our next request,
+	 * and try to create a new session.
+	 * @param t The exception.
+	 */
+	public void handleError(Throwable t) {
         log.info("Error sending fetch request {} to node {}:", nextMetadata, node, t);
         nextMetadata = nextMetadata.nextCloseExisting();
     }
