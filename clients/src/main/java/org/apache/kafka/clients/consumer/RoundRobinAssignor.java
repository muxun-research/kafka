/*
 * Licensed to the Apache Software Foundation (ASF) under one or more
 * contributor license agreements. See the NOTICE file distributed with
 * this work for additional information regarding copyright ownership.
 * The ASF licenses this file to You under the Apache License, Version 2.0
 * (the "License"); you may not use this file except in compliance with
 * the License. You may obtain a copy of the License at
 *
 *    http://www.apache.org/licenses/LICENSE-2.0
 *
 * Unless required by applicable law or agreed to in writing, software
 * distributed under the License is distributed on an "AS IS" BASIS,
 * WITHOUT WARRANTIES OR CONDITIONS OF ANY KIND, either express or implied.
 * See the License for the specific language governing permissions and
 * limitations under the License.
 */
package org.apache.kafka.clients.consumer;

import org.apache.kafka.clients.consumer.internals.AbstractPartitionAssignor;
import org.apache.kafka.common.TopicPartition;
import org.apache.kafka.common.utils.CircularIterator;
import org.apache.kafka.common.utils.Utils;

import java.util.ArrayList;
import java.util.HashMap;
import java.util.List;
import java.util.Map;
import java.util.SortedSet;
import java.util.TreeSet;

/**
 * <p>The round robin assignor lays out all the available partitions and all the available consumers. It
 * then proceeds to do a round robin assignment from partition to consumer. If the subscriptions of all consumer
 * instances are identical, then the partitions will be uniformly distributed. (i.e., the partition ownership counts
 * will be within a delta of exactly one across all consumers.)
 *
 * <p>For example, suppose there are two consumers <code>C0</code> and <code>C1</code>, two topics <code>t0</code> and <code>t1</code>,
 * and each topic has 3 partitions, resulting in partitions <code>t0p0</code>, <code>t0p1</code>, <code>t0p2</code>,
 * <code>t1p0</code>, <code>t1p1</code>, and <code>t1p2</code>.
 *
 * <p>The assignment will be:
 * <ul>
 * <li><code>C0: [t0p0, t0p2, t1p1]</code>
 * <li><code>C1: [t0p1, t1p0, t1p2]</code>
 * </ul>
 *
 * <p>When subscriptions differ across consumer instances, the assignment process still considers each
 * consumer instance in round robin fashion but skips over an instance if it is not subscribed to
 * the topic. Unlike the case when subscriptions are identical, this can result in imbalanced
 * assignments. For example, we have three consumers <code>C0</code>, <code>C1</code>, <code>C2</code>,
 * and three topics <code>t0</code>, <code>t1</code>, <code>t2</code>, with 1, 2, and 3 partitions, respectively.
 * Therefore, the partitions are <code>t0p0</code>, <code>t1p0</code>, <code>t1p1</code>, <code>t2p0</code>, <code>t2p1</code>, <code>t2p2</code>.
 * <code>C0</code> is subscribed to <code>t0</code>;
 * <code>C1</code> is subscribed to <code>t0</code>, <code>t1</code>;
 * and <code>C2</code> is subscribed to <code>t0</code>, <code>t1</code>, <code>t2</code>.
 *
 * <p>That assignment will be:
 * <ul>
 * <li><code>C0: [t0p0]</code>
 * <li><code>C1: [t1p0]</code>
 * <li><code>C2: [t1p1, t2p0, t2p1, t2p2]</code>
 * </ul>
 * <p>
 * Since the introduction of static membership, we could leverage <code>group.instance.id</code> to make the assignment behavior more sticky.
 * For example, we have three consumers with assigned <code>member.id</code> <code>C0</code>, <code>C1</code>, <code>C2</code>,
 * two topics <code>t0</code> and <code>t1</code>, and each topic has 3 partitions, resulting in partitions <code>t0p0</code>,
 * <code>t0p1</code>, <code>t0p2</code>, <code>t1p0</code>, <code>t1p1</code>, and <code>t1p2</code>. We choose to honor
 * the sorted order based on ephemeral <code>member.id</code>.
 *
 * <p>The assignment will be:
 * <ul>
 * <li><code>C0: [t0p0, t1p0]</code>
 * <li><code>C1: [t0p1, t1p1]</code>
 * <li><code>C2: [t0p2, t1p2]</code>
 * </ul>
 * <p>
 * After one rolling bounce, group coordinator will attempt to assign new <code>member.id</code> towards consumers,
 * for example <code>C0</code> -&gt; <code>C5</code> <code>C1</code> -&gt; <code>C3</code>, <code>C2</code> -&gt; <code>C4</code>.
 *
 * <p>The assignment could be completely shuffled to:
 * <ul>
 * <li><code>C3 (was C1): [t0p0, t1p0] (before was [t0p1, t1p1])</code>
 * <li><code>C4 (was C2): [t0p1, t1p1] (before was [t0p2, t1p2])</code>
 * <li><code>C5 (was C0): [t0p2, t1p2] (before was [t0p0, t1p0])</code>
 * </ul>
 * <p>
 * This issue could be mitigated by the introduction of static membership. Consumers will have individual instance ids
 * <code>I1</code>, <code>I2</code>, <code>I3</code>. As long as
 * 1. Number of members remain the same across generation
 * 2. Static members' identities persist across generation
 * 3. Subscription pattern doesn't change for any member
 *
 * <p>The assignment will always be:
 * <ul>
 * <li><code>I0: [t0p0, t1p0]</code>
 * <li><code>I1: [t0p1, t1p1]</code>
 * <li><code>I2: [t0p2, t1p2]</code>
 * </ul>
 */
public class RoundRobinAssignor extends AbstractPartitionAssignor {
    public static final String ROUNDROBIN_ASSIGNOR_NAME = "roundrobin";

	/**
	 * Round-Robin partition分配策略
	 * @param partitionsPerTopic 每个topic的partition数量，没有在metadata中的topic不会包含在内
	 * @param subscriptions      memberId-订阅信息
	 * @return memberId-partition集合映射信息
	 */
	@Override
	public Map<String, List<TopicPartition>> assign(Map<String, Integer> partitionsPerTopic,
													Map<String, Subscription> subscriptions) {
		Map<String, List<TopicPartition>> assignment = new HashMap<>();
		List<MemberInfo> memberInfoList = new ArrayList<>();
		for (Map.Entry<String, Subscription> memberSubscription : subscriptions.entrySet()) {
			// 以memberId为维度进行构建
			assignment.put(memberSubscription.getKey(), new ArrayList<>());
			// 添加消费组成员信息
			memberInfoList.add(new MemberInfo(memberSubscription.getKey(),
					memberSubscription.getValue().groupInstanceId()));
		}
		// 构建一个循环迭代器
		CircularIterator<MemberInfo> assigner = new CircularIterator<>(Utils.sorted(memberInfoList));
		// 遍历构建的所有已排序的partition索引信息
		for (TopicPartition partition : allPartitionsSorted(partitionsPerTopic, subscriptions)) {
			final String topic = partition.topic();
			// 将所有的partition分配member
			// 由于是循环迭代器，peek()就是上次停下的位置，判断当前member是否关注当前遍历的topic
			while (!subscriptions.get(assigner.peek().memberId).topics().contains(topic))
				assigner.next();
			// 添加memberId和partition信息，完成分配
			assignment.get(assigner.next().memberId).add(partition);
		}
		return assignment;
	}

	/**
	 * 对需要订阅的partition进行排序
	 * @param partitionsPerTopic 每个topic的partition数量，没有在metadata中的topic不会包含在内
	 * @param subscriptions      memberId-订阅信息
	 * @return 所有已构建索引的partition的信息
	 */
	private List<TopicPartition> allPartitionsSorted(Map<String, Integer> partitionsPerTopic,
													 Map<String, Subscription> subscriptions) {
		SortedSet<String> topics = new TreeSet<>();
		for (Subscription subscription : subscriptions.values())
			topics.addAll(subscription.topics());

		List<TopicPartition> allPartitions = new ArrayList<>();
		// 根据topic及每个topic的partition数量，设置topic的partition信息
		// 比如一个topic有10个partition，则每个partition为0~9
		for (String topic : topics) {
			Integer numPartitionsForTopic = partitionsPerTopic.get(topic);
			if (numPartitionsForTopic != null)
				allPartitions.addAll(AbstractPartitionAssignor.partitions(topic, numPartitionsForTopic));
		}
		return allPartitions;
	}

<<<<<<< HEAD
	@Override
	public String name() {
		return "roundrobin";
	}
=======
    @Override
    public String name() {
        return ROUNDROBIN_ASSIGNOR_NAME;
    }
>>>>>>> 15418db6

}<|MERGE_RESOLUTION|>--- conflicted
+++ resolved
@@ -21,12 +21,7 @@
 import org.apache.kafka.common.utils.CircularIterator;
 import org.apache.kafka.common.utils.Utils;
 
-import java.util.ArrayList;
-import java.util.HashMap;
-import java.util.List;
-import java.util.Map;
-import java.util.SortedSet;
-import java.util.TreeSet;
+import java.util.*;
 
 /**
  * <p>The round robin assignor lays out all the available partitions and all the available consumers. It
@@ -60,7 +55,7 @@
  * <li><code>C1: [t1p0]</code>
  * <li><code>C2: [t1p1, t2p0, t2p1, t2p2]</code>
  * </ul>
- * <p>
+ *
  * Since the introduction of static membership, we could leverage <code>group.instance.id</code> to make the assignment behavior more sticky.
  * For example, we have three consumers with assigned <code>member.id</code> <code>C0</code>, <code>C1</code>, <code>C2</code>,
  * two topics <code>t0</code> and <code>t1</code>, and each topic has 3 partitions, resulting in partitions <code>t0p0</code>,
@@ -73,7 +68,7 @@
  * <li><code>C1: [t0p1, t1p1]</code>
  * <li><code>C2: [t0p2, t1p2]</code>
  * </ul>
- * <p>
+ *
  * After one rolling bounce, group coordinator will attempt to assign new <code>member.id</code> towards consumers,
  * for example <code>C0</code> -&gt; <code>C5</code> <code>C1</code> -&gt; <code>C3</code>, <code>C2</code> -&gt; <code>C4</code>.
  *
@@ -83,7 +78,7 @@
  * <li><code>C4 (was C2): [t0p1, t1p1] (before was [t0p2, t1p2])</code>
  * <li><code>C5 (was C0): [t0p2, t1p2] (before was [t0p0, t1p0])</code>
  * </ul>
- * <p>
+ *
  * This issue could be mitigated by the introduction of static membership. Consumers will have individual instance ids
  * <code>I1</code>, <code>I2</code>, <code>I3</code>. As long as
  * 1. Number of members remain the same across generation
@@ -100,72 +95,43 @@
 public class RoundRobinAssignor extends AbstractPartitionAssignor {
     public static final String ROUNDROBIN_ASSIGNOR_NAME = "roundrobin";
 
-	/**
-	 * Round-Robin partition分配策略
-	 * @param partitionsPerTopic 每个topic的partition数量，没有在metadata中的topic不会包含在内
-	 * @param subscriptions      memberId-订阅信息
-	 * @return memberId-partition集合映射信息
-	 */
-	@Override
-	public Map<String, List<TopicPartition>> assign(Map<String, Integer> partitionsPerTopic,
-													Map<String, Subscription> subscriptions) {
-		Map<String, List<TopicPartition>> assignment = new HashMap<>();
-		List<MemberInfo> memberInfoList = new ArrayList<>();
-		for (Map.Entry<String, Subscription> memberSubscription : subscriptions.entrySet()) {
-			// 以memberId为维度进行构建
-			assignment.put(memberSubscription.getKey(), new ArrayList<>());
-			// 添加消费组成员信息
-			memberInfoList.add(new MemberInfo(memberSubscription.getKey(),
-					memberSubscription.getValue().groupInstanceId()));
-		}
-		// 构建一个循环迭代器
-		CircularIterator<MemberInfo> assigner = new CircularIterator<>(Utils.sorted(memberInfoList));
-		// 遍历构建的所有已排序的partition索引信息
-		for (TopicPartition partition : allPartitionsSorted(partitionsPerTopic, subscriptions)) {
-			final String topic = partition.topic();
-			// 将所有的partition分配member
-			// 由于是循环迭代器，peek()就是上次停下的位置，判断当前member是否关注当前遍历的topic
-			while (!subscriptions.get(assigner.peek().memberId).topics().contains(topic))
-				assigner.next();
-			// 添加memberId和partition信息，完成分配
-			assignment.get(assigner.next().memberId).add(partition);
-		}
-		return assignment;
-	}
+    @Override
+    public Map<String, List<TopicPartition>> assign(Map<String, Integer> partitionsPerTopic, Map<String, Subscription> subscriptions) {
+        Map<String, List<TopicPartition>> assignment = new HashMap<>();
+        List<MemberInfo> memberInfoList = new ArrayList<>();
+        for (Map.Entry<String, Subscription> memberSubscription : subscriptions.entrySet()) {
+            assignment.put(memberSubscription.getKey(), new ArrayList<>());
+            memberInfoList.add(new MemberInfo(memberSubscription.getKey(), memberSubscription.getValue().groupInstanceId()));
+        }
 
-	/**
-	 * 对需要订阅的partition进行排序
-	 * @param partitionsPerTopic 每个topic的partition数量，没有在metadata中的topic不会包含在内
-	 * @param subscriptions      memberId-订阅信息
-	 * @return 所有已构建索引的partition的信息
-	 */
-	private List<TopicPartition> allPartitionsSorted(Map<String, Integer> partitionsPerTopic,
-													 Map<String, Subscription> subscriptions) {
-		SortedSet<String> topics = new TreeSet<>();
-		for (Subscription subscription : subscriptions.values())
-			topics.addAll(subscription.topics());
+        CircularIterator<MemberInfo> assigner = new CircularIterator<>(Utils.sorted(memberInfoList));
 
-		List<TopicPartition> allPartitions = new ArrayList<>();
-		// 根据topic及每个topic的partition数量，设置topic的partition信息
-		// 比如一个topic有10个partition，则每个partition为0~9
-		for (String topic : topics) {
-			Integer numPartitionsForTopic = partitionsPerTopic.get(topic);
-			if (numPartitionsForTopic != null)
-				allPartitions.addAll(AbstractPartitionAssignor.partitions(topic, numPartitionsForTopic));
-		}
-		return allPartitions;
-	}
+        for (TopicPartition partition : allPartitionsSorted(partitionsPerTopic, subscriptions)) {
+            final String topic = partition.topic();
+            while (!subscriptions.get(assigner.peek().memberId).topics().contains(topic))
+                assigner.next();
+            assignment.get(assigner.next().memberId).add(partition);
+        }
+        return assignment;
+    }
 
-<<<<<<< HEAD
-	@Override
-	public String name() {
-		return "roundrobin";
-	}
-=======
+    private List<TopicPartition> allPartitionsSorted(Map<String, Integer> partitionsPerTopic, Map<String, Subscription> subscriptions) {
+        SortedSet<String> topics = new TreeSet<>();
+        for (Subscription subscription : subscriptions.values())
+            topics.addAll(subscription.topics());
+
+        List<TopicPartition> allPartitions = new ArrayList<>();
+        for (String topic : topics) {
+            Integer numPartitionsForTopic = partitionsPerTopic.get(topic);
+            if (numPartitionsForTopic != null)
+                allPartitions.addAll(AbstractPartitionAssignor.partitions(topic, numPartitionsForTopic));
+        }
+        return allPartitions;
+    }
+
     @Override
     public String name() {
         return ROUNDROBIN_ASSIGNOR_NAME;
     }
->>>>>>> 15418db6
 
 }