--- conflicted
+++ resolved
@@ -43,149 +43,6 @@
  * Base driver implementation for APIs which target partition leaders.
  */
 public class PartitionLeaderStrategy implements AdminApiLookupStrategy<TopicPartition> {
-<<<<<<< HEAD
-	private static final ApiRequestScope SINGLE_REQUEST_SCOPE = new ApiRequestScope() {
-	};
-
-	private final Logger log;
-
-	public PartitionLeaderStrategy(LogContext logContext) {
-		this.log = logContext.logger(PartitionLeaderStrategy.class);
-	}
-
-	@Override
-	public ApiRequestScope lookupScope(TopicPartition key) {
-		// Metadata requests can group topic partitions arbitrarily, so they can all share
-		// the same request context
-		return SINGLE_REQUEST_SCOPE;
-	}
-
-	@Override
-	public MetadataRequest.Builder buildRequest(Set<TopicPartition> partitions) {
-		MetadataRequestData request = new MetadataRequestData();
-		request.setAllowAutoTopicCreation(false);
-		partitions.stream().map(TopicPartition::topic).distinct().forEach(topic ->
-				request.topics().add(new MetadataRequestData.MetadataRequestTopic().setName(topic))
-		);
-		return new MetadataRequest.Builder(request);
-	}
-
-	private void handleTopicError(
-			String topic,
-			Errors topicError,
-			Set<TopicPartition> requestPartitions,
-			Map<TopicPartition, Throwable> failed
-	) {
-		switch (topicError) {
-			case UNKNOWN_TOPIC_OR_PARTITION:
-			case LEADER_NOT_AVAILABLE:
-			case BROKER_NOT_AVAILABLE:
-				log.debug("Metadata request for topic {} returned topic-level error {}. Will retry",
-						topic, topicError);
-				break;
-
-			case TOPIC_AUTHORIZATION_FAILED:
-				log.error("Received authorization failure for topic {} in `Metadata` response", topic,
-						topicError.exception());
-				failAllPartitionsForTopic(topic, requestPartitions, failed, tp -> new TopicAuthorizationException(
-						"Failed to fetch metadata for partition " + tp + " due to topic authorization failure",
-						Collections.singleton(topic)));
-				break;
-
-			case INVALID_TOPIC_EXCEPTION:
-				log.error("Received invalid topic error for topic {} in `Metadata` response", topic,
-						topicError.exception());
-				failAllPartitionsForTopic(topic, requestPartitions, failed, tp -> new InvalidTopicException(
-						"Failed to fetch metadata for partition " + tp + " due to invalid topic `" + topic + "`",
-						Collections.singleton(topic)));
-				break;
-
-			default:
-				log.error("Received unexpected error for topic {} in `Metadata` response", topic,
-						topicError.exception());
-				failAllPartitionsForTopic(topic, requestPartitions, failed, tp -> topicError.exception(
-						"Failed to fetch metadata for partition " + tp + " due to unexpected error for topic `" + topic + "`"));
-		}
-	}
-
-	private void failAllPartitionsForTopic(
-			String topic,
-			Set<TopicPartition> partitions,
-			Map<TopicPartition, Throwable> failed,
-			Function<TopicPartition, Throwable> exceptionGenerator
-	) {
-		partitions.stream().filter(tp -> tp.topic().equals(topic)).forEach(tp -> {
-			failed.put(tp, exceptionGenerator.apply(tp));
-		});
-	}
-
-	private void handlePartitionError(
-			TopicPartition topicPartition,
-			Errors partitionError,
-			Map<TopicPartition, Throwable> failed
-	) {
-		switch (partitionError) {
-			case NOT_LEADER_OR_FOLLOWER:
-			case REPLICA_NOT_AVAILABLE:
-			case LEADER_NOT_AVAILABLE:
-			case BROKER_NOT_AVAILABLE:
-			case KAFKA_STORAGE_ERROR:
-				log.debug("Metadata request for partition {} returned partition-level error {}. Will retry",
-						topicPartition, partitionError);
-				break;
-
-			default:
-				log.error("Received unexpected error for partition {} in `Metadata` response",
-						topicPartition, partitionError.exception());
-				failed.put(topicPartition, partitionError.exception(
-						"Unexpected error during metadata lookup for " + topicPartition));
-		}
-	}
-
-	@Override
-	public LookupResult<TopicPartition> handleResponse(
-			Set<TopicPartition> requestPartitions,
-			AbstractResponse abstractResponse
-	) {
-		MetadataResponse response = (MetadataResponse) abstractResponse;
-		Map<TopicPartition, Throwable> failed = new HashMap<>();
-		Map<TopicPartition, Integer> mapped = new HashMap<>();
-
-		for (MetadataResponseData.MetadataResponseTopic topicMetadata : response.data().topics()) {
-			String topic = topicMetadata.name();
-			Errors topicError = Errors.forCode(topicMetadata.errorCode());
-			if (topicError != Errors.NONE) {
-				handleTopicError(topic, topicError, requestPartitions, failed);
-				continue;
-			}
-
-			for (MetadataResponseData.MetadataResponsePartition partitionMetadata : topicMetadata.partitions()) {
-				TopicPartition topicPartition = new TopicPartition(topic, partitionMetadata.partitionIndex());
-				Errors partitionError = Errors.forCode(partitionMetadata.errorCode());
-
-				if (!requestPartitions.contains(topicPartition)) {
-					// The `Metadata` response always returns all partitions for requested
-					// topics, so we have to filter any that we are not interested in.
-					continue;
-				}
-
-				if (partitionError != Errors.NONE) {
-					handlePartitionError(topicPartition, partitionError, failed);
-					continue;
-				}
-
-				int leaderId = partitionMetadata.leaderId();
-				if (leaderId >= 0) {
-					mapped.put(topicPartition, leaderId);
-				} else {
-					log.debug("Metadata request for {} returned no error, but the leader is unknown. Will retry",
-							topicPartition);
-				}
-			}
-		}
-		return new LookupResult<>(failed, mapped);
-	}
-=======
     private static final ApiRequestScope SINGLE_REQUEST_SCOPE = new ApiRequestScope() {
     };
 
@@ -341,7 +198,6 @@
         }
         return new LookupResult<>(failed, mapped);
     }
->>>>>>> 9494bebe
 
     /**
      * This subclass of {@link AdminApiFuture} starts with a pre-fetched map for keys to broker ids which can be
