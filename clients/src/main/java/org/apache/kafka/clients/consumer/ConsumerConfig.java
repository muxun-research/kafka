/*
 * Licensed to the Apache Software Foundation (ASF) under one or more
 * contributor license agreements. See the NOTICE file distributed with
 * this work for additional information regarding copyright ownership.
 * The ASF licenses this file to You under the Apache License, Version 2.0
 * (the "License"); you may not use this file except in compliance with
 * the License. You may obtain a copy of the License at
 *
 *    http://www.apache.org/licenses/LICENSE-2.0
 *
 * Unless required by applicable law or agreed to in writing, software
 * distributed under the License is distributed on an "AS IS" BASIS,
 * WITHOUT WARRANTIES OR CONDITIONS OF ANY KIND, either express or implied.
 * See the License for the specific language governing permissions and
 * limitations under the License.
 */
package org.apache.kafka.clients.consumer;

import org.apache.kafka.clients.ClientDnsLookup;
import org.apache.kafka.clients.CommonClientConfigs;
import org.apache.kafka.clients.MetadataRecoveryStrategy;
import org.apache.kafka.clients.consumer.internals.AutoOffsetResetStrategy;
import org.apache.kafka.common.IsolationLevel;
import org.apache.kafka.common.config.AbstractConfig;
import org.apache.kafka.common.config.ConfigDef;
import org.apache.kafka.common.config.ConfigDef.Importance;
import org.apache.kafka.common.config.ConfigDef.Type;
import org.apache.kafka.common.config.ConfigException;
import org.apache.kafka.common.config.SecurityConfig;
import org.apache.kafka.common.errors.InvalidConfigurationException;
import org.apache.kafka.common.metrics.JmxReporter;
import org.apache.kafka.common.metrics.Sensor;
import org.apache.kafka.common.requests.JoinGroupRequest;
import org.apache.kafka.common.security.auth.SecurityProtocol;
import org.apache.kafka.common.serialization.Deserializer;
import org.apache.kafka.common.utils.Utils;

<<<<<<< HEAD
import java.util.*;
=======
import java.util.ArrayList;
import java.util.Collections;
import java.util.HashMap;
import java.util.List;
import java.util.Locale;
import java.util.Map;
import java.util.Optional;
import java.util.Properties;
import java.util.Set;
>>>>>>> 9494bebe
import java.util.concurrent.atomic.AtomicInteger;

import static org.apache.kafka.clients.consumer.CooperativeStickyAssignor.COOPERATIVE_STICKY_ASSIGNOR_NAME;
import static org.apache.kafka.clients.consumer.RangeAssignor.RANGE_ASSIGNOR_NAME;
import static org.apache.kafka.clients.consumer.RoundRobinAssignor.ROUNDROBIN_ASSIGNOR_NAME;
import static org.apache.kafka.clients.consumer.StickyAssignor.STICKY_ASSIGNOR_NAME;
import static org.apache.kafka.common.config.ConfigDef.Range.atLeast;
import static org.apache.kafka.common.config.ConfigDef.ValidString.in;

/**
 * The consumer configuration keys
 */
public class ConsumerConfig extends AbstractConfig {
    private static final ConfigDef CONFIG;

    // a list contains all the assignor names that only assign subscribed topics to consumer. Should be updated when new assignor added.
    // This is to help optimize ConsumerCoordinator#performAssignment method
<<<<<<< HEAD
    public static final List<String> ASSIGN_FROM_SUBSCRIBED_ASSIGNORS = Collections.unmodifiableList(Arrays.asList(RANGE_ASSIGNOR_NAME, ROUNDROBIN_ASSIGNOR_NAME, STICKY_ASSIGNOR_NAME, COOPERATIVE_STICKY_ASSIGNOR_NAME));
=======
    public static final List<String> ASSIGN_FROM_SUBSCRIBED_ASSIGNORS = List.of(
            RANGE_ASSIGNOR_NAME, 
            ROUNDROBIN_ASSIGNOR_NAME, 
            STICKY_ASSIGNOR_NAME, 
            COOPERATIVE_STICKY_ASSIGNOR_NAME
    );
>>>>>>> 9494bebe

    /*
     * NOTE: DO NOT CHANGE EITHER CONFIG STRINGS OR THEIR JAVA VARIABLE NAMES AS
     * THESE ARE PART OF THE PUBLIC API AND CHANGE WILL BREAK USER CODE.
     */

    /**
     * <code>group.id</code>
     */
    public static final String GROUP_ID_CONFIG = CommonClientConfigs.GROUP_ID_CONFIG;
    private static final String GROUP_ID_DOC = CommonClientConfigs.GROUP_ID_DOC;

    /**
     * <code>group.instance.id</code>
     */
    public static final String GROUP_INSTANCE_ID_CONFIG = CommonClientConfigs.GROUP_INSTANCE_ID_CONFIG;
    private static final String GROUP_INSTANCE_ID_DOC = CommonClientConfigs.GROUP_INSTANCE_ID_DOC;

    /**
     * <code>max.poll.records</code>
     */
    public static final String MAX_POLL_RECORDS_CONFIG = "max.poll.records";
    private static final String MAX_POLL_RECORDS_DOC = "The maximum number of records returned in a single call to poll()." + " Note, that <code>" + MAX_POLL_RECORDS_CONFIG + "</code> does not impact the underlying fetching behavior." + " The consumer will cache the records from each fetch request and returns them incrementally from each poll.";
    public static final int DEFAULT_MAX_POLL_RECORDS = 500;

    /**
     * <code>max.poll.interval.ms</code>
     */
    public static final String MAX_POLL_INTERVAL_MS_CONFIG = CommonClientConfigs.MAX_POLL_INTERVAL_MS_CONFIG;
    private static final String MAX_POLL_INTERVAL_MS_DOC = CommonClientConfigs.MAX_POLL_INTERVAL_MS_DOC;
    /**
     * <code>session.timeout.ms</code>
     */
    public static final String SESSION_TIMEOUT_MS_CONFIG = CommonClientConfigs.SESSION_TIMEOUT_MS_CONFIG;
    private static final String SESSION_TIMEOUT_MS_DOC = CommonClientConfigs.SESSION_TIMEOUT_MS_DOC;

    /**
     * <code>heartbeat.interval.ms</code>
     */
    public static final String HEARTBEAT_INTERVAL_MS_CONFIG = CommonClientConfigs.HEARTBEAT_INTERVAL_MS_CONFIG;
    private static final String HEARTBEAT_INTERVAL_MS_DOC = CommonClientConfigs.HEARTBEAT_INTERVAL_MS_DOC;

    /**
     * <code>group.protocol</code>
     */
    public static final String GROUP_PROTOCOL_CONFIG = "group.protocol";
    public static final String DEFAULT_GROUP_PROTOCOL = GroupProtocol.CLASSIC.name().toLowerCase(Locale.ROOT);
    public static final String GROUP_PROTOCOL_DOC = "The group protocol consumer should use. We currently " +
        "support \"classic\" or \"consumer\". If \"consumer\" is specified, then the consumer group protocol will be " +
        "used. Otherwise, the classic group protocol will be used.";

    /**
    * <code>group.remote.assignor</code>
    */
    public static final String GROUP_REMOTE_ASSIGNOR_CONFIG = "group.remote.assignor";
    public static final String DEFAULT_GROUP_REMOTE_ASSIGNOR = null;
    public static final String GROUP_REMOTE_ASSIGNOR_DOC = "The server-side assignor to use. If no assignor is specified, " +
        "the group coordinator will pick one. This configuration is applied only if <code>group.protocol</code> is " +
        "set to \"consumer\".";

    /**
     * <code>bootstrap.servers</code>
     */
    public static final String BOOTSTRAP_SERVERS_CONFIG = CommonClientConfigs.BOOTSTRAP_SERVERS_CONFIG;

    /**
     * <code>client.dns.lookup</code>
     */
    public static final String CLIENT_DNS_LOOKUP_CONFIG = CommonClientConfigs.CLIENT_DNS_LOOKUP_CONFIG;

    /**
     * <code>enable.auto.commit</code>
     */
    public static final String ENABLE_AUTO_COMMIT_CONFIG = "enable.auto.commit";
    private static final String ENABLE_AUTO_COMMIT_DOC = "If true the consumer's offset will be periodically committed in the background.";

    /**
     * <code>auto.commit.interval.ms</code>
     */
    public static final String AUTO_COMMIT_INTERVAL_MS_CONFIG = "auto.commit.interval.ms";
    private static final String AUTO_COMMIT_INTERVAL_MS_DOC = "The frequency in milliseconds that the consumer offsets are auto-committed to Kafka if <code>enable.auto.commit</code> is set to <code>true</code>.";

    /**
     * <code>partition.assignment.strategy</code>
     */
    public static final String PARTITION_ASSIGNMENT_STRATEGY_CONFIG = "partition.assignment.strategy";
    private static final String PARTITION_ASSIGNMENT_STRATEGY_DOC = "A list of class names or class types, " + "ordered by preference, of supported partition assignment strategies that the client will use to distribute " + "partition ownership amongst consumer instances when group management is used. Available options are:" + "<ul>" + "<li><code>org.apache.kafka.clients.consumer.RangeAssignor</code>: Assigns partitions on a per-topic basis.</li>" + "<li><code>org.apache.kafka.clients.consumer.RoundRobinAssignor</code>: Assigns partitions to consumers in a round-robin fashion.</li>" + "<li><code>org.apache.kafka.clients.consumer.StickyAssignor</code>: Guarantees an assignment that is " + "maximally balanced while preserving as many existing partition assignments as possible.</li>" + "<li><code>org.apache.kafka.clients.consumer.CooperativeStickyAssignor</code>: Follows the same StickyAssignor " + "logic, but allows for cooperative rebalancing.</li>" + "</ul>" + "<p>The default assignor is [RangeAssignor, CooperativeStickyAssignor], which will use the RangeAssignor by default, " + "but allows upgrading to the CooperativeStickyAssignor with just a single rolling bounce that removes the RangeAssignor from the list.</p>" + "<p>Implementing the <code>org.apache.kafka.clients.consumer.ConsumerPartitionAssignor</code> " + "interface allows you to plug in a custom assignment strategy.</p>";

    /**
     * <code>auto.offset.reset</code>
     */
    public static final String AUTO_OFFSET_RESET_CONFIG = "auto.offset.reset";
<<<<<<< HEAD
    public static final String AUTO_OFFSET_RESET_DOC = "What to do when there is no initial offset in Kafka or if the current offset does not exist any more on the server " + "(e.g. because that data has been deleted): " + "<ul><li>earliest: automatically reset the offset to the earliest offset" + "<li>latest: automatically reset the offset to the latest offset</li>" + "<li>none: throw exception to the consumer if no previous offset is found for the consumer's group</li>" + "<li>anything else: throw exception to the consumer.</li></ul>" + "<p>Note that altering partition numbers while setting this config to latest may cause message delivery loss since " + "producers could start to send messages to newly added partitions (i.e. no initial offsets exist yet) before consumers reset their offsets.";
=======
    public static final String AUTO_OFFSET_RESET_DOC = "What to do when there is no initial offset in Kafka or if the current offset does not exist any more on the server " +
            "(e.g. because that data has been deleted): " +
            "<ul><li>earliest: automatically reset the offset to the earliest offset</li>" +
            "<li>latest: automatically reset the offset to the latest offset</li>" +
            "<li>by_duration:&lt;duration&gt;: automatically reset the offset to a configured &lt;duration&gt; from the current timestamp. &lt;duration&gt; must be specified in ISO8601 format (PnDTnHnMn.nS). " +
            "Negative duration is not allowed.</li>" +
            "<li>none: throw exception to the consumer if no previous offset is found for the consumer's group</li>" +
            "<li>anything else: throw exception to the consumer.</li></ul>" +
            "<p>Note that altering partition numbers while setting this config to latest may cause message delivery loss since " +
            "producers could start to send messages to newly added partitions (i.e. no initial offsets exist yet) before consumers reset their offsets.";
>>>>>>> 9494bebe

    /**
     * <code>fetch.min.bytes</code>
     */
    public static final String FETCH_MIN_BYTES_CONFIG = "fetch.min.bytes";
    public static final int DEFAULT_FETCH_MIN_BYTES = 1;
    private static final String FETCH_MIN_BYTES_DOC = "The minimum amount of data the server should return for a fetch request. If insufficient data is available the request will wait for that much data to accumulate before answering the request. The default setting of " + DEFAULT_FETCH_MIN_BYTES + " byte means that fetch requests are answered as soon as that many byte(s) of data is available or the fetch request times out waiting for data to arrive. Setting this to a larger value will cause the server to wait for larger amounts of data to accumulate which can improve server throughput a bit at the cost of some additional latency.";

    /**
     * <code>fetch.max.bytes</code>
     */
    public static final String FETCH_MAX_BYTES_CONFIG = "fetch.max.bytes";
    private static final String FETCH_MAX_BYTES_DOC = "The maximum amount of data the server should return for a fetch request. " + "Records are fetched in batches by the consumer, and if the first record batch in the first non-empty partition of the fetch is larger than " + "this value, the record batch will still be returned to ensure that the consumer can make progress. As such, this is not a absolute maximum. " + "The maximum record batch size accepted by the broker is defined via <code>message.max.bytes</code> (broker config) or " + "<code>max.message.bytes</code> (topic config). Note that the consumer performs multiple fetches in parallel.";
    public static final int DEFAULT_FETCH_MAX_BYTES = 50 * 1024 * 1024;

    /**
     * <code>fetch.max.wait.ms</code>
     */
    public static final String FETCH_MAX_WAIT_MS_CONFIG = "fetch.max.wait.ms";
    private static final String FETCH_MAX_WAIT_MS_DOC = "The maximum amount of time the server will block before " +
            "answering the fetch request there isn't sufficient data to immediately satisfy the requirement given by " +
            "fetch.min.bytes. This config is used only for local log fetch. To tune the remote fetch maximum wait " +
            "time, please refer to 'remote.fetch.max.wait.ms' broker config";
    public static final int DEFAULT_FETCH_MAX_WAIT_MS = 500;

    /** <code>metadata.max.age.ms</code> */
    public static final String METADATA_MAX_AGE_CONFIG = CommonClientConfigs.METADATA_MAX_AGE_CONFIG;

    /**
     * <code>max.partition.fetch.bytes</code>
     */
    public static final String MAX_PARTITION_FETCH_BYTES_CONFIG = "max.partition.fetch.bytes";
    private static final String MAX_PARTITION_FETCH_BYTES_DOC = "The maximum amount of data per-partition the server " +
            "will return. Records are fetched in batches by the consumer. If the first record batch in the first non-empty " +
            "partition of the fetch is larger than this limit, the " +
            "batch will still be returned to ensure that the consumer can make progress. The maximum record batch size " +
            "accepted by the broker is defined via <code>message.max.bytes</code> (broker config) or " +
            "<code>max.message.bytes</code> (topic config). See " + FETCH_MAX_BYTES_CONFIG + " for limiting the consumer request size.";
    public static final int DEFAULT_MAX_PARTITION_FETCH_BYTES = 1 * 1024 * 1024;

    /** <code>send.buffer.bytes</code> */
    public static final String SEND_BUFFER_CONFIG = CommonClientConfigs.SEND_BUFFER_CONFIG;

    /** <code>receive.buffer.bytes</code> */
    public static final String RECEIVE_BUFFER_CONFIG = CommonClientConfigs.RECEIVE_BUFFER_CONFIG;

    /**
     * <code>client.id</code>
     */
    public static final String CLIENT_ID_CONFIG = CommonClientConfigs.CLIENT_ID_CONFIG;

    /**
     * <code>client.rack</code>
     */
    public static final String CLIENT_RACK_CONFIG = CommonClientConfigs.CLIENT_RACK_CONFIG;
    public static final String DEFAULT_CLIENT_RACK = CommonClientConfigs.DEFAULT_CLIENT_RACK;

    /**
     * <code>reconnect.backoff.ms</code>
     */
    public static final String RECONNECT_BACKOFF_MS_CONFIG = CommonClientConfigs.RECONNECT_BACKOFF_MS_CONFIG;

    /**
     * <code>reconnect.backoff.max.ms</code>
     */
    public static final String RECONNECT_BACKOFF_MAX_MS_CONFIG = CommonClientConfigs.RECONNECT_BACKOFF_MAX_MS_CONFIG;

    /**
     * <code>retry.backoff.ms</code>
     */
    public static final String RETRY_BACKOFF_MS_CONFIG = CommonClientConfigs.RETRY_BACKOFF_MS_CONFIG;

    /**
     * <code>enable.metrics.push</code>
     */
    public static final String ENABLE_METRICS_PUSH_CONFIG = CommonClientConfigs.ENABLE_METRICS_PUSH_CONFIG;
    public static final String ENABLE_METRICS_PUSH_DOC = CommonClientConfigs.ENABLE_METRICS_PUSH_DOC;

    /**
     * <code>retry.backoff.max.ms</code>
     */
    public static final String RETRY_BACKOFF_MAX_MS_CONFIG = CommonClientConfigs.RETRY_BACKOFF_MAX_MS_CONFIG;

    /**
     * <code>metrics.sample.window.ms</code>
     */
    public static final String METRICS_SAMPLE_WINDOW_MS_CONFIG = CommonClientConfigs.METRICS_SAMPLE_WINDOW_MS_CONFIG;

    /**
     * <code>metrics.num.samples</code>
     */
    public static final String METRICS_NUM_SAMPLES_CONFIG = CommonClientConfigs.METRICS_NUM_SAMPLES_CONFIG;

    /**
     * <code>metrics.log.level</code>
     */
    public static final String METRICS_RECORDING_LEVEL_CONFIG = CommonClientConfigs.METRICS_RECORDING_LEVEL_CONFIG;

    /**
     * <code>metric.reporters</code>
     */
    public static final String METRIC_REPORTER_CLASSES_CONFIG = CommonClientConfigs.METRIC_REPORTER_CLASSES_CONFIG;

    /**
<<<<<<< HEAD
     * <code>auto.include.jmx.reporter</code>
     */
    @Deprecated
    public static final String AUTO_INCLUDE_JMX_REPORTER_CONFIG = CommonClientConfigs.AUTO_INCLUDE_JMX_REPORTER_CONFIG;

    /**
=======
>>>>>>> 9494bebe
     * <code>check.crcs</code>
     */
    public static final String CHECK_CRCS_CONFIG = "check.crcs";
    private static final String CHECK_CRCS_DOC = "Automatically check the CRC32 of the records consumed. This ensures no on-the-wire or on-disk corruption to the messages occurred. This check adds some overhead, so it may be disabled in cases seeking extreme performance.";

    /**
     * <code>key.deserializer</code>
     */
    public static final String KEY_DESERIALIZER_CLASS_CONFIG = "key.deserializer";
    public static final String KEY_DESERIALIZER_CLASS_DOC = "Deserializer class for key that implements the <code>org.apache.kafka.common.serialization.Deserializer</code> interface.";

    /**
     * <code>value.deserializer</code>
     */
    public static final String VALUE_DESERIALIZER_CLASS_CONFIG = "value.deserializer";
    public static final String VALUE_DESERIALIZER_CLASS_DOC = "Deserializer class for value that implements the <code>org.apache.kafka.common.serialization.Deserializer</code> interface.";

    /**
     * <code>socket.connection.setup.timeout.ms</code>
     */
    public static final String SOCKET_CONNECTION_SETUP_TIMEOUT_MS_CONFIG = CommonClientConfigs.SOCKET_CONNECTION_SETUP_TIMEOUT_MS_CONFIG;

    /**
     * <code>socket.connection.setup.timeout.max.ms</code>
     */
    public static final String SOCKET_CONNECTION_SETUP_TIMEOUT_MAX_MS_CONFIG = CommonClientConfigs.SOCKET_CONNECTION_SETUP_TIMEOUT_MAX_MS_CONFIG;

    /**
     * <code>connections.max.idle.ms</code>
     */
    public static final String CONNECTIONS_MAX_IDLE_MS_CONFIG = CommonClientConfigs.CONNECTIONS_MAX_IDLE_MS_CONFIG;

    /**
     * <code>request.timeout.ms</code>
     */
    public static final String REQUEST_TIMEOUT_MS_CONFIG = CommonClientConfigs.REQUEST_TIMEOUT_MS_CONFIG;
    private static final String REQUEST_TIMEOUT_MS_DOC = CommonClientConfigs.REQUEST_TIMEOUT_MS_DOC;

    /**
     * <code>default.api.timeout.ms</code>
     */
    public static final String DEFAULT_API_TIMEOUT_MS_CONFIG = CommonClientConfigs.DEFAULT_API_TIMEOUT_MS_CONFIG;

    /**
     * <code>interceptor.classes</code>
     */
    public static final String INTERCEPTOR_CLASSES_CONFIG = "interceptor.classes";
    public static final String INTERCEPTOR_CLASSES_DOC = "A list of classes to use as interceptors. " + "Implementing the <code>org.apache.kafka.clients.consumer.ConsumerInterceptor</code> interface allows you to intercept (and possibly mutate) records " + "received by the consumer. By default, there are no interceptors.";


    /**
     * <code>exclude.internal.topics</code>
     */
    public static final String EXCLUDE_INTERNAL_TOPICS_CONFIG = "exclude.internal.topics";
    private static final String EXCLUDE_INTERNAL_TOPICS_DOC = "Whether internal topics matching a subscribed pattern should " + "be excluded from the subscription. It is always possible to explicitly subscribe to an internal topic.";
    public static final boolean DEFAULT_EXCLUDE_INTERNAL_TOPICS = true;

    /**
     * <code>internal.leave.group.on.close</code>
     * Whether or not the consumer should leave the group on close. If set to <code>false</code> then a rebalance
     * won't occur until <code>session.timeout.ms</code> expires.
     *
     * <p>
     * Note: this is an internal configuration and could be changed in the future in a backward incompatible way
     */
    static final String LEAVE_GROUP_ON_CLOSE_CONFIG = "internal.leave.group.on.close";

    /**
     * <code>internal.throw.on.fetch.stable.offset.unsupported</code>
     * Whether or not the consumer should throw when the new stable offset feature is supported.
     * If set to <code>true</code> then the client shall crash upon hitting it.
     * The purpose of this flag is to prevent unexpected broker downgrade which makes
     * the offset fetch protection against pending commit invalid. The safest approach
     * is to fail fast to avoid introducing correctness issue.
     *
     * <p>
     * Note: this is an internal configuration and could be changed in the future in a backward incompatible way
     */
    static final String THROW_ON_FETCH_STABLE_OFFSET_UNSUPPORTED = "internal.throw.on.fetch.stable.offset.unsupported";

    /**
     * <code>isolation.level</code>
     */
    public static final String ISOLATION_LEVEL_CONFIG = "isolation.level";
    public static final String ISOLATION_LEVEL_DOC = "Controls how to read messages written transactionally. If set to <code>read_committed</code>, consumer.poll() will only return" + " transactional messages which have been committed. If set to <code>read_uncommitted</code> (the default), consumer.poll() will return all messages, even transactional messages" + " which have been aborted. Non-transactional messages will be returned unconditionally in either mode. <p>Messages will always be returned in offset order. Hence, in " + " <code>read_committed</code> mode, consumer.poll() will only return messages up to the last stable offset (LSO), which is the one less than the offset of the first open transaction." + " In particular any messages appearing after messages belonging to ongoing transactions will be withheld until the relevant transaction has been completed. As a result, <code>read_committed</code>" + " consumers will not be able to read up to the high watermark when there are in flight transactions.</p><p> Further, when in <code>read_committed</code> the seekToEnd method will" + " return the LSO</p>";

    public static final String DEFAULT_ISOLATION_LEVEL = IsolationLevel.READ_UNCOMMITTED.toString();

    /**
     * <code>allow.auto.create.topics</code>
     */
    public static final String ALLOW_AUTO_CREATE_TOPICS_CONFIG = "allow.auto.create.topics";
<<<<<<< HEAD
    private static final String ALLOW_AUTO_CREATE_TOPICS_DOC = "Allow automatic topic creation on the broker when" + " subscribing to or assigning a topic. A topic being subscribed to will be automatically created only if the" + " broker allows for it using `auto.create.topics.enable` broker configuration. This configuration must" + " be set to `false` when using brokers older than 0.11.0";
=======
    private static final String ALLOW_AUTO_CREATE_TOPICS_DOC = "Allow automatic topic creation on the broker when" +
            " subscribing to or assigning a topic. A topic being subscribed to will be automatically created only if the" +
            " broker allows for it using `auto.create.topics.enable` broker configuration. This configuration must" +
            " be set to `true` when using brokers older than 0.11.0";
>>>>>>> 9494bebe
    public static final boolean DEFAULT_ALLOW_AUTO_CREATE_TOPICS = true;

    /**
     * <code>security.providers</code>
     */
    public static final String SECURITY_PROVIDERS_CONFIG = SecurityConfig.SECURITY_PROVIDERS_CONFIG;
    private static final String SECURITY_PROVIDERS_DOC = SecurityConfig.SECURITY_PROVIDERS_DOC;

    private static final AtomicInteger CONSUMER_CLIENT_ID_SEQUENCE = new AtomicInteger(1);

    /**
     * A list of configuration keys not supported for CLASSIC protocol.
     */
    private static final List<String> CLASSIC_PROTOCOL_UNSUPPORTED_CONFIGS = Collections.singletonList(
            GROUP_REMOTE_ASSIGNOR_CONFIG
    );

    /**
     * A list of configuration keys not supported for CONSUMER protocol.
     */
    private static final List<String> CONSUMER_PROTOCOL_UNSUPPORTED_CONFIGS = List.of(
            PARTITION_ASSIGNMENT_STRATEGY_CONFIG, 
            HEARTBEAT_INTERVAL_MS_CONFIG, 
            SESSION_TIMEOUT_MS_CONFIG
    );
    
    static {
        CONFIG = new ConfigDef().define(BOOTSTRAP_SERVERS_CONFIG, Type.LIST, Collections.emptyList(), new ConfigDef.NonNullValidator(), Importance.HIGH, CommonClientConfigs.BOOTSTRAP_SERVERS_DOC).define(CLIENT_DNS_LOOKUP_CONFIG, Type.STRING, ClientDnsLookup.USE_ALL_DNS_IPS.toString(), in(ClientDnsLookup.USE_ALL_DNS_IPS.toString(), ClientDnsLookup.RESOLVE_CANONICAL_BOOTSTRAP_SERVERS_ONLY.toString()), Importance.MEDIUM, CommonClientConfigs.CLIENT_DNS_LOOKUP_DOC).define(GROUP_ID_CONFIG, Type.STRING, null, Importance.HIGH, GROUP_ID_DOC).define(GROUP_INSTANCE_ID_CONFIG, Type.STRING, null, new ConfigDef.NonEmptyString(), Importance.MEDIUM, GROUP_INSTANCE_ID_DOC).define(SESSION_TIMEOUT_MS_CONFIG, Type.INT, 45000, Importance.HIGH, SESSION_TIMEOUT_MS_DOC)
                                .define(HEARTBEAT_INTERVAL_MS_CONFIG,
                                        Type.INT,
<<<<<<< HEAD
                                        3000, Importance.HIGH, HEARTBEAT_INTERVAL_MS_DOC).define(PARTITION_ASSIGNMENT_STRATEGY_CONFIG, Type.LIST, Arrays.asList(RangeAssignor.class, CooperativeStickyAssignor.class), new ConfigDef.NonNullValidator(),
=======
                                        3000,
                                        Importance.HIGH,
                                        HEARTBEAT_INTERVAL_MS_DOC)
                                .define(PARTITION_ASSIGNMENT_STRATEGY_CONFIG,
                                        Type.LIST,
                                        List.of(RangeAssignor.class, CooperativeStickyAssignor.class),
                                        new ConfigDef.NonNullValidator(),
>>>>>>> 9494bebe
                                        Importance.MEDIUM,
                                        PARTITION_ASSIGNMENT_STRATEGY_DOC)
                                .define(METADATA_MAX_AGE_CONFIG,
                                        Type.LONG,
                                        5 * 60 * 1000,
                                        atLeast(0),
                                        Importance.LOW,
                                        CommonClientConfigs.METADATA_MAX_AGE_DOC)
                                .define(ENABLE_AUTO_COMMIT_CONFIG,
                                        Type.BOOLEAN,
                                        true,
                                        Importance.MEDIUM,
                                        ENABLE_AUTO_COMMIT_DOC)
                                .define(AUTO_COMMIT_INTERVAL_MS_CONFIG,
                                        Type.INT,
                                        5000,
                                        atLeast(0),
                                        Importance.LOW,
                                        AUTO_COMMIT_INTERVAL_MS_DOC)
                                .define(CLIENT_ID_CONFIG,
                                        Type.STRING,
                                        "", Importance.LOW, CommonClientConfigs.CLIENT_ID_DOC).define(CLIENT_RACK_CONFIG, Type.STRING, DEFAULT_CLIENT_RACK,
                                        Importance.LOW,
                                        CommonClientConfigs.CLIENT_RACK_DOC)
                                .define(MAX_PARTITION_FETCH_BYTES_CONFIG,
                                        Type.INT,
                                        DEFAULT_MAX_PARTITION_FETCH_BYTES,
                                        atLeast(0),
                                        Importance.HIGH,
                                        MAX_PARTITION_FETCH_BYTES_DOC)
                                .define(SEND_BUFFER_CONFIG,
                                        Type.INT,
                                        128 * 1024,
                                        atLeast(CommonClientConfigs.SEND_BUFFER_LOWER_BOUND),
                                        Importance.MEDIUM,
                                        CommonClientConfigs.SEND_BUFFER_DOC)
                                .define(RECEIVE_BUFFER_CONFIG,
                                        Type.INT,
                                        64 * 1024,
                                        atLeast(CommonClientConfigs.RECEIVE_BUFFER_LOWER_BOUND), Importance.MEDIUM, CommonClientConfigs.RECEIVE_BUFFER_DOC).define(FETCH_MIN_BYTES_CONFIG, Type.INT, DEFAULT_FETCH_MIN_BYTES, atLeast(0),
                                        Importance.HIGH,
                                        FETCH_MIN_BYTES_DOC)
                                .define(FETCH_MAX_BYTES_CONFIG,
                                        Type.INT,
                                        DEFAULT_FETCH_MAX_BYTES,
                                        atLeast(0), Importance.MEDIUM, FETCH_MAX_BYTES_DOC).define(FETCH_MAX_WAIT_MS_CONFIG, Type.INT, DEFAULT_FETCH_MAX_WAIT_MS, atLeast(0),
                                        Importance.LOW,
                                        FETCH_MAX_WAIT_MS_DOC)
                                .define(RECONNECT_BACKOFF_MS_CONFIG,
                                        Type.LONG,
                                        50L,
                                        atLeast(0L),
                                        Importance.LOW,
                                        CommonClientConfigs.RECONNECT_BACKOFF_MS_DOC)
                                .define(RECONNECT_BACKOFF_MAX_MS_CONFIG,
                                        Type.LONG,
                                        1000L,
                                        atLeast(0L),
                                        Importance.LOW,
                                        CommonClientConfigs.RECONNECT_BACKOFF_MAX_MS_DOC)
                                .define(RETRY_BACKOFF_MS_CONFIG,
                                        Type.LONG,
<<<<<<< HEAD
                                        100L,
                                        atLeast(0L), Importance.LOW, CommonClientConfigs.RETRY_BACKOFF_MS_DOC).define(AUTO_OFFSET_RESET_CONFIG, Type.STRING, OffsetResetStrategy.LATEST.toString(), in(Utils.enumOptions(OffsetResetStrategy.class)),
                                        Importance.MEDIUM,
                                        AUTO_OFFSET_RESET_DOC)
                                .define(CHECK_CRCS_CONFIG,
                                        Type.BOOLEAN, true, Importance.LOW, CHECK_CRCS_DOC).define(METRICS_SAMPLE_WINDOW_MS_CONFIG, Type.LONG, 30000, atLeast(0), Importance.LOW, CommonClientConfigs.METRICS_SAMPLE_WINDOW_MS_DOC).define(METRICS_NUM_SAMPLES_CONFIG, Type.INT, 2, atLeast(1), Importance.LOW, CommonClientConfigs.METRICS_NUM_SAMPLES_DOC).define(METRICS_RECORDING_LEVEL_CONFIG, Type.STRING, Sensor.RecordingLevel.INFO.toString(), in(Sensor.RecordingLevel.INFO.toString(), Sensor.RecordingLevel.DEBUG.toString(), Sensor.RecordingLevel.TRACE.toString()), Importance.LOW, CommonClientConfigs.METRICS_RECORDING_LEVEL_DOC).define(METRIC_REPORTER_CLASSES_CONFIG, Type.LIST, Collections.emptyList(), new ConfigDef.NonNullValidator(), Importance.LOW, CommonClientConfigs.METRIC_REPORTER_CLASSES_DOC).define(AUTO_INCLUDE_JMX_REPORTER_CONFIG, Type.BOOLEAN, true, Importance.LOW, CommonClientConfigs.AUTO_INCLUDE_JMX_REPORTER_DOC).define(KEY_DESERIALIZER_CLASS_CONFIG, Type.CLASS, Importance.HIGH, KEY_DESERIALIZER_CLASS_DOC).define(VALUE_DESERIALIZER_CLASS_CONFIG, Type.CLASS, Importance.HIGH, VALUE_DESERIALIZER_CLASS_DOC).define(REQUEST_TIMEOUT_MS_CONFIG, Type.INT, 30000, atLeast(0), Importance.MEDIUM, REQUEST_TIMEOUT_MS_DOC).define(DEFAULT_API_TIMEOUT_MS_CONFIG, Type.INT, 60 * 1000, atLeast(0), Importance.MEDIUM, CommonClientConfigs.DEFAULT_API_TIMEOUT_MS_DOC).define(SOCKET_CONNECTION_SETUP_TIMEOUT_MS_CONFIG, Type.LONG, CommonClientConfigs.DEFAULT_SOCKET_CONNECTION_SETUP_TIMEOUT_MS, Importance.MEDIUM, CommonClientConfigs.SOCKET_CONNECTION_SETUP_TIMEOUT_MS_DOC).define(SOCKET_CONNECTION_SETUP_TIMEOUT_MAX_MS_CONFIG, Type.LONG, CommonClientConfigs.DEFAULT_SOCKET_CONNECTION_SETUP_TIMEOUT_MAX_MS, Importance.MEDIUM,
=======
                                        CommonClientConfigs.DEFAULT_RETRY_BACKOFF_MS,
                                        atLeast(0L),
                                        Importance.LOW,
                                        CommonClientConfigs.RETRY_BACKOFF_MS_DOC)
                                .define(RETRY_BACKOFF_MAX_MS_CONFIG,
                                        Type.LONG,
                                        CommonClientConfigs.DEFAULT_RETRY_BACKOFF_MAX_MS,
                                        atLeast(0L),
                                        Importance.LOW,
                                        CommonClientConfigs.RETRY_BACKOFF_MAX_MS_DOC)
                                .define(ENABLE_METRICS_PUSH_CONFIG,
                                        Type.BOOLEAN,
                                        true,
                                        Importance.LOW,
                                        ENABLE_METRICS_PUSH_DOC)
                                .define(AUTO_OFFSET_RESET_CONFIG,
                                        Type.STRING,
                                        AutoOffsetResetStrategy.LATEST.name(),
                                        new AutoOffsetResetStrategy.Validator(),
                                        Importance.MEDIUM,
                                        AUTO_OFFSET_RESET_DOC)
                                .define(CHECK_CRCS_CONFIG,
                                        Type.BOOLEAN,
                                        true,
                                        Importance.LOW,
                                        CHECK_CRCS_DOC)
                                .define(METRICS_SAMPLE_WINDOW_MS_CONFIG,
                                        Type.LONG,
                                        30000,
                                        atLeast(0),
                                        Importance.LOW,
                                        CommonClientConfigs.METRICS_SAMPLE_WINDOW_MS_DOC)
                                .define(METRICS_NUM_SAMPLES_CONFIG,
                                        Type.INT,
                                        2,
                                        atLeast(1),
                                        Importance.LOW,
                                        CommonClientConfigs.METRICS_NUM_SAMPLES_DOC)
                                .define(METRICS_RECORDING_LEVEL_CONFIG,
                                        Type.STRING,
                                        Sensor.RecordingLevel.INFO.toString(),
                                        in(Sensor.RecordingLevel.INFO.toString(), Sensor.RecordingLevel.DEBUG.toString(), Sensor.RecordingLevel.TRACE.toString()),
                                        Importance.LOW,
                                        CommonClientConfigs.METRICS_RECORDING_LEVEL_DOC)
                                .define(METRIC_REPORTER_CLASSES_CONFIG,
                                        Type.LIST,
                                        JmxReporter.class.getName(),
                                        new ConfigDef.NonNullValidator(),
                                        Importance.LOW,
                                        CommonClientConfigs.METRIC_REPORTER_CLASSES_DOC)
                                .define(KEY_DESERIALIZER_CLASS_CONFIG,
                                        Type.CLASS,
                                        Importance.HIGH,
                                        KEY_DESERIALIZER_CLASS_DOC)
                                .define(VALUE_DESERIALIZER_CLASS_CONFIG,
                                        Type.CLASS,
                                        Importance.HIGH,
                                        VALUE_DESERIALIZER_CLASS_DOC)
                                .define(REQUEST_TIMEOUT_MS_CONFIG,
                                        Type.INT,
                                        30000,
                                        atLeast(0),
                                        Importance.MEDIUM,
                                        REQUEST_TIMEOUT_MS_DOC)
                                .define(DEFAULT_API_TIMEOUT_MS_CONFIG,
                                        Type.INT,
                                        60 * 1000,
                                        atLeast(0),
                                        Importance.MEDIUM,
                                        CommonClientConfigs.DEFAULT_API_TIMEOUT_MS_DOC)
                                .define(SOCKET_CONNECTION_SETUP_TIMEOUT_MS_CONFIG,
                                        Type.LONG,
                                        CommonClientConfigs.DEFAULT_SOCKET_CONNECTION_SETUP_TIMEOUT_MS,
                                        Importance.MEDIUM,
                                        CommonClientConfigs.SOCKET_CONNECTION_SETUP_TIMEOUT_MS_DOC)
                                .define(SOCKET_CONNECTION_SETUP_TIMEOUT_MAX_MS_CONFIG,
                                        Type.LONG,
                                        CommonClientConfigs.DEFAULT_SOCKET_CONNECTION_SETUP_TIMEOUT_MAX_MS,
                                        Importance.MEDIUM,
>>>>>>> 9494bebe
                                        CommonClientConfigs.SOCKET_CONNECTION_SETUP_TIMEOUT_MAX_MS_DOC)
                                /* default is set to be a bit lower than the server default (10 min), to avoid both client and server closing connection at same time */
                                .define(CONNECTIONS_MAX_IDLE_MS_CONFIG,
                                        Type.LONG,
                                        9 * 60 * 1000,
                                        Importance.MEDIUM,
<<<<<<< HEAD
                                        CommonClientConfigs.CONNECTIONS_MAX_IDLE_MS_DOC).define(INTERCEPTOR_CLASSES_CONFIG, Type.LIST, Collections.emptyList(), new ConfigDef.NonNullValidator(), Importance.LOW, INTERCEPTOR_CLASSES_DOC).define(MAX_POLL_RECORDS_CONFIG, Type.INT, DEFAULT_MAX_POLL_RECORDS, atLeast(1), Importance.MEDIUM, MAX_POLL_RECORDS_DOC).define(MAX_POLL_INTERVAL_MS_CONFIG, Type.INT, 300000, atLeast(1), Importance.MEDIUM, MAX_POLL_INTERVAL_MS_DOC).define(EXCLUDE_INTERNAL_TOPICS_CONFIG, Type.BOOLEAN, DEFAULT_EXCLUDE_INTERNAL_TOPICS, Importance.MEDIUM, EXCLUDE_INTERNAL_TOPICS_DOC).defineInternal(LEAVE_GROUP_ON_CLOSE_CONFIG, Type.BOOLEAN, true, Importance.LOW).defineInternal(THROW_ON_FETCH_STABLE_OFFSET_UNSUPPORTED, Type.BOOLEAN, false, Importance.LOW).define(ISOLATION_LEVEL_CONFIG, Type.STRING, DEFAULT_ISOLATION_LEVEL, in(IsolationLevel.READ_COMMITTED.toString().toLowerCase(Locale.ROOT), IsolationLevel.READ_UNCOMMITTED.toString().toLowerCase(Locale.ROOT)), Importance.MEDIUM, ISOLATION_LEVEL_DOC).define(ALLOW_AUTO_CREATE_TOPICS_CONFIG, Type.BOOLEAN, DEFAULT_ALLOW_AUTO_CREATE_TOPICS, Importance.MEDIUM, ALLOW_AUTO_CREATE_TOPICS_DOC)
                // security support
                .define(SECURITY_PROVIDERS_CONFIG, Type.STRING, null, Importance.LOW, SECURITY_PROVIDERS_DOC).define(CommonClientConfigs.SECURITY_PROTOCOL_CONFIG, Type.STRING, CommonClientConfigs.DEFAULT_SECURITY_PROTOCOL, ConfigDef.CaseInsensitiveValidString.in(Utils.enumOptions(SecurityProtocol.class)), Importance.MEDIUM, CommonClientConfigs.SECURITY_PROTOCOL_DOC).withClientSslSupport().withClientSaslSupport();
=======
                                        CommonClientConfigs.CONNECTIONS_MAX_IDLE_MS_DOC)
                                .define(INTERCEPTOR_CLASSES_CONFIG,
                                        Type.LIST,
                                        Collections.emptyList(),
                                        new ConfigDef.NonNullValidator(),
                                        Importance.LOW,
                                        INTERCEPTOR_CLASSES_DOC)
                                .define(MAX_POLL_RECORDS_CONFIG,
                                        Type.INT,
                                        DEFAULT_MAX_POLL_RECORDS,
                                        atLeast(1),
                                        Importance.MEDIUM,
                                        MAX_POLL_RECORDS_DOC)
                                .define(MAX_POLL_INTERVAL_MS_CONFIG,
                                        Type.INT,
                                        300000,
                                        atLeast(1),
                                        Importance.MEDIUM,
                                        MAX_POLL_INTERVAL_MS_DOC)
                                .define(EXCLUDE_INTERNAL_TOPICS_CONFIG,
                                        Type.BOOLEAN,
                                        DEFAULT_EXCLUDE_INTERNAL_TOPICS,
                                        Importance.MEDIUM,
                                        EXCLUDE_INTERNAL_TOPICS_DOC)
                                .defineInternal(LEAVE_GROUP_ON_CLOSE_CONFIG,
                                        Type.BOOLEAN,
                                        true,
                                        Importance.LOW)
                                .defineInternal(THROW_ON_FETCH_STABLE_OFFSET_UNSUPPORTED,
                                        Type.BOOLEAN,
                                        false,
                                        Importance.LOW)
                                .define(ISOLATION_LEVEL_CONFIG,
                                        Type.STRING,
                                        DEFAULT_ISOLATION_LEVEL,
                                        in(IsolationLevel.READ_COMMITTED.toString(), IsolationLevel.READ_UNCOMMITTED.toString()),
                                        Importance.MEDIUM,
                                        ISOLATION_LEVEL_DOC)
                                .define(ALLOW_AUTO_CREATE_TOPICS_CONFIG,
                                        Type.BOOLEAN,
                                        DEFAULT_ALLOW_AUTO_CREATE_TOPICS,
                                        Importance.MEDIUM,
                                        ALLOW_AUTO_CREATE_TOPICS_DOC)
                                .define(GROUP_PROTOCOL_CONFIG,
                                        Type.STRING,
                                        DEFAULT_GROUP_PROTOCOL,
                                        ConfigDef.CaseInsensitiveValidString.in(Utils.enumOptions(GroupProtocol.class)),
                                        Importance.HIGH,
                                        GROUP_PROTOCOL_DOC)
                                .define(GROUP_REMOTE_ASSIGNOR_CONFIG,
                                        Type.STRING,
                                        DEFAULT_GROUP_REMOTE_ASSIGNOR,
                                        Importance.MEDIUM,
                                        GROUP_REMOTE_ASSIGNOR_DOC)
                                // security support
                                .define(SECURITY_PROVIDERS_CONFIG,
                                        Type.STRING,
                                        null,
                                        Importance.LOW,
                                        SECURITY_PROVIDERS_DOC)
                                .define(CommonClientConfigs.SECURITY_PROTOCOL_CONFIG,
                                        Type.STRING,
                                        CommonClientConfigs.DEFAULT_SECURITY_PROTOCOL,
                                        ConfigDef.CaseInsensitiveValidString
                                                .in(Utils.enumOptions(SecurityProtocol.class)),
                                        Importance.MEDIUM,
                                        CommonClientConfigs.SECURITY_PROTOCOL_DOC)
                                .withClientSslSupport()
                                .withClientSaslSupport()
                                .define(CommonClientConfigs.METADATA_RECOVERY_STRATEGY_CONFIG,
                                        Type.STRING,
                                        CommonClientConfigs.DEFAULT_METADATA_RECOVERY_STRATEGY,
                                        ConfigDef.CaseInsensitiveValidString
                                                .in(Utils.enumOptions(MetadataRecoveryStrategy.class)),
                                        Importance.LOW,
                                        CommonClientConfigs.METADATA_RECOVERY_STRATEGY_DOC)
                                .define(CommonClientConfigs.METADATA_RECOVERY_REBOOTSTRAP_TRIGGER_MS_CONFIG,
                                        Type.LONG,
                                        CommonClientConfigs.DEFAULT_METADATA_RECOVERY_REBOOTSTRAP_TRIGGER_MS,
                                        atLeast(0),
                                        Importance.LOW,
                                        CommonClientConfigs.METADATA_RECOVERY_REBOOTSTRAP_TRIGGER_MS_DOC);

>>>>>>> 9494bebe
    }

    @Override
    protected Map<String, Object> postProcessParsedConfig(final Map<String, Object> parsedValues) {
        CommonClientConfigs.postValidateSaslMechanismConfig(this);
        CommonClientConfigs.warnDisablingExponentialBackoff(this);
        Map<String, Object> refinedConfigs = CommonClientConfigs.postProcessReconnectBackoffConfigs(this, parsedValues);
        maybeOverrideClientId(refinedConfigs);
        maybeOverrideEnableAutoCommit(refinedConfigs);
        checkUnsupportedConfigs();
        return refinedConfigs;
    }

    private void maybeOverrideClientId(Map<String, Object> configs) {
        final String clientId = this.getString(CLIENT_ID_CONFIG);
        if (clientId == null || clientId.isEmpty()) {
            final String groupId = this.getString(GROUP_ID_CONFIG);
            String groupInstanceId = this.getString(GROUP_INSTANCE_ID_CONFIG);
            if (groupInstanceId != null)
                JoinGroupRequest.validateGroupInstanceId(groupInstanceId);

            String groupInstanceIdPart = groupInstanceId != null ? groupInstanceId : CONSUMER_CLIENT_ID_SEQUENCE.getAndIncrement() + "";
            String generatedClientId = String.format("consumer-%s-%s", groupId, groupInstanceIdPart);
            configs.put(CLIENT_ID_CONFIG, generatedClientId);
        }
    }

<<<<<<< HEAD
    protected static Map<String, Object> appendDeserializerToConfig(Map<String, Object> configs, Deserializer<?> keyDeserializer, Deserializer<?> valueDeserializer) {
=======
    public static Map<String, Object> appendDeserializerToConfig(Map<String, Object> configs,
                                                                 Deserializer<?> keyDeserializer,
                                                                 Deserializer<?> valueDeserializer) {
>>>>>>> 9494bebe
        // validate deserializer configuration, if the passed deserializer instance is null, the user must explicitly set a valid deserializer configuration value
        Map<String, Object> newConfigs = new HashMap<>(configs);
        if (keyDeserializer != null)
            newConfigs.put(KEY_DESERIALIZER_CLASS_CONFIG, keyDeserializer.getClass());
        else if (newConfigs.get(KEY_DESERIALIZER_CLASS_CONFIG) == null)
            throw new ConfigException(KEY_DESERIALIZER_CLASS_CONFIG, null, "must be non-null.");
        if (valueDeserializer != null)
            newConfigs.put(VALUE_DESERIALIZER_CLASS_CONFIG, valueDeserializer.getClass());
        else if (newConfigs.get(VALUE_DESERIALIZER_CLASS_CONFIG) == null)
            throw new ConfigException(VALUE_DESERIALIZER_CLASS_CONFIG, null, "must be non-null.");
        return newConfigs;
    }

    private void maybeOverrideEnableAutoCommit(Map<String, Object> configs) {
        Optional<String> groupId = Optional.ofNullable(getString(CommonClientConfigs.GROUP_ID_CONFIG));
        Map<String, Object> originals = originals();
        boolean enableAutoCommit = originals.containsKey(ENABLE_AUTO_COMMIT_CONFIG) ? getBoolean(ENABLE_AUTO_COMMIT_CONFIG) : false;
        if (groupId.isEmpty()) { // overwrite in case of default group id where the config is not explicitly provided
            if (!originals.containsKey(ENABLE_AUTO_COMMIT_CONFIG)) {
                configs.put(ENABLE_AUTO_COMMIT_CONFIG, false);
            } else if (enableAutoCommit) {
                throw new InvalidConfigurationException(ENABLE_AUTO_COMMIT_CONFIG + " cannot be set to true when default group id (null) is used.");
            }
        }
    }

    private void checkUnsupportedConfigs() {
        String groupProtocol = getString(GROUP_PROTOCOL_CONFIG);
        if (GroupProtocol.CLASSIC.name().equalsIgnoreCase(groupProtocol)) {
            checkUnsupportedConfigs(GroupProtocol.CLASSIC, CLASSIC_PROTOCOL_UNSUPPORTED_CONFIGS);
        } else if (GroupProtocol.CONSUMER.name().equalsIgnoreCase(groupProtocol)) {
            checkUnsupportedConfigs(GroupProtocol.CONSUMER, CONSUMER_PROTOCOL_UNSUPPORTED_CONFIGS);
        }
    }

    private void checkUnsupportedConfigs(GroupProtocol groupProtocol, List<String> unsupportedConfigs) {
        if (getString(GROUP_PROTOCOL_CONFIG).equalsIgnoreCase(groupProtocol.name())) {
            List<String> invalidConfigs = new ArrayList<>();
            unsupportedConfigs.forEach(configName -> {
                Object config = originals().get(configName);
                if (config != null && !Utils.isBlank(config.toString())) {
                    invalidConfigs.add(configName);
                }
            });
            if (!invalidConfigs.isEmpty()) {
                throw new ConfigException(String.join(", ", invalidConfigs) +
                        " cannot be set when " + GROUP_PROTOCOL_CONFIG + "=" + groupProtocol.name());
            }
        }
    }

    public ConsumerConfig(Properties props) {
        super(CONFIG, props);
    }

    public ConsumerConfig(Map<String, Object> props) {
        super(CONFIG, props);
    }

    protected ConsumerConfig(Map<?, ?> props, boolean doLog) {
        super(CONFIG, props, doLog);
    }

    public static Set<String> configNames() {
        return CONFIG.names();
    }

    public static ConfigDef configDef() {
        return new ConfigDef(CONFIG);
    }

    public static void main(String[] args) {
        System.out.println(CONFIG.toHtml(4, config -> "consumerconfigs_" + config));
    }

}<|MERGE_RESOLUTION|>--- conflicted
+++ resolved
@@ -35,9 +35,6 @@
 import org.apache.kafka.common.serialization.Deserializer;
 import org.apache.kafka.common.utils.Utils;
 
-<<<<<<< HEAD
-import java.util.*;
-=======
 import java.util.ArrayList;
 import java.util.Collections;
 import java.util.HashMap;
@@ -47,7 +44,6 @@
 import java.util.Optional;
 import java.util.Properties;
 import java.util.Set;
->>>>>>> 9494bebe
 import java.util.concurrent.atomic.AtomicInteger;
 
 import static org.apache.kafka.clients.consumer.CooperativeStickyAssignor.COOPERATIVE_STICKY_ASSIGNOR_NAME;
@@ -65,16 +61,12 @@
 
     // a list contains all the assignor names that only assign subscribed topics to consumer. Should be updated when new assignor added.
     // This is to help optimize ConsumerCoordinator#performAssignment method
-<<<<<<< HEAD
-    public static final List<String> ASSIGN_FROM_SUBSCRIBED_ASSIGNORS = Collections.unmodifiableList(Arrays.asList(RANGE_ASSIGNOR_NAME, ROUNDROBIN_ASSIGNOR_NAME, STICKY_ASSIGNOR_NAME, COOPERATIVE_STICKY_ASSIGNOR_NAME));
-=======
     public static final List<String> ASSIGN_FROM_SUBSCRIBED_ASSIGNORS = List.of(
             RANGE_ASSIGNOR_NAME, 
             ROUNDROBIN_ASSIGNOR_NAME, 
             STICKY_ASSIGNOR_NAME, 
             COOPERATIVE_STICKY_ASSIGNOR_NAME
     );
->>>>>>> 9494bebe
 
     /*
      * NOTE: DO NOT CHANGE EITHER CONFIG STRINGS OR THEIR JAVA VARIABLE NAMES AS
@@ -93,16 +85,14 @@
     public static final String GROUP_INSTANCE_ID_CONFIG = CommonClientConfigs.GROUP_INSTANCE_ID_CONFIG;
     private static final String GROUP_INSTANCE_ID_DOC = CommonClientConfigs.GROUP_INSTANCE_ID_DOC;
 
-    /**
-     * <code>max.poll.records</code>
-     */
+    /** <code>max.poll.records</code> */
     public static final String MAX_POLL_RECORDS_CONFIG = "max.poll.records";
-    private static final String MAX_POLL_RECORDS_DOC = "The maximum number of records returned in a single call to poll()." + " Note, that <code>" + MAX_POLL_RECORDS_CONFIG + "</code> does not impact the underlying fetching behavior." + " The consumer will cache the records from each fetch request and returns them incrementally from each poll.";
+    private static final String MAX_POLL_RECORDS_DOC = "The maximum number of records returned in a single call to poll()."
+        + " Note, that <code>" + MAX_POLL_RECORDS_CONFIG + "</code> does not impact the underlying fetching behavior."
+        + " The consumer will cache the records from each fetch request and returns them incrementally from each poll.";
     public static final int DEFAULT_MAX_POLL_RECORDS = 500;
 
-    /**
-     * <code>max.poll.interval.ms</code>
-     */
+    /** <code>max.poll.interval.ms</code> */
     public static final String MAX_POLL_INTERVAL_MS_CONFIG = CommonClientConfigs.MAX_POLL_INTERVAL_MS_CONFIG;
     private static final String MAX_POLL_INTERVAL_MS_DOC = CommonClientConfigs.MAX_POLL_INTERVAL_MS_DOC;
     /**
@@ -140,9 +130,7 @@
      */
     public static final String BOOTSTRAP_SERVERS_CONFIG = CommonClientConfigs.BOOTSTRAP_SERVERS_CONFIG;
 
-    /**
-     * <code>client.dns.lookup</code>
-     */
+    /** <code>client.dns.lookup</code> */
     public static final String CLIENT_DNS_LOOKUP_CONFIG = CommonClientConfigs.CLIENT_DNS_LOOKUP_CONFIG;
 
     /**
@@ -161,15 +149,26 @@
      * <code>partition.assignment.strategy</code>
      */
     public static final String PARTITION_ASSIGNMENT_STRATEGY_CONFIG = "partition.assignment.strategy";
-    private static final String PARTITION_ASSIGNMENT_STRATEGY_DOC = "A list of class names or class types, " + "ordered by preference, of supported partition assignment strategies that the client will use to distribute " + "partition ownership amongst consumer instances when group management is used. Available options are:" + "<ul>" + "<li><code>org.apache.kafka.clients.consumer.RangeAssignor</code>: Assigns partitions on a per-topic basis.</li>" + "<li><code>org.apache.kafka.clients.consumer.RoundRobinAssignor</code>: Assigns partitions to consumers in a round-robin fashion.</li>" + "<li><code>org.apache.kafka.clients.consumer.StickyAssignor</code>: Guarantees an assignment that is " + "maximally balanced while preserving as many existing partition assignments as possible.</li>" + "<li><code>org.apache.kafka.clients.consumer.CooperativeStickyAssignor</code>: Follows the same StickyAssignor " + "logic, but allows for cooperative rebalancing.</li>" + "</ul>" + "<p>The default assignor is [RangeAssignor, CooperativeStickyAssignor], which will use the RangeAssignor by default, " + "but allows upgrading to the CooperativeStickyAssignor with just a single rolling bounce that removes the RangeAssignor from the list.</p>" + "<p>Implementing the <code>org.apache.kafka.clients.consumer.ConsumerPartitionAssignor</code> " + "interface allows you to plug in a custom assignment strategy.</p>";
+    private static final String PARTITION_ASSIGNMENT_STRATEGY_DOC = "A list of class names or class types, " +
+        "ordered by preference, of supported partition assignment strategies that the client will use to distribute " +
+        "partition ownership amongst consumer instances when group management is used. Available options are:" +
+        "<ul>" +
+        "<li><code>org.apache.kafka.clients.consumer.RangeAssignor</code>: Assigns partitions on a per-topic basis.</li>" +
+        "<li><code>org.apache.kafka.clients.consumer.RoundRobinAssignor</code>: Assigns partitions to consumers in a round-robin fashion.</li>" +
+        "<li><code>org.apache.kafka.clients.consumer.StickyAssignor</code>: Guarantees an assignment that is " +
+        "maximally balanced while preserving as many existing partition assignments as possible.</li>" +
+        "<li><code>org.apache.kafka.clients.consumer.CooperativeStickyAssignor</code>: Follows the same StickyAssignor " +
+        "logic, but allows for cooperative rebalancing.</li>" +
+        "</ul>" +
+        "<p>The default assignor is [RangeAssignor, CooperativeStickyAssignor], which will use the RangeAssignor by default, " +
+        "but allows upgrading to the CooperativeStickyAssignor with just a single rolling bounce that removes the RangeAssignor from the list.</p>" +
+        "<p>Implementing the <code>org.apache.kafka.clients.consumer.ConsumerPartitionAssignor</code> " +
+        "interface allows you to plug in a custom assignment strategy.</p>";
 
     /**
      * <code>auto.offset.reset</code>
      */
     public static final String AUTO_OFFSET_RESET_CONFIG = "auto.offset.reset";
-<<<<<<< HEAD
-    public static final String AUTO_OFFSET_RESET_DOC = "What to do when there is no initial offset in Kafka or if the current offset does not exist any more on the server " + "(e.g. because that data has been deleted): " + "<ul><li>earliest: automatically reset the offset to the earliest offset" + "<li>latest: automatically reset the offset to the latest offset</li>" + "<li>none: throw exception to the consumer if no previous offset is found for the consumer's group</li>" + "<li>anything else: throw exception to the consumer.</li></ul>" + "<p>Note that altering partition numbers while setting this config to latest may cause message delivery loss since " + "producers could start to send messages to newly added partitions (i.e. no initial offsets exist yet) before consumers reset their offsets.";
-=======
     public static final String AUTO_OFFSET_RESET_DOC = "What to do when there is no initial offset in Kafka or if the current offset does not exist any more on the server " +
             "(e.g. because that data has been deleted): " +
             "<ul><li>earliest: automatically reset the offset to the earliest offset</li>" +
@@ -180,7 +179,6 @@
             "<li>anything else: throw exception to the consumer.</li></ul>" +
             "<p>Note that altering partition numbers while setting this config to latest may cause message delivery loss since " +
             "producers could start to send messages to newly added partitions (i.e. no initial offsets exist yet) before consumers reset their offsets.";
->>>>>>> 9494bebe
 
     /**
      * <code>fetch.min.bytes</code>
@@ -193,7 +191,11 @@
      * <code>fetch.max.bytes</code>
      */
     public static final String FETCH_MAX_BYTES_CONFIG = "fetch.max.bytes";
-    private static final String FETCH_MAX_BYTES_DOC = "The maximum amount of data the server should return for a fetch request. " + "Records are fetched in batches by the consumer, and if the first record batch in the first non-empty partition of the fetch is larger than " + "this value, the record batch will still be returned to ensure that the consumer can make progress. As such, this is not a absolute maximum. " + "The maximum record batch size accepted by the broker is defined via <code>message.max.bytes</code> (broker config) or " + "<code>max.message.bytes</code> (topic config). Note that the consumer performs multiple fetches in parallel.";
+    private static final String FETCH_MAX_BYTES_DOC = "The maximum amount of data the server should return for a fetch request. " +
+            "Records are fetched in batches by the consumer, and if the first record batch in the first non-empty partition of the fetch is larger than " +
+            "this value, the record batch will still be returned to ensure that the consumer can make progress. As such, this is not a absolute maximum. " +
+            "The maximum record batch size accepted by the broker is defined via <code>message.max.bytes</code> (broker config) or " +
+            "<code>max.message.bytes</code> (topic config). Note that the consumer performs multiple fetches in parallel.";
     public static final int DEFAULT_FETCH_MAX_BYTES = 50 * 1024 * 1024;
 
     /**
@@ -285,70 +287,46 @@
     public static final String METRIC_REPORTER_CLASSES_CONFIG = CommonClientConfigs.METRIC_REPORTER_CLASSES_CONFIG;
 
     /**
-<<<<<<< HEAD
-     * <code>auto.include.jmx.reporter</code>
-     */
-    @Deprecated
-    public static final String AUTO_INCLUDE_JMX_REPORTER_CONFIG = CommonClientConfigs.AUTO_INCLUDE_JMX_REPORTER_CONFIG;
-
-    /**
-=======
->>>>>>> 9494bebe
      * <code>check.crcs</code>
      */
     public static final String CHECK_CRCS_CONFIG = "check.crcs";
     private static final String CHECK_CRCS_DOC = "Automatically check the CRC32 of the records consumed. This ensures no on-the-wire or on-disk corruption to the messages occurred. This check adds some overhead, so it may be disabled in cases seeking extreme performance.";
 
-    /**
-     * <code>key.deserializer</code>
-     */
+    /** <code>key.deserializer</code> */
     public static final String KEY_DESERIALIZER_CLASS_CONFIG = "key.deserializer";
     public static final String KEY_DESERIALIZER_CLASS_DOC = "Deserializer class for key that implements the <code>org.apache.kafka.common.serialization.Deserializer</code> interface.";
 
-    /**
-     * <code>value.deserializer</code>
-     */
+    /** <code>value.deserializer</code> */
     public static final String VALUE_DESERIALIZER_CLASS_CONFIG = "value.deserializer";
     public static final String VALUE_DESERIALIZER_CLASS_DOC = "Deserializer class for value that implements the <code>org.apache.kafka.common.serialization.Deserializer</code> interface.";
 
-    /**
-     * <code>socket.connection.setup.timeout.ms</code>
-     */
+    /** <code>socket.connection.setup.timeout.ms</code> */
     public static final String SOCKET_CONNECTION_SETUP_TIMEOUT_MS_CONFIG = CommonClientConfigs.SOCKET_CONNECTION_SETUP_TIMEOUT_MS_CONFIG;
 
-    /**
-     * <code>socket.connection.setup.timeout.max.ms</code>
-     */
+    /** <code>socket.connection.setup.timeout.max.ms</code> */
     public static final String SOCKET_CONNECTION_SETUP_TIMEOUT_MAX_MS_CONFIG = CommonClientConfigs.SOCKET_CONNECTION_SETUP_TIMEOUT_MAX_MS_CONFIG;
 
-    /**
-     * <code>connections.max.idle.ms</code>
-     */
+    /** <code>connections.max.idle.ms</code> */
     public static final String CONNECTIONS_MAX_IDLE_MS_CONFIG = CommonClientConfigs.CONNECTIONS_MAX_IDLE_MS_CONFIG;
 
-    /**
-     * <code>request.timeout.ms</code>
-     */
+    /** <code>request.timeout.ms</code> */
     public static final String REQUEST_TIMEOUT_MS_CONFIG = CommonClientConfigs.REQUEST_TIMEOUT_MS_CONFIG;
     private static final String REQUEST_TIMEOUT_MS_DOC = CommonClientConfigs.REQUEST_TIMEOUT_MS_DOC;
 
-    /**
-     * <code>default.api.timeout.ms</code>
-     */
+    /** <code>default.api.timeout.ms</code> */
     public static final String DEFAULT_API_TIMEOUT_MS_CONFIG = CommonClientConfigs.DEFAULT_API_TIMEOUT_MS_CONFIG;
 
-    /**
-     * <code>interceptor.classes</code>
-     */
+    /** <code>interceptor.classes</code> */
     public static final String INTERCEPTOR_CLASSES_CONFIG = "interceptor.classes";
-    public static final String INTERCEPTOR_CLASSES_DOC = "A list of classes to use as interceptors. " + "Implementing the <code>org.apache.kafka.clients.consumer.ConsumerInterceptor</code> interface allows you to intercept (and possibly mutate) records " + "received by the consumer. By default, there are no interceptors.";
-
-
-    /**
-     * <code>exclude.internal.topics</code>
-     */
+    public static final String INTERCEPTOR_CLASSES_DOC = "A list of classes to use as interceptors. "
+                                                        + "Implementing the <code>org.apache.kafka.clients.consumer.ConsumerInterceptor</code> interface allows you to intercept (and possibly mutate) records "
+                                                        + "received by the consumer. By default, there are no interceptors.";
+
+
+    /** <code>exclude.internal.topics</code> */
     public static final String EXCLUDE_INTERNAL_TOPICS_CONFIG = "exclude.internal.topics";
-    private static final String EXCLUDE_INTERNAL_TOPICS_DOC = "Whether internal topics matching a subscribed pattern should " + "be excluded from the subscription. It is always possible to explicitly subscribe to an internal topic.";
+    private static final String EXCLUDE_INTERNAL_TOPICS_DOC = "Whether internal topics matching a subscribed pattern should " +
+            "be excluded from the subscription. It is always possible to explicitly subscribe to an internal topic.";
     public static final boolean DEFAULT_EXCLUDE_INTERNAL_TOPICS = true;
 
     /**
@@ -358,6 +336,7 @@
      *
      * <p>
      * Note: this is an internal configuration and could be changed in the future in a backward incompatible way
+     *
      */
     static final String LEAVE_GROUP_ON_CLOSE_CONFIG = "internal.leave.group.on.close";
 
@@ -371,29 +350,28 @@
      *
      * <p>
      * Note: this is an internal configuration and could be changed in the future in a backward incompatible way
+     *
      */
     static final String THROW_ON_FETCH_STABLE_OFFSET_UNSUPPORTED = "internal.throw.on.fetch.stable.offset.unsupported";
 
-    /**
-     * <code>isolation.level</code>
-     */
+    /** <code>isolation.level</code> */
     public static final String ISOLATION_LEVEL_CONFIG = "isolation.level";
-    public static final String ISOLATION_LEVEL_DOC = "Controls how to read messages written transactionally. If set to <code>read_committed</code>, consumer.poll() will only return" + " transactional messages which have been committed. If set to <code>read_uncommitted</code> (the default), consumer.poll() will return all messages, even transactional messages" + " which have been aborted. Non-transactional messages will be returned unconditionally in either mode. <p>Messages will always be returned in offset order. Hence, in " + " <code>read_committed</code> mode, consumer.poll() will only return messages up to the last stable offset (LSO), which is the one less than the offset of the first open transaction." + " In particular any messages appearing after messages belonging to ongoing transactions will be withheld until the relevant transaction has been completed. As a result, <code>read_committed</code>" + " consumers will not be able to read up to the high watermark when there are in flight transactions.</p><p> Further, when in <code>read_committed</code> the seekToEnd method will" + " return the LSO</p>";
+    public static final String ISOLATION_LEVEL_DOC = "Controls how to read messages written transactionally. If set to <code>read_committed</code>, consumer.poll() will only return" +
+            " transactional messages which have been committed. If set to <code>read_uncommitted</code> (the default), consumer.poll() will return all messages, even transactional messages" +
+            " which have been aborted. Non-transactional messages will be returned unconditionally in either mode. <p>Messages will always be returned in offset order. Hence, in " +
+            " <code>read_committed</code> mode, consumer.poll() will only return messages up to the last stable offset (LSO), which is the one less than the offset of the first open transaction." +
+            " In particular any messages appearing after messages belonging to ongoing transactions will be withheld until the relevant transaction has been completed. As a result, <code>read_committed</code>" +
+            " consumers will not be able to read up to the high watermark when there are in flight transactions.</p><p> Further, when in <code>read_committed</code> the seekToEnd method will" +
+            " return the LSO</p>";
 
     public static final String DEFAULT_ISOLATION_LEVEL = IsolationLevel.READ_UNCOMMITTED.toString();
 
-    /**
-     * <code>allow.auto.create.topics</code>
-     */
+    /** <code>allow.auto.create.topics</code> */
     public static final String ALLOW_AUTO_CREATE_TOPICS_CONFIG = "allow.auto.create.topics";
-<<<<<<< HEAD
-    private static final String ALLOW_AUTO_CREATE_TOPICS_DOC = "Allow automatic topic creation on the broker when" + " subscribing to or assigning a topic. A topic being subscribed to will be automatically created only if the" + " broker allows for it using `auto.create.topics.enable` broker configuration. This configuration must" + " be set to `false` when using brokers older than 0.11.0";
-=======
     private static final String ALLOW_AUTO_CREATE_TOPICS_DOC = "Allow automatic topic creation on the broker when" +
             " subscribing to or assigning a topic. A topic being subscribed to will be automatically created only if the" +
             " broker allows for it using `auto.create.topics.enable` broker configuration. This configuration must" +
             " be set to `true` when using brokers older than 0.11.0";
->>>>>>> 9494bebe
     public static final boolean DEFAULT_ALLOW_AUTO_CREATE_TOPICS = true;
 
     /**
@@ -421,12 +399,33 @@
     );
     
     static {
-        CONFIG = new ConfigDef().define(BOOTSTRAP_SERVERS_CONFIG, Type.LIST, Collections.emptyList(), new ConfigDef.NonNullValidator(), Importance.HIGH, CommonClientConfigs.BOOTSTRAP_SERVERS_DOC).define(CLIENT_DNS_LOOKUP_CONFIG, Type.STRING, ClientDnsLookup.USE_ALL_DNS_IPS.toString(), in(ClientDnsLookup.USE_ALL_DNS_IPS.toString(), ClientDnsLookup.RESOLVE_CANONICAL_BOOTSTRAP_SERVERS_ONLY.toString()), Importance.MEDIUM, CommonClientConfigs.CLIENT_DNS_LOOKUP_DOC).define(GROUP_ID_CONFIG, Type.STRING, null, Importance.HIGH, GROUP_ID_DOC).define(GROUP_INSTANCE_ID_CONFIG, Type.STRING, null, new ConfigDef.NonEmptyString(), Importance.MEDIUM, GROUP_INSTANCE_ID_DOC).define(SESSION_TIMEOUT_MS_CONFIG, Type.INT, 45000, Importance.HIGH, SESSION_TIMEOUT_MS_DOC)
+        CONFIG = new ConfigDef().define(BOOTSTRAP_SERVERS_CONFIG,
+                                        Type.LIST,
+                                        Collections.emptyList(),
+                                        new ConfigDef.NonNullValidator(),
+                                        Importance.HIGH,
+                                        CommonClientConfigs.BOOTSTRAP_SERVERS_DOC)
+                                .define(CLIENT_DNS_LOOKUP_CONFIG,
+                                        Type.STRING,
+                                        ClientDnsLookup.USE_ALL_DNS_IPS.toString(),
+                                        in(ClientDnsLookup.USE_ALL_DNS_IPS.toString(),
+                                           ClientDnsLookup.RESOLVE_CANONICAL_BOOTSTRAP_SERVERS_ONLY.toString()),
+                                        Importance.MEDIUM,
+                                        CommonClientConfigs.CLIENT_DNS_LOOKUP_DOC)
+                                .define(GROUP_ID_CONFIG, Type.STRING, null, Importance.HIGH, GROUP_ID_DOC)
+                                .define(GROUP_INSTANCE_ID_CONFIG,
+                                        Type.STRING,
+                                        null,
+                                        new ConfigDef.NonEmptyString(),
+                                        Importance.MEDIUM,
+                                        GROUP_INSTANCE_ID_DOC)
+                                .define(SESSION_TIMEOUT_MS_CONFIG,
+                                        Type.INT,
+                                        45000,
+                                        Importance.HIGH,
+                                        SESSION_TIMEOUT_MS_DOC)
                                 .define(HEARTBEAT_INTERVAL_MS_CONFIG,
                                         Type.INT,
-<<<<<<< HEAD
-                                        3000, Importance.HIGH, HEARTBEAT_INTERVAL_MS_DOC).define(PARTITION_ASSIGNMENT_STRATEGY_CONFIG, Type.LIST, Arrays.asList(RangeAssignor.class, CooperativeStickyAssignor.class), new ConfigDef.NonNullValidator(),
-=======
                                         3000,
                                         Importance.HIGH,
                                         HEARTBEAT_INTERVAL_MS_DOC)
@@ -434,7 +433,6 @@
                                         Type.LIST,
                                         List.of(RangeAssignor.class, CooperativeStickyAssignor.class),
                                         new ConfigDef.NonNullValidator(),
->>>>>>> 9494bebe
                                         Importance.MEDIUM,
                                         PARTITION_ASSIGNMENT_STRATEGY_DOC)
                                 .define(METADATA_MAX_AGE_CONFIG,
@@ -456,7 +454,12 @@
                                         AUTO_COMMIT_INTERVAL_MS_DOC)
                                 .define(CLIENT_ID_CONFIG,
                                         Type.STRING,
-                                        "", Importance.LOW, CommonClientConfigs.CLIENT_ID_DOC).define(CLIENT_RACK_CONFIG, Type.STRING, DEFAULT_CLIENT_RACK,
+                                        "",
+                                        Importance.LOW,
+                                        CommonClientConfigs.CLIENT_ID_DOC)
+                                .define(CLIENT_RACK_CONFIG,
+                                        Type.STRING,
+                                        DEFAULT_CLIENT_RACK,
                                         Importance.LOW,
                                         CommonClientConfigs.CLIENT_RACK_DOC)
                                 .define(MAX_PARTITION_FETCH_BYTES_CONFIG,
@@ -474,13 +477,25 @@
                                 .define(RECEIVE_BUFFER_CONFIG,
                                         Type.INT,
                                         64 * 1024,
-                                        atLeast(CommonClientConfigs.RECEIVE_BUFFER_LOWER_BOUND), Importance.MEDIUM, CommonClientConfigs.RECEIVE_BUFFER_DOC).define(FETCH_MIN_BYTES_CONFIG, Type.INT, DEFAULT_FETCH_MIN_BYTES, atLeast(0),
+                                        atLeast(CommonClientConfigs.RECEIVE_BUFFER_LOWER_BOUND),
+                                        Importance.MEDIUM,
+                                        CommonClientConfigs.RECEIVE_BUFFER_DOC)
+                                .define(FETCH_MIN_BYTES_CONFIG,
+                                        Type.INT,
+                                        DEFAULT_FETCH_MIN_BYTES,
+                                        atLeast(0),
                                         Importance.HIGH,
                                         FETCH_MIN_BYTES_DOC)
                                 .define(FETCH_MAX_BYTES_CONFIG,
                                         Type.INT,
                                         DEFAULT_FETCH_MAX_BYTES,
-                                        atLeast(0), Importance.MEDIUM, FETCH_MAX_BYTES_DOC).define(FETCH_MAX_WAIT_MS_CONFIG, Type.INT, DEFAULT_FETCH_MAX_WAIT_MS, atLeast(0),
+                                        atLeast(0),
+                                        Importance.MEDIUM,
+                                        FETCH_MAX_BYTES_DOC)
+                                .define(FETCH_MAX_WAIT_MS_CONFIG,
+                                        Type.INT,
+                                        DEFAULT_FETCH_MAX_WAIT_MS,
+                                        atLeast(0),
                                         Importance.LOW,
                                         FETCH_MAX_WAIT_MS_DOC)
                                 .define(RECONNECT_BACKOFF_MS_CONFIG,
@@ -497,14 +512,6 @@
                                         CommonClientConfigs.RECONNECT_BACKOFF_MAX_MS_DOC)
                                 .define(RETRY_BACKOFF_MS_CONFIG,
                                         Type.LONG,
-<<<<<<< HEAD
-                                        100L,
-                                        atLeast(0L), Importance.LOW, CommonClientConfigs.RETRY_BACKOFF_MS_DOC).define(AUTO_OFFSET_RESET_CONFIG, Type.STRING, OffsetResetStrategy.LATEST.toString(), in(Utils.enumOptions(OffsetResetStrategy.class)),
-                                        Importance.MEDIUM,
-                                        AUTO_OFFSET_RESET_DOC)
-                                .define(CHECK_CRCS_CONFIG,
-                                        Type.BOOLEAN, true, Importance.LOW, CHECK_CRCS_DOC).define(METRICS_SAMPLE_WINDOW_MS_CONFIG, Type.LONG, 30000, atLeast(0), Importance.LOW, CommonClientConfigs.METRICS_SAMPLE_WINDOW_MS_DOC).define(METRICS_NUM_SAMPLES_CONFIG, Type.INT, 2, atLeast(1), Importance.LOW, CommonClientConfigs.METRICS_NUM_SAMPLES_DOC).define(METRICS_RECORDING_LEVEL_CONFIG, Type.STRING, Sensor.RecordingLevel.INFO.toString(), in(Sensor.RecordingLevel.INFO.toString(), Sensor.RecordingLevel.DEBUG.toString(), Sensor.RecordingLevel.TRACE.toString()), Importance.LOW, CommonClientConfigs.METRICS_RECORDING_LEVEL_DOC).define(METRIC_REPORTER_CLASSES_CONFIG, Type.LIST, Collections.emptyList(), new ConfigDef.NonNullValidator(), Importance.LOW, CommonClientConfigs.METRIC_REPORTER_CLASSES_DOC).define(AUTO_INCLUDE_JMX_REPORTER_CONFIG, Type.BOOLEAN, true, Importance.LOW, CommonClientConfigs.AUTO_INCLUDE_JMX_REPORTER_DOC).define(KEY_DESERIALIZER_CLASS_CONFIG, Type.CLASS, Importance.HIGH, KEY_DESERIALIZER_CLASS_DOC).define(VALUE_DESERIALIZER_CLASS_CONFIG, Type.CLASS, Importance.HIGH, VALUE_DESERIALIZER_CLASS_DOC).define(REQUEST_TIMEOUT_MS_CONFIG, Type.INT, 30000, atLeast(0), Importance.MEDIUM, REQUEST_TIMEOUT_MS_DOC).define(DEFAULT_API_TIMEOUT_MS_CONFIG, Type.INT, 60 * 1000, atLeast(0), Importance.MEDIUM, CommonClientConfigs.DEFAULT_API_TIMEOUT_MS_DOC).define(SOCKET_CONNECTION_SETUP_TIMEOUT_MS_CONFIG, Type.LONG, CommonClientConfigs.DEFAULT_SOCKET_CONNECTION_SETUP_TIMEOUT_MS, Importance.MEDIUM, CommonClientConfigs.SOCKET_CONNECTION_SETUP_TIMEOUT_MS_DOC).define(SOCKET_CONNECTION_SETUP_TIMEOUT_MAX_MS_CONFIG, Type.LONG, CommonClientConfigs.DEFAULT_SOCKET_CONNECTION_SETUP_TIMEOUT_MAX_MS, Importance.MEDIUM,
-=======
                                         CommonClientConfigs.DEFAULT_RETRY_BACKOFF_MS,
                                         atLeast(0L),
                                         Importance.LOW,
@@ -584,18 +591,12 @@
                                         Type.LONG,
                                         CommonClientConfigs.DEFAULT_SOCKET_CONNECTION_SETUP_TIMEOUT_MAX_MS,
                                         Importance.MEDIUM,
->>>>>>> 9494bebe
                                         CommonClientConfigs.SOCKET_CONNECTION_SETUP_TIMEOUT_MAX_MS_DOC)
                                 /* default is set to be a bit lower than the server default (10 min), to avoid both client and server closing connection at same time */
                                 .define(CONNECTIONS_MAX_IDLE_MS_CONFIG,
                                         Type.LONG,
                                         9 * 60 * 1000,
                                         Importance.MEDIUM,
-<<<<<<< HEAD
-                                        CommonClientConfigs.CONNECTIONS_MAX_IDLE_MS_DOC).define(INTERCEPTOR_CLASSES_CONFIG, Type.LIST, Collections.emptyList(), new ConfigDef.NonNullValidator(), Importance.LOW, INTERCEPTOR_CLASSES_DOC).define(MAX_POLL_RECORDS_CONFIG, Type.INT, DEFAULT_MAX_POLL_RECORDS, atLeast(1), Importance.MEDIUM, MAX_POLL_RECORDS_DOC).define(MAX_POLL_INTERVAL_MS_CONFIG, Type.INT, 300000, atLeast(1), Importance.MEDIUM, MAX_POLL_INTERVAL_MS_DOC).define(EXCLUDE_INTERNAL_TOPICS_CONFIG, Type.BOOLEAN, DEFAULT_EXCLUDE_INTERNAL_TOPICS, Importance.MEDIUM, EXCLUDE_INTERNAL_TOPICS_DOC).defineInternal(LEAVE_GROUP_ON_CLOSE_CONFIG, Type.BOOLEAN, true, Importance.LOW).defineInternal(THROW_ON_FETCH_STABLE_OFFSET_UNSUPPORTED, Type.BOOLEAN, false, Importance.LOW).define(ISOLATION_LEVEL_CONFIG, Type.STRING, DEFAULT_ISOLATION_LEVEL, in(IsolationLevel.READ_COMMITTED.toString().toLowerCase(Locale.ROOT), IsolationLevel.READ_UNCOMMITTED.toString().toLowerCase(Locale.ROOT)), Importance.MEDIUM, ISOLATION_LEVEL_DOC).define(ALLOW_AUTO_CREATE_TOPICS_CONFIG, Type.BOOLEAN, DEFAULT_ALLOW_AUTO_CREATE_TOPICS, Importance.MEDIUM, ALLOW_AUTO_CREATE_TOPICS_DOC)
-                // security support
-                .define(SECURITY_PROVIDERS_CONFIG, Type.STRING, null, Importance.LOW, SECURITY_PROVIDERS_DOC).define(CommonClientConfigs.SECURITY_PROTOCOL_CONFIG, Type.STRING, CommonClientConfigs.DEFAULT_SECURITY_PROTOCOL, ConfigDef.CaseInsensitiveValidString.in(Utils.enumOptions(SecurityProtocol.class)), Importance.MEDIUM, CommonClientConfigs.SECURITY_PROTOCOL_DOC).withClientSslSupport().withClientSaslSupport();
-=======
                                         CommonClientConfigs.CONNECTIONS_MAX_IDLE_MS_DOC)
                                 .define(INTERCEPTOR_CLASSES_CONFIG,
                                         Type.LIST,
@@ -679,7 +680,6 @@
                                         Importance.LOW,
                                         CommonClientConfigs.METADATA_RECOVERY_REBOOTSTRAP_TRIGGER_MS_DOC);
 
->>>>>>> 9494bebe
     }
 
     @Override
@@ -707,13 +707,9 @@
         }
     }
 
-<<<<<<< HEAD
-    protected static Map<String, Object> appendDeserializerToConfig(Map<String, Object> configs, Deserializer<?> keyDeserializer, Deserializer<?> valueDeserializer) {
-=======
     public static Map<String, Object> appendDeserializerToConfig(Map<String, Object> configs,
                                                                  Deserializer<?> keyDeserializer,
                                                                  Deserializer<?> valueDeserializer) {
->>>>>>> 9494bebe
         // validate deserializer configuration, if the passed deserializer instance is null, the user must explicitly set a valid deserializer configuration value
         Map<String, Object> newConfigs = new HashMap<>(configs);
         if (keyDeserializer != null)
