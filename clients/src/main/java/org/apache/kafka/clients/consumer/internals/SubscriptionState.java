/*
 * Licensed to the Apache Software Foundation (ASF) under one or more
 * contributor license agreements. See the NOTICE file distributed with
 * this work for additional information regarding copyright ownership.
 * The ASF licenses this file to You under the Apache License, Version 2.0
 * (the "License"); you may not use this file except in compliance with
 * the License. You may obtain a copy of the License at
 *
 *    http://www.apache.org/licenses/LICENSE-2.0
 *
 * Unless required by applicable law or agreed to in writing, software
 * distributed under the License is distributed on an "AS IS" BASIS,
 * WITHOUT WARRANTIES OR CONDITIONS OF ANY KIND, either express or implied.
 * See the License for the specific language governing permissions and
 * limitations under the License.
 */
package org.apache.kafka.clients.consumer.internals;

import org.apache.kafka.clients.ApiVersions;
import org.apache.kafka.clients.Metadata;
import org.apache.kafka.clients.NodeApiVersions;
import org.apache.kafka.clients.consumer.ConsumerRebalanceListener;
import org.apache.kafka.clients.consumer.NoOffsetForPartitionException;
import org.apache.kafka.clients.consumer.OffsetAndMetadata;
import org.apache.kafka.clients.consumer.SubscriptionPattern;
import org.apache.kafka.common.IsolationLevel;
import org.apache.kafka.common.TopicPartition;
import org.apache.kafka.common.internals.PartitionStates;
import org.apache.kafka.common.message.OffsetForLeaderEpochResponseData.EpochEndOffset;
import org.apache.kafka.common.utils.LogContext;

import org.slf4j.Logger;

import java.util.*;
import java.util.function.LongSupplier;
import java.util.function.Predicate;
import java.util.regex.Pattern;

import static org.apache.kafka.clients.consumer.internals.OffsetFetcherUtils.hasUsableOffsetForLeaderEpochVersion;
import static org.apache.kafka.common.requests.OffsetsForLeaderEpochResponse.UNDEFINED_EPOCH;
import static org.apache.kafka.common.requests.OffsetsForLeaderEpochResponse.UNDEFINED_EPOCH_OFFSET;

/**
 * A class for tracking the topics, partitions, and offsets for the consumer. A partition
 * is "assigned" either directly with {@link #assignFromUser(Set)} (manual assignment)
 * or with {@link #assignFromSubscribed(Collection)} (automatic assignment from subscription).
 * <p>
 * Once assigned, the partition is not considered "fetchable" until its initial position has
 * been set with {@link #seekValidated(TopicPartition, FetchPosition)}. Fetchable partitions
 * track a position which is the last offset that has been returned to the user. You can
 * suspend fetching from a partition through {@link #pause(TopicPartition)} without affecting the consumed
 * position. The partition will remain unfetchable until the {@link #resume(TopicPartition)} is
 * used. You can also query the pause state independently with {@link #isPaused(TopicPartition)}.
 * <p>
 * Note that pause state as well as the consumed positions are not preserved when partition
 * assignment is changed whether directly by the user or through a group rebalance.
 * <p>
 * Thread Safety: this class is thread-safe.
 */
public class SubscriptionState {
    private static final String SUBSCRIPTION_EXCEPTION_MESSAGE = "Subscription to topics, partitions and pattern are mutually exclusive";

    private final Logger log;

    private enum SubscriptionType {
        NONE, AUTO_TOPICS, AUTO_PATTERN, AUTO_PATTERN_RE2J, USER_ASSIGNED, AUTO_TOPICS_SHARE
    }

    /* the type of subscription */
    private SubscriptionType subscriptionType;

    /* the pattern user has requested */
    private Pattern subscribedPattern;

    /* the Re2J pattern user has requested */
    private SubscriptionPattern subscribedRe2JPattern;

    /* the list of topics the user has requested */
    private Set<String> subscription;

    /* The list of topics the group has subscribed to. This may include some topics which are not part
     * of `subscription` for the leader of a group since it is responsible for detecting metadata changes
     * which require a group rebalance. */
    private Set<String> groupSubscription;

    /* the partitions that are currently assigned, note that the order of partition matters (see FetchBuilder for more details) */
    private final PartitionStates<TopicPartitionState> assignment;

    /* Default offset reset strategy */
    private final AutoOffsetResetStrategy defaultResetStrategy;

    /* User-provided listener to be invoked when assignment changes */
    private Optional<ConsumerRebalanceListener> rebalanceListener = Optional.empty();

    private int assignmentId = 0;

    @Override
    public synchronized String toString() {
<<<<<<< HEAD
        return "SubscriptionState{" + "type=" + subscriptionType + ", subscribedPattern=" + subscribedPattern + ", subscription=" + String.join(",", subscription) + ", groupSubscription=" + String.join(",", groupSubscription) + ", defaultResetStrategy=" + defaultResetStrategy + ", assignment=" + assignment.partitionStateValues() + " (id=" + assignmentId + ")}";
=======
        return "SubscriptionState{" +
            "type=" + subscriptionType +
            ", subscribedPattern=" + subscribedPatternInUse() +
            ", subscription=" + String.join(",", subscription) +
            ", groupSubscription=" + String.join(",", groupSubscription) +
            ", defaultResetStrategy=" + defaultResetStrategy +
            ", assignment=" + assignment.partitionStateValues() + " (id=" + assignmentId + ")}";
>>>>>>> 9494bebe
    }

    private Object subscribedPatternInUse() {
        if (subscriptionType == SubscriptionType.AUTO_PATTERN_RE2J)
            return subscribedRe2JPattern;
        if (subscriptionType == SubscriptionType.AUTO_PATTERN)
            return subscribedPattern;
        return null;
    }

    public synchronized String prettyString() {
        switch (subscriptionType) {
            case NONE:
                return "None";
            case AUTO_TOPICS:
                return "Subscribe(" + String.join(",", subscription) + ")";
            case AUTO_PATTERN:
                return "Subscribe(" + subscribedPattern + ")";
            case AUTO_PATTERN_RE2J:
                return "Subscribe(" + subscribedRe2JPattern + ")";
            case USER_ASSIGNED:
                return "Assign(" + assignedPartitions() + " , id=" + assignmentId + ")";
            case AUTO_TOPICS_SHARE:
                return "Subscribe to Share Group(" + String.join(",", subscription) + ")";
            default:
                throw new IllegalStateException("Unrecognized subscription type: " + subscriptionType);
        }
    }

    public SubscriptionState(LogContext logContext, AutoOffsetResetStrategy defaultResetStrategy) {
        this.log = logContext.logger(this.getClass());
        this.defaultResetStrategy = defaultResetStrategy;
        this.subscription = new TreeSet<>(); // use a sorted set for better logging
        this.assignment = new PartitionStates<>();
        this.groupSubscription = new HashSet<>();
        this.subscribedPattern = null;
        this.subscribedRe2JPattern = null;
        this.subscriptionType = SubscriptionType.NONE;
    }

    /**
     * Monotonically increasing id which is incremented after every assignment change. This can
     * be used to check when an assignment has changed.
     * @return The current assignment Id
     */
    synchronized int assignmentId() {
        return assignmentId;
    }

    /**
     * This method sets the subscription type if it is not already set (i.e. when it is NONE),
     * or verifies that the subscription type is equal to the give type when it is set (i.e.
     * when it is not NONE)
     * @param type The given subscription type
     */
    private void setSubscriptionType(SubscriptionType type) {
        if (this.subscriptionType == SubscriptionType.NONE)
            this.subscriptionType = type;
        else if (this.subscriptionType != type)
            throw new IllegalStateException(SUBSCRIPTION_EXCEPTION_MESSAGE);
    }

    public synchronized boolean subscribe(Set<String> topics, Optional<ConsumerRebalanceListener> listener) {
        registerRebalanceListener(listener);
        setSubscriptionType(SubscriptionType.AUTO_TOPICS);
        return changeSubscription(topics);
    }

    public synchronized void subscribe(Pattern pattern, Optional<ConsumerRebalanceListener> listener) {
        registerRebalanceListener(listener);
        setSubscriptionType(SubscriptionType.AUTO_PATTERN);
        this.subscribedPattern = pattern;
    }

    public synchronized void subscribe(SubscriptionPattern pattern, Optional<ConsumerRebalanceListener> listener) {
        registerRebalanceListener(listener);
        setSubscriptionType(SubscriptionType.AUTO_PATTERN_RE2J);
        this.subscribedRe2JPattern = pattern;
    }

    public synchronized boolean subscribeFromPattern(Set<String> topics) {
        if (subscriptionType != SubscriptionType.AUTO_PATTERN)
            throw new IllegalArgumentException("Attempt to subscribe from pattern while subscription type set to " + subscriptionType);

        return changeSubscription(topics);
    }

    public synchronized boolean subscribeToShareGroup(Set<String> topics) {
        registerRebalanceListener(Optional.empty());
        setSubscriptionType(SubscriptionType.AUTO_TOPICS_SHARE);
        return changeSubscription(topics);
    }

    private boolean changeSubscription(Set<String> topicsToSubscribe) {
        if (subscription.equals(topicsToSubscribe))
            return false;

        subscription = topicsToSubscribe;
        return true;
    }

    /**
     * Set the current group subscription. This is used by the group leader to ensure
     * that it receives metadata updates for all topics that the group is interested in.
     * @param topics All topics from the group subscription
     * @return true if the group subscription contains topics which are not part of the local subscription
     */
    synchronized boolean groupSubscribe(Collection<String> topics) {
        if (!hasAutoAssignedPartitions())
            throw new IllegalStateException(SUBSCRIPTION_EXCEPTION_MESSAGE);
        groupSubscription = new HashSet<>(topics);
        return !subscription.containsAll(groupSubscription);
    }

    /**
     * Reset the group's subscription to only contain topics subscribed by this consumer.
     */
    synchronized void resetGroupSubscription() {
        groupSubscription = Collections.emptySet();
    }

    /**
     * Change the assignment to the specified partitions provided by the user,
     * note this is different from {@link #assignFromSubscribed(Collection)}
     * whose input partitions are provided from the subscribed topics.
     */
    public synchronized boolean assignFromUser(Set<TopicPartition> partitions) {
        setSubscriptionType(SubscriptionType.USER_ASSIGNED);

        if (this.assignment.partitionSet().equals(partitions))
            return false;

        assignmentId++;

        // update the subscribed topics
        Set<String> manualSubscribedTopics = new HashSet<>();
        Map<TopicPartition, TopicPartitionState> partitionToState = new HashMap<>();
        for (TopicPartition partition : partitions) {
            TopicPartitionState state = assignment.stateValue(partition);
            if (state == null)
                state = new TopicPartitionState();
            partitionToState.put(partition, state);

            manualSubscribedTopics.add(partition.topic());
        }

        this.assignment.set(partitionToState);
        return changeSubscription(manualSubscribedTopics);
    }

    /**
     * Check if an assignment received while using the classic group protocol matches the subscription.
     * Note that this only considers the subscribedPattern because this functionality is only used under the
     * classic protocol, where subscribedRe2JPattern is not supported.
     *
     * @return true if assignments matches subscription, otherwise false.
     */
    public synchronized boolean checkAssignmentMatchedSubscription(Collection<TopicPartition> assignments) {
        for (TopicPartition topicPartition : assignments) {
            if (this.subscribedPattern != null) {
                if (!this.subscribedPattern.matcher(topicPartition.topic()).matches()) {
                    log.info("Assigned partition {} for non-subscribed topic regex pattern; subscription pattern is {}", topicPartition, this.subscribedPattern);

                    return false;
                }
            } else {
                if (!this.subscription.contains(topicPartition.topic())) {
                    log.info("Assigned partition {} for non-subscribed topic; subscription is {}", topicPartition, this.subscription);

                    return false;
                }
            }
        }

        return true;
    }

    /**
     * Change the assignment to the specified partitions returned from the coordinator, note this is
     * different from {@link #assignFromUser(Set)} which directly set the assignment from user inputs.
     */
    public synchronized void assignFromSubscribed(Collection<TopicPartition> assignments) {
        if (!this.hasAutoAssignedPartitions())
            throw new IllegalArgumentException("Attempt to dynamically assign partitions while manual assignment in use");

        Map<TopicPartition, TopicPartitionState> assignedPartitionStates = new HashMap<>(assignments.size());
        for (TopicPartition tp : assignments) {
            TopicPartitionState state = this.assignment.stateValue(tp);
            if (state == null)
                state = new TopicPartitionState();
            assignedPartitionStates.put(tp, state);
        }

        assignmentId++;
        this.assignment.set(assignedPartitionStates);
    }

    private void registerRebalanceListener(Optional<ConsumerRebalanceListener> listener) {
        this.rebalanceListener = Objects.requireNonNull(listener, "RebalanceListener cannot be null");
    }

    /**
     * Check whether pattern subscription is in use.
     */
    public synchronized boolean hasPatternSubscription() {
        return this.subscriptionType == SubscriptionType.AUTO_PATTERN;
    }

    public synchronized boolean hasNoSubscriptionOrUserAssignment() {
        return this.subscriptionType == SubscriptionType.NONE;
    }

    public synchronized void unsubscribe() {
        this.subscription = Collections.emptySet();
        this.groupSubscription = Collections.emptySet();
        this.assignment.clear();
        this.subscribedPattern = null;
        this.subscriptionType = SubscriptionType.NONE;
        this.assignmentId++;
    }

    /**
     * Check whether a topic matches a subscribed pattern.
     * @return true if pattern subscription is in use and the topic matches the subscribed pattern, false otherwise
     */
    public synchronized boolean matchesSubscribedPattern(String topic) {
        Pattern pattern = this.subscribedPattern;
        if (hasPatternSubscription() && pattern != null)
            return pattern.matcher(topic).matches();
        return false;
    }

    public synchronized Set<String> subscription() {
        if (hasAutoAssignedPartitions())
            return this.subscription;
        return Collections.emptySet();
    }

    /**
     * @return The RE2J compatible pattern in use, provided via a call to
     * {@link #subscribe(SubscriptionPattern, Optional)}.
     * Null if there is no SubscriptionPattern in use.
     */
    public synchronized SubscriptionPattern subscriptionPattern() {
        if (hasRe2JPatternSubscription())
            return this.subscribedRe2JPattern;
        return null;
    }

    /**
     * @return True if subscribed using RE2J pattern. False otherwise.
     */
    public synchronized boolean hasRe2JPatternSubscription() {
        return this.subscriptionType == SubscriptionType.AUTO_PATTERN_RE2J;
    }

    public synchronized Set<TopicPartition> pausedPartitions() {
        return collectPartitions(TopicPartitionState::isPaused);
    }

    /**
     * Get the subscription topics for which metadata is required. For the leader, this will include
     * the union of the subscriptions of all group members. For followers, it is just that member's
     * subscription. This is used when querying topic metadata to detect the metadata changes which would
     * require rebalancing. The leader fetches metadata for all topics in the group so that it
     * can do the partition assignment (which requires at least partition counts for all topics
     * to be assigned).
     * @return The union of all subscribed topics in the group if this member is the leader
     * of the current generation; otherwise it returns the same set as {@link #subscription()}
     */
    synchronized Set<String> metadataTopics() {
        if (groupSubscription.isEmpty())
            return subscription;
        else if (groupSubscription.containsAll(subscription))
            return groupSubscription;
        else {
            // When subscription changes `groupSubscription` may be outdated, ensure that
            // new subscription topics are returned.
            Set<String> topics = new HashSet<>(groupSubscription);
            topics.addAll(subscription);
            return topics;
        }
    }

    synchronized boolean needsMetadata(String topic) {
        return subscription.contains(topic) || groupSubscription.contains(topic);
    }

    private TopicPartitionState assignedState(TopicPartition tp) {
        TopicPartitionState state = this.assignment.stateValue(tp);
        if (state == null)
            throw new IllegalStateException("No current assignment for partition " + tp);
        return state;
    }

    private TopicPartitionState assignedStateOrNull(TopicPartition tp) {
        return this.assignment.stateValue(tp);
    }

    public synchronized void seekValidated(TopicPartition tp, FetchPosition position) {
        assignedState(tp).seekValidated(position);
    }

    public void seek(TopicPartition tp, long offset) {
        seekValidated(tp, new FetchPosition(offset));
    }

    public void seekUnvalidated(TopicPartition tp, FetchPosition position) {
        assignedState(tp).seekUnvalidated(position);
    }

    synchronized void maybeSeekUnvalidated(TopicPartition tp, FetchPosition position, AutoOffsetResetStrategy requestedResetStrategy) {
        TopicPartitionState state = assignedStateOrNull(tp);
        if (state == null) {
            log.debug("Skipping reset of partition {} since it is no longer assigned", tp);
        } else if (!state.awaitingReset()) {
            log.debug("Skipping reset of partition {} since reset is no longer needed", tp);
        } else if (requestedResetStrategy != null && !requestedResetStrategy.equals(state.resetStrategy)) {
            log.debug("Skipping reset of partition {} since an alternative reset has been requested", tp);
        } else {
            log.info("Resetting offset for partition {} to position {}.", tp, position);
            state.seekUnvalidated(position);
        }
    }

    /**
     * @return a modifiable copy of the currently assigned partitions
     */
    public synchronized Set<TopicPartition> assignedPartitions() {
        return new HashSet<>(this.assignment.partitionSet());
    }

    /**
     * @return a modifiable copy of the currently assigned partitions as a list
     */
    public synchronized List<TopicPartition> assignedPartitionsList() {
        return new ArrayList<>(this.assignment.partitionSet());
    }

    /**
     * Provides the number of assigned partitions in a thread safe manner.
     * @return the number of assigned partitions.
     */
    synchronized int numAssignedPartitions() {
        return this.assignment.size();
    }

    // Visible for testing
    public synchronized List<TopicPartition> fetchablePartitions(Predicate<TopicPartition> isAvailable) {
        // Since this is in the hot-path for fetching, we do this instead of using java.util.stream API
        List<TopicPartition> result = new ArrayList<>();
        assignment.forEach((topicPartition, topicPartitionState) -> {
            // Cheap check is first to avoid evaluating the predicate if possible
            if ((subscriptionType.equals(SubscriptionType.AUTO_TOPICS_SHARE) || topicPartitionState.isFetchable())
                    && isAvailable.test(topicPartition)) {
                result.add(topicPartition);
            }
        });
        return result;
    }

    public synchronized boolean hasAutoAssignedPartitions() {
        return this.subscriptionType == SubscriptionType.AUTO_TOPICS || this.subscriptionType == SubscriptionType.AUTO_PATTERN
                || this.subscriptionType == SubscriptionType.AUTO_TOPICS_SHARE || this.subscriptionType == SubscriptionType.AUTO_PATTERN_RE2J;
    }

    public synchronized boolean isAssignedFromRe2j(String topic) {
        if (!hasRe2JPatternSubscription()) {
            return false;
        }

        for (TopicPartition topicPartition : assignment.partitionSet()) {
            if (topicPartition.topic().equals(topic)) {
                return true;
            }
        }

        return false;
    }

    public synchronized void position(TopicPartition tp, FetchPosition position) {
        assignedState(tp).position(position);
    }

    /**
     * Enter the offset validation state if the leader for this partition is known to support a usable version of the
     * OffsetsForLeaderEpoch API. If the leader node does not support the API, simply complete the offset validation.
     * @param apiVersions    supported API versions
     * @param tp             topic partition to validate
     * @param leaderAndEpoch leader epoch of the topic partition
     * @return true if we enter the offset validation state
     */
<<<<<<< HEAD
    public synchronized boolean maybeValidatePositionForCurrentLeader(ApiVersions apiVersions, TopicPartition tp, Metadata.LeaderAndEpoch leaderAndEpoch) {
=======
    public synchronized boolean maybeValidatePositionForCurrentLeader(ApiVersions apiVersions,
                                                                      TopicPartition tp,
                                                                      Metadata.LeaderAndEpoch leaderAndEpoch) {
        TopicPartitionState state = assignedStateOrNull(tp);
        if (state == null) {
            log.debug("Skipping validating position for partition {} which is not currently assigned.", tp);
            return false;
        }
>>>>>>> 9494bebe
        if (leaderAndEpoch.leader.isPresent()) {
            NodeApiVersions nodeApiVersions = apiVersions.get(leaderAndEpoch.leader.get().idString());
            if (nodeApiVersions == null || hasUsableOffsetForLeaderEpochVersion(nodeApiVersions)) {
                return state.maybeValidatePosition(leaderAndEpoch);
            } else {
                // If the broker does not support a newer version of OffsetsForLeaderEpoch, we skip validation
                state.updatePositionLeaderNoValidation(leaderAndEpoch);
                return false;
            }
        } else {
            return state.maybeValidatePosition(leaderAndEpoch);
        }
    }

    /**
     * Attempt to complete validation with the end offset returned from the OffsetForLeaderEpoch request.
     * @return Log truncation details if detected and no reset policy is defined.
     */
    public synchronized Optional<LogTruncation> maybeCompleteValidation(TopicPartition tp, FetchPosition requestPosition, EpochEndOffset epochEndOffset) {
        TopicPartitionState state = assignedStateOrNull(tp);
        if (state == null) {
            log.debug("Skipping completed validation for partition {} which is not currently assigned.", tp);
        } else if (!state.awaitingValidation()) {
            log.debug("Skipping completed validation for partition {} which is no longer expecting validation.", tp);
        } else {
            SubscriptionState.FetchPosition currentPosition = state.position;
            if (!currentPosition.equals(requestPosition)) {
                log.debug("Skipping completed validation for partition {} since the current position {} " + "no longer matches the position {} when the request was sent", tp, currentPosition, requestPosition);
            } else if (epochEndOffset.endOffset() == UNDEFINED_EPOCH_OFFSET || epochEndOffset.leaderEpoch() == UNDEFINED_EPOCH) {
                if (hasDefaultOffsetResetPolicy()) {
                    log.info("Truncation detected for partition {} at offset {}, resetting offset", tp, currentPosition);
                    requestOffsetReset(tp);
                } else {
                    log.warn("Truncation detected for partition {} at offset {}, but no reset policy is set", tp, currentPosition);
                    return Optional.of(new LogTruncation(tp, requestPosition, Optional.empty()));
                }
            } else if (epochEndOffset.endOffset() < currentPosition.offset) {
                if (hasDefaultOffsetResetPolicy()) {
                    SubscriptionState.FetchPosition newPosition = new SubscriptionState.FetchPosition(epochEndOffset.endOffset(), Optional.of(epochEndOffset.leaderEpoch()), currentPosition.currentLeader);
                    log.info("Truncation detected for partition {} at offset {}, resetting offset to " + "the first offset known to diverge {}", tp, currentPosition, newPosition);
                    state.seekValidated(newPosition);
                } else {
                    OffsetAndMetadata divergentOffset = new OffsetAndMetadata(epochEndOffset.endOffset(), Optional.of(epochEndOffset.leaderEpoch()), null);
                    log.warn("Truncation detected for partition {} at offset {} (the end offset from the " + "broker is {}), but no reset policy is set", tp, currentPosition, divergentOffset);
                    return Optional.of(new LogTruncation(tp, requestPosition, Optional.of(divergentOffset)));
                }
            } else {
                state.completeValidation();
            }
        }

        return Optional.empty();
    }

    public synchronized boolean awaitingValidation(TopicPartition tp) {
        return assignedState(tp).awaitingValidation();
    }

    public synchronized void completeValidation(TopicPartition tp) {
        assignedState(tp).completeValidation();
    }

    public synchronized FetchPosition validPosition(TopicPartition tp) {
        return assignedState(tp).validPosition();
    }

    public synchronized FetchPosition position(TopicPartition tp) {
        return assignedState(tp).position;
    }

    public synchronized FetchPosition positionOrNull(TopicPartition tp) {
        final TopicPartitionState state = assignedStateOrNull(tp);
        if (state == null) {
            return null;
        }
        return assignedState(tp).position;
    }

    public synchronized Long partitionLag(TopicPartition tp, IsolationLevel isolationLevel) {
        TopicPartitionState topicPartitionState = assignedState(tp);
        if (topicPartitionState.position == null) {
            return null;
        } else if (isolationLevel == IsolationLevel.READ_COMMITTED) {
            return topicPartitionState.lastStableOffset == null ? null : topicPartitionState.lastStableOffset - topicPartitionState.position.offset;
        } else {
            return topicPartitionState.highWatermark == null ? null : topicPartitionState.highWatermark - topicPartitionState.position.offset;
        }
    }

    public synchronized Long partitionEndOffset(TopicPartition tp, IsolationLevel isolationLevel) {
        TopicPartitionState topicPartitionState = assignedState(tp);
        if (isolationLevel == IsolationLevel.READ_COMMITTED) {
            return topicPartitionState.lastStableOffset;
        } else {
            return topicPartitionState.highWatermark;
        }
    }

    public synchronized void requestPartitionEndOffset(TopicPartition tp) {
        TopicPartitionState topicPartitionState = assignedState(tp);
        topicPartitionState.requestEndOffset();
    }

    public synchronized boolean partitionEndOffsetRequested(TopicPartition tp) {
        TopicPartitionState topicPartitionState = assignedState(tp);
        return topicPartitionState.endOffsetRequested();
    }

    synchronized Long partitionLead(TopicPartition tp) {
        TopicPartitionState topicPartitionState = assignedState(tp);
        return topicPartitionState.logStartOffset == null ? null : topicPartitionState.position.offset - topicPartitionState.logStartOffset;
    }

    synchronized void updateHighWatermark(TopicPartition tp, long highWatermark) {
        assignedState(tp).highWatermark(highWatermark);
    }

    synchronized boolean tryUpdatingHighWatermark(TopicPartition tp, long highWatermark) {
        final TopicPartitionState state = assignedStateOrNull(tp);
        if (state != null) {
            assignedState(tp).highWatermark(highWatermark);
            return true;
        }
        return false;
    }

    synchronized boolean tryUpdatingLogStartOffset(TopicPartition tp, long highWatermark) {
        final TopicPartitionState state = assignedStateOrNull(tp);
        if (state != null) {
            assignedState(tp).logStartOffset(highWatermark);
            return true;
        }
        return false;
    }

    synchronized void updateLastStableOffset(TopicPartition tp, long lastStableOffset) {
        assignedState(tp).lastStableOffset(lastStableOffset);
    }

    synchronized boolean tryUpdatingLastStableOffset(TopicPartition tp, long lastStableOffset) {
        final TopicPartitionState state = assignedStateOrNull(tp);
        if (state != null) {
            assignedState(tp).lastStableOffset(lastStableOffset);
            return true;
        }
        return false;
    }

    /**
     * Set the preferred read replica with a lease timeout. After this time, the replica will no longer be valid and
     * {@link #preferredReadReplica(TopicPartition, long)} will return an empty result.
     * @param tp                     The topic partition
     * @param preferredReadReplicaId The preferred read replica
     * @param timeMs                 The time at which this preferred replica is no longer valid
     */
    public synchronized void updatePreferredReadReplica(TopicPartition tp, int preferredReadReplicaId, LongSupplier timeMs) {
        assignedState(tp).updatePreferredReadReplica(preferredReadReplicaId, timeMs);
    }

    /**
     * Tries to set the preferred read replica with a lease timeout. After this time, the replica will no longer be valid and
     * {@link #preferredReadReplica(TopicPartition, long)} will return an empty result. If the preferred replica of
     * the partition could not be updated (e.g. because the partition is not assigned) this method will return
     * {@code false}, otherwise it will return {@code true}.
     *
     * @param tp The topic partition
     * @param preferredReadReplicaId The preferred read replica
     * @param timeMs The time at which this preferred replica is no longer valid
     * @return {@code true} if the preferred read replica was updated, {@code false} otherwise.
     */
    public synchronized boolean tryUpdatingPreferredReadReplica(TopicPartition tp,
                                                             int preferredReadReplicaId,
                                                             LongSupplier timeMs) {
        final TopicPartitionState state = assignedStateOrNull(tp);
        if (state != null) {
            assignedState(tp).updatePreferredReadReplica(preferredReadReplicaId, timeMs);
            return true;
        }
        return false;
    }

    /**
     * Get the preferred read replica
     * @param tp     The topic partition
     * @param timeMs The current time
     * @return Returns the current preferred read replica, if it has been set and if it has not expired.
     */
    public synchronized Optional<Integer> preferredReadReplica(TopicPartition tp, long timeMs) {
        final TopicPartitionState topicPartitionState = assignedStateOrNull(tp);
        if (topicPartitionState == null) {
            return Optional.empty();
        } else {
            return topicPartitionState.preferredReadReplica(timeMs);
        }
    }

    /**
     * Unset the preferred read replica. This causes the fetcher to go back to the leader for fetches.
     * @param tp The topic partition
     * @return the removed preferred read replica if set, Empty otherwise.
     */
    public synchronized Optional<Integer> clearPreferredReadReplica(TopicPartition tp) {
        final TopicPartitionState topicPartitionState = assignedStateOrNull(tp);
        if (topicPartitionState == null) {
            return Optional.empty();
        } else {
            return topicPartitionState.clearPreferredReadReplica();
        }
    }

    public synchronized Map<TopicPartition, OffsetAndMetadata> allConsumed() {
        Map<TopicPartition, OffsetAndMetadata> allConsumed = new HashMap<>();
        assignment.forEach((topicPartition, partitionState) -> {
            if (partitionState.hasValidPosition())
                allConsumed.put(topicPartition, new OffsetAndMetadata(partitionState.position.offset, partitionState.position.offsetEpoch, ""));
        });
        return allConsumed;
    }

    public synchronized void requestOffsetReset(TopicPartition partition, AutoOffsetResetStrategy offsetResetStrategy) {
        assignedState(partition).reset(offsetResetStrategy);
    }

    public synchronized void requestOffsetReset(Collection<TopicPartition> partitions, AutoOffsetResetStrategy offsetResetStrategy) {
        partitions.forEach(tp -> {
            log.info("Seeking to {} offset of partition {}", offsetResetStrategy, tp);
            assignedState(tp).reset(offsetResetStrategy);
        });
    }

    public void requestOffsetReset(TopicPartition partition) {
        requestOffsetReset(partition, defaultResetStrategy);
    }

    public synchronized void requestOffsetResetIfPartitionAssigned(TopicPartition partition) {
        final TopicPartitionState state = assignedStateOrNull(partition);
        if (state != null) {
            state.reset(defaultResetStrategy);
        }
    }


    synchronized void setNextAllowedRetry(Set<TopicPartition> partitions, long nextAllowResetTimeMs) {
        for (TopicPartition partition : partitions) {
            assignedState(partition).setNextAllowedRetry(nextAllowResetTimeMs);
        }
    }

    boolean hasDefaultOffsetResetPolicy() {
        return defaultResetStrategy != AutoOffsetResetStrategy.NONE;
    }

    public synchronized boolean isOffsetResetNeeded(TopicPartition partition) {
        return assignedState(partition).awaitingReset();
    }

    public synchronized AutoOffsetResetStrategy resetStrategy(TopicPartition partition) {
        return assignedState(partition).resetStrategy();
    }

    public synchronized boolean hasAllFetchPositions() {
        // Since this is in the hot-path for fetching, we do this instead of using java.util.stream API
        Iterator<TopicPartitionState> it = assignment.stateIterator();
        while (it.hasNext()) {
            if (!it.next().hasValidPosition()) {
                return false;
            }
        }
        return true;
    }

    public synchronized Set<TopicPartition> initializingPartitions() {
        return collectPartitions(TopicPartitionState::shouldInitialize);
    }

    private Set<TopicPartition> collectPartitions(Predicate<TopicPartitionState> filter) {
        Set<TopicPartition> result = new HashSet<>();
        assignment.forEach((topicPartition, topicPartitionState) -> {
            if (filter.test(topicPartitionState)) {
                result.add(topicPartition);
            }
        });
        return result;
    }

    /**
     * Request reset for partitions that require a position, using the configured reset strategy.
     *
     * @param initPartitionsToInclude Initializing partitions to include in the reset. Assigned partitions that
     *                                require a positions but are not included in this set won't be reset.
     * @throws NoOffsetForPartitionException If there are partitions assigned that require a position but
     *                                       there is no reset strategy configured.
     */
    public synchronized void resetInitializingPositions(Predicate<TopicPartition> initPartitionsToInclude) {
        final Set<TopicPartition> partitionsWithNoOffsets = new HashSet<>();
        assignment.forEach((tp, partitionState) -> {
            if (partitionState.shouldInitialize() && initPartitionsToInclude.test(tp)) {
                if (defaultResetStrategy == AutoOffsetResetStrategy.NONE)
                    partitionsWithNoOffsets.add(tp);
                else
                    requestOffsetReset(tp);
            }
        });

        if (!partitionsWithNoOffsets.isEmpty())
            throw new NoOffsetForPartitionException(partitionsWithNoOffsets);
    }

    public synchronized void resetInitializingPositions() {
        resetInitializingPositions(tp -> true);
    }

    public synchronized Set<TopicPartition> partitionsNeedingReset(long nowMs) {
        return collectPartitions(state -> state.awaitingReset() && !state.awaitingRetryBackoff(nowMs));
    }

    public synchronized Set<TopicPartition> partitionsNeedingValidation(long nowMs) {
        return collectPartitions(state -> state.awaitingValidation() && !state.awaitingRetryBackoff(nowMs));
    }

    public synchronized boolean isAssigned(TopicPartition tp) {
        return assignment.contains(tp);
    }

    public synchronized boolean isPaused(TopicPartition tp) {
        TopicPartitionState assignedOrNull = assignedStateOrNull(tp);
        return assignedOrNull != null && assignedOrNull.isPaused();
    }

    synchronized boolean isFetchable(TopicPartition tp) {
        TopicPartitionState assignedOrNull = assignedStateOrNull(tp);
        return assignedOrNull != null && assignedOrNull.isFetchable();
    }

    public synchronized boolean hasValidPosition(TopicPartition tp) {
        TopicPartitionState assignedOrNull = assignedStateOrNull(tp);
        return assignedOrNull != null && assignedOrNull.hasValidPosition();
    }

    public synchronized void pause(TopicPartition tp) {
        assignedState(tp).pause();
    }

    public synchronized void markPendingRevocation(Set<TopicPartition> tps) {
        tps.forEach(tp -> assignedState(tp).markPendingRevocation());
    }

    // Visible for testing
    synchronized void markPendingOnAssignedCallback(Collection<TopicPartition> tps,
                                                    boolean pendingOnAssignedCallback) {
        tps.forEach(tp -> assignedState(tp).markPendingOnAssignedCallback(pendingOnAssignedCallback));
    }

    /**
     * Change the assignment to the specified partitions returned from the coordinator and mark
     * them as awaiting onPartitionsAssigned callback. This will ensure that the partitions are
     * included in the assignment, but are not fetchable or initialize positions while the
     * callback runs. This is expected to be used by the async consumer.
     *
     * @param fullAssignment  Full collection of partitions assigned. Includes previously owned
     *                        and newly added partitions.
     * @param addedPartitions Subset of the fullAssignment containing the added partitions. These
     *                        are not fetchable until the onPartitionsAssigned callback completes.
     */
    public synchronized void assignFromSubscribedAwaitingCallback(Collection<TopicPartition> fullAssignment,
                                                                  Collection<TopicPartition> addedPartitions) {
        assignFromSubscribed(fullAssignment);
        markPendingOnAssignedCallback(addedPartitions, true);
    }

    /**
     * Enable fetching and updating positions for the given partitions that were assigned to the
     * consumer, but waiting for the onPartitionsAssigned callback to complete. This is
     * expected to be used by the async consumer.
     */
    public synchronized void enablePartitionsAwaitingCallback(Collection<TopicPartition> partitions) {
        markPendingOnAssignedCallback(partitions, false);
    }

    public synchronized void resume(TopicPartition tp) {
        assignedState(tp).resume();
    }

    synchronized void requestFailed(Set<TopicPartition> partitions, long nextRetryTimeMs) {
        for (TopicPartition partition : partitions) {
            // by the time the request failed, the assignment may no longer
            // contain this partition any more, in which case we would just ignore.
            final TopicPartitionState state = assignedStateOrNull(partition);
            if (state != null)
                state.requestFailed(nextRetryTimeMs);
        }
    }

    synchronized void movePartitionToEnd(TopicPartition tp) {
        assignment.moveToEnd(tp);
    }

    public synchronized Optional<ConsumerRebalanceListener> rebalanceListener() {
        return rebalanceListener;
    }

    private static class TopicPartitionState {

        private FetchState fetchState;
        private FetchPosition position; // last consumed position

        private Long highWatermark; // the high watermark from last fetch
        private Long logStartOffset; // the log start offset
        private Long lastStableOffset;
        private boolean paused;  // whether this partition has been paused by the user
        private boolean pendingRevocation;
        private boolean pendingOnAssignedCallback;
        private AutoOffsetResetStrategy resetStrategy;  // the strategy to use if the offset needs resetting
        private Long nextRetryTimeMs;
        private Integer preferredReadReplica;
        private Long preferredReadReplicaExpireTimeMs;
        private boolean endOffsetRequested;

        TopicPartitionState() {
            this.paused = false;
            this.pendingRevocation = false;
            this.pendingOnAssignedCallback = false;
            this.endOffsetRequested = false;
            this.fetchState = FetchStates.INITIALIZING;
            this.position = null;
            this.highWatermark = null;
            this.logStartOffset = null;
            this.lastStableOffset = null;
            this.resetStrategy = null;
            this.nextRetryTimeMs = null;
            this.preferredReadReplica = null;
        }

        public boolean endOffsetRequested() {
            return endOffsetRequested;
        }

        public void requestEndOffset() {
            endOffsetRequested = true;
        }

        private void transitionState(FetchState newState, Runnable runIfTransitioned) {
            FetchState nextState = this.fetchState.transitionTo(newState);
            if (nextState.equals(newState)) {
                this.fetchState = nextState;
                runIfTransitioned.run();
                if (this.position == null && nextState.requiresPosition()) {
                    throw new IllegalStateException("Transitioned subscription state to " + nextState + ", but position is null");
                } else if (!nextState.requiresPosition()) {
                    this.position = null;
                }
            }
        }

        private Optional<Integer> preferredReadReplica(long timeMs) {
            if (preferredReadReplicaExpireTimeMs != null && timeMs > preferredReadReplicaExpireTimeMs) {
                preferredReadReplica = null;
                return Optional.empty();
            } else {
                return Optional.ofNullable(preferredReadReplica);
            }
        }

        private void updatePreferredReadReplica(int preferredReadReplica, LongSupplier timeMs) {
            if (this.preferredReadReplica == null || preferredReadReplica != this.preferredReadReplica) {
                this.preferredReadReplica = preferredReadReplica;
                this.preferredReadReplicaExpireTimeMs = timeMs.getAsLong();
            }
        }

        private Optional<Integer> clearPreferredReadReplica() {
            if (preferredReadReplica != null) {
                int removedReplicaId = this.preferredReadReplica;
                this.preferredReadReplica = null;
                this.preferredReadReplicaExpireTimeMs = null;
                return Optional.of(removedReplicaId);
            } else {
                return Optional.empty();
            }
        }

        private void reset(AutoOffsetResetStrategy strategy) {
            transitionState(FetchStates.AWAIT_RESET, () -> {
                this.resetStrategy = strategy;
                this.nextRetryTimeMs = null;
            });
        }

        /**
         * Check if the position exists and needs to be validated. If so, enter the AWAIT_VALIDATION state. This method
         * also will update the position with the current leader and epoch.
         * @param currentLeaderAndEpoch leader and epoch to compare the offset with
         * @return true if the position is now awaiting validation
         */
        private boolean maybeValidatePosition(Metadata.LeaderAndEpoch currentLeaderAndEpoch) {
            if (this.fetchState.equals(FetchStates.AWAIT_RESET)) {
                return false;
            }

            if (currentLeaderAndEpoch.leader.isEmpty()) {
                return false;
            }

            if (position != null && !position.currentLeader.equals(currentLeaderAndEpoch)) {
                FetchPosition newPosition = new FetchPosition(position.offset, position.offsetEpoch, currentLeaderAndEpoch);
                validatePosition(newPosition);
                preferredReadReplica = null;
            }
            return this.fetchState.equals(FetchStates.AWAIT_VALIDATION);
        }

        /**
         * For older versions of the API, we cannot perform offset validation so we simply transition directly to FETCHING
         */
        private void updatePositionLeaderNoValidation(Metadata.LeaderAndEpoch currentLeaderAndEpoch) {
            if (position != null) {
                transitionState(FetchStates.FETCHING, () -> {
                    this.position = new FetchPosition(position.offset, position.offsetEpoch, currentLeaderAndEpoch);
                    this.nextRetryTimeMs = null;
                });
            }
        }

        private void validatePosition(FetchPosition position) {
            if (position.offsetEpoch.isPresent() && position.currentLeader.epoch.isPresent()) {
                transitionState(FetchStates.AWAIT_VALIDATION, () -> {
                    this.position = position;
                    this.nextRetryTimeMs = null;
                });
            } else {
                // If we have no epoch information for the current position, then we can skip validation
                transitionState(FetchStates.FETCHING, () -> {
                    this.position = position;
                    this.nextRetryTimeMs = null;
                });
            }
        }

        /**
         * Clear the awaiting validation state and enter fetching.
         */
        private void completeValidation() {
            if (hasPosition()) {
                transitionState(FetchStates.FETCHING, () -> this.nextRetryTimeMs = null);
            }
        }

        private boolean awaitingValidation() {
            return fetchState.equals(FetchStates.AWAIT_VALIDATION);
        }

        private boolean awaitingRetryBackoff(long nowMs) {
            return nextRetryTimeMs != null && nowMs < nextRetryTimeMs;
        }

        private boolean awaitingReset() {
            return fetchState.equals(FetchStates.AWAIT_RESET);
        }

        private void setNextAllowedRetry(long nextAllowedRetryTimeMs) {
            this.nextRetryTimeMs = nextAllowedRetryTimeMs;
        }

        private void requestFailed(long nextAllowedRetryTimeMs) {
            this.nextRetryTimeMs = nextAllowedRetryTimeMs;
        }

        private boolean hasValidPosition() {
            return fetchState.hasValidPosition();
        }

        private boolean hasPosition() {
            return position != null;
        }

        private boolean isPaused() {
            return paused;
        }

        private void seekValidated(FetchPosition position) {
            transitionState(FetchStates.FETCHING, () -> {
                this.position = position;
                this.resetStrategy = null;
                this.nextRetryTimeMs = null;
            });
        }

        private void seekUnvalidated(FetchPosition fetchPosition) {
            seekValidated(fetchPosition);
            validatePosition(fetchPosition);
        }

        private void position(FetchPosition position) {
            if (!hasValidPosition())
                throw new IllegalStateException("Cannot set a new position without a valid current position");
            this.position = position;
        }

        private FetchPosition validPosition() {
            if (hasValidPosition()) {
                return position;
            } else {
                return null;
            }
        }

        private void pause() {
            this.paused = true;
        }

        private void markPendingRevocation() {
            this.pendingRevocation = true;
        }

        private void markPendingOnAssignedCallback(boolean pendingOnAssignedCallback) {
            this.pendingOnAssignedCallback = pendingOnAssignedCallback;
        }

        private void resume() {
            this.paused = false;
        }

        /**
         * True if the partition is in {@link FetchStates#INITIALIZING} state. While in this
         * state, a position for the partition can be retrieved (based on committed offsets or
         * partitions offsets).
         * Note that retrieving a position does not mean that we can start fetching from the
         * partition (see {@link #isFetchable()})
         */
        private boolean shouldInitialize() {
            return fetchState.equals(FetchStates.INITIALIZING);
        }

        private boolean isFetchable() {
            return !paused && !pendingRevocation && !pendingOnAssignedCallback && hasValidPosition();
        }

        private void highWatermark(Long highWatermark) {
            this.highWatermark = highWatermark;
            this.endOffsetRequested = false;
        }

        private void logStartOffset(Long logStartOffset) {
            this.logStartOffset = logStartOffset;
        }

        private void lastStableOffset(Long lastStableOffset) {
            this.lastStableOffset = lastStableOffset;
            this.endOffsetRequested = false;
        }

        private AutoOffsetResetStrategy resetStrategy() {
            return resetStrategy;
        }
    }

    /**
     * The fetch state of a partition. This class is used to determine valid state transitions and expose the some of
     * the behavior of the current fetch state. Actual state variables are stored in the {@link TopicPartitionState}.
     */
    interface FetchState {
        default FetchState transitionTo(FetchState newState) {
            if (validTransitions().contains(newState)) {
                return newState;
            } else {
                return this;
            }
        }

        /**
         * Return the valid states which this state can transition to
         */
        Collection<FetchState> validTransitions();

        /**
         * Test if this state requires a position to be set
         */
        boolean requiresPosition();

        /**
         * Test if this state is considered to have a valid position which can be used for fetching
         */
        boolean hasValidPosition();
    }

    /**
     * An enumeration of all the possible fetch states. The state transitions are encoded in the values returned by
     * {@link FetchState#validTransitions}.
     */
    enum FetchStates implements FetchState {
        INITIALIZING() {
            @Override
            public Collection<FetchState> validTransitions() {
                return Arrays.asList(FetchStates.FETCHING, FetchStates.AWAIT_RESET, FetchStates.AWAIT_VALIDATION);
            }

            @Override
            public boolean requiresPosition() {
                return false;
            }

            @Override
            public boolean hasValidPosition() {
                return false;
            }
        },

        FETCHING() {
            @Override
            public Collection<FetchState> validTransitions() {
                return Arrays.asList(FetchStates.FETCHING, FetchStates.AWAIT_RESET, FetchStates.AWAIT_VALIDATION);
            }

            @Override
            public boolean requiresPosition() {
                return true;
            }

            @Override
            public boolean hasValidPosition() {
                return true;
            }
        },

        AWAIT_RESET() {
            @Override
            public Collection<FetchState> validTransitions() {
                return Arrays.asList(FetchStates.FETCHING, FetchStates.AWAIT_RESET);
            }

            @Override
            public boolean requiresPosition() {
                return false;
            }

            @Override
            public boolean hasValidPosition() {
                return false;
            }
        },

        AWAIT_VALIDATION() {
            @Override
            public Collection<FetchState> validTransitions() {
                return Arrays.asList(FetchStates.FETCHING, FetchStates.AWAIT_RESET, FetchStates.AWAIT_VALIDATION);
            }

            @Override
            public boolean requiresPosition() {
                return true;
            }

            @Override
            public boolean hasValidPosition() {
                return false;
            }
        }
    }

    /**
     * Represents the position of a partition subscription.
     * <p>
     * This includes the offset and epoch from the last record in
     * the batch from a FetchResponse. It also includes the leader epoch at the time the batch was consumed.
     */
    public static class FetchPosition {
        public final long offset;
        final Optional<Integer> offsetEpoch;
        final Metadata.LeaderAndEpoch currentLeader;

        FetchPosition(long offset) {
            this(offset, Optional.empty(), Metadata.LeaderAndEpoch.noLeaderOrEpoch());
        }

        public FetchPosition(long offset, Optional<Integer> offsetEpoch, Metadata.LeaderAndEpoch currentLeader) {
            this.offset = offset;
            this.offsetEpoch = Objects.requireNonNull(offsetEpoch);
            this.currentLeader = Objects.requireNonNull(currentLeader);
        }

        @Override
        public boolean equals(Object o) {
            if (this == o)
                return true;
            if (o == null || getClass() != o.getClass())
                return false;
            FetchPosition that = (FetchPosition) o;
            return offset == that.offset && offsetEpoch.equals(that.offsetEpoch) && currentLeader.equals(that.currentLeader);
        }

        @Override
        public int hashCode() {
            return Objects.hash(offset, offsetEpoch, currentLeader);
        }

        @Override
        public String toString() {
            return "FetchPosition{" + "offset=" + offset + ", offsetEpoch=" + offsetEpoch + ", currentLeader=" + currentLeader + '}';
        }
    }

    public static class LogTruncation {
        public final TopicPartition topicPartition;
        public final FetchPosition fetchPosition;
        public final Optional<OffsetAndMetadata> divergentOffsetOpt;

        public LogTruncation(TopicPartition topicPartition, FetchPosition fetchPosition, Optional<OffsetAndMetadata> divergentOffsetOpt) {
            this.topicPartition = topicPartition;
            this.fetchPosition = fetchPosition;
            this.divergentOffsetOpt = divergentOffsetOpt;
        }

        @Override
        public String toString() {
            StringBuilder bldr = new StringBuilder().append("(partition=").append(topicPartition).append(", fetchOffset=").append(fetchPosition.offset).append(", fetchEpoch=").append(fetchPosition.offsetEpoch);

            if (divergentOffsetOpt.isPresent()) {
                OffsetAndMetadata divergentOffset = divergentOffsetOpt.get();
                bldr.append(", divergentOffset=").append(divergentOffset.offset()).append(", divergentEpoch=").append(divergentOffset.leaderEpoch());
            } else {
                bldr.append(", divergentOffset=unknown").append(", divergentEpoch=unknown");
            }

            return bldr.append(")").toString();

        }
    }
}<|MERGE_RESOLUTION|>--- conflicted
+++ resolved
@@ -31,7 +31,19 @@
 
 import org.slf4j.Logger;
 
-import java.util.*;
+import java.util.ArrayList;
+import java.util.Arrays;
+import java.util.Collection;
+import java.util.Collections;
+import java.util.HashMap;
+import java.util.HashSet;
+import java.util.Iterator;
+import java.util.List;
+import java.util.Map;
+import java.util.Objects;
+import java.util.Optional;
+import java.util.Set;
+import java.util.TreeSet;
 import java.util.function.LongSupplier;
 import java.util.function.Predicate;
 import java.util.regex.Pattern;
@@ -58,7 +70,8 @@
  * Thread Safety: this class is thread-safe.
  */
 public class SubscriptionState {
-    private static final String SUBSCRIPTION_EXCEPTION_MESSAGE = "Subscription to topics, partitions and pattern are mutually exclusive";
+    private static final String SUBSCRIPTION_EXCEPTION_MESSAGE =
+            "Subscription to topics, partitions and pattern are mutually exclusive";
 
     private final Logger log;
 
@@ -96,9 +109,6 @@
 
     @Override
     public synchronized String toString() {
-<<<<<<< HEAD
-        return "SubscriptionState{" + "type=" + subscriptionType + ", subscribedPattern=" + subscribedPattern + ", subscription=" + String.join(",", subscription) + ", groupSubscription=" + String.join(",", groupSubscription) + ", defaultResetStrategy=" + defaultResetStrategy + ", assignment=" + assignment.partitionStateValues() + " (id=" + assignmentId + ")}";
-=======
         return "SubscriptionState{" +
             "type=" + subscriptionType +
             ", subscribedPattern=" + subscribedPatternInUse() +
@@ -106,7 +116,6 @@
             ", groupSubscription=" + String.join(",", groupSubscription) +
             ", defaultResetStrategy=" + defaultResetStrategy +
             ", assignment=" + assignment.partitionStateValues() + " (id=" + assignmentId + ")}";
->>>>>>> 9494bebe
     }
 
     private Object subscribedPatternInUse() {
@@ -150,6 +159,7 @@
     /**
      * Monotonically increasing id which is incremented after every assignment change. This can
      * be used to check when an assignment has changed.
+     *
      * @return The current assignment Id
      */
     synchronized int assignmentId() {
@@ -189,7 +199,8 @@
 
     public synchronized boolean subscribeFromPattern(Set<String> topics) {
         if (subscriptionType != SubscriptionType.AUTO_PATTERN)
-            throw new IllegalArgumentException("Attempt to subscribe from pattern while subscription type set to " + subscriptionType);
+            throw new IllegalArgumentException("Attempt to subscribe from pattern while subscription type set to " +
+                    subscriptionType);
 
         return changeSubscription(topics);
     }
@@ -211,6 +222,7 @@
     /**
      * Set the current group subscription. This is used by the group leader to ensure
      * that it receives metadata updates for all topics that the group is interested in.
+     *
      * @param topics All topics from the group subscription
      * @return true if the group subscription contains topics which are not part of the local subscription
      */
@@ -268,7 +280,9 @@
         for (TopicPartition topicPartition : assignments) {
             if (this.subscribedPattern != null) {
                 if (!this.subscribedPattern.matcher(topicPartition.topic()).matches()) {
-                    log.info("Assigned partition {} for non-subscribed topic regex pattern; subscription pattern is {}", topicPartition, this.subscribedPattern);
+                    log.info("Assigned partition {} for non-subscribed topic regex pattern; subscription pattern is {}",
+                        topicPartition,
+                        this.subscribedPattern);
 
                     return false;
                 }
@@ -310,6 +324,7 @@
 
     /**
      * Check whether pattern subscription is in use.
+     *
      */
     public synchronized boolean hasPatternSubscription() {
         return this.subscriptionType == SubscriptionType.AUTO_PATTERN;
@@ -330,6 +345,7 @@
 
     /**
      * Check whether a topic matches a subscribed pattern.
+     *
      * @return true if pattern subscription is in use and the topic matches the subscribed pattern, false otherwise
      */
     public synchronized boolean matchesSubscribedPattern(String topic) {
@@ -374,8 +390,9 @@
      * require rebalancing. The leader fetches metadata for all topics in the group so that it
      * can do the partition assignment (which requires at least partition counts for all topics
      * to be assigned).
+     *
      * @return The union of all subscribed topics in the group if this member is the leader
-     * of the current generation; otherwise it returns the same set as {@link #subscription()}
+     *   of the current generation; otherwise it returns the same set as {@link #subscription()}
      */
     synchronized Set<String> metadataTopics() {
         if (groupSubscription.isEmpty())
@@ -494,14 +511,12 @@
     /**
      * Enter the offset validation state if the leader for this partition is known to support a usable version of the
      * OffsetsForLeaderEpoch API. If the leader node does not support the API, simply complete the offset validation.
-     * @param apiVersions    supported API versions
-     * @param tp             topic partition to validate
+     *
+     * @param apiVersions supported API versions
+     * @param tp topic partition to validate
      * @param leaderAndEpoch leader epoch of the topic partition
      * @return true if we enter the offset validation state
      */
-<<<<<<< HEAD
-    public synchronized boolean maybeValidatePositionForCurrentLeader(ApiVersions apiVersions, TopicPartition tp, Metadata.LeaderAndEpoch leaderAndEpoch) {
-=======
     public synchronized boolean maybeValidatePositionForCurrentLeader(ApiVersions apiVersions,
                                                                       TopicPartition tp,
                                                                       Metadata.LeaderAndEpoch leaderAndEpoch) {
@@ -510,7 +525,6 @@
             log.debug("Skipping validating position for partition {} which is not currently assigned.", tp);
             return false;
         }
->>>>>>> 9494bebe
         if (leaderAndEpoch.leader.isPresent()) {
             NodeApiVersions nodeApiVersions = apiVersions.get(leaderAndEpoch.leader.get().idString());
             if (nodeApiVersions == null || hasUsableOffsetForLeaderEpochVersion(nodeApiVersions)) {
@@ -529,7 +543,9 @@
      * Attempt to complete validation with the end offset returned from the OffsetForLeaderEpoch request.
      * @return Log truncation details if detected and no reset policy is defined.
      */
-    public synchronized Optional<LogTruncation> maybeCompleteValidation(TopicPartition tp, FetchPosition requestPosition, EpochEndOffset epochEndOffset) {
+    public synchronized Optional<LogTruncation> maybeCompleteValidation(TopicPartition tp,
+                                                                        FetchPosition requestPosition,
+                                                                        EpochEndOffset epochEndOffset) {
         TopicPartitionState state = assignedStateOrNull(tp);
         if (state == null) {
             log.debug("Skipping completed validation for partition {} which is not currently assigned.", tp);
@@ -538,23 +554,33 @@
         } else {
             SubscriptionState.FetchPosition currentPosition = state.position;
             if (!currentPosition.equals(requestPosition)) {
-                log.debug("Skipping completed validation for partition {} since the current position {} " + "no longer matches the position {} when the request was sent", tp, currentPosition, requestPosition);
-            } else if (epochEndOffset.endOffset() == UNDEFINED_EPOCH_OFFSET || epochEndOffset.leaderEpoch() == UNDEFINED_EPOCH) {
+                log.debug("Skipping completed validation for partition {} since the current position {} " +
+                          "no longer matches the position {} when the request was sent",
+                          tp, currentPosition, requestPosition);
+            } else if (epochEndOffset.endOffset() == UNDEFINED_EPOCH_OFFSET ||
+                        epochEndOffset.leaderEpoch() == UNDEFINED_EPOCH) {
                 if (hasDefaultOffsetResetPolicy()) {
-                    log.info("Truncation detected for partition {} at offset {}, resetting offset", tp, currentPosition);
+                    log.info("Truncation detected for partition {} at offset {}, resetting offset",
+                             tp, currentPosition);
                     requestOffsetReset(tp);
                 } else {
-                    log.warn("Truncation detected for partition {} at offset {}, but no reset policy is set", tp, currentPosition);
+                    log.warn("Truncation detected for partition {} at offset {}, but no reset policy is set",
+                             tp, currentPosition);
                     return Optional.of(new LogTruncation(tp, requestPosition, Optional.empty()));
                 }
             } else if (epochEndOffset.endOffset() < currentPosition.offset) {
                 if (hasDefaultOffsetResetPolicy()) {
-                    SubscriptionState.FetchPosition newPosition = new SubscriptionState.FetchPosition(epochEndOffset.endOffset(), Optional.of(epochEndOffset.leaderEpoch()), currentPosition.currentLeader);
-                    log.info("Truncation detected for partition {} at offset {}, resetting offset to " + "the first offset known to diverge {}", tp, currentPosition, newPosition);
+                    SubscriptionState.FetchPosition newPosition = new SubscriptionState.FetchPosition(
+                            epochEndOffset.endOffset(), Optional.of(epochEndOffset.leaderEpoch()),
+                            currentPosition.currentLeader);
+                    log.info("Truncation detected for partition {} at offset {}, resetting offset to " +
+                             "the first offset known to diverge {}", tp, currentPosition, newPosition);
                     state.seekValidated(newPosition);
                 } else {
-                    OffsetAndMetadata divergentOffset = new OffsetAndMetadata(epochEndOffset.endOffset(), Optional.of(epochEndOffset.leaderEpoch()), null);
-                    log.warn("Truncation detected for partition {} at offset {} (the end offset from the " + "broker is {}), but no reset policy is set", tp, currentPosition, divergentOffset);
+                    OffsetAndMetadata divergentOffset = new OffsetAndMetadata(epochEndOffset.endOffset(),
+                        Optional.of(epochEndOffset.leaderEpoch()), null);
+                    log.warn("Truncation detected for partition {} at offset {} (the end offset from the " +
+                             "broker is {}), but no reset policy is set", tp, currentPosition, divergentOffset);
                     return Optional.of(new LogTruncation(tp, requestPosition, Optional.of(divergentOffset)));
                 }
             } else {
@@ -662,9 +688,10 @@
     /**
      * Set the preferred read replica with a lease timeout. After this time, the replica will no longer be valid and
      * {@link #preferredReadReplica(TopicPartition, long)} will return an empty result.
-     * @param tp                     The topic partition
+     *
+     * @param tp The topic partition
      * @param preferredReadReplicaId The preferred read replica
-     * @param timeMs                 The time at which this preferred replica is no longer valid
+     * @param timeMs The time at which this preferred replica is no longer valid
      */
     public synchronized void updatePreferredReadReplica(TopicPartition tp, int preferredReadReplicaId, LongSupplier timeMs) {
         assignedState(tp).updatePreferredReadReplica(preferredReadReplicaId, timeMs);
@@ -694,7 +721,8 @@
 
     /**
      * Get the preferred read replica
-     * @param tp     The topic partition
+     *
+     * @param tp The topic partition
      * @param timeMs The current time
      * @return Returns the current preferred read replica, if it has been set and if it has not expired.
      */
@@ -709,6 +737,7 @@
 
     /**
      * Unset the preferred read replica. This causes the fetcher to go back to the leader for fetches.
+     *
      * @param tp The topic partition
      * @return the removed preferred read replica if set, Empty otherwise.
      */
@@ -725,7 +754,8 @@
         Map<TopicPartition, OffsetAndMetadata> allConsumed = new HashMap<>();
         assignment.forEach((topicPartition, partitionState) -> {
             if (partitionState.hasValidPosition())
-                allConsumed.put(topicPartition, new OffsetAndMetadata(partitionState.position.offset, partitionState.position.offsetEpoch, ""));
+                allConsumed.put(topicPartition, new OffsetAndMetadata(partitionState.position.offset,
+                        partitionState.position.offsetEpoch, ""));
         });
         return allConsumed;
     }
@@ -928,7 +958,7 @@
         private Integer preferredReadReplica;
         private Long preferredReadReplicaExpireTimeMs;
         private boolean endOffsetRequested;
-
+        
         TopicPartitionState() {
             this.paused = false;
             this.pendingRevocation = false;
@@ -1002,6 +1032,7 @@
         /**
          * Check if the position exists and needs to be validated. If so, enter the AWAIT_VALIDATION state. This method
          * also will update the position with the current leader and epoch.
+         *
          * @param currentLeaderAndEpoch leader and epoch to compare the offset with
          * @return true if the position is now awaiting validation
          */
@@ -1272,7 +1303,7 @@
 
     /**
      * Represents the position of a partition subscription.
-     * <p>
+     *
      * This includes the offset and epoch from the last record in
      * the batch from a FetchResponse. It also includes the leader epoch at the time the batch was consumed.
      */
@@ -1293,12 +1324,12 @@
 
         @Override
         public boolean equals(Object o) {
-            if (this == o)
-                return true;
-            if (o == null || getClass() != o.getClass())
-                return false;
+            if (this == o) return true;
+            if (o == null || getClass() != o.getClass()) return false;
             FetchPosition that = (FetchPosition) o;
-            return offset == that.offset && offsetEpoch.equals(that.offsetEpoch) && currentLeader.equals(that.currentLeader);
+            return offset == that.offset &&
+                    offsetEpoch.equals(that.offsetEpoch) &&
+                    currentLeader.equals(that.currentLeader);
         }
 
         @Override
@@ -1308,7 +1339,11 @@
 
         @Override
         public String toString() {
-            return "FetchPosition{" + "offset=" + offset + ", offsetEpoch=" + offsetEpoch + ", currentLeader=" + currentLeader + '}';
+            return "FetchPosition{" +
+                    "offset=" + offset +
+                    ", offsetEpoch=" + offsetEpoch +
+                    ", currentLeader=" + currentLeader +
+                    '}';
         }
     }
 
@@ -1317,7 +1352,9 @@
         public final FetchPosition fetchPosition;
         public final Optional<OffsetAndMetadata> divergentOffsetOpt;
 
-        public LogTruncation(TopicPartition topicPartition, FetchPosition fetchPosition, Optional<OffsetAndMetadata> divergentOffsetOpt) {
+        public LogTruncation(TopicPartition topicPartition,
+                             FetchPosition fetchPosition,
+                             Optional<OffsetAndMetadata> divergentOffsetOpt) {
             this.topicPartition = topicPartition;
             this.fetchPosition = fetchPosition;
             this.divergentOffsetOpt = divergentOffsetOpt;
@@ -1325,13 +1362,23 @@
 
         @Override
         public String toString() {
-            StringBuilder bldr = new StringBuilder().append("(partition=").append(topicPartition).append(", fetchOffset=").append(fetchPosition.offset).append(", fetchEpoch=").append(fetchPosition.offsetEpoch);
+            StringBuilder bldr = new StringBuilder()
+                .append("(partition=")
+                .append(topicPartition)
+                .append(", fetchOffset=")
+                .append(fetchPosition.offset)
+                .append(", fetchEpoch=")
+                .append(fetchPosition.offsetEpoch);
 
             if (divergentOffsetOpt.isPresent()) {
                 OffsetAndMetadata divergentOffset = divergentOffsetOpt.get();
-                bldr.append(", divergentOffset=").append(divergentOffset.offset()).append(", divergentEpoch=").append(divergentOffset.leaderEpoch());
+                bldr.append(", divergentOffset=")
+                    .append(divergentOffset.offset())
+                    .append(", divergentEpoch=")
+                    .append(divergentOffset.leaderEpoch());
             } else {
-                bldr.append(", divergentOffset=unknown").append(", divergentEpoch=unknown");
+                bldr.append(", divergentOffset=unknown")
+                    .append(", divergentEpoch=unknown");
             }
 
             return bldr.append(")").toString();
