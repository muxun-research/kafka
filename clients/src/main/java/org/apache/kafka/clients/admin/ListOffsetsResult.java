/*
 * Licensed to the Apache Software Foundation (ASF) under one or more
 * contributor license agreements. See the NOTICE file distributed with
 * this work for additional information regarding copyright ownership.
 * The ASF licenses this file to You under the Apache License, Version 2.0
 * (the "License"); you may not use this file except in compliance with
 * the License. You may obtain a copy of the License at
 *
 *    http://www.apache.org/licenses/LICENSE-2.0
 *
 * Unless required by applicable law or agreed to in writing, software
 * distributed under the License is distributed on an "AS IS" BASIS,
 * WITHOUT WARRANTIES OR CONDITIONS OF ANY KIND, either express or implied.
 * See the License for the specific language governing permissions and
 * limitations under the License.
 */
package org.apache.kafka.clients.admin;

import org.apache.kafka.common.KafkaFuture;
import org.apache.kafka.common.TopicPartition;
import org.apache.kafka.common.annotation.InterfaceStability;

import java.util.HashMap;
import java.util.Map;
import java.util.Optional;
import java.util.concurrent.ExecutionException;

/**
 * The result of the {@link AdminClient#listOffsets(Map)} call.
 * <p>
 * The API of this class is evolving, see {@link AdminClient} for details.
 */
@InterfaceStability.Evolving
public class ListOffsetsResult {

	private final Map<TopicPartition, KafkaFuture<ListOffsetsResultInfo>> futures;

	public ListOffsetsResult(Map<TopicPartition, KafkaFuture<ListOffsetsResultInfo>> futures) {
		this.futures = futures;
	}

	/**
	 * Return a future which can be used to check the result for a given partition.
	 */
	public KafkaFuture<ListOffsetsResultInfo> partitionResult(final TopicPartition partition) {
		KafkaFuture<ListOffsetsResultInfo> future = futures.get(partition);
		if (future == null) {
			throw new IllegalArgumentException(
					"List Offsets for partition \"" + partition + "\" was not attempted");
		}
		return future;
	}

<<<<<<< HEAD
	/**
	 * Return a future which succeeds only if offsets for all specified partitions have been successfully
	 * retrieved.
	 */
	public KafkaFuture<Map<TopicPartition, ListOffsetsResultInfo>> all() {
		return KafkaFuture.allOf(futures.values().toArray(new KafkaFuture[0]))
				.thenApply(new KafkaFuture.BaseFunction<Void, Map<TopicPartition, ListOffsetsResultInfo>>() {
					@Override
					public Map<TopicPartition, ListOffsetsResultInfo> apply(Void v) {
						Map<TopicPartition, ListOffsetsResultInfo> offsets = new HashMap<>(futures.size());
						for (Map.Entry<TopicPartition, KafkaFuture<ListOffsetsResultInfo>> entry : futures.entrySet()) {
							try {
								offsets.put(entry.getKey(), entry.getValue().get());
							} catch (InterruptedException | ExecutionException e) {
								// This should be unreachable, because allOf ensured that all the futures completed successfully.
								throw new RuntimeException(e);
							}
						}
						return offsets;
					}
				});
	}
=======
    /**
     * Return a future which succeeds only if offsets for all specified partitions have been successfully
     * retrieved.
     */
    public KafkaFuture<Map<TopicPartition, ListOffsetsResultInfo>> all() {
        return KafkaFuture.allOf(futures.values().toArray(new KafkaFuture[0]))
                .thenApply(v -> {
                    Map<TopicPartition, ListOffsetsResultInfo> offsets = new HashMap<>(futures.size());
                    for (Map.Entry<TopicPartition, KafkaFuture<ListOffsetsResultInfo>> entry : futures.entrySet()) {
                        try {
                            offsets.put(entry.getKey(), entry.getValue().get());
                        } catch (InterruptedException | ExecutionException e) {
                            // This should be unreachable, because allOf ensured that all the futures completed successfully.
                            throw new RuntimeException(e);
                        }
                    }
                    return offsets;
                });
    }
>>>>>>> 9494bebe

	public static class ListOffsetsResultInfo {

		private final long offset;
		private final long timestamp;
		private final Optional<Integer> leaderEpoch;

		public ListOffsetsResultInfo(long offset, long timestamp, Optional<Integer> leaderEpoch) {
			this.offset = offset;
			this.timestamp = timestamp;
			this.leaderEpoch = leaderEpoch;
		}

		public long offset() {
			return offset;
		}

		public long timestamp() {
			return timestamp;
		}

		public Optional<Integer> leaderEpoch() {
			return leaderEpoch;
		}

		@Override
		public String toString() {
			return "ListOffsetsResultInfo(offset=" + offset + ", timestamp=" + timestamp + ", leaderEpoch="
					+ leaderEpoch + ")";
		}
	}
}<|MERGE_RESOLUTION|>--- conflicted
+++ resolved
@@ -27,54 +27,30 @@
 
 /**
  * The result of the {@link AdminClient#listOffsets(Map)} call.
- * <p>
+ *
  * The API of this class is evolving, see {@link AdminClient} for details.
  */
 @InterfaceStability.Evolving
 public class ListOffsetsResult {
 
-	private final Map<TopicPartition, KafkaFuture<ListOffsetsResultInfo>> futures;
+    private final Map<TopicPartition, KafkaFuture<ListOffsetsResultInfo>> futures;
 
-	public ListOffsetsResult(Map<TopicPartition, KafkaFuture<ListOffsetsResultInfo>> futures) {
-		this.futures = futures;
-	}
+    public ListOffsetsResult(Map<TopicPartition, KafkaFuture<ListOffsetsResultInfo>> futures) {
+        this.futures = futures;
+    }
 
-	/**
-	 * Return a future which can be used to check the result for a given partition.
-	 */
-	public KafkaFuture<ListOffsetsResultInfo> partitionResult(final TopicPartition partition) {
-		KafkaFuture<ListOffsetsResultInfo> future = futures.get(partition);
-		if (future == null) {
-			throw new IllegalArgumentException(
-					"List Offsets for partition \"" + partition + "\" was not attempted");
-		}
-		return future;
-	}
+    /**
+    * Return a future which can be used to check the result for a given partition.
+    */
+    public KafkaFuture<ListOffsetsResultInfo> partitionResult(final TopicPartition partition) {
+        KafkaFuture<ListOffsetsResultInfo> future = futures.get(partition);
+        if (future == null) {
+            throw new IllegalArgumentException(
+                    "List Offsets for partition \"" + partition + "\" was not attempted");
+        }
+        return future;
+    }
 
-<<<<<<< HEAD
-	/**
-	 * Return a future which succeeds only if offsets for all specified partitions have been successfully
-	 * retrieved.
-	 */
-	public KafkaFuture<Map<TopicPartition, ListOffsetsResultInfo>> all() {
-		return KafkaFuture.allOf(futures.values().toArray(new KafkaFuture[0]))
-				.thenApply(new KafkaFuture.BaseFunction<Void, Map<TopicPartition, ListOffsetsResultInfo>>() {
-					@Override
-					public Map<TopicPartition, ListOffsetsResultInfo> apply(Void v) {
-						Map<TopicPartition, ListOffsetsResultInfo> offsets = new HashMap<>(futures.size());
-						for (Map.Entry<TopicPartition, KafkaFuture<ListOffsetsResultInfo>> entry : futures.entrySet()) {
-							try {
-								offsets.put(entry.getKey(), entry.getValue().get());
-							} catch (InterruptedException | ExecutionException e) {
-								// This should be unreachable, because allOf ensured that all the futures completed successfully.
-								throw new RuntimeException(e);
-							}
-						}
-						return offsets;
-					}
-				});
-	}
-=======
     /**
      * Return a future which succeeds only if offsets for all specified partitions have been successfully
      * retrieved.
@@ -94,36 +70,35 @@
                     return offsets;
                 });
     }
->>>>>>> 9494bebe
 
-	public static class ListOffsetsResultInfo {
+    public static class ListOffsetsResultInfo {
 
-		private final long offset;
-		private final long timestamp;
-		private final Optional<Integer> leaderEpoch;
+        private final long offset;
+        private final long timestamp;
+        private final Optional<Integer> leaderEpoch;
 
-		public ListOffsetsResultInfo(long offset, long timestamp, Optional<Integer> leaderEpoch) {
-			this.offset = offset;
-			this.timestamp = timestamp;
-			this.leaderEpoch = leaderEpoch;
-		}
+        public ListOffsetsResultInfo(long offset, long timestamp, Optional<Integer> leaderEpoch) {
+            this.offset = offset;
+            this.timestamp = timestamp;
+            this.leaderEpoch = leaderEpoch;
+        }
 
-		public long offset() {
-			return offset;
-		}
+        public long offset() {
+            return offset;
+        }
 
-		public long timestamp() {
-			return timestamp;
-		}
+        public long timestamp() {
+            return timestamp;
+        }
 
-		public Optional<Integer> leaderEpoch() {
-			return leaderEpoch;
-		}
+        public Optional<Integer> leaderEpoch() {
+            return leaderEpoch;
+        }
 
-		@Override
-		public String toString() {
-			return "ListOffsetsResultInfo(offset=" + offset + ", timestamp=" + timestamp + ", leaderEpoch="
-					+ leaderEpoch + ")";
-		}
-	}
+        @Override
+        public String toString() {
+            return "ListOffsetsResultInfo(offset=" + offset + ", timestamp=" + timestamp + ", leaderEpoch="
+                    + leaderEpoch + ")";
+        }
+    }
 }