/*
 * Licensed to the Apache Software Foundation (ASF) under one or more
 * contributor license agreements. See the NOTICE file distributed with
 * this work for additional information regarding copyright ownership.
 * The ASF licenses this file to You under the Apache License, Version 2.0
 * (the "License"); you may not use this file except in compliance with
 * the License. You may obtain a copy of the License at
 *
 *    http://www.apache.org/licenses/LICENSE-2.0
 *
 * Unless required by applicable law or agreed to in writing, software
 * distributed under the License is distributed on an "AS IS" BASIS,
 * WITHOUT WARRANTIES OR CONDITIONS OF ANY KIND, either express or implied.
 * See the License for the specific language governing permissions and
 * limitations under the License.
 */

package org.apache.kafka.clients.admin;

import org.apache.kafka.clients.ClientDnsLookup;
import org.apache.kafka.clients.CommonClientConfigs;
import org.apache.kafka.clients.MetadataRecoveryStrategy;
import org.apache.kafka.common.config.AbstractConfig;
import org.apache.kafka.common.config.ConfigDef;
import org.apache.kafka.common.config.ConfigDef.Importance;
import org.apache.kafka.common.config.ConfigDef.Type;
import org.apache.kafka.common.config.SecurityConfig;
import org.apache.kafka.common.metrics.JmxReporter;
import org.apache.kafka.common.metrics.Sensor;
import org.apache.kafka.common.security.auth.SecurityProtocol;
import org.apache.kafka.common.utils.Utils;

import java.util.Map;
import java.util.Set;

import static org.apache.kafka.common.config.ConfigDef.Range.atLeast;
import static org.apache.kafka.common.config.ConfigDef.Range.between;
import static org.apache.kafka.common.config.ConfigDef.ValidString.in;

/**
 * The AdminClient configuration class, which also contains constants for configuration entry names.
 */
public class AdminClientConfig extends AbstractConfig {
    private static final ConfigDef CONFIG;

    /**
     * <code>bootstrap.servers</code>
     */
    public static final String BOOTSTRAP_SERVERS_CONFIG = CommonClientConfigs.BOOTSTRAP_SERVERS_CONFIG;
    private static final String BOOTSTRAP_SERVERS_DOC = CommonClientConfigs.BOOTSTRAP_SERVERS_DOC;

    /**
     * <code>bootstrap.controllers</code>
     */
    public static final String BOOTSTRAP_CONTROLLERS_CONFIG = "bootstrap.controllers";
    public static final String BOOTSTRAP_CONTROLLERS_DOC = "A list of host/port pairs to use for establishing the initial " +
            "connection to the KRaft controller quorum. This list should be in the form <code>host1:port1,host2:port2,...</code>.";

    /**
     * <code>client.dns.lookup</code>
     */
    public static final String CLIENT_DNS_LOOKUP_CONFIG = CommonClientConfigs.CLIENT_DNS_LOOKUP_CONFIG;
    private static final String CLIENT_DNS_LOOKUP_DOC = CommonClientConfigs.CLIENT_DNS_LOOKUP_DOC;

    /**
     * <code>reconnect.backoff.ms</code>
     */
    public static final String RECONNECT_BACKOFF_MS_CONFIG = CommonClientConfigs.RECONNECT_BACKOFF_MS_CONFIG;
    private static final String RECONNECT_BACKOFF_MS_DOC = CommonClientConfigs.RECONNECT_BACKOFF_MS_DOC;

    /**
     * <code>reconnect.backoff.max.ms</code>
     */
    public static final String RECONNECT_BACKOFF_MAX_MS_CONFIG = CommonClientConfigs.RECONNECT_BACKOFF_MAX_MS_CONFIG;
    private static final String RECONNECT_BACKOFF_MAX_MS_DOC = CommonClientConfigs.RECONNECT_BACKOFF_MAX_MS_DOC;

    /**
     * <code>retry.backoff.ms</code>
     */
    public static final String RETRY_BACKOFF_MS_CONFIG = CommonClientConfigs.RETRY_BACKOFF_MS_CONFIG;
<<<<<<< HEAD
    private static final String RETRY_BACKOFF_MS_DOC = "The amount of time to wait before attempting to " + "retry a failed request. This avoids repeatedly sending requests in a tight loop under " + "some failure scenarios.";
=======
    private static final String RETRY_BACKOFF_MS_DOC = CommonClientConfigs.RETRY_BACKOFF_MS_DOC;

    /**
     * <code>retry.backoff.max.ms</code>
     */
    public static final String RETRY_BACKOFF_MAX_MS_CONFIG = CommonClientConfigs.RETRY_BACKOFF_MAX_MS_CONFIG;
    private static final String RETRY_BACKOFF_MAX_MS_DOC = CommonClientConfigs.RETRY_BACKOFF_MAX_MS_DOC;

    /**
     * <code>enable.metrics.push</code>
     */
    public static final String ENABLE_METRICS_PUSH_CONFIG = CommonClientConfigs.ENABLE_METRICS_PUSH_CONFIG;
    public static final String ENABLE_METRICS_PUSH_DOC = CommonClientConfigs.ENABLE_METRICS_PUSH_DOC;
>>>>>>> 9494bebe

    /**
     * <code>socket.connection.setup.timeout.ms</code>
     */
    public static final String SOCKET_CONNECTION_SETUP_TIMEOUT_MS_CONFIG = CommonClientConfigs.SOCKET_CONNECTION_SETUP_TIMEOUT_MS_CONFIG;

    /**
     * <code>socket.connection.setup.timeout.max.ms</code>
     */
    public static final String SOCKET_CONNECTION_SETUP_TIMEOUT_MAX_MS_CONFIG = CommonClientConfigs.SOCKET_CONNECTION_SETUP_TIMEOUT_MAX_MS_CONFIG;

    /**
     * <code>connections.max.idle.ms</code>
     */
    public static final String CONNECTIONS_MAX_IDLE_MS_CONFIG = CommonClientConfigs.CONNECTIONS_MAX_IDLE_MS_CONFIG;
    private static final String CONNECTIONS_MAX_IDLE_MS_DOC = CommonClientConfigs.CONNECTIONS_MAX_IDLE_MS_DOC;

    /**
     * <code>request.timeout.ms</code>
     */
    public static final String REQUEST_TIMEOUT_MS_CONFIG = CommonClientConfigs.REQUEST_TIMEOUT_MS_CONFIG;
    private static final String REQUEST_TIMEOUT_MS_DOC = CommonClientConfigs.REQUEST_TIMEOUT_MS_DOC;

    public static final String CLIENT_ID_CONFIG = CommonClientConfigs.CLIENT_ID_CONFIG;
    private static final String CLIENT_ID_DOC = CommonClientConfigs.CLIENT_ID_DOC;

    public static final String METADATA_MAX_AGE_CONFIG = CommonClientConfigs.METADATA_MAX_AGE_CONFIG;
    private static final String METADATA_MAX_AGE_DOC = CommonClientConfigs.METADATA_MAX_AGE_DOC;

    public static final String SEND_BUFFER_CONFIG = CommonClientConfigs.SEND_BUFFER_CONFIG;
    private static final String SEND_BUFFER_DOC = CommonClientConfigs.SEND_BUFFER_DOC;

    public static final String RECEIVE_BUFFER_CONFIG = CommonClientConfigs.RECEIVE_BUFFER_CONFIG;
    private static final String RECEIVE_BUFFER_DOC = CommonClientConfigs.RECEIVE_BUFFER_DOC;

    public static final String METRIC_REPORTER_CLASSES_CONFIG = CommonClientConfigs.METRIC_REPORTER_CLASSES_CONFIG;
    private static final String METRIC_REPORTER_CLASSES_DOC = CommonClientConfigs.METRIC_REPORTER_CLASSES_DOC;

    public static final String METRICS_NUM_SAMPLES_CONFIG = CommonClientConfigs.METRICS_NUM_SAMPLES_CONFIG;
    private static final String METRICS_NUM_SAMPLES_DOC = CommonClientConfigs.METRICS_NUM_SAMPLES_DOC;

    public static final String METRICS_SAMPLE_WINDOW_MS_CONFIG = CommonClientConfigs.METRICS_SAMPLE_WINDOW_MS_CONFIG;
    private static final String METRICS_SAMPLE_WINDOW_MS_DOC = CommonClientConfigs.METRICS_SAMPLE_WINDOW_MS_DOC;

    public static final String METRICS_RECORDING_LEVEL_CONFIG = CommonClientConfigs.METRICS_RECORDING_LEVEL_CONFIG;

    public static final String SECURITY_PROTOCOL_CONFIG = CommonClientConfigs.SECURITY_PROTOCOL_CONFIG;
    public static final String DEFAULT_SECURITY_PROTOCOL = CommonClientConfigs.DEFAULT_SECURITY_PROTOCOL;
    private static final String SECURITY_PROTOCOL_DOC = CommonClientConfigs.SECURITY_PROTOCOL_DOC;
    private static final String METRICS_RECORDING_LEVEL_DOC = CommonClientConfigs.METRICS_RECORDING_LEVEL_DOC;

    public static final String RETRIES_CONFIG = CommonClientConfigs.RETRIES_CONFIG;
    public static final String DEFAULT_API_TIMEOUT_MS_CONFIG = CommonClientConfigs.DEFAULT_API_TIMEOUT_MS_CONFIG;

    public static final String METADATA_RECOVERY_STRATEGY_CONFIG = CommonClientConfigs.METADATA_RECOVERY_STRATEGY_CONFIG;
    public static final String METADATA_RECOVERY_STRATEGY_DOC = CommonClientConfigs.METADATA_RECOVERY_STRATEGY_DOC;
    public static final String DEFAULT_METADATA_RECOVERY_STRATEGY = CommonClientConfigs.DEFAULT_METADATA_RECOVERY_STRATEGY;

    public static final String METADATA_RECOVERY_REBOOTSTRAP_TRIGGER_MS_CONFIG = CommonClientConfigs.METADATA_RECOVERY_REBOOTSTRAP_TRIGGER_MS_CONFIG;
    public static final String METADATA_RECOVERY_REBOOTSTRAP_TRIGGER_MS_DOC = CommonClientConfigs.METADATA_RECOVERY_REBOOTSTRAP_TRIGGER_MS_DOC;
    public static final long DEFAULT_METADATA_RECOVERY_REBOOTSTRAP_TRIGGER_MS = CommonClientConfigs.DEFAULT_METADATA_RECOVERY_REBOOTSTRAP_TRIGGER_MS;

    /**
     * <code>security.providers</code>
     */
    public static final String SECURITY_PROVIDERS_CONFIG = SecurityConfig.SECURITY_PROVIDERS_CONFIG;
    private static final String SECURITY_PROVIDERS_DOC = SecurityConfig.SECURITY_PROVIDERS_DOC;

    static {
<<<<<<< HEAD
        CONFIG = new ConfigDef().define(BOOTSTRAP_SERVERS_CONFIG, Type.LIST, Importance.HIGH, BOOTSTRAP_SERVERS_DOC).define(CLIENT_ID_CONFIG, Type.STRING, "", Importance.MEDIUM, CLIENT_ID_DOC).define(METADATA_MAX_AGE_CONFIG, Type.LONG, 5 * 60 * 1000, atLeast(0), Importance.LOW, METADATA_MAX_AGE_DOC).define(SEND_BUFFER_CONFIG, Type.INT, 128 * 1024, atLeast(CommonClientConfigs.SEND_BUFFER_LOWER_BOUND), Importance.MEDIUM, SEND_BUFFER_DOC).define(RECEIVE_BUFFER_CONFIG, Type.INT, 64 * 1024, atLeast(CommonClientConfigs.RECEIVE_BUFFER_LOWER_BOUND), Importance.MEDIUM, RECEIVE_BUFFER_DOC).define(RECONNECT_BACKOFF_MS_CONFIG, Type.LONG, 50L, atLeast(0L), Importance.LOW, RECONNECT_BACKOFF_MS_DOC).define(RECONNECT_BACKOFF_MAX_MS_CONFIG, Type.LONG, 1000L, atLeast(0L), Importance.LOW, RECONNECT_BACKOFF_MAX_MS_DOC).define(RETRY_BACKOFF_MS_CONFIG, Type.LONG, 100L, atLeast(0L), Importance.LOW, RETRY_BACKOFF_MS_DOC).define(REQUEST_TIMEOUT_MS_CONFIG, Type.INT, 30000, atLeast(0), Importance.MEDIUM, REQUEST_TIMEOUT_MS_DOC).define(SOCKET_CONNECTION_SETUP_TIMEOUT_MS_CONFIG, Type.LONG, CommonClientConfigs.DEFAULT_SOCKET_CONNECTION_SETUP_TIMEOUT_MS, Importance.MEDIUM, CommonClientConfigs.SOCKET_CONNECTION_SETUP_TIMEOUT_MS_DOC).define(SOCKET_CONNECTION_SETUP_TIMEOUT_MAX_MS_CONFIG, Type.LONG, CommonClientConfigs.DEFAULT_SOCKET_CONNECTION_SETUP_TIMEOUT_MAX_MS, Importance.MEDIUM, CommonClientConfigs.SOCKET_CONNECTION_SETUP_TIMEOUT_MAX_MS_DOC).define(CONNECTIONS_MAX_IDLE_MS_CONFIG, Type.LONG, 5 * 60 * 1000, Importance.MEDIUM, CONNECTIONS_MAX_IDLE_MS_DOC).define(RETRIES_CONFIG, Type.INT, Integer.MAX_VALUE, between(0, Integer.MAX_VALUE), Importance.LOW, CommonClientConfigs.RETRIES_DOC).define(DEFAULT_API_TIMEOUT_MS_CONFIG, Type.INT, 60000, atLeast(0), Importance.MEDIUM, CommonClientConfigs.DEFAULT_API_TIMEOUT_MS_DOC).define(METRICS_SAMPLE_WINDOW_MS_CONFIG, Type.LONG, 30000, atLeast(0), Importance.LOW, METRICS_SAMPLE_WINDOW_MS_DOC).define(METRICS_NUM_SAMPLES_CONFIG, Type.INT, 2, atLeast(1), Importance.LOW, METRICS_NUM_SAMPLES_DOC).define(METRIC_REPORTER_CLASSES_CONFIG, Type.LIST, "", Importance.LOW, METRIC_REPORTER_CLASSES_DOC).define(METRICS_RECORDING_LEVEL_CONFIG, Type.STRING, Sensor.RecordingLevel.INFO.toString(), in(Sensor.RecordingLevel.INFO.toString(), Sensor.RecordingLevel.DEBUG.toString(), Sensor.RecordingLevel.TRACE.toString()), Importance.LOW, METRICS_RECORDING_LEVEL_DOC).define(AUTO_INCLUDE_JMX_REPORTER_CONFIG, Type.BOOLEAN, true, Importance.LOW, AUTO_INCLUDE_JMX_REPORTER_DOC).define(CLIENT_DNS_LOOKUP_CONFIG, Type.STRING, ClientDnsLookup.USE_ALL_DNS_IPS.toString(), in(ClientDnsLookup.USE_ALL_DNS_IPS.toString(), ClientDnsLookup.RESOLVE_CANONICAL_BOOTSTRAP_SERVERS_ONLY.toString()), Importance.MEDIUM, CLIENT_DNS_LOOKUP_DOC)
                // security support
                .define(SECURITY_PROVIDERS_CONFIG, Type.STRING, null, Importance.LOW, SECURITY_PROVIDERS_DOC).define(SECURITY_PROTOCOL_CONFIG, Type.STRING, DEFAULT_SECURITY_PROTOCOL, ConfigDef.CaseInsensitiveValidString.in(Utils.enumOptions(SecurityProtocol.class)), Importance.MEDIUM, SECURITY_PROTOCOL_DOC)
=======
        CONFIG = new ConfigDef().define(BOOTSTRAP_SERVERS_CONFIG,
                                        Type.LIST,
                                        "",
                                        Importance.HIGH,
                                        BOOTSTRAP_SERVERS_DOC).
                                 define(BOOTSTRAP_CONTROLLERS_CONFIG,
                                         Type.LIST,
                                         "",
                                         Importance.HIGH,
                                         BOOTSTRAP_CONTROLLERS_DOC)
                                .define(CLIENT_ID_CONFIG, Type.STRING, "", Importance.MEDIUM, CLIENT_ID_DOC)
                                .define(METADATA_MAX_AGE_CONFIG, Type.LONG, 5 * 60 * 1000, atLeast(0), Importance.LOW, METADATA_MAX_AGE_DOC)
                                .define(SEND_BUFFER_CONFIG, Type.INT, 128 * 1024, atLeast(CommonClientConfigs.SEND_BUFFER_LOWER_BOUND), Importance.MEDIUM, SEND_BUFFER_DOC)
                                .define(RECEIVE_BUFFER_CONFIG, Type.INT, 64 * 1024, atLeast(CommonClientConfigs.RECEIVE_BUFFER_LOWER_BOUND), Importance.MEDIUM, RECEIVE_BUFFER_DOC)
                                .define(RECONNECT_BACKOFF_MS_CONFIG,
                                        Type.LONG,
                                        50L,
                                        atLeast(0L),
                                        Importance.LOW,
                                        RECONNECT_BACKOFF_MS_DOC)
                                .define(RECONNECT_BACKOFF_MAX_MS_CONFIG,
                                        Type.LONG,
                                        1000L,
                                        atLeast(0L),
                                        Importance.LOW,
                                        RECONNECT_BACKOFF_MAX_MS_DOC)
                                .define(RETRY_BACKOFF_MS_CONFIG,
                                        Type.LONG,
                                        CommonClientConfigs.DEFAULT_RETRY_BACKOFF_MS,
                                        atLeast(0L),
                                        Importance.LOW,
                                        RETRY_BACKOFF_MS_DOC)
                                .define(RETRY_BACKOFF_MAX_MS_CONFIG,
                                        Type.LONG,
                                        CommonClientConfigs.DEFAULT_RETRY_BACKOFF_MAX_MS,
                                        atLeast(0L),
                                        Importance.LOW,
                                        RETRY_BACKOFF_MAX_MS_DOC)
                                .define(ENABLE_METRICS_PUSH_CONFIG,
                                        Type.BOOLEAN,
                                        false,
                                        Importance.LOW,
                                        ENABLE_METRICS_PUSH_DOC)
                                .define(REQUEST_TIMEOUT_MS_CONFIG,
                                        Type.INT,
                                        30000,
                                        atLeast(0),
                                        Importance.MEDIUM,
                                        REQUEST_TIMEOUT_MS_DOC)
                                .define(SOCKET_CONNECTION_SETUP_TIMEOUT_MS_CONFIG,
                                        Type.LONG,
                                        CommonClientConfigs.DEFAULT_SOCKET_CONNECTION_SETUP_TIMEOUT_MS,
                                        Importance.MEDIUM,
                                        CommonClientConfigs.SOCKET_CONNECTION_SETUP_TIMEOUT_MS_DOC)
                                .define(SOCKET_CONNECTION_SETUP_TIMEOUT_MAX_MS_CONFIG,
                                        Type.LONG,
                                        CommonClientConfigs.DEFAULT_SOCKET_CONNECTION_SETUP_TIMEOUT_MAX_MS,
                                        Importance.MEDIUM,
                                        CommonClientConfigs.SOCKET_CONNECTION_SETUP_TIMEOUT_MAX_MS_DOC)
                                .define(CONNECTIONS_MAX_IDLE_MS_CONFIG,
                                        Type.LONG,
                                        5 * 60 * 1000,
                                        Importance.MEDIUM,
                                        CONNECTIONS_MAX_IDLE_MS_DOC)
                                .define(RETRIES_CONFIG,
                                        Type.INT,
                                        Integer.MAX_VALUE,
                                        between(0, Integer.MAX_VALUE),
                                        Importance.LOW,
                                        CommonClientConfigs.RETRIES_DOC)
                                .define(DEFAULT_API_TIMEOUT_MS_CONFIG,
                                        Type.INT,
                                        60000,
                                        atLeast(0),
                                        Importance.MEDIUM,
                                        CommonClientConfigs.DEFAULT_API_TIMEOUT_MS_DOC)
                                .define(METRICS_SAMPLE_WINDOW_MS_CONFIG,
                                        Type.LONG,
                                        30000,
                                        atLeast(0),
                                        Importance.LOW,
                                        METRICS_SAMPLE_WINDOW_MS_DOC)
                                .define(METRICS_NUM_SAMPLES_CONFIG, Type.INT, 2, atLeast(1), Importance.LOW, METRICS_NUM_SAMPLES_DOC)
                                .define(METRIC_REPORTER_CLASSES_CONFIG,
                                        Type.LIST,
                                        JmxReporter.class.getName(),
                                        Importance.LOW,
                                        METRIC_REPORTER_CLASSES_DOC)
                                .define(METRICS_RECORDING_LEVEL_CONFIG,
                                        Type.STRING,
                                        Sensor.RecordingLevel.INFO.toString(),
                                        in(Sensor.RecordingLevel.INFO.toString(), Sensor.RecordingLevel.DEBUG.toString(), Sensor.RecordingLevel.TRACE.toString()),
                                        Importance.LOW,
                                        METRICS_RECORDING_LEVEL_DOC)
                                .define(CLIENT_DNS_LOOKUP_CONFIG,
                                        Type.STRING,
                                        ClientDnsLookup.USE_ALL_DNS_IPS.toString(),
                                        in(ClientDnsLookup.USE_ALL_DNS_IPS.toString(),
                                           ClientDnsLookup.RESOLVE_CANONICAL_BOOTSTRAP_SERVERS_ONLY.toString()),
                                        Importance.MEDIUM,
                                        CLIENT_DNS_LOOKUP_DOC)
                                // security support
                                .define(SECURITY_PROVIDERS_CONFIG,
                                        Type.STRING,
                                        null,
                                        Importance.LOW,
                                        SECURITY_PROVIDERS_DOC)
                                .define(SECURITY_PROTOCOL_CONFIG,
                                        Type.STRING,
                                        DEFAULT_SECURITY_PROTOCOL,
                                        ConfigDef.CaseInsensitiveValidString
                                                .in(Utils.enumOptions(SecurityProtocol.class)),
                                        Importance.MEDIUM,
                                        SECURITY_PROTOCOL_DOC)
>>>>>>> 9494bebe
                                .withClientSslSupport()
                                .withClientSaslSupport()
                                .define(METADATA_RECOVERY_STRATEGY_CONFIG,
                                        Type.STRING,
                                        DEFAULT_METADATA_RECOVERY_STRATEGY,
                                        ConfigDef.CaseInsensitiveValidString
                                                .in(Utils.enumOptions(MetadataRecoveryStrategy.class)),
                                        Importance.LOW,
                                        METADATA_RECOVERY_STRATEGY_DOC)
                                .define(METADATA_RECOVERY_REBOOTSTRAP_TRIGGER_MS_CONFIG,
                                        Type.LONG,
                                        DEFAULT_METADATA_RECOVERY_REBOOTSTRAP_TRIGGER_MS,
                                        atLeast(0),
                                        Importance.LOW,
                                        METADATA_RECOVERY_REBOOTSTRAP_TRIGGER_MS_DOC);
    }

    @Override
    protected Map<String, Object> postProcessParsedConfig(final Map<String, Object> parsedValues) {
        CommonClientConfigs.postValidateSaslMechanismConfig(this);
        CommonClientConfigs.warnDisablingExponentialBackoff(this);
        return CommonClientConfigs.postProcessReconnectBackoffConfigs(this, parsedValues);
    }

    public AdminClientConfig(Map<?, ?> props) {
        this(props, false);
    }

    protected AdminClientConfig(Map<?, ?> props, boolean doLog) {
        super(CONFIG, props, doLog);
    }

    public static Set<String> configNames() {
        return CONFIG.names();
    }

    public static ConfigDef configDef() {
        return  new ConfigDef(CONFIG);
    }

    public static void main(String[] args) {
        System.out.println(CONFIG.toHtml(4, config -> "adminclientconfigs_" + config));
    }

}<|MERGE_RESOLUTION|>--- conflicted
+++ resolved
@@ -78,9 +78,6 @@
      * <code>retry.backoff.ms</code>
      */
     public static final String RETRY_BACKOFF_MS_CONFIG = CommonClientConfigs.RETRY_BACKOFF_MS_CONFIG;
-<<<<<<< HEAD
-    private static final String RETRY_BACKOFF_MS_DOC = "The amount of time to wait before attempting to " + "retry a failed request. This avoids repeatedly sending requests in a tight loop under " + "some failure scenarios.";
-=======
     private static final String RETRY_BACKOFF_MS_DOC = CommonClientConfigs.RETRY_BACKOFF_MS_DOC;
 
     /**
@@ -94,27 +91,18 @@
      */
     public static final String ENABLE_METRICS_PUSH_CONFIG = CommonClientConfigs.ENABLE_METRICS_PUSH_CONFIG;
     public static final String ENABLE_METRICS_PUSH_DOC = CommonClientConfigs.ENABLE_METRICS_PUSH_DOC;
->>>>>>> 9494bebe
-
-    /**
-     * <code>socket.connection.setup.timeout.ms</code>
-     */
+
+    /** <code>socket.connection.setup.timeout.ms</code> */
     public static final String SOCKET_CONNECTION_SETUP_TIMEOUT_MS_CONFIG = CommonClientConfigs.SOCKET_CONNECTION_SETUP_TIMEOUT_MS_CONFIG;
 
-    /**
-     * <code>socket.connection.setup.timeout.max.ms</code>
-     */
+    /** <code>socket.connection.setup.timeout.max.ms</code> */
     public static final String SOCKET_CONNECTION_SETUP_TIMEOUT_MAX_MS_CONFIG = CommonClientConfigs.SOCKET_CONNECTION_SETUP_TIMEOUT_MAX_MS_CONFIG;
 
-    /**
-     * <code>connections.max.idle.ms</code>
-     */
+    /** <code>connections.max.idle.ms</code> */
     public static final String CONNECTIONS_MAX_IDLE_MS_CONFIG = CommonClientConfigs.CONNECTIONS_MAX_IDLE_MS_CONFIG;
     private static final String CONNECTIONS_MAX_IDLE_MS_DOC = CommonClientConfigs.CONNECTIONS_MAX_IDLE_MS_DOC;
 
-    /**
-     * <code>request.timeout.ms</code>
-     */
+    /** <code>request.timeout.ms</code> */
     public static final String REQUEST_TIMEOUT_MS_CONFIG = CommonClientConfigs.REQUEST_TIMEOUT_MS_CONFIG;
     private static final String REQUEST_TIMEOUT_MS_DOC = CommonClientConfigs.REQUEST_TIMEOUT_MS_DOC;
 
@@ -164,11 +152,6 @@
     private static final String SECURITY_PROVIDERS_DOC = SecurityConfig.SECURITY_PROVIDERS_DOC;
 
     static {
-<<<<<<< HEAD
-        CONFIG = new ConfigDef().define(BOOTSTRAP_SERVERS_CONFIG, Type.LIST, Importance.HIGH, BOOTSTRAP_SERVERS_DOC).define(CLIENT_ID_CONFIG, Type.STRING, "", Importance.MEDIUM, CLIENT_ID_DOC).define(METADATA_MAX_AGE_CONFIG, Type.LONG, 5 * 60 * 1000, atLeast(0), Importance.LOW, METADATA_MAX_AGE_DOC).define(SEND_BUFFER_CONFIG, Type.INT, 128 * 1024, atLeast(CommonClientConfigs.SEND_BUFFER_LOWER_BOUND), Importance.MEDIUM, SEND_BUFFER_DOC).define(RECEIVE_BUFFER_CONFIG, Type.INT, 64 * 1024, atLeast(CommonClientConfigs.RECEIVE_BUFFER_LOWER_BOUND), Importance.MEDIUM, RECEIVE_BUFFER_DOC).define(RECONNECT_BACKOFF_MS_CONFIG, Type.LONG, 50L, atLeast(0L), Importance.LOW, RECONNECT_BACKOFF_MS_DOC).define(RECONNECT_BACKOFF_MAX_MS_CONFIG, Type.LONG, 1000L, atLeast(0L), Importance.LOW, RECONNECT_BACKOFF_MAX_MS_DOC).define(RETRY_BACKOFF_MS_CONFIG, Type.LONG, 100L, atLeast(0L), Importance.LOW, RETRY_BACKOFF_MS_DOC).define(REQUEST_TIMEOUT_MS_CONFIG, Type.INT, 30000, atLeast(0), Importance.MEDIUM, REQUEST_TIMEOUT_MS_DOC).define(SOCKET_CONNECTION_SETUP_TIMEOUT_MS_CONFIG, Type.LONG, CommonClientConfigs.DEFAULT_SOCKET_CONNECTION_SETUP_TIMEOUT_MS, Importance.MEDIUM, CommonClientConfigs.SOCKET_CONNECTION_SETUP_TIMEOUT_MS_DOC).define(SOCKET_CONNECTION_SETUP_TIMEOUT_MAX_MS_CONFIG, Type.LONG, CommonClientConfigs.DEFAULT_SOCKET_CONNECTION_SETUP_TIMEOUT_MAX_MS, Importance.MEDIUM, CommonClientConfigs.SOCKET_CONNECTION_SETUP_TIMEOUT_MAX_MS_DOC).define(CONNECTIONS_MAX_IDLE_MS_CONFIG, Type.LONG, 5 * 60 * 1000, Importance.MEDIUM, CONNECTIONS_MAX_IDLE_MS_DOC).define(RETRIES_CONFIG, Type.INT, Integer.MAX_VALUE, between(0, Integer.MAX_VALUE), Importance.LOW, CommonClientConfigs.RETRIES_DOC).define(DEFAULT_API_TIMEOUT_MS_CONFIG, Type.INT, 60000, atLeast(0), Importance.MEDIUM, CommonClientConfigs.DEFAULT_API_TIMEOUT_MS_DOC).define(METRICS_SAMPLE_WINDOW_MS_CONFIG, Type.LONG, 30000, atLeast(0), Importance.LOW, METRICS_SAMPLE_WINDOW_MS_DOC).define(METRICS_NUM_SAMPLES_CONFIG, Type.INT, 2, atLeast(1), Importance.LOW, METRICS_NUM_SAMPLES_DOC).define(METRIC_REPORTER_CLASSES_CONFIG, Type.LIST, "", Importance.LOW, METRIC_REPORTER_CLASSES_DOC).define(METRICS_RECORDING_LEVEL_CONFIG, Type.STRING, Sensor.RecordingLevel.INFO.toString(), in(Sensor.RecordingLevel.INFO.toString(), Sensor.RecordingLevel.DEBUG.toString(), Sensor.RecordingLevel.TRACE.toString()), Importance.LOW, METRICS_RECORDING_LEVEL_DOC).define(AUTO_INCLUDE_JMX_REPORTER_CONFIG, Type.BOOLEAN, true, Importance.LOW, AUTO_INCLUDE_JMX_REPORTER_DOC).define(CLIENT_DNS_LOOKUP_CONFIG, Type.STRING, ClientDnsLookup.USE_ALL_DNS_IPS.toString(), in(ClientDnsLookup.USE_ALL_DNS_IPS.toString(), ClientDnsLookup.RESOLVE_CANONICAL_BOOTSTRAP_SERVERS_ONLY.toString()), Importance.MEDIUM, CLIENT_DNS_LOOKUP_DOC)
-                // security support
-                .define(SECURITY_PROVIDERS_CONFIG, Type.STRING, null, Importance.LOW, SECURITY_PROVIDERS_DOC).define(SECURITY_PROTOCOL_CONFIG, Type.STRING, DEFAULT_SECURITY_PROTOCOL, ConfigDef.CaseInsensitiveValidString.in(Utils.enumOptions(SecurityProtocol.class)), Importance.MEDIUM, SECURITY_PROTOCOL_DOC)
-=======
         CONFIG = new ConfigDef().define(BOOTSTRAP_SERVERS_CONFIG,
                                         Type.LIST,
                                         "",
@@ -283,7 +266,6 @@
                                                 .in(Utils.enumOptions(SecurityProtocol.class)),
                                         Importance.MEDIUM,
                                         SECURITY_PROTOCOL_DOC)
->>>>>>> 9494bebe
                                 .withClientSslSupport()
                                 .withClientSaslSupport()
                                 .define(METADATA_RECOVERY_STRATEGY_CONFIG,
