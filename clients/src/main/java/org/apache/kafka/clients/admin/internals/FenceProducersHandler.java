/*
 * Licensed to the Apache Software Foundation (ASF) under one or more
 * contributor license agreements. See the NOTICE file distributed with
 * this work for additional information regarding copyright ownership.
 * The ASF licenses this file to You under the Apache License, Version 2.0
 * (the "License"); you may not use this file except in compliance with
 * the License. You may obtain a copy of the License at
 *
 *    http://www.apache.org/licenses/LICENSE-2.0
 *
 * Unless required by applicable law or agreed to in writing, software
 * distributed under the License is distributed on an "AS IS" BASIS,
 * WITHOUT WARRANTIES OR CONDITIONS OF ANY KIND, either express or implied.
 * See the License for the specific language governing permissions and
 * limitations under the License.
 */
package org.apache.kafka.clients.admin.internals;

import org.apache.kafka.clients.admin.FenceProducersOptions;
import org.apache.kafka.common.Node;
import org.apache.kafka.common.errors.ClusterAuthorizationException;
import org.apache.kafka.common.errors.TransactionalIdAuthorizationException;
import org.apache.kafka.common.message.InitProducerIdRequestData;
import org.apache.kafka.common.protocol.Errors;
import org.apache.kafka.common.requests.AbstractResponse;
import org.apache.kafka.common.requests.FindCoordinatorRequest;
import org.apache.kafka.common.requests.InitProducerIdRequest;
import org.apache.kafka.common.requests.InitProducerIdResponse;
import org.apache.kafka.common.utils.LogContext;
import org.apache.kafka.common.utils.ProducerIdAndEpoch;

import org.slf4j.Logger;

import java.util.Collection;
import java.util.Collections;
import java.util.Map;
import java.util.Set;
import java.util.stream.Collectors;

public class FenceProducersHandler extends AdminApiHandler.Unbatched<CoordinatorKey, ProducerIdAndEpoch> {
    private final Logger log;
    private final AdminApiLookupStrategy<CoordinatorKey> lookupStrategy;
    private final int txnTimeoutMs;

<<<<<<< HEAD
    public FenceProducersHandler(LogContext logContext) {
=======
    public FenceProducersHandler(
        FenceProducersOptions options,
        LogContext logContext,
        int requestTimeoutMs
    ) {
>>>>>>> 9494bebe
        this.log = logContext.logger(FenceProducersHandler.class);
        this.lookupStrategy = new CoordinatorStrategy(FindCoordinatorRequest.CoordinatorType.TRANSACTION, logContext);
        this.txnTimeoutMs = options.timeoutMs() != null ? options.timeoutMs() : requestTimeoutMs;
    }

    public static AdminApiFuture.SimpleAdminApiFuture<CoordinatorKey, ProducerIdAndEpoch> newFuture(Collection<String> transactionalIds) {
        return AdminApiFuture.forKeys(buildKeySet(transactionalIds));
    }

    private static Set<CoordinatorKey> buildKeySet(Collection<String> transactionalIds) {
        return transactionalIds.stream().map(CoordinatorKey::byTransactionalId).collect(Collectors.toSet());
    }

    @Override
    public String apiName() {
        return "fenceProducer";
    }

    @Override
    public AdminApiLookupStrategy<CoordinatorKey> lookupStrategy() {
        return lookupStrategy;
    }

    @Override
    InitProducerIdRequest.Builder buildSingleRequest(int brokerId, CoordinatorKey key) {
        if (key.type != FindCoordinatorRequest.CoordinatorType.TRANSACTION) {
            throw new IllegalArgumentException("Invalid group coordinator key " + key + " when building `InitProducerId` request");
        }
        InitProducerIdRequestData data = new InitProducerIdRequestData()
<<<<<<< HEAD
                // Because we never include a producer epoch or ID in this request, we expect that some errors
                // (such as PRODUCER_FENCED) will never be returned in the corresponding broker response.
                // If we ever modify this logic to include an epoch or producer ID, we will need to update the
                // error handling logic for this handler to accommodate these new errors.
                .setProducerEpoch(ProducerIdAndEpoch.NONE.epoch).setProducerId(ProducerIdAndEpoch.NONE.producerId).setTransactionalId(key.idValue)
                // Set transaction timeout to 1 since it's only being initialized to fence out older producers with the same transactional ID,
                // and shouldn't be used for any actual record writes
                .setTransactionTimeoutMs(1);
=======
            // Because we never include a producer epoch or ID in this request, we expect that some errors
            // (such as PRODUCER_FENCED) will never be returned in the corresponding broker response.
            // If we ever modify this logic to include an epoch or producer ID, we will need to update the
            // error handling logic for this handler to accommodate these new errors.
            .setProducerEpoch(ProducerIdAndEpoch.NONE.epoch)
            .setProducerId(ProducerIdAndEpoch.NONE.producerId)
            .setTransactionalId(key.idValue)
            // This timeout is used by the coordinator to append the record with the new producer epoch to the transaction log.
            .setTransactionTimeoutMs(txnTimeoutMs);
>>>>>>> 9494bebe
        return new InitProducerIdRequest.Builder(data);
    }

    @Override
    public ApiResult<CoordinatorKey, ProducerIdAndEpoch> handleSingleResponse(Node broker, CoordinatorKey key, AbstractResponse abstractResponse) {
        InitProducerIdResponse response = (InitProducerIdResponse) abstractResponse;

        Errors error = Errors.forCode(response.data().errorCode());
        if (error != Errors.NONE) {
            return handleError(key, error);
        }

        Map<CoordinatorKey, ProducerIdAndEpoch> completed = Collections.singletonMap(key, new ProducerIdAndEpoch(response.data().producerId(), response.data().producerEpoch()));

        return new ApiResult<>(completed, Collections.emptyMap(), Collections.emptyList());
    }

    private ApiResult<CoordinatorKey, ProducerIdAndEpoch> handleError(CoordinatorKey transactionalIdKey, Errors error) {
        switch (error) {
            case CLUSTER_AUTHORIZATION_FAILED:
                return ApiResult.failed(transactionalIdKey, new ClusterAuthorizationException("InitProducerId request for transactionalId `" + transactionalIdKey.idValue + "` " + "failed due to cluster authorization failure"));

            case TRANSACTIONAL_ID_AUTHORIZATION_FAILED:
                return ApiResult.failed(transactionalIdKey, new TransactionalIdAuthorizationException("InitProducerId request for transactionalId `" + transactionalIdKey.idValue + "` " + "failed due to transactional ID authorization failure"));

            case COORDINATOR_LOAD_IN_PROGRESS:
                // If the coordinator is in the middle of loading, then we just need to retry
                log.debug("InitProducerId request for transactionalId `{}` failed because the " + "coordinator is still in the process of loading state. Will retry", transactionalIdKey.idValue);
                return ApiResult.empty();
            case CONCURRENT_TRANSACTIONS:
                log.debug("InitProducerId request for transactionalId `{}` failed because of " +
                                "a concurrent transaction. Will retry", transactionalIdKey.idValue);
                return ApiResult.empty();

            case NOT_COORDINATOR:
            case COORDINATOR_NOT_AVAILABLE:
                // If the coordinator is unavailable or there was a coordinator change, then we unmap
                // the key so that we retry the `FindCoordinator` request
                log.debug("InitProducerId request for transactionalId `{}` returned error {}. Will attempt " + "to find the coordinator again and retry", transactionalIdKey.idValue, error);
                return ApiResult.unmapped(Collections.singletonList(transactionalIdKey));

            // We intentionally omit cases for PRODUCER_FENCED, TRANSACTIONAL_ID_NOT_FOUND, and INVALID_PRODUCER_EPOCH
            // since those errors should never happen when our InitProducerIdRequest doesn't include a producer epoch or ID
            // and should therefore fall under the "unexpected error" catch-all case below

            default:
                return ApiResult.failed(transactionalIdKey, error.exception("InitProducerId request for " + "transactionalId `" + transactionalIdKey.idValue + "` failed due to unexpected error"));
        }
    }
}<|MERGE_RESOLUTION|>--- conflicted
+++ resolved
@@ -42,26 +42,26 @@
     private final AdminApiLookupStrategy<CoordinatorKey> lookupStrategy;
     private final int txnTimeoutMs;
 
-<<<<<<< HEAD
-    public FenceProducersHandler(LogContext logContext) {
-=======
     public FenceProducersHandler(
         FenceProducersOptions options,
         LogContext logContext,
         int requestTimeoutMs
     ) {
->>>>>>> 9494bebe
         this.log = logContext.logger(FenceProducersHandler.class);
         this.lookupStrategy = new CoordinatorStrategy(FindCoordinatorRequest.CoordinatorType.TRANSACTION, logContext);
         this.txnTimeoutMs = options.timeoutMs() != null ? options.timeoutMs() : requestTimeoutMs;
     }
 
-    public static AdminApiFuture.SimpleAdminApiFuture<CoordinatorKey, ProducerIdAndEpoch> newFuture(Collection<String> transactionalIds) {
+    public static AdminApiFuture.SimpleAdminApiFuture<CoordinatorKey, ProducerIdAndEpoch> newFuture(
+        Collection<String> transactionalIds
+    ) {
         return AdminApiFuture.forKeys(buildKeySet(transactionalIds));
     }
 
     private static Set<CoordinatorKey> buildKeySet(Collection<String> transactionalIds) {
-        return transactionalIds.stream().map(CoordinatorKey::byTransactionalId).collect(Collectors.toSet());
+        return transactionalIds.stream()
+            .map(CoordinatorKey::byTransactionalId)
+            .collect(Collectors.toSet());
     }
 
     @Override
@@ -77,19 +77,10 @@
     @Override
     InitProducerIdRequest.Builder buildSingleRequest(int brokerId, CoordinatorKey key) {
         if (key.type != FindCoordinatorRequest.CoordinatorType.TRANSACTION) {
-            throw new IllegalArgumentException("Invalid group coordinator key " + key + " when building `InitProducerId` request");
+            throw new IllegalArgumentException("Invalid group coordinator key " + key +
+                    " when building `InitProducerId` request");
         }
         InitProducerIdRequestData data = new InitProducerIdRequestData()
-<<<<<<< HEAD
-                // Because we never include a producer epoch or ID in this request, we expect that some errors
-                // (such as PRODUCER_FENCED) will never be returned in the corresponding broker response.
-                // If we ever modify this logic to include an epoch or producer ID, we will need to update the
-                // error handling logic for this handler to accommodate these new errors.
-                .setProducerEpoch(ProducerIdAndEpoch.NONE.epoch).setProducerId(ProducerIdAndEpoch.NONE.producerId).setTransactionalId(key.idValue)
-                // Set transaction timeout to 1 since it's only being initialized to fence out older producers with the same transactional ID,
-                // and shouldn't be used for any actual record writes
-                .setTransactionTimeoutMs(1);
-=======
             // Because we never include a producer epoch or ID in this request, we expect that some errors
             // (such as PRODUCER_FENCED) will never be returned in the corresponding broker response.
             // If we ever modify this logic to include an epoch or producer ID, we will need to update the
@@ -99,12 +90,15 @@
             .setTransactionalId(key.idValue)
             // This timeout is used by the coordinator to append the record with the new producer epoch to the transaction log.
             .setTransactionTimeoutMs(txnTimeoutMs);
->>>>>>> 9494bebe
         return new InitProducerIdRequest.Builder(data);
     }
 
     @Override
-    public ApiResult<CoordinatorKey, ProducerIdAndEpoch> handleSingleResponse(Node broker, CoordinatorKey key, AbstractResponse abstractResponse) {
+    public ApiResult<CoordinatorKey, ProducerIdAndEpoch> handleSingleResponse(
+        Node broker,
+        CoordinatorKey key,
+        AbstractResponse abstractResponse
+    ) {
         InitProducerIdResponse response = (InitProducerIdResponse) abstractResponse;
 
         Errors error = Errors.forCode(response.data().errorCode());
@@ -112,22 +106,34 @@
             return handleError(key, error);
         }
 
-        Map<CoordinatorKey, ProducerIdAndEpoch> completed = Collections.singletonMap(key, new ProducerIdAndEpoch(response.data().producerId(), response.data().producerEpoch()));
+        Map<CoordinatorKey, ProducerIdAndEpoch> completed = Collections.singletonMap(key, new ProducerIdAndEpoch(
+            response.data().producerId(),
+            response.data().producerEpoch()
+        ));
 
         return new ApiResult<>(completed, Collections.emptyMap(), Collections.emptyList());
     }
 
-    private ApiResult<CoordinatorKey, ProducerIdAndEpoch> handleError(CoordinatorKey transactionalIdKey, Errors error) {
+    private ApiResult<CoordinatorKey, ProducerIdAndEpoch> handleError(
+        CoordinatorKey transactionalIdKey,
+        Errors error
+    ) {
         switch (error) {
             case CLUSTER_AUTHORIZATION_FAILED:
-                return ApiResult.failed(transactionalIdKey, new ClusterAuthorizationException("InitProducerId request for transactionalId `" + transactionalIdKey.idValue + "` " + "failed due to cluster authorization failure"));
+                return ApiResult.failed(transactionalIdKey, new ClusterAuthorizationException(
+                        "InitProducerId request for transactionalId `" + transactionalIdKey.idValue + "` " +
+                                "failed due to cluster authorization failure"));
 
             case TRANSACTIONAL_ID_AUTHORIZATION_FAILED:
-                return ApiResult.failed(transactionalIdKey, new TransactionalIdAuthorizationException("InitProducerId request for transactionalId `" + transactionalIdKey.idValue + "` " + "failed due to transactional ID authorization failure"));
+                return ApiResult.failed(transactionalIdKey, new TransactionalIdAuthorizationException(
+                        "InitProducerId request for transactionalId `" + transactionalIdKey.idValue + "` " +
+                                "failed due to transactional ID authorization failure"));
 
             case COORDINATOR_LOAD_IN_PROGRESS:
                 // If the coordinator is in the middle of loading, then we just need to retry
-                log.debug("InitProducerId request for transactionalId `{}` failed because the " + "coordinator is still in the process of loading state. Will retry", transactionalIdKey.idValue);
+                log.debug("InitProducerId request for transactionalId `{}` failed because the " +
+                                "coordinator is still in the process of loading state. Will retry",
+                        transactionalIdKey.idValue);
                 return ApiResult.empty();
             case CONCURRENT_TRANSACTIONS:
                 log.debug("InitProducerId request for transactionalId `{}` failed because of " +
@@ -138,7 +144,8 @@
             case COORDINATOR_NOT_AVAILABLE:
                 // If the coordinator is unavailable or there was a coordinator change, then we unmap
                 // the key so that we retry the `FindCoordinator` request
-                log.debug("InitProducerId request for transactionalId `{}` returned error {}. Will attempt " + "to find the coordinator again and retry", transactionalIdKey.idValue, error);
+                log.debug("InitProducerId request for transactionalId `{}` returned error {}. Will attempt " +
+                        "to find the coordinator again and retry", transactionalIdKey.idValue, error);
                 return ApiResult.unmapped(Collections.singletonList(transactionalIdKey));
 
             // We intentionally omit cases for PRODUCER_FENCED, TRANSACTIONAL_ID_NOT_FOUND, and INVALID_PRODUCER_EPOCH
@@ -146,7 +153,8 @@
             // and should therefore fall under the "unexpected error" catch-all case below
 
             default:
-                return ApiResult.failed(transactionalIdKey, error.exception("InitProducerId request for " + "transactionalId `" + transactionalIdKey.idValue + "` failed due to unexpected error"));
+                return ApiResult.failed(transactionalIdKey, error.exception("InitProducerId request for " +
+                        "transactionalId `" + transactionalIdKey.idValue + "` failed due to unexpected error"));
         }
     }
 }