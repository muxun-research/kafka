--- conflicted
+++ resolved
@@ -41,29 +41,8 @@
     @Override
     protected AbstractRequest.Builder<OffsetsForLeaderEpochRequest> prepareRequest(
             Node node, Map<TopicPartition, SubscriptionState.FetchPosition> requestData) {
-<<<<<<< HEAD
-		OffsetForLeaderTopicCollection topics = new OffsetForLeaderTopicCollection(requestData.size());
-		requestData.forEach((topicPartition, fetchPosition) ->
-				fetchPosition.offsetEpoch.ifPresent(fetchEpoch -> {
-					OffsetForLeaderTopic topic = topics.find(topicPartition.topic());
-					if (topic == null) {
-						topic = new OffsetForLeaderTopic().setTopic(topicPartition.topic());
-						topics.add(topic);
-					}
-					topic.partitions().add(new OffsetForLeaderPartition()
-							.setPartition(topicPartition.partition())
-							.setLeaderEpoch(fetchEpoch)
-							.setCurrentLeaderEpoch(fetchPosition.currentLeader.epoch
-									.orElse(RecordBatch.NO_PARTITION_LEADER_EPOCH))
-					);
-				})
-		);
-		return OffsetsForLeaderEpochRequest.Builder.forConsumer(topics);
-	}
-=======
         return OffsetsForLeaderEpochUtils.prepareRequest(requestData);
     }
->>>>>>> 9494bebe
 
     @Override
     protected OffsetsForLeaderEpochUtils.OffsetForEpochResult handleResponse(
@@ -71,77 +50,6 @@
             Map<TopicPartition, SubscriptionState.FetchPosition> requestData,
             OffsetsForLeaderEpochResponse response) {
 
-<<<<<<< HEAD
-		Set<TopicPartition> partitionsToRetry = new HashSet<>(requestData.keySet());
-		Set<String> unauthorizedTopics = new HashSet<>();
-		Map<TopicPartition, EpochEndOffset> endOffsets = new HashMap<>();
-
-		for (OffsetForLeaderTopicResult topic : response.data().topics()) {
-			for (EpochEndOffset partition : topic.partitions()) {
-				TopicPartition topicPartition = new TopicPartition(topic.topic(), partition.partition());
-
-				if (!requestData.containsKey(topicPartition)) {
-					logger().warn("Received unrequested topic or partition {} from response, ignoring.", topicPartition);
-					continue;
-				}
-
-				Errors error = Errors.forCode(partition.errorCode());
-				switch (error) {
-					case NONE:
-						logger().debug("Handling OffsetsForLeaderEpoch response for {}. Got offset {} for epoch {}.",
-								topicPartition, partition.endOffset(), partition.leaderEpoch());
-						endOffsets.put(topicPartition, partition);
-						partitionsToRetry.remove(topicPartition);
-						break;
-					case NOT_LEADER_OR_FOLLOWER:
-					case REPLICA_NOT_AVAILABLE:
-					case KAFKA_STORAGE_ERROR:
-					case OFFSET_NOT_AVAILABLE:
-					case LEADER_NOT_AVAILABLE:
-					case FENCED_LEADER_EPOCH:
-					case UNKNOWN_LEADER_EPOCH:
-						logger().debug("Attempt to fetch offsets for partition {} failed due to {}, retrying.",
-								topicPartition, error);
-						break;
-					case UNKNOWN_TOPIC_OR_PARTITION:
-						logger().warn("Received unknown topic or partition error in OffsetsForLeaderEpoch request for partition {}.",
-								topicPartition);
-						break;
-					case TOPIC_AUTHORIZATION_FAILED:
-						unauthorizedTopics.add(topicPartition.topic());
-						partitionsToRetry.remove(topicPartition);
-						break;
-					default:
-						logger().warn("Attempt to fetch offsets for partition {} failed due to: {}, retrying.",
-								topicPartition, error.message());
-				}
-			}
-		}
-
-		if (!unauthorizedTopics.isEmpty())
-			throw new TopicAuthorizationException(unauthorizedTopics);
-		else
-			return new OffsetForEpochResult(endOffsets, partitionsToRetry);
-	}
-
-    public static class OffsetForEpochResult {
-        private final Map<TopicPartition, EpochEndOffset> endOffsets;
-        private final Set<TopicPartition> partitionsToRetry;
-
-        OffsetForEpochResult(Map<TopicPartition, EpochEndOffset> endOffsets, Set<TopicPartition> partitionsNeedingRetry) {
-            this.endOffsets = endOffsets;
-            this.partitionsToRetry = partitionsNeedingRetry;
-        }
-
-        public Map<TopicPartition, EpochEndOffset> endOffsets() {
-            return endOffsets;
-        }
-
-        public Set<TopicPartition> partitionsToRetry() {
-            return partitionsToRetry;
-        }
-=======
         return OffsetsForLeaderEpochUtils.handleResponse(requestData, response);
->>>>>>> 9494bebe
     }
 }