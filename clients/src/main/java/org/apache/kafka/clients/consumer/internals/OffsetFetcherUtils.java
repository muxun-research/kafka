/*
 * Licensed to the Apache Software Foundation (ASF) under one or more
 * contributor license agreements. See the NOTICE file distributed with
 * this work for additional information regarding copyright ownership.
 * The ASF licenses this file to You under the Apache License, Version 2.0
 * (the "License"); you may not use this file except in compliance with
 * the License. You may obtain a copy of the License at
 *
 *    http://www.apache.org/licenses/LICENSE-2.0
 *
 * Unless required by applicable law or agreed to in writing, software
 * distributed under the License is distributed on an "AS IS" BASIS,
 * WITHOUT WARRANTIES OR CONDITIONS OF ANY KIND, either express or implied.
 * See the License for the specific language governing permissions and
 * limitations under the License.
 */
package org.apache.kafka.clients.consumer.internals;

import org.apache.kafka.clients.ApiVersions;
import org.apache.kafka.clients.NodeApiVersions;
import org.apache.kafka.clients.consumer.LogTruncationException;
import org.apache.kafka.clients.consumer.NoOffsetForPartitionException;
import org.apache.kafka.clients.consumer.OffsetAndMetadata;
import org.apache.kafka.clients.consumer.OffsetAndTimestamp;
import org.apache.kafka.common.IsolationLevel;
import org.apache.kafka.common.Node;
import org.apache.kafka.common.TopicPartition;
import org.apache.kafka.common.errors.RetriableException;
import org.apache.kafka.common.errors.TopicAuthorizationException;
import org.apache.kafka.common.message.ApiVersionsResponseData;
import org.apache.kafka.common.message.ListOffsetsRequestData;
import org.apache.kafka.common.message.ListOffsetsResponseData;
import org.apache.kafka.common.protocol.ApiKeys;
import org.apache.kafka.common.protocol.Errors;
import org.apache.kafka.common.requests.ListOffsetsResponse;
import org.apache.kafka.common.requests.OffsetsForLeaderEpochRequest;
import org.apache.kafka.common.utils.LogContext;
import org.apache.kafka.common.utils.Time;

import org.slf4j.Logger;

<<<<<<< HEAD
import java.util.*;
=======
import java.util.ArrayList;
import java.util.Collection;
import java.util.HashMap;
import java.util.HashSet;
import java.util.List;
import java.util.Map;
import java.util.Optional;
import java.util.Set;
>>>>>>> 9494bebe
import java.util.concurrent.atomic.AtomicInteger;
import java.util.concurrent.atomic.AtomicReference;
import java.util.function.BiFunction;
import java.util.function.Function;
import java.util.stream.Collectors;

/**
 * Utility functions for fetching offsets, validating and resetting positions.
 */
class OffsetFetcherUtils {
    private final ConsumerMetadata metadata;
    private final SubscriptionState subscriptionState;
    private final Time time;
    private final long retryBackoffMs;
    private final ApiVersions apiVersions;
    private final Logger log;

    /**
     * Exception that occurred while validating positions, that will be propagated on the next
     * call to validate positions. This could be an error received in the
     * OffsetsForLeaderEpoch response, or a LogTruncationException detected when using a
     * successful response to validate the positions. It will be cleared when thrown.
     */
    private final AtomicReference<RuntimeException> cachedValidatePositionsException = new AtomicReference<>();
    /**
     * Exception that occurred while resetting positions, that will be propagated on the next
     * call to reset positions. This will have the error received in the response to the
     * ListOffsets request. It will be cleared when thrown on the next call to reset.
     */
    private final AtomicReference<RuntimeException> cachedResetPositionsException = new AtomicReference<>();
    private final AtomicInteger metadataUpdateVersion = new AtomicInteger(-1);

    OffsetFetcherUtils(LogContext logContext, ConsumerMetadata metadata, SubscriptionState subscriptionState, Time time, long retryBackoffMs, ApiVersions apiVersions) {
        this.log = logContext.logger(getClass());
        this.metadata = metadata;
        this.subscriptionState = subscriptionState;
        this.time = time;
        this.retryBackoffMs = retryBackoffMs;
        this.apiVersions = apiVersions;
    }

    /**
     * Callback for the response of the list offset call.
     * @param listOffsetsResponse The response from the server.
     * @return {@link OffsetFetcherUtils.ListOffsetResult} extracted from the response, containing the fetched offsets
     * and partitions to retry.
     */
    OffsetFetcherUtils.ListOffsetResult handleListOffsetResponse(ListOffsetsResponse listOffsetsResponse) {
        Map<TopicPartition, OffsetFetcherUtils.ListOffsetData> fetchedOffsets = new HashMap<>();
        Set<TopicPartition> partitionsToRetry = new HashSet<>();
        Set<String> unauthorizedTopics = new HashSet<>();

        for (ListOffsetsResponseData.ListOffsetsTopicResponse topic : listOffsetsResponse.topics()) {
            for (ListOffsetsResponseData.ListOffsetsPartitionResponse partition : topic.partitions()) {
                TopicPartition topicPartition = new TopicPartition(topic.name(), partition.partitionIndex());
                Errors error = Errors.forCode(partition.errorCode());
                switch (error) {
                    case NONE:
<<<<<<< HEAD
                        if (!partition.oldStyleOffsets().isEmpty()) {
                            // Handle v0 response with offsets
                            long offset;
                            if (partition.oldStyleOffsets().size() > 1) {
                                throw new IllegalStateException("Unexpected partitionData response of length " + partition.oldStyleOffsets().size());
                            } else {
                                offset = partition.oldStyleOffsets().get(0);
                            }
                            log.debug("Handling v0 ListOffsetResponse response for {}. Fetched offset {}", topicPartition, offset);
                            if (offset != ListOffsetsResponse.UNKNOWN_OFFSET) {
                                OffsetFetcherUtils.ListOffsetData offsetData = new OffsetFetcherUtils.ListOffsetData(offset, null, Optional.empty());
                                fetchedOffsets.put(topicPartition, offsetData);
                            }
                        } else {
                            // Handle v1 and later response or v0 without offsets
                            log.debug("Handling ListOffsetResponse response for {}. Fetched offset {}, timestamp {}", topicPartition, partition.offset(), partition.timestamp());
                            if (partition.offset() != ListOffsetsResponse.UNKNOWN_OFFSET) {
                                Optional<Integer> leaderEpoch = (partition.leaderEpoch() == ListOffsetsResponse.UNKNOWN_EPOCH) ? Optional.empty() : Optional.of(partition.leaderEpoch());
                                OffsetFetcherUtils.ListOffsetData offsetData = new OffsetFetcherUtils.ListOffsetData(partition.offset(), partition.timestamp(), leaderEpoch);
                                fetchedOffsets.put(topicPartition, offsetData);
                            }
=======
                        log.debug("Handling ListOffsetResponse response for {}. Fetched offset {}, timestamp {}",
                                topicPartition, partition.offset(), partition.timestamp());
                        if (partition.offset() != ListOffsetsResponse.UNKNOWN_OFFSET) {
                            Optional<Integer> leaderEpoch = (partition.leaderEpoch() == ListOffsetsResponse.UNKNOWN_EPOCH)
                                    ? Optional.empty()
                                    : Optional.of(partition.leaderEpoch());
                            OffsetFetcherUtils.ListOffsetData offsetData = new OffsetFetcherUtils.ListOffsetData(partition.offset(), partition.timestamp(),
                                    leaderEpoch);
                            fetchedOffsets.put(topicPartition, offsetData);
>>>>>>> 9494bebe
                        }
                        break;
                    case UNSUPPORTED_FOR_MESSAGE_FORMAT:
                        // The message format on the broker side is before 0.10.0, which means it does not
                        // support timestamps. We treat this case the same as if we weren't able to find an
                        // offset corresponding to the requested timestamp and leave it out of the result.
                        log.debug("Cannot search by timestamp for partition {} because the message format version " + "is before 0.10.0", topicPartition);
                        break;
                    case NOT_LEADER_OR_FOLLOWER:
                    case REPLICA_NOT_AVAILABLE:
                    case KAFKA_STORAGE_ERROR:
                    case OFFSET_NOT_AVAILABLE:
                    case LEADER_NOT_AVAILABLE:
                    case FENCED_LEADER_EPOCH:
                    case UNKNOWN_LEADER_EPOCH:
                        log.debug("Attempt to fetch offsets for partition {} failed due to {}, retrying.", topicPartition, error);
                        partitionsToRetry.add(topicPartition);
                        break;
                    case UNKNOWN_TOPIC_OR_PARTITION:
                        log.warn("Received unknown topic or partition error in ListOffset request for partition {}", topicPartition);
                        partitionsToRetry.add(topicPartition);
                        break;
                    case TOPIC_AUTHORIZATION_FAILED:
                        unauthorizedTopics.add(topicPartition.topic());
                        break;
                    default:
                        log.warn("Attempt to fetch offsets for partition {} failed due to unexpected exception: {}, retrying.", topicPartition, error.message());
                        partitionsToRetry.add(topicPartition);
                }
            }
        }

        if (!unauthorizedTopics.isEmpty())
            throw new TopicAuthorizationException(unauthorizedTopics);
        else
            return new OffsetFetcherUtils.ListOffsetResult(fetchedOffsets, partitionsToRetry);
    }

    <T> Map<Node, Map<TopicPartition, T>> regroupPartitionMapByNode(Map<TopicPartition, T> partitionMap) {
        return partitionMap.entrySet().stream().collect(Collectors.groupingBy(entry -> metadata.fetch().leaderFor(entry.getKey()), Collectors.toMap(Map.Entry::getKey, Map.Entry::getValue)));
    }

    Map<TopicPartition, SubscriptionState.FetchPosition> getPartitionsToValidate() {
        RuntimeException exception = cachedValidatePositionsException.getAndSet(null);
        if (exception != null)
            throw exception;

        // Validate each partition against the current leader and epoch
        // If we see a new metadata version, check all partitions
        validatePositionsOnMetadataChange();

        // Collect positions needing validation, with backoff
        return subscriptionState.partitionsNeedingValidation(time.milliseconds()).stream().filter(tp -> subscriptionState.position(tp) != null).collect(Collectors.toMap(Function.identity(), subscriptionState::position));
    }

    void maybeSetValidatePositionsException(RuntimeException e) {
        if (!cachedValidatePositionsException.compareAndSet(null, e)) {
            log.error("Discarding error validating positions because another error is pending", e);
        }
    }

    /**
     * If we have seen new metadata (as tracked by {@link org.apache.kafka.clients.Metadata#updateVersion()}), then
     * we should check that all the assignments have a valid position.
     */
    void validatePositionsOnMetadataChange() {
        int newMetadataUpdateVersion = metadata.updateVersion();
        if (metadataUpdateVersion.getAndSet(newMetadataUpdateVersion) != newMetadataUpdateVersion) {
            subscriptionState.assignedPartitions().forEach(topicPartition -> {
                ConsumerMetadata.LeaderAndEpoch leaderAndEpoch = metadata.currentLeader(topicPartition);
                subscriptionState.maybeValidatePositionForCurrentLeader(apiVersions, topicPartition, leaderAndEpoch);
            });
        }
    }

    /**
     * get OffsetResetStrategy for all assigned partitions
     */
    Map<TopicPartition, AutoOffsetResetStrategy> getOffsetResetStrategyForPartitions() {
        // Raise exception from previous offset fetch if there is one
        RuntimeException exception = cachedResetPositionsException.getAndSet(null);
        if (exception != null)
            throw exception;

        Set<TopicPartition> partitions = subscriptionState.partitionsNeedingReset(time.milliseconds());
        final Map<TopicPartition, AutoOffsetResetStrategy> partitionAutoOffsetResetStrategyMap = new HashMap<>();
        for (final TopicPartition partition : partitions) {
            partitionAutoOffsetResetStrategyMap.put(partition, offsetResetStrategyWithValidTimestamp(partition));
        }

        return partitionAutoOffsetResetStrategyMap;
    }

<<<<<<< HEAD
    static Map<TopicPartition, OffsetAndTimestamp> buildOffsetsForTimesResult(final Map<TopicPartition, Long> timestampsToSearch, final Map<TopicPartition, ListOffsetData> fetchedOffsets) {
        HashMap<TopicPartition, OffsetAndTimestamp> offsetsByTimes = new HashMap<>(timestampsToSearch.size());
=======
    static Map<TopicPartition, OffsetAndTimestamp> buildListOffsetsResult(
        final Map<TopicPartition, Long> timestampsToSearch,
        final Map<TopicPartition, ListOffsetData> fetchedOffsets,
        BiFunction<TopicPartition, ListOffsetData, OffsetAndTimestamp> resultMapper) {

        HashMap<TopicPartition, OffsetAndTimestamp> offsetsResults = new HashMap<>(timestampsToSearch.size());
>>>>>>> 9494bebe
        for (Map.Entry<TopicPartition, Long> entry : timestampsToSearch.entrySet())
            offsetsResults.put(entry.getKey(), null);

        for (Map.Entry<TopicPartition, ListOffsetData> entry : fetchedOffsets.entrySet()) {
            ListOffsetData offsetData = entry.getValue();
            offsetsResults.put(entry.getKey(), resultMapper.apply(entry.getKey(), offsetData));
        }

        return offsetsResults;
    }

    static Map<TopicPartition, OffsetAndTimestamp> buildOffsetsForTimesResult(
        final Map<TopicPartition, Long> timestampsToSearch,
        final Map<TopicPartition, ListOffsetData> fetchedOffsets) {
        return buildListOffsetsResult(timestampsToSearch, fetchedOffsets,
            (topicPartition, offsetData) -> new OffsetAndTimestamp(
                offsetData.offset,
                offsetData.timestamp,
                offsetData.leaderEpoch));
    }

    static Map<TopicPartition, OffsetAndTimestampInternal> buildOffsetsForTimeInternalResult(
            final Map<TopicPartition, Long> timestampsToSearch,
            final Map<TopicPartition, ListOffsetData> fetchedOffsets) {
        HashMap<TopicPartition, OffsetAndTimestampInternal> offsetsResults = new HashMap<>(timestampsToSearch.size());
        for (Map.Entry<TopicPartition, Long> entry : timestampsToSearch.entrySet()) {
            offsetsResults.put(entry.getKey(), null);
        }
        for (Map.Entry<TopicPartition, ListOffsetData> entry : fetchedOffsets.entrySet()) {
            ListOffsetData offsetData = entry.getValue();
            offsetsResults.put(entry.getKey(), new OffsetAndTimestampInternal(
                    offsetData.offset,
                    offsetData.timestamp,
                    offsetData.leaderEpoch));
        }
        return offsetsResults;
    }

    private AutoOffsetResetStrategy offsetResetStrategyWithValidTimestamp(final TopicPartition partition) {
        AutoOffsetResetStrategy strategy = subscriptionState.resetStrategy(partition);
        if (strategy.timestamp().isPresent()) {
            return strategy;
        } else {
            throw new NoOffsetForPartitionException(partition);
        }
    }

    static Set<String> topicsForPartitions(Collection<TopicPartition> partitions) {
        return partitions.stream().map(TopicPartition::topic).collect(Collectors.toSet());
    }

    void updateSubscriptionState(Map<TopicPartition, OffsetFetcherUtils.ListOffsetData> fetchedOffsets, IsolationLevel isolationLevel) {
        for (final Map.Entry<TopicPartition, ListOffsetData> entry : fetchedOffsets.entrySet()) {
            final TopicPartition partition = entry.getKey();

            // if the interested partitions are part of the subscriptions, use the returned offset to update
            // the subscription state as well:
            //   * with read-committed, the returned offset would be LSO;
            //   * with read-uncommitted, the returned offset would be HW;
            if (subscriptionState.isAssigned(partition)) {
                final long offset = entry.getValue().offset;
                if (isolationLevel == IsolationLevel.READ_COMMITTED) {
                    log.trace("Updating last stable offset for partition {} to {}", partition, offset);
                    subscriptionState.updateLastStableOffset(partition, offset);
                } else {
                    log.trace("Updating high watermark for partition {} to {}", partition, offset);
                    subscriptionState.updateHighWatermark(partition, offset);
                }
            }
        }
    }

<<<<<<< HEAD
    static OffsetResetStrategy timestampToOffsetResetStrategy(long timestamp) {
        if (timestamp == ListOffsetsRequest.EARLIEST_TIMESTAMP)
            return OffsetResetStrategy.EARLIEST;
        else if (timestamp == ListOffsetsRequest.LATEST_TIMESTAMP)
            return OffsetResetStrategy.LATEST;
        else
            return null;
    }

    void onSuccessfulRequestForResettingPositions(final Map<TopicPartition, ListOffsetsRequestData.ListOffsetsPartition> resetTimestamps, final ListOffsetResult result) {
=======
    void onSuccessfulResponseForResettingPositions(
            final ListOffsetResult result,
            final Map<TopicPartition, AutoOffsetResetStrategy> partitionAutoOffsetResetStrategyMap) {
>>>>>>> 9494bebe
        if (!result.partitionsToRetry.isEmpty()) {
            subscriptionState.requestFailed(result.partitionsToRetry, time.milliseconds() + retryBackoffMs);
            metadata.requestUpdate(false);
        }

        for (Map.Entry<TopicPartition, ListOffsetData> fetchedOffset : result.fetchedOffsets.entrySet()) {
            TopicPartition partition = fetchedOffset.getKey();
            ListOffsetData offsetData = fetchedOffset.getValue();
<<<<<<< HEAD
            ListOffsetsRequestData.ListOffsetsPartition requestedReset = resetTimestamps.get(partition);
            resetPositionIfNeeded(partition, timestampToOffsetResetStrategy(requestedReset.timestamp()), offsetData);
        }
    }

    void onFailedRequestForResettingPositions(final Map<TopicPartition, ListOffsetsRequestData.ListOffsetsPartition> resetTimestamps, final RuntimeException error) {
=======
            resetPositionIfNeeded(
                    partition,
                    partitionAutoOffsetResetStrategyMap.get(partition),
                    offsetData);
        }
    }

    void onFailedResponseForResettingPositions(
            final Map<TopicPartition, ListOffsetsRequestData.ListOffsetsPartition> resetTimestamps,
            final RuntimeException error) {
>>>>>>> 9494bebe
        subscriptionState.requestFailed(resetTimestamps.keySet(), time.milliseconds() + retryBackoffMs);
        metadata.requestUpdate(false);

<<<<<<< HEAD
        if (!(error instanceof RetriableException) && !cachedListOffsetsException.compareAndSet(null, error))
            log.error("Discarding error in ListOffsetResponse because another error is pending", error);
    }

    // Visible for testing
    void resetPositionIfNeeded(TopicPartition partition, OffsetResetStrategy requestedResetStrategy, ListOffsetData offsetData) {
        SubscriptionState.FetchPosition position = new SubscriptionState.FetchPosition(offsetData.offset, Optional.empty(), // This will ensure we skip validation
=======
        if (!(error instanceof RetriableException) && !cachedResetPositionsException.compareAndSet(null,
                error))
            log.error("Discarding error resetting positions because another error is pending",
                    error);
    }


    void onSuccessfulResponseForValidatingPositions(
            final Map<TopicPartition, SubscriptionState.FetchPosition> fetchPositions,
            final OffsetsForLeaderEpochUtils.OffsetForEpochResult offsetsResult) {
        List<SubscriptionState.LogTruncation> truncations = new ArrayList<>();
        if (!offsetsResult.partitionsToRetry().isEmpty()) {
            subscriptionState.setNextAllowedRetry(offsetsResult.partitionsToRetry(),
                    time.milliseconds() + retryBackoffMs);
            metadata.requestUpdate(false);
        }

        // For each OffsetsForLeader response, check if the end-offset is lower than our current offset
        // for the partition. If so, it means we have experienced log truncation and need to reposition
        // that partition's offset.
        // In addition, check whether the returned offset and epoch are valid. If not, then we should reset
        // its offset if reset policy is configured, or throw out of range exception.
        offsetsResult.endOffsets().forEach((topicPartition, respEndOffset) -> {
            SubscriptionState.FetchPosition requestPosition = fetchPositions.get(topicPartition);
            Optional<SubscriptionState.LogTruncation> truncationOpt =
                    subscriptionState.maybeCompleteValidation(topicPartition, requestPosition,
                            respEndOffset);
            truncationOpt.ifPresent(truncations::add);
        });

        if (!truncations.isEmpty()) {
            maybeSetValidatePositionsException(buildLogTruncationException(truncations));
        }
    }

    void onFailedResponseForValidatingPositions(final Map<TopicPartition, SubscriptionState.FetchPosition> fetchPositions,
                                                final RuntimeException error) {
        subscriptionState.requestFailed(fetchPositions.keySet(), time.milliseconds() + retryBackoffMs);
        metadata.requestUpdate(false);

        if (!(error instanceof RetriableException)) {
            maybeSetValidatePositionsException(error);
        }
    }

    private LogTruncationException buildLogTruncationException(List<SubscriptionState.LogTruncation> truncations) {
        Map<TopicPartition, OffsetAndMetadata> divergentOffsets = new HashMap<>();
        Map<TopicPartition, Long> truncatedFetchOffsets = new HashMap<>();
        for (SubscriptionState.LogTruncation truncation : truncations) {
            truncation.divergentOffsetOpt.ifPresent(divergentOffset ->
                    divergentOffsets.put(truncation.topicPartition, divergentOffset));
            truncatedFetchOffsets.put(truncation.topicPartition, truncation.fetchPosition.offset);
        }
        return new LogTruncationException(truncatedFetchOffsets, divergentOffsets);
    }

    // Visible for testing
    void resetPositionIfNeeded(TopicPartition partition, AutoOffsetResetStrategy requestedResetStrategy,
                               ListOffsetData offsetData) {
        SubscriptionState.FetchPosition position = new SubscriptionState.FetchPosition(
                offsetData.offset,
                Optional.empty(), // This will ensure we skip validation
>>>>>>> 9494bebe
                metadata.currentLeader(partition));
        offsetData.leaderEpoch.ifPresent(epoch -> metadata.updateLastSeenEpochIfNewer(partition, epoch));
        subscriptionState.maybeSeekUnvalidated(partition, position, requestedResetStrategy);
    }

    static Map<Node, Map<TopicPartition, SubscriptionState.FetchPosition>> regroupFetchPositionsByLeader(Map<TopicPartition, SubscriptionState.FetchPosition> partitionMap) {
        return partitionMap.entrySet().stream().filter(entry -> entry.getValue().currentLeader.leader.isPresent()).collect(Collectors.groupingBy(entry -> entry.getValue().currentLeader.leader.get(), Collectors.toMap(Map.Entry::getKey, Map.Entry::getValue)));
    }

    static boolean hasUsableOffsetForLeaderEpochVersion(NodeApiVersions nodeApiVersions) {
        ApiVersionsResponseData.ApiVersion apiVersion = nodeApiVersions.apiVersion(ApiKeys.OFFSET_FOR_LEADER_EPOCH);
        if (apiVersion == null)
            return false;

        return OffsetsForLeaderEpochRequest.supportsTopicPermission(apiVersion.maxVersion());
    }

    static class ListOffsetResult {
        final Map<TopicPartition, OffsetFetcherUtils.ListOffsetData> fetchedOffsets;
        final Set<TopicPartition> partitionsToRetry;

        ListOffsetResult(Map<TopicPartition, OffsetFetcherUtils.ListOffsetData> fetchedOffsets, Set<TopicPartition> partitionsNeedingRetry) {
            this.fetchedOffsets = fetchedOffsets;
            this.partitionsToRetry = partitionsNeedingRetry;
        }

        ListOffsetResult() {
            this.fetchedOffsets = new HashMap<>();
            this.partitionsToRetry = new HashSet<>();
        }
    }

    /**
     * Represents data about an offset returned by a broker.
     */
    static class ListOffsetData {
        final long offset;
        final Long timestamp; //  null if the broker does not support returning timestamps
        final Optional<Integer> leaderEpoch; // empty if the leader epoch is not known

        ListOffsetData(long offset, Long timestamp, Optional<Integer> leaderEpoch) {
            this.offset = offset;
            this.timestamp = timestamp;
            this.leaderEpoch = leaderEpoch;
        }
    }
}<|MERGE_RESOLUTION|>--- conflicted
+++ resolved
@@ -39,9 +39,6 @@
 
 import org.slf4j.Logger;
 
-<<<<<<< HEAD
-import java.util.*;
-=======
 import java.util.ArrayList;
 import java.util.Collection;
 import java.util.HashMap;
@@ -50,7 +47,6 @@
 import java.util.Map;
 import java.util.Optional;
 import java.util.Set;
->>>>>>> 9494bebe
 import java.util.concurrent.atomic.AtomicInteger;
 import java.util.concurrent.atomic.AtomicReference;
 import java.util.function.BiFunction;
@@ -83,7 +79,12 @@
     private final AtomicReference<RuntimeException> cachedResetPositionsException = new AtomicReference<>();
     private final AtomicInteger metadataUpdateVersion = new AtomicInteger(-1);
 
-    OffsetFetcherUtils(LogContext logContext, ConsumerMetadata metadata, SubscriptionState subscriptionState, Time time, long retryBackoffMs, ApiVersions apiVersions) {
+    OffsetFetcherUtils(LogContext logContext,
+                       ConsumerMetadata metadata,
+                       SubscriptionState subscriptionState,
+                       Time time,
+                       long retryBackoffMs,
+                       ApiVersions apiVersions) {
         this.log = logContext.logger(getClass());
         this.metadata = metadata;
         this.subscriptionState = subscriptionState;
@@ -94,6 +95,7 @@
 
     /**
      * Callback for the response of the list offset call.
+     *
      * @param listOffsetsResponse The response from the server.
      * @return {@link OffsetFetcherUtils.ListOffsetResult} extracted from the response, containing the fetched offsets
      * and partitions to retry.
@@ -109,29 +111,6 @@
                 Errors error = Errors.forCode(partition.errorCode());
                 switch (error) {
                     case NONE:
-<<<<<<< HEAD
-                        if (!partition.oldStyleOffsets().isEmpty()) {
-                            // Handle v0 response with offsets
-                            long offset;
-                            if (partition.oldStyleOffsets().size() > 1) {
-                                throw new IllegalStateException("Unexpected partitionData response of length " + partition.oldStyleOffsets().size());
-                            } else {
-                                offset = partition.oldStyleOffsets().get(0);
-                            }
-                            log.debug("Handling v0 ListOffsetResponse response for {}. Fetched offset {}", topicPartition, offset);
-                            if (offset != ListOffsetsResponse.UNKNOWN_OFFSET) {
-                                OffsetFetcherUtils.ListOffsetData offsetData = new OffsetFetcherUtils.ListOffsetData(offset, null, Optional.empty());
-                                fetchedOffsets.put(topicPartition, offsetData);
-                            }
-                        } else {
-                            // Handle v1 and later response or v0 without offsets
-                            log.debug("Handling ListOffsetResponse response for {}. Fetched offset {}, timestamp {}", topicPartition, partition.offset(), partition.timestamp());
-                            if (partition.offset() != ListOffsetsResponse.UNKNOWN_OFFSET) {
-                                Optional<Integer> leaderEpoch = (partition.leaderEpoch() == ListOffsetsResponse.UNKNOWN_EPOCH) ? Optional.empty() : Optional.of(partition.leaderEpoch());
-                                OffsetFetcherUtils.ListOffsetData offsetData = new OffsetFetcherUtils.ListOffsetData(partition.offset(), partition.timestamp(), leaderEpoch);
-                                fetchedOffsets.put(topicPartition, offsetData);
-                            }
-=======
                         log.debug("Handling ListOffsetResponse response for {}. Fetched offset {}, timestamp {}",
                                 topicPartition, partition.offset(), partition.timestamp());
                         if (partition.offset() != ListOffsetsResponse.UNKNOWN_OFFSET) {
@@ -141,14 +120,14 @@
                             OffsetFetcherUtils.ListOffsetData offsetData = new OffsetFetcherUtils.ListOffsetData(partition.offset(), partition.timestamp(),
                                     leaderEpoch);
                             fetchedOffsets.put(topicPartition, offsetData);
->>>>>>> 9494bebe
                         }
                         break;
                     case UNSUPPORTED_FOR_MESSAGE_FORMAT:
                         // The message format on the broker side is before 0.10.0, which means it does not
                         // support timestamps. We treat this case the same as if we weren't able to find an
                         // offset corresponding to the requested timestamp and leave it out of the result.
-                        log.debug("Cannot search by timestamp for partition {} because the message format version " + "is before 0.10.0", topicPartition);
+                        log.debug("Cannot search by timestamp for partition {} because the message format version " +
+                                "is before 0.10.0", topicPartition);
                         break;
                     case NOT_LEADER_OR_FOLLOWER:
                     case REPLICA_NOT_AVAILABLE:
@@ -157,7 +136,8 @@
                     case LEADER_NOT_AVAILABLE:
                     case FENCED_LEADER_EPOCH:
                     case UNKNOWN_LEADER_EPOCH:
-                        log.debug("Attempt to fetch offsets for partition {} failed due to {}, retrying.", topicPartition, error);
+                        log.debug("Attempt to fetch offsets for partition {} failed due to {}, retrying.",
+                                topicPartition, error);
                         partitionsToRetry.add(topicPartition);
                         break;
                     case UNKNOWN_TOPIC_OR_PARTITION:
@@ -168,7 +148,8 @@
                         unauthorizedTopics.add(topicPartition.topic());
                         break;
                     default:
-                        log.warn("Attempt to fetch offsets for partition {} failed due to unexpected exception: {}, retrying.", topicPartition, error.message());
+                        log.warn("Attempt to fetch offsets for partition {} failed due to unexpected exception: {}, retrying.",
+                                topicPartition, error.message());
                         partitionsToRetry.add(topicPartition);
                 }
             }
@@ -181,7 +162,10 @@
     }
 
     <T> Map<Node, Map<TopicPartition, T>> regroupPartitionMapByNode(Map<TopicPartition, T> partitionMap) {
-        return partitionMap.entrySet().stream().collect(Collectors.groupingBy(entry -> metadata.fetch().leaderFor(entry.getKey()), Collectors.toMap(Map.Entry::getKey, Map.Entry::getValue)));
+        return partitionMap.entrySet()
+                .stream()
+                .collect(Collectors.groupingBy(entry -> metadata.fetch().leaderFor(entry.getKey()),
+                        Collectors.toMap(Map.Entry::getKey, Map.Entry::getValue)));
     }
 
     Map<TopicPartition, SubscriptionState.FetchPosition> getPartitionsToValidate() {
@@ -194,7 +178,11 @@
         validatePositionsOnMetadataChange();
 
         // Collect positions needing validation, with backoff
-        return subscriptionState.partitionsNeedingValidation(time.milliseconds()).stream().filter(tp -> subscriptionState.position(tp) != null).collect(Collectors.toMap(Function.identity(), subscriptionState::position));
+        return subscriptionState
+                .partitionsNeedingValidation(time.milliseconds())
+                .stream()
+                .filter(tp -> subscriptionState.position(tp) != null)
+                .collect(Collectors.toMap(Function.identity(), subscriptionState::position));
     }
 
     void maybeSetValidatePositionsException(RuntimeException e) {
@@ -235,17 +223,12 @@
         return partitionAutoOffsetResetStrategyMap;
     }
 
-<<<<<<< HEAD
-    static Map<TopicPartition, OffsetAndTimestamp> buildOffsetsForTimesResult(final Map<TopicPartition, Long> timestampsToSearch, final Map<TopicPartition, ListOffsetData> fetchedOffsets) {
-        HashMap<TopicPartition, OffsetAndTimestamp> offsetsByTimes = new HashMap<>(timestampsToSearch.size());
-=======
     static Map<TopicPartition, OffsetAndTimestamp> buildListOffsetsResult(
         final Map<TopicPartition, Long> timestampsToSearch,
         final Map<TopicPartition, ListOffsetData> fetchedOffsets,
         BiFunction<TopicPartition, ListOffsetData, OffsetAndTimestamp> resultMapper) {
 
         HashMap<TopicPartition, OffsetAndTimestamp> offsetsResults = new HashMap<>(timestampsToSearch.size());
->>>>>>> 9494bebe
         for (Map.Entry<TopicPartition, Long> entry : timestampsToSearch.entrySet())
             offsetsResults.put(entry.getKey(), null);
 
@@ -297,7 +280,8 @@
         return partitions.stream().map(TopicPartition::topic).collect(Collectors.toSet());
     }
 
-    void updateSubscriptionState(Map<TopicPartition, OffsetFetcherUtils.ListOffsetData> fetchedOffsets, IsolationLevel isolationLevel) {
+    void updateSubscriptionState(Map<TopicPartition, OffsetFetcherUtils.ListOffsetData> fetchedOffsets,
+                                 IsolationLevel isolationLevel) {
         for (final Map.Entry<TopicPartition, ListOffsetData> entry : fetchedOffsets.entrySet()) {
             final TopicPartition partition = entry.getKey();
 
@@ -318,22 +302,9 @@
         }
     }
 
-<<<<<<< HEAD
-    static OffsetResetStrategy timestampToOffsetResetStrategy(long timestamp) {
-        if (timestamp == ListOffsetsRequest.EARLIEST_TIMESTAMP)
-            return OffsetResetStrategy.EARLIEST;
-        else if (timestamp == ListOffsetsRequest.LATEST_TIMESTAMP)
-            return OffsetResetStrategy.LATEST;
-        else
-            return null;
-    }
-
-    void onSuccessfulRequestForResettingPositions(final Map<TopicPartition, ListOffsetsRequestData.ListOffsetsPartition> resetTimestamps, final ListOffsetResult result) {
-=======
     void onSuccessfulResponseForResettingPositions(
             final ListOffsetResult result,
             final Map<TopicPartition, AutoOffsetResetStrategy> partitionAutoOffsetResetStrategyMap) {
->>>>>>> 9494bebe
         if (!result.partitionsToRetry.isEmpty()) {
             subscriptionState.requestFailed(result.partitionsToRetry, time.milliseconds() + retryBackoffMs);
             metadata.requestUpdate(false);
@@ -342,14 +313,6 @@
         for (Map.Entry<TopicPartition, ListOffsetData> fetchedOffset : result.fetchedOffsets.entrySet()) {
             TopicPartition partition = fetchedOffset.getKey();
             ListOffsetData offsetData = fetchedOffset.getValue();
-<<<<<<< HEAD
-            ListOffsetsRequestData.ListOffsetsPartition requestedReset = resetTimestamps.get(partition);
-            resetPositionIfNeeded(partition, timestampToOffsetResetStrategy(requestedReset.timestamp()), offsetData);
-        }
-    }
-
-    void onFailedRequestForResettingPositions(final Map<TopicPartition, ListOffsetsRequestData.ListOffsetsPartition> resetTimestamps, final RuntimeException error) {
-=======
             resetPositionIfNeeded(
                     partition,
                     partitionAutoOffsetResetStrategyMap.get(partition),
@@ -360,19 +323,9 @@
     void onFailedResponseForResettingPositions(
             final Map<TopicPartition, ListOffsetsRequestData.ListOffsetsPartition> resetTimestamps,
             final RuntimeException error) {
->>>>>>> 9494bebe
         subscriptionState.requestFailed(resetTimestamps.keySet(), time.milliseconds() + retryBackoffMs);
         metadata.requestUpdate(false);
 
-<<<<<<< HEAD
-        if (!(error instanceof RetriableException) && !cachedListOffsetsException.compareAndSet(null, error))
-            log.error("Discarding error in ListOffsetResponse because another error is pending", error);
-    }
-
-    // Visible for testing
-    void resetPositionIfNeeded(TopicPartition partition, OffsetResetStrategy requestedResetStrategy, ListOffsetData offsetData) {
-        SubscriptionState.FetchPosition position = new SubscriptionState.FetchPosition(offsetData.offset, Optional.empty(), // This will ensure we skip validation
-=======
         if (!(error instanceof RetriableException) && !cachedResetPositionsException.compareAndSet(null,
                 error))
             log.error("Discarding error resetting positions because another error is pending",
@@ -435,14 +388,18 @@
         SubscriptionState.FetchPosition position = new SubscriptionState.FetchPosition(
                 offsetData.offset,
                 Optional.empty(), // This will ensure we skip validation
->>>>>>> 9494bebe
                 metadata.currentLeader(partition));
         offsetData.leaderEpoch.ifPresent(epoch -> metadata.updateLastSeenEpochIfNewer(partition, epoch));
         subscriptionState.maybeSeekUnvalidated(partition, position, requestedResetStrategy);
     }
 
-    static Map<Node, Map<TopicPartition, SubscriptionState.FetchPosition>> regroupFetchPositionsByLeader(Map<TopicPartition, SubscriptionState.FetchPosition> partitionMap) {
-        return partitionMap.entrySet().stream().filter(entry -> entry.getValue().currentLeader.leader.isPresent()).collect(Collectors.groupingBy(entry -> entry.getValue().currentLeader.leader.get(), Collectors.toMap(Map.Entry::getKey, Map.Entry::getValue)));
+    static Map<Node, Map<TopicPartition, SubscriptionState.FetchPosition>> regroupFetchPositionsByLeader(
+            Map<TopicPartition, SubscriptionState.FetchPosition> partitionMap) {
+        return partitionMap.entrySet()
+                .stream()
+                .filter(entry -> entry.getValue().currentLeader.leader.isPresent())
+                .collect(Collectors.groupingBy(entry -> entry.getValue().currentLeader.leader.get(),
+                        Collectors.toMap(Map.Entry::getKey, Map.Entry::getValue)));
     }
 
     static boolean hasUsableOffsetForLeaderEpochVersion(NodeApiVersions nodeApiVersions) {
@@ -457,7 +414,8 @@
         final Map<TopicPartition, OffsetFetcherUtils.ListOffsetData> fetchedOffsets;
         final Set<TopicPartition> partitionsToRetry;
 
-        ListOffsetResult(Map<TopicPartition, OffsetFetcherUtils.ListOffsetData> fetchedOffsets, Set<TopicPartition> partitionsNeedingRetry) {
+        ListOffsetResult(Map<TopicPartition, OffsetFetcherUtils.ListOffsetData> fetchedOffsets,
+                         Set<TopicPartition> partitionsNeedingRetry) {
             this.fetchedOffsets = fetchedOffsets;
             this.partitionsToRetry = partitionsNeedingRetry;
         }
