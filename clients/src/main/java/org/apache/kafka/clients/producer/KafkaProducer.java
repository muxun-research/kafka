--- conflicted
+++ resolved
@@ -16,26 +16,16 @@
  */
 package org.apache.kafka.clients.producer;
 
-<<<<<<< HEAD
-import org.apache.kafka.clients.*;
-=======
 import org.apache.kafka.clients.ApiVersions;
 import org.apache.kafka.clients.ClientUtils;
 import org.apache.kafka.clients.CommonClientConfigs;
 import org.apache.kafka.clients.KafkaClient;
->>>>>>> 9494bebe
 import org.apache.kafka.clients.consumer.ConsumerGroupMetadata;
 import org.apache.kafka.clients.consumer.ConsumerRecord;
 import org.apache.kafka.clients.consumer.ConsumerRecords;
 import org.apache.kafka.clients.consumer.KafkaConsumer;
 import org.apache.kafka.clients.consumer.OffsetAndMetadata;
 import org.apache.kafka.clients.consumer.OffsetCommitCallback;
-<<<<<<< HEAD
-import org.apache.kafka.clients.producer.internals.*;
-import org.apache.kafka.common.*;
-import org.apache.kafka.common.config.ConfigException;
-import org.apache.kafka.common.errors.*;
-=======
 import org.apache.kafka.clients.producer.internals.BufferPool;
 import org.apache.kafka.clients.producer.internals.BuiltInPartitioner;
 import org.apache.kafka.clients.producer.internals.KafkaProducerMetrics;
@@ -65,16 +55,10 @@
 import org.apache.kafka.common.errors.RetriableException;
 import org.apache.kafka.common.errors.SerializationException;
 import org.apache.kafka.common.errors.TimeoutException;
->>>>>>> 9494bebe
 import org.apache.kafka.common.header.Header;
 import org.apache.kafka.common.header.Headers;
 import org.apache.kafka.common.header.internals.RecordHeaders;
 import org.apache.kafka.common.internals.ClusterResourceListeners;
-<<<<<<< HEAD
-import org.apache.kafka.common.metrics.*;
-import org.apache.kafka.common.network.ChannelBuilder;
-import org.apache.kafka.common.network.Selector;
-=======
 import org.apache.kafka.common.internals.Plugin;
 import org.apache.kafka.common.metrics.KafkaMetric;
 import org.apache.kafka.common.metrics.KafkaMetricsContext;
@@ -83,15 +67,11 @@
 import org.apache.kafka.common.metrics.MetricsContext;
 import org.apache.kafka.common.metrics.MetricsReporter;
 import org.apache.kafka.common.metrics.Sensor;
->>>>>>> 9494bebe
 import org.apache.kafka.common.record.AbstractRecords;
 import org.apache.kafka.common.record.CompressionType;
 import org.apache.kafka.common.record.RecordBatch;
 import org.apache.kafka.common.requests.JoinGroupRequest;
 import org.apache.kafka.common.serialization.Serializer;
-<<<<<<< HEAD
-import org.apache.kafka.common.utils.*;
-=======
 import org.apache.kafka.common.telemetry.internals.ClientTelemetryReporter;
 import org.apache.kafka.common.telemetry.internals.ClientTelemetryUtils;
 import org.apache.kafka.common.utils.AppInfoParser;
@@ -101,14 +81,10 @@
 import org.apache.kafka.common.utils.Timer;
 import org.apache.kafka.common.utils.Utils;
 
->>>>>>> 9494bebe
 import org.slf4j.Logger;
 
 import java.net.InetSocketAddress;
 import java.time.Duration;
-<<<<<<< HEAD
-import java.util.*;
-=======
 import java.util.Arrays;
 import java.util.Collections;
 import java.util.List;
@@ -116,7 +92,6 @@
 import java.util.Objects;
 import java.util.Optional;
 import java.util.Properties;
->>>>>>> 9494bebe
 import java.util.concurrent.ExecutionException;
 import java.util.concurrent.Future;
 import java.util.concurrent.TimeUnit;
@@ -303,7 +278,8 @@
      * string "42" or the integer 42).
      * <p>
      * Note: after creating a {@code KafkaProducer} you must always {@link #close()} it to avoid resource leaks.
-     * @param configs The producer configs
+     * @param configs   The producer configs
+     *
      */
     public KafkaProducer(final Map<String, Object> configs) {
         this(configs, null, null);
@@ -316,19 +292,15 @@
      * either the string "42" or the integer 42).
      * <p>
      * Note: after creating a {@code KafkaProducer} you must always {@link #close()} it to avoid resource leaks.
-     * @param configs         The producer configs
-     * @param keySerializer   The serializer for key that implements {@link Serializer}. The configure() method won't be
-     *                        called in the producer when the serializer is passed in directly.
-     * @param valueSerializer The serializer for value that implements {@link Serializer}. The configure() method won't
-     *                        be called in the producer when the serializer is passed in directly.
+     * @param configs   The producer configs
+     * @param keySerializer  The serializer for key that implements {@link Serializer}. The configure() method won't be
+     *                       called in the producer when the serializer is passed in directly.
+     * @param valueSerializer  The serializer for value that implements {@link Serializer}. The configure() method won't
+     *                         be called in the producer when the serializer is passed in directly.
      */
     public KafkaProducer(Map<String, Object> configs, Serializer<K> keySerializer, Serializer<V> valueSerializer) {
-<<<<<<< HEAD
-        this(new ProducerConfig(ProducerConfig.appendSerializerToConfig(configs, keySerializer, valueSerializer)), keySerializer, valueSerializer, null, null, null, Time.SYSTEM);
-=======
         this(new ProducerConfig(ProducerConfig.appendSerializerToConfig(configs, keySerializer, valueSerializer)),
                 keySerializer, valueSerializer, null, null, null, new ApiVersions(), Time.SYSTEM);
->>>>>>> 9494bebe
     }
 
     /**
@@ -336,7 +308,7 @@
      * are documented <a href="http://kafka.apache.org/documentation.html#producerconfigs">here</a>.
      * <p>
      * Note: after creating a {@code KafkaProducer} you must always {@link #close()} it to avoid resource leaks.
-     * @param properties The producer configs
+     * @param properties   The producer configs
      */
     public KafkaProducer(Properties properties) {
         this(properties, null, null);
@@ -347,35 +319,16 @@
      * Valid configuration strings are documented <a href="http://kafka.apache.org/documentation.html#producerconfigs">here</a>.
      * <p>
      * Note: after creating a {@code KafkaProducer} you must always {@link #close()} it to avoid resource leaks.
-     * @param properties      The producer configs
-     * @param keySerializer   The serializer for key that implements {@link Serializer}. The configure() method won't be
-     *                        called in the producer when the serializer is passed in directly.
-     * @param valueSerializer The serializer for value that implements {@link Serializer}. The configure() method won't
-     *                        be called in the producer when the serializer is passed in directly.
+     * @param properties   The producer configs
+     * @param keySerializer  The serializer for key that implements {@link Serializer}. The configure() method won't be
+     *                       called in the producer when the serializer is passed in directly.
+     * @param valueSerializer  The serializer for value that implements {@link Serializer}. The configure() method won't
+     *                         be called in the producer when the serializer is passed in directly.
      */
     public KafkaProducer(Properties properties, Serializer<K> keySerializer, Serializer<V> valueSerializer) {
         this(Utils.propsToMap(properties), keySerializer, valueSerializer);
     }
 
-<<<<<<< HEAD
-    /**
-     * Check if partitioner is deprecated and log a warning if it is.
-     */
-    @SuppressWarnings("deprecation")
-    private void warnIfPartitionerDeprecated() {
-        // Using DefaultPartitioner and UniformStickyPartitioner is deprecated, see KIP-794.
-        if (partitioner instanceof org.apache.kafka.clients.producer.internals.DefaultPartitioner) {
-            log.warn("DefaultPartitioner is deprecated.  Please clear " + ProducerConfig.PARTITIONER_CLASS_CONFIG + " configuration setting to get the default partitioning behavior");
-        }
-        if (partitioner instanceof org.apache.kafka.clients.producer.UniformStickyPartitioner) {
-            log.warn("UniformStickyPartitioner is deprecated.  Please clear " + ProducerConfig.PARTITIONER_CLASS_CONFIG + " configuration setting and set " + ProducerConfig.PARTITIONER_IGNORE_KEYS_CONFIG + " to 'true' to get the uniform sticky partitioning behavior");
-        }
-    }
-
-    // visible for testing
-    @SuppressWarnings("unchecked")
-    KafkaProducer(ProducerConfig config, Serializer<K> keySerializer, Serializer<V> valueSerializer, ProducerMetadata metadata, KafkaClient kafkaClient, ProducerInterceptors<K, V> interceptors, Time time) {
-=======
     // visible for testing
     @SuppressWarnings({"unchecked", "this-escape"})
     KafkaProducer(ProducerConfig config,
@@ -386,7 +339,6 @@
                   ProducerInterceptors<K, V> interceptors,
                   ApiVersions apiVersions,
                   Time time) {
->>>>>>> 9494bebe
         try {
             this.producerConfig = config;
             this.time = time;
@@ -404,15 +356,11 @@
             log.trace("Starting the Kafka producer");
 
             Map<String, String> metricTags = Collections.singletonMap("client-id", clientId);
-            MetricConfig metricConfig = new MetricConfig().samples(config.getInt(ProducerConfig.METRICS_NUM_SAMPLES_CONFIG)).timeWindow(config.getLong(ProducerConfig.METRICS_SAMPLE_WINDOW_MS_CONFIG), TimeUnit.MILLISECONDS).recordLevel(Sensor.RecordingLevel.forName(config.getString(ProducerConfig.METRICS_RECORDING_LEVEL_CONFIG))).tags(metricTags);
+            MetricConfig metricConfig = new MetricConfig().samples(config.getInt(ProducerConfig.METRICS_NUM_SAMPLES_CONFIG))
+                    .timeWindow(config.getLong(ProducerConfig.METRICS_SAMPLE_WINDOW_MS_CONFIG), TimeUnit.MILLISECONDS)
+                    .recordLevel(Sensor.RecordingLevel.forName(config.getString(ProducerConfig.METRICS_RECORDING_LEVEL_CONFIG)))
+                    .tags(metricTags);
             List<MetricsReporter> reporters = CommonClientConfigs.metricsReporters(clientId, config);
-<<<<<<< HEAD
-            MetricsContext metricsContext = new KafkaMetricsContext(JMX_PREFIX, config.originalsWithPrefix(CommonClientConfigs.METRICS_CONTEXT_PREFIX));
-            this.metrics = new Metrics(metricConfig, reporters, time, metricsContext);
-            this.producerMetrics = new KafkaProducerMetrics(metrics);
-            this.partitioner = config.getConfiguredInstance(ProducerConfig.PARTITIONER_CLASS_CONFIG, Partitioner.class, Collections.singletonMap(ProducerConfig.CLIENT_ID_CONFIG, clientId));
-            warnIfPartitionerDeprecated();
-=======
             this.clientTelemetryReporter = CommonClientConfigs.telemetryReporter(clientId, config);
             this.clientTelemetryReporter.ifPresent(reporters::add);
             MetricsContext metricsContext = new KafkaMetricsContext(JMX_PREFIX,
@@ -426,44 +374,25 @@
                         Collections.singletonMap(ProducerConfig.CLIENT_ID_CONFIG, clientId)),
                     metrics,
                     ProducerConfig.PARTITIONER_CLASS_CONFIG);
->>>>>>> 9494bebe
             this.partitionerIgnoreKeys = config.getBoolean(ProducerConfig.PARTITIONER_IGNORE_KEYS_CONFIG);
             long retryBackoffMs = config.getLong(ProducerConfig.RETRY_BACKOFF_MS_CONFIG);
             long retryBackoffMaxMs = config.getLong(ProducerConfig.RETRY_BACKOFF_MAX_MS_CONFIG);
             if (keySerializer == null) {
-<<<<<<< HEAD
-                this.keySerializer = config.getConfiguredInstance(ProducerConfig.KEY_SERIALIZER_CLASS_CONFIG, Serializer.class);
-                this.keySerializer.configure(config.originals(Collections.singletonMap(ProducerConfig.CLIENT_ID_CONFIG, clientId)), true);
-=======
                 keySerializer = config.getConfiguredInstance(ProducerConfig.KEY_SERIALIZER_CLASS_CONFIG, Serializer.class);
                 keySerializer.configure(config.originals(Collections.singletonMap(ProducerConfig.CLIENT_ID_CONFIG, clientId)), true);
->>>>>>> 9494bebe
             } else {
                 config.ignore(ProducerConfig.KEY_SERIALIZER_CLASS_CONFIG);
             }
             this.keySerializerPlugin = Plugin.wrapInstance(keySerializer, metrics, ProducerConfig.KEY_SERIALIZER_CLASS_CONFIG);
 
             if (valueSerializer == null) {
-<<<<<<< HEAD
-                this.valueSerializer = config.getConfiguredInstance(ProducerConfig.VALUE_SERIALIZER_CLASS_CONFIG, Serializer.class);
-                this.valueSerializer.configure(config.originals(Collections.singletonMap(ProducerConfig.CLIENT_ID_CONFIG, clientId)), false);
-=======
                 valueSerializer = config.getConfiguredInstance(ProducerConfig.VALUE_SERIALIZER_CLASS_CONFIG, Serializer.class);
                 valueSerializer.configure(config.originals(Collections.singletonMap(ProducerConfig.CLIENT_ID_CONFIG, clientId)), false);
->>>>>>> 9494bebe
             } else {
                 config.ignore(ProducerConfig.VALUE_SERIALIZER_CLASS_CONFIG);
             }
             this.valueSerializerPlugin = Plugin.wrapInstance(valueSerializer, metrics, ProducerConfig.VALUE_SERIALIZER_CLASS_CONFIG);
 
-<<<<<<< HEAD
-            List<ProducerInterceptor<K, V>> interceptorList = (List) config.getConfiguredInstances(ProducerConfig.INTERCEPTOR_CLASSES_CONFIG, ProducerInterceptor.class, Collections.singletonMap(ProducerConfig.CLIENT_ID_CONFIG, clientId));
-            if (interceptors != null)
-                this.interceptors = interceptors;
-            else
-                this.interceptors = new ProducerInterceptors<>(interceptorList);
-            ClusterResourceListeners clusterResourceListeners = configureClusterResourceListeners(this.keySerializer, this.valueSerializer, interceptorList, reporters);
-=======
 
             List<ProducerInterceptor<K, V>> interceptorList = ClientUtils.configuredInterceptors(config,
                     ProducerConfig.INTERCEPTOR_CLASSES_CONFIG,
@@ -476,7 +405,6 @@
                     interceptorList,
                     reporters,
                     Arrays.asList(this.keySerializerPlugin.get(), this.valueSerializerPlugin.get()));
->>>>>>> 9494bebe
             this.maxRequestSize = config.getInt(ProducerConfig.MAX_REQUEST_SIZE_CONFIG);
             this.totalMemorySize = config.getLong(ProducerConfig.BUFFER_MEMORY_CONFIG);
             this.compression = configureCompression(config);
@@ -487,20 +415,6 @@
             this.apiVersions = apiVersions;
             this.transactionManager = configureTransactionState(config, logContext);
             // There is no need to do work required for adaptive partitioning, if we use a custom partitioner.
-<<<<<<< HEAD
-            boolean enableAdaptivePartitioning = partitioner == null && config.getBoolean(ProducerConfig.PARTITIONER_ADPATIVE_PARTITIONING_ENABLE_CONFIG);
-            RecordAccumulator.PartitionerConfig partitionerConfig = new RecordAccumulator.PartitionerConfig(enableAdaptivePartitioning, config.getLong(ProducerConfig.PARTITIONER_AVAILABILITY_TIMEOUT_MS_CONFIG));
-            // As per Kafka producer configuration documentation batch.size may be set to 0 to explicitly disable
-            // batching which in practice actually means using a batch size of 1.
-            int batchSize = Math.max(1, config.getInt(ProducerConfig.BATCH_SIZE_CONFIG));
-            this.accumulator = new RecordAccumulator(logContext, batchSize, this.compressionType, lingerMs(config), retryBackoffMs, deliveryTimeoutMs, partitionerConfig, metrics, PRODUCER_METRIC_GROUP_NAME, time, apiVersions, transactionManager, new BufferPool(this.totalMemorySize, batchSize, metrics, time, PRODUCER_METRIC_GROUP_NAME));
-
-            List<InetSocketAddress> addresses = ClientUtils.parseAndValidateAddresses(config.getList(ProducerConfig.BOOTSTRAP_SERVERS_CONFIG), config.getString(ProducerConfig.CLIENT_DNS_LOOKUP_CONFIG));
-            if (metadata != null) {
-                this.metadata = metadata;
-            } else {
-                this.metadata = new ProducerMetadata(retryBackoffMs, config.getLong(ProducerConfig.METADATA_MAX_AGE_CONFIG), config.getLong(ProducerConfig.METADATA_MAX_IDLE_CONFIG), logContext, clusterResourceListeners, Time.SYSTEM);
-=======
             boolean enableAdaptivePartitioning = partitionerPlugin.get() == null &&
                 config.getBoolean(ProducerConfig.PARTITIONER_ADPATIVE_PARTITIONING_ENABLE_CONFIG);
             RecordAccumulator.PartitionerConfig partitionerConfig = new RecordAccumulator.PartitionerConfig(
@@ -536,7 +450,6 @@
                         logContext,
                         clusterResourceListeners,
                         Time.SYSTEM);
->>>>>>> 9494bebe
                 this.metadata.bootstrap(addresses);
             }
             this.errors = this.metrics.sensor("errors");
@@ -556,9 +469,6 @@
     }
 
     // visible for testing
-<<<<<<< HEAD
-    KafkaProducer(ProducerConfig config, LogContext logContext, Metrics metrics, Serializer<K> keySerializer, Serializer<V> valueSerializer, ProducerMetadata metadata, RecordAccumulator accumulator, TransactionManager transactionManager, Sender sender, ProducerInterceptors<K, V> interceptors, Partitioner partitioner, Time time, KafkaThread ioThread) {
-=======
     KafkaProducer(ProducerConfig config,
                   LogContext logContext,
                   Metrics metrics,
@@ -573,7 +483,6 @@
                   Time time,
                   KafkaThread ioThread,
                   Optional<ClientTelemetryReporter> clientTelemetryReporter) {
->>>>>>> 9494bebe
         this.producerConfig = config;
         this.time = time;
         this.clientId = config.getString(ProducerConfig.CLIENT_ID_CONFIG);
@@ -605,9 +514,6 @@
         int requestTimeoutMs = producerConfig.getInt(ProducerConfig.REQUEST_TIMEOUT_MS_CONFIG);
         ProducerMetrics metricsRegistry = new ProducerMetrics(this.metrics);
         Sensor throttleTimeSensor = Sender.throttleTimeSensor(metricsRegistry.senderMetrics);
-<<<<<<< HEAD
-        KafkaClient client = kafkaClient != null ? kafkaClient : new NetworkClient(new Selector(producerConfig.getLong(ProducerConfig.CONNECTIONS_MAX_IDLE_MS_CONFIG), this.metrics, time, "producer", channelBuilder, logContext), metadata, clientId, maxInflightRequests, producerConfig.getLong(ProducerConfig.RECONNECT_BACKOFF_MS_CONFIG), producerConfig.getLong(ProducerConfig.RECONNECT_BACKOFF_MAX_MS_CONFIG), producerConfig.getInt(ProducerConfig.SEND_BUFFER_CONFIG), producerConfig.getInt(ProducerConfig.RECEIVE_BUFFER_CONFIG), requestTimeoutMs, producerConfig.getLong(ProducerConfig.SOCKET_CONNECTION_SETUP_TIMEOUT_MS_CONFIG), producerConfig.getLong(ProducerConfig.SOCKET_CONNECTION_SETUP_TIMEOUT_MAX_MS_CONFIG), time, true, apiVersions, throttleTimeSensor, logContext);
-=======
         KafkaClient client = kafkaClient != null ? kafkaClient : ClientUtils.createNetworkClient(producerConfig,
                 this.metrics,
                 "producer",
@@ -618,10 +524,22 @@
                 metadata,
                 throttleTimeSensor,
                 clientTelemetryReporter.map(ClientTelemetryReporter::telemetrySender).orElse(null));
->>>>>>> 9494bebe
 
         short acks = Short.parseShort(producerConfig.getString(ProducerConfig.ACKS_CONFIG));
-        return new Sender(logContext, client, metadata, this.accumulator, maxInflightRequests == 1, producerConfig.getInt(ProducerConfig.MAX_REQUEST_SIZE_CONFIG), acks, producerConfig.getInt(ProducerConfig.RETRIES_CONFIG), metricsRegistry.senderMetrics, time, requestTimeoutMs, producerConfig.getLong(ProducerConfig.RETRY_BACKOFF_MS_CONFIG), this.transactionManager, apiVersions);
+        return new Sender(logContext,
+                client,
+                metadata,
+                this.accumulator,
+                maxInflightRequests == 1,
+                producerConfig.getInt(ProducerConfig.MAX_REQUEST_SIZE_CONFIG),
+                acks,
+                producerConfig.getInt(ProducerConfig.RETRIES_CONFIG),
+                metricsRegistry.senderMetrics,
+                time,
+                requestTimeoutMs,
+                producerConfig.getLong(ProducerConfig.RETRY_BACKOFF_MS_CONFIG),
+                this.transactionManager,
+                apiVersions);
     }
 
     private static Compression configureCompression(ProducerConfig config) {
@@ -660,24 +578,35 @@
         if (deliveryTimeoutMs < lingerAndRequestTimeoutMs) {
             if (config.originals().containsKey(ProducerConfig.DELIVERY_TIMEOUT_MS_CONFIG)) {
                 // throw an exception if the user explicitly set an inconsistent value
-                throw new ConfigException(ProducerConfig.DELIVERY_TIMEOUT_MS_CONFIG + " should be equal to or larger than " + ProducerConfig.LINGER_MS_CONFIG + " + " + ProducerConfig.REQUEST_TIMEOUT_MS_CONFIG);
+                throw new ConfigException(ProducerConfig.DELIVERY_TIMEOUT_MS_CONFIG
+                    + " should be equal to or larger than " + ProducerConfig.LINGER_MS_CONFIG
+                    + " + " + ProducerConfig.REQUEST_TIMEOUT_MS_CONFIG);
             } else {
                 // override deliveryTimeoutMs default value to lingerMs + requestTimeoutMs for backward compatibility
                 deliveryTimeoutMs = lingerAndRequestTimeoutMs;
-                log.warn("{} should be equal to or larger than {} + {}. Setting it to {}.", ProducerConfig.DELIVERY_TIMEOUT_MS_CONFIG, ProducerConfig.LINGER_MS_CONFIG, ProducerConfig.REQUEST_TIMEOUT_MS_CONFIG, deliveryTimeoutMs);
+                log.warn("{} should be equal to or larger than {} + {}. Setting it to {}.",
+                    ProducerConfig.DELIVERY_TIMEOUT_MS_CONFIG, ProducerConfig.LINGER_MS_CONFIG,
+                    ProducerConfig.REQUEST_TIMEOUT_MS_CONFIG, deliveryTimeoutMs);
             }
         }
         return deliveryTimeoutMs;
     }
 
-    private TransactionManager configureTransactionState(ProducerConfig config, LogContext logContext) {
+    private TransactionManager configureTransactionState(ProducerConfig config,
+                                                         LogContext logContext) {
         TransactionManager transactionManager = null;
 
         if (config.getBoolean(ProducerConfig.ENABLE_IDEMPOTENCE_CONFIG)) {
             final String transactionalId = config.getString(ProducerConfig.TRANSACTIONAL_ID_CONFIG);
             final int transactionTimeoutMs = config.getInt(ProducerConfig.TRANSACTION_TIMEOUT_CONFIG);
             final long retryBackoffMs = config.getLong(ProducerConfig.RETRY_BACKOFF_MS_CONFIG);
-            transactionManager = new TransactionManager(logContext, transactionalId, transactionTimeoutMs, retryBackoffMs, apiVersions);
+            transactionManager = new TransactionManager(
+                logContext,
+                transactionalId,
+                transactionTimeoutMs,
+                retryBackoffMs,
+                apiVersions
+            );
 
             if (transactionManager.isTransactional())
                 log.info("Instantiated a transactional producer.");
@@ -705,15 +634,16 @@
      * be initialized before expiration of {@code max.block.ms}. Additionally, it will raise {@link InterruptException}
      * if interrupted. It is safe to retry in either case, but once the transactional state has been successfully
      * initialized, this method should no longer be used.
-     * @throws IllegalStateException                                      if no {@code transactional.id} has been configured
+     *
+     * @throws IllegalStateException if no {@code transactional.id} has been configured
      * @throws org.apache.kafka.common.errors.UnsupportedVersionException fatal error indicating the broker
-     *                                                                    does not support transactions (i.e. if its version is lower than 0.11.0.0)
-     * @throws org.apache.kafka.common.errors.AuthorizationException      error indicating that the configured
-     *                                                                    transactional.id is not authorized, or the idempotent producer id is unavailable. See the exception for
-     *                                                                    more details.  User may retry this function call after fixing the permission.
-     * @throws KafkaException                                             if the producer has encountered a previous fatal error or for any other unexpected error
-     * @throws TimeoutException                                           if the time taken for initialize the transaction has surpassed <code>max.block.ms</code>.
-     * @throws InterruptException                                         if the thread is interrupted while blocked
+     *         does not support transactions (i.e. if its version is lower than 0.11.0.0)
+     * @throws org.apache.kafka.common.errors.AuthorizationException error indicating that the configured
+     *         transactional.id is not authorized, or the idempotent producer id is unavailable. See the exception for
+     *         more details.  User may retry this function call after fixing the permission.
+     * @throws KafkaException if the producer has encountered a previous fatal error or for any other unexpected error
+     * @throws TimeoutException if the time taken for initialize the transaction has surpassed <code>max.block.ms</code>.
+     * @throws InterruptException if the thread is interrupted while blocked
      */
     public void initTransactions() {
         throwIfNoTransactionManager();
@@ -729,16 +659,17 @@
     /**
      * Should be called before the start of each new transaction. Note that prior to the first invocation
      * of this method, you must invoke {@link #initTransactions()} exactly one time.
-     * @throws IllegalStateException                                        if no {@code transactional.id} has been configured or if {@link #initTransactions()}
-     *                                                                      has not yet been invoked
-     * @throws ProducerFencedException                                      if another producer with the same transactional.id is active
+     *
+     * @throws IllegalStateException if no {@code transactional.id} has been configured or if {@link #initTransactions()}
+     *         has not yet been invoked
+     * @throws ProducerFencedException if another producer with the same transactional.id is active
      * @throws org.apache.kafka.common.errors.InvalidProducerEpochException if the producer has attempted to produce with an old epoch
-     *                                                                      to the partition leader. See the exception for more details
-     * @throws org.apache.kafka.common.errors.UnsupportedVersionException   fatal error indicating the broker
-     *                                                                      does not support transactions (i.e. if its version is lower than 0.11.0.0)
-     * @throws org.apache.kafka.common.errors.AuthorizationException        fatal error indicating that the configured
-     *                                                                      {@code transactional.id} is not authorized. See the exception for more details
-     * @throws KafkaException                                               if the producer has encountered a previous fatal error or for any other unexpected error
+     *         to the partition leader. See the exception for more details
+     * @throws org.apache.kafka.common.errors.UnsupportedVersionException fatal error indicating the broker
+     *         does not support transactions (i.e. if its version is lower than 0.11.0.0)
+     * @throws org.apache.kafka.common.errors.AuthorizationException fatal error indicating that the configured
+     *         {@code transactional.id} is not authorized. See the exception for more details
+     * @throws KafkaException if the producer has encountered a previous fatal error or for any other unexpected error
      */
     public void beginTransaction() throws ProducerFencedException {
         throwIfNoTransactionManager();
@@ -752,50 +683,9 @@
      * Sends a list of specified offsets to the consumer group coordinator, and also marks
      * those offsets as part of the current transaction. These offsets will be considered
      * committed only if the transaction is committed successfully. The committed offset should
-<<<<<<< HEAD
-     * be the next message your application will consume, i.e. lastProcessedMessageOffset + 1.
-     * <p>
-     * This method should be used when you need to batch consumed and produced messages
-     * together, typically in a consume-transform-produce pattern. Thus, the specified
-     * {@code consumerGroupId} should be the same as config parameter {@code group.id} of the used
-     * {@link KafkaConsumer consumer}. Note, that the consumer should have {@code enable.auto.commit=false}
-     * and should also not commit offsets manually (via {@link KafkaConsumer#commitSync(Map) sync} or
-     * {@link KafkaConsumer#commitAsync(Map, OffsetCommitCallback) async} commits).
-     *
-     * <p>
-     * This method is a blocking call that waits until the request has been received and acknowledged by the consumer group
-     * coordinator; but the offsets are not considered as committed until the transaction itself is successfully committed later (via
-     * the {@link #commitTransaction()} call).
-     * @throws IllegalStateException                                               if no transactional.id has been configured, no transaction has been started
-     * @throws ProducerFencedException                                             fatal error indicating another producer with the same transactional.id is active
-     * @throws org.apache.kafka.common.errors.UnsupportedVersionException          fatal error indicating the broker
-     *                                                                             does not support transactions (i.e. if its version is lower than 0.11.0.0)
-     * @throws org.apache.kafka.common.errors.UnsupportedForMessageFormatException fatal error indicating the message
-     *                                                                             format used for the offsets topic on the broker does not support transactions
-     * @throws org.apache.kafka.common.errors.AuthorizationException               fatal error indicating that the configured
-     *                                                                             transactional.id is not authorized, or the consumer group id is not authorized.
-     * @throws org.apache.kafka.common.errors.InvalidProducerEpochException        if the producer has attempted to produce with an old epoch
-     *                                                                             to the partition leader. See the exception for more details
-     * @throws TimeoutException                                                    if the time taken for sending the offsets has surpassed <code>max.block.ms</code>.
-     * @throws KafkaException                                                      if the producer has encountered a previous fatal or abortable error, or for any
-     *                                                                             other unexpected error
-     * @deprecated Since 3.0.0, please use {@link #sendOffsetsToTransaction(Map, ConsumerGroupMetadata)} instead.
-     */
-    @Deprecated
-    public void sendOffsetsToTransaction(Map<TopicPartition, OffsetAndMetadata> offsets, String consumerGroupId) throws ProducerFencedException {
-        sendOffsetsToTransaction(offsets, new ConsumerGroupMetadata(consumerGroupId));
-    }
-
-    /**
-     * Sends a list of specified offsets to the consumer group coordinator, and also marks
-     * those offsets as part of the current transaction. These offsets will be considered
-     * committed only if the transaction is committed successfully. The committed offset should
-     * be the next message your application will consume, i.e. lastProcessedMessageOffset + 1.
-=======
      * be the next message your application will consume, i.e. {@code nextRecordToBeProcessed.offset()}
      * (or {@link ConsumerRecords#nextOffsets()}). You should also add the leader epoch as commit metadata,
      * which can be obtained from {@link ConsumerRecord#leaderEpoch()} or {@link ConsumerRecords#nextOffsets()}.
->>>>>>> 9494bebe
      * <p>
      * This method should be used when you need to batch consumed and produced messages
      * together, typically in a consume-transform-produce pattern. Thus, the specified
@@ -816,28 +706,30 @@
      * {@link KafkaConsumer#commitAsync(Map, OffsetCommitCallback) async} commits).
      * This method will raise {@link TimeoutException} if the producer cannot send offsets before expiration of {@code max.block.ms}.
      * Additionally, it will raise {@link InterruptException} if interrupted.
-     * @throws IllegalStateException                                               if no transactional.id has been configured or no transaction has been started.
-     * @throws ProducerFencedException                                             fatal error indicating another producer with the same transactional.id is active
-     * @throws org.apache.kafka.common.errors.UnsupportedVersionException          fatal error indicating the broker
-     *                                                                             does not support transactions (i.e. if its version is lower than 0.11.0.0) or
-     *                                                                             the broker doesn't support the latest version of transactional API with all consumer group metadata
-     *                                                                             (i.e. if its version is lower than 2.5.0).
+     *
+     * @throws IllegalStateException if no transactional.id has been configured or no transaction has been started.
+     * @throws ProducerFencedException fatal error indicating another producer with the same transactional.id is active
+     * @throws org.apache.kafka.common.errors.UnsupportedVersionException fatal error indicating the broker
+     *         does not support transactions (i.e. if its version is lower than 0.11.0.0) or
+     *         the broker doesn't support the latest version of transactional API with all consumer group metadata
+     *         (i.e. if its version is lower than 2.5.0).
      * @throws org.apache.kafka.common.errors.UnsupportedForMessageFormatException fatal error indicating the message
-     *                                                                             format used for the offsets topic on the broker does not support transactions
-     * @throws org.apache.kafka.common.errors.AuthorizationException               fatal error indicating that the configured
-     *                                                                             transactional.id is not authorized, or the consumer group id is not authorized.
-     * @throws org.apache.kafka.clients.consumer.CommitFailedException             if the commit failed and cannot be retried
-     *                                                                             (e.g. if the consumer has been kicked out of the group). Users should handle this by aborting the transaction.
-     * @throws org.apache.kafka.common.errors.FencedInstanceIdException            if this producer instance gets fenced by broker due to a
-     *                                                                             mis-configured consumer instance id within group metadata.
-     * @throws org.apache.kafka.common.errors.InvalidProducerEpochException        if the producer has attempted to produce with an old epoch
-     *                                                                             to the partition leader. See the exception for more details
-     * @throws KafkaException                                                      if the producer has encountered a previous fatal or abortable error, or for any
-     *                                                                             other unexpected error
-     * @throws TimeoutException                                                    if the time taken for sending the offsets has surpassed <code>max.block.ms</code>.
-     * @throws InterruptException                                                  if the thread is interrupted while blocked
-     */
-    public void sendOffsetsToTransaction(Map<TopicPartition, OffsetAndMetadata> offsets, ConsumerGroupMetadata groupMetadata) throws ProducerFencedException {
+     *         format used for the offsets topic on the broker does not support transactions
+     * @throws org.apache.kafka.common.errors.AuthorizationException fatal error indicating that the configured
+     *         transactional.id is not authorized, or the consumer group id is not authorized.
+     * @throws org.apache.kafka.clients.consumer.CommitFailedException if the commit failed and cannot be retried
+     *         (e.g. if the consumer has been kicked out of the group). Users should handle this by aborting the transaction.
+     * @throws org.apache.kafka.common.errors.FencedInstanceIdException if this producer instance gets fenced by broker due to a
+     *                                                                  mis-configured consumer instance id within group metadata.
+     * @throws org.apache.kafka.common.errors.InvalidProducerEpochException if the producer has attempted to produce with an old epoch
+     *         to the partition leader. See the exception for more details
+     * @throws KafkaException if the producer has encountered a previous fatal or abortable error, or for any
+     *         other unexpected error
+     * @throws TimeoutException if the time taken for sending the offsets has surpassed <code>max.block.ms</code>.
+     * @throws InterruptException if the thread is interrupted while blocked
+     */
+    public void sendOffsetsToTransaction(Map<TopicPartition, OffsetAndMetadata> offsets,
+                                         ConsumerGroupMetadata groupMetadata) throws ProducerFencedException {
         throwIfInvalidGroupMetadata(groupMetadata);
         throwIfNoTransactionManager();
         throwIfProducerClosed();
@@ -869,18 +761,19 @@
      * Additionally, it will raise {@link InterruptException} if interrupted.
      * It is safe to retry in either case, but it is not possible to attempt a different operation (such as abortTransaction)
      * since the commit may already be in the progress of completing. If not retrying, the only option is to close the producer.
-     * @throws IllegalStateException                                        if no transactional.id has been configured or no transaction has been started
-     * @throws ProducerFencedException                                      fatal error indicating another producer with the same transactional.id is active
-     * @throws org.apache.kafka.common.errors.UnsupportedVersionException   fatal error indicating the broker
-     *                                                                      does not support transactions (i.e. if its version is lower than 0.11.0.0)
-     * @throws org.apache.kafka.common.errors.AuthorizationException        fatal error indicating that the configured
-     *                                                                      transactional.id is not authorized. See the exception for more details
+     *
+     * @throws IllegalStateException if no transactional.id has been configured or no transaction has been started
+     * @throws ProducerFencedException fatal error indicating another producer with the same transactional.id is active
+     * @throws org.apache.kafka.common.errors.UnsupportedVersionException fatal error indicating the broker
+     *         does not support transactions (i.e. if its version is lower than 0.11.0.0)
+     * @throws org.apache.kafka.common.errors.AuthorizationException fatal error indicating that the configured
+     *         transactional.id is not authorized. See the exception for more details
      * @throws org.apache.kafka.common.errors.InvalidProducerEpochException if the producer has attempted to produce with an old epoch
-     *                                                                      to the partition leader. See the exception for more details
-     * @throws KafkaException                                               if the producer has encountered a previous fatal or abortable error, or for any
-     *                                                                      other unexpected error
-     * @throws TimeoutException                                             if the time taken for committing the transaction has surpassed <code>max.block.ms</code>.
-     * @throws InterruptException                                           if the thread is interrupted while blocked
+     *         to the partition leader. See the exception for more details
+     * @throws KafkaException if the producer has encountered a previous fatal or abortable error, or for any
+     *         other unexpected error
+     * @throws TimeoutException if the time taken for committing the transaction has surpassed <code>max.block.ms</code>.
+     * @throws InterruptException if the thread is interrupted while blocked
      */
     public void commitTransaction() throws ProducerFencedException {
         throwIfNoTransactionManager();
@@ -903,17 +796,18 @@
      * to decide how to handle timeouts. Additionally, it will raise {@link InterruptException} if interrupted.
      * It is safe to retry in either case, but it is not possible to attempt a different operation (such as {@link #commitTransaction})
      * since the abort may already be in the progress of completing. If not retrying, the only option is to close the producer.
-     * @throws IllegalStateException                                        if no transactional.id has been configured or no transaction has been started
-     * @throws ProducerFencedException                                      fatal error indicating another producer with the same transactional.id is active
+     *
+     * @throws IllegalStateException if no transactional.id has been configured or no transaction has been started
+     * @throws ProducerFencedException fatal error indicating another producer with the same transactional.id is active
      * @throws org.apache.kafka.common.errors.InvalidProducerEpochException if the producer has attempted to produce with an old epoch
-     *                                                                      to the partition leader. See the exception for more details
-     * @throws org.apache.kafka.common.errors.UnsupportedVersionException   fatal error indicating the broker
-     *                                                                      does not support transactions (i.e. if its version is lower than 0.11.0.0)
-     * @throws org.apache.kafka.common.errors.AuthorizationException        fatal error indicating that the configured
-     *                                                                      transactional.id is not authorized. See the exception for more details
-     * @throws KafkaException                                               if the producer has encountered a previous fatal error or for any other unexpected error
-     * @throws TimeoutException                                             if the time taken for aborting the transaction has surpassed <code>max.block.ms</code>.
-     * @throws InterruptException                                           if the thread is interrupted while blocked
+     *         to the partition leader. See the exception for more details
+     * @throws org.apache.kafka.common.errors.UnsupportedVersionException fatal error indicating the broker
+     *         does not support transactions (i.e. if its version is lower than 0.11.0.0)
+     * @throws org.apache.kafka.common.errors.AuthorizationException fatal error indicating that the configured
+     *         transactional.id is not authorized. See the exception for more details
+     * @throws KafkaException if the producer has encountered a previous fatal error or for any other unexpected error
+     * @throws TimeoutException if the time taken for aborting the transaction has surpassed <code>max.block.ms</code>.
+     * @throws InterruptException if the thread is interrupted while blocked
      */
     public void abortTransaction() throws ProducerFencedException {
         throwIfNoTransactionManager();
@@ -986,7 +880,7 @@
      *               });
      * }
      * </pre>
-     * <p>
+     *
      * Callbacks for records being sent to the same partition are guaranteed to execute in order. That is, in the
      * following example <code>callback1</code> is guaranteed to execute before <code>callback2</code>:
      *
@@ -1031,20 +925,9 @@
      * they will delay the sending of messages from other threads. If you want to execute blocking or computationally
      * expensive callbacks it is recommended to use your own {@link java.util.concurrent.Executor} in the callback body
      * to parallelize processing.
-     * @param record   The record to send
+     *
+     * @param record The record to send
      * @param callback A user-supplied callback to execute when the record has been acknowledged by the server (null
-<<<<<<< HEAD
-     *                 indicates no callback)
-     * @throws AuthenticationException if authentication fails. See the exception for more details
-     * @throws AuthorizationException  fatal error indicating that the producer is not allowed to write
-     * @throws IllegalStateException   if a transactional.id has been configured and no transaction has been started, or
-     *                                 when send is invoked after producer has been closed.
-     * @throws InterruptException      If the thread is interrupted while blocked
-     * @throws SerializationException  If the key or value are not valid objects given the configured serializers
-     * @throws TimeoutException        If the record could not be appended to the send buffer due to memory unavailable
-     *                                 or missing metadata within {@code max.block.ms}.
-     * @throws KafkaException          If a Kafka related error occurs that does not belong to the public API exceptions.
-=======
      *        indicates no callback)
      *
      * @throws IllegalStateException if a transactional.id has been configured and no transaction has been started, or
@@ -1052,7 +935,6 @@
      * @throws InterruptException If the thread is interrupted while blocked
      * @throws SerializationException If the key or value are not valid objects given the configured serializers
      * @throws KafkaException If a Kafka related error occurs that does not belong to the public API exceptions.
->>>>>>> 9494bebe
      */
     @Override
     public Future<RecordMetadata> send(ProducerRecord<K, V> record, Callback callback) {
@@ -1096,13 +978,17 @@
             try {
                 serializedKey = keySerializerPlugin.get().serialize(record.topic(), record.headers(), record.key());
             } catch (ClassCastException cce) {
-                throw new SerializationException("Can't convert key of class " + record.key().getClass().getName() + " to class " + producerConfig.getClass(ProducerConfig.KEY_SERIALIZER_CLASS_CONFIG).getName() + " specified in key.serializer", cce);
+                throw new SerializationException("Can't convert key of class " + record.key().getClass().getName() +
+                        " to class " + producerConfig.getClass(ProducerConfig.KEY_SERIALIZER_CLASS_CONFIG).getName() +
+                        " specified in key.serializer", cce);
             }
             byte[] serializedValue;
             try {
                 serializedValue = valueSerializerPlugin.get().serialize(record.topic(), record.headers(), record.value());
             } catch (ClassCastException cce) {
-                throw new SerializationException("Can't convert value of class " + record.value().getClass().getName() + " to class " + producerConfig.getClass(ProducerConfig.VALUE_SERIALIZER_CLASS_CONFIG).getName() + " specified in value.serializer", cce);
+                throw new SerializationException("Can't convert value of class " + record.value().getClass().getName() +
+                        " to class " + producerConfig.getClass(ProducerConfig.VALUE_SERIALIZER_CLASS_CONFIG).getName() +
+                        " specified in value.serializer", cce);
             }
 
             // Try to calculate partition, but note that after this call it can be RecordMetadata.UNKNOWN_PARTITION,
@@ -1113,37 +999,17 @@
             setReadOnly(record.headers());
             Header[] headers = record.headers().toArray();
 
-<<<<<<< HEAD
-            int serializedSize = AbstractRecords.estimateSizeInBytesUpperBound(apiVersions.maxUsableProduceMagic(), compressionType, serializedKey, serializedValue, headers);
-=======
             int serializedSize = AbstractRecords.estimateSizeInBytesUpperBound(RecordBatch.CURRENT_MAGIC_VALUE,
                     compression.type(), serializedKey, serializedValue, headers);
->>>>>>> 9494bebe
             ensureValidRecordSize(serializedSize);
             long timestamp = record.timestamp() == null ? nowMs : record.timestamp();
 
             // Append the record to the accumulator.  Note, that the actual partition may be
             // calculated there and can be accessed via appendCallbacks.topicPartition.
-<<<<<<< HEAD
-            RecordAccumulator.RecordAppendResult result = accumulator.append(record.topic(), partition, timestamp, serializedKey, serializedValue, headers, appendCallbacks, remainingWaitMs, abortOnNewBatch, nowMs, cluster);
-            assert appendCallbacks.getPartition() != RecordMetadata.UNKNOWN_PARTITION;
-
-            if (result.abortForNewBatch) {
-                int prevPartition = partition;
-                onNewBatch(record.topic(), cluster, prevPartition);
-                partition = partition(record, serializedKey, serializedValue, cluster);
-                if (log.isTraceEnabled()) {
-                    log.trace("Retrying append due to new batch creation for topic {} partition {}. The old partition was {}", record.topic(), partition, prevPartition);
-                }
-                result = accumulator.append(record.topic(), partition, timestamp, serializedKey, serializedValue, headers, appendCallbacks, remainingWaitMs, false, nowMs, cluster);
-            }
-
-=======
             RecordAccumulator.RecordAppendResult result = accumulator.append(record.topic(), partition, timestamp, serializedKey,
                     serializedValue, headers, appendCallbacks, remainingWaitMs, nowMs, cluster);
             assert appendCallbacks.getPartition() != RecordMetadata.UNKNOWN_PARTITION;
 
->>>>>>> 9494bebe
             // Add the partition to the transaction (if in progress) after it has been successfully
             // appended to the accumulator. We cannot do it before because the partition may be
             // unknown. Note that the `Sender` will refuse to dequeue
@@ -1196,13 +1062,13 @@
 
     /**
      * Wait for cluster metadata including partitions for the given topic to be available.
-     * @param topic     The topic we want metadata for
+     * @param topic The topic we want metadata for
      * @param partition A specific partition expected to exist in metadata, or null if there's no preference
-     * @param nowMs     The current time in ms
+     * @param nowMs The current time in ms
      * @param maxWaitMs The maximum time in ms for waiting on the metadata
      * @return The cluster containing topic metadata and the amount of time we waited in ms
      * @throws TimeoutException if metadata could not be refreshed within {@code max.block.ms}
-     * @throws KafkaException   for all Kafka-related exceptions, including the case where this method is called after producer close
+     * @throws KafkaException for all Kafka-related exceptions, including the case where this method is called after producer close
      */
     private ClusterAndWaitTime waitOnMetadata(String topic, Integer partition, long nowMs, long maxWaitMs) throws InterruptedException {
         Cluster cluster = metadata.fetch();
@@ -1238,28 +1104,20 @@
                 metadata.awaitUpdate(version, remainingWaitMs);
             } catch (TimeoutException ex) {
                 // Rethrow with original maxWaitMs to prevent logging exception with remainingWaitMs
-<<<<<<< HEAD
-                throw new TimeoutException(String.format("Topic %s not present in metadata after %d ms.", topic, maxWaitMs));
-=======
                 final String errorMessage = getErrorMessage(partitionsCount, topic, partition, maxWaitMs);
                 if (metadata.getError(topic) != null) {
                     throw new TimeoutException(errorMessage, metadata.getError(topic).exception());
                 }
                 throw new TimeoutException(errorMessage);
->>>>>>> 9494bebe
             }
             cluster = metadata.fetch();
             elapsed = time.milliseconds() - nowMs;
             if (elapsed >= maxWaitMs) {
-<<<<<<< HEAD
-                throw new TimeoutException(partitionsCount == null ? String.format("Topic %s not present in metadata after %d ms.", topic, maxWaitMs) : String.format("Partition %d of topic %s with partition count %d is not present in metadata after %d ms.", partition, topic, partitionsCount, maxWaitMs));
-=======
                 final String errorMessage = getErrorMessage(partitionsCount, topic, partition, maxWaitMs);
                 if (metadata.getError(topic) != null && metadata.getError(topic).exception() instanceof RetriableException) {
                     throw new TimeoutException(errorMessage, metadata.getError(topic).exception());
                 }
                 throw new TimeoutException(errorMessage);
->>>>>>> 9494bebe
             }
             metadata.maybeThrowExceptionForTopic(topic);
             remainingWaitMs = maxWaitMs - elapsed;
@@ -1283,9 +1141,14 @@
      */
     private void ensureValidRecordSize(int size) {
         if (size > maxRequestSize)
-            throw new RecordTooLargeException("The message is " + size + " bytes when serialized which is larger than " + maxRequestSize + ", which is the value of the " + ProducerConfig.MAX_REQUEST_SIZE_CONFIG + " configuration.");
+            throw new RecordTooLargeException("The message is " + size +
+                    " bytes when serialized which is larger than " + maxRequestSize + ", which is the value of the " +
+                    ProducerConfig.MAX_REQUEST_SIZE_CONFIG + " configuration.");
         if (size > totalMemorySize)
-            throw new RecordTooLargeException("The message is " + size + " bytes when serialized which is larger than the total memory buffer you have configured with the " + ProducerConfig.BUFFER_MEMORY_CONFIG + " configuration.");
+            throw new RecordTooLargeException("The message is " + size +
+                    " bytes when serialized which is larger than the total memory buffer you have configured with the " +
+                    ProducerConfig.BUFFER_MEMORY_CONFIG +
+                    " configuration.");
     }
 
     /**
@@ -1311,7 +1174,7 @@
      * consumer.commitSync();
      * }
      * </pre>
-     * <p>
+     *
      * Note that the above example may drop records if the produce request fails. If we want to ensure that this does not occur
      * we need to set <code>retries=&lt;large_number&gt;</code> in our config.
      * </p>
@@ -1320,15 +1183,12 @@
      * flush all buffered records before performing the commit. This ensures that all the {@link #send(ProducerRecord)}
      * calls made since the previous {@link #beginTransaction()} are completed before the commit.
      * </p>
-<<<<<<< HEAD
-=======
      * <p>
      * <b>Important:</b> This method must not be called from within the callback provided to
      * {@link #send(ProducerRecord, Callback)}. Invoking <code>flush()</code> in this context will result in a
      * {@link KafkaException} being thrown, as it will cause a deadlock.
      * </p>
      *
->>>>>>> 9494bebe
      * @throws InterruptException If the thread is interrupted while blocked
      * @throws KafkaException If the method is invoked inside a {@link #send(ProducerRecord, Callback)} callback
      */
@@ -1356,10 +1216,10 @@
     /**
      * Get the partition metadata for the given topic. This can be used for custom partitioning.
      * @throws AuthenticationException if authentication fails. See the exception for more details
-     * @throws AuthorizationException  if not authorized to the specified topic. See the exception for more details
-     * @throws InterruptException      if the thread is interrupted while blocked
-     * @throws TimeoutException        if metadata could not be refreshed within {@code max.block.ms}
-     * @throws KafkaException          for all Kafka-related exceptions, including the case where this method is called after producer close
+     * @throws AuthorizationException if not authorized to the specified topic. See the exception for more details
+     * @throws InterruptException if the thread is interrupted while blocked
+     * @throws TimeoutException if metadata could not be refreshed within {@code max.block.ms}
+     * @throws KafkaException for all Kafka-related exceptions, including the case where this method is called after producer close
      */
     @Override
     public List<PartitionInfo> partitionsFor(String topic) {
@@ -1470,9 +1330,10 @@
      * will be called instead. We do this because the sender thread would otherwise try to join itself and
      * block forever.</strong>
      * <p>
+     *
      * @throws InterruptException If the thread is interrupted while blocked.
-     * @throws KafkaException     If an unexpected error occurs while trying to close the client, this error should be treated
-     *                            as fatal and indicate the client is no longer usable.
+     * @throws KafkaException If an unexpected error occurs while trying to close the client, this error should be treated
+     *                        as fatal and indicate the client is no longer usable.
      */
     @Override
     public void close() {
@@ -1489,12 +1350,14 @@
      * If invoked from within a {@link Callback} this method will not block and will be equivalent to
      * <code>close(Duration.ofMillis(0))</code>. This is done since no further sending will happen while
      * blocking the I/O thread of the producer.
+     *
      * @param timeout The maximum time to wait for producer to complete any pending requests. The value should be
      *                non-negative. Specifying a timeout of zero means do not wait for pending send requests to complete.
-     * @throws InterruptException       If the thread is interrupted while blocked.
-     * @throws KafkaException           If an unexpected error occurs while trying to close the client, this error should be treated
-     *                                  as fatal and indicate the client is no longer usable.
+     * @throws InterruptException If the thread is interrupted while blocked.
+     * @throws KafkaException If an unexpected error occurs while trying to close the client, this error should be treated
+     *                        as fatal and indicate the client is no longer usable.
      * @throws IllegalArgumentException If the <code>timeout</code> is negative.
+     *
      */
     @Override
     public void close(Duration timeout) {
@@ -1512,7 +1375,9 @@
         boolean invokedFromCallback = Thread.currentThread() == this.ioThread;
         if (timeoutMs > 0) {
             if (invokedFromCallback) {
-                log.warn("Overriding close timeout {} ms to 0 ms in order to prevent useless blocking due to self-join. " + "This means you have incorrectly invoked close with a non-zero timeout from the producer call-back.", timeoutMs);
+                log.warn("Overriding close timeout {} ms to 0 ms in order to prevent useless blocking due to self-join. " +
+                        "This means you have incorrectly invoked close with a non-zero timeout from the producer call-back.",
+                        timeoutMs);
             } else {
                 // Try to close gracefully.
                 final Timer closeTimer = time.timer(timeout);
@@ -1537,7 +1402,8 @@
         }
 
         if (this.sender != null && this.ioThread != null && this.ioThread.isAlive()) {
-            log.info("Proceeding to force close the producer since pending requests could not be completed " + "within timeout {} ms.", timeoutMs);
+            log.info("Proceeding to force close the producer since pending requests could not be completed " +
+                    "within timeout {} ms.", timeoutMs);
             this.sender.forceClose();
             // Only join the sender thread when not calling from callback.
             if (!invokedFromCallback) {
@@ -1567,19 +1433,6 @@
         log.debug("Kafka producer has been closed");
     }
 
-<<<<<<< HEAD
-    private ClusterResourceListeners configureClusterResourceListeners(Serializer<K> keySerializer, Serializer<V> valueSerializer, List<?>... candidateLists) {
-        ClusterResourceListeners clusterResourceListeners = new ClusterResourceListeners();
-        for (List<?> candidateList : candidateLists)
-            clusterResourceListeners.maybeAddAll(candidateList);
-
-        clusterResourceListeners.maybeAdd(keySerializer);
-        clusterResourceListeners.maybeAdd(valueSerializer);
-        return clusterResourceListeners;
-    }
-
-=======
->>>>>>> 9494bebe
     /**
      * computes partition for given record.
      * if the record has partition returns the value otherwise
@@ -1594,16 +1447,12 @@
         if (record.partition() != null)
             return record.partition();
 
-<<<<<<< HEAD
-        if (partitioner != null) {
-            int customPartition = partitioner.partition(record.topic(), record.key(), serializedKey, record.value(), serializedValue, cluster);
-=======
         if (partitionerPlugin.get() != null) {
             int customPartition = partitionerPlugin.get().partition(
                 record.topic(), record.key(), serializedKey, record.value(), serializedValue, cluster);
->>>>>>> 9494bebe
             if (customPartition < 0) {
-                throw new IllegalArgumentException(String.format("The partitioner generated an invalid partition number: %d. Partition number should always be non-negative.", customPartition));
+                throw new IllegalArgumentException(String.format(
+                    "The partitioner generated an invalid partition number: %d. Partition number should always be non-negative.", customPartition));
             }
             return customPartition;
         }
@@ -1619,20 +1468,16 @@
     private void throwIfInvalidGroupMetadata(ConsumerGroupMetadata groupMetadata) {
         if (groupMetadata == null) {
             throw new IllegalArgumentException("Consumer group metadata could not be null");
-<<<<<<< HEAD
-        } else if (groupMetadata.generationId() > 0 && JoinGroupRequest.UNKNOWN_MEMBER_ID.equals(groupMetadata.memberId())) {
-            throw new IllegalArgumentException("Passed in group metadata " + groupMetadata + " has generationId > 0 but member.id ");
-=======
         } else if (groupMetadata.generationId() > 0
             && JoinGroupRequest.UNKNOWN_MEMBER_ID.equals(groupMetadata.memberId())) {
             throw new IllegalArgumentException("Passed in group metadata " + groupMetadata + " has generationId > 0 but the member.id is unknown");
->>>>>>> 9494bebe
         }
     }
 
     private void throwIfNoTransactionManager() {
         if (transactionManager == null)
-            throw new IllegalStateException("Cannot use transactional methods without enabling transactions " + "by setting the " + ProducerConfig.TRANSACTIONAL_ID_CONFIG + " configuration property");
+            throw new IllegalStateException("Cannot use transactional methods without enabling transactions " +
+                    "by setting the " + ProducerConfig.TRANSACTIONAL_ID_CONFIG + " configuration property");
     }
 
     // Visible for testing
@@ -1648,7 +1493,6 @@
     private static class ClusterAndWaitTime {
         final Cluster cluster;
         final long waitedOnMetadataMs;
-
         ClusterAndWaitTime(Cluster cluster, long waitedOnMetadataMs) {
             this.cluster = cluster;
             this.waitedOnMetadataMs = waitedOnMetadataMs;
@@ -1692,9 +1536,9 @@
 
     /**
      * Callbacks that are called by the RecordAccumulator append functions:
-     * - user callback
-     * - interceptor callbacks
-     * - partition callback
+     *  - user callback
+     *  - interceptor callbacks
+     *  - partition callback
      */
     private class AppendCallbacks implements RecordAccumulator.AppendCallbacks {
         private final Callback userCallback;
