--- conflicted
+++ resolved
@@ -16,51 +16,20 @@
  */
 package org.apache.kafka.clients.producer;
 
-import org.apache.kafka.clients.ApiVersions;
-import org.apache.kafka.clients.ClientUtils;
-import org.apache.kafka.clients.CommonClientConfigs;
-import org.apache.kafka.clients.KafkaClient;
-import org.apache.kafka.clients.NetworkClient;
+import org.apache.kafka.clients.*;
 import org.apache.kafka.clients.consumer.ConsumerGroupMetadata;
 import org.apache.kafka.clients.consumer.KafkaConsumer;
 import org.apache.kafka.clients.consumer.OffsetAndMetadata;
 import org.apache.kafka.clients.consumer.OffsetCommitCallback;
-import org.apache.kafka.clients.producer.internals.BufferPool;
-import org.apache.kafka.clients.producer.internals.BuiltInPartitioner;
-import org.apache.kafka.clients.producer.internals.KafkaProducerMetrics;
-import org.apache.kafka.clients.producer.internals.ProducerInterceptors;
-import org.apache.kafka.clients.producer.internals.ProducerMetadata;
-import org.apache.kafka.clients.producer.internals.ProducerMetrics;
-import org.apache.kafka.clients.producer.internals.RecordAccumulator;
-import org.apache.kafka.clients.producer.internals.Sender;
-import org.apache.kafka.clients.producer.internals.TransactionManager;
-import org.apache.kafka.clients.producer.internals.TransactionalRequestResult;
-import org.apache.kafka.common.Cluster;
-import org.apache.kafka.common.KafkaException;
-import org.apache.kafka.common.Metric;
-import org.apache.kafka.common.MetricName;
-import org.apache.kafka.common.PartitionInfo;
-import org.apache.kafka.common.TopicPartition;
+import org.apache.kafka.clients.producer.internals.*;
+import org.apache.kafka.common.*;
 import org.apache.kafka.common.config.ConfigException;
-import org.apache.kafka.common.errors.ApiException;
-import org.apache.kafka.common.errors.AuthenticationException;
-import org.apache.kafka.common.errors.AuthorizationException;
-import org.apache.kafka.common.errors.InterruptException;
-import org.apache.kafka.common.errors.InvalidTopicException;
-import org.apache.kafka.common.errors.ProducerFencedException;
-import org.apache.kafka.common.errors.RecordTooLargeException;
-import org.apache.kafka.common.errors.SerializationException;
-import org.apache.kafka.common.errors.TimeoutException;
+import org.apache.kafka.common.errors.*;
 import org.apache.kafka.common.header.Header;
 import org.apache.kafka.common.header.Headers;
 import org.apache.kafka.common.header.internals.RecordHeaders;
 import org.apache.kafka.common.internals.ClusterResourceListeners;
-import org.apache.kafka.common.metrics.KafkaMetricsContext;
-import org.apache.kafka.common.metrics.MetricConfig;
-import org.apache.kafka.common.metrics.Metrics;
-import org.apache.kafka.common.metrics.MetricsContext;
-import org.apache.kafka.common.metrics.MetricsReporter;
-import org.apache.kafka.common.metrics.Sensor;
+import org.apache.kafka.common.metrics.*;
 import org.apache.kafka.common.network.ChannelBuilder;
 import org.apache.kafka.common.network.Selector;
 import org.apache.kafka.common.record.AbstractRecords;
@@ -68,20 +37,12 @@
 import org.apache.kafka.common.record.RecordBatch;
 import org.apache.kafka.common.requests.JoinGroupRequest;
 import org.apache.kafka.common.serialization.Serializer;
-import org.apache.kafka.common.utils.AppInfoParser;
-import org.apache.kafka.common.utils.KafkaThread;
-import org.apache.kafka.common.utils.LogContext;
-import org.apache.kafka.common.utils.Time;
-import org.apache.kafka.common.utils.Utils;
+import org.apache.kafka.common.utils.*;
 import org.slf4j.Logger;
 
 import java.net.InetSocketAddress;
 import java.time.Duration;
-import java.util.Collections;
-import java.util.List;
-import java.util.Map;
-import java.util.Objects;
-import java.util.Properties;
+import java.util.*;
 import java.util.concurrent.ExecutionException;
 import java.util.concurrent.Future;
 import java.util.concurrent.TimeUnit;
@@ -231,1128 +192,6 @@
  */
 public class KafkaProducer<K, V> implements Producer<K, V> {
 
-<<<<<<< HEAD
-	private final Logger log;
-	private static final String JMX_PREFIX = "kafka.producer";
-	public static final String NETWORK_THREAD_PREFIX = "kafka-producer-network-thread";
-	public static final String PRODUCER_METRIC_GROUP_NAME = "producer-metrics";
-
-	private final String clientId;
-	// Visible for testing
-	final Metrics metrics;
-	private final Partitioner partitioner;
-	private final int maxRequestSize;
-	private final long totalMemorySize;
-	private final ProducerMetadata metadata;
-	private final RecordAccumulator accumulator;
-	private final Sender sender;
-	private final Thread ioThread;
-	private final CompressionType compressionType;
-	private final Sensor errors;
-	private final Time time;
-	private final Serializer<K> keySerializer;
-	private final Serializer<V> valueSerializer;
-	private final ProducerConfig producerConfig;
-	private final long maxBlockTimeMs;
-	private final ProducerInterceptors<K, V> interceptors;
-	private final ApiVersions apiVersions;
-	private final TransactionManager transactionManager;
-
-	/**
-	 * A producer is instantiated by providing a set of key-value pairs as configuration. Valid configuration strings
-	 * are documented <a href="http://kafka.apache.org/documentation.html#producerconfigs">here</a>. Values can be
-	 * either strings or Objects of the appropriate type (for example a numeric configuration would accept either the
-	 * string "42" or the integer 42).
-	 * <p>
-	 * Note: after creating a {@code KafkaProducer} you must always {@link #close()} it to avoid resource leaks.
-	 * @param configs The producer configs
-	 */
-	public KafkaProducer(final Map<String, Object> configs) {
-		this(configs, null, null);
-	}
-
-	/**
-	 * A producer is instantiated by providing a set of key-value pairs as configuration, a key and a value {@link Serializer}.
-	 * Valid configuration strings are documented <a href="http://kafka.apache.org/documentation.html#producerconfigs">here</a>.
-	 * Values can be either strings or Objects of the appropriate type (for example a numeric configuration would accept
-	 * either the string "42" or the integer 42).
-	 * <p>
-	 * Note: after creating a {@code KafkaProducer} you must always {@link #close()} it to avoid resource leaks.
-	 * @param configs         The producer configs
-	 * @param keySerializer   The serializer for key that implements {@link Serializer}. The configure() method won't be
-	 *                        called in the producer when the serializer is passed in directly.
-	 * @param valueSerializer The serializer for value that implements {@link Serializer}. The configure() method won't
-	 *                        be called in the producer when the serializer is passed in directly.
-	 */
-	public KafkaProducer(Map<String, Object> configs, Serializer<K> keySerializer, Serializer<V> valueSerializer) {
-		this(new ProducerConfig(ProducerConfig.appendSerializerToConfig(configs, keySerializer, valueSerializer)),
-				keySerializer, valueSerializer, null, null, null, Time.SYSTEM);
-	}
-
-	/**
-	 * A producer is instantiated by providing a set of key-value pairs as configuration. Valid configuration strings
-	 * are documented <a href="http://kafka.apache.org/documentation.html#producerconfigs">here</a>.
-	 * <p>
-	 * Note: after creating a {@code KafkaProducer} you must always {@link #close()} it to avoid resource leaks.
-	 * @param properties The producer configs
-	 */
-	public KafkaProducer(Properties properties) {
-		this(properties, null, null);
-	}
-
-	/**
-	 * A producer is instantiated by providing a set of key-value pairs as configuration, a key and a value {@link Serializer}.
-	 * Valid configuration strings are documented <a href="http://kafka.apache.org/documentation.html#producerconfigs">here</a>.
-	 * <p>
-	 * Note: after creating a {@code KafkaProducer} you must always {@link #close()} it to avoid resource leaks.
-	 * @param properties      The producer configs
-	 * @param keySerializer   The serializer for key that implements {@link Serializer}. The configure() method won't be
-	 *                        called in the producer when the serializer is passed in directly.
-	 * @param valueSerializer The serializer for value that implements {@link Serializer}. The configure() method won't
-	 *                        be called in the producer when the serializer is passed in directly.
-	 */
-	public KafkaProducer(Properties properties, Serializer<K> keySerializer, Serializer<V> valueSerializer) {
-		this(Utils.propsToMap(properties), keySerializer, valueSerializer);
-	}
-
-	// visible for testing
-	@SuppressWarnings("unchecked")
-	KafkaProducer(ProducerConfig config,
-				  Serializer<K> keySerializer,
-				  Serializer<V> valueSerializer,
-				  ProducerMetadata metadata,
-				  KafkaClient kafkaClient,
-				  ProducerInterceptors<K, V> interceptors,
-				  Time time) {
-		try {
-			this.producerConfig = config;
-			this.time = time;
-
-			String transactionalId = config.getString(ProducerConfig.TRANSACTIONAL_ID_CONFIG);
-
-			this.clientId = config.getString(ProducerConfig.CLIENT_ID_CONFIG);
-
-			LogContext logContext;
-			if (transactionalId == null)
-				logContext = new LogContext(String.format("[Producer clientId=%s] ", clientId));
-			else
-				logContext = new LogContext(String.format("[Producer clientId=%s, transactionalId=%s] ", clientId, transactionalId));
-			log = logContext.logger(KafkaProducer.class);
-			log.trace("Starting the Kafka producer");
-
-			Map<String, String> metricTags = Collections.singletonMap("client-id", clientId);
-			MetricConfig metricConfig = new MetricConfig().samples(config.getInt(ProducerConfig.METRICS_NUM_SAMPLES_CONFIG))
-					.timeWindow(config.getLong(ProducerConfig.METRICS_SAMPLE_WINDOW_MS_CONFIG), TimeUnit.MILLISECONDS)
-					.recordLevel(Sensor.RecordingLevel.forName(config.getString(ProducerConfig.METRICS_RECORDING_LEVEL_CONFIG)))
-					.tags(metricTags);
-			List<MetricsReporter> reporters = config.getConfiguredInstances(ProducerConfig.METRIC_REPORTER_CLASSES_CONFIG,
-					MetricsReporter.class,
-					Collections.singletonMap(ProducerConfig.CLIENT_ID_CONFIG, clientId));
-			JmxReporter jmxReporter = new JmxReporter();
-			jmxReporter.configure(config.originals(Collections.singletonMap(ProducerConfig.CLIENT_ID_CONFIG, clientId)));
-			reporters.add(jmxReporter);
-			MetricsContext metricsContext = new KafkaMetricsContext(JMX_PREFIX,
-					config.originalsWithPrefix(CommonClientConfigs.METRICS_CONTEXT_PREFIX));
-			this.metrics = new Metrics(metricConfig, reporters, time, metricsContext);
-			this.partitioner = config.getConfiguredInstance(
-					ProducerConfig.PARTITIONER_CLASS_CONFIG,
-					Partitioner.class,
-					Collections.singletonMap(ProducerConfig.CLIENT_ID_CONFIG, clientId));
-			long retryBackoffMs = config.getLong(ProducerConfig.RETRY_BACKOFF_MS_CONFIG);
-			if (keySerializer == null) {
-				this.keySerializer = config.getConfiguredInstance(ProducerConfig.KEY_SERIALIZER_CLASS_CONFIG,
-						Serializer.class);
-				this.keySerializer.configure(config.originals(Collections.singletonMap(ProducerConfig.CLIENT_ID_CONFIG, clientId)), true);
-			} else {
-				config.ignore(ProducerConfig.KEY_SERIALIZER_CLASS_CONFIG);
-				this.keySerializer = keySerializer;
-			}
-			if (valueSerializer == null) {
-				this.valueSerializer = config.getConfiguredInstance(ProducerConfig.VALUE_SERIALIZER_CLASS_CONFIG,
-						Serializer.class);
-				this.valueSerializer.configure(config.originals(Collections.singletonMap(ProducerConfig.CLIENT_ID_CONFIG, clientId)), false);
-			} else {
-				config.ignore(ProducerConfig.VALUE_SERIALIZER_CLASS_CONFIG);
-				this.valueSerializer = valueSerializer;
-			}
-
-			List<ProducerInterceptor<K, V>> interceptorList = (List) config.getConfiguredInstances(
-					ProducerConfig.INTERCEPTOR_CLASSES_CONFIG,
-					ProducerInterceptor.class,
-					Collections.singletonMap(ProducerConfig.CLIENT_ID_CONFIG, clientId));
-			if (interceptors != null)
-				this.interceptors = interceptors;
-			else
-				this.interceptors = new ProducerInterceptors<>(interceptorList);
-			ClusterResourceListeners clusterResourceListeners = configureClusterResourceListeners(keySerializer,
-					valueSerializer, interceptorList, reporters);
-			this.maxRequestSize = config.getInt(ProducerConfig.MAX_REQUEST_SIZE_CONFIG);
-			this.totalMemorySize = config.getLong(ProducerConfig.BUFFER_MEMORY_CONFIG);
-			this.compressionType = CompressionType.forName(config.getString(ProducerConfig.COMPRESSION_TYPE_CONFIG));
-
-			this.maxBlockTimeMs = config.getLong(ProducerConfig.MAX_BLOCK_MS_CONFIG);
-			int deliveryTimeoutMs = configureDeliveryTimeout(config, log);
-
-			this.apiVersions = new ApiVersions();
-			this.transactionManager = configureTransactionState(config, logContext);
-			this.accumulator = new RecordAccumulator(logContext,
-					config.getInt(ProducerConfig.BATCH_SIZE_CONFIG),
-					this.compressionType,
-					lingerMs(config),
-					retryBackoffMs,
-					deliveryTimeoutMs,
-					metrics,
-					PRODUCER_METRIC_GROUP_NAME,
-					time,
-					apiVersions,
-					transactionManager,
-					new BufferPool(this.totalMemorySize, config.getInt(ProducerConfig.BATCH_SIZE_CONFIG), metrics, time, PRODUCER_METRIC_GROUP_NAME));
-
-			List<InetSocketAddress> addresses = ClientUtils.parseAndValidateAddresses(
-					config.getList(ProducerConfig.BOOTSTRAP_SERVERS_CONFIG),
-					config.getString(ProducerConfig.CLIENT_DNS_LOOKUP_CONFIG));
-			if (metadata != null) {
-				this.metadata = metadata;
-			} else {
-				this.metadata = new ProducerMetadata(retryBackoffMs,
-						config.getLong(ProducerConfig.METADATA_MAX_AGE_CONFIG),
-						config.getLong(ProducerConfig.METADATA_MAX_IDLE_CONFIG),
-						logContext,
-						clusterResourceListeners,
-						Time.SYSTEM);
-				this.metadata.bootstrap(addresses);
-			}
-			this.errors = this.metrics.sensor("errors");
-			this.sender = newSender(logContext, kafkaClient, this.metadata);
-			String ioThreadName = NETWORK_THREAD_PREFIX + " | " + clientId;
-			this.ioThread = new KafkaThread(ioThreadName, this.sender, true);
-			this.ioThread.start();
-			config.logUnused();
-			AppInfoParser.registerAppInfo(JMX_PREFIX, clientId, metrics, time.milliseconds());
-			log.debug("Kafka producer started");
-		} catch (Throwable t) {
-			// call close methods if internal objects are already constructed this is to prevent resource leak. see KAFKA-2121
-			close(Duration.ofMillis(0), true);
-			// now propagate the exception
-			throw new KafkaException("Failed to construct kafka producer", t);
-		}
-	}
-
-	// visible for testing
-	Sender newSender(LogContext logContext, KafkaClient kafkaClient, ProducerMetadata metadata) {
-		int maxInflightRequests = configureInflightRequests(producerConfig);
-		int requestTimeoutMs = producerConfig.getInt(ProducerConfig.REQUEST_TIMEOUT_MS_CONFIG);
-		ChannelBuilder channelBuilder = ClientUtils.createChannelBuilder(producerConfig, time, logContext);
-		ProducerMetrics metricsRegistry = new ProducerMetrics(this.metrics);
-		Sensor throttleTimeSensor = Sender.throttleTimeSensor(metricsRegistry.senderMetrics);
-		KafkaClient client = kafkaClient != null ? kafkaClient : new NetworkClient(
-				new Selector(producerConfig.getLong(ProducerConfig.CONNECTIONS_MAX_IDLE_MS_CONFIG),
-						this.metrics, time, "producer", channelBuilder, logContext),
-				metadata,
-				clientId,
-				maxInflightRequests,
-				producerConfig.getLong(ProducerConfig.RECONNECT_BACKOFF_MS_CONFIG),
-				producerConfig.getLong(ProducerConfig.RECONNECT_BACKOFF_MAX_MS_CONFIG),
-				producerConfig.getInt(ProducerConfig.SEND_BUFFER_CONFIG),
-				producerConfig.getInt(ProducerConfig.RECEIVE_BUFFER_CONFIG),
-				requestTimeoutMs,
-				producerConfig.getLong(ProducerConfig.SOCKET_CONNECTION_SETUP_TIMEOUT_MS_CONFIG),
-				producerConfig.getLong(ProducerConfig.SOCKET_CONNECTION_SETUP_TIMEOUT_MAX_MS_CONFIG),
-				time,
-				true,
-				apiVersions,
-				throttleTimeSensor,
-				logContext);
-		short acks = configureAcks(producerConfig, log);
-		return new Sender(logContext,
-				client,
-				metadata,
-				this.accumulator,
-				maxInflightRequests == 1,
-				producerConfig.getInt(ProducerConfig.MAX_REQUEST_SIZE_CONFIG),
-				acks,
-				producerConfig.getInt(ProducerConfig.RETRIES_CONFIG),
-				metricsRegistry.senderMetrics,
-				time,
-				requestTimeoutMs,
-				producerConfig.getLong(ProducerConfig.RETRY_BACKOFF_MS_CONFIG),
-				this.transactionManager,
-				apiVersions);
-	}
-
-	private static int lingerMs(ProducerConfig config) {
-		return (int) Math.min(config.getLong(ProducerConfig.LINGER_MS_CONFIG), Integer.MAX_VALUE);
-	}
-
-	private static int configureDeliveryTimeout(ProducerConfig config, Logger log) {
-		int deliveryTimeoutMs = config.getInt(ProducerConfig.DELIVERY_TIMEOUT_MS_CONFIG);
-		int lingerMs = lingerMs(config);
-		int requestTimeoutMs = config.getInt(ProducerConfig.REQUEST_TIMEOUT_MS_CONFIG);
-		int lingerAndRequestTimeoutMs = (int) Math.min((long) lingerMs + requestTimeoutMs, Integer.MAX_VALUE);
-
-		if (deliveryTimeoutMs < lingerAndRequestTimeoutMs) {
-			if (config.originals().containsKey(ProducerConfig.DELIVERY_TIMEOUT_MS_CONFIG)) {
-				// throw an exception if the user explicitly set an inconsistent value
-				throw new ConfigException(ProducerConfig.DELIVERY_TIMEOUT_MS_CONFIG
-						+ " should be equal to or larger than " + ProducerConfig.LINGER_MS_CONFIG
-						+ " + " + ProducerConfig.REQUEST_TIMEOUT_MS_CONFIG);
-			} else {
-				// override deliveryTimeoutMs default value to lingerMs + requestTimeoutMs for backward compatibility
-				deliveryTimeoutMs = lingerAndRequestTimeoutMs;
-				log.warn("{} should be equal to or larger than {} + {}. Setting it to {}.",
-						ProducerConfig.DELIVERY_TIMEOUT_MS_CONFIG, ProducerConfig.LINGER_MS_CONFIG,
-						ProducerConfig.REQUEST_TIMEOUT_MS_CONFIG, deliveryTimeoutMs);
-			}
-		}
-		return deliveryTimeoutMs;
-	}
-
-	private TransactionManager configureTransactionState(ProducerConfig config,
-														 LogContext logContext) {
-
-		TransactionManager transactionManager = null;
-
-		final boolean userConfiguredIdempotence = config.originals().containsKey(ProducerConfig.ENABLE_IDEMPOTENCE_CONFIG);
-		final boolean userConfiguredTransactions = config.originals().containsKey(ProducerConfig.TRANSACTIONAL_ID_CONFIG);
-		if (userConfiguredTransactions && !userConfiguredIdempotence)
-			log.info("Overriding the default {} to true since {} is specified.", ProducerConfig.ENABLE_IDEMPOTENCE_CONFIG,
-					ProducerConfig.TRANSACTIONAL_ID_CONFIG);
-
-		if (config.idempotenceEnabled()) {
-			final String transactionalId = config.getString(ProducerConfig.TRANSACTIONAL_ID_CONFIG);
-			final int transactionTimeoutMs = config.getInt(ProducerConfig.TRANSACTION_TIMEOUT_CONFIG);
-			final long retryBackoffMs = config.getLong(ProducerConfig.RETRY_BACKOFF_MS_CONFIG);
-			final boolean autoDowngradeTxnCommit = config.getBoolean(ProducerConfig.AUTO_DOWNGRADE_TXN_COMMIT);
-			transactionManager = new TransactionManager(
-					logContext,
-					transactionalId,
-					transactionTimeoutMs,
-					retryBackoffMs,
-					apiVersions,
-					autoDowngradeTxnCommit);
-
-			if (transactionManager.isTransactional())
-				log.info("Instantiated a transactional producer.");
-			else
-				log.info("Instantiated an idempotent producer.");
-		}
-		return transactionManager;
-	}
-
-	private static int configureInflightRequests(ProducerConfig config) {
-		if (config.idempotenceEnabled() && 5 < config.getInt(ProducerConfig.MAX_IN_FLIGHT_REQUESTS_PER_CONNECTION)) {
-			throw new ConfigException("Must set " + ProducerConfig.MAX_IN_FLIGHT_REQUESTS_PER_CONNECTION + " to at most 5" +
-					" to use the idempotent producer.");
-		}
-		return config.getInt(ProducerConfig.MAX_IN_FLIGHT_REQUESTS_PER_CONNECTION);
-	}
-
-	private static short configureAcks(ProducerConfig config, Logger log) {
-		boolean userConfiguredAcks = config.originals().containsKey(ProducerConfig.ACKS_CONFIG);
-		short acks = Short.parseShort(config.getString(ProducerConfig.ACKS_CONFIG));
-
-		if (config.idempotenceEnabled()) {
-			if (!userConfiguredAcks)
-				log.info("Overriding the default {} to all since idempotence is enabled.", ProducerConfig.ACKS_CONFIG);
-			else if (acks != -1)
-				throw new ConfigException("Must set " + ProducerConfig.ACKS_CONFIG + " to all in order to use the idempotent " +
-						"producer. Otherwise we cannot guarantee idempotence.");
-		}
-		return acks;
-	}
-
-	/**
-	 * Needs to be called before any other methods when the transactional.id is set in the configuration.
-	 * <p>
-	 * This method does the following:
-	 * 1. Ensures any transactions initiated by previous instances of the producer with the same
-	 * transactional.id are completed. If the previous instance had failed with a transaction in
-	 * progress, it will be aborted. If the last transaction had begun completion,
-	 * but not yet finished, this method awaits its completion.
-	 * 2. Gets the internal producer id and epoch, used in all future transactional
-	 * messages issued by the producer.
-	 * <p>
-	 * Note that this method will raise {@link TimeoutException} if the transactional state cannot
-	 * be initialized before expiration of {@code max.block.ms}. Additionally, it will raise {@link InterruptException}
-	 * if interrupted. It is safe to retry in either case, but once the transactional state has been successfully
-	 * initialized, this method should no longer be used.
-	 * @throws IllegalStateException                                      if no transactional.id has been configured
-	 * @throws org.apache.kafka.common.errors.UnsupportedVersionException fatal error indicating the broker
-	 *                                                                    does not support transactions (i.e. if its version is lower than 0.11.0.0)
-	 * @throws org.apache.kafka.common.errors.AuthorizationException      fatal error indicating that the configured
-	 *                                                                    transactional.id is not authorized. See the exception for more details
-	 * @throws KafkaException                                             if the producer has encountered a previous fatal error or for any other unexpected error
-	 * @throws TimeoutException                                           if the time taken for initialize the transaction has surpassed <code>max.block.ms</code>.
-	 * @throws InterruptException                                         if the thread is interrupted while blocked
-	 */
-	public void initTransactions() {
-		throwIfNoTransactionManager();
-		throwIfProducerClosed();
-		TransactionalRequestResult result = transactionManager.initializeTransactions();
-		sender.wakeup();
-		result.await(maxBlockTimeMs, TimeUnit.MILLISECONDS);
-	}
-
-	/**
-	 * Should be called before the start of each new transaction. Note that prior to the first invocation
-	 * of this method, you must invoke {@link #initTransactions()} exactly one time.
-	 * @throws IllegalStateException                                        if no transactional.id has been configured or if {@link #initTransactions()}
-	 *                                                                      has not yet been invoked
-	 * @throws ProducerFencedException                                      if another producer with the same transactional.id is active
-	 * @throws org.apache.kafka.common.errors.InvalidProducerEpochException if the producer has attempted to produce with an old epoch
-	 *                                                                      to the partition leader. See the exception for more details
-	 * @throws org.apache.kafka.common.errors.UnsupportedVersionException   fatal error indicating the broker
-	 *                                                                      does not support transactions (i.e. if its version is lower than 0.11.0.0)
-	 * @throws org.apache.kafka.common.errors.AuthorizationException        fatal error indicating that the configured
-	 *                                                                      transactional.id is not authorized. See the exception for more details
-	 * @throws KafkaException                                               if the producer has encountered a previous fatal error or for any other unexpected error
-	 */
-	public void beginTransaction() throws ProducerFencedException {
-		throwIfNoTransactionManager();
-		throwIfProducerClosed();
-		transactionManager.beginTransaction();
-	}
-
-	/**
-	 * Sends a list of specified offsets to the consumer group coordinator, and also marks
-	 * those offsets as part of the current transaction. These offsets will be considered
-	 * committed only if the transaction is committed successfully. The committed offset should
-	 * be the next message your application will consume, i.e. lastProcessedMessageOffset + 1.
-	 * <p>
-	 * This method should be used when you need to batch consumed and produced messages
-	 * together, typically in a consume-transform-produce pattern. Thus, the specified
-	 * {@code consumerGroupId} should be the same as config parameter {@code group.id} of the used
-	 * {@link KafkaConsumer consumer}. Note, that the consumer should have {@code enable.auto.commit=false}
-	 * and should also not commit offsets manually (via {@link KafkaConsumer#commitSync(Map) sync} or
-	 * {@link KafkaConsumer#commitAsync(Map, OffsetCommitCallback) async} commits).
-	 * @throws IllegalStateException                                               if no transactional.id has been configured, no transaction has been started
-	 * @throws ProducerFencedException                                             fatal error indicating another producer with the same transactional.id is active
-	 * @throws org.apache.kafka.common.errors.UnsupportedVersionException          fatal error indicating the broker
-	 *                                                                             does not support transactions (i.e. if its version is lower than 0.11.0.0)
-	 * @throws org.apache.kafka.common.errors.UnsupportedForMessageFormatException fatal error indicating the message
-	 *                                                                             format used for the offsets topic on the broker does not support transactions
-	 * @throws org.apache.kafka.common.errors.AuthorizationException               fatal error indicating that the configured
-	 *                                                                             transactional.id is not authorized, or the consumer group id is not authorized.
-	 * @throws org.apache.kafka.common.errors.InvalidProducerEpochException        if the producer has attempted to produce with an old epoch
-	 *                                                                             to the partition leader. See the exception for more details
-	 * @throws KafkaException                                                      if the producer has encountered a previous fatal or abortable error, or for any
-	 *                                                                             other unexpected error
-	 */
-	public void sendOffsetsToTransaction(Map<TopicPartition, OffsetAndMetadata> offsets,
-										 String consumerGroupId) throws ProducerFencedException {
-		sendOffsetsToTransaction(offsets, new ConsumerGroupMetadata(consumerGroupId));
-	}
-
-	/**
-	 * Sends a list of specified offsets to the consumer group coordinator, and also marks
-	 * those offsets as part of the current transaction. These offsets will be considered
-	 * committed only if the transaction is committed successfully. The committed offset should
-	 * be the next message your application will consume, i.e. lastProcessedMessageOffset + 1.
-	 * <p>
-	 * This method should be used when you need to batch consumed and produced messages
-	 * together, typically in a consume-transform-produce pattern. Thus, the specified
-	 * {@code groupMetadata} should be extracted from the used {@link KafkaConsumer consumer} via
-	 * {@link KafkaConsumer#groupMetadata()} to leverage consumer group metadata for stronger fencing than
-	 * {@link #sendOffsetsToTransaction(Map, String)} which only sends with consumer group id.
-	 *
-	 * <p>
-	 * Note, that the consumer should have {@code enable.auto.commit=false} and should
-	 * also not commit offsets manually (via {@link KafkaConsumer#commitSync(Map) sync} or
-	 * {@link KafkaConsumer#commitAsync(Map, OffsetCommitCallback) async} commits).
-	 * This method will raise {@link TimeoutException} if the producer cannot send offsets before expiration of {@code max.block.ms}.
-	 * Additionally, it will raise {@link InterruptException} if interrupted.
-	 * @throws IllegalStateException                                               if no transactional.id has been configured or no transaction has been started.
-	 * @throws ProducerFencedException                                             fatal error indicating another producer with the same transactional.id is active
-	 * @throws org.apache.kafka.common.errors.UnsupportedVersionException          fatal error indicating the broker
-	 *                                                                             does not support transactions (i.e. if its version is lower than 0.11.0.0) or
-	 *                                                                             the broker doesn't support latest version of transactional API with consumer group metadata (i.e. if its version is
-	 *                                                                             lower than 2.5.0).
-	 * @throws org.apache.kafka.common.errors.UnsupportedForMessageFormatException fatal error indicating the message
-	 *                                                                             format used for the offsets topic on the broker does not support transactions
-	 * @throws org.apache.kafka.common.errors.AuthorizationException               fatal error indicating that the configured
-	 *                                                                             transactional.id is not authorized, or the consumer group id is not authorized.
-	 * @throws org.apache.kafka.clients.consumer.CommitFailedException             if the commit failed and cannot be retried
-	 *                                                                             (e.g. if the consumer has been kicked out of the group). Users should handle this by aborting the transaction.
-	 * @throws org.apache.kafka.common.errors.FencedInstanceIdException            if this producer instance gets fenced by broker due to a
-	 *                                                                             mis-configured consumer instance id within group metadata.
-	 * @throws org.apache.kafka.common.errors.InvalidProducerEpochException        if the producer has attempted to produce with an old epoch
-	 *                                                                             to the partition leader. See the exception for more details
-	 * @throws KafkaException                                                      if the producer has encountered a previous fatal or abortable error, or for any
-	 *                                                                             other unexpected error
-	 * @throws TimeoutException                                                    if the time taken for sending offsets has surpassed max.block.ms.
-	 * @throws InterruptException                                                  if the thread is interrupted while blocked
-	 */
-	public void sendOffsetsToTransaction(Map<TopicPartition, OffsetAndMetadata> offsets,
-										 ConsumerGroupMetadata groupMetadata) throws ProducerFencedException {
-		throwIfInvalidGroupMetadata(groupMetadata);
-		throwIfNoTransactionManager();
-		throwIfProducerClosed();
-		TransactionalRequestResult result = transactionManager.sendOffsetsToTransaction(offsets, groupMetadata);
-		sender.wakeup();
-		result.await(maxBlockTimeMs, TimeUnit.MILLISECONDS);
-	}
-
-	/**
-	 * Commits the ongoing transaction. This method will flush any unsent records before actually committing the transaction.
-	 * <p>
-	 * Further, if any of the {@link #send(ProducerRecord)} calls which were part of the transaction hit irrecoverable
-	 * errors, this method will throw the last received exception immediately and the transaction will not be committed.
-	 * So all {@link #send(ProducerRecord)} calls in a transaction must succeed in order for this method to succeed.
-	 * <p>
-	 * Note that this method will raise {@link TimeoutException} if the transaction cannot be committed before expiration
-	 * of {@code max.block.ms}. Additionally, it will raise {@link InterruptException} if interrupted.
-	 * It is safe to retry in either case, but it is not possible to attempt a different operation (such as abortTransaction)
-	 * since the commit may already be in the progress of completing. If not retrying, the only option is to close the producer.
-	 * @throws IllegalStateException                                        if no transactional.id has been configured or no transaction has been started
-	 * @throws ProducerFencedException                                      fatal error indicating another producer with the same transactional.id is active
-	 * @throws org.apache.kafka.common.errors.UnsupportedVersionException   fatal error indicating the broker
-	 *                                                                      does not support transactions (i.e. if its version is lower than 0.11.0.0)
-	 * @throws org.apache.kafka.common.errors.AuthorizationException        fatal error indicating that the configured
-	 *                                                                      transactional.id is not authorized. See the exception for more details
-	 * @throws org.apache.kafka.common.errors.InvalidProducerEpochException if the producer has attempted to produce with an old epoch
-	 *                                                                      to the partition leader. See the exception for more details
-	 * @throws KafkaException                                               if the producer has encountered a previous fatal or abortable error, or for any
-	 *                                                                      other unexpected error
-	 * @throws TimeoutException                                             if the time taken for committing the transaction has surpassed <code>max.block.ms</code>.
-	 * @throws InterruptException                                           if the thread is interrupted while blocked
-	 */
-	public void commitTransaction() throws ProducerFencedException {
-		throwIfNoTransactionManager();
-		throwIfProducerClosed();
-		TransactionalRequestResult result = transactionManager.beginCommit();
-		sender.wakeup();
-		result.await(maxBlockTimeMs, TimeUnit.MILLISECONDS);
-	}
-
-	/**
-	 * Aborts the ongoing transaction. Any unflushed produce messages will be aborted when this call is made.
-	 * This call will throw an exception immediately if any prior {@link #send(ProducerRecord)} calls failed with a
-	 * {@link ProducerFencedException} or an instance of {@link org.apache.kafka.common.errors.AuthorizationException}.
-	 * <p>
-	 * Note that this method will raise {@link TimeoutException} if the transaction cannot be aborted before expiration
-	 * of {@code max.block.ms}. Additionally, it will raise {@link InterruptException} if interrupted.
-	 * It is safe to retry in either case, but it is not possible to attempt a different operation (such as commitTransaction)
-	 * since the abort may already be in the progress of completing. If not retrying, the only option is to close the producer.
-	 * @throws IllegalStateException                                        if no transactional.id has been configured or no transaction has been started
-	 * @throws ProducerFencedException                                      fatal error indicating another producer with the same transactional.id is active
-	 * @throws org.apache.kafka.common.errors.InvalidProducerEpochException if the producer has attempted to produce with an old epoch
-	 *                                                                      to the partition leader. See the exception for more details
-	 * @throws org.apache.kafka.common.errors.UnsupportedVersionException   fatal error indicating the broker
-	 *                                                                      does not support transactions (i.e. if its version is lower than 0.11.0.0)
-	 * @throws org.apache.kafka.common.errors.AuthorizationException        fatal error indicating that the configured
-	 *                                                                      transactional.id is not authorized. See the exception for more details
-	 * @throws KafkaException                                               if the producer has encountered a previous fatal error or for any other unexpected error
-	 * @throws TimeoutException                                             if the time taken for aborting the transaction has surpassed <code>max.block.ms</code>.
-	 * @throws InterruptException                                           if the thread is interrupted while blocked
-	 */
-	public void abortTransaction() throws ProducerFencedException {
-		throwIfNoTransactionManager();
-		throwIfProducerClosed();
-		log.info("Aborting incomplete transaction");
-		TransactionalRequestResult result = transactionManager.beginAbort();
-		sender.wakeup();
-		result.await(maxBlockTimeMs, TimeUnit.MILLISECONDS);
-	}
-
-	/**
-	 * Asynchronously send a record to a topic. Equivalent to <code>send(record, null)</code>.
-	 * See {@link #send(ProducerRecord, Callback)} for details.
-	 */
-	@Override
-	public Future<RecordMetadata> send(ProducerRecord<K, V> record) {
-		return send(record, null);
-	}
-
-	/**
-	 * Asynchronously send a record to a topic and invoke the provided callback when the send has been acknowledged.
-	 * <p>
-	 * The send is asynchronous and this method will return immediately once the record has been stored in the buffer of
-	 * records waiting to be sent. This allows sending many records in parallel without blocking to wait for the
-	 * response after each one.
-	 * <p>
-	 * The result of the send is a {@link RecordMetadata} specifying the partition the record was sent to, the offset
-	 * it was assigned and the timestamp of the record. If
-	 * {@link org.apache.kafka.common.record.TimestampType#CREATE_TIME CreateTime} is used by the topic, the timestamp
-	 * will be the user provided timestamp or the record send time if the user did not specify a timestamp for the
-	 * record. If {@link org.apache.kafka.common.record.TimestampType#LOG_APPEND_TIME LogAppendTime} is used for the
-	 * topic, the timestamp will be the Kafka broker local time when the message is appended.
-	 * <p>
-	 * Since the send call is asynchronous it returns a {@link java.util.concurrent.Future Future} for the
-	 * {@link RecordMetadata} that will be assigned to this record. Invoking {@link java.util.concurrent.Future#get()
-	 * get()} on this future will block until the associated request completes and then return the metadata for the record
-	 * or throw any exception that occurred while sending the record.
-	 * <p>
-	 * If you want to simulate a simple blocking call you can call the <code>get()</code> method immediately:
-	 *
-	 * <pre>
-	 * {@code
-	 * byte[] key = "key".getBytes();
-	 * byte[] value = "value".getBytes();
-	 * ProducerRecord<byte[],byte[]> record = new ProducerRecord<byte[],byte[]>("my-topic", key, value)
-	 * producer.send(record).get();
-	 * }</pre>
-	 * <p>
-	 * Fully non-blocking usage can make use of the {@link Callback} parameter to provide a callback that
-	 * will be invoked when the request is complete.
-	 *
-	 * <pre>
-	 * {@code
-	 * ProducerRecord<byte[],byte[]> record = new ProducerRecord<byte[],byte[]>("the-topic", key, value);
-	 * producer.send(myRecord,
-	 *               new Callback() {
-	 *                   public void onCompletion(RecordMetadata metadata, Exception e) {
-	 *                       if(e != null) {
-	 *                          e.printStackTrace();
-	 *                       } else {
-	 *                          System.out.println("The offset of the record we just sent is: " + metadata.offset());
-	 *                       }
-	 *                   }
-	 *               });
-	 * }
-	 * </pre>
-	 * <p>
-	 * Callbacks for records being sent to the same partition are guaranteed to execute in order. That is, in the
-	 * following example <code>callback1</code> is guaranteed to execute before <code>callback2</code>:
-	 *
-	 * <pre>
-	 * {@code
-	 * producer.send(new ProducerRecord<byte[],byte[]>(topic, partition, key1, value1), callback1);
-	 * producer.send(new ProducerRecord<byte[],byte[]>(topic, partition, key2, value2), callback2);
-	 * }
-	 * </pre>
-	 * <p>
-	 * When used as part of a transaction, it is not necessary to define a callback or check the result of the future
-	 * in order to detect errors from <code>send</code>. If any of the send calls failed with an irrecoverable error,
-	 * the final {@link #commitTransaction()} call will fail and throw the exception from the last failed send. When
-	 * this happens, your application should call {@link #abortTransaction()} to reset the state and continue to send
-	 * data.
-	 * </p>
-	 * <p>
-	 * Some transactional send errors cannot be resolved with a call to {@link #abortTransaction()}.  In particular,
-	 * if a transactional send finishes with a {@link ProducerFencedException}, a {@link org.apache.kafka.common.errors.OutOfOrderSequenceException},
-	 * a {@link org.apache.kafka.common.errors.UnsupportedVersionException}, or an
-	 * {@link org.apache.kafka.common.errors.AuthorizationException}, then the only option left is to call {@link #close()}.
-	 * Fatal errors cause the producer to enter a defunct state in which future API calls will continue to raise
-	 * the same underyling error wrapped in a new {@link KafkaException}.
-	 * </p>
-	 * <p>
-	 * It is a similar picture when idempotence is enabled, but no <code>transactional.id</code> has been configured.
-	 * In this case, {@link org.apache.kafka.common.errors.UnsupportedVersionException} and
-	 * {@link org.apache.kafka.common.errors.AuthorizationException} are considered fatal errors. However,
-	 * {@link ProducerFencedException} does not need to be handled. Additionally, it is possible to continue
-	 * sending after receiving an {@link org.apache.kafka.common.errors.OutOfOrderSequenceException}, but doing so
-	 * can result in out of order delivery of pending messages. To ensure proper ordering, you should close the
-	 * producer and create a new instance.
-	 * </p>
-	 * <p>
-	 * If the message format of the destination topic is not upgraded to 0.11.0.0, idempotent and transactional
-	 * produce requests will fail with an {@link org.apache.kafka.common.errors.UnsupportedForMessageFormatException}
-	 * error. If this is encountered during a transaction, it is possible to abort and continue. But note that future
-	 * sends to the same topic will continue receiving the same exception until the topic is upgraded.
-	 * </p>
-	 * <p>
-	 * Note that callbacks will generally execute in the I/O thread of the producer and so should be reasonably fast or
-	 * they will delay the sending of messages from other threads. If you want to execute blocking or computationally
-	 * expensive callbacks it is recommended to use your own {@link java.util.concurrent.Executor} in the callback body
-	 * to parallelize processing.
-	 * @param record   The record to send
-	 * @param callback A user-supplied callback to execute when the record has been acknowledged by the server (null
-	 *                 indicates no callback)
-	 * @throws AuthenticationException if authentication fails. See the exception for more details
-	 * @throws AuthorizationException  fatal error indicating that the producer is not allowed to write
-	 * @throws IllegalStateException   if a transactional.id has been configured and no transaction has been started, or
-	 *                                 when send is invoked after producer has been closed.
-	 * @throws InterruptException      If the thread is interrupted while blocked
-	 * @throws SerializationException  If the key or value are not valid objects given the configured serializers
-	 * @throws TimeoutException        If the record could not be appended to the send buffer due to memory unavailable
-	 *                                 or missing metadata within {@code max.block.ms}.
-	 * @throws KafkaException          If a Kafka related error occurs that does not belong to the public API exceptions.
-	 */
-	@Override
-	public Future<RecordMetadata> send(ProducerRecord<K, V> record, Callback callback) {
-		// intercept the record, which can be potentially modified; this method does not throw exceptions
-		ProducerRecord<K, V> interceptedRecord = this.interceptors.onSend(record);
-		return doSend(interceptedRecord, callback);
-	}
-
-	// Verify that this producer instance has not been closed. This method throws IllegalStateException if the producer
-	// has already been closed.
-	private void throwIfProducerClosed() {
-		if (sender == null || !sender.isRunning())
-			throw new IllegalStateException("Cannot perform operation after producer has been closed");
-	}
-
-	/**
-	 * Implementation of asynchronously send a record to a topic.
-	 */
-	private Future<RecordMetadata> doSend(ProducerRecord<K, V> record, Callback callback) {
-		TopicPartition tp = null;
-		try {
-			throwIfProducerClosed();
-			// first make sure the metadata for the topic is available
-			long nowMs = time.milliseconds();
-			ClusterAndWaitTime clusterAndWaitTime;
-			try {
-				clusterAndWaitTime = waitOnMetadata(record.topic(), record.partition(), nowMs, maxBlockTimeMs);
-			} catch (KafkaException e) {
-				if (metadata.isClosed())
-					throw new KafkaException("Producer closed while send in progress", e);
-				throw e;
-			}
-			nowMs += clusterAndWaitTime.waitedOnMetadataMs;
-			long remainingWaitMs = Math.max(0, maxBlockTimeMs - clusterAndWaitTime.waitedOnMetadataMs);
-			Cluster cluster = clusterAndWaitTime.cluster;
-			byte[] serializedKey;
-			try {
-				serializedKey = keySerializer.serialize(record.topic(), record.headers(), record.key());
-			} catch (ClassCastException cce) {
-				throw new SerializationException("Can't convert key of class " + record.key().getClass().getName() +
-						" to class " + producerConfig.getClass(ProducerConfig.KEY_SERIALIZER_CLASS_CONFIG).getName() +
-						" specified in key.serializer", cce);
-			}
-			byte[] serializedValue;
-			try {
-				serializedValue = valueSerializer.serialize(record.topic(), record.headers(), record.value());
-			} catch (ClassCastException cce) {
-				throw new SerializationException("Can't convert value of class " + record.value().getClass().getName() +
-						" to class " + producerConfig.getClass(ProducerConfig.VALUE_SERIALIZER_CLASS_CONFIG).getName() +
-						" specified in value.serializer", cce);
-			}
-			int partition = partition(record, serializedKey, serializedValue, cluster);
-			tp = new TopicPartition(record.topic(), partition);
-
-			setReadOnly(record.headers());
-			Header[] headers = record.headers().toArray();
-
-			int serializedSize = AbstractRecords.estimateSizeInBytesUpperBound(apiVersions.maxUsableProduceMagic(),
-					compressionType, serializedKey, serializedValue, headers);
-			ensureValidRecordSize(serializedSize);
-			long timestamp = record.timestamp() == null ? nowMs : record.timestamp();
-			if (log.isTraceEnabled()) {
-				log.trace("Attempting to append record {} with callback {} to topic {} partition {}", record, callback, record.topic(), partition);
-			}
-			// producer callback will make sure to call both 'callback' and interceptor callback
-			Callback interceptCallback = new InterceptorCallback<>(callback, this.interceptors, tp);
-
-			if (transactionManager != null && transactionManager.isTransactional()) {
-				transactionManager.failIfNotReadyForSend();
-			}
-			RecordAccumulator.RecordAppendResult result = accumulator.append(tp, timestamp, serializedKey,
-					serializedValue, headers, interceptCallback, remainingWaitMs, true, nowMs);
-
-			if (result.abortForNewBatch) {
-				int prevPartition = partition;
-				partitioner.onNewBatch(record.topic(), cluster, prevPartition);
-				partition = partition(record, serializedKey, serializedValue, cluster);
-				tp = new TopicPartition(record.topic(), partition);
-				if (log.isTraceEnabled()) {
-					log.trace("Retrying append due to new batch creation for topic {} partition {}. The old partition was {}", record.topic(), partition, prevPartition);
-				}
-				// producer callback will make sure to call both 'callback' and interceptor callback
-				interceptCallback = new InterceptorCallback<>(callback, this.interceptors, tp);
-
-				result = accumulator.append(tp, timestamp, serializedKey,
-						serializedValue, headers, interceptCallback, remainingWaitMs, false, nowMs);
-			}
-
-			if (transactionManager != null && transactionManager.isTransactional())
-				transactionManager.maybeAddPartitionToTransaction(tp);
-
-			if (result.batchIsFull || result.newBatchCreated) {
-				log.trace("Waking up the sender since topic {} partition {} is either full or getting a new batch", record.topic(), partition);
-				this.sender.wakeup();
-			}
-			return result.future;
-			// handling exceptions and record the errors;
-			// for API exceptions return them in the future,
-			// for other exceptions throw directly
-		} catch (ApiException e) {
-			log.debug("Exception occurred during message send:", e);
-			if (callback != null)
-				callback.onCompletion(null, e);
-			this.errors.record();
-			this.interceptors.onSendError(record, tp, e);
-			return new FutureFailure(e);
-		} catch (InterruptedException e) {
-			this.errors.record();
-			this.interceptors.onSendError(record, tp, e);
-			throw new InterruptException(e);
-		} catch (KafkaException e) {
-			this.errors.record();
-			this.interceptors.onSendError(record, tp, e);
-			throw e;
-		} catch (Exception e) {
-			// we notify interceptor about all exceptions, since onSend is called before anything else in this method
-			this.interceptors.onSendError(record, tp, e);
-			throw e;
-		}
-	}
-
-	private void setReadOnly(Headers headers) {
-		if (headers instanceof RecordHeaders) {
-			((RecordHeaders) headers).setReadOnly();
-		}
-	}
-
-	/**
-	 * Wait for cluster metadata including partitions for the given topic to be available.
-	 * @param topic     The topic we want metadata for
-	 * @param partition A specific partition expected to exist in metadata, or null if there's no preference
-	 * @param nowMs     The current time in ms
-	 * @param maxWaitMs The maximum time in ms for waiting on the metadata
-	 * @return The cluster containing topic metadata and the amount of time we waited in ms
-	 * @throws TimeoutException if metadata could not be refreshed within {@code max.block.ms}
-	 * @throws KafkaException   for all Kafka-related exceptions, including the case where this method is called after producer close
-	 */
-	private ClusterAndWaitTime waitOnMetadata(String topic, Integer partition, long nowMs, long maxWaitMs) throws InterruptedException {
-		// add topic to metadata topic list if it is not there already and reset expiry
-		Cluster cluster = metadata.fetch();
-
-		if (cluster.invalidTopics().contains(topic))
-			throw new InvalidTopicException(topic);
-
-		metadata.add(topic, nowMs);
-
-		Integer partitionsCount = cluster.partitionCountForTopic(topic);
-		// Return cached metadata if we have it, and if the record's partition is either undefined
-		// or within the known partition range
-		if (partitionsCount != null && (partition == null || partition < partitionsCount))
-			return new ClusterAndWaitTime(cluster, 0);
-
-		long remainingWaitMs = maxWaitMs;
-		long elapsed = 0;
-		// Issue metadata requests until we have metadata for the topic and the requested partition,
-		// or until maxWaitTimeMs is exceeded. This is necessary in case the metadata
-		// is stale and the number of partitions for this topic has increased in the meantime.
-		do {
-			if (partition != null) {
-				log.trace("Requesting metadata update for partition {} of topic {}.", partition, topic);
-			} else {
-				log.trace("Requesting metadata update for topic {}.", topic);
-			}
-			metadata.add(topic, nowMs + elapsed);
-			int version = metadata.requestUpdateForTopic(topic);
-			sender.wakeup();
-			try {
-				metadata.awaitUpdate(version, remainingWaitMs);
-			} catch (TimeoutException ex) {
-				// Rethrow with original maxWaitMs to prevent logging exception with remainingWaitMs
-				throw new TimeoutException(
-						String.format("Topic %s not present in metadata after %d ms.",
-								topic, maxWaitMs));
-			}
-			cluster = metadata.fetch();
-			elapsed = time.milliseconds() - nowMs;
-			if (elapsed >= maxWaitMs) {
-				throw new TimeoutException(partitionsCount == null ?
-						String.format("Topic %s not present in metadata after %d ms.",
-								topic, maxWaitMs) :
-						String.format("Partition %d of topic %s with partition count %d is not present in metadata after %d ms.",
-								partition, topic, partitionsCount, maxWaitMs));
-			}
-			metadata.maybeThrowExceptionForTopic(topic);
-			remainingWaitMs = maxWaitMs - elapsed;
-			partitionsCount = cluster.partitionCountForTopic(topic);
-		} while (partitionsCount == null || (partition != null && partition >= partitionsCount));
-
-		return new ClusterAndWaitTime(cluster, elapsed);
-	}
-
-	/**
-	 * Validate that the record size isn't too large
-	 */
-	private void ensureValidRecordSize(int size) {
-		if (size > maxRequestSize)
-			throw new RecordTooLargeException("The message is " + size +
-					" bytes when serialized which is larger than " + maxRequestSize + ", which is the value of the " +
-					ProducerConfig.MAX_REQUEST_SIZE_CONFIG + " configuration.");
-		if (size > totalMemorySize)
-			throw new RecordTooLargeException("The message is " + size +
-					" bytes when serialized which is larger than the total memory buffer you have configured with the " +
-					ProducerConfig.BUFFER_MEMORY_CONFIG +
-					" configuration.");
-	}
-
-	/**
-	 * Invoking this method makes all buffered records immediately available to send (even if <code>linger.ms</code> is
-	 * greater than 0) and blocks on the completion of the requests associated with these records. The post-condition
-	 * of <code>flush()</code> is that any previously sent record will have completed (e.g. <code>Future.isDone() == true</code>).
-	 * A request is considered completed when it is successfully acknowledged
-	 * according to the <code>acks</code> configuration you have specified or else it results in an error.
-	 * <p>
-	 * Other threads can continue sending records while one thread is blocked waiting for a flush call to complete,
-	 * however no guarantee is made about the completion of records sent after the flush call begins.
-	 * <p>
-	 * This method can be useful when consuming from some input system and producing into Kafka. The <code>flush()</code> call
-	 * gives a convenient way to ensure all previously sent messages have actually completed.
-	 * <p>
-	 * This example shows how to consume from one Kafka topic and produce to another Kafka topic:
-	 * <pre>
-	 * {@code
-	 * for(ConsumerRecord<String, String> record: consumer.poll(100))
-	 *     producer.send(new ProducerRecord("my-topic", record.key(), record.value());
-	 * producer.flush();
-	 * consumer.commitSync();
-	 * }
-	 * </pre>
-	 * <p>
-	 * Note that the above example may drop records if the produce request fails. If we want to ensure that this does not occur
-	 * we need to set <code>retries=&lt;large_number&gt;</code> in our config.
-	 * </p>
-	 * <p>
-	 * Applications don't need to call this method for transactional producers, since the {@link #commitTransaction()} will
-	 * flush all buffered records before performing the commit. This ensures that all the {@link #send(ProducerRecord)}
-	 * calls made since the previous {@link #beginTransaction()} are completed before the commit.
-	 * </p>
-	 * @throws InterruptException If the thread is interrupted while blocked
-	 */
-	@Override
-	public void flush() {
-		log.trace("Flushing accumulated records in producer.");
-		this.accumulator.beginFlush();
-		this.sender.wakeup();
-		try {
-			this.accumulator.awaitFlushCompletion();
-		} catch (InterruptedException e) {
-			throw new InterruptException("Flush interrupted.", e);
-		}
-	}
-
-	/**
-	 * Get the partition metadata for the given topic. This can be used for custom partitioning.
-	 * @throws AuthenticationException if authentication fails. See the exception for more details
-	 * @throws AuthorizationException  if not authorized to the specified topic. See the exception for more details
-	 * @throws InterruptException      if the thread is interrupted while blocked
-	 * @throws TimeoutException        if metadata could not be refreshed within {@code max.block.ms}
-	 * @throws KafkaException          for all Kafka-related exceptions, including the case where this method is called after producer close
-	 */
-	@Override
-	public List<PartitionInfo> partitionsFor(String topic) {
-		Objects.requireNonNull(topic, "topic cannot be null");
-		try {
-			return waitOnMetadata(topic, null, time.milliseconds(), maxBlockTimeMs).cluster.partitionsForTopic(topic);
-		} catch (InterruptedException e) {
-			throw new InterruptException(e);
-		}
-	}
-
-	/**
-	 * Get the full set of internal metrics maintained by the producer.
-	 */
-	@Override
-	public Map<MetricName, ? extends Metric> metrics() {
-		return Collections.unmodifiableMap(this.metrics.metrics());
-	}
-
-	/**
-	 * Close this producer. This method blocks until all previously sent requests complete.
-	 * This method is equivalent to <code>close(Long.MAX_VALUE, TimeUnit.MILLISECONDS)</code>.
-	 * <p>
-	 * <strong>If close() is called from {@link Callback}, a warning message will be logged and close(0, TimeUnit.MILLISECONDS)
-	 * will be called instead. We do this because the sender thread would otherwise try to join itself and
-	 * block forever.</strong>
-	 * <p>
-	 * @throws InterruptException If the thread is interrupted while blocked.
-	 * @throws KafkaException     If a unexpected error occurs while trying to close the client, this error should be treated
-	 *                            as fatal and indicate the client is no longer functionable.
-	 */
-	@Override
-	public void close() {
-		close(Duration.ofMillis(Long.MAX_VALUE));
-	}
-
-	/**
-	 * This method waits up to <code>timeout</code> for the producer to complete the sending of all incomplete requests.
-	 * <p>
-	 * If the producer is unable to complete all requests before the timeout expires, this method will fail
-	 * any unsent and unacknowledged records immediately. It will also abort the ongoing transaction if it's not
-	 * already completing.
-	 * <p>
-	 * If invoked from within a {@link Callback} this method will not block and will be equivalent to
-	 * <code>close(Duration.ofMillis(0))</code>. This is done since no further sending will happen while
-	 * blocking the I/O thread of the producer.
-	 * @param timeout The maximum time to wait for producer to complete any pending requests. The value should be
-	 *                non-negative. Specifying a timeout of zero means do not wait for pending send requests to complete.
-	 * @throws InterruptException       If the thread is interrupted while blocked.
-	 * @throws KafkaException           If a unexpected error occurs while trying to close the client, this error should be treated
-	 *                                  as fatal and indicate the client is no longer functionable.
-	 * @throws IllegalArgumentException If the <code>timeout</code> is negative.
-	 */
-	@Override
-	public void close(Duration timeout) {
-		close(timeout, false);
-	}
-
-	private void close(Duration timeout, boolean swallowException) {
-		long timeoutMs = timeout.toMillis();
-		if (timeoutMs < 0)
-			throw new IllegalArgumentException("The timeout cannot be negative.");
-		log.info("Closing the Kafka producer with timeoutMillis = {} ms.", timeoutMs);
-
-		// this will keep track of the first encountered exception
-		AtomicReference<Throwable> firstException = new AtomicReference<>();
-		boolean invokedFromCallback = Thread.currentThread() == this.ioThread;
-		if (timeoutMs > 0) {
-			if (invokedFromCallback) {
-				log.warn("Overriding close timeout {} ms to 0 ms in order to prevent useless blocking due to self-join. " +
-								"This means you have incorrectly invoked close with a non-zero timeout from the producer call-back.",
-						timeoutMs);
-			} else {
-				// Try to close gracefully.
-				if (this.sender != null)
-					this.sender.initiateClose();
-				if (this.ioThread != null) {
-					try {
-						this.ioThread.join(timeoutMs);
-					} catch (InterruptedException t) {
-						firstException.compareAndSet(null, new InterruptException(t));
-						log.error("Interrupted while joining ioThread", t);
-					}
-				}
-			}
-		}
-
-		if (this.sender != null && this.ioThread != null && this.ioThread.isAlive()) {
-			log.info("Proceeding to force close the producer since pending requests could not be completed " +
-					"within timeout {} ms.", timeoutMs);
-			this.sender.forceClose();
-			// Only join the sender thread when not calling from callback.
-			if (!invokedFromCallback) {
-				try {
-					this.ioThread.join();
-				} catch (InterruptedException e) {
-					firstException.compareAndSet(null, new InterruptException(e));
-				}
-			}
-		}
-
-		Utils.closeQuietly(interceptors, "producer interceptors", firstException);
-		Utils.closeQuietly(metrics, "producer metrics", firstException);
-		Utils.closeQuietly(keySerializer, "producer keySerializer", firstException);
-		Utils.closeQuietly(valueSerializer, "producer valueSerializer", firstException);
-		Utils.closeQuietly(partitioner, "producer partitioner", firstException);
-		AppInfoParser.unregisterAppInfo(JMX_PREFIX, clientId, metrics);
-		Throwable exception = firstException.get();
-		if (exception != null && !swallowException) {
-			if (exception instanceof InterruptException) {
-				throw (InterruptException) exception;
-			}
-			throw new KafkaException("Failed to close kafka producer", exception);
-		}
-		log.debug("Kafka producer has been closed");
-	}
-
-	private ClusterResourceListeners configureClusterResourceListeners(Serializer<K> keySerializer, Serializer<V> valueSerializer, List<?>... candidateLists) {
-		ClusterResourceListeners clusterResourceListeners = new ClusterResourceListeners();
-		for (List<?> candidateList : candidateLists)
-			clusterResourceListeners.maybeAddAll(candidateList);
-
-		clusterResourceListeners.maybeAdd(keySerializer);
-		clusterResourceListeners.maybeAdd(valueSerializer);
-		return clusterResourceListeners;
-	}
-
-	/**
-	 * computes partition for given record.
-	 * if the record has partition returns the value otherwise
-	 * calls configured partitioner class to compute the partition.
-	 */
-	private int partition(ProducerRecord<K, V> record, byte[] serializedKey, byte[] serializedValue, Cluster cluster) {
-		Integer partition = record.partition();
-		return partition != null ?
-				partition :
-				partitioner.partition(
-						record.topic(), record.key(), serializedKey, record.value(), serializedValue, cluster);
-	}
-
-	private void throwIfInvalidGroupMetadata(ConsumerGroupMetadata groupMetadata) {
-		if (groupMetadata == null) {
-			throw new IllegalArgumentException("Consumer group metadata could not be null");
-		} else if (groupMetadata.generationId() > 0
-				&& JoinGroupRequest.UNKNOWN_MEMBER_ID.equals(groupMetadata.memberId())) {
-			throw new IllegalArgumentException("Passed in group metadata " + groupMetadata + " has generationId > 0 but member.id ");
-		}
-	}
-
-	private void throwIfNoTransactionManager() {
-		if (transactionManager == null)
-			throw new IllegalStateException("Cannot use transactional methods without enabling transactions " +
-					"by setting the " + ProducerConfig.TRANSACTIONAL_ID_CONFIG + " configuration property");
-	}
-
-	// Visible for testing
-	String getClientId() {
-		return clientId;
-	}
-
-	private static class ClusterAndWaitTime {
-		final Cluster cluster;
-		final long waitedOnMetadataMs;
-
-		ClusterAndWaitTime(Cluster cluster, long waitedOnMetadataMs) {
-			this.cluster = cluster;
-			this.waitedOnMetadataMs = waitedOnMetadataMs;
-		}
-	}
-
-	private static class FutureFailure implements Future<RecordMetadata> {
-
-		private final ExecutionException exception;
-
-		public FutureFailure(Exception exception) {
-			this.exception = new ExecutionException(exception);
-		}
-
-		@Override
-		public boolean cancel(boolean interrupt) {
-			return false;
-		}
-
-		@Override
-		public RecordMetadata get() throws ExecutionException {
-			throw this.exception;
-		}
-
-		@Override
-		public RecordMetadata get(long timeout, TimeUnit unit) throws ExecutionException {
-			throw this.exception;
-		}
-
-		@Override
-		public boolean isCancelled() {
-			return false;
-		}
-
-		@Override
-		public boolean isDone() {
-			return true;
-		}
-
-	}
-
-	/**
-	 * A callback called when producer request is complete. It in turn calls user-supplied callback (if given) and
-	 * notifies producer interceptors about the request completion.
-	 */
-	private static class InterceptorCallback<K, V> implements Callback {
-		private final Callback userCallback;
-		private final ProducerInterceptors<K, V> interceptors;
-		private final TopicPartition tp;
-
-		private InterceptorCallback(Callback userCallback, ProducerInterceptors<K, V> interceptors, TopicPartition tp) {
-			this.userCallback = userCallback;
-			this.interceptors = interceptors;
-			this.tp = tp;
-		}
-
-		public void onCompletion(RecordMetadata metadata, Exception exception) {
-			metadata = metadata != null ? metadata : new RecordMetadata(tp, -1, -1, RecordBatch.NO_TIMESTAMP, -1, -1);
-			this.interceptors.onAcknowledgement(metadata, exception);
-			if (this.userCallback != null)
-				this.userCallback.onCompletion(metadata, exception);
-		}
-	}
-=======
     private final Logger log;
     private static final String JMX_PREFIX = "kafka.producer";
     public static final String NETWORK_THREAD_PREFIX = "kafka-producer-network-thread";
@@ -1388,8 +227,7 @@
      * string "42" or the integer 42).
      * <p>
      * Note: after creating a {@code KafkaProducer} you must always {@link #close()} it to avoid resource leaks.
-     * @param configs   The producer configs
-     *
+     * @param configs The producer configs
      */
     public KafkaProducer(final Map<String, Object> configs) {
         this(configs, null, null);
@@ -1402,15 +240,14 @@
      * either the string "42" or the integer 42).
      * <p>
      * Note: after creating a {@code KafkaProducer} you must always {@link #close()} it to avoid resource leaks.
-     * @param configs   The producer configs
-     * @param keySerializer  The serializer for key that implements {@link Serializer}. The configure() method won't be
-     *                       called in the producer when the serializer is passed in directly.
-     * @param valueSerializer  The serializer for value that implements {@link Serializer}. The configure() method won't
-     *                         be called in the producer when the serializer is passed in directly.
+     * @param configs         The producer configs
+     * @param keySerializer   The serializer for key that implements {@link Serializer}. The configure() method won't be
+     *                        called in the producer when the serializer is passed in directly.
+     * @param valueSerializer The serializer for value that implements {@link Serializer}. The configure() method won't
+     *                        be called in the producer when the serializer is passed in directly.
      */
     public KafkaProducer(Map<String, Object> configs, Serializer<K> keySerializer, Serializer<V> valueSerializer) {
-        this(new ProducerConfig(ProducerConfig.appendSerializerToConfig(configs, keySerializer, valueSerializer)),
-                keySerializer, valueSerializer, null, null, null, Time.SYSTEM);
+        this(new ProducerConfig(ProducerConfig.appendSerializerToConfig(configs, keySerializer, valueSerializer)), keySerializer, valueSerializer, null, null, null, Time.SYSTEM);
     }
 
     /**
@@ -1418,7 +255,7 @@
      * are documented <a href="http://kafka.apache.org/documentation.html#producerconfigs">here</a>.
      * <p>
      * Note: after creating a {@code KafkaProducer} you must always {@link #close()} it to avoid resource leaks.
-     * @param properties   The producer configs
+     * @param properties The producer configs
      */
     public KafkaProducer(Properties properties) {
         this(properties, null, null);
@@ -1429,11 +266,11 @@
      * Valid configuration strings are documented <a href="http://kafka.apache.org/documentation.html#producerconfigs">here</a>.
      * <p>
      * Note: after creating a {@code KafkaProducer} you must always {@link #close()} it to avoid resource leaks.
-     * @param properties   The producer configs
-     * @param keySerializer  The serializer for key that implements {@link Serializer}. The configure() method won't be
-     *                       called in the producer when the serializer is passed in directly.
-     * @param valueSerializer  The serializer for value that implements {@link Serializer}. The configure() method won't
-     *                         be called in the producer when the serializer is passed in directly.
+     * @param properties      The producer configs
+     * @param keySerializer   The serializer for key that implements {@link Serializer}. The configure() method won't be
+     *                        called in the producer when the serializer is passed in directly.
+     * @param valueSerializer The serializer for value that implements {@link Serializer}. The configure() method won't
+     *                        be called in the producer when the serializer is passed in directly.
      */
     public KafkaProducer(Properties properties, Serializer<K> keySerializer, Serializer<V> valueSerializer) {
         this(Utils.propsToMap(properties), keySerializer, valueSerializer);
@@ -1446,25 +283,16 @@
     private void warnIfPartitionerDeprecated() {
         // Using DefaultPartitioner and UniformStickyPartitioner is deprecated, see KIP-794.
         if (partitioner instanceof org.apache.kafka.clients.producer.internals.DefaultPartitioner) {
-            log.warn("DefaultPartitioner is deprecated.  Please clear " + ProducerConfig.PARTITIONER_CLASS_CONFIG
-                    + " configuration setting to get the default partitioning behavior");
+            log.warn("DefaultPartitioner is deprecated.  Please clear " + ProducerConfig.PARTITIONER_CLASS_CONFIG + " configuration setting to get the default partitioning behavior");
         }
         if (partitioner instanceof org.apache.kafka.clients.producer.UniformStickyPartitioner) {
-            log.warn("UniformStickyPartitioner is deprecated.  Please clear " + ProducerConfig.PARTITIONER_CLASS_CONFIG
-                    + " configuration setting and set " + ProducerConfig.PARTITIONER_IGNORE_KEYS_CONFIG
-                    + " to 'true' to get the uniform sticky partitioning behavior");
+            log.warn("UniformStickyPartitioner is deprecated.  Please clear " + ProducerConfig.PARTITIONER_CLASS_CONFIG + " configuration setting and set " + ProducerConfig.PARTITIONER_IGNORE_KEYS_CONFIG + " to 'true' to get the uniform sticky partitioning behavior");
         }
     }
 
     // visible for testing
     @SuppressWarnings("unchecked")
-    KafkaProducer(ProducerConfig config,
-                  Serializer<K> keySerializer,
-                  Serializer<V> valueSerializer,
-                  ProducerMetadata metadata,
-                  KafkaClient kafkaClient,
-                  ProducerInterceptors<K, V> interceptors,
-                  Time time) {
+    KafkaProducer(ProducerConfig config, Serializer<K> keySerializer, Serializer<V> valueSerializer, ProducerMetadata metadata, KafkaClient kafkaClient, ProducerInterceptors<K, V> interceptors, Time time) {
         try {
             this.producerConfig = config;
             this.time = time;
@@ -1482,49 +310,36 @@
             log.trace("Starting the Kafka producer");
 
             Map<String, String> metricTags = Collections.singletonMap("client-id", clientId);
-            MetricConfig metricConfig = new MetricConfig().samples(config.getInt(ProducerConfig.METRICS_NUM_SAMPLES_CONFIG))
-                    .timeWindow(config.getLong(ProducerConfig.METRICS_SAMPLE_WINDOW_MS_CONFIG), TimeUnit.MILLISECONDS)
-                    .recordLevel(Sensor.RecordingLevel.forName(config.getString(ProducerConfig.METRICS_RECORDING_LEVEL_CONFIG)))
-                    .tags(metricTags);
+            MetricConfig metricConfig = new MetricConfig().samples(config.getInt(ProducerConfig.METRICS_NUM_SAMPLES_CONFIG)).timeWindow(config.getLong(ProducerConfig.METRICS_SAMPLE_WINDOW_MS_CONFIG), TimeUnit.MILLISECONDS).recordLevel(Sensor.RecordingLevel.forName(config.getString(ProducerConfig.METRICS_RECORDING_LEVEL_CONFIG))).tags(metricTags);
             List<MetricsReporter> reporters = CommonClientConfigs.metricsReporters(clientId, config);
-            MetricsContext metricsContext = new KafkaMetricsContext(JMX_PREFIX,
-                    config.originalsWithPrefix(CommonClientConfigs.METRICS_CONTEXT_PREFIX));
+            MetricsContext metricsContext = new KafkaMetricsContext(JMX_PREFIX, config.originalsWithPrefix(CommonClientConfigs.METRICS_CONTEXT_PREFIX));
             this.metrics = new Metrics(metricConfig, reporters, time, metricsContext);
             this.producerMetrics = new KafkaProducerMetrics(metrics);
-            this.partitioner = config.getConfiguredInstance(
-                    ProducerConfig.PARTITIONER_CLASS_CONFIG,
-                    Partitioner.class,
-                    Collections.singletonMap(ProducerConfig.CLIENT_ID_CONFIG, clientId));
+            this.partitioner = config.getConfiguredInstance(ProducerConfig.PARTITIONER_CLASS_CONFIG, Partitioner.class, Collections.singletonMap(ProducerConfig.CLIENT_ID_CONFIG, clientId));
             warnIfPartitionerDeprecated();
             this.partitionerIgnoreKeys = config.getBoolean(ProducerConfig.PARTITIONER_IGNORE_KEYS_CONFIG);
             long retryBackoffMs = config.getLong(ProducerConfig.RETRY_BACKOFF_MS_CONFIG);
             if (keySerializer == null) {
-                this.keySerializer = config.getConfiguredInstance(ProducerConfig.KEY_SERIALIZER_CLASS_CONFIG,
-                                                                                         Serializer.class);
+                this.keySerializer = config.getConfiguredInstance(ProducerConfig.KEY_SERIALIZER_CLASS_CONFIG, Serializer.class);
                 this.keySerializer.configure(config.originals(Collections.singletonMap(ProducerConfig.CLIENT_ID_CONFIG, clientId)), true);
             } else {
                 config.ignore(ProducerConfig.KEY_SERIALIZER_CLASS_CONFIG);
                 this.keySerializer = keySerializer;
             }
             if (valueSerializer == null) {
-                this.valueSerializer = config.getConfiguredInstance(ProducerConfig.VALUE_SERIALIZER_CLASS_CONFIG,
-                                                                                           Serializer.class);
+                this.valueSerializer = config.getConfiguredInstance(ProducerConfig.VALUE_SERIALIZER_CLASS_CONFIG, Serializer.class);
                 this.valueSerializer.configure(config.originals(Collections.singletonMap(ProducerConfig.CLIENT_ID_CONFIG, clientId)), false);
             } else {
                 config.ignore(ProducerConfig.VALUE_SERIALIZER_CLASS_CONFIG);
                 this.valueSerializer = valueSerializer;
             }
 
-            List<ProducerInterceptor<K, V>> interceptorList = (List) config.getConfiguredInstances(
-                    ProducerConfig.INTERCEPTOR_CLASSES_CONFIG,
-                    ProducerInterceptor.class,
-                    Collections.singletonMap(ProducerConfig.CLIENT_ID_CONFIG, clientId));
+            List<ProducerInterceptor<K, V>> interceptorList = (List) config.getConfiguredInstances(ProducerConfig.INTERCEPTOR_CLASSES_CONFIG, ProducerInterceptor.class, Collections.singletonMap(ProducerConfig.CLIENT_ID_CONFIG, clientId));
             if (interceptors != null)
                 this.interceptors = interceptors;
             else
                 this.interceptors = new ProducerInterceptors<>(interceptorList);
-            ClusterResourceListeners clusterResourceListeners = configureClusterResourceListeners(this.keySerializer,
-                    this.valueSerializer, interceptorList, reporters);
+            ClusterResourceListeners clusterResourceListeners = configureClusterResourceListeners(this.keySerializer, this.valueSerializer, interceptorList, reporters);
             this.maxRequestSize = config.getInt(ProducerConfig.MAX_REQUEST_SIZE_CONFIG);
             this.totalMemorySize = config.getLong(ProducerConfig.BUFFER_MEMORY_CONFIG);
             this.compressionType = CompressionType.forName(config.getString(ProducerConfig.COMPRESSION_TYPE_CONFIG));
@@ -1535,41 +350,18 @@
             this.apiVersions = new ApiVersions();
             this.transactionManager = configureTransactionState(config, logContext);
             // There is no need to do work required for adaptive partitioning, if we use a custom partitioner.
-            boolean enableAdaptivePartitioning = partitioner == null &&
-                config.getBoolean(ProducerConfig.PARTITIONER_ADPATIVE_PARTITIONING_ENABLE_CONFIG);
-            RecordAccumulator.PartitionerConfig partitionerConfig = new RecordAccumulator.PartitionerConfig(
-                enableAdaptivePartitioning,
-                config.getLong(ProducerConfig.PARTITIONER_AVAILABILITY_TIMEOUT_MS_CONFIG)
-            );
+            boolean enableAdaptivePartitioning = partitioner == null && config.getBoolean(ProducerConfig.PARTITIONER_ADPATIVE_PARTITIONING_ENABLE_CONFIG);
+            RecordAccumulator.PartitionerConfig partitionerConfig = new RecordAccumulator.PartitionerConfig(enableAdaptivePartitioning, config.getLong(ProducerConfig.PARTITIONER_AVAILABILITY_TIMEOUT_MS_CONFIG));
             // As per Kafka producer configuration documentation batch.size may be set to 0 to explicitly disable
             // batching which in practice actually means using a batch size of 1.
             int batchSize = Math.max(1, config.getInt(ProducerConfig.BATCH_SIZE_CONFIG));
-            this.accumulator = new RecordAccumulator(logContext,
-                    batchSize,
-                    this.compressionType,
-                    lingerMs(config),
-                    retryBackoffMs,
-                    deliveryTimeoutMs,
-                    partitionerConfig,
-                    metrics,
-                    PRODUCER_METRIC_GROUP_NAME,
-                    time,
-                    apiVersions,
-                    transactionManager,
-                    new BufferPool(this.totalMemorySize, batchSize, metrics, time, PRODUCER_METRIC_GROUP_NAME));
-
-            List<InetSocketAddress> addresses = ClientUtils.parseAndValidateAddresses(
-                    config.getList(ProducerConfig.BOOTSTRAP_SERVERS_CONFIG),
-                    config.getString(ProducerConfig.CLIENT_DNS_LOOKUP_CONFIG));
+            this.accumulator = new RecordAccumulator(logContext, batchSize, this.compressionType, lingerMs(config), retryBackoffMs, deliveryTimeoutMs, partitionerConfig, metrics, PRODUCER_METRIC_GROUP_NAME, time, apiVersions, transactionManager, new BufferPool(this.totalMemorySize, batchSize, metrics, time, PRODUCER_METRIC_GROUP_NAME));
+
+            List<InetSocketAddress> addresses = ClientUtils.parseAndValidateAddresses(config.getList(ProducerConfig.BOOTSTRAP_SERVERS_CONFIG), config.getString(ProducerConfig.CLIENT_DNS_LOOKUP_CONFIG));
             if (metadata != null) {
                 this.metadata = metadata;
             } else {
-                this.metadata = new ProducerMetadata(retryBackoffMs,
-                        config.getLong(ProducerConfig.METADATA_MAX_AGE_CONFIG),
-                        config.getLong(ProducerConfig.METADATA_MAX_IDLE_CONFIG),
-                        logContext,
-                        clusterResourceListeners,
-                        Time.SYSTEM);
+                this.metadata = new ProducerMetadata(retryBackoffMs, config.getLong(ProducerConfig.METADATA_MAX_AGE_CONFIG), config.getLong(ProducerConfig.METADATA_MAX_IDLE_CONFIG), logContext, clusterResourceListeners, Time.SYSTEM);
                 this.metadata.bootstrap(addresses);
             }
             this.errors = this.metrics.sensor("errors");
@@ -1589,19 +381,7 @@
     }
 
     // visible for testing
-    KafkaProducer(ProducerConfig config,
-                  LogContext logContext,
-                  Metrics metrics,
-                  Serializer<K> keySerializer,
-                  Serializer<V> valueSerializer,
-                  ProducerMetadata metadata,
-                  RecordAccumulator accumulator,
-                  TransactionManager transactionManager,
-                  Sender sender,
-                  ProducerInterceptors<K, V> interceptors,
-                  Partitioner partitioner,
-                  Time time,
-                  KafkaThread ioThread) {
+    KafkaProducer(ProducerConfig config, LogContext logContext, Metrics metrics, Serializer<K> keySerializer, Serializer<V> valueSerializer, ProducerMetadata metadata, RecordAccumulator accumulator, TransactionManager transactionManager, Sender sender, ProducerInterceptors<K, V> interceptors, Partitioner partitioner, Time time, KafkaThread ioThread) {
         this.producerConfig = config;
         this.time = time;
         this.clientId = config.getString(ProducerConfig.CLIENT_ID_CONFIG);
@@ -1633,40 +413,10 @@
         ChannelBuilder channelBuilder = ClientUtils.createChannelBuilder(producerConfig, time, logContext);
         ProducerMetrics metricsRegistry = new ProducerMetrics(this.metrics);
         Sensor throttleTimeSensor = Sender.throttleTimeSensor(metricsRegistry.senderMetrics);
-        KafkaClient client = kafkaClient != null ? kafkaClient : new NetworkClient(
-                new Selector(producerConfig.getLong(ProducerConfig.CONNECTIONS_MAX_IDLE_MS_CONFIG),
-                        this.metrics, time, "producer", channelBuilder, logContext),
-                metadata,
-                clientId,
-                maxInflightRequests,
-                producerConfig.getLong(ProducerConfig.RECONNECT_BACKOFF_MS_CONFIG),
-                producerConfig.getLong(ProducerConfig.RECONNECT_BACKOFF_MAX_MS_CONFIG),
-                producerConfig.getInt(ProducerConfig.SEND_BUFFER_CONFIG),
-                producerConfig.getInt(ProducerConfig.RECEIVE_BUFFER_CONFIG),
-                requestTimeoutMs,
-                producerConfig.getLong(ProducerConfig.SOCKET_CONNECTION_SETUP_TIMEOUT_MS_CONFIG),
-                producerConfig.getLong(ProducerConfig.SOCKET_CONNECTION_SETUP_TIMEOUT_MAX_MS_CONFIG),
-                time,
-                true,
-                apiVersions,
-                throttleTimeSensor,
-                logContext);
+        KafkaClient client = kafkaClient != null ? kafkaClient : new NetworkClient(new Selector(producerConfig.getLong(ProducerConfig.CONNECTIONS_MAX_IDLE_MS_CONFIG), this.metrics, time, "producer", channelBuilder, logContext), metadata, clientId, maxInflightRequests, producerConfig.getLong(ProducerConfig.RECONNECT_BACKOFF_MS_CONFIG), producerConfig.getLong(ProducerConfig.RECONNECT_BACKOFF_MAX_MS_CONFIG), producerConfig.getInt(ProducerConfig.SEND_BUFFER_CONFIG), producerConfig.getInt(ProducerConfig.RECEIVE_BUFFER_CONFIG), requestTimeoutMs, producerConfig.getLong(ProducerConfig.SOCKET_CONNECTION_SETUP_TIMEOUT_MS_CONFIG), producerConfig.getLong(ProducerConfig.SOCKET_CONNECTION_SETUP_TIMEOUT_MAX_MS_CONFIG), time, true, apiVersions, throttleTimeSensor, logContext);
 
         short acks = Short.parseShort(producerConfig.getString(ProducerConfig.ACKS_CONFIG));
-        return new Sender(logContext,
-                client,
-                metadata,
-                this.accumulator,
-                maxInflightRequests == 1,
-                producerConfig.getInt(ProducerConfig.MAX_REQUEST_SIZE_CONFIG),
-                acks,
-                producerConfig.getInt(ProducerConfig.RETRIES_CONFIG),
-                metricsRegistry.senderMetrics,
-                time,
-                requestTimeoutMs,
-                producerConfig.getLong(ProducerConfig.RETRY_BACKOFF_MS_CONFIG),
-                this.transactionManager,
-                apiVersions);
+        return new Sender(logContext, client, metadata, this.accumulator, maxInflightRequests == 1, producerConfig.getInt(ProducerConfig.MAX_REQUEST_SIZE_CONFIG), acks, producerConfig.getInt(ProducerConfig.RETRIES_CONFIG), metricsRegistry.senderMetrics, time, requestTimeoutMs, producerConfig.getLong(ProducerConfig.RETRY_BACKOFF_MS_CONFIG), this.transactionManager, apiVersions);
     }
 
     private static int lingerMs(ProducerConfig config) {
@@ -1682,35 +432,24 @@
         if (deliveryTimeoutMs < lingerAndRequestTimeoutMs) {
             if (config.originals().containsKey(ProducerConfig.DELIVERY_TIMEOUT_MS_CONFIG)) {
                 // throw an exception if the user explicitly set an inconsistent value
-                throw new ConfigException(ProducerConfig.DELIVERY_TIMEOUT_MS_CONFIG
-                    + " should be equal to or larger than " + ProducerConfig.LINGER_MS_CONFIG
-                    + " + " + ProducerConfig.REQUEST_TIMEOUT_MS_CONFIG);
+                throw new ConfigException(ProducerConfig.DELIVERY_TIMEOUT_MS_CONFIG + " should be equal to or larger than " + ProducerConfig.LINGER_MS_CONFIG + " + " + ProducerConfig.REQUEST_TIMEOUT_MS_CONFIG);
             } else {
                 // override deliveryTimeoutMs default value to lingerMs + requestTimeoutMs for backward compatibility
                 deliveryTimeoutMs = lingerAndRequestTimeoutMs;
-                log.warn("{} should be equal to or larger than {} + {}. Setting it to {}.",
-                    ProducerConfig.DELIVERY_TIMEOUT_MS_CONFIG, ProducerConfig.LINGER_MS_CONFIG,
-                    ProducerConfig.REQUEST_TIMEOUT_MS_CONFIG, deliveryTimeoutMs);
+                log.warn("{} should be equal to or larger than {} + {}. Setting it to {}.", ProducerConfig.DELIVERY_TIMEOUT_MS_CONFIG, ProducerConfig.LINGER_MS_CONFIG, ProducerConfig.REQUEST_TIMEOUT_MS_CONFIG, deliveryTimeoutMs);
             }
         }
         return deliveryTimeoutMs;
     }
 
-    private TransactionManager configureTransactionState(ProducerConfig config,
-                                                         LogContext logContext) {
+    private TransactionManager configureTransactionState(ProducerConfig config, LogContext logContext) {
         TransactionManager transactionManager = null;
 
         if (config.getBoolean(ProducerConfig.ENABLE_IDEMPOTENCE_CONFIG)) {
             final String transactionalId = config.getString(ProducerConfig.TRANSACTIONAL_ID_CONFIG);
             final int transactionTimeoutMs = config.getInt(ProducerConfig.TRANSACTION_TIMEOUT_CONFIG);
             final long retryBackoffMs = config.getLong(ProducerConfig.RETRY_BACKOFF_MS_CONFIG);
-            transactionManager = new TransactionManager(
-                logContext,
-                transactionalId,
-                transactionTimeoutMs,
-                retryBackoffMs,
-                apiVersions
-            );
+            transactionManager = new TransactionManager(logContext, transactionalId, transactionTimeoutMs, retryBackoffMs, apiVersions);
 
             if (transactionManager.isTransactional())
                 log.info("Instantiated a transactional producer.");
@@ -1738,16 +477,15 @@
      * be initialized before expiration of {@code max.block.ms}. Additionally, it will raise {@link InterruptException}
      * if interrupted. It is safe to retry in either case, but once the transactional state has been successfully
      * initialized, this method should no longer be used.
-     *
-     * @throws IllegalStateException if no {@code transactional.id} has been configured
+     * @throws IllegalStateException                                      if no {@code transactional.id} has been configured
      * @throws org.apache.kafka.common.errors.UnsupportedVersionException fatal error indicating the broker
-     *         does not support transactions (i.e. if its version is lower than 0.11.0.0)
-     * @throws org.apache.kafka.common.errors.AuthorizationException error indicating that the configured
-     *         transactional.id is not authorized, or the idempotent producer id is unavailable. See the exception for
-     *         more details.  User may retry this function call after fixing the permission.
-     * @throws KafkaException if the producer has encountered a previous fatal error or for any other unexpected error
-     * @throws TimeoutException if the time taken for initialize the transaction has surpassed <code>max.block.ms</code>.
-     * @throws InterruptException if the thread is interrupted while blocked
+     *                                                                    does not support transactions (i.e. if its version is lower than 0.11.0.0)
+     * @throws org.apache.kafka.common.errors.AuthorizationException      error indicating that the configured
+     *                                                                    transactional.id is not authorized, or the idempotent producer id is unavailable. See the exception for
+     *                                                                    more details.  User may retry this function call after fixing the permission.
+     * @throws KafkaException                                             if the producer has encountered a previous fatal error or for any other unexpected error
+     * @throws TimeoutException                                           if the time taken for initialize the transaction has surpassed <code>max.block.ms</code>.
+     * @throws InterruptException                                         if the thread is interrupted while blocked
      */
     public void initTransactions() {
         throwIfNoTransactionManager();
@@ -1762,17 +500,16 @@
     /**
      * Should be called before the start of each new transaction. Note that prior to the first invocation
      * of this method, you must invoke {@link #initTransactions()} exactly one time.
-     *
-     * @throws IllegalStateException if no {@code transactional.id} has been configured or if {@link #initTransactions()}
-     *         has not yet been invoked
-     * @throws ProducerFencedException if another producer with the same transactional.id is active
+     * @throws IllegalStateException                                        if no {@code transactional.id} has been configured or if {@link #initTransactions()}
+     *                                                                      has not yet been invoked
+     * @throws ProducerFencedException                                      if another producer with the same transactional.id is active
      * @throws org.apache.kafka.common.errors.InvalidProducerEpochException if the producer has attempted to produce with an old epoch
-     *         to the partition leader. See the exception for more details
-     * @throws org.apache.kafka.common.errors.UnsupportedVersionException fatal error indicating the broker
-     *         does not support transactions (i.e. if its version is lower than 0.11.0.0)
-     * @throws org.apache.kafka.common.errors.AuthorizationException fatal error indicating that the configured
-     *         {@code transactional.id} is not authorized. See the exception for more details
-     * @throws KafkaException if the producer has encountered a previous fatal error or for any other unexpected error
+     *                                                                      to the partition leader. See the exception for more details
+     * @throws org.apache.kafka.common.errors.UnsupportedVersionException   fatal error indicating the broker
+     *                                                                      does not support transactions (i.e. if its version is lower than 0.11.0.0)
+     * @throws org.apache.kafka.common.errors.AuthorizationException        fatal error indicating that the configured
+     *                                                                      {@code transactional.id} is not authorized. See the exception for more details
+     * @throws KafkaException                                               if the producer has encountered a previous fatal error or for any other unexpected error
      */
     public void beginTransaction() throws ProducerFencedException {
         throwIfNoTransactionManager();
@@ -1799,26 +536,23 @@
      * This method is a blocking call that waits until the request has been received and acknowledged by the consumer group
      * coordinator; but the offsets are not considered as committed until the transaction itself is successfully committed later (via
      * the {@link #commitTransaction()} call).
-     *
-     * @throws IllegalStateException if no transactional.id has been configured, no transaction has been started
-     * @throws ProducerFencedException fatal error indicating another producer with the same transactional.id is active
-     * @throws org.apache.kafka.common.errors.UnsupportedVersionException fatal error indicating the broker
-     *         does not support transactions (i.e. if its version is lower than 0.11.0.0)
+     * @throws IllegalStateException                                               if no transactional.id has been configured, no transaction has been started
+     * @throws ProducerFencedException                                             fatal error indicating another producer with the same transactional.id is active
+     * @throws org.apache.kafka.common.errors.UnsupportedVersionException          fatal error indicating the broker
+     *                                                                             does not support transactions (i.e. if its version is lower than 0.11.0.0)
      * @throws org.apache.kafka.common.errors.UnsupportedForMessageFormatException fatal error indicating the message
-     *         format used for the offsets topic on the broker does not support transactions
-     * @throws org.apache.kafka.common.errors.AuthorizationException fatal error indicating that the configured
-     *         transactional.id is not authorized, or the consumer group id is not authorized.
-     * @throws org.apache.kafka.common.errors.InvalidProducerEpochException if the producer has attempted to produce with an old epoch
-     *         to the partition leader. See the exception for more details
-     * @throws TimeoutException if the time taken for sending the offsets has surpassed <code>max.block.ms</code>.
-     * @throws KafkaException if the producer has encountered a previous fatal or abortable error, or for any
-     *         other unexpected error
-     *
+     *                                                                             format used for the offsets topic on the broker does not support transactions
+     * @throws org.apache.kafka.common.errors.AuthorizationException               fatal error indicating that the configured
+     *                                                                             transactional.id is not authorized, or the consumer group id is not authorized.
+     * @throws org.apache.kafka.common.errors.InvalidProducerEpochException        if the producer has attempted to produce with an old epoch
+     *                                                                             to the partition leader. See the exception for more details
+     * @throws TimeoutException                                                    if the time taken for sending the offsets has surpassed <code>max.block.ms</code>.
+     * @throws KafkaException                                                      if the producer has encountered a previous fatal or abortable error, or for any
+     *                                                                             other unexpected error
      * @deprecated Since 3.0.0, please use {@link #sendOffsetsToTransaction(Map, ConsumerGroupMetadata)} instead.
      */
     @Deprecated
-    public void sendOffsetsToTransaction(Map<TopicPartition, OffsetAndMetadata> offsets,
-                                         String consumerGroupId) throws ProducerFencedException {
+    public void sendOffsetsToTransaction(Map<TopicPartition, OffsetAndMetadata> offsets, String consumerGroupId) throws ProducerFencedException {
         sendOffsetsToTransaction(offsets, new ConsumerGroupMetadata(consumerGroupId));
     }
 
@@ -1847,30 +581,28 @@
      * {@link KafkaConsumer#commitAsync(Map, OffsetCommitCallback) async} commits).
      * This method will raise {@link TimeoutException} if the producer cannot send offsets before expiration of {@code max.block.ms}.
      * Additionally, it will raise {@link InterruptException} if interrupted.
-     *
-     * @throws IllegalStateException if no transactional.id has been configured or no transaction has been started.
-     * @throws ProducerFencedException fatal error indicating another producer with the same transactional.id is active
-     * @throws org.apache.kafka.common.errors.UnsupportedVersionException fatal error indicating the broker
-     *         does not support transactions (i.e. if its version is lower than 0.11.0.0) or
-     *         the broker doesn't support the latest version of transactional API with all consumer group metadata
-     *         (i.e. if its version is lower than 2.5.0).
+     * @throws IllegalStateException                                               if no transactional.id has been configured or no transaction has been started.
+     * @throws ProducerFencedException                                             fatal error indicating another producer with the same transactional.id is active
+     * @throws org.apache.kafka.common.errors.UnsupportedVersionException          fatal error indicating the broker
+     *                                                                             does not support transactions (i.e. if its version is lower than 0.11.0.0) or
+     *                                                                             the broker doesn't support the latest version of transactional API with all consumer group metadata
+     *                                                                             (i.e. if its version is lower than 2.5.0).
      * @throws org.apache.kafka.common.errors.UnsupportedForMessageFormatException fatal error indicating the message
-     *         format used for the offsets topic on the broker does not support transactions
-     * @throws org.apache.kafka.common.errors.AuthorizationException fatal error indicating that the configured
-     *         transactional.id is not authorized, or the consumer group id is not authorized.
-     * @throws org.apache.kafka.clients.consumer.CommitFailedException if the commit failed and cannot be retried
-     *         (e.g. if the consumer has been kicked out of the group). Users should handle this by aborting the transaction.
-     * @throws org.apache.kafka.common.errors.FencedInstanceIdException if this producer instance gets fenced by broker due to a
-     *                                                                  mis-configured consumer instance id within group metadata.
-     * @throws org.apache.kafka.common.errors.InvalidProducerEpochException if the producer has attempted to produce with an old epoch
-     *         to the partition leader. See the exception for more details
-     * @throws KafkaException if the producer has encountered a previous fatal or abortable error, or for any
-     *         other unexpected error
-     * @throws TimeoutException if the time taken for sending the offsets has surpassed <code>max.block.ms</code>.
-     * @throws InterruptException if the thread is interrupted while blocked
-     */
-    public void sendOffsetsToTransaction(Map<TopicPartition, OffsetAndMetadata> offsets,
-                                         ConsumerGroupMetadata groupMetadata) throws ProducerFencedException {
+     *                                                                             format used for the offsets topic on the broker does not support transactions
+     * @throws org.apache.kafka.common.errors.AuthorizationException               fatal error indicating that the configured
+     *                                                                             transactional.id is not authorized, or the consumer group id is not authorized.
+     * @throws org.apache.kafka.clients.consumer.CommitFailedException             if the commit failed and cannot be retried
+     *                                                                             (e.g. if the consumer has been kicked out of the group). Users should handle this by aborting the transaction.
+     * @throws org.apache.kafka.common.errors.FencedInstanceIdException            if this producer instance gets fenced by broker due to a
+     *                                                                             mis-configured consumer instance id within group metadata.
+     * @throws org.apache.kafka.common.errors.InvalidProducerEpochException        if the producer has attempted to produce with an old epoch
+     *                                                                             to the partition leader. See the exception for more details
+     * @throws KafkaException                                                      if the producer has encountered a previous fatal or abortable error, or for any
+     *                                                                             other unexpected error
+     * @throws TimeoutException                                                    if the time taken for sending the offsets has surpassed <code>max.block.ms</code>.
+     * @throws InterruptException                                                  if the thread is interrupted while blocked
+     */
+    public void sendOffsetsToTransaction(Map<TopicPartition, OffsetAndMetadata> offsets, ConsumerGroupMetadata groupMetadata) throws ProducerFencedException {
         throwIfInvalidGroupMetadata(groupMetadata);
         throwIfNoTransactionManager();
         throwIfProducerClosed();
@@ -1902,19 +634,18 @@
      * Additionally, it will raise {@link InterruptException} if interrupted.
      * It is safe to retry in either case, but it is not possible to attempt a different operation (such as abortTransaction)
      * since the commit may already be in the progress of completing. If not retrying, the only option is to close the producer.
-     *
-     * @throws IllegalStateException if no transactional.id has been configured or no transaction has been started
-     * @throws ProducerFencedException fatal error indicating another producer with the same transactional.id is active
-     * @throws org.apache.kafka.common.errors.UnsupportedVersionException fatal error indicating the broker
-     *         does not support transactions (i.e. if its version is lower than 0.11.0.0)
-     * @throws org.apache.kafka.common.errors.AuthorizationException fatal error indicating that the configured
-     *         transactional.id is not authorized. See the exception for more details
+     * @throws IllegalStateException                                        if no transactional.id has been configured or no transaction has been started
+     * @throws ProducerFencedException                                      fatal error indicating another producer with the same transactional.id is active
+     * @throws org.apache.kafka.common.errors.UnsupportedVersionException   fatal error indicating the broker
+     *                                                                      does not support transactions (i.e. if its version is lower than 0.11.0.0)
+     * @throws org.apache.kafka.common.errors.AuthorizationException        fatal error indicating that the configured
+     *                                                                      transactional.id is not authorized. See the exception for more details
      * @throws org.apache.kafka.common.errors.InvalidProducerEpochException if the producer has attempted to produce with an old epoch
-     *         to the partition leader. See the exception for more details
-     * @throws KafkaException if the producer has encountered a previous fatal or abortable error, or for any
-     *         other unexpected error
-     * @throws TimeoutException if the time taken for committing the transaction has surpassed <code>max.block.ms</code>.
-     * @throws InterruptException if the thread is interrupted while blocked
+     *                                                                      to the partition leader. See the exception for more details
+     * @throws KafkaException                                               if the producer has encountered a previous fatal or abortable error, or for any
+     *                                                                      other unexpected error
+     * @throws TimeoutException                                             if the time taken for committing the transaction has surpassed <code>max.block.ms</code>.
+     * @throws InterruptException                                           if the thread is interrupted while blocked
      */
     public void commitTransaction() throws ProducerFencedException {
         throwIfNoTransactionManager();
@@ -1937,18 +668,17 @@
      * to decide how to handle timeouts. Additionally, it will raise {@link InterruptException} if interrupted.
      * It is safe to retry in either case, but it is not possible to attempt a different operation (such as {@link #commitTransaction})
      * since the abort may already be in the progress of completing. If not retrying, the only option is to close the producer.
-     *
-     * @throws IllegalStateException if no transactional.id has been configured or no transaction has been started
-     * @throws ProducerFencedException fatal error indicating another producer with the same transactional.id is active
+     * @throws IllegalStateException                                        if no transactional.id has been configured or no transaction has been started
+     * @throws ProducerFencedException                                      fatal error indicating another producer with the same transactional.id is active
      * @throws org.apache.kafka.common.errors.InvalidProducerEpochException if the producer has attempted to produce with an old epoch
-     *         to the partition leader. See the exception for more details
-     * @throws org.apache.kafka.common.errors.UnsupportedVersionException fatal error indicating the broker
-     *         does not support transactions (i.e. if its version is lower than 0.11.0.0)
-     * @throws org.apache.kafka.common.errors.AuthorizationException fatal error indicating that the configured
-     *         transactional.id is not authorized. See the exception for more details
-     * @throws KafkaException if the producer has encountered a previous fatal error or for any other unexpected error
-     * @throws TimeoutException if the time taken for aborting the transaction has surpassed <code>max.block.ms</code>.
-     * @throws InterruptException if the thread is interrupted while blocked
+     *                                                                      to the partition leader. See the exception for more details
+     * @throws org.apache.kafka.common.errors.UnsupportedVersionException   fatal error indicating the broker
+     *                                                                      does not support transactions (i.e. if its version is lower than 0.11.0.0)
+     * @throws org.apache.kafka.common.errors.AuthorizationException        fatal error indicating that the configured
+     *                                                                      transactional.id is not authorized. See the exception for more details
+     * @throws KafkaException                                               if the producer has encountered a previous fatal error or for any other unexpected error
+     * @throws TimeoutException                                             if the time taken for aborting the transaction has surpassed <code>max.block.ms</code>.
+     * @throws InterruptException                                           if the thread is interrupted while blocked
      */
     public void abortTransaction() throws ProducerFencedException {
         throwIfNoTransactionManager();
@@ -2018,7 +748,7 @@
      *               });
      * }
      * </pre>
-     *
+     * <p>
      * Callbacks for records being sent to the same partition are guaranteed to execute in order. That is, in the
      * following example <code>callback1</code> is guaranteed to execute before <code>callback2</code>:
      *
@@ -2063,20 +793,18 @@
      * they will delay the sending of messages from other threads. If you want to execute blocking or computationally
      * expensive callbacks it is recommended to use your own {@link java.util.concurrent.Executor} in the callback body
      * to parallelize processing.
-     *
-     * @param record The record to send
+     * @param record   The record to send
      * @param callback A user-supplied callback to execute when the record has been acknowledged by the server (null
-     *        indicates no callback)
-     *
+     *                 indicates no callback)
      * @throws AuthenticationException if authentication fails. See the exception for more details
-     * @throws AuthorizationException fatal error indicating that the producer is not allowed to write
-     * @throws IllegalStateException if a transactional.id has been configured and no transaction has been started, or
-     *                               when send is invoked after producer has been closed.
-     * @throws InterruptException If the thread is interrupted while blocked
-     * @throws SerializationException If the key or value are not valid objects given the configured serializers
-     * @throws TimeoutException If the record could not be appended to the send buffer due to memory unavailable
-     *                          or missing metadata within {@code max.block.ms}.
-     * @throws KafkaException If a Kafka related error occurs that does not belong to the public API exceptions.
+     * @throws AuthorizationException  fatal error indicating that the producer is not allowed to write
+     * @throws IllegalStateException   if a transactional.id has been configured and no transaction has been started, or
+     *                                 when send is invoked after producer has been closed.
+     * @throws InterruptException      If the thread is interrupted while blocked
+     * @throws SerializationException  If the key or value are not valid objects given the configured serializers
+     * @throws TimeoutException        If the record could not be appended to the send buffer due to memory unavailable
+     *                                 or missing metadata within {@code max.block.ms}.
+     * @throws KafkaException          If a Kafka related error occurs that does not belong to the public API exceptions.
      */
     @Override
     public Future<RecordMetadata> send(ProducerRecord<K, V> record, Callback callback) {
@@ -2129,17 +857,13 @@
             try {
                 serializedKey = keySerializer.serialize(record.topic(), record.headers(), record.key());
             } catch (ClassCastException cce) {
-                throw new SerializationException("Can't convert key of class " + record.key().getClass().getName() +
-                        " to class " + producerConfig.getClass(ProducerConfig.KEY_SERIALIZER_CLASS_CONFIG).getName() +
-                        " specified in key.serializer", cce);
+                throw new SerializationException("Can't convert key of class " + record.key().getClass().getName() + " to class " + producerConfig.getClass(ProducerConfig.KEY_SERIALIZER_CLASS_CONFIG).getName() + " specified in key.serializer", cce);
             }
             byte[] serializedValue;
             try {
                 serializedValue = valueSerializer.serialize(record.topic(), record.headers(), record.value());
             } catch (ClassCastException cce) {
-                throw new SerializationException("Can't convert value of class " + record.value().getClass().getName() +
-                        " to class " + producerConfig.getClass(ProducerConfig.VALUE_SERIALIZER_CLASS_CONFIG).getName() +
-                        " specified in value.serializer", cce);
+                throw new SerializationException("Can't convert value of class " + record.value().getClass().getName() + " to class " + producerConfig.getClass(ProducerConfig.VALUE_SERIALIZER_CLASS_CONFIG).getName() + " specified in value.serializer", cce);
             }
 
             // Try to calculate partition, but note that after this call it can be RecordMetadata.UNKNOWN_PARTITION,
@@ -2150,8 +874,7 @@
             setReadOnly(record.headers());
             Header[] headers = record.headers().toArray();
 
-            int serializedSize = AbstractRecords.estimateSizeInBytesUpperBound(apiVersions.maxUsableProduceMagic(),
-                    compressionType, serializedKey, serializedValue, headers);
+            int serializedSize = AbstractRecords.estimateSizeInBytesUpperBound(apiVersions.maxUsableProduceMagic(), compressionType, serializedKey, serializedValue, headers);
             ensureValidRecordSize(serializedSize);
             long timestamp = record.timestamp() == null ? nowMs : record.timestamp();
 
@@ -2160,8 +883,7 @@
 
             // Append the record to the accumulator.  Note, that the actual partition may be
             // calculated there and can be accessed via appendCallbacks.topicPartition.
-            RecordAccumulator.RecordAppendResult result = accumulator.append(record.topic(), partition, timestamp, serializedKey,
-                    serializedValue, headers, appendCallbacks, remainingWaitMs, abortOnNewBatch, nowMs, cluster);
+            RecordAccumulator.RecordAppendResult result = accumulator.append(record.topic(), partition, timestamp, serializedKey, serializedValue, headers, appendCallbacks, remainingWaitMs, abortOnNewBatch, nowMs, cluster);
             assert appendCallbacks.getPartition() != RecordMetadata.UNKNOWN_PARTITION;
 
             if (result.abortForNewBatch) {
@@ -2171,8 +893,7 @@
                 if (log.isTraceEnabled()) {
                     log.trace("Retrying append due to new batch creation for topic {} partition {}. The old partition was {}", record.topic(), partition, prevPartition);
                 }
-                result = accumulator.append(record.topic(), partition, timestamp, serializedKey,
-                    serializedValue, headers, appendCallbacks, remainingWaitMs, false, nowMs, cluster);
+                result = accumulator.append(record.topic(), partition, timestamp, serializedKey, serializedValue, headers, appendCallbacks, remainingWaitMs, false, nowMs, cluster);
             }
 
             // Add the partition to the transaction (if in progress) after it has been successfully
@@ -2228,13 +949,13 @@
 
     /**
      * Wait for cluster metadata including partitions for the given topic to be available.
-     * @param topic The topic we want metadata for
+     * @param topic     The topic we want metadata for
      * @param partition A specific partition expected to exist in metadata, or null if there's no preference
-     * @param nowMs The current time in ms
+     * @param nowMs     The current time in ms
      * @param maxWaitMs The maximum time in ms for waiting on the metadata
      * @return The cluster containing topic metadata and the amount of time we waited in ms
      * @throws TimeoutException if metadata could not be refreshed within {@code max.block.ms}
-     * @throws KafkaException for all Kafka-related exceptions, including the case where this method is called after producer close
+     * @throws KafkaException   for all Kafka-related exceptions, including the case where this method is called after producer close
      */
     private ClusterAndWaitTime waitOnMetadata(String topic, Integer partition, long nowMs, long maxWaitMs) throws InterruptedException {
         // add topic to metadata topic list if it is not there already and reset expiry
@@ -2270,18 +991,12 @@
                 metadata.awaitUpdate(version, remainingWaitMs);
             } catch (TimeoutException ex) {
                 // Rethrow with original maxWaitMs to prevent logging exception with remainingWaitMs
-                throw new TimeoutException(
-                        String.format("Topic %s not present in metadata after %d ms.",
-                                topic, maxWaitMs));
+                throw new TimeoutException(String.format("Topic %s not present in metadata after %d ms.", topic, maxWaitMs));
             }
             cluster = metadata.fetch();
             elapsed = time.milliseconds() - nowMs;
             if (elapsed >= maxWaitMs) {
-                throw new TimeoutException(partitionsCount == null ?
-                        String.format("Topic %s not present in metadata after %d ms.",
-                                topic, maxWaitMs) :
-                        String.format("Partition %d of topic %s with partition count %d is not present in metadata after %d ms.",
-                                partition, topic, partitionsCount, maxWaitMs));
+                throw new TimeoutException(partitionsCount == null ? String.format("Topic %s not present in metadata after %d ms.", topic, maxWaitMs) : String.format("Partition %d of topic %s with partition count %d is not present in metadata after %d ms.", partition, topic, partitionsCount, maxWaitMs));
             }
             metadata.maybeThrowExceptionForTopic(topic);
             remainingWaitMs = maxWaitMs - elapsed;
@@ -2298,14 +1013,9 @@
      */
     private void ensureValidRecordSize(int size) {
         if (size > maxRequestSize)
-            throw new RecordTooLargeException("The message is " + size +
-                    " bytes when serialized which is larger than " + maxRequestSize + ", which is the value of the " +
-                    ProducerConfig.MAX_REQUEST_SIZE_CONFIG + " configuration.");
+            throw new RecordTooLargeException("The message is " + size + " bytes when serialized which is larger than " + maxRequestSize + ", which is the value of the " + ProducerConfig.MAX_REQUEST_SIZE_CONFIG + " configuration.");
         if (size > totalMemorySize)
-            throw new RecordTooLargeException("The message is " + size +
-                    " bytes when serialized which is larger than the total memory buffer you have configured with the " +
-                    ProducerConfig.BUFFER_MEMORY_CONFIG +
-                    " configuration.");
+            throw new RecordTooLargeException("The message is " + size + " bytes when serialized which is larger than the total memory buffer you have configured with the " + ProducerConfig.BUFFER_MEMORY_CONFIG + " configuration.");
     }
 
     /**
@@ -2330,7 +1040,7 @@
      * consumer.commitSync();
      * }
      * </pre>
-     *
+     * <p>
      * Note that the above example may drop records if the produce request fails. If we want to ensure that this does not occur
      * we need to set <code>retries=&lt;large_number&gt;</code> in our config.
      * </p>
@@ -2339,7 +1049,6 @@
      * flush all buffered records before performing the commit. This ensures that all the {@link #send(ProducerRecord)}
      * calls made since the previous {@link #beginTransaction()} are completed before the commit.
      * </p>
-     *
      * @throws InterruptException If the thread is interrupted while blocked
      */
     @Override
@@ -2361,10 +1070,10 @@
     /**
      * Get the partition metadata for the given topic. This can be used for custom partitioning.
      * @throws AuthenticationException if authentication fails. See the exception for more details
-     * @throws AuthorizationException if not authorized to the specified topic. See the exception for more details
-     * @throws InterruptException if the thread is interrupted while blocked
-     * @throws TimeoutException if metadata could not be refreshed within {@code max.block.ms}
-     * @throws KafkaException for all Kafka-related exceptions, including the case where this method is called after producer close
+     * @throws AuthorizationException  if not authorized to the specified topic. See the exception for more details
+     * @throws InterruptException      if the thread is interrupted while blocked
+     * @throws TimeoutException        if metadata could not be refreshed within {@code max.block.ms}
+     * @throws KafkaException          for all Kafka-related exceptions, including the case where this method is called after producer close
      */
     @Override
     public List<PartitionInfo> partitionsFor(String topic) {
@@ -2392,10 +1101,9 @@
      * will be called instead. We do this because the sender thread would otherwise try to join itself and
      * block forever.</strong>
      * <p>
-     *
      * @throws InterruptException If the thread is interrupted while blocked.
-     * @throws KafkaException If an unexpected error occurs while trying to close the client, this error should be treated
-     *                        as fatal and indicate the client is no longer usable.
+     * @throws KafkaException     If an unexpected error occurs while trying to close the client, this error should be treated
+     *                            as fatal and indicate the client is no longer usable.
      */
     @Override
     public void close() {
@@ -2412,14 +1120,12 @@
      * If invoked from within a {@link Callback} this method will not block and will be equivalent to
      * <code>close(Duration.ofMillis(0))</code>. This is done since no further sending will happen while
      * blocking the I/O thread of the producer.
-     *
      * @param timeout The maximum time to wait for producer to complete any pending requests. The value should be
      *                non-negative. Specifying a timeout of zero means do not wait for pending send requests to complete.
-     * @throws InterruptException If the thread is interrupted while blocked.
-     * @throws KafkaException If an unexpected error occurs while trying to close the client, this error should be treated
-     *                        as fatal and indicate the client is no longer usable.
+     * @throws InterruptException       If the thread is interrupted while blocked.
+     * @throws KafkaException           If an unexpected error occurs while trying to close the client, this error should be treated
+     *                                  as fatal and indicate the client is no longer usable.
      * @throws IllegalArgumentException If the <code>timeout</code> is negative.
-     *
      */
     @Override
     public void close(Duration timeout) {
@@ -2437,9 +1143,7 @@
         boolean invokedFromCallback = Thread.currentThread() == this.ioThread;
         if (timeoutMs > 0) {
             if (invokedFromCallback) {
-                log.warn("Overriding close timeout {} ms to 0 ms in order to prevent useless blocking due to self-join. " +
-                        "This means you have incorrectly invoked close with a non-zero timeout from the producer call-back.",
-                        timeoutMs);
+                log.warn("Overriding close timeout {} ms to 0 ms in order to prevent useless blocking due to self-join. " + "This means you have incorrectly invoked close with a non-zero timeout from the producer call-back.", timeoutMs);
             } else {
                 // Try to close gracefully.
                 if (this.sender != null)
@@ -2456,8 +1160,7 @@
         }
 
         if (this.sender != null && this.ioThread != null && this.ioThread.isAlive()) {
-            log.info("Proceeding to force close the producer since pending requests could not be completed " +
-                    "within timeout {} ms.", timeoutMs);
+            log.info("Proceeding to force close the producer since pending requests could not be completed " + "within timeout {} ms.", timeoutMs);
             this.sender.forceClose();
             // Only join the sender thread when not calling from callback.
             if (!invokedFromCallback) {
@@ -2488,7 +1191,7 @@
 
     private ClusterResourceListeners configureClusterResourceListeners(Serializer<K> keySerializer, Serializer<V> valueSerializer, List<?>... candidateLists) {
         ClusterResourceListeners clusterResourceListeners = new ClusterResourceListeners();
-        for (List<?> candidateList: candidateLists)
+        for (List<?> candidateList : candidateLists)
             clusterResourceListeners.maybeAddAll(candidateList);
 
         clusterResourceListeners.maybeAdd(keySerializer);
@@ -2511,11 +1214,9 @@
             return record.partition();
 
         if (partitioner != null) {
-            int customPartition = partitioner.partition(
-                record.topic(), record.key(), serializedKey, record.value(), serializedValue, cluster);
+            int customPartition = partitioner.partition(record.topic(), record.key(), serializedKey, record.value(), serializedValue, cluster);
             if (customPartition < 0) {
-                throw new IllegalArgumentException(String.format(
-                    "The partitioner generated an invalid partition number: %d. Partition number should always be non-negative.", customPartition));
+                throw new IllegalArgumentException(String.format("The partitioner generated an invalid partition number: %d. Partition number should always be non-negative.", customPartition));
             }
             return customPartition;
         }
@@ -2531,16 +1232,14 @@
     private void throwIfInvalidGroupMetadata(ConsumerGroupMetadata groupMetadata) {
         if (groupMetadata == null) {
             throw new IllegalArgumentException("Consumer group metadata could not be null");
-        } else if (groupMetadata.generationId() > 0
-            && JoinGroupRequest.UNKNOWN_MEMBER_ID.equals(groupMetadata.memberId())) {
+        } else if (groupMetadata.generationId() > 0 && JoinGroupRequest.UNKNOWN_MEMBER_ID.equals(groupMetadata.memberId())) {
             throw new IllegalArgumentException("Passed in group metadata " + groupMetadata + " has generationId > 0 but member.id ");
         }
     }
 
     private void throwIfNoTransactionManager() {
         if (transactionManager == null)
-            throw new IllegalStateException("Cannot use transactional methods without enabling transactions " +
-                    "by setting the " + ProducerConfig.TRANSACTIONAL_ID_CONFIG + " configuration property");
+            throw new IllegalStateException("Cannot use transactional methods without enabling transactions " + "by setting the " + ProducerConfig.TRANSACTIONAL_ID_CONFIG + " configuration property");
     }
 
     // Visible for testing
@@ -2551,6 +1250,7 @@
     private static class ClusterAndWaitTime {
         final Cluster cluster;
         final long waitedOnMetadataMs;
+
         ClusterAndWaitTime(Cluster cluster, long waitedOnMetadataMs) {
             this.cluster = cluster;
             this.waitedOnMetadataMs = waitedOnMetadataMs;
@@ -2594,9 +1294,9 @@
 
     /**
      * Callbacks that are called by the RecordAccumulator append functions:
-     *  - user callback
-     *  - interceptor callbacks
-     *  - partition callback
+     * - user callback
+     * - interceptor callbacks
+     * - partition callback
      */
     private class AppendCallbacks<K, V> implements RecordAccumulator.AppendCallbacks {
         private final Callback userCallback;
@@ -2655,5 +1355,4 @@
             return topicPartition;
         }
     }
->>>>>>> 15418db6
 }