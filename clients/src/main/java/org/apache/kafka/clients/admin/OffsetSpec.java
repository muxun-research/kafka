/*
 * Licensed to the Apache Software Foundation (ASF) under one or more
 * contributor license agreements. See the NOTICE file distributed with
 * this work for additional information regarding copyright ownership.
 * The ASF licenses this file to You under the Apache License, Version 2.0
 * (the "License"); you may not use this file except in compliance with
 * the License. You may obtain a copy of the License at
 *
 *    http://www.apache.org/licenses/LICENSE-2.0
 *
 * Unless required by applicable law or agreed to in writing, software
 * distributed under the License is distributed on an "AS IS" BASIS,
 * WITHOUT WARRANTIES OR CONDITIONS OF ANY KIND, either express or implied.
 * See the License for the specific language governing permissions and
 * limitations under the License.
 */
package org.apache.kafka.clients.admin;

import java.util.Map;

/**
 * This class allows to specify the desired offsets when using {@link KafkaAdminClient#listOffsets(Map, ListOffsetsOptions)}
 */
public class OffsetSpec {

<<<<<<< HEAD
    public static class EarliestSpec extends OffsetSpec {
    }

    public static class LatestSpec extends OffsetSpec {
    }

    public static class MaxTimestampSpec extends OffsetSpec {
    }

=======
    public static class EarliestSpec extends OffsetSpec { }
    public static class LatestSpec extends OffsetSpec { }
    public static class MaxTimestampSpec extends OffsetSpec { }
    public static class EarliestLocalSpec extends OffsetSpec { }
    public static class LatestTieredSpec extends OffsetSpec { }
>>>>>>> 9494bebe
    public static class TimestampSpec extends OffsetSpec {
        private final long timestamp;

        TimestampSpec(long timestamp) {
            this.timestamp = timestamp;
        }

        long timestamp() {
            return timestamp;
        }
    }

    /**
     * Used to retrieve the latest offset of a partition
     */
    public static OffsetSpec latest() {
        return new LatestSpec();
    }

    /**
     * Used to retrieve the earliest offset of a partition
     */
    public static OffsetSpec earliest() {
        return new EarliestSpec();
    }

    /**
     * Used to retrieve the earliest offset whose timestamp is greater than
     * or equal to the given timestamp in the corresponding partition
     * @param timestamp in milliseconds
     */
    public static OffsetSpec forTimestamp(long timestamp) {
        return new TimestampSpec(timestamp);
    }

    /**
     * Used to retrieve the offset with the largest timestamp of a partition
     * as message timestamps can be specified client side this may not match
     * the log end offset returned by LatestSpec
     */
    public static OffsetSpec maxTimestamp() {
        return new MaxTimestampSpec();
    }

    /**
     * Used to retrieve the local log start offset.
     * Local log start offset is the offset of a log above which reads
     * are guaranteed to be served from the disk of the leader broker.
     * <br/>
     * Note: When tiered Storage is not enabled, it behaves the same as retrieving the earliest timestamp offset.
     */
    public static OffsetSpec earliestLocal() {
        return new EarliestLocalSpec();
    }

    /**
     * Used to retrieve the highest offset of data stored in remote storage.
     * <br/>
     * Note: When tiered storage is not enabled, we will return unknown offset.
     */
    public static OffsetSpec latestTiered() {
        return new LatestTieredSpec();
    }
}<|MERGE_RESOLUTION|>--- conflicted
+++ resolved
@@ -18,28 +18,16 @@
 
 import java.util.Map;
 
-/**
+/** 
  * This class allows to specify the desired offsets when using {@link KafkaAdminClient#listOffsets(Map, ListOffsetsOptions)}
  */
 public class OffsetSpec {
 
-<<<<<<< HEAD
-    public static class EarliestSpec extends OffsetSpec {
-    }
-
-    public static class LatestSpec extends OffsetSpec {
-    }
-
-    public static class MaxTimestampSpec extends OffsetSpec {
-    }
-
-=======
     public static class EarliestSpec extends OffsetSpec { }
     public static class LatestSpec extends OffsetSpec { }
     public static class MaxTimestampSpec extends OffsetSpec { }
     public static class EarliestLocalSpec extends OffsetSpec { }
     public static class LatestTieredSpec extends OffsetSpec { }
->>>>>>> 9494bebe
     public static class TimestampSpec extends OffsetSpec {
         private final long timestamp;
 
