--- conflicted
+++ resolved
@@ -23,51 +23,15 @@
  */
 public class OffsetSpec {
 
-<<<<<<< HEAD
-	public static class EarliestSpec extends OffsetSpec {
-	}
+    public static class EarliestSpec extends OffsetSpec {
+    }
 
-	public static class LatestSpec extends OffsetSpec {
-	}
+    public static class LatestSpec extends OffsetSpec {
+    }
 
-	public static class TimestampSpec extends OffsetSpec {
-		private final long timestamp;
+    public static class MaxTimestampSpec extends OffsetSpec {
+    }
 
-		TimestampSpec(long timestamp) {
-			this.timestamp = timestamp;
-		}
-
-		long timestamp() {
-			return timestamp;
-		}
-	}
-
-	/**
-	 * Used to retrieve the latest offset of a partition
-	 */
-	public static OffsetSpec latest() {
-		return new LatestSpec();
-	}
-
-	/**
-	 * Used to retrieve the earliest offset of a partition
-	 */
-	public static OffsetSpec earliest() {
-		return new EarliestSpec();
-	}
-
-	/**
-	 * Used to retrieve the earliest offset whose timestamp is greater than
-	 * or equal to the given timestamp in the corresponding partition
-	 * @param timestamp in milliseconds
-	 */
-	public static OffsetSpec forTimestamp(long timestamp) {
-		return new TimestampSpec(timestamp);
-	}
-=======
-    public static class EarliestSpec extends OffsetSpec { }
-    public static class LatestSpec extends OffsetSpec { }
-    public static class MaxTimestampSpec extends OffsetSpec { }
     public static class TimestampSpec extends OffsetSpec {
         private final long timestamp;
 
@@ -102,7 +66,6 @@
     public static OffsetSpec forTimestamp(long timestamp) {
         return new TimestampSpec(timestamp);
     }
->>>>>>> 15418db6
 
     /**
      * Used to retrieve the offset with the largest timestamp of a partition
