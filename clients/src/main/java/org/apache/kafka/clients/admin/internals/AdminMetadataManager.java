/*
 * Licensed to the Apache Software Foundation (ASF) under one or more
 * contributor license agreements. See the NOTICE file distributed with
 * this work for additional information regarding copyright ownership.
 * The ASF licenses this file to You under the Apache License, Version 2.0
 * (the "License"); you may not use this file except in compliance with
 * the License. You may obtain a copy of the License at
 *
 *    http://www.apache.org/licenses/LICENSE-2.0
 *
 * Unless required by applicable law or agreed to in writing, software
 * distributed under the License is distributed on an "AS IS" BASIS,
 * WITHOUT WARRANTIES OR CONDITIONS OF ANY KIND, either express or implied.
 * See the License for the specific language governing permissions and
 * limitations under the License.
 */

package org.apache.kafka.clients.admin.internals;

import org.apache.kafka.clients.MetadataUpdater;
import org.apache.kafka.common.Cluster;
import org.apache.kafka.common.KafkaException;
import org.apache.kafka.common.Node;
import org.apache.kafka.common.errors.ApiException;
import org.apache.kafka.common.errors.AuthenticationException;
import org.apache.kafka.common.errors.UnsupportedVersionException;
import org.apache.kafka.common.requests.MetadataResponse;
import org.apache.kafka.common.requests.RequestHeader;
import org.apache.kafka.common.requests.RequestUtils;
import org.apache.kafka.common.utils.LogContext;

import org.slf4j.Logger;

import java.util.Collections;
import java.util.List;
import java.util.Optional;

/**
 * Manages the metadata for KafkaAdminClient.
 *
 * This class is not thread-safe.  It is only accessed from the AdminClient
 * service thread (which also uses the NetworkClient).
 */
public class AdminMetadataManager {
    private final Logger log;

    /**
     * The minimum amount of time that we should wait between subsequent
     * retries, when fetching metadata.
     */
    private final long refreshBackoffMs;

    /**
     * The minimum amount of time that we should wait before triggering an
     * automatic metadata refresh.
     */
    private final long metadataExpireMs;

    /**
     * True if we are communicating directly with the controller quorum as specified by KIP-919.
     */
    private final boolean usingBootstrapControllers;

    /**
     * Used to update the NetworkClient metadata.
     */
    private final AdminMetadataUpdater updater;

    /**
     * The current metadata state.
     */
    private State state = State.QUIESCENT;

    /**
     * The time in wall-clock milliseconds when we last updated the metadata.
     */
    private long lastMetadataUpdateMs = 0;

    /**
     * The time in wall-clock milliseconds when we last attempted to fetch new
     * metadata.
     */
    private long lastMetadataFetchAttemptMs = 0;

    /**
     * The time in wall-clock milliseconds when we started attempts to fetch metadata. If empty,
     * metadata has not been requested. This is the start time based on which rebootstrap is
     * triggered if metadata is not obtained for the configured rebootstrap trigger interval.
     * Set to Optional.of(0L) to force rebootstrap immediately.
     */
    private Optional<Long> metadataAttemptStartMs = Optional.empty();


    /**
     * The current cluster information.
     */
    private Cluster cluster = Cluster.empty();

    /**
     * If this is non-null, it is a fatal exception that will terminate all attempts at communication.
     */
    private ApiException fatalException = null;

    /**
     * The cluster with which the metadata was bootstrapped.
     */
    private Cluster bootstrapCluster;

    public class AdminMetadataUpdater implements MetadataUpdater {
        @Override
        public List<Node> fetchNodes() {
            return cluster.nodes();
        }

        @Override
<<<<<<< HEAD
		public boolean isUpdateDue(long now) {
			return false;
		}

		@Override
		public long maybeUpdate(long now) {
			return Long.MAX_VALUE;
		}

		@Override
		public void handleServerDisconnect(long now, String destinationId, Optional<AuthenticationException> maybeFatalException) {
			maybeFatalException.ifPresent(AdminMetadataManager.this::updateFailed);
			AdminMetadataManager.this.requestUpdate();
		}

		@Override
		public void handleFailedRequest(long now, Optional<KafkaException> maybeFatalException) {
			// Do nothing
		}

		@Override
		public void handleSuccessfulResponse(RequestHeader requestHeader, long now, MetadataResponse metadataResponse) {
			// Do nothing
		}

		@Override
		public void close() {
=======
        public boolean isUpdateDue(long now) {
            return false;
        }

        @Override
        public long maybeUpdate(long now) {
            return Long.MAX_VALUE;
        }

        @Override
        public void handleServerDisconnect(long now, String destinationId, Optional<AuthenticationException> maybeFatalException) {
            maybeFatalException.ifPresent(AdminMetadataManager.this::updateFailed);
            AdminMetadataManager.this.requestUpdate();
        }

        @Override
        public void handleFailedRequest(long now, Optional<KafkaException> maybeFatalException) {
            // Do nothing
        }

        @Override
        public void handleSuccessfulResponse(RequestHeader requestHeader, long now, MetadataResponse metadataResponse) {
            // Do nothing
        }

        @Override
        public boolean needsRebootstrap(long now, long rebootstrapTriggerMs) {
            return AdminMetadataManager.this.needsRebootstrap(now, rebootstrapTriggerMs);
        }

        @Override
        public void rebootstrap(long now) {
            AdminMetadataManager.this.rebootstrap(now);
        }

        @Override
        public void close() {
>>>>>>> 9494bebe
        }
    }

    /**
     * The current AdminMetadataManager state.
     */
    enum State {
        QUIESCENT,
        UPDATE_REQUESTED,
        UPDATE_PENDING
    }

    public AdminMetadataManager(
        LogContext logContext,
        long refreshBackoffMs,
        long metadataExpireMs,
        boolean usingBootstrapControllers
    ) {
        this.log = logContext.logger(AdminMetadataManager.class);
        this.refreshBackoffMs = refreshBackoffMs;
        this.metadataExpireMs = metadataExpireMs;
        this.usingBootstrapControllers = usingBootstrapControllers;
        this.updater = new AdminMetadataUpdater();
    }

    public boolean usingBootstrapControllers() {
        return usingBootstrapControllers;
    }

    public AdminMetadataUpdater updater() {
        return updater;
    }

    public boolean isReady() {
        if (fatalException != null) {
            log.debug("Metadata is not usable: failed to get metadata.", fatalException);
            throw fatalException;
        }
        if (cluster.nodes().isEmpty()) {
            log.trace("Metadata is not ready: bootstrap nodes have not been " +
                "initialized yet.");
            return false;
        }
        if (cluster.isBootstrapConfigured()) {
            log.trace("Metadata is not ready: we have not fetched metadata from " +
                "the bootstrap nodes yet.");
            return false;
        }
        log.trace("Metadata is ready to use.");
        return true;
    }

    public Node controller() {
        return cluster.controller();
    }

    public Node nodeById(int nodeId) {
        return cluster.nodeById(nodeId);
    }

    public void requestUpdate() {
        if (state == State.QUIESCENT) {
            state = State.UPDATE_REQUESTED;
            log.debug("Requesting metadata update.");
        }
    }

    public void clearController() {
        if (cluster.controller() != null) {
            log.trace("Clearing cached controller node {}.", cluster.controller());
            this.cluster = new Cluster(cluster.clusterResource().clusterId(),
                cluster.nodes(),
                Collections.emptySet(),
                Collections.emptySet(),
                Collections.emptySet(),
                null);
        }
    }

    /**
     * Determine if the AdminClient should fetch new metadata.
     */
    public long metadataFetchDelayMs(long now) {
        switch (state) {
            case QUIESCENT:
                // Calculate the time remaining until the next periodic update.
                // We want to avoid making many metadata requests in a short amount of time,
                // so there is a metadata refresh backoff period.
                return Math.max(delayBeforeNextAttemptMs(now), delayBeforeNextExpireMs(now));
            case UPDATE_REQUESTED:
                // Respect the backoff, even if an update has been requested
                return delayBeforeNextAttemptMs(now);
            default:
                // An update is already pending, so we don't need to initiate another one.
                return Long.MAX_VALUE;
        }
    }

    private long delayBeforeNextExpireMs(long now) {
        long timeSinceUpdate = now - lastMetadataUpdateMs;
        return Math.max(0, metadataExpireMs - timeSinceUpdate);
    }

    private long delayBeforeNextAttemptMs(long now) {
        long timeSinceAttempt = now - lastMetadataFetchAttemptMs;
        return Math.max(0, refreshBackoffMs - timeSinceAttempt);
    }

    public boolean needsRebootstrap(long now, long rebootstrapTriggerMs) {
        return metadataAttemptStartMs.filter(startMs -> now - startMs > rebootstrapTriggerMs).isPresent();
    }

    /**
     * Transition into the UPDATE_PENDING state.  Updates lastMetadataFetchAttemptMs.
     */
    public void transitionToUpdatePending(long now) {
        this.state = State.UPDATE_PENDING;
        this.lastMetadataFetchAttemptMs = now;
        if (metadataAttemptStartMs.isEmpty())
            metadataAttemptStartMs = Optional.of(now);
    }

    public void updateFailed(Throwable exception) {
        // We depend on pending calls to request another metadata update
        this.state = State.QUIESCENT;

        if (RequestUtils.isFatalException(exception)) {
            log.warn("Fatal error during metadata update", exception);
            // avoid unchecked/unconfirmed cast to ApiException
            if (exception instanceof  ApiException) {
                this.fatalException = (ApiException) exception;
            }

            if (exception instanceof UnsupportedVersionException) {
                if (usingBootstrapControllers) {
                    log.warn("The remote node is not a CONTROLLER that supports the KIP-919 " +
                        "DESCRIBE_CLUSTER api.", exception);
                } else {
                    log.warn("The remote node is not a BROKER that supports the METADATA api.", exception);
                }
            }
        } else {
            log.info("Metadata update failed", exception);
        }
    }

    /**
     * Receive new metadata, and transition into the QUIESCENT state.
     * Updates lastMetadataUpdateMs, cluster, and authException.
     */
    public void update(Cluster cluster, long now) {
        if (cluster.isBootstrapConfigured()) {
            log.debug("Setting bootstrap cluster metadata {}.", cluster);
            bootstrapCluster = cluster;
        } else {
            log.debug("Updating cluster metadata to {}", cluster);
            this.lastMetadataUpdateMs = now;
        }

        this.state = State.QUIESCENT;
        this.fatalException = null;
        this.metadataAttemptStartMs = Optional.empty();

        if (!cluster.nodes().isEmpty()) {
            this.cluster = cluster;
        }
    }

    public void initiateRebootstrap() {
        this.metadataAttemptStartMs = Optional.of(0L);
    }

    /**
     * Rebootstrap metadata with the cluster previously used for bootstrapping.
     */
    public void rebootstrap(long now) {
        log.info("Rebootstrapping with {}", this.bootstrapCluster);
        update(bootstrapCluster, now);
        this.metadataAttemptStartMs = Optional.of(now);
    }
}<|MERGE_RESOLUTION|>--- conflicted
+++ resolved
@@ -113,35 +113,6 @@
         }
 
         @Override
-<<<<<<< HEAD
-		public boolean isUpdateDue(long now) {
-			return false;
-		}
-
-		@Override
-		public long maybeUpdate(long now) {
-			return Long.MAX_VALUE;
-		}
-
-		@Override
-		public void handleServerDisconnect(long now, String destinationId, Optional<AuthenticationException> maybeFatalException) {
-			maybeFatalException.ifPresent(AdminMetadataManager.this::updateFailed);
-			AdminMetadataManager.this.requestUpdate();
-		}
-
-		@Override
-		public void handleFailedRequest(long now, Optional<KafkaException> maybeFatalException) {
-			// Do nothing
-		}
-
-		@Override
-		public void handleSuccessfulResponse(RequestHeader requestHeader, long now, MetadataResponse metadataResponse) {
-			// Do nothing
-		}
-
-		@Override
-		public void close() {
-=======
         public boolean isUpdateDue(long now) {
             return false;
         }
@@ -179,7 +150,6 @@
 
         @Override
         public void close() {
->>>>>>> 9494bebe
         }
     }
 
