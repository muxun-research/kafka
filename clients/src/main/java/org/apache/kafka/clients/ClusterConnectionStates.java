/*
 * Licensed to the Apache Software Foundation (ASF) under one or more
 * contributor license agreements. See the NOTICE file distributed with
 * this work for additional information regarding copyright ownership.
 * The ASF licenses this file to You under the Apache License, Version 2.0
 * (the "License"); you may not use this file except in compliance with
 * the License. You may obtain a copy of the License at
 *
 *    http://www.apache.org/licenses/LICENSE-2.0
 *
 * Unless required by applicable law or agreed to in writing, software
 * distributed under the License is distributed on an "AS IS" BASIS,
 * WITHOUT WARRANTIES OR CONDITIONS OF ANY KIND, either express or implied.
 * See the License for the specific language governing permissions and
 * limitations under the License.
 */
package org.apache.kafka.clients;

import org.apache.kafka.common.errors.AuthenticationException;
import org.apache.kafka.common.utils.ExponentialBackoff;
import org.apache.kafka.common.utils.LogContext;
import org.slf4j.Logger;

import java.net.InetAddress;
import java.net.UnknownHostException;
import java.util.Collections;
import java.util.HashMap;
import java.util.HashSet;
import java.util.List;
import java.util.Map;
import java.util.Set;
import java.util.stream.Collectors;

/**
 * The state of our connection to each node in the cluster.
 */
final class ClusterConnectionStates {
	final static int RECONNECT_BACKOFF_EXP_BASE = 2;
	final static double RECONNECT_BACKOFF_JITTER = 0.2;
	final static int CONNECTION_SETUP_TIMEOUT_EXP_BASE = 2;
	final static double CONNECTION_SETUP_TIMEOUT_JITTER = 0.2;
	private final Map<String, NodeConnectionState> nodeState;
	private final Logger log;
	private final HostResolver hostResolver;
	private Set<String> connectingNodes;
	private ExponentialBackoff reconnectBackoff;
	private ExponentialBackoff connectionSetupTimeout;

	public ClusterConnectionStates(long reconnectBackoffMs, long reconnectBackoffMaxMs,
								   long connectionSetupTimeoutMs, long connectionSetupTimeoutMaxMs,
								   LogContext logContext, HostResolver hostResolver) {
		this.log = logContext.logger(ClusterConnectionStates.class);
		this.reconnectBackoff = new ExponentialBackoff(
				reconnectBackoffMs,
				RECONNECT_BACKOFF_EXP_BASE,
				reconnectBackoffMaxMs,
				RECONNECT_BACKOFF_JITTER);
		this.connectionSetupTimeout = new ExponentialBackoff(
				connectionSetupTimeoutMs,
				CONNECTION_SETUP_TIMEOUT_EXP_BASE,
				connectionSetupTimeoutMaxMs,
				CONNECTION_SETUP_TIMEOUT_JITTER);
		this.nodeState = new HashMap<>();
		this.connectingNodes = new HashSet<>();
		this.hostResolver = hostResolver;
	}

    /**
     * Return true iff we can currently initiate a new connection. This will be the case if we are not
     * connected and haven't been connected for at least the minimum reconnection backoff period.
     * @param id the connection id to check
     * @param now the current time in ms
     * @return true if we can initiate a new connection
     */
    public boolean canConnect(String id, long now) {
        NodeConnectionState state = nodeState.get(id);
        if (state == null)
            return true;
        else
            return state.state.isDisconnected() &&
                   now - state.lastConnectAttemptMs >= state.reconnectBackoffMs;
    }

    /**
     * Return true if we are disconnected from the given node and can't re-establish a connection yet.
     * @param id the connection to check
     * @param now the current time in ms
     */
    public boolean isBlackedOut(String id, long now) {
        NodeConnectionState state = nodeState.get(id);
        return state != null
                && state.state.isDisconnected()
                && now - state.lastConnectAttemptMs < state.reconnectBackoffMs;
    }

    /**
     * Returns the number of milliseconds to wait, based on the connection state, before attempting to send data. When
     * disconnected, this respects the reconnect backoff time. When connecting, return a delay based on the connection timeout.
     * When connected, wait indefinitely (i.e. until a wakeup).
     * @param id the connection to check
     * @param now the current time in ms
     */
    public long connectionDelay(String id, long now) {
        NodeConnectionState state = nodeState.get(id);
        if (state == null) return 0;

        if (state.state == ConnectionState.CONNECTING) {
            return connectionSetupTimeoutMs(id);
        } else if (state.state.isDisconnected()) {
            long timeWaited = now - state.lastConnectAttemptMs;
            return Math.max(state.reconnectBackoffMs - timeWaited, 0);
        } else {
            // When connected, we should be able to delay indefinitely since other events (connection or
            // data acked) will cause a wakeup once data can be sent.
            return Long.MAX_VALUE;
        }
    }

    /**
     * Return true if a specific connection establishment is currently underway
     * @param id The id of the node to check
     */
    public boolean isConnecting(String id) {
        NodeConnectionState state = nodeState.get(id);
        return state != null && state.state == ConnectionState.CONNECTING;
    }

    /**
     * Check whether a connection is either being established or awaiting API version information.
     * @param id The id of the node to check
     * @return true if the node is either connecting or has connected and is awaiting API versions, false otherwise
     */
    public boolean isPreparingConnection(String id) {
        NodeConnectionState state = nodeState.get(id);
        return state != null &&
                (state.state == ConnectionState.CONNECTING || state.state == ConnectionState.CHECKING_API_VERSIONS);
    }

    /**
	 * Enter the connecting state for the given connection, moving to a new resolved address if necessary.
	 * @param id the id of the connection
	 * @param now the current time in ms
	 * @param host the host of the connection, to be resolved internally if needed
	 */
	public void connecting(String id, long now, String host) {
		NodeConnectionState connectionState = nodeState.get(id);
		if (connectionState != null && connectionState.host().equals(host)) {
			connectionState.lastConnectAttemptMs = now;
			connectionState.state = ConnectionState.CONNECTING;
			// Move to next resolved address, or if addresses are exhausted, mark node to be re-resolved
			connectionState.moveToNextAddress();
			connectingNodes.add(id);
			return;
		} else if (connectionState != null) {
			log.info("Hostname for node {} changed from {} to {}.", id, connectionState.host(), host);
		}

		// Create a new NodeConnectionState if nodeState does not already contain one
		// for the specified id or if the hostname associated with the node id changed.
		nodeState.put(id, new NodeConnectionState(ConnectionState.CONNECTING, now,
				reconnectBackoff.backoff(0), connectionSetupTimeout.backoff(0), host, hostResolver));
		connectingNodes.add(id);
	}

	/**
     * Returns a resolved address for the given connection, resolving it if necessary.
     * @param id the id of the connection
     * @throws UnknownHostException if the address was not resolvable
     */
    public InetAddress currentAddress(String id) throws UnknownHostException {
        return nodeState(id).currentAddress();
    }

    /**
     * Enter the disconnected state for the given node.
     * @param id the connection we have disconnected
     * @param now the current time in ms
     */
    public void disconnected(String id, long now) {
		NodeConnectionState nodeState = nodeState(id);
		nodeState.lastConnectAttemptMs = now;
		updateReconnectBackoff(nodeState);
		if (nodeState.state == ConnectionState.CONNECTING) {
			updateConnectionSetupTimeout(nodeState);
			connectingNodes.remove(id);
		} else {
			resetConnectionSetupTimeout(nodeState);
			if (nodeState.state.isConnected()) {
				// If a connection had previously been established, clear the addresses to trigger a new DNS resolution
				// because the node IPs may have changed
				nodeState.clearAddresses();
			}
		}
		nodeState.state = ConnectionState.DISCONNECTED;
	}

	/**
     * Indicate that the connection is throttled until the specified deadline.
     * @param id the connection to be throttled
     * @param throttleUntilTimeMs the throttle deadline in milliseconds
     */
    public void throttle(String id, long throttleUntilTimeMs) {
        NodeConnectionState state = nodeState.get(id);
        // The throttle deadline should never regress.
        if (state != null && state.throttleUntilTimeMs < throttleUntilTimeMs) {
            state.throttleUntilTimeMs = throttleUntilTimeMs;
        }
    }

    /**
     * Return the remaining throttling delay in milliseconds if throttling is in progress. Return 0, otherwise.
     * @param id the connection to check
     * @param now the current time in ms
     */
    public long throttleDelayMs(String id, long now) {
        NodeConnectionState state = nodeState.get(id);
        if (state != null && state.throttleUntilTimeMs > now) {
            return state.throttleUntilTimeMs - now;
        } else {
            return 0;
        }
    }

    /**
     * Return the number of milliseconds to wait, based on the connection state and the throttle time, before
     * attempting to send data. If the connection has been established but being throttled, return throttle delay.
     * Otherwise, return connection delay.
     * @param id the connection to check
     * @param now the current time in ms
     */
    public long pollDelayMs(String id, long now) {
        long throttleDelayMs = throttleDelayMs(id, now);
        if (isConnected(id) && throttleDelayMs > 0) {
            return throttleDelayMs;
        } else {
            return connectionDelay(id, now);
        }
    }

    /**
     * Enter the checking_api_versions state for the given node.
     * @param id the connection identifier
     */
    public void checkingApiVersions(String id) {
<<<<<<< HEAD
		NodeConnectionState nodeState = nodeState(id);
		nodeState.state = ConnectionState.CHECKING_API_VERSIONS;
		resetReconnectBackoff(nodeState);
		resetConnectionSetupTimeout(nodeState);
		connectingNodes.remove(id);
	}

	/**
	 * Enter the ready state for the given node.
	 * @param id the connection identifier
	 */
=======
        NodeConnectionState nodeState = nodeState(id);
        nodeState.state = ConnectionState.CHECKING_API_VERSIONS;
        resetConnectionSetupTimeout(nodeState);
        connectingNodes.remove(id);
    }

    /**
     * Enter the ready state for the given node.
     * @param id the connection identifier
     */
>>>>>>> 15418db6
    public void ready(String id) {
		NodeConnectionState nodeState = nodeState(id);
		nodeState.state = ConnectionState.READY;
		nodeState.authenticationException = null;
		resetReconnectBackoff(nodeState);
		resetConnectionSetupTimeout(nodeState);
		connectingNodes.remove(id);
	}

	/**
     * Enter the authentication failed state for the given node.
     * @param id the connection identifier
     * @param now the current time in ms
     * @param exception the authentication exception
     */
    public void authenticationFailed(String id, long now, AuthenticationException exception) {
        NodeConnectionState nodeState = nodeState(id);
        nodeState.authenticationException = exception;
        nodeState.state = ConnectionState.AUTHENTICATION_FAILED;
        nodeState.lastConnectAttemptMs = now;
        updateReconnectBackoff(nodeState);
    }

    /**
     * Return true if the connection is in the READY state and currently not throttled.
     *
     * @param id the connection identifier
     * @param now the current time in ms
     */
    public boolean isReady(String id, long now) {
        return isReady(nodeState.get(id), now);
    }

    private boolean isReady(NodeConnectionState state, long now) {
        return state != null && state.state == ConnectionState.READY && state.throttleUntilTimeMs <= now;
    }

    /**
     * Return true if there is at least one node with connection in the READY state and not throttled. Returns false
     * otherwise.
     *
     * @param now the current time in ms
     */
    public boolean hasReadyNodes(long now) {
        for (Map.Entry<String, NodeConnectionState> entry : nodeState.entrySet()) {
            if (isReady(entry.getValue(), now)) {
                return true;
            }
        }
        return false;
    }

    /**
     * Return true if the connection has been established
     * @param id The id of the node to check
     */
    public boolean isConnected(String id) {
        NodeConnectionState state = nodeState.get(id);
        return state != null && state.state.isConnected();
    }

    /**
     * Return true if the connection has been disconnected
     * @param id The id of the node to check
     */
    public boolean isDisconnected(String id) {
        NodeConnectionState state = nodeState.get(id);
        return state != null && state.state.isDisconnected();
    }

    /**
     * Return authentication exception if an authentication error occurred
     * @param id The id of the node to check
     */
    public AuthenticationException authenticationException(String id) {
        NodeConnectionState state = nodeState.get(id);
        return state != null ? state.authenticationException : null;
    }

    /**
     * Resets the failure count for a node and sets the reconnect backoff to the base
<<<<<<< HEAD
	 * value configured via reconnect.backoff.ms
	 *
	 * @param nodeState The node state object to update
	 */
	private void resetReconnectBackoff(NodeConnectionState nodeState) {
		nodeState.failedAttempts = 0;
		nodeState.reconnectBackoffMs = reconnectBackoff.backoff(0);
	}

	/**
	 * Resets the failure count for a node and sets the connection setup timeout to the base
	 * value configured via socket.connection.setup.timeout.ms
	 * @param nodeState The node state object to update
	 */
	private void resetConnectionSetupTimeout(NodeConnectionState nodeState) {
		nodeState.failedConnectAttempts = 0;
		nodeState.connectionSetupTimeoutMs = connectionSetupTimeout.backoff(0);
	}

	/**
	 * Increment the failure counter, update the node reconnect backoff exponentially,
	 * and record the current timestamp.
	 * The delay is reconnect.backoff.ms * 2**(failures - 1) * (+/- 20% random jitter)
	 * Up to a (pre-jitter) maximum of reconnect.backoff.max.ms
	 * @param nodeState The node state object to update
	 */
	private void updateReconnectBackoff(NodeConnectionState nodeState) {
		nodeState.reconnectBackoffMs = reconnectBackoff.backoff(nodeState.failedAttempts);
		nodeState.failedAttempts++;
	}

	/**
	 * Increment the failure counter and update the node connection setup timeout exponentially.
	 * The delay is socket.connection.setup.timeout.ms * 2**(failures) * (+/- 20% random jitter)
	 * Up to a (pre-jitter) maximum of reconnect.backoff.max.ms
	 * @param nodeState The node state object to update
	 */
	private void updateConnectionSetupTimeout(NodeConnectionState nodeState) {
		nodeState.failedConnectAttempts++;
		nodeState.connectionSetupTimeoutMs = connectionSetupTimeout.backoff(nodeState.failedConnectAttempts);
	}

	/**
	 * Remove the given node from the tracked connection states. The main difference between this and `disconnected`
	 * is the impact on `connectionDelay`: it will be 0 after this call whereas `reconnectBackoffMs` will be taken
	 * into account after `disconnected` is called.
	 * @param id the connection to remove
	 */
	public void remove(String id) {
		nodeState.remove(id);
=======
     * value configured via reconnect.backoff.ms
     *
     * @param nodeState The node state object to update
     */
    private void resetReconnectBackoff(NodeConnectionState nodeState) {
        nodeState.failedAttempts = 0;
        nodeState.reconnectBackoffMs = reconnectBackoff.backoff(0);
    }

    /**
     * Resets the failure count for a node and sets the connection setup timeout to the base
     * value configured via socket.connection.setup.timeout.ms
     *
     * @param nodeState The node state object to update
     */
    private void resetConnectionSetupTimeout(NodeConnectionState nodeState) {
        nodeState.failedConnectAttempts = 0;
        nodeState.connectionSetupTimeoutMs = connectionSetupTimeout.backoff(0);
    }

    /**
     * Increment the failure counter, update the node reconnect backoff exponentially,
     * and record the current timestamp.
     * The delay is reconnect.backoff.ms * 2**(failures - 1) * (+/- 20% random jitter)
     * Up to a (pre-jitter) maximum of reconnect.backoff.max.ms
     *
     * @param nodeState The node state object to update
     */
    private void updateReconnectBackoff(NodeConnectionState nodeState) {
        nodeState.reconnectBackoffMs = reconnectBackoff.backoff(nodeState.failedAttempts);
        nodeState.failedAttempts++;
    }

    /**
     * Increment the failure counter and update the node connection setup timeout exponentially.
     * The delay is socket.connection.setup.timeout.ms * 2**(failures) * (+/- 20% random jitter)
     * Up to a (pre-jitter) maximum of reconnect.backoff.max.ms
     *
     * @param nodeState The node state object to update
     */
    private void updateConnectionSetupTimeout(NodeConnectionState nodeState) {
        nodeState.failedConnectAttempts++;
        nodeState.connectionSetupTimeoutMs = connectionSetupTimeout.backoff(nodeState.failedConnectAttempts);
    }

    /**
     * Remove the given node from the tracked connection states. The main difference between this and `disconnected`
     * is the impact on `connectionDelay`: it will be 0 after this call whereas `reconnectBackoffMs` will be taken
     * into account after `disconnected` is called.
     *
     * @param id the connection to remove
     */
    public void remove(String id) {
        nodeState.remove(id);
        connectingNodes.remove(id);
>>>>>>> 15418db6
    }

    /**
     * Get the state of a given connection.
     * @param id the id of the connection
     * @return the state of our connection
     */
    public ConnectionState connectionState(String id) {
        return nodeState(id).state;
    }

    /**
     * Get the state of a given node.
	 * @param id the connection to fetch the state for
	 */
	private NodeConnectionState nodeState(String id) {
		NodeConnectionState state = this.nodeState.get(id);
		if (state == null)
			throw new IllegalStateException("No entry found for connection " + id);
		return state;
	}

	/**
	 * Get the id set of nodes which are in CONNECTING state
	 */
	// package private for testing only
	Set<String> connectingNodes() {
		return this.connectingNodes;
	}

	/**
	 * Get the timestamp of the latest connection attempt of a given node
	 * @param id the connection to fetch the state for
	 */
	public long lastConnectAttemptMs(String id) {
		NodeConnectionState nodeState = this.nodeState.get(id);
		return nodeState == null ? 0 : nodeState.lastConnectAttemptMs;
	}

	/**
	 * Get the current socket connection setup timeout of the given node.
	 * The base value is defined via socket.connection.setup.timeout.
	 * @param id the connection to fetch the state for
	 */
	public long connectionSetupTimeoutMs(String id) {
		NodeConnectionState nodeState = this.nodeState(id);
		return nodeState.connectionSetupTimeoutMs;
	}

	/**
	 * Test if the connection to the given node has reached its timeout
	 * @param id  the connection to fetch the state for
	 * @param now the current time in ms
	 */
	public boolean isConnectionSetupTimeout(String id, long now) {
		NodeConnectionState nodeState = this.nodeState(id);
		if (nodeState.state != ConnectionState.CONNECTING)
			throw new IllegalStateException("Node " + id + " is not in connecting state");
		return now - lastConnectAttemptMs(id) > connectionSetupTimeoutMs(id);
	}

	/**
	 * Return the List of nodes whose connection setup has timed out.
	 * @param now the current time in ms
	 */
	public List<String> nodesWithConnectionSetupTimeout(long now) {
		return connectingNodes.stream()
				.filter(id -> isConnectionSetupTimeout(id, now))
				.collect(Collectors.toList());
	}

	/**
	 * The state of our connection to a node.
	 */
	private static class NodeConnectionState {

		ConnectionState state;
		AuthenticationException authenticationException;
		long lastConnectAttemptMs;
		long failedAttempts;
		long failedConnectAttempts;
		long reconnectBackoffMs;
		long connectionSetupTimeoutMs;
		// Connection is being throttled if current time < throttleUntilTimeMs.
		long throttleUntilTimeMs;
		private List<InetAddress> addresses;
		private int addressIndex;
		private final String host;
		private final HostResolver hostResolver;

		private NodeConnectionState(ConnectionState state, long lastConnectAttempt, long reconnectBackoffMs,
									long connectionSetupTimeoutMs, String host, HostResolver hostResolver) {
			this.state = state;
			this.addresses = Collections.emptyList();
			this.addressIndex = -1;
			this.authenticationException = null;
			this.lastConnectAttemptMs = lastConnectAttempt;
			this.failedAttempts = 0;
			this.reconnectBackoffMs = reconnectBackoffMs;
			this.connectionSetupTimeoutMs = connectionSetupTimeoutMs;
			this.throttleUntilTimeMs = 0;
			this.host = host;
			this.hostResolver = hostResolver;
		}

		public String host() {
			return host;
		}

		/**
		 * Fetches the current selected IP address for this node, resolving {@link #host()} if necessary.
		 * @return the selected address
		 * @throws UnknownHostException if resolving {@link #host()} fails
		 */
		private InetAddress currentAddress() throws UnknownHostException {
			if (addresses.isEmpty()) {
				// (Re-)initialize list
				addresses = ClientUtils.resolve(host, hostResolver);
				addressIndex = 0;
			}

			return addresses.get(addressIndex);
		}

		/**
		 * Jumps to the next available resolved address for this node. If no other addresses are available, marks the
		 * list to be refreshed on the next {@link #currentAddress()} call.
		 */
		private void moveToNextAddress() {
			if (addresses.isEmpty())
				return; // Avoid div0. List will initialize on next currentAddress() call

			addressIndex = (addressIndex + 1) % addresses.size();
			if (addressIndex == 0)
				addresses = Collections.emptyList(); // Exhausted list. Re-resolve on next currentAddress() call
		}

		/**
		 * Clears the resolved addresses in order to trigger re-resolving on the next {@link #currentAddress()} call.
		 */
		private void clearAddresses() {
			addresses = Collections.emptyList();
		}

		public String toString() {
			return "NodeState(" + state + ", " + lastConnectAttemptMs + ", " + failedAttempts + ", " + throttleUntilTimeMs + ")";
		}
	}
}<|MERGE_RESOLUTION|>--- conflicted
+++ resolved
@@ -23,47 +23,32 @@
 
 import java.net.InetAddress;
 import java.net.UnknownHostException;
-import java.util.Collections;
-import java.util.HashMap;
-import java.util.HashSet;
-import java.util.List;
-import java.util.Map;
-import java.util.Set;
+import java.util.*;
 import java.util.stream.Collectors;
 
 /**
  * The state of our connection to each node in the cluster.
  */
 final class ClusterConnectionStates {
-	final static int RECONNECT_BACKOFF_EXP_BASE = 2;
-	final static double RECONNECT_BACKOFF_JITTER = 0.2;
-	final static int CONNECTION_SETUP_TIMEOUT_EXP_BASE = 2;
-	final static double CONNECTION_SETUP_TIMEOUT_JITTER = 0.2;
-	private final Map<String, NodeConnectionState> nodeState;
-	private final Logger log;
-	private final HostResolver hostResolver;
-	private Set<String> connectingNodes;
-	private ExponentialBackoff reconnectBackoff;
-	private ExponentialBackoff connectionSetupTimeout;
-
-	public ClusterConnectionStates(long reconnectBackoffMs, long reconnectBackoffMaxMs,
-								   long connectionSetupTimeoutMs, long connectionSetupTimeoutMaxMs,
-								   LogContext logContext, HostResolver hostResolver) {
-		this.log = logContext.logger(ClusterConnectionStates.class);
-		this.reconnectBackoff = new ExponentialBackoff(
-				reconnectBackoffMs,
-				RECONNECT_BACKOFF_EXP_BASE,
-				reconnectBackoffMaxMs,
-				RECONNECT_BACKOFF_JITTER);
-		this.connectionSetupTimeout = new ExponentialBackoff(
-				connectionSetupTimeoutMs,
-				CONNECTION_SETUP_TIMEOUT_EXP_BASE,
-				connectionSetupTimeoutMaxMs,
-				CONNECTION_SETUP_TIMEOUT_JITTER);
-		this.nodeState = new HashMap<>();
-		this.connectingNodes = new HashSet<>();
-		this.hostResolver = hostResolver;
-	}
+    final static int RECONNECT_BACKOFF_EXP_BASE = 2;
+    final static double RECONNECT_BACKOFF_JITTER = 0.2;
+    final static int CONNECTION_SETUP_TIMEOUT_EXP_BASE = 2;
+    final static double CONNECTION_SETUP_TIMEOUT_JITTER = 0.2;
+    private final Map<String, NodeConnectionState> nodeState;
+    private final Logger log;
+    private final HostResolver hostResolver;
+    private Set<String> connectingNodes;
+    private ExponentialBackoff reconnectBackoff;
+    private ExponentialBackoff connectionSetupTimeout;
+
+    public ClusterConnectionStates(long reconnectBackoffMs, long reconnectBackoffMaxMs, long connectionSetupTimeoutMs, long connectionSetupTimeoutMaxMs, LogContext logContext, HostResolver hostResolver) {
+        this.log = logContext.logger(ClusterConnectionStates.class);
+        this.reconnectBackoff = new ExponentialBackoff(reconnectBackoffMs, RECONNECT_BACKOFF_EXP_BASE, reconnectBackoffMaxMs, RECONNECT_BACKOFF_JITTER);
+        this.connectionSetupTimeout = new ExponentialBackoff(connectionSetupTimeoutMs, CONNECTION_SETUP_TIMEOUT_EXP_BASE, connectionSetupTimeoutMaxMs, CONNECTION_SETUP_TIMEOUT_JITTER);
+        this.nodeState = new HashMap<>();
+        this.connectingNodes = new HashSet<>();
+        this.hostResolver = hostResolver;
+    }
 
     /**
      * Return true iff we can currently initiate a new connection. This will be the case if we are not
@@ -102,7 +87,8 @@
      */
     public long connectionDelay(String id, long now) {
         NodeConnectionState state = nodeState.get(id);
-        if (state == null) return 0;
+        if (state == null)
+            return 0;
 
         if (state.state == ConnectionState.CONNECTING) {
             return connectionSetupTimeoutMs(id);
@@ -137,32 +123,31 @@
     }
 
     /**
-	 * Enter the connecting state for the given connection, moving to a new resolved address if necessary.
-	 * @param id the id of the connection
-	 * @param now the current time in ms
-	 * @param host the host of the connection, to be resolved internally if needed
-	 */
-	public void connecting(String id, long now, String host) {
-		NodeConnectionState connectionState = nodeState.get(id);
-		if (connectionState != null && connectionState.host().equals(host)) {
-			connectionState.lastConnectAttemptMs = now;
-			connectionState.state = ConnectionState.CONNECTING;
-			// Move to next resolved address, or if addresses are exhausted, mark node to be re-resolved
-			connectionState.moveToNextAddress();
-			connectingNodes.add(id);
-			return;
-		} else if (connectionState != null) {
-			log.info("Hostname for node {} changed from {} to {}.", id, connectionState.host(), host);
-		}
-
-		// Create a new NodeConnectionState if nodeState does not already contain one
-		// for the specified id or if the hostname associated with the node id changed.
-		nodeState.put(id, new NodeConnectionState(ConnectionState.CONNECTING, now,
-				reconnectBackoff.backoff(0), connectionSetupTimeout.backoff(0), host, hostResolver));
-		connectingNodes.add(id);
-	}
-
-	/**
+     * Enter the connecting state for the given connection, moving to a new resolved address if necessary.
+     * @param id the id of the connection
+     * @param now the current time in ms
+     * @param host the host of the connection, to be resolved internally if needed
+     */
+    public void connecting(String id, long now, String host) {
+        NodeConnectionState connectionState = nodeState.get(id);
+        if (connectionState != null && connectionState.host().equals(host)) {
+            connectionState.lastConnectAttemptMs = now;
+            connectionState.state = ConnectionState.CONNECTING;
+            // Move to next resolved address, or if addresses are exhausted, mark node to be re-resolved
+            connectionState.moveToNextAddress();
+            connectingNodes.add(id);
+            return;
+        } else if (connectionState != null) {
+            log.info("Hostname for node {} changed from {} to {}.", id, connectionState.host(), host);
+        }
+
+        // Create a new NodeConnectionState if nodeState does not already contain one
+        // for the specified id or if the hostname associated with the node id changed.
+        nodeState.put(id, new NodeConnectionState(ConnectionState.CONNECTING, now, reconnectBackoff.backoff(0), connectionSetupTimeout.backoff(0), host, hostResolver));
+        connectingNodes.add(id);
+    }
+
+    /**
      * Returns a resolved address for the given connection, resolving it if necessary.
      * @param id the id of the connection
      * @throws UnknownHostException if the address was not resolvable
@@ -177,24 +162,24 @@
      * @param now the current time in ms
      */
     public void disconnected(String id, long now) {
-		NodeConnectionState nodeState = nodeState(id);
-		nodeState.lastConnectAttemptMs = now;
-		updateReconnectBackoff(nodeState);
-		if (nodeState.state == ConnectionState.CONNECTING) {
-			updateConnectionSetupTimeout(nodeState);
-			connectingNodes.remove(id);
-		} else {
-			resetConnectionSetupTimeout(nodeState);
-			if (nodeState.state.isConnected()) {
-				// If a connection had previously been established, clear the addresses to trigger a new DNS resolution
-				// because the node IPs may have changed
-				nodeState.clearAddresses();
-			}
-		}
-		nodeState.state = ConnectionState.DISCONNECTED;
-	}
-
-	/**
+        NodeConnectionState nodeState = nodeState(id);
+        nodeState.lastConnectAttemptMs = now;
+        updateReconnectBackoff(nodeState);
+        if (nodeState.state == ConnectionState.CONNECTING) {
+            updateConnectionSetupTimeout(nodeState);
+            connectingNodes.remove(id);
+        } else {
+            resetConnectionSetupTimeout(nodeState);
+            if (nodeState.state.isConnected()) {
+                // If a connection had previously been established, clear the addresses to trigger a new DNS resolution
+                // because the node IPs may have changed
+                nodeState.clearAddresses();
+            }
+        }
+        nodeState.state = ConnectionState.DISCONNECTED;
+    }
+
+    /**
      * Indicate that the connection is throttled until the specified deadline.
      * @param id the connection to be throttled
      * @param throttleUntilTimeMs the throttle deadline in milliseconds
@@ -242,19 +227,6 @@
      * @param id the connection identifier
      */
     public void checkingApiVersions(String id) {
-<<<<<<< HEAD
-		NodeConnectionState nodeState = nodeState(id);
-		nodeState.state = ConnectionState.CHECKING_API_VERSIONS;
-		resetReconnectBackoff(nodeState);
-		resetConnectionSetupTimeout(nodeState);
-		connectingNodes.remove(id);
-	}
-
-	/**
-	 * Enter the ready state for the given node.
-	 * @param id the connection identifier
-	 */
-=======
         NodeConnectionState nodeState = nodeState(id);
         nodeState.state = ConnectionState.CHECKING_API_VERSIONS;
         resetConnectionSetupTimeout(nodeState);
@@ -265,17 +237,16 @@
      * Enter the ready state for the given node.
      * @param id the connection identifier
      */
->>>>>>> 15418db6
     public void ready(String id) {
-		NodeConnectionState nodeState = nodeState(id);
-		nodeState.state = ConnectionState.READY;
-		nodeState.authenticationException = null;
-		resetReconnectBackoff(nodeState);
-		resetConnectionSetupTimeout(nodeState);
-		connectingNodes.remove(id);
-	}
-
-	/**
+        NodeConnectionState nodeState = nodeState(id);
+        nodeState.state = ConnectionState.READY;
+        nodeState.authenticationException = null;
+        resetReconnectBackoff(nodeState);
+        resetConnectionSetupTimeout(nodeState);
+        connectingNodes.remove(id);
+    }
+
+    /**
      * Enter the authentication failed state for the given node.
      * @param id the connection identifier
      * @param now the current time in ms
@@ -347,58 +318,6 @@
 
     /**
      * Resets the failure count for a node and sets the reconnect backoff to the base
-<<<<<<< HEAD
-	 * value configured via reconnect.backoff.ms
-	 *
-	 * @param nodeState The node state object to update
-	 */
-	private void resetReconnectBackoff(NodeConnectionState nodeState) {
-		nodeState.failedAttempts = 0;
-		nodeState.reconnectBackoffMs = reconnectBackoff.backoff(0);
-	}
-
-	/**
-	 * Resets the failure count for a node and sets the connection setup timeout to the base
-	 * value configured via socket.connection.setup.timeout.ms
-	 * @param nodeState The node state object to update
-	 */
-	private void resetConnectionSetupTimeout(NodeConnectionState nodeState) {
-		nodeState.failedConnectAttempts = 0;
-		nodeState.connectionSetupTimeoutMs = connectionSetupTimeout.backoff(0);
-	}
-
-	/**
-	 * Increment the failure counter, update the node reconnect backoff exponentially,
-	 * and record the current timestamp.
-	 * The delay is reconnect.backoff.ms * 2**(failures - 1) * (+/- 20% random jitter)
-	 * Up to a (pre-jitter) maximum of reconnect.backoff.max.ms
-	 * @param nodeState The node state object to update
-	 */
-	private void updateReconnectBackoff(NodeConnectionState nodeState) {
-		nodeState.reconnectBackoffMs = reconnectBackoff.backoff(nodeState.failedAttempts);
-		nodeState.failedAttempts++;
-	}
-
-	/**
-	 * Increment the failure counter and update the node connection setup timeout exponentially.
-	 * The delay is socket.connection.setup.timeout.ms * 2**(failures) * (+/- 20% random jitter)
-	 * Up to a (pre-jitter) maximum of reconnect.backoff.max.ms
-	 * @param nodeState The node state object to update
-	 */
-	private void updateConnectionSetupTimeout(NodeConnectionState nodeState) {
-		nodeState.failedConnectAttempts++;
-		nodeState.connectionSetupTimeoutMs = connectionSetupTimeout.backoff(nodeState.failedConnectAttempts);
-	}
-
-	/**
-	 * Remove the given node from the tracked connection states. The main difference between this and `disconnected`
-	 * is the impact on `connectionDelay`: it will be 0 after this call whereas `reconnectBackoffMs` will be taken
-	 * into account after `disconnected` is called.
-	 * @param id the connection to remove
-	 */
-	public void remove(String id) {
-		nodeState.remove(id);
-=======
      * value configured via reconnect.backoff.ms
      *
      * @param nodeState The node state object to update
@@ -411,7 +330,6 @@
     /**
      * Resets the failure count for a node and sets the connection setup timeout to the base
      * value configured via socket.connection.setup.timeout.ms
-     *
      * @param nodeState The node state object to update
      */
     private void resetConnectionSetupTimeout(NodeConnectionState nodeState) {
@@ -424,7 +342,6 @@
      * and record the current timestamp.
      * The delay is reconnect.backoff.ms * 2**(failures - 1) * (+/- 20% random jitter)
      * Up to a (pre-jitter) maximum of reconnect.backoff.max.ms
-     *
      * @param nodeState The node state object to update
      */
     private void updateReconnectBackoff(NodeConnectionState nodeState) {
@@ -436,7 +353,6 @@
      * Increment the failure counter and update the node connection setup timeout exponentially.
      * The delay is socket.connection.setup.timeout.ms * 2**(failures) * (+/- 20% random jitter)
      * Up to a (pre-jitter) maximum of reconnect.backoff.max.ms
-     *
      * @param nodeState The node state object to update
      */
     private void updateConnectionSetupTimeout(NodeConnectionState nodeState) {
@@ -448,13 +364,11 @@
      * Remove the given node from the tracked connection states. The main difference between this and `disconnected`
      * is the impact on `connectionDelay`: it will be 0 after this call whereas `reconnectBackoffMs` will be taken
      * into account after `disconnected` is called.
-     *
      * @param id the connection to remove
      */
     public void remove(String id) {
         nodeState.remove(id);
         connectingNodes.remove(id);
->>>>>>> 15418db6
     }
 
     /**
@@ -468,139 +382,136 @@
 
     /**
      * Get the state of a given node.
-	 * @param id the connection to fetch the state for
-	 */
-	private NodeConnectionState nodeState(String id) {
-		NodeConnectionState state = this.nodeState.get(id);
-		if (state == null)
-			throw new IllegalStateException("No entry found for connection " + id);
-		return state;
-	}
-
-	/**
-	 * Get the id set of nodes which are in CONNECTING state
-	 */
-	// package private for testing only
-	Set<String> connectingNodes() {
-		return this.connectingNodes;
-	}
-
-	/**
-	 * Get the timestamp of the latest connection attempt of a given node
-	 * @param id the connection to fetch the state for
-	 */
-	public long lastConnectAttemptMs(String id) {
-		NodeConnectionState nodeState = this.nodeState.get(id);
-		return nodeState == null ? 0 : nodeState.lastConnectAttemptMs;
-	}
-
-	/**
-	 * Get the current socket connection setup timeout of the given node.
-	 * The base value is defined via socket.connection.setup.timeout.
-	 * @param id the connection to fetch the state for
-	 */
-	public long connectionSetupTimeoutMs(String id) {
-		NodeConnectionState nodeState = this.nodeState(id);
-		return nodeState.connectionSetupTimeoutMs;
-	}
-
-	/**
-	 * Test if the connection to the given node has reached its timeout
-	 * @param id  the connection to fetch the state for
-	 * @param now the current time in ms
-	 */
-	public boolean isConnectionSetupTimeout(String id, long now) {
-		NodeConnectionState nodeState = this.nodeState(id);
-		if (nodeState.state != ConnectionState.CONNECTING)
-			throw new IllegalStateException("Node " + id + " is not in connecting state");
-		return now - lastConnectAttemptMs(id) > connectionSetupTimeoutMs(id);
-	}
-
-	/**
-	 * Return the List of nodes whose connection setup has timed out.
-	 * @param now the current time in ms
-	 */
-	public List<String> nodesWithConnectionSetupTimeout(long now) {
-		return connectingNodes.stream()
-				.filter(id -> isConnectionSetupTimeout(id, now))
-				.collect(Collectors.toList());
-	}
-
-	/**
-	 * The state of our connection to a node.
-	 */
-	private static class NodeConnectionState {
-
-		ConnectionState state;
-		AuthenticationException authenticationException;
-		long lastConnectAttemptMs;
-		long failedAttempts;
-		long failedConnectAttempts;
-		long reconnectBackoffMs;
-		long connectionSetupTimeoutMs;
-		// Connection is being throttled if current time < throttleUntilTimeMs.
-		long throttleUntilTimeMs;
-		private List<InetAddress> addresses;
-		private int addressIndex;
-		private final String host;
-		private final HostResolver hostResolver;
-
-		private NodeConnectionState(ConnectionState state, long lastConnectAttempt, long reconnectBackoffMs,
-									long connectionSetupTimeoutMs, String host, HostResolver hostResolver) {
-			this.state = state;
-			this.addresses = Collections.emptyList();
-			this.addressIndex = -1;
-			this.authenticationException = null;
-			this.lastConnectAttemptMs = lastConnectAttempt;
-			this.failedAttempts = 0;
-			this.reconnectBackoffMs = reconnectBackoffMs;
-			this.connectionSetupTimeoutMs = connectionSetupTimeoutMs;
-			this.throttleUntilTimeMs = 0;
-			this.host = host;
-			this.hostResolver = hostResolver;
-		}
-
-		public String host() {
-			return host;
-		}
-
-		/**
-		 * Fetches the current selected IP address for this node, resolving {@link #host()} if necessary.
-		 * @return the selected address
-		 * @throws UnknownHostException if resolving {@link #host()} fails
-		 */
-		private InetAddress currentAddress() throws UnknownHostException {
-			if (addresses.isEmpty()) {
-				// (Re-)initialize list
-				addresses = ClientUtils.resolve(host, hostResolver);
-				addressIndex = 0;
-			}
-
-			return addresses.get(addressIndex);
-		}
-
-		/**
-		 * Jumps to the next available resolved address for this node. If no other addresses are available, marks the
-		 * list to be refreshed on the next {@link #currentAddress()} call.
-		 */
-		private void moveToNextAddress() {
-			if (addresses.isEmpty())
-				return; // Avoid div0. List will initialize on next currentAddress() call
-
-			addressIndex = (addressIndex + 1) % addresses.size();
-			if (addressIndex == 0)
-				addresses = Collections.emptyList(); // Exhausted list. Re-resolve on next currentAddress() call
-		}
-
-		/**
-		 * Clears the resolved addresses in order to trigger re-resolving on the next {@link #currentAddress()} call.
-		 */
-		private void clearAddresses() {
-			addresses = Collections.emptyList();
-		}
-
-		public String toString() {
-			return "NodeState(" + state + ", " + lastConnectAttemptMs + ", " + failedAttempts + ", " + throttleUntilTimeMs + ")";
-		}
-	}
+     * @param id the connection to fetch the state for
+     */
+    private NodeConnectionState nodeState(String id) {
+        NodeConnectionState state = this.nodeState.get(id);
+        if (state == null)
+            throw new IllegalStateException("No entry found for connection " + id);
+        return state;
+    }
+
+    /**
+     * Get the id set of nodes which are in CONNECTING state
+     */
+    // package private for testing only
+    Set<String> connectingNodes() {
+        return this.connectingNodes;
+    }
+
+    /**
+     * Get the timestamp of the latest connection attempt of a given node
+     * @param id the connection to fetch the state for
+     */
+    public long lastConnectAttemptMs(String id) {
+        NodeConnectionState nodeState = this.nodeState.get(id);
+        return nodeState == null ? 0 : nodeState.lastConnectAttemptMs;
+    }
+
+    /**
+     * Get the current socket connection setup timeout of the given node.
+     * The base value is defined via socket.connection.setup.timeout.
+     * @param id the connection to fetch the state for
+     */
+    public long connectionSetupTimeoutMs(String id) {
+        NodeConnectionState nodeState = this.nodeState(id);
+        return nodeState.connectionSetupTimeoutMs;
+    }
+
+    /**
+     * Test if the connection to the given node has reached its timeout
+     * @param id  the connection to fetch the state for
+     * @param now the current time in ms
+     */
+    public boolean isConnectionSetupTimeout(String id, long now) {
+        NodeConnectionState nodeState = this.nodeState(id);
+        if (nodeState.state != ConnectionState.CONNECTING)
+            throw new IllegalStateException("Node " + id + " is not in connecting state");
+        return now - lastConnectAttemptMs(id) > connectionSetupTimeoutMs(id);
+    }
+
+    /**
+     * Return the List of nodes whose connection setup has timed out.
+     * @param now the current time in ms
+     */
+    public List<String> nodesWithConnectionSetupTimeout(long now) {
+        return connectingNodes.stream().filter(id -> isConnectionSetupTimeout(id, now)).collect(Collectors.toList());
+    }
+
+    /**
+     * The state of our connection to a node.
+     */
+    private static class NodeConnectionState {
+
+        ConnectionState state;
+        AuthenticationException authenticationException;
+        long lastConnectAttemptMs;
+        long failedAttempts;
+        long failedConnectAttempts;
+        long reconnectBackoffMs;
+        long connectionSetupTimeoutMs;
+        // Connection is being throttled if current time < throttleUntilTimeMs.
+        long throttleUntilTimeMs;
+        private List<InetAddress> addresses;
+        private int addressIndex;
+        private final String host;
+        private final HostResolver hostResolver;
+
+        private NodeConnectionState(ConnectionState state, long lastConnectAttempt, long reconnectBackoffMs, long connectionSetupTimeoutMs, String host, HostResolver hostResolver) {
+            this.state = state;
+            this.addresses = Collections.emptyList();
+            this.addressIndex = -1;
+            this.authenticationException = null;
+            this.lastConnectAttemptMs = lastConnectAttempt;
+            this.failedAttempts = 0;
+            this.reconnectBackoffMs = reconnectBackoffMs;
+            this.connectionSetupTimeoutMs = connectionSetupTimeoutMs;
+            this.throttleUntilTimeMs = 0;
+            this.host = host;
+            this.hostResolver = hostResolver;
+        }
+
+        public String host() {
+            return host;
+        }
+
+        /**
+         * Fetches the current selected IP address for this node, resolving {@link #host()} if necessary.
+         * @return the selected address
+         * @throws UnknownHostException if resolving {@link #host()} fails
+         */
+        private InetAddress currentAddress() throws UnknownHostException {
+            if (addresses.isEmpty()) {
+                // (Re-)initialize list
+                addresses = ClientUtils.resolve(host, hostResolver);
+                addressIndex = 0;
+            }
+
+            return addresses.get(addressIndex);
+        }
+
+        /**
+         * Jumps to the next available resolved address for this node. If no other addresses are available, marks the
+         * list to be refreshed on the next {@link #currentAddress()} call.
+         */
+        private void moveToNextAddress() {
+            if (addresses.isEmpty())
+                return; // Avoid div0. List will initialize on next currentAddress() call
+
+            addressIndex = (addressIndex + 1) % addresses.size();
+            if (addressIndex == 0)
+                addresses = Collections.emptyList(); // Exhausted list. Re-resolve on next currentAddress() call
+        }
+
+        /**
+         * Clears the resolved addresses in order to trigger re-resolving on the next {@link #currentAddress()} call.
+         */
+        private void clearAddresses() {
+            addresses = Collections.emptyList();
+        }
+
+        public String toString() {
+            return "NodeState(" + state + ", " + lastConnectAttemptMs + ", " + failedAttempts + ", " + throttleUntilTimeMs + ")";
+        }
+    }
 }