--- conflicted
+++ resolved
@@ -45,22 +45,20 @@
     private final AbortTransactionSpec abortSpec;
     private final PartitionLeaderStrategy lookupStrategy;
 
-    public AbortTransactionHandler(AbortTransactionSpec abortSpec, LogContext logContext) {
+    public AbortTransactionHandler(
+        AbortTransactionSpec abortSpec,
+        LogContext logContext
+    ) {
         this.abortSpec = abortSpec;
         this.log = logContext.logger(AbortTransactionHandler.class);
         this.lookupStrategy = new PartitionLeaderStrategy(logContext);
     }
 
-<<<<<<< HEAD
-    public static AdminApiFuture.SimpleAdminApiFuture<TopicPartition, Void> newFuture(Set<TopicPartition> topicPartitions) {
-        return AdminApiFuture.forKeys(topicPartitions);
-=======
     public static PartitionLeaderStrategy.PartitionLeaderFuture<Void> newFuture(
         Set<TopicPartition> topicPartitions,
         Map<TopicPartition, Integer> partitionLeaderCache
     ) {
         return new PartitionLeaderStrategy.PartitionLeaderFuture<>(topicPartitions, partitionLeaderCache);
->>>>>>> 9494bebe
     }
 
     @Override
@@ -74,12 +72,22 @@
     }
 
     @Override
-    public WriteTxnMarkersRequest.Builder buildBatchedRequest(int brokerId, Set<TopicPartition> topicPartitions) {
+    public WriteTxnMarkersRequest.Builder buildBatchedRequest(
+        int brokerId,
+        Set<TopicPartition> topicPartitions
+    ) {
         validateTopicPartitions(topicPartitions);
 
-        WriteTxnMarkersRequestData.WritableTxnMarker marker = new WriteTxnMarkersRequestData.WritableTxnMarker().setCoordinatorEpoch(abortSpec.coordinatorEpoch()).setProducerEpoch(abortSpec.producerEpoch()).setProducerId(abortSpec.producerId()).setTransactionResult(false);
+        WriteTxnMarkersRequestData.WritableTxnMarker marker = new WriteTxnMarkersRequestData.WritableTxnMarker()
+            .setCoordinatorEpoch(abortSpec.coordinatorEpoch())
+            .setProducerEpoch(abortSpec.producerEpoch())
+            .setProducerId(abortSpec.producerId())
+            .setTransactionResult(false);
 
-        marker.topics().add(new WriteTxnMarkersRequestData.WritableTxnMarkerTopic().setName(abortSpec.topicPartition().topic()).setPartitionIndexes(singletonList(abortSpec.topicPartition().partition())));
+        marker.topics().add(new WriteTxnMarkersRequestData.WritableTxnMarkerTopic()
+            .setName(abortSpec.topicPartition().topic())
+            .setPartitionIndexes(singletonList(abortSpec.topicPartition().partition()))
+        );
 
         WriteTxnMarkersRequestData request = new WriteTxnMarkersRequestData();
         request.markers().add(marker);
@@ -88,28 +96,40 @@
     }
 
     @Override
-    public ApiResult<TopicPartition, Void> handleResponse(Node broker, Set<TopicPartition> topicPartitions, AbstractResponse abstractResponse) {
+    public ApiResult<TopicPartition, Void> handleResponse(
+        Node broker,
+        Set<TopicPartition> topicPartitions,
+        AbstractResponse abstractResponse
+    ) {
         validateTopicPartitions(topicPartitions);
 
         WriteTxnMarkersResponse response = (WriteTxnMarkersResponse) abstractResponse;
         List<WriteTxnMarkersResponseData.WritableTxnMarkerResult> markerResponses = response.data().markers();
 
         if (markerResponses.size() != 1 || markerResponses.get(0).producerId() != abortSpec.producerId()) {
-            return ApiResult.failed(abortSpec.topicPartition(), new KafkaException("WriteTxnMarkers response " + "included unexpected marker entries: " + markerResponses + "(expected to find exactly one " + "entry with producerId " + abortSpec.producerId() + ")"));
+            return ApiResult.failed(abortSpec.topicPartition(), new KafkaException("WriteTxnMarkers response " +
+                "included unexpected marker entries: " + markerResponses + "(expected to find exactly one " +
+                "entry with producerId " + abortSpec.producerId() + ")"));
         }
 
         WriteTxnMarkersResponseData.WritableTxnMarkerResult markerResponse = markerResponses.get(0);
         List<WriteTxnMarkersResponseData.WritableTxnMarkerTopicResult> topicResponses = markerResponse.topics();
 
         if (topicResponses.size() != 1 || !topicResponses.get(0).name().equals(abortSpec.topicPartition().topic())) {
-            return ApiResult.failed(abortSpec.topicPartition(), new KafkaException("WriteTxnMarkers response " + "included unexpected topic entries: " + markerResponses + "(expected to find exactly one " + "entry with topic partition " + abortSpec.topicPartition() + ")"));
+            return ApiResult.failed(abortSpec.topicPartition(), new KafkaException("WriteTxnMarkers response " +
+                "included unexpected topic entries: " + markerResponses + "(expected to find exactly one " +
+                "entry with topic partition " + abortSpec.topicPartition() + ")"));
         }
 
         WriteTxnMarkersResponseData.WritableTxnMarkerTopicResult topicResponse = topicResponses.get(0);
-        List<WriteTxnMarkersResponseData.WritableTxnMarkerPartitionResult> partitionResponses = topicResponse.partitions();
+        List<WriteTxnMarkersResponseData.WritableTxnMarkerPartitionResult> partitionResponses =
+            topicResponse.partitions();
 
         if (partitionResponses.size() != 1 || partitionResponses.get(0).partitionIndex() != abortSpec.topicPartition().partition()) {
-            return ApiResult.failed(abortSpec.topicPartition(), new KafkaException("WriteTxnMarkers response " + "included unexpected partition entries for topic " + abortSpec.topicPartition().topic() + ": " + markerResponses + "(expected to find exactly one entry with partition " + abortSpec.topicPartition().partition() + ")"));
+            return ApiResult.failed(abortSpec.topicPartition(), new KafkaException("WriteTxnMarkers response " +
+                "included unexpected partition entries for topic " + abortSpec.topicPartition().topic() +
+                ": " + markerResponses + "(expected to find exactly one entry with partition " +
+                abortSpec.topicPartition().partition() + ")"));
         }
 
         WriteTxnMarkersResponseData.WritableTxnMarkerPartitionResult partitionResponse = partitionResponses.get(0);
@@ -126,32 +146,44 @@
         switch (error) {
             case CLUSTER_AUTHORIZATION_FAILED:
                 log.error("WriteTxnMarkers request for abort spec {} failed cluster authorization", abortSpec);
-                return ApiResult.failed(abortSpec.topicPartition(), new ClusterAuthorizationException("WriteTxnMarkers request with " + abortSpec + " failed due to cluster " + "authorization error"));
+                return ApiResult.failed(abortSpec.topicPartition(), new ClusterAuthorizationException(
+                    "WriteTxnMarkers request with " + abortSpec + " failed due to cluster " +
+                        "authorization error"));
 
             case INVALID_PRODUCER_EPOCH:
-                log.error("WriteTxnMarkers request for abort spec {} failed due to an invalid producer epoch", abortSpec);
-                return ApiResult.failed(abortSpec.topicPartition(), new InvalidProducerEpochException("WriteTxnMarkers request with " + abortSpec + " failed due an invalid producer epoch"));
+                log.error("WriteTxnMarkers request for abort spec {} failed due to an invalid producer epoch",
+                    abortSpec);
+                return ApiResult.failed(abortSpec.topicPartition(), new InvalidProducerEpochException(
+                    "WriteTxnMarkers request with " + abortSpec + " failed due an invalid producer epoch"));
 
             case TRANSACTION_COORDINATOR_FENCED:
-                log.error("WriteTxnMarkers request for abort spec {} failed because the coordinator epoch is fenced", abortSpec);
-                return ApiResult.failed(abortSpec.topicPartition(), new TransactionCoordinatorFencedException("WriteTxnMarkers request with " + abortSpec + " failed since the provided " + "coordinator epoch " + abortSpec.coordinatorEpoch() + " has been fenced " + "by the active coordinator"));
+                log.error("WriteTxnMarkers request for abort spec {} failed because the coordinator epoch is fenced",
+                    abortSpec);
+                return ApiResult.failed(abortSpec.topicPartition(), new TransactionCoordinatorFencedException(
+                    "WriteTxnMarkers request with " + abortSpec + " failed since the provided " +
+                        "coordinator epoch " + abortSpec.coordinatorEpoch() + " has been fenced " +
+                        "by the active coordinator"));
 
             case NOT_LEADER_OR_FOLLOWER:
             case REPLICA_NOT_AVAILABLE:
             case BROKER_NOT_AVAILABLE:
             case UNKNOWN_TOPIC_OR_PARTITION:
-                log.debug("WriteTxnMarkers request for abort spec {} failed due to {}. Will retry after attempting to " + "find the leader again", abortSpec, error);
+                log.debug("WriteTxnMarkers request for abort spec {} failed due to {}. Will retry after attempting to " +
+                        "find the leader again", abortSpec, error);
                 return ApiResult.unmapped(singletonList(abortSpec.topicPartition()));
 
             default:
-                log.error("WriteTxnMarkers request for abort spec {} failed due to an unexpected error {}", abortSpec, error);
-                return ApiResult.failed(abortSpec.topicPartition(), error.exception("WriteTxnMarkers request with " + abortSpec + " failed due to unexpected error: " + error.message()));
+                log.error("WriteTxnMarkers request for abort spec {} failed due to an unexpected error {}",
+                    abortSpec, error);
+                return ApiResult.failed(abortSpec.topicPartition(), error.exception(
+                    "WriteTxnMarkers request with " + abortSpec + " failed due to unexpected error: " + error.message()));
         }
     }
 
     private void validateTopicPartitions(Set<TopicPartition> topicPartitions) {
         if (!topicPartitions.equals(singleton(abortSpec.topicPartition()))) {
-            throw new IllegalArgumentException("Received unexpected topic partitions " + topicPartitions + " (expected only " + singleton(abortSpec.topicPartition()) + ")");
+            throw new IllegalArgumentException("Received unexpected topic partitions " + topicPartitions +
+                " (expected only " + singleton(abortSpec.topicPartition()) + ")");
         }
     }
 
