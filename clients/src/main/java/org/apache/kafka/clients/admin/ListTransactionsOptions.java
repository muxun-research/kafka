/*
 * Licensed to the Apache Software Foundation (ASF) under one or more
 * contributor license agreements. See the NOTICE file distributed with
 * this work for additional information regarding copyright ownership.
 * The ASF licenses this file to You under the Apache License, Version 2.0
 * (the "License"); you may not use this file except in compliance with
 * the License. You may obtain a copy of the License at
 *
 *    http://www.apache.org/licenses/LICENSE-2.0
 *
 * Unless required by applicable law or agreed to in writing, software
 * distributed under the License is distributed on an "AS IS" BASIS,
 * WITHOUT WARRANTIES OR CONDITIONS OF ANY KIND, either express or implied.
 * See the License for the specific language governing permissions and
 * limitations under the License.
 */

package org.apache.kafka.clients.admin;

import org.apache.kafka.common.annotation.InterfaceStability;

import java.util.*;

/**
 * Options for {@link Admin#listTransactions()}.
 * <p>
 * The API of this class is evolving, see {@link Admin} for details.
 */
@InterfaceStability.Evolving
public class ListTransactionsOptions extends AbstractOptions<ListTransactionsOptions> {
    private Set<TransactionState> filteredStates = Collections.emptySet();
    private Set<Long> filteredProducerIds = Collections.emptySet();

    private long filteredDuration = -1L;
    /**
     * Filter only the transactions that are in a specific set of states. If no filter
     * is specified or if the passed set of states is empty, then transactions in all
     * states will be returned.
     * @param states the set of states to filter by
     * @return this object
     */
    public ListTransactionsOptions filterStates(Collection<TransactionState> states) {
        this.filteredStates = new HashSet<>(states);
        return this;
    }

    /**
     * Filter only the transactions from producers in a specific set of producerIds.
     * If no filter is specified or if the passed collection of producerIds is empty,
     * then the transactions of all producerIds will be returned.
     * @param producerIdFilters the set of producerIds to filter by
     * @return this object
     */
    public ListTransactionsOptions filterProducerIds(Collection<Long> producerIdFilters) {
        this.filteredProducerIds = new HashSet<>(producerIdFilters);
        return this;
    }

    /**
     * Filter only the transactions that are running longer than the specified duration.
     * If no filter is specified or if the passed duration ms is less than 0,
     * then the all transactions will be returned.
     *
     * @param durationMs the duration in milliseconds to filter by
     * @return this object
     */
    public ListTransactionsOptions filterOnDuration(long durationMs) {
        this.filteredDuration = durationMs;
        return this;
    }

    /**
     * Returns the set of states to be filtered or empty if no states have been specified.
<<<<<<< HEAD
     * @return the current set of filtered states (empty means that no states are filtered and all
     * all transactions will be returned)
=======
     *
     * @return the current set of filtered states (empty means that no states are filtered and
     *         all transactions will be returned)
>>>>>>> 9494bebe
     */
    public Set<TransactionState> filteredStates() {
        return filteredStates;
    }

    /**
     * Returns the set of producerIds that are being filtered or empty if none have been specified.
     * @return the current set of filtered states (empty means that no producerIds are filtered and
     * all transactions will be returned)
     */
    public Set<Long> filteredProducerIds() {
        return filteredProducerIds;
    }

    /**
     * Returns the duration ms value being filtered.
     *
     * @return the current duration filter value in ms (negative value means transactions are not filtered by duration)
     */
    public long filteredDuration() {
        return filteredDuration;
    }

    @Override
    public String toString() {
<<<<<<< HEAD
        return "ListTransactionsOptions(" + "filteredStates=" + filteredStates + ", filteredProducerIds=" + filteredProducerIds + ", timeoutMs=" + timeoutMs + ')';
=======
        return "ListTransactionsOptions(" +
            "filteredStates=" + filteredStates +
            ", filteredProducerIds=" + filteredProducerIds +
            ", filteredDuration=" + filteredDuration +
            ", timeoutMs=" + timeoutMs +
            ')';
>>>>>>> 9494bebe
    }

    @Override
    public boolean equals(Object o) {
        if (this == o)
            return true;
        if (o == null || getClass() != o.getClass())
            return false;
        ListTransactionsOptions that = (ListTransactionsOptions) o;
<<<<<<< HEAD
        return Objects.equals(filteredStates, that.filteredStates) && Objects.equals(filteredProducerIds, that.filteredProducerIds);
=======
        return Objects.equals(filteredStates, that.filteredStates) &&
            Objects.equals(filteredProducerIds, that.filteredProducerIds) &&
            Objects.equals(filteredDuration, that.filteredDuration);
>>>>>>> 9494bebe
    }

    @Override
    public int hashCode() {
        return Objects.hash(filteredStates, filteredProducerIds, filteredDuration);
    }
}<|MERGE_RESOLUTION|>--- conflicted
+++ resolved
@@ -19,11 +19,15 @@
 
 import org.apache.kafka.common.annotation.InterfaceStability;
 
-import java.util.*;
+import java.util.Collection;
+import java.util.Collections;
+import java.util.HashSet;
+import java.util.Objects;
+import java.util.Set;
 
 /**
  * Options for {@link Admin#listTransactions()}.
- * <p>
+ *
  * The API of this class is evolving, see {@link Admin} for details.
  */
 @InterfaceStability.Evolving
@@ -36,6 +40,7 @@
      * Filter only the transactions that are in a specific set of states. If no filter
      * is specified or if the passed set of states is empty, then transactions in all
      * states will be returned.
+     *
      * @param states the set of states to filter by
      * @return this object
      */
@@ -48,6 +53,7 @@
      * Filter only the transactions from producers in a specific set of producerIds.
      * If no filter is specified or if the passed collection of producerIds is empty,
      * then the transactions of all producerIds will be returned.
+     *
      * @param producerIdFilters the set of producerIds to filter by
      * @return this object
      */
@@ -71,14 +77,9 @@
 
     /**
      * Returns the set of states to be filtered or empty if no states have been specified.
-<<<<<<< HEAD
-     * @return the current set of filtered states (empty means that no states are filtered and all
-     * all transactions will be returned)
-=======
      *
      * @return the current set of filtered states (empty means that no states are filtered and
      *         all transactions will be returned)
->>>>>>> 9494bebe
      */
     public Set<TransactionState> filteredStates() {
         return filteredStates;
@@ -86,8 +87,9 @@
 
     /**
      * Returns the set of producerIds that are being filtered or empty if none have been specified.
+     *
      * @return the current set of filtered states (empty means that no producerIds are filtered and
-     * all transactions will be returned)
+     *         all transactions will be returned)
      */
     public Set<Long> filteredProducerIds() {
         return filteredProducerIds;
@@ -104,32 +106,22 @@
 
     @Override
     public String toString() {
-<<<<<<< HEAD
-        return "ListTransactionsOptions(" + "filteredStates=" + filteredStates + ", filteredProducerIds=" + filteredProducerIds + ", timeoutMs=" + timeoutMs + ')';
-=======
         return "ListTransactionsOptions(" +
             "filteredStates=" + filteredStates +
             ", filteredProducerIds=" + filteredProducerIds +
             ", filteredDuration=" + filteredDuration +
             ", timeoutMs=" + timeoutMs +
             ')';
->>>>>>> 9494bebe
     }
 
     @Override
     public boolean equals(Object o) {
-        if (this == o)
-            return true;
-        if (o == null || getClass() != o.getClass())
-            return false;
+        if (this == o) return true;
+        if (o == null || getClass() != o.getClass()) return false;
         ListTransactionsOptions that = (ListTransactionsOptions) o;
-<<<<<<< HEAD
-        return Objects.equals(filteredStates, that.filteredStates) && Objects.equals(filteredProducerIds, that.filteredProducerIds);
-=======
         return Objects.equals(filteredStates, that.filteredStates) &&
             Objects.equals(filteredProducerIds, that.filteredProducerIds) &&
             Objects.equals(filteredDuration, that.filteredDuration);
->>>>>>> 9494bebe
     }
 
     @Override
