--- conflicted
+++ resolved
@@ -21,45 +21,6 @@
 import java.util.Objects;
 
 public class CoordinatorKey {
-<<<<<<< HEAD
-	public final String idValue;
-	public final FindCoordinatorRequest.CoordinatorType type;
-
-	private CoordinatorKey(String idValue, FindCoordinatorRequest.CoordinatorType type) {
-		this.idValue = idValue;
-		this.type = type;
-	}
-
-	@Override
-	public boolean equals(Object o) {
-		if (this == o) return true;
-		if (o == null || getClass() != o.getClass()) return false;
-		CoordinatorKey that = (CoordinatorKey) o;
-		return Objects.equals(idValue, that.idValue) &&
-				type == that.type;
-	}
-
-	@Override
-	public int hashCode() {
-		return Objects.hash(idValue, type);
-	}
-
-	@Override
-	public String toString() {
-		return "CoordinatorKey(" +
-				"idValue='" + idValue + '\'' +
-				", type=" + type +
-				')';
-	}
-
-	public static CoordinatorKey byGroupId(String groupId) {
-		return new CoordinatorKey(groupId, FindCoordinatorRequest.CoordinatorType.GROUP);
-	}
-
-	public static CoordinatorKey byTransactionalId(String transactionalId) {
-		return new CoordinatorKey(transactionalId, FindCoordinatorRequest.CoordinatorType.TRANSACTION);
-	}
-=======
     public final String idValue;
     public final FindCoordinatorRequest.CoordinatorType type;
 
@@ -70,11 +31,12 @@
 
     @Override
     public boolean equals(Object o) {
-        if (this == o) return true;
-        if (o == null || getClass() != o.getClass()) return false;
+        if (this == o)
+            return true;
+        if (o == null || getClass() != o.getClass())
+            return false;
         CoordinatorKey that = (CoordinatorKey) o;
-        return Objects.equals(idValue, that.idValue) &&
-            type == that.type;
+        return Objects.equals(idValue, that.idValue) && type == that.type;
     }
 
     @Override
@@ -84,10 +46,7 @@
 
     @Override
     public String toString() {
-        return "CoordinatorKey(" +
-            "idValue='" + idValue + '\'' +
-            ", type=" + type +
-            ')';
+        return "CoordinatorKey(" + "idValue='" + idValue + '\'' + ", type=" + type + ')';
     }
 
     public static CoordinatorKey byGroupId(String groupId) {
@@ -97,6 +56,5 @@
     public static CoordinatorKey byTransactionalId(String transactionalId) {
         return new CoordinatorKey(FindCoordinatorRequest.CoordinatorType.TRANSACTION, transactionalId);
     }
->>>>>>> 15418db6
 
 }