--- conflicted
+++ resolved
@@ -24,217 +24,13 @@
 import org.apache.kafka.common.requests.ApiVersionsResponse;
 import org.apache.kafka.common.utils.Utils;
 
-import java.util.ArrayList;
-import java.util.Collection;
-import java.util.Collections;
-import java.util.EnumMap;
-import java.util.HashMap;
-import java.util.LinkedList;
-import java.util.List;
-import java.util.Map;
-import java.util.Optional;
-import java.util.TreeMap;
+import java.util.*;
 
 /**
  * An internal class which represents the API versions supported by a particular node.
  */
 public class NodeApiVersions {
 
-<<<<<<< HEAD
-	// A map of the usable versions of each API, keyed by the ApiKeys instance
-	private final Map<ApiKeys, ApiVersion> supportedVersions = new EnumMap<>(ApiKeys.class);
-
-	// List of APIs which the broker supports, but which are unknown to the client
-	private final List<ApiVersion> unknownApis = new ArrayList<>();
-
-	/**
-	 * Create a NodeApiVersions object with the current ApiVersions.
-	 *
-	 * @return A new NodeApiVersions object.
-	 */
-	public static NodeApiVersions create() {
-		return create(Collections.emptyList());
-	}
-
-	/**
-	 * Create a NodeApiVersions object.
-	 *
-	 * @param overrides API versions to override. Any ApiVersion not specified here will be set to the current client
-	 *                  value.
-	 * @return A new NodeApiVersions object.
-	 */
-	public static NodeApiVersions create(Collection<ApiVersion> overrides) {
-		List<ApiVersion> apiVersions = new LinkedList<>(overrides);
-		for (ApiKeys apiKey : ApiKeys.zkBrokerApis()) {
-			boolean exists = false;
-			for (ApiVersion apiVersion : apiVersions) {
-				if (apiVersion.apiKey() == apiKey.id) {
-					exists = true;
-					break;
-				}
-			}
-			if (!exists) apiVersions.add(ApiVersionsResponse.toApiVersion(apiKey));
-		}
-		return new NodeApiVersions(apiVersions);
-	}
-
-
-	/**
-	 * Create a NodeApiVersions object with a single ApiKey. It is mainly used in tests.
-	 * @param apiKey     ApiKey's id.
-	 * @param minVersion ApiKey's minimum version.
-	 * @param maxVersion ApiKey's maximum version.
-	 * @return A new NodeApiVersions object.
-	 */
-	public static NodeApiVersions create(short apiKey, short minVersion, short maxVersion) {
-		return create(Collections.singleton(new ApiVersion()
-				.setApiKey(apiKey)
-				.setMinVersion(minVersion)
-				.setMaxVersion(maxVersion)));
-	}
-
-	public NodeApiVersions(ApiVersionCollection nodeApiVersions) {
-		for (ApiVersion nodeApiVersion : nodeApiVersions) {
-			if (ApiKeys.hasId(nodeApiVersion.apiKey())) {
-				ApiKeys nodeApiKey = ApiKeys.forId(nodeApiVersion.apiKey());
-				supportedVersions.put(nodeApiKey, nodeApiVersion);
-			} else {
-				// Newer brokers may support ApiKeys we don't know about
-				unknownApis.add(nodeApiVersion);
-			}
-		}
-	}
-
-	public NodeApiVersions(Collection<ApiVersion> nodeApiVersions) {
-		for (ApiVersion nodeApiVersion : nodeApiVersions) {
-			if (ApiKeys.hasId(nodeApiVersion.apiKey())) {
-				ApiKeys nodeApiKey = ApiKeys.forId(nodeApiVersion.apiKey());
-				supportedVersions.put(nodeApiKey, nodeApiVersion);
-			} else {
-				// Newer brokers may support ApiKeys we don't know about
-				unknownApis.add(nodeApiVersion);
-			}
-		}
-	}
-
-	/**
-	 * Return the most recent version supported by both the node and the local software.
-	 */
-	public short latestUsableVersion(ApiKeys apiKey) {
-		return latestUsableVersion(apiKey, apiKey.oldestVersion(), apiKey.latestVersion());
-	}
-
-	/**
-	 * Get the latest version supported by the broker within an allowed range of versions
-	 */
-	public short latestUsableVersion(ApiKeys apiKey, short oldestAllowedVersion, short latestAllowedVersion) {
-		if (!supportedVersions.containsKey(apiKey))
-			throw new UnsupportedVersionException("The broker does not support " + apiKey);
-		ApiVersion supportedVersion = supportedVersions.get(apiKey);
-		Optional<ApiVersion> intersectVersion = ApiVersionsResponse.intersect(supportedVersion,
-				new ApiVersion()
-						.setApiKey(apiKey.id)
-						.setMinVersion(oldestAllowedVersion)
-						.setMaxVersion(latestAllowedVersion));
-
-		if (intersectVersion.isPresent())
-			return intersectVersion.get().maxVersion();
-		else
-			throw new UnsupportedVersionException("The broker does not support " + apiKey +
-					" with version in range [" + oldestAllowedVersion + "," + latestAllowedVersion + "]. The supported" +
-					" range is [" + supportedVersion.minVersion() + "," + supportedVersion.maxVersion() + "].");
-	}
-
-	/**
-	 * Convert the object to a string with no linebreaks.<p/>
-	 * <p>
-	 * This toString method is relatively expensive, so avoid calling it unless debug logging is turned on.
-	 */
-	@Override
-	public String toString() {
-		return toString(false);
-	}
-
-	/**
-	 * Convert the object to a string.
-	 *
-	 * @param lineBreaks True if we should add a linebreak after each api.
-	 */
-	public String toString(boolean lineBreaks) {
-		// The apiVersion collection may not be in sorted order.  We put it into
-		// a TreeMap before printing it out to ensure that we always print in
-		// ascending order.
-		TreeMap<Short, String> apiKeysText = new TreeMap<>();
-		for (ApiVersion supportedVersion : this.supportedVersions.values())
-			apiKeysText.put(supportedVersion.apiKey(), apiVersionToText(supportedVersion));
-		for (ApiVersion apiVersion : unknownApis)
-			apiKeysText.put(apiVersion.apiKey(), apiVersionToText(apiVersion));
-
-		// Also handle the case where some apiKey types are not specified at all in the given ApiVersions,
-		// which may happen when the remote is too old.
-		for (ApiKeys apiKey : ApiKeys.zkBrokerApis()) {
-			if (!apiKeysText.containsKey(apiKey.id)) {
-				StringBuilder bld = new StringBuilder();
-				bld.append(apiKey.name).append("(").
-						append(apiKey.id).append("): ").append("UNSUPPORTED");
-				apiKeysText.put(apiKey.id, bld.toString());
-			}
-		}
-		String separator = lineBreaks ? ",\n\t" : ", ";
-		StringBuilder bld = new StringBuilder();
-		bld.append("(");
-		if (lineBreaks)
-			bld.append("\n\t");
-		bld.append(Utils.join(apiKeysText.values(), separator));
-		if (lineBreaks)
-			bld.append("\n");
-		bld.append(")");
-		return bld.toString();
-	}
-
-	private String apiVersionToText(ApiVersion apiVersion) {
-		StringBuilder bld = new StringBuilder();
-		ApiKeys apiKey = null;
-		if (ApiKeys.hasId(apiVersion.apiKey())) {
-			apiKey = ApiKeys.forId(apiVersion.apiKey());
-			bld.append(apiKey.name).append("(").append(apiKey.id).append("): ");
-		} else {
-			bld.append("UNKNOWN(").append(apiVersion.apiKey()).append("): ");
-		}
-
-		if (apiVersion.minVersion() == apiVersion.maxVersion()) {
-			bld.append(apiVersion.minVersion());
-		} else {
-			bld.append(apiVersion.minVersion()).append(" to ").append(apiVersion.maxVersion());
-		}
-
-		if (apiKey != null) {
-			ApiVersion supportedVersion = supportedVersions.get(apiKey);
-			if (apiKey.latestVersion() < supportedVersion.minVersion()) {
-				bld.append(" [unusable: node too new]");
-			} else if (supportedVersion.maxVersion() < apiKey.oldestVersion()) {
-				bld.append(" [unusable: node too old]");
-			} else {
-				short latestUsableVersion = Utils.min(apiKey.latestVersion(), supportedVersion.maxVersion());
-				bld.append(" [usable: ").append(latestUsableVersion).append("]");
-			}
-		}
-		return bld.toString();
-	}
-
-	/**
-	 * Get the version information for a given API.
-	 * @param apiKey The api key to lookup
-	 * @return The api version information from the broker or null if it is unsupported
-	 */
-	public ApiVersion apiVersion(ApiKeys apiKey) {
-		return supportedVersions.get(apiKey);
-	}
-
-	public Map<ApiKeys, ApiVersion> allSupportedApiVersions() {
-		return supportedVersions;
-	}
-=======
     // A map of the usable versions of each API, keyed by the ApiKeys instance
     private final Map<ApiKeys, ApiVersion> supportedVersions = new EnumMap<>(ApiKeys.class);
 
@@ -247,7 +43,6 @@
 
     /**
      * Create a NodeApiVersions object with the current ApiVersions.
-     *
      * @return A new NodeApiVersions object.
      */
     public static NodeApiVersions create() {
@@ -256,7 +51,6 @@
 
     /**
      * Create a NodeApiVersions object.
-     *
      * @param overrides API versions to override. Any ApiVersion not specified here will be set to the current client
      *                  value.
      * @return A new NodeApiVersions object.
@@ -271,7 +65,8 @@
                     break;
                 }
             }
-            if (!exists) apiVersions.add(ApiVersionsResponse.toApiVersion(apiKey));
+            if (!exists)
+                apiVersions.add(ApiVersionsResponse.toApiVersion(apiKey));
         }
         return new NodeApiVersions(apiVersions, Collections.emptyList(), false);
     }
@@ -279,17 +74,13 @@
 
     /**
      * Create a NodeApiVersions object with a single ApiKey. It is mainly used in tests.
-     *
-     * @param apiKey ApiKey's id.
+     * @param apiKey     ApiKey's id.
      * @param minVersion ApiKey's minimum version.
      * @param maxVersion ApiKey's maximum version.
      * @return A new NodeApiVersions object.
      */
     public static NodeApiVersions create(short apiKey, short minVersion, short maxVersion) {
-        return create(Collections.singleton(new ApiVersion()
-                .setApiKey(apiKey)
-                .setMinVersion(minVersion)
-                .setMaxVersion(maxVersion)));
+        return create(Collections.singleton(new ApiVersion().setApiKey(apiKey).setMinVersion(minVersion).setMaxVersion(maxVersion)));
     }
 
     public NodeApiVersions(Collection<ApiVersion> nodeApiVersions, Collection<SupportedFeatureKey> nodeSupportedFeatures, boolean zkMigrationEnabled) {
@@ -305,8 +96,7 @@
 
         Map<String, SupportedVersionRange> supportedFeaturesBuilder = new HashMap<>();
         for (SupportedFeatureKey supportedFeature : nodeSupportedFeatures) {
-            supportedFeaturesBuilder.put(supportedFeature.name(),
-                    new SupportedVersionRange(supportedFeature.minVersion(), supportedFeature.maxVersion()));
+            supportedFeaturesBuilder.put(supportedFeature.name(), new SupportedVersionRange(supportedFeature.minVersion(), supportedFeature.maxVersion()));
         }
         this.supportedFeatures = Collections.unmodifiableMap(supportedFeaturesBuilder);
         this.zkMigrationEnabled = zkMigrationEnabled;
@@ -326,18 +116,12 @@
         if (!supportedVersions.containsKey(apiKey))
             throw new UnsupportedVersionException("The broker does not support " + apiKey);
         ApiVersion supportedVersion = supportedVersions.get(apiKey);
-        Optional<ApiVersion> intersectVersion = ApiVersionsResponse.intersect(supportedVersion,
-            new ApiVersion()
-                .setApiKey(apiKey.id)
-                .setMinVersion(oldestAllowedVersion)
-                .setMaxVersion(latestAllowedVersion));
+        Optional<ApiVersion> intersectVersion = ApiVersionsResponse.intersect(supportedVersion, new ApiVersion().setApiKey(apiKey.id).setMinVersion(oldestAllowedVersion).setMaxVersion(latestAllowedVersion));
 
         if (intersectVersion.isPresent())
             return intersectVersion.get().maxVersion();
         else
-            throw new UnsupportedVersionException("The broker does not support " + apiKey +
-                " with version in range [" + oldestAllowedVersion + "," + latestAllowedVersion + "]. The supported" +
-                " range is [" + supportedVersion.minVersion() + "," + supportedVersion.maxVersion() + "].");
+            throw new UnsupportedVersionException("The broker does not support " + apiKey + " with version in range [" + oldestAllowedVersion + "," + latestAllowedVersion + "]. The supported" + " range is [" + supportedVersion.minVersion() + "," + supportedVersion.maxVersion() + "].");
     }
 
     /**
@@ -352,7 +136,6 @@
 
     /**
      * Convert the object to a string.
-     *
      * @param lineBreaks True if we should add a linebreak after each api.
      */
     public String toString(boolean lineBreaks) {
@@ -370,8 +153,7 @@
         for (ApiKeys apiKey : ApiKeys.zkBrokerApis()) {
             if (!apiKeysText.containsKey(apiKey.id)) {
                 StringBuilder bld = new StringBuilder();
-                bld.append(apiKey.name).append("(").
-                        append(apiKey.id).append("): ").append("UNSUPPORTED");
+                bld.append(apiKey.name).append("(").append(apiKey.id).append("): ").append("UNSUPPORTED");
                 apiKeysText.put(apiKey.id, bld.toString());
             }
         }
@@ -419,7 +201,6 @@
 
     /**
      * Get the version information for a given API.
-     *
      * @param apiKey The api key to lookup
      * @return The api version information from the broker or null if it is unsupported
      */
@@ -438,5 +219,4 @@
     public boolean zkMigrationEnabled() {
         return zkMigrationEnabled;
     }
->>>>>>> 15418db6
 }