/*
 * Licensed to the Apache Software Foundation (ASF) under one or more
 * contributor license agreements. See the NOTICE file distributed with
 * this work for additional information regarding copyright ownership.
 * The ASF licenses this file to You under the Apache License, Version 2.0
 * (the "License"); you may not use this file except in compliance with
 * the License. You may obtain a copy of the License at
 *
 *    http://www.apache.org/licenses/LICENSE-2.0
 *
 * Unless required by applicable law or agreed to in writing, software
 * distributed under the License is distributed on an "AS IS" BASIS,
 * WITHOUT WARRANTIES OR CONDITIONS OF ANY KIND, either express or implied.
 * See the License for the specific language governing permissions and
 * limitations under the License.
 */
package org.apache.kafka.clients.consumer.internals;

import org.apache.kafka.clients.consumer.ConsumerPartitionAssignor.Assignment;
import org.apache.kafka.clients.consumer.ConsumerPartitionAssignor.Subscription;
import org.apache.kafka.common.TopicPartition;
import org.apache.kafka.common.message.ConsumerProtocolAssignment;
import org.apache.kafka.common.message.ConsumerProtocolSubscription;
import org.apache.kafka.common.protocol.ByteBufferAccessor;
import org.apache.kafka.common.protocol.MessageUtil;
import org.apache.kafka.common.protocol.types.SchemaException;

import java.nio.BufferUnderflowException;
import java.nio.ByteBuffer;
import java.nio.BufferUnderflowException;
import java.util.ArrayList;
import java.util.Collections;
import java.util.Comparator;
import java.util.List;
import java.util.Optional;

/**
 * ConsumerProtocol contains the schemas for consumer subscriptions and assignments for use with
 * Kafka's generalized group management protocol.
 * <p>
 * The current implementation assumes that future versions will not break compatibility. When
 * it encounters a newer version, it parses it using the current format. This basically means
 * that new versions cannot remove or reorder any of the existing fields.
 */
public class ConsumerProtocol {
<<<<<<< HEAD
	public static final String PROTOCOL_TYPE = "consumer";

	static {
		// Safety check to ensure that both parts of the consumer protocol remain in sync.
		if (ConsumerProtocolSubscription.LOWEST_SUPPORTED_VERSION
				!= ConsumerProtocolAssignment.LOWEST_SUPPORTED_VERSION)
			throw new IllegalStateException("Subscription and Assignment schemas must have the " +
					"same lowest version");

		if (ConsumerProtocolSubscription.HIGHEST_SUPPORTED_VERSION
				!= ConsumerProtocolAssignment.HIGHEST_SUPPORTED_VERSION)
			throw new IllegalStateException("Subscription and Assignment schemas must have the " +
					"same highest version");
	}

	public static short deserializeVersion(final ByteBuffer buffer) {
		try {
			return buffer.getShort();
		} catch (BufferUnderflowException e) {
			throw new SchemaException("Buffer underflow while parsing consumer protocol's header", e);
		}
	}

	public static ByteBuffer serializeSubscription(final Subscription subscription) {
		return serializeSubscription(subscription, ConsumerProtocolSubscription.HIGHEST_SUPPORTED_VERSION);
	}

	public static ByteBuffer serializeSubscription(final Subscription subscription, short version) {
		version = checkSubscriptionVersion(version);

		ConsumerProtocolSubscription data = new ConsumerProtocolSubscription();
		data.setTopics(subscription.topics());
		data.setUserData(subscription.userData() != null ? subscription.userData().duplicate() : null);
		subscription.ownedPartitions().forEach(tp -> {
			ConsumerProtocolSubscription.TopicPartition partition = data.ownedPartitions().find(tp.topic());
			if (partition == null) {
				partition = new ConsumerProtocolSubscription.TopicPartition().setTopic(tp.topic());
				data.ownedPartitions().add(partition);
			}
			partition.partitions().add(tp.partition());
		});
		return MessageUtil.toVersionPrefixedByteBuffer(version, data);
	}

	public static Subscription deserializeSubscription(final ByteBuffer buffer, short version) {
		version = checkSubscriptionVersion(version);

		try {
			ConsumerProtocolSubscription data =
					new ConsumerProtocolSubscription(new ByteBufferAccessor(buffer), version);

			List<TopicPartition> ownedPartitions = new ArrayList<>();
			for (ConsumerProtocolSubscription.TopicPartition tp : data.ownedPartitions()) {
				for (Integer partition : tp.partitions()) {
					ownedPartitions.add(new TopicPartition(tp.topic(), partition));
				}
			}

			return new Subscription(
					data.topics(),
					data.userData() != null ? data.userData().duplicate() : null,
					ownedPartitions);
		} catch (BufferUnderflowException e) {
			throw new SchemaException("Buffer underflow while parsing consumer protocol's subscription", e);
		}
	}

	public static Subscription deserializeSubscription(final ByteBuffer buffer) {
		return deserializeSubscription(buffer, deserializeVersion(buffer));
	}

	public static ByteBuffer serializeAssignment(final Assignment assignment) {
		return serializeAssignment(assignment, ConsumerProtocolAssignment.HIGHEST_SUPPORTED_VERSION);
	}

	public static ByteBuffer serializeAssignment(final Assignment assignment, short version) {
		version = checkAssignmentVersion(version);

		ConsumerProtocolAssignment data = new ConsumerProtocolAssignment();
		data.setUserData(assignment.userData() != null ? assignment.userData().duplicate() : null);
		assignment.partitions().forEach(tp -> {
			ConsumerProtocolAssignment.TopicPartition partition = data.assignedPartitions().find(tp.topic());
			if (partition == null) {
				partition = new ConsumerProtocolAssignment.TopicPartition().setTopic(tp.topic());
				data.assignedPartitions().add(partition);
			}
			partition.partitions().add(tp.partition());
		});
		return MessageUtil.toVersionPrefixedByteBuffer(version, data);
	}

	public static Assignment deserializeAssignment(final ByteBuffer buffer, short version) {
		version = checkAssignmentVersion(version);

		try {
			ConsumerProtocolAssignment data =
					new ConsumerProtocolAssignment(new ByteBufferAccessor(buffer), version);

			List<TopicPartition> assignedPartitions = new ArrayList<>();
			for (ConsumerProtocolAssignment.TopicPartition tp : data.assignedPartitions()) {
				for (Integer partition : tp.partitions()) {
					assignedPartitions.add(new TopicPartition(tp.topic(), partition));
				}
			}

			return new Assignment(
					assignedPartitions,
					data.userData() != null ? data.userData().duplicate() : null);
		} catch (BufferUnderflowException e) {
			throw new SchemaException("Buffer underflow while parsing consumer protocol's assignment", e);
		}
	}

	public static Assignment deserializeAssignment(final ByteBuffer buffer) {
		return deserializeAssignment(buffer, deserializeVersion(buffer));
	}

	private static short checkSubscriptionVersion(final short version) {
		if (version < ConsumerProtocolSubscription.LOWEST_SUPPORTED_VERSION)
			throw new SchemaException("Unsupported subscription version: " + version);
		else if (version > ConsumerProtocolSubscription.HIGHEST_SUPPORTED_VERSION)
			return ConsumerProtocolSubscription.HIGHEST_SUPPORTED_VERSION;
		else
			return version;
	}

	private static short checkAssignmentVersion(final short version) {
		if (version < ConsumerProtocolAssignment.LOWEST_SUPPORTED_VERSION)
			throw new SchemaException("Unsupported assignment version: " + version);
		else if (version > ConsumerProtocolAssignment.HIGHEST_SUPPORTED_VERSION)
			return ConsumerProtocolAssignment.HIGHEST_SUPPORTED_VERSION;
		else
			return version;
	}
=======
    public static final String PROTOCOL_TYPE = "consumer";

    static {
        // Safety check to ensure that both parts of the consumer protocol remain in sync.
        if (ConsumerProtocolSubscription.LOWEST_SUPPORTED_VERSION
                != ConsumerProtocolAssignment.LOWEST_SUPPORTED_VERSION)
            throw new IllegalStateException("Subscription and Assignment schemas must have the " +
                "same lowest version");

        if (ConsumerProtocolSubscription.HIGHEST_SUPPORTED_VERSION
                != ConsumerProtocolAssignment.HIGHEST_SUPPORTED_VERSION)
            throw new IllegalStateException("Subscription and Assignment schemas must have the " +
                "same highest version");
    }

    public static short deserializeVersion(final ByteBuffer buffer) {
        try {
            return buffer.getShort();
        } catch (BufferUnderflowException e) {
            throw new SchemaException("Buffer underflow while parsing consumer protocol's header", e);
        }
    }

    public static ByteBuffer serializeSubscription(final Subscription subscription) {
        return serializeSubscription(subscription, ConsumerProtocolSubscription.HIGHEST_SUPPORTED_VERSION);
    }

    public static ByteBuffer serializeSubscription(final Subscription subscription, short version) {
        version = checkSubscriptionVersion(version);

        ConsumerProtocolSubscription data = new ConsumerProtocolSubscription();

        List<String> topics = new ArrayList<>(subscription.topics());
        Collections.sort(topics);
        data.setTopics(topics);

        data.setUserData(subscription.userData() != null ? subscription.userData().duplicate() : null);

        List<TopicPartition> ownedPartitions = new ArrayList<>(subscription.ownedPartitions());
        ownedPartitions.sort(Comparator.comparing(TopicPartition::topic).thenComparing(TopicPartition::partition));
        ConsumerProtocolSubscription.TopicPartition partition = null;
        for (TopicPartition tp : ownedPartitions) {
            if (partition == null || !partition.topic().equals(tp.topic())) {
                partition = new ConsumerProtocolSubscription.TopicPartition().setTopic(tp.topic());
                data.ownedPartitions().add(partition);
            }
            partition.partitions().add(tp.partition());
        }
        subscription.rackId().ifPresent(data::setRackId);

        data.setGenerationId(subscription.generationId().orElse(-1));
        return MessageUtil.toVersionPrefixedByteBuffer(version, data);
    }

    public static Subscription deserializeSubscription(final ByteBuffer buffer, short version) {
        version = checkSubscriptionVersion(version);

        try {
            ConsumerProtocolSubscription data =
                new ConsumerProtocolSubscription(new ByteBufferAccessor(buffer), version);

            List<TopicPartition> ownedPartitions = new ArrayList<>();
            for (ConsumerProtocolSubscription.TopicPartition tp : data.ownedPartitions()) {
                for (Integer partition : tp.partitions()) {
                    ownedPartitions.add(new TopicPartition(tp.topic(), partition));
                }
            }

            return new Subscription(
                data.topics(),
                data.userData() != null ? data.userData().duplicate() : null,
                ownedPartitions,
                data.generationId(),
                data.rackId() == null || data.rackId().isEmpty() ? Optional.empty() : Optional.of(data.rackId()));
        } catch (BufferUnderflowException e) {
            throw new SchemaException("Buffer underflow while parsing consumer protocol's subscription", e);
        }
    }

    public static Subscription deserializeSubscription(final ByteBuffer buffer) {
        return deserializeSubscription(buffer, deserializeVersion(buffer));
    }

    public static ByteBuffer serializeAssignment(final Assignment assignment) {
        return serializeAssignment(assignment, ConsumerProtocolAssignment.HIGHEST_SUPPORTED_VERSION);
    }

    public static ByteBuffer serializeAssignment(final Assignment assignment, short version) {
        version = checkAssignmentVersion(version);

        ConsumerProtocolAssignment data = new ConsumerProtocolAssignment();
        data.setUserData(assignment.userData() != null ? assignment.userData().duplicate() : null);
        assignment.partitions().forEach(tp -> {
            ConsumerProtocolAssignment.TopicPartition partition = data.assignedPartitions().find(tp.topic());
            if (partition == null) {
                partition = new ConsumerProtocolAssignment.TopicPartition().setTopic(tp.topic());
                data.assignedPartitions().add(partition);
            }
            partition.partitions().add(tp.partition());
        });
        return MessageUtil.toVersionPrefixedByteBuffer(version, data);
    }

    public static Assignment deserializeAssignment(final ByteBuffer buffer, short version) {
        version = checkAssignmentVersion(version);

        try {
            ConsumerProtocolAssignment data =
                new ConsumerProtocolAssignment(new ByteBufferAccessor(buffer), version);

            List<TopicPartition> assignedPartitions = new ArrayList<>();
            for (ConsumerProtocolAssignment.TopicPartition tp : data.assignedPartitions()) {
                for (Integer partition : tp.partitions()) {
                    assignedPartitions.add(new TopicPartition(tp.topic(), partition));
                }
            }

            return new Assignment(
                assignedPartitions,
                data.userData() != null ? data.userData().duplicate() : null);
        } catch (BufferUnderflowException e) {
            throw new SchemaException("Buffer underflow while parsing consumer protocol's assignment", e);
        }
    }

    public static Assignment deserializeAssignment(final ByteBuffer buffer) {
        return deserializeAssignment(buffer, deserializeVersion(buffer));
    }

    private static short checkSubscriptionVersion(final short version) {
        if (version < ConsumerProtocolSubscription.LOWEST_SUPPORTED_VERSION)
            throw new SchemaException("Unsupported subscription version: " + version);
        else if (version > ConsumerProtocolSubscription.HIGHEST_SUPPORTED_VERSION)
            return ConsumerProtocolSubscription.HIGHEST_SUPPORTED_VERSION;
        else
            return version;
    }

    private static short checkAssignmentVersion(final short version) {
        if (version < ConsumerProtocolAssignment.LOWEST_SUPPORTED_VERSION)
            throw new SchemaException("Unsupported assignment version: " + version);
        else if (version > ConsumerProtocolAssignment.HIGHEST_SUPPORTED_VERSION)
            return ConsumerProtocolAssignment.HIGHEST_SUPPORTED_VERSION;
        else
            return version;
    }
>>>>>>> 15418db6
}<|MERGE_RESOLUTION|>--- conflicted
+++ resolved
@@ -27,171 +27,26 @@
 
 import java.nio.BufferUnderflowException;
 import java.nio.ByteBuffer;
-import java.nio.BufferUnderflowException;
-import java.util.ArrayList;
-import java.util.Collections;
-import java.util.Comparator;
-import java.util.List;
-import java.util.Optional;
+import java.util.*;
 
 /**
  * ConsumerProtocol contains the schemas for consumer subscriptions and assignments for use with
  * Kafka's generalized group management protocol.
- * <p>
+ *
  * The current implementation assumes that future versions will not break compatibility. When
  * it encounters a newer version, it parses it using the current format. This basically means
  * that new versions cannot remove or reorder any of the existing fields.
  */
 public class ConsumerProtocol {
-<<<<<<< HEAD
-	public static final String PROTOCOL_TYPE = "consumer";
-
-	static {
-		// Safety check to ensure that both parts of the consumer protocol remain in sync.
-		if (ConsumerProtocolSubscription.LOWEST_SUPPORTED_VERSION
-				!= ConsumerProtocolAssignment.LOWEST_SUPPORTED_VERSION)
-			throw new IllegalStateException("Subscription and Assignment schemas must have the " +
-					"same lowest version");
-
-		if (ConsumerProtocolSubscription.HIGHEST_SUPPORTED_VERSION
-				!= ConsumerProtocolAssignment.HIGHEST_SUPPORTED_VERSION)
-			throw new IllegalStateException("Subscription and Assignment schemas must have the " +
-					"same highest version");
-	}
-
-	public static short deserializeVersion(final ByteBuffer buffer) {
-		try {
-			return buffer.getShort();
-		} catch (BufferUnderflowException e) {
-			throw new SchemaException("Buffer underflow while parsing consumer protocol's header", e);
-		}
-	}
-
-	public static ByteBuffer serializeSubscription(final Subscription subscription) {
-		return serializeSubscription(subscription, ConsumerProtocolSubscription.HIGHEST_SUPPORTED_VERSION);
-	}
-
-	public static ByteBuffer serializeSubscription(final Subscription subscription, short version) {
-		version = checkSubscriptionVersion(version);
-
-		ConsumerProtocolSubscription data = new ConsumerProtocolSubscription();
-		data.setTopics(subscription.topics());
-		data.setUserData(subscription.userData() != null ? subscription.userData().duplicate() : null);
-		subscription.ownedPartitions().forEach(tp -> {
-			ConsumerProtocolSubscription.TopicPartition partition = data.ownedPartitions().find(tp.topic());
-			if (partition == null) {
-				partition = new ConsumerProtocolSubscription.TopicPartition().setTopic(tp.topic());
-				data.ownedPartitions().add(partition);
-			}
-			partition.partitions().add(tp.partition());
-		});
-		return MessageUtil.toVersionPrefixedByteBuffer(version, data);
-	}
-
-	public static Subscription deserializeSubscription(final ByteBuffer buffer, short version) {
-		version = checkSubscriptionVersion(version);
-
-		try {
-			ConsumerProtocolSubscription data =
-					new ConsumerProtocolSubscription(new ByteBufferAccessor(buffer), version);
-
-			List<TopicPartition> ownedPartitions = new ArrayList<>();
-			for (ConsumerProtocolSubscription.TopicPartition tp : data.ownedPartitions()) {
-				for (Integer partition : tp.partitions()) {
-					ownedPartitions.add(new TopicPartition(tp.topic(), partition));
-				}
-			}
-
-			return new Subscription(
-					data.topics(),
-					data.userData() != null ? data.userData().duplicate() : null,
-					ownedPartitions);
-		} catch (BufferUnderflowException e) {
-			throw new SchemaException("Buffer underflow while parsing consumer protocol's subscription", e);
-		}
-	}
-
-	public static Subscription deserializeSubscription(final ByteBuffer buffer) {
-		return deserializeSubscription(buffer, deserializeVersion(buffer));
-	}
-
-	public static ByteBuffer serializeAssignment(final Assignment assignment) {
-		return serializeAssignment(assignment, ConsumerProtocolAssignment.HIGHEST_SUPPORTED_VERSION);
-	}
-
-	public static ByteBuffer serializeAssignment(final Assignment assignment, short version) {
-		version = checkAssignmentVersion(version);
-
-		ConsumerProtocolAssignment data = new ConsumerProtocolAssignment();
-		data.setUserData(assignment.userData() != null ? assignment.userData().duplicate() : null);
-		assignment.partitions().forEach(tp -> {
-			ConsumerProtocolAssignment.TopicPartition partition = data.assignedPartitions().find(tp.topic());
-			if (partition == null) {
-				partition = new ConsumerProtocolAssignment.TopicPartition().setTopic(tp.topic());
-				data.assignedPartitions().add(partition);
-			}
-			partition.partitions().add(tp.partition());
-		});
-		return MessageUtil.toVersionPrefixedByteBuffer(version, data);
-	}
-
-	public static Assignment deserializeAssignment(final ByteBuffer buffer, short version) {
-		version = checkAssignmentVersion(version);
-
-		try {
-			ConsumerProtocolAssignment data =
-					new ConsumerProtocolAssignment(new ByteBufferAccessor(buffer), version);
-
-			List<TopicPartition> assignedPartitions = new ArrayList<>();
-			for (ConsumerProtocolAssignment.TopicPartition tp : data.assignedPartitions()) {
-				for (Integer partition : tp.partitions()) {
-					assignedPartitions.add(new TopicPartition(tp.topic(), partition));
-				}
-			}
-
-			return new Assignment(
-					assignedPartitions,
-					data.userData() != null ? data.userData().duplicate() : null);
-		} catch (BufferUnderflowException e) {
-			throw new SchemaException("Buffer underflow while parsing consumer protocol's assignment", e);
-		}
-	}
-
-	public static Assignment deserializeAssignment(final ByteBuffer buffer) {
-		return deserializeAssignment(buffer, deserializeVersion(buffer));
-	}
-
-	private static short checkSubscriptionVersion(final short version) {
-		if (version < ConsumerProtocolSubscription.LOWEST_SUPPORTED_VERSION)
-			throw new SchemaException("Unsupported subscription version: " + version);
-		else if (version > ConsumerProtocolSubscription.HIGHEST_SUPPORTED_VERSION)
-			return ConsumerProtocolSubscription.HIGHEST_SUPPORTED_VERSION;
-		else
-			return version;
-	}
-
-	private static short checkAssignmentVersion(final short version) {
-		if (version < ConsumerProtocolAssignment.LOWEST_SUPPORTED_VERSION)
-			throw new SchemaException("Unsupported assignment version: " + version);
-		else if (version > ConsumerProtocolAssignment.HIGHEST_SUPPORTED_VERSION)
-			return ConsumerProtocolAssignment.HIGHEST_SUPPORTED_VERSION;
-		else
-			return version;
-	}
-=======
     public static final String PROTOCOL_TYPE = "consumer";
 
     static {
         // Safety check to ensure that both parts of the consumer protocol remain in sync.
-        if (ConsumerProtocolSubscription.LOWEST_SUPPORTED_VERSION
-                != ConsumerProtocolAssignment.LOWEST_SUPPORTED_VERSION)
-            throw new IllegalStateException("Subscription and Assignment schemas must have the " +
-                "same lowest version");
+        if (ConsumerProtocolSubscription.LOWEST_SUPPORTED_VERSION != ConsumerProtocolAssignment.LOWEST_SUPPORTED_VERSION)
+            throw new IllegalStateException("Subscription and Assignment schemas must have the " + "same lowest version");
 
-        if (ConsumerProtocolSubscription.HIGHEST_SUPPORTED_VERSION
-                != ConsumerProtocolAssignment.HIGHEST_SUPPORTED_VERSION)
-            throw new IllegalStateException("Subscription and Assignment schemas must have the " +
-                "same highest version");
+        if (ConsumerProtocolSubscription.HIGHEST_SUPPORTED_VERSION != ConsumerProtocolAssignment.HIGHEST_SUPPORTED_VERSION)
+            throw new IllegalStateException("Subscription and Assignment schemas must have the " + "same highest version");
     }
 
     public static short deserializeVersion(final ByteBuffer buffer) {
@@ -237,8 +92,7 @@
         version = checkSubscriptionVersion(version);
 
         try {
-            ConsumerProtocolSubscription data =
-                new ConsumerProtocolSubscription(new ByteBufferAccessor(buffer), version);
+            ConsumerProtocolSubscription data = new ConsumerProtocolSubscription(new ByteBufferAccessor(buffer), version);
 
             List<TopicPartition> ownedPartitions = new ArrayList<>();
             for (ConsumerProtocolSubscription.TopicPartition tp : data.ownedPartitions()) {
@@ -247,12 +101,7 @@
                 }
             }
 
-            return new Subscription(
-                data.topics(),
-                data.userData() != null ? data.userData().duplicate() : null,
-                ownedPartitions,
-                data.generationId(),
-                data.rackId() == null || data.rackId().isEmpty() ? Optional.empty() : Optional.of(data.rackId()));
+            return new Subscription(data.topics(), data.userData() != null ? data.userData().duplicate() : null, ownedPartitions, data.generationId(), data.rackId() == null || data.rackId().isEmpty() ? Optional.empty() : Optional.of(data.rackId()));
         } catch (BufferUnderflowException e) {
             throw new SchemaException("Buffer underflow while parsing consumer protocol's subscription", e);
         }
@@ -286,8 +135,7 @@
         version = checkAssignmentVersion(version);
 
         try {
-            ConsumerProtocolAssignment data =
-                new ConsumerProtocolAssignment(new ByteBufferAccessor(buffer), version);
+            ConsumerProtocolAssignment data = new ConsumerProtocolAssignment(new ByteBufferAccessor(buffer), version);
 
             List<TopicPartition> assignedPartitions = new ArrayList<>();
             for (ConsumerProtocolAssignment.TopicPartition tp : data.assignedPartitions()) {
@@ -296,9 +144,7 @@
                 }
             }
 
-            return new Assignment(
-                assignedPartitions,
-                data.userData() != null ? data.userData().duplicate() : null);
+            return new Assignment(assignedPartitions, data.userData() != null ? data.userData().duplicate() : null);
         } catch (BufferUnderflowException e) {
             throw new SchemaException("Buffer underflow while parsing consumer protocol's assignment", e);
         }
@@ -325,5 +171,4 @@
         else
             return version;
     }
->>>>>>> 15418db6
 }