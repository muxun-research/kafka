/*
 * Licensed to the Apache Software Foundation (ASF) under one or more
 * contributor license agreements. See the NOTICE file distributed with
 * this work for additional information regarding copyright ownership.
 * The ASF licenses this file to You under the Apache License, Version 2.0
 * (the "License"); you may not use this file except in compliance with
 * the License. You may obtain a copy of the License at
 *
 *    http://www.apache.org/licenses/LICENSE-2.0
 *
 * Unless required by applicable law or agreed to in writing, software
 * distributed under the License is distributed on an "AS IS" BASIS,
 * WITHOUT WARRANTIES OR CONDITIONS OF ANY KIND, either express or implied.
 * See the License for the specific language governing permissions and
 * limitations under the License.
 */
package org.apache.kafka.clients.consumer.internals;

import org.apache.kafka.clients.ApiVersions;
import org.apache.kafka.clients.ClientResponse;
import org.apache.kafka.clients.FetchSessionHandler;
<<<<<<< HEAD
import org.apache.kafka.clients.consumer.ConsumerConfig;
import org.apache.kafka.clients.consumer.ConsumerRecord;
import org.apache.kafka.clients.consumer.OffsetOutOfRangeException;
import org.apache.kafka.common.*;
import org.apache.kafka.common.errors.RecordTooLargeException;
import org.apache.kafka.common.errors.TopicAuthorizationException;
=======
import org.apache.kafka.clients.KafkaClient;
import org.apache.kafka.clients.Metadata;
import org.apache.kafka.clients.NetworkClientUtils;
import org.apache.kafka.common.Cluster;
import org.apache.kafka.common.Node;
import org.apache.kafka.common.TopicPartition;
import org.apache.kafka.common.Uuid;
import org.apache.kafka.common.errors.AuthenticationException;
import org.apache.kafka.common.internals.IdempotentCloser;
>>>>>>> 9494bebe
import org.apache.kafka.common.message.FetchResponseData;
import org.apache.kafka.common.protocol.ApiKeys;
import org.apache.kafka.common.protocol.Errors;
import org.apache.kafka.common.requests.FetchRequest;
import org.apache.kafka.common.requests.FetchResponse;
import org.apache.kafka.common.utils.Timer;
import org.apache.kafka.common.utils.Utils;
<<<<<<< HEAD
import org.apache.kafka.common.utils.*;
=======

>>>>>>> 9494bebe
import org.slf4j.Logger;
import org.slf4j.helpers.MessageFormatter;

import java.io.Closeable;
<<<<<<< HEAD
import java.util.*;
import java.util.concurrent.ConcurrentLinkedQueue;
=======
import java.time.Duration;
import java.util.HashMap;
import java.util.HashSet;
import java.util.List;
import java.util.Map;
import java.util.Optional;
import java.util.Set;
import java.util.function.Predicate;
import java.util.stream.Collectors;

import static org.apache.kafka.clients.consumer.internals.FetchUtils.requestMetadataUpdate;
>>>>>>> 9494bebe

/**
 * {@code AbstractFetch} represents the basic state and logic for record fetching processing.
 */
public abstract class AbstractFetch implements Closeable {

    private final Logger log;
    private final IdempotentCloser idempotentCloser = new IdempotentCloser();
    protected final LogContext logContext;
    protected final ConsumerMetadata metadata;
    protected final SubscriptionState subscriptions;
    protected final FetchConfig fetchConfig;
    protected final Time time;
    protected final FetchMetricsManager metricsManager;
    protected final FetchBuffer fetchBuffer;
    protected final BufferSupplier decompressionBufferSupplier;
    protected final Set<Integer> nodesWithPendingFetchRequests;

    private final Map<Integer, FetchSessionHandler> sessionHandlers;

    private final ApiVersions apiVersions;

<<<<<<< HEAD
    public AbstractFetch(final LogContext logContext, final ConsumerNetworkClient client, final ConsumerMetadata metadata, final SubscriptionState subscriptions, final FetchConfig<K, V> fetchConfig, final FetchMetricsManager metricsManager, final Time time) {
=======
    public AbstractFetch(final LogContext logContext,
                         final ConsumerMetadata metadata,
                         final SubscriptionState subscriptions,
                         final FetchConfig fetchConfig,
                         final FetchBuffer fetchBuffer,
                         final FetchMetricsManager metricsManager,
                         final Time time,
                         final ApiVersions apiVersions) {
>>>>>>> 9494bebe
        this.log = logContext.logger(AbstractFetch.class);
        this.logContext = logContext;
        this.metadata = metadata;
        this.subscriptions = subscriptions;
        this.fetchConfig = fetchConfig;
        this.fetchBuffer = fetchBuffer;
        this.decompressionBufferSupplier = BufferSupplier.create();
        this.sessionHandlers = new HashMap<>();
        this.nodesWithPendingFetchRequests = new HashSet<>();
        this.metricsManager = metricsManager;
        this.time = time;
        this.apiVersions = apiVersions;
    }

    /**
     * Check if the node is disconnected and unavailable for immediate reconnection (i.e. if it is in
     * reconnect backoff window following the disconnect).
     *
     * @param node {@link Node} to check for availability
     * @see NetworkClientUtils#isUnavailable(KafkaClient, Node, Time)
     */
    protected abstract boolean isUnavailable(Node node);

    /**
     * Checks for an authentication error on a given node and throws the exception if it exists.
     *
     * @param node {@link Node} to check for a previous {@link AuthenticationException}; if found it is thrown
     * @see NetworkClientUtils#maybeThrowAuthFailure(KafkaClient, Node)
     */
    protected abstract void maybeThrowAuthFailure(Node node);

    /**
     * Return whether we have any completed fetches pending return to the user. This method is thread-safe. Has
     * visibility for testing.
     * @return true if there are completed fetches, false otherwise
     */
    boolean hasCompletedFetches() {
        return !fetchBuffer.isEmpty();
    }

    /**
     * Return whether we have any completed fetches that are fetchable. This method is thread-safe.
     * @return true if there are completed fetches that can be returned, false otherwise
     */
    public boolean hasAvailableFetches() {
        return fetchBuffer.hasCompletedFetches(fetch -> subscriptions.isFetchable(fetch.partition));
    }

    /**
<<<<<<< HEAD
     * Implements the core logic for a successful fetch request/response.
=======
     * Implements the core logic for a successful fetch response.
     *
>>>>>>> 9494bebe
     * @param fetchTarget {@link Node} from which the fetch data was requested
     * @param data        {@link FetchSessionHandler.FetchRequestData} that represents the session data
     * @param resp        {@link ClientResponse} from which the {@link FetchResponse} will be retrieved
     */
<<<<<<< HEAD
    protected void handleFetchResponse(final Node fetchTarget, final FetchSessionHandler.FetchRequestData data, final ClientResponse resp) {
=======
    protected void handleFetchSuccess(final Node fetchTarget,
                                      final FetchSessionHandler.FetchRequestData data,
                                      final ClientResponse resp) {
>>>>>>> 9494bebe
        try {
            final FetchResponse response = (FetchResponse) resp.responseBody();
            final FetchSessionHandler handler = sessionHandler(fetchTarget.id());

            if (handler == null) {
                log.error("Unable to find FetchSessionHandler for node {}. Ignoring fetch response.", fetchTarget.id());
                return;
            }

            final short requestVersion = resp.requestHeader().apiVersion();

            if (!handler.handleResponse(response, requestVersion)) {
                if (response.error() == Errors.FETCH_SESSION_TOPIC_ID_ERROR) {
                    metadata.requestUpdate(false);
                }

                return;
            }

            final Map<TopicPartition, FetchResponseData.PartitionData> responseData = response.responseData(handler.sessionTopicNames(), requestVersion);
            final Set<TopicPartition> partitions = new HashSet<>(responseData.keySet());
            final FetchMetricsAggregator metricAggregator = new FetchMetricsAggregator(metricsManager, partitions);

            Map<TopicPartition, Metadata.LeaderIdAndEpoch> partitionsWithUpdatedLeaderInfo = new HashMap<>();
            for (Map.Entry<TopicPartition, FetchResponseData.PartitionData> entry : responseData.entrySet()) {
                TopicPartition partition = entry.getKey();
                FetchRequest.PartitionData requestData = data.sessionPartitions().get(partition);

                if (requestData == null) {
                    String message;

                    if (data.metadata().isFull()) {
                        message = MessageFormatter.arrayFormat("Response for missing full request partition: partition={}; metadata={}", new Object[]{partition, data.metadata()}).getMessage();
                    } else {
                        message = MessageFormatter.arrayFormat("Response for missing session request partition: partition={}; metadata={}; toSend={}; toForget={}; toReplace={}", new Object[]{partition, data.metadata(), data.toSend(), data.toForget(), data.toReplace()}).getMessage();
                    }

                    // Received fetch response for missing session partition
                    throw new IllegalStateException(message);
                }

                long fetchOffset = requestData.fetchOffset;
                FetchResponseData.PartitionData partitionData = entry.getValue();

<<<<<<< HEAD
                log.debug("Fetch {} at offset {} for partition {} returned fetch data {}", fetchConfig.isolationLevel, fetchOffset, partition, partitionData);

                CompletedFetch<K, V> completedFetch = new CompletedFetch<>(logContext, subscriptions, fetchConfig, decompressionBufferSupplier, partition, partitionData, metricAggregator, fetchOffset, requestVersion);
                completedFetches.add(completedFetch);
=======
                log.debug("Fetch {} at offset {} for partition {} returned fetch data {}",
                        fetchConfig.isolationLevel, fetchOffset, partition, partitionData);

                Errors partitionError = Errors.forCode(partitionData.errorCode());
                if (partitionError == Errors.NOT_LEADER_OR_FOLLOWER || partitionError == Errors.FENCED_LEADER_EPOCH) {
                    log.debug("For {}, received error {}, with leaderIdAndEpoch {}", partition, partitionError, partitionData.currentLeader());
                    if (partitionData.currentLeader().leaderId() != -1 && partitionData.currentLeader().leaderEpoch() != -1) {
                        partitionsWithUpdatedLeaderInfo.put(partition, new Metadata.LeaderIdAndEpoch(
                            Optional.of(partitionData.currentLeader().leaderId()), Optional.of(partitionData.currentLeader().leaderEpoch())));
                    }
                }

                CompletedFetch completedFetch = new CompletedFetch(
                        logContext,
                        subscriptions,
                        decompressionBufferSupplier,
                        partition,
                        partitionData,
                        metricAggregator,
                        fetchOffset,
                        requestVersion);
                fetchBuffer.add(completedFetch);
            }

            if (!partitionsWithUpdatedLeaderInfo.isEmpty()) {
                List<Node> leaderNodes = response.data().nodeEndpoints().stream()
                    .map(e -> new Node(e.nodeId(), e.host(), e.port(), e.rack()))
                    .filter(e -> !e.equals(Node.noNode()))
                    .collect(Collectors.toList());
                Set<TopicPartition> updatedPartitions = metadata.updatePartitionLeadership(partitionsWithUpdatedLeaderInfo, leaderNodes);
                updatedPartitions.forEach(
                    tp -> {
                        log.debug("For {}, as the leader was updated, position will be validated.", tp);
                        subscriptions.maybeValidatePositionForCurrentLeader(apiVersions, tp, metadata.currentLeader(tp));
                    }
                );
>>>>>>> 9494bebe
            }

            metricsManager.recordLatency(resp.destination(), resp.requestLatencyMs());
        } finally {
            removePendingFetchRequest(fetchTarget, data.metadata().sessionId());
        }
    }

    /**
<<<<<<< HEAD
     * Implements the core logic for a failed fetch request/response.
     * @param fetchTarget {@link Node} from which the fetch data was requested
     * @param e           {@link RuntimeException} representing the error that resulted in the failure
=======
     * Implements the core logic for a failed fetch response.
     *
     * @param fetchTarget {@link Node} from which the fetch data was requested
     * @param data        {@link FetchSessionHandler.FetchRequestData} from request
     * @param t           {@link Throwable} representing the error that resulted in the failure
>>>>>>> 9494bebe
     */
    protected void handleFetchFailure(final Node fetchTarget,
                                      final FetchSessionHandler.FetchRequestData data,
                                      final Throwable t) {
        try {
            final FetchSessionHandler handler = sessionHandler(fetchTarget.id());

            if (handler != null) {
                handler.handleError(t);
                handler.sessionTopicPartitions().forEach(subscriptions::clearPreferredReadReplica);
            }
        } finally {
            removePendingFetchRequest(fetchTarget, data.metadata().sessionId());
        }
    }

    protected void handleCloseFetchSessionSuccess(final Node fetchTarget,
                                                  final FetchSessionHandler.FetchRequestData data,
                                                  final ClientResponse ignored) {
        int sessionId = data.metadata().sessionId();
        removePendingFetchRequest(fetchTarget, sessionId);
        log.debug("Successfully sent a close message for fetch session: {} to node: {}", sessionId, fetchTarget);
    }

    public void handleCloseFetchSessionFailure(final Node fetchTarget,
                                               final FetchSessionHandler.FetchRequestData data,
                                               final Throwable t) {
        int sessionId = data.metadata().sessionId();
        removePendingFetchRequest(fetchTarget, sessionId);
        log.debug("Unable to send a close message for fetch session: {} to node: {}. " +
                "This may result in unnecessary fetch sessions at the broker.", sessionId, fetchTarget, t);
    }

    private void removePendingFetchRequest(Node fetchTarget, int sessionId) {
        log.debug("Removing pending request for fetch session: {} for node: {}", sessionId, fetchTarget);
        nodesWithPendingFetchRequests.remove(fetchTarget.id());
    }

    /**
     * Creates a new {@link FetchRequest fetch request} in preparation for sending to the Kafka cluster.
     * @param fetchTarget {@link Node} from which the fetch data will be requested
     * @param requestData {@link FetchSessionHandler.FetchRequestData} that represents the session data
     * @return {@link FetchRequest.Builder} that can be submitted to the broker
     */
    protected FetchRequest.Builder createFetchRequest(final Node fetchTarget, final FetchSessionHandler.FetchRequestData requestData) {
        // Version 12 is the maximum version that could be used without topic IDs. See FetchRequest.json for schema
        // changelog.
        final short maxVersion = requestData.canUseTopicIds() ? ApiKeys.FETCH.latestVersion() : (short) 12;

        final FetchRequest.Builder request = FetchRequest.Builder.forConsumer(maxVersion, fetchConfig.maxWaitMs, fetchConfig.minBytes, requestData.toSend()).isolationLevel(fetchConfig.isolationLevel).setMaxBytes(fetchConfig.maxBytes).metadata(requestData.metadata()).removed(requestData.toForget()).replaced(requestData.toReplace()).rackId(fetchConfig.clientRackId);

        log.debug("Sending {} {} to broker {}", fetchConfig.isolationLevel, requestData, fetchTarget);

        // We add the node to the set of nodes with pending fetch requests before adding the
        // listener because the future may have been fulfilled on another thread (e.g. during a
        // disconnection being handled by the heartbeat thread) which will mean the listener
        // will be invoked synchronously.
        log.debug("Adding pending request for node {}", fetchTarget);
        nodesWithPendingFetchRequests.add(fetchTarget.id());

        return request;
    }

    /**
<<<<<<< HEAD
     * Return the fetched records, empty the record buffer and update the consumed position.
     *
     * </p>
     * <p>
     * NOTE: returning an {@link Fetch#isEmpty empty} fetch guarantees the consumed position is not updated.
     * @return A {@link Fetch} for the requested partitions
     * @throws OffsetOutOfRangeException   If there is OffsetOutOfRange error in fetchResponse and
     *                                     the defaultResetPolicy is NONE
     * @throws TopicAuthorizationException If there is TopicAuthorization error in fetchResponse.
=======
     * Return the list of <em>fetchable</em> partitions, which are the set of partitions to which we are subscribed,
     * but <em>excluding</em> any partitions for which we still have buffered data. The idea is that since the user
     * has yet to process the data for the partition that has already been fetched, we should not go send for more data
     * until the previously-fetched data has been processed.
     *
     * @return {@link Set} of {@link TopicPartition topic partitions} for which we should fetch data
>>>>>>> 9494bebe
     */
    private Set<TopicPartition> fetchablePartitions() {
        // This is the set of partitions we have in our buffer
        Set<TopicPartition> buffered = fetchBuffer.bufferedPartitions();

<<<<<<< HEAD
        try {
            while (recordsRemaining > 0) {
                if (nextInLineFetch == null || nextInLineFetch.isConsumed) {
                    CompletedFetch<K, V> records = completedFetches.peek();
                    if (records == null)
                        break;

                    if (!records.initialized) {
                        try {
                            nextInLineFetch = initializeCompletedFetch(records);
                        } catch (Exception e) {
                            // Remove a completedFetch upon a parse with exception if (1) it contains no records, and
                            // (2) there are no fetched records with actual content preceding this exception.
                            // The first condition ensures that the completedFetches is not stuck with the same completedFetch
                            // in cases such as the TopicAuthorizationException, and the second condition ensures that no
                            // potential data loss due to an exception in a following record.
                            if (fetch.isEmpty() && FetchResponse.recordsOrFail(records.partitionData).sizeInBytes() == 0) {
                                completedFetches.poll();
                            }
                            throw e;
                        }
                    } else {
                        nextInLineFetch = records;
                    }
                    completedFetches.poll();
                } else if (subscriptions.isPaused(nextInLineFetch.partition)) {
                    // when the partition is paused we add the records back to the completedFetches queue instead of draining
                    // them so that they can be returned on a subsequent poll if the partition is resumed at that time
                    log.debug("Skipping fetching records for assigned partition {} because it is paused", nextInLineFetch.partition);
                    pausedCompletedFetches.add(nextInLineFetch);
                    nextInLineFetch = null;
                } else {
                    Fetch<K, V> nextFetch = fetchRecords(recordsRemaining);
                    recordsRemaining -= nextFetch.numRecords();
                    fetch.add(nextFetch);
                }
            }
        } catch (KafkaException e) {
            if (fetch.isEmpty())
                throw e;
        } finally {
            // add any polled completed fetches for paused partitions back to the completed fetches queue to be
            // re-evaluated in the next poll
            completedFetches.addAll(pausedCompletedFetches);
        }

        return fetch;
    }

    private Fetch<K, V> fetchRecords(final int maxRecords) {
        if (!subscriptions.isAssigned(nextInLineFetch.partition)) {
            // this can happen when a rebalance happened before fetched records are returned to the consumer's poll call
            log.debug("Not returning fetched records for partition {} since it is no longer assigned", nextInLineFetch.partition);
        } else if (!subscriptions.isFetchable(nextInLineFetch.partition)) {
            // this can happen when a partition is paused before fetched records are returned to the consumer's
            // poll call or if the offset is being reset
            log.debug("Not returning fetched records for assigned partition {} since it is no longer fetchable", nextInLineFetch.partition);
        } else {
            SubscriptionState.FetchPosition position = subscriptions.position(nextInLineFetch.partition);
            if (position == null) {
                throw new IllegalStateException("Missing position for fetchable partition " + nextInLineFetch.partition);
            }

            if (nextInLineFetch.nextFetchOffset == position.offset) {
                List<ConsumerRecord<K, V>> partRecords = nextInLineFetch.fetchRecords(maxRecords);

                log.trace("Returning {} fetched records at offset {} for assigned partition {}", partRecords.size(), position, nextInLineFetch.partition);

                boolean positionAdvanced = false;

                if (nextInLineFetch.nextFetchOffset > position.offset) {
                    SubscriptionState.FetchPosition nextPosition = new SubscriptionState.FetchPosition(nextInLineFetch.nextFetchOffset, nextInLineFetch.lastEpoch, position.currentLeader);
                    log.trace("Updating fetch position from {} to {} for partition {} and returning {} records from `poll()`", position, nextPosition, nextInLineFetch.partition, partRecords.size());
                    subscriptions.position(nextInLineFetch.partition, nextPosition);
                    positionAdvanced = true;
                }

                Long partitionLag = subscriptions.partitionLag(nextInLineFetch.partition, fetchConfig.isolationLevel);
                if (partitionLag != null)
                    metricsManager.recordPartitionLag(nextInLineFetch.partition, partitionLag);

                Long lead = subscriptions.partitionLead(nextInLineFetch.partition);
                if (lead != null) {
                    metricsManager.recordPartitionLead(nextInLineFetch.partition, lead);
                }

                return Fetch.forPartition(nextInLineFetch.partition, partRecords, positionAdvanced);
            } else {
                // these records aren't next in line based on the last consumed position, ignore them
                // they must be from an obsolete request
                log.debug("Ignoring fetched records for {} at offset {} since the current position is {}", nextInLineFetch.partition, nextInLineFetch.nextFetchOffset, position);
            }
        }

        log.trace("Draining fetched records for partition {}", nextInLineFetch.partition);
        nextInLineFetch.drain();

        return Fetch.empty();
    }

    private List<TopicPartition> fetchablePartitions() {
        Set<TopicPartition> exclude = new HashSet<>();
        if (nextInLineFetch != null && !nextInLineFetch.isConsumed) {
            exclude.add(nextInLineFetch.partition);
        }
        for (CompletedFetch<K, V> completedFetch : completedFetches) {
            exclude.add(completedFetch.partition);
        }
        return subscriptions.fetchablePartitions(tp -> !exclude.contains(tp));
=======
        // This is the test that returns true if the partition is *not* buffered
        Predicate<TopicPartition> isNotBuffered = tp -> !buffered.contains(tp);

        // Return all partitions that are in an otherwise fetchable state *and* for which we don't already have some
        // messages sitting in our buffer.
        return new HashSet<>(subscriptions.fetchablePartitions(isNotBuffered));
>>>>>>> 9494bebe
    }

    /**
     * Determine from which replica to read: the <i>preferred</i> or the <i>leader</i>. The preferred replica is used
     * iff:
     *
     * <ul>
     *     <li>A preferred replica was previously set</li>
     *     <li>We're still within the lease time for the preferred replica</li>
     *     <li>The replica is still online/available</li>
     * </ul>
     * <p>
     * If any of the above are not met, the leader node is returned.
     * @param partition     {@link TopicPartition} for which we want to fetch data
     * @param leaderReplica {@link Node} for the leader of the given partition
     * @param currentTimeMs Current time in milliseconds; used to determine if we're within the optional lease window
     * @return Replica {@link Node node} from which to request the data
     * @see SubscriptionState#preferredReadReplica
     * @see SubscriptionState#updatePreferredReadReplica
     */
    Node selectReadReplica(final TopicPartition partition, final Node leaderReplica, final long currentTimeMs) {
        Optional<Integer> nodeId = subscriptions.preferredReadReplica(partition, currentTimeMs);

        if (nodeId.isPresent()) {
            Optional<Node> node = nodeId.flatMap(id -> metadata.fetch().nodeIfOnline(partition, id));
            if (node.isPresent()) {
                return node.get();
            } else {
                log.trace("Not fetching from {} for partition {} since it is marked offline or is missing from our metadata," + " using the leader instead.", nodeId, partition);
                // Note that this condition may happen due to stale metadata, so we clear preferred replica and
                // refresh metadata.
                requestMetadataUpdate(metadata, subscriptions, partition);
                return leaderReplica;
            }
        } else {
            return leaderReplica;
        }
    }

    protected Map<Node, FetchSessionHandler.FetchRequestData> prepareCloseFetchSessionRequests() {
        final Cluster cluster = metadata.fetch();
        Map<Node, FetchSessionHandler.Builder> fetchable = new HashMap<>();

        sessionHandlers.forEach((fetchTargetNodeId, sessionHandler) -> {
            // set the session handler to notify close. This will set the next metadata request to send close message.
            sessionHandler.notifyClose();

            // FetchTargetNode may not be available as it may have disconnected the connection. In such cases, we will
            // skip sending the close request.
            final Node fetchTarget = cluster.nodeById(fetchTargetNodeId);

            if (fetchTarget == null || isUnavailable(fetchTarget)) {
                log.debug("Skip sending close session request to broker {} since it is not reachable", fetchTarget);
                return;
            }

            fetchable.put(fetchTarget, sessionHandler.newBuilder());
        });

        return fetchable.entrySet().stream().collect(Collectors.toMap(Map.Entry::getKey, e -> e.getValue().build()));
    }

    /**
     * Create fetch requests for all nodes for which we have assigned partitions
     * that have no existing requests in flight.
     */
    protected Map<Node, FetchSessionHandler.FetchRequestData> prepareFetchRequests() {
        // Update metrics in case there was an assignment change
        metricsManager.maybeUpdateAssignment(subscriptions);

        Map<Node, FetchSessionHandler.Builder> fetchable = new HashMap<>();
        long currentTimeMs = time.milliseconds();
        Map<String, Uuid> topicIds = metadata.topicIds();

        for (TopicPartition partition : fetchablePartitions()) {
            SubscriptionState.FetchPosition position = subscriptions.position(partition);

            if (position == null)
                throw new IllegalStateException("Missing position for fetchable partition " + partition);

            Optional<Node> leaderOpt = position.currentLeader.leader;

            if (leaderOpt.isEmpty()) {
                log.debug("Requesting metadata update for partition {} since the position {} is missing the current leader node", partition, position);
                metadata.requestUpdate(false);
                continue;
            }

            // Use the preferred read replica if set, otherwise the partition's leader
            Node node = selectReadReplica(partition, leaderOpt.get(), currentTimeMs);

            if (isUnavailable(node)) {
                maybeThrowAuthFailure(node);

                // If we try to send during the reconnect backoff window, then the request is just
                // going to be failed anyway before being sent, so skip sending the request for now
                log.trace("Skipping fetch for partition {} because node {} is awaiting reconnect backoff", partition, node);
            } else if (nodesWithPendingFetchRequests.contains(node.id())) {
                log.trace("Skipping fetch for partition {} because previous request to {} has not been processed", partition, node);
            } else {
                // if there is a leader and no in-flight requests, issue a new fetch
                FetchSessionHandler.Builder builder = fetchable.computeIfAbsent(node, k -> {
                    FetchSessionHandler fetchSessionHandler = sessionHandlers.computeIfAbsent(node.id(), n -> new FetchSessionHandler(logContext, n));
                    return fetchSessionHandler.newBuilder();
                });
                Uuid topicId = topicIds.getOrDefault(partition.topic(), Uuid.ZERO_UUID);
                FetchRequest.PartitionData partitionData = new FetchRequest.PartitionData(topicId, position.offset, FetchRequest.INVALID_LOG_START_OFFSET, fetchConfig.fetchSize, position.currentLeader.epoch, Optional.empty());
                builder.add(partition, partitionData);

                log.debug("Added {} fetch request for partition {} at position {} to node {}", fetchConfig.isolationLevel, partition, position, node);
            }
        }

        return fetchable.entrySet().stream().collect(Collectors.toMap(Map.Entry::getKey, e -> e.getValue().build()));
    }

<<<<<<< HEAD
    /**
     * Initialize a CompletedFetch object.
     */
    private CompletedFetch<K, V> initializeCompletedFetch(final CompletedFetch<K, V> completedFetch) {
        final TopicPartition tp = completedFetch.partition;
        final Errors error = Errors.forCode(completedFetch.partitionData.errorCode());
        boolean recordMetrics = true;

        try {
            if (!subscriptions.hasValidPosition(tp)) {
                // this can happen when a rebalance happened while fetch is still in-flight
                log.debug("Ignoring fetched records for partition {} since it no longer has valid position", tp);
                return null;
            } else if (error == Errors.NONE) {
                final CompletedFetch<K, V> ret = handleInitializeCompletedFetchSuccess(completedFetch);
                recordMetrics = ret == null;
                return ret;
            } else {
                handleInitializeCompletedFetchErrors(completedFetch, error);
                return null;
            }
        } finally {
            if (recordMetrics) {
                completedFetch.recordAggregatedMetrics(0, 0);
            }

            if (error != Errors.NONE)
                // we move the partition to the end if there was an error. This way, it's more likely that partitions for
                // the same topic can remain together (allowing for more efficient serialization).
                subscriptions.movePartitionToEnd(tp);
        }
    }

    private CompletedFetch<K, V> handleInitializeCompletedFetchSuccess(final CompletedFetch<K, V> completedFetch) {
        final TopicPartition tp = completedFetch.partition;
        final long fetchOffset = completedFetch.nextFetchOffset;

        // we are interested in this fetch only if the beginning offset matches the
        // current consumed position
        SubscriptionState.FetchPosition position = subscriptions.position(tp);
        if (position == null || position.offset != fetchOffset) {
            log.debug("Discarding stale fetch response for partition {} since its offset {} does not match " + "the expected offset {}", tp, fetchOffset, position);
            return null;
        }

        final FetchResponseData.PartitionData partition = completedFetch.partitionData;
        log.trace("Preparing to read {} bytes of data for partition {} with offset {}", FetchResponse.recordsSize(partition), tp, position);
        Iterator<? extends RecordBatch> batches = FetchResponse.recordsOrFail(partition).batches().iterator();

        if (!batches.hasNext() && FetchResponse.recordsSize(partition) > 0) {
            if (completedFetch.requestVersion < 3) {
                // Implement the pre KIP-74 behavior of throwing a RecordTooLargeException.
                Map<TopicPartition, Long> recordTooLargePartitions = Collections.singletonMap(tp, fetchOffset);
                throw new RecordTooLargeException("There are some messages at [Partition=Offset]: " + recordTooLargePartitions + " whose size is larger than the fetch size " + fetchConfig.fetchSize + " and hence cannot be returned. Please considering upgrading your broker to 0.10.1.0 or " + "newer to avoid this issue. Alternately, increase the fetch size on the client (using " + ConsumerConfig.MAX_PARTITION_FETCH_BYTES_CONFIG + ")", recordTooLargePartitions);
            } else {
                // This should not happen with brokers that support FetchRequest/Response V3 or higher (i.e. KIP-74)
                throw new KafkaException("Failed to make progress reading messages at " + tp + "=" + fetchOffset + ". Received a non-empty fetch response from the server, but no " + "complete records were found.");
            }
        }

        if (partition.highWatermark() >= 0) {
            log.trace("Updating high watermark for partition {} to {}", tp, partition.highWatermark());
            subscriptions.updateHighWatermark(tp, partition.highWatermark());
        }

        if (partition.logStartOffset() >= 0) {
            log.trace("Updating log start offset for partition {} to {}", tp, partition.logStartOffset());
            subscriptions.updateLogStartOffset(tp, partition.logStartOffset());
        }

        if (partition.lastStableOffset() >= 0) {
            log.trace("Updating last stable offset for partition {} to {}", tp, partition.lastStableOffset());
            subscriptions.updateLastStableOffset(tp, partition.lastStableOffset());
        }

        if (FetchResponse.isPreferredReplica(partition)) {
            subscriptions.updatePreferredReadReplica(completedFetch.partition, partition.preferredReadReplica(), () -> {
                long expireTimeMs = time.milliseconds() + metadata.metadataExpireMs();
                log.debug("Updating preferred read replica for partition {} to {}, set to expire at {}", tp, partition.preferredReadReplica(), expireTimeMs);
                return expireTimeMs;
            });
        }

        completedFetch.initialized = true;
        return completedFetch;
    }

    private void handleInitializeCompletedFetchErrors(final CompletedFetch<K, V> completedFetch, final Errors error) {
        final TopicPartition tp = completedFetch.partition;
        final long fetchOffset = completedFetch.nextFetchOffset;

        if (error == Errors.NOT_LEADER_OR_FOLLOWER || error == Errors.REPLICA_NOT_AVAILABLE || error == Errors.KAFKA_STORAGE_ERROR || error == Errors.FENCED_LEADER_EPOCH || error == Errors.OFFSET_NOT_AVAILABLE) {
            log.debug("Error in fetch for partition {}: {}", tp, error.exceptionName());
            requestMetadataUpdate(tp);
        } else if (error == Errors.UNKNOWN_TOPIC_OR_PARTITION) {
            log.warn("Received unknown topic or partition error in fetch for partition {}", tp);
            requestMetadataUpdate(tp);
        } else if (error == Errors.UNKNOWN_TOPIC_ID) {
            log.warn("Received unknown topic ID error in fetch for partition {}", tp);
            requestMetadataUpdate(tp);
        } else if (error == Errors.INCONSISTENT_TOPIC_ID) {
            log.warn("Received inconsistent topic ID error in fetch for partition {}", tp);
            requestMetadataUpdate(tp);
        } else if (error == Errors.OFFSET_OUT_OF_RANGE) {
            Optional<Integer> clearedReplicaId = subscriptions.clearPreferredReadReplica(tp);

            if (!clearedReplicaId.isPresent()) {
                // If there's no preferred replica to clear, we're fetching from the leader so handle this error normally
                SubscriptionState.FetchPosition position = subscriptions.position(tp);

                if (position == null || fetchOffset != position.offset) {
                    log.debug("Discarding stale fetch response for partition {} since the fetched offset {} " + "does not match the current offset {}", tp, fetchOffset, position);
                } else {
                    handleOffsetOutOfRange(position, tp);
                }
            } else {
                log.debug("Unset the preferred read replica {} for partition {} since we got {} when fetching {}", clearedReplicaId.get(), tp, error, fetchOffset);
            }
        } else if (error == Errors.TOPIC_AUTHORIZATION_FAILED) {
            //we log the actual partition and not just the topic to help with ACL propagation issues in large clusters
            log.warn("Not authorized to read from partition {}.", tp);
            throw new TopicAuthorizationException(Collections.singleton(tp.topic()));
        } else if (error == Errors.UNKNOWN_LEADER_EPOCH) {
            log.debug("Received unknown leader epoch error in fetch for partition {}", tp);
        } else if (error == Errors.UNKNOWN_SERVER_ERROR) {
            log.warn("Unknown server error while fetching offset {} for topic-partition {}", fetchOffset, tp);
        } else if (error == Errors.CORRUPT_MESSAGE) {
            throw new KafkaException("Encountered corrupt message when fetching offset " + fetchOffset + " for topic-partition " + tp);
        } else {
            throw new IllegalStateException("Unexpected error code " + error.code() + " while fetching at offset " + fetchOffset + " from topic-partition " + tp);
        }
    }

    private void handleOffsetOutOfRange(final SubscriptionState.FetchPosition fetchPosition, final TopicPartition topicPartition) {
        String errorMessage = "Fetch position " + fetchPosition + " is out of range for partition " + topicPartition;

        if (subscriptions.hasDefaultOffsetResetPolicy()) {
            log.info("{}, resetting offset", errorMessage);
            subscriptions.requestOffsetReset(topicPartition);
        } else {
            log.info("{}, raising error to the application since no reset policy is configured", errorMessage);
            throw new OffsetOutOfRangeException(errorMessage, Collections.singletonMap(topicPartition, fetchPosition.offset));
        }
    }

    /**
     * Clear the buffered data which are not a part of newly assigned partitions. Any previously
     * {@link CompletedFetch fetched data} is dropped if it is for a partition that is no longer in
     * {@code assignedPartitions}.
     * @param assignedPartitions Newly-assigned {@link TopicPartition}
     */
    public void clearBufferedDataForUnassignedPartitions(final Collection<TopicPartition> assignedPartitions) {
        final Iterator<CompletedFetch<K, V>> completedFetchesItr = completedFetches.iterator();

        while (completedFetchesItr.hasNext()) {
            final CompletedFetch<K, V> completedFetch = completedFetchesItr.next();
            final TopicPartition tp = completedFetch.partition;

            if (!assignedPartitions.contains(tp)) {
                log.debug("Removing {} from buffered data as it is no longer an assigned partition", tp);
                completedFetch.drain();
                completedFetchesItr.remove();
            }
        }

        if (nextInLineFetch != null && !assignedPartitions.contains(nextInLineFetch.partition)) {
            nextInLineFetch.drain();
            nextInLineFetch = null;
        }
    }

    /**
     * Clear the buffered data which are not a part of newly assigned topics
     * @param assignedTopics newly assigned topics
=======
    // Visible for testing
    protected FetchSessionHandler sessionHandler(int node) {
        return sessionHandlers.get(node);
    }

    /**
     * This method is called by {@link #close(Timer)} which is guarded by the {@link IdempotentCloser}) such as to only
     * be executed once the first time that any of the {@link #close()} methods are called. Subclasses can override
     * this method without the need for extra synchronization at the instance level.
     *
     * @param timer Timer to enforce time limit
>>>>>>> 9494bebe
     */
    // Visible for testing
<<<<<<< HEAD
    void maybeCloseFetchSessions(final Timer timer) {
        final Cluster cluster = metadata.fetch();
        final List<RequestFuture<ClientResponse>> requestFutures = new ArrayList<>();

        sessionHandlers.forEach((fetchTargetNodeId, sessionHandler) -> {
            // set the session handler to notify close. This will set the next metadata request to send close message.
            sessionHandler.notifyClose();

            final int sessionId = sessionHandler.sessionId();
            // FetchTargetNode may not be available as it may have disconnected the connection. In such cases, we will
            // skip sending the close request.
            final Node fetchTarget = cluster.nodeById(fetchTargetNodeId);
            if (fetchTarget == null || client.isUnavailable(fetchTarget)) {
                log.debug("Skip sending close session request to broker {} since it is not reachable", fetchTarget);
                return;
            }

            final FetchRequest.Builder request = createFetchRequest(fetchTarget, sessionHandler.newBuilder().build());
            final RequestFuture<ClientResponse> responseFuture = client.send(fetchTarget, request);

            responseFuture.addListener(new RequestFutureListener<ClientResponse>() {
                @Override
                public void onSuccess(ClientResponse value) {
                    log.debug("Successfully sent a close message for fetch session: {} to node: {}", sessionId, fetchTarget);
                }

                @Override
                public void onFailure(RuntimeException e) {
                    log.debug("Unable to a close message for fetch session: {} to node: {}. " + "This may result in unnecessary fetch sessions at the broker.", sessionId, fetchTarget, e);
                }
            });

            requestFutures.add(responseFuture);
        });

        // Poll to ensure that request has been written to the socket. Wait until either the timer has expired or until
        // all requests have received a response.
        while (timer.notExpired() && !requestFutures.stream().allMatch(RequestFuture::isDone)) {
            client.poll(timer, null, true);
        }

        if (!requestFutures.stream().allMatch(RequestFuture::isDone)) {
            // we ran out of time before completing all futures. It is ok since we don't want to block the shutdown
            // here.
            log.debug("All requests couldn't be sent in the specific timeout period {}ms. " + "This may result in unnecessary fetch sessions at the broker. Consider increasing the timeout passed for " + "KafkaConsumer.close(Duration timeout)", timer.timeoutMs());
        }
=======
    protected void closeInternal(Timer timer) {
        // we do not need to re-enable wake-ups since we are closing already
        Utils.closeQuietly(fetchBuffer, "fetchBuffer");
        Utils.closeQuietly(decompressionBufferSupplier, "decompressionBufferSupplier");
>>>>>>> 9494bebe
    }

    public void close(final Timer timer) {
        idempotentCloser.close(() -> closeInternal(timer));
    }

    @Override
    public void close() {
        close(time.timer(Duration.ZERO));
    }

    /**
     * Defines the contract for handling fetch responses from brokers.
     * @param <T> Type of response, usually either {@link ClientResponse} or {@link Throwable}
     */
    @FunctionalInterface
    protected interface ResponseHandler<T> {

        /**
         * Handle the response from the given {@link Node target}
         */
        void handle(Node target, FetchSessionHandler.FetchRequestData data, T response);
    }
}<|MERGE_RESOLUTION|>--- conflicted
+++ resolved
@@ -19,14 +19,6 @@
 import org.apache.kafka.clients.ApiVersions;
 import org.apache.kafka.clients.ClientResponse;
 import org.apache.kafka.clients.FetchSessionHandler;
-<<<<<<< HEAD
-import org.apache.kafka.clients.consumer.ConsumerConfig;
-import org.apache.kafka.clients.consumer.ConsumerRecord;
-import org.apache.kafka.clients.consumer.OffsetOutOfRangeException;
-import org.apache.kafka.common.*;
-import org.apache.kafka.common.errors.RecordTooLargeException;
-import org.apache.kafka.common.errors.TopicAuthorizationException;
-=======
 import org.apache.kafka.clients.KafkaClient;
 import org.apache.kafka.clients.Metadata;
 import org.apache.kafka.clients.NetworkClientUtils;
@@ -36,27 +28,21 @@
 import org.apache.kafka.common.Uuid;
 import org.apache.kafka.common.errors.AuthenticationException;
 import org.apache.kafka.common.internals.IdempotentCloser;
->>>>>>> 9494bebe
 import org.apache.kafka.common.message.FetchResponseData;
 import org.apache.kafka.common.protocol.ApiKeys;
 import org.apache.kafka.common.protocol.Errors;
 import org.apache.kafka.common.requests.FetchRequest;
 import org.apache.kafka.common.requests.FetchResponse;
+import org.apache.kafka.common.utils.BufferSupplier;
+import org.apache.kafka.common.utils.LogContext;
+import org.apache.kafka.common.utils.Time;
 import org.apache.kafka.common.utils.Timer;
 import org.apache.kafka.common.utils.Utils;
-<<<<<<< HEAD
-import org.apache.kafka.common.utils.*;
-=======
-
->>>>>>> 9494bebe
+
 import org.slf4j.Logger;
 import org.slf4j.helpers.MessageFormatter;
 
 import java.io.Closeable;
-<<<<<<< HEAD
-import java.util.*;
-import java.util.concurrent.ConcurrentLinkedQueue;
-=======
 import java.time.Duration;
 import java.util.HashMap;
 import java.util.HashSet;
@@ -68,7 +54,6 @@
 import java.util.stream.Collectors;
 
 import static org.apache.kafka.clients.consumer.internals.FetchUtils.requestMetadataUpdate;
->>>>>>> 9494bebe
 
 /**
  * {@code AbstractFetch} represents the basic state and logic for record fetching processing.
@@ -91,9 +76,6 @@
 
     private final ApiVersions apiVersions;
 
-<<<<<<< HEAD
-    public AbstractFetch(final LogContext logContext, final ConsumerNetworkClient client, final ConsumerMetadata metadata, final SubscriptionState subscriptions, final FetchConfig<K, V> fetchConfig, final FetchMetricsManager metricsManager, final Time time) {
-=======
     public AbstractFetch(final LogContext logContext,
                          final ConsumerMetadata metadata,
                          final SubscriptionState subscriptions,
@@ -102,7 +84,6 @@
                          final FetchMetricsManager metricsManager,
                          final Time time,
                          final ApiVersions apiVersions) {
->>>>>>> 9494bebe
         this.log = logContext.logger(AbstractFetch.class);
         this.logContext = logContext;
         this.metadata = metadata;
@@ -137,6 +118,7 @@
     /**
      * Return whether we have any completed fetches pending return to the user. This method is thread-safe. Has
      * visibility for testing.
+     *
      * @return true if there are completed fetches, false otherwise
      */
     boolean hasCompletedFetches() {
@@ -152,29 +134,22 @@
     }
 
     /**
-<<<<<<< HEAD
-     * Implements the core logic for a successful fetch request/response.
-=======
      * Implements the core logic for a successful fetch response.
      *
->>>>>>> 9494bebe
      * @param fetchTarget {@link Node} from which the fetch data was requested
-     * @param data        {@link FetchSessionHandler.FetchRequestData} that represents the session data
-     * @param resp        {@link ClientResponse} from which the {@link FetchResponse} will be retrieved
-     */
-<<<<<<< HEAD
-    protected void handleFetchResponse(final Node fetchTarget, final FetchSessionHandler.FetchRequestData data, final ClientResponse resp) {
-=======
+     * @param data {@link FetchSessionHandler.FetchRequestData} that represents the session data
+     * @param resp {@link ClientResponse} from which the {@link FetchResponse} will be retrieved
+     */
     protected void handleFetchSuccess(final Node fetchTarget,
                                       final FetchSessionHandler.FetchRequestData data,
                                       final ClientResponse resp) {
->>>>>>> 9494bebe
         try {
             final FetchResponse response = (FetchResponse) resp.responseBody();
             final FetchSessionHandler handler = sessionHandler(fetchTarget.id());
 
             if (handler == null) {
-                log.error("Unable to find FetchSessionHandler for node {}. Ignoring fetch response.", fetchTarget.id());
+                log.error("Unable to find FetchSessionHandler for node {}. Ignoring fetch response.",
+                        fetchTarget.id());
                 return;
             }
 
@@ -201,9 +176,13 @@
                     String message;
 
                     if (data.metadata().isFull()) {
-                        message = MessageFormatter.arrayFormat("Response for missing full request partition: partition={}; metadata={}", new Object[]{partition, data.metadata()}).getMessage();
+                        message = MessageFormatter.arrayFormat(
+                                "Response for missing full request partition: partition={}; metadata={}",
+                                new Object[]{partition, data.metadata()}).getMessage();
                     } else {
-                        message = MessageFormatter.arrayFormat("Response for missing session request partition: partition={}; metadata={}; toSend={}; toForget={}; toReplace={}", new Object[]{partition, data.metadata(), data.toSend(), data.toForget(), data.toReplace()}).getMessage();
+                        message = MessageFormatter.arrayFormat(
+                                "Response for missing session request partition: partition={}; metadata={}; toSend={}; toForget={}; toReplace={}",
+                                new Object[]{partition, data.metadata(), data.toSend(), data.toForget(), data.toReplace()}).getMessage();
                     }
 
                     // Received fetch response for missing session partition
@@ -213,12 +192,6 @@
                 long fetchOffset = requestData.fetchOffset;
                 FetchResponseData.PartitionData partitionData = entry.getValue();
 
-<<<<<<< HEAD
-                log.debug("Fetch {} at offset {} for partition {} returned fetch data {}", fetchConfig.isolationLevel, fetchOffset, partition, partitionData);
-
-                CompletedFetch<K, V> completedFetch = new CompletedFetch<>(logContext, subscriptions, fetchConfig, decompressionBufferSupplier, partition, partitionData, metricAggregator, fetchOffset, requestVersion);
-                completedFetches.add(completedFetch);
-=======
                 log.debug("Fetch {} at offset {} for partition {} returned fetch data {}",
                         fetchConfig.isolationLevel, fetchOffset, partition, partitionData);
 
@@ -255,7 +228,6 @@
                         subscriptions.maybeValidatePositionForCurrentLeader(apiVersions, tp, metadata.currentLeader(tp));
                     }
                 );
->>>>>>> 9494bebe
             }
 
             metricsManager.recordLatency(resp.destination(), resp.requestLatencyMs());
@@ -265,17 +237,11 @@
     }
 
     /**
-<<<<<<< HEAD
-     * Implements the core logic for a failed fetch request/response.
-     * @param fetchTarget {@link Node} from which the fetch data was requested
-     * @param e           {@link RuntimeException} representing the error that resulted in the failure
-=======
      * Implements the core logic for a failed fetch response.
      *
      * @param fetchTarget {@link Node} from which the fetch data was requested
      * @param data        {@link FetchSessionHandler.FetchRequestData} from request
      * @param t           {@link Throwable} representing the error that resulted in the failure
->>>>>>> 9494bebe
      */
     protected void handleFetchFailure(final Node fetchTarget,
                                       final FetchSessionHandler.FetchRequestData data,
@@ -316,16 +282,25 @@
 
     /**
      * Creates a new {@link FetchRequest fetch request} in preparation for sending to the Kafka cluster.
+     *
      * @param fetchTarget {@link Node} from which the fetch data will be requested
      * @param requestData {@link FetchSessionHandler.FetchRequestData} that represents the session data
      * @return {@link FetchRequest.Builder} that can be submitted to the broker
      */
-    protected FetchRequest.Builder createFetchRequest(final Node fetchTarget, final FetchSessionHandler.FetchRequestData requestData) {
+    protected FetchRequest.Builder createFetchRequest(final Node fetchTarget,
+                                                      final FetchSessionHandler.FetchRequestData requestData) {
         // Version 12 is the maximum version that could be used without topic IDs. See FetchRequest.json for schema
         // changelog.
         final short maxVersion = requestData.canUseTopicIds() ? ApiKeys.FETCH.latestVersion() : (short) 12;
 
-        final FetchRequest.Builder request = FetchRequest.Builder.forConsumer(maxVersion, fetchConfig.maxWaitMs, fetchConfig.minBytes, requestData.toSend()).isolationLevel(fetchConfig.isolationLevel).setMaxBytes(fetchConfig.maxBytes).metadata(requestData.metadata()).removed(requestData.toForget()).replaced(requestData.toReplace()).rackId(fetchConfig.clientRackId);
+        final FetchRequest.Builder request = FetchRequest.Builder
+                .forConsumer(maxVersion, fetchConfig.maxWaitMs, fetchConfig.minBytes, requestData.toSend())
+                .isolationLevel(fetchConfig.isolationLevel)
+                .setMaxBytes(fetchConfig.maxBytes)
+                .metadata(requestData.metadata())
+                .removed(requestData.toForget())
+                .replaced(requestData.toReplace())
+                .rackId(fetchConfig.clientRackId);
 
         log.debug("Sending {} {} to broker {}", fetchConfig.isolationLevel, requestData, fetchTarget);
 
@@ -340,147 +315,23 @@
     }
 
     /**
-<<<<<<< HEAD
-     * Return the fetched records, empty the record buffer and update the consumed position.
-     *
-     * </p>
-     * <p>
-     * NOTE: returning an {@link Fetch#isEmpty empty} fetch guarantees the consumed position is not updated.
-     * @return A {@link Fetch} for the requested partitions
-     * @throws OffsetOutOfRangeException   If there is OffsetOutOfRange error in fetchResponse and
-     *                                     the defaultResetPolicy is NONE
-     * @throws TopicAuthorizationException If there is TopicAuthorization error in fetchResponse.
-=======
      * Return the list of <em>fetchable</em> partitions, which are the set of partitions to which we are subscribed,
      * but <em>excluding</em> any partitions for which we still have buffered data. The idea is that since the user
      * has yet to process the data for the partition that has already been fetched, we should not go send for more data
      * until the previously-fetched data has been processed.
      *
      * @return {@link Set} of {@link TopicPartition topic partitions} for which we should fetch data
->>>>>>> 9494bebe
      */
     private Set<TopicPartition> fetchablePartitions() {
         // This is the set of partitions we have in our buffer
         Set<TopicPartition> buffered = fetchBuffer.bufferedPartitions();
 
-<<<<<<< HEAD
-        try {
-            while (recordsRemaining > 0) {
-                if (nextInLineFetch == null || nextInLineFetch.isConsumed) {
-                    CompletedFetch<K, V> records = completedFetches.peek();
-                    if (records == null)
-                        break;
-
-                    if (!records.initialized) {
-                        try {
-                            nextInLineFetch = initializeCompletedFetch(records);
-                        } catch (Exception e) {
-                            // Remove a completedFetch upon a parse with exception if (1) it contains no records, and
-                            // (2) there are no fetched records with actual content preceding this exception.
-                            // The first condition ensures that the completedFetches is not stuck with the same completedFetch
-                            // in cases such as the TopicAuthorizationException, and the second condition ensures that no
-                            // potential data loss due to an exception in a following record.
-                            if (fetch.isEmpty() && FetchResponse.recordsOrFail(records.partitionData).sizeInBytes() == 0) {
-                                completedFetches.poll();
-                            }
-                            throw e;
-                        }
-                    } else {
-                        nextInLineFetch = records;
-                    }
-                    completedFetches.poll();
-                } else if (subscriptions.isPaused(nextInLineFetch.partition)) {
-                    // when the partition is paused we add the records back to the completedFetches queue instead of draining
-                    // them so that they can be returned on a subsequent poll if the partition is resumed at that time
-                    log.debug("Skipping fetching records for assigned partition {} because it is paused", nextInLineFetch.partition);
-                    pausedCompletedFetches.add(nextInLineFetch);
-                    nextInLineFetch = null;
-                } else {
-                    Fetch<K, V> nextFetch = fetchRecords(recordsRemaining);
-                    recordsRemaining -= nextFetch.numRecords();
-                    fetch.add(nextFetch);
-                }
-            }
-        } catch (KafkaException e) {
-            if (fetch.isEmpty())
-                throw e;
-        } finally {
-            // add any polled completed fetches for paused partitions back to the completed fetches queue to be
-            // re-evaluated in the next poll
-            completedFetches.addAll(pausedCompletedFetches);
-        }
-
-        return fetch;
-    }
-
-    private Fetch<K, V> fetchRecords(final int maxRecords) {
-        if (!subscriptions.isAssigned(nextInLineFetch.partition)) {
-            // this can happen when a rebalance happened before fetched records are returned to the consumer's poll call
-            log.debug("Not returning fetched records for partition {} since it is no longer assigned", nextInLineFetch.partition);
-        } else if (!subscriptions.isFetchable(nextInLineFetch.partition)) {
-            // this can happen when a partition is paused before fetched records are returned to the consumer's
-            // poll call or if the offset is being reset
-            log.debug("Not returning fetched records for assigned partition {} since it is no longer fetchable", nextInLineFetch.partition);
-        } else {
-            SubscriptionState.FetchPosition position = subscriptions.position(nextInLineFetch.partition);
-            if (position == null) {
-                throw new IllegalStateException("Missing position for fetchable partition " + nextInLineFetch.partition);
-            }
-
-            if (nextInLineFetch.nextFetchOffset == position.offset) {
-                List<ConsumerRecord<K, V>> partRecords = nextInLineFetch.fetchRecords(maxRecords);
-
-                log.trace("Returning {} fetched records at offset {} for assigned partition {}", partRecords.size(), position, nextInLineFetch.partition);
-
-                boolean positionAdvanced = false;
-
-                if (nextInLineFetch.nextFetchOffset > position.offset) {
-                    SubscriptionState.FetchPosition nextPosition = new SubscriptionState.FetchPosition(nextInLineFetch.nextFetchOffset, nextInLineFetch.lastEpoch, position.currentLeader);
-                    log.trace("Updating fetch position from {} to {} for partition {} and returning {} records from `poll()`", position, nextPosition, nextInLineFetch.partition, partRecords.size());
-                    subscriptions.position(nextInLineFetch.partition, nextPosition);
-                    positionAdvanced = true;
-                }
-
-                Long partitionLag = subscriptions.partitionLag(nextInLineFetch.partition, fetchConfig.isolationLevel);
-                if (partitionLag != null)
-                    metricsManager.recordPartitionLag(nextInLineFetch.partition, partitionLag);
-
-                Long lead = subscriptions.partitionLead(nextInLineFetch.partition);
-                if (lead != null) {
-                    metricsManager.recordPartitionLead(nextInLineFetch.partition, lead);
-                }
-
-                return Fetch.forPartition(nextInLineFetch.partition, partRecords, positionAdvanced);
-            } else {
-                // these records aren't next in line based on the last consumed position, ignore them
-                // they must be from an obsolete request
-                log.debug("Ignoring fetched records for {} at offset {} since the current position is {}", nextInLineFetch.partition, nextInLineFetch.nextFetchOffset, position);
-            }
-        }
-
-        log.trace("Draining fetched records for partition {}", nextInLineFetch.partition);
-        nextInLineFetch.drain();
-
-        return Fetch.empty();
-    }
-
-    private List<TopicPartition> fetchablePartitions() {
-        Set<TopicPartition> exclude = new HashSet<>();
-        if (nextInLineFetch != null && !nextInLineFetch.isConsumed) {
-            exclude.add(nextInLineFetch.partition);
-        }
-        for (CompletedFetch<K, V> completedFetch : completedFetches) {
-            exclude.add(completedFetch.partition);
-        }
-        return subscriptions.fetchablePartitions(tp -> !exclude.contains(tp));
-=======
         // This is the test that returns true if the partition is *not* buffered
         Predicate<TopicPartition> isNotBuffered = tp -> !buffered.contains(tp);
 
         // Return all partitions that are in an otherwise fetchable state *and* for which we don't already have some
         // messages sitting in our buffer.
         return new HashSet<>(subscriptions.fetchablePartitions(isNotBuffered));
->>>>>>> 9494bebe
     }
 
     /**
@@ -492,9 +343,10 @@
      *     <li>We're still within the lease time for the preferred replica</li>
      *     <li>The replica is still online/available</li>
      * </ul>
-     * <p>
+     *
      * If any of the above are not met, the leader node is returned.
-     * @param partition     {@link TopicPartition} for which we want to fetch data
+     *
+     * @param partition {@link TopicPartition} for which we want to fetch data
      * @param leaderReplica {@link Node} for the leader of the given partition
      * @param currentTimeMs Current time in milliseconds; used to determine if we're within the optional lease window
      * @return Replica {@link Node node} from which to request the data
@@ -509,7 +361,8 @@
             if (node.isPresent()) {
                 return node.get();
             } else {
-                log.trace("Not fetching from {} for partition {} since it is marked offline or is missing from our metadata," + " using the leader instead.", nodeId, partition);
+                log.trace("Not fetching from {} for partition {} since it is marked offline or is missing from our metadata," +
+                        " using the leader instead.", nodeId, partition);
                 // Note that this condition may happen due to stale metadata, so we clear preferred replica and
                 // refresh metadata.
                 requestMetadataUpdate(metadata, subscriptions, partition);
@@ -587,192 +440,22 @@
                     return fetchSessionHandler.newBuilder();
                 });
                 Uuid topicId = topicIds.getOrDefault(partition.topic(), Uuid.ZERO_UUID);
-                FetchRequest.PartitionData partitionData = new FetchRequest.PartitionData(topicId, position.offset, FetchRequest.INVALID_LOG_START_OFFSET, fetchConfig.fetchSize, position.currentLeader.epoch, Optional.empty());
+                FetchRequest.PartitionData partitionData = new FetchRequest.PartitionData(topicId,
+                        position.offset,
+                        FetchRequest.INVALID_LOG_START_OFFSET,
+                        fetchConfig.fetchSize,
+                        position.currentLeader.epoch,
+                        Optional.empty());
                 builder.add(partition, partitionData);
 
-                log.debug("Added {} fetch request for partition {} at position {} to node {}", fetchConfig.isolationLevel, partition, position, node);
+                log.debug("Added {} fetch request for partition {} at position {} to node {}", fetchConfig.isolationLevel,
+                        partition, position, node);
             }
         }
 
         return fetchable.entrySet().stream().collect(Collectors.toMap(Map.Entry::getKey, e -> e.getValue().build()));
     }
 
-<<<<<<< HEAD
-    /**
-     * Initialize a CompletedFetch object.
-     */
-    private CompletedFetch<K, V> initializeCompletedFetch(final CompletedFetch<K, V> completedFetch) {
-        final TopicPartition tp = completedFetch.partition;
-        final Errors error = Errors.forCode(completedFetch.partitionData.errorCode());
-        boolean recordMetrics = true;
-
-        try {
-            if (!subscriptions.hasValidPosition(tp)) {
-                // this can happen when a rebalance happened while fetch is still in-flight
-                log.debug("Ignoring fetched records for partition {} since it no longer has valid position", tp);
-                return null;
-            } else if (error == Errors.NONE) {
-                final CompletedFetch<K, V> ret = handleInitializeCompletedFetchSuccess(completedFetch);
-                recordMetrics = ret == null;
-                return ret;
-            } else {
-                handleInitializeCompletedFetchErrors(completedFetch, error);
-                return null;
-            }
-        } finally {
-            if (recordMetrics) {
-                completedFetch.recordAggregatedMetrics(0, 0);
-            }
-
-            if (error != Errors.NONE)
-                // we move the partition to the end if there was an error. This way, it's more likely that partitions for
-                // the same topic can remain together (allowing for more efficient serialization).
-                subscriptions.movePartitionToEnd(tp);
-        }
-    }
-
-    private CompletedFetch<K, V> handleInitializeCompletedFetchSuccess(final CompletedFetch<K, V> completedFetch) {
-        final TopicPartition tp = completedFetch.partition;
-        final long fetchOffset = completedFetch.nextFetchOffset;
-
-        // we are interested in this fetch only if the beginning offset matches the
-        // current consumed position
-        SubscriptionState.FetchPosition position = subscriptions.position(tp);
-        if (position == null || position.offset != fetchOffset) {
-            log.debug("Discarding stale fetch response for partition {} since its offset {} does not match " + "the expected offset {}", tp, fetchOffset, position);
-            return null;
-        }
-
-        final FetchResponseData.PartitionData partition = completedFetch.partitionData;
-        log.trace("Preparing to read {} bytes of data for partition {} with offset {}", FetchResponse.recordsSize(partition), tp, position);
-        Iterator<? extends RecordBatch> batches = FetchResponse.recordsOrFail(partition).batches().iterator();
-
-        if (!batches.hasNext() && FetchResponse.recordsSize(partition) > 0) {
-            if (completedFetch.requestVersion < 3) {
-                // Implement the pre KIP-74 behavior of throwing a RecordTooLargeException.
-                Map<TopicPartition, Long> recordTooLargePartitions = Collections.singletonMap(tp, fetchOffset);
-                throw new RecordTooLargeException("There are some messages at [Partition=Offset]: " + recordTooLargePartitions + " whose size is larger than the fetch size " + fetchConfig.fetchSize + " and hence cannot be returned. Please considering upgrading your broker to 0.10.1.0 or " + "newer to avoid this issue. Alternately, increase the fetch size on the client (using " + ConsumerConfig.MAX_PARTITION_FETCH_BYTES_CONFIG + ")", recordTooLargePartitions);
-            } else {
-                // This should not happen with brokers that support FetchRequest/Response V3 or higher (i.e. KIP-74)
-                throw new KafkaException("Failed to make progress reading messages at " + tp + "=" + fetchOffset + ". Received a non-empty fetch response from the server, but no " + "complete records were found.");
-            }
-        }
-
-        if (partition.highWatermark() >= 0) {
-            log.trace("Updating high watermark for partition {} to {}", tp, partition.highWatermark());
-            subscriptions.updateHighWatermark(tp, partition.highWatermark());
-        }
-
-        if (partition.logStartOffset() >= 0) {
-            log.trace("Updating log start offset for partition {} to {}", tp, partition.logStartOffset());
-            subscriptions.updateLogStartOffset(tp, partition.logStartOffset());
-        }
-
-        if (partition.lastStableOffset() >= 0) {
-            log.trace("Updating last stable offset for partition {} to {}", tp, partition.lastStableOffset());
-            subscriptions.updateLastStableOffset(tp, partition.lastStableOffset());
-        }
-
-        if (FetchResponse.isPreferredReplica(partition)) {
-            subscriptions.updatePreferredReadReplica(completedFetch.partition, partition.preferredReadReplica(), () -> {
-                long expireTimeMs = time.milliseconds() + metadata.metadataExpireMs();
-                log.debug("Updating preferred read replica for partition {} to {}, set to expire at {}", tp, partition.preferredReadReplica(), expireTimeMs);
-                return expireTimeMs;
-            });
-        }
-
-        completedFetch.initialized = true;
-        return completedFetch;
-    }
-
-    private void handleInitializeCompletedFetchErrors(final CompletedFetch<K, V> completedFetch, final Errors error) {
-        final TopicPartition tp = completedFetch.partition;
-        final long fetchOffset = completedFetch.nextFetchOffset;
-
-        if (error == Errors.NOT_LEADER_OR_FOLLOWER || error == Errors.REPLICA_NOT_AVAILABLE || error == Errors.KAFKA_STORAGE_ERROR || error == Errors.FENCED_LEADER_EPOCH || error == Errors.OFFSET_NOT_AVAILABLE) {
-            log.debug("Error in fetch for partition {}: {}", tp, error.exceptionName());
-            requestMetadataUpdate(tp);
-        } else if (error == Errors.UNKNOWN_TOPIC_OR_PARTITION) {
-            log.warn("Received unknown topic or partition error in fetch for partition {}", tp);
-            requestMetadataUpdate(tp);
-        } else if (error == Errors.UNKNOWN_TOPIC_ID) {
-            log.warn("Received unknown topic ID error in fetch for partition {}", tp);
-            requestMetadataUpdate(tp);
-        } else if (error == Errors.INCONSISTENT_TOPIC_ID) {
-            log.warn("Received inconsistent topic ID error in fetch for partition {}", tp);
-            requestMetadataUpdate(tp);
-        } else if (error == Errors.OFFSET_OUT_OF_RANGE) {
-            Optional<Integer> clearedReplicaId = subscriptions.clearPreferredReadReplica(tp);
-
-            if (!clearedReplicaId.isPresent()) {
-                // If there's no preferred replica to clear, we're fetching from the leader so handle this error normally
-                SubscriptionState.FetchPosition position = subscriptions.position(tp);
-
-                if (position == null || fetchOffset != position.offset) {
-                    log.debug("Discarding stale fetch response for partition {} since the fetched offset {} " + "does not match the current offset {}", tp, fetchOffset, position);
-                } else {
-                    handleOffsetOutOfRange(position, tp);
-                }
-            } else {
-                log.debug("Unset the preferred read replica {} for partition {} since we got {} when fetching {}", clearedReplicaId.get(), tp, error, fetchOffset);
-            }
-        } else if (error == Errors.TOPIC_AUTHORIZATION_FAILED) {
-            //we log the actual partition and not just the topic to help with ACL propagation issues in large clusters
-            log.warn("Not authorized to read from partition {}.", tp);
-            throw new TopicAuthorizationException(Collections.singleton(tp.topic()));
-        } else if (error == Errors.UNKNOWN_LEADER_EPOCH) {
-            log.debug("Received unknown leader epoch error in fetch for partition {}", tp);
-        } else if (error == Errors.UNKNOWN_SERVER_ERROR) {
-            log.warn("Unknown server error while fetching offset {} for topic-partition {}", fetchOffset, tp);
-        } else if (error == Errors.CORRUPT_MESSAGE) {
-            throw new KafkaException("Encountered corrupt message when fetching offset " + fetchOffset + " for topic-partition " + tp);
-        } else {
-            throw new IllegalStateException("Unexpected error code " + error.code() + " while fetching at offset " + fetchOffset + " from topic-partition " + tp);
-        }
-    }
-
-    private void handleOffsetOutOfRange(final SubscriptionState.FetchPosition fetchPosition, final TopicPartition topicPartition) {
-        String errorMessage = "Fetch position " + fetchPosition + " is out of range for partition " + topicPartition;
-
-        if (subscriptions.hasDefaultOffsetResetPolicy()) {
-            log.info("{}, resetting offset", errorMessage);
-            subscriptions.requestOffsetReset(topicPartition);
-        } else {
-            log.info("{}, raising error to the application since no reset policy is configured", errorMessage);
-            throw new OffsetOutOfRangeException(errorMessage, Collections.singletonMap(topicPartition, fetchPosition.offset));
-        }
-    }
-
-    /**
-     * Clear the buffered data which are not a part of newly assigned partitions. Any previously
-     * {@link CompletedFetch fetched data} is dropped if it is for a partition that is no longer in
-     * {@code assignedPartitions}.
-     * @param assignedPartitions Newly-assigned {@link TopicPartition}
-     */
-    public void clearBufferedDataForUnassignedPartitions(final Collection<TopicPartition> assignedPartitions) {
-        final Iterator<CompletedFetch<K, V>> completedFetchesItr = completedFetches.iterator();
-
-        while (completedFetchesItr.hasNext()) {
-            final CompletedFetch<K, V> completedFetch = completedFetchesItr.next();
-            final TopicPartition tp = completedFetch.partition;
-
-            if (!assignedPartitions.contains(tp)) {
-                log.debug("Removing {} from buffered data as it is no longer an assigned partition", tp);
-                completedFetch.drain();
-                completedFetchesItr.remove();
-            }
-        }
-
-        if (nextInLineFetch != null && !assignedPartitions.contains(nextInLineFetch.partition)) {
-            nextInLineFetch.drain();
-            nextInLineFetch = null;
-        }
-    }
-
-    /**
-     * Clear the buffered data which are not a part of newly assigned topics
-     * @param assignedTopics newly assigned topics
-=======
     // Visible for testing
     protected FetchSessionHandler sessionHandler(int node) {
         return sessionHandlers.get(node);
@@ -784,62 +467,12 @@
      * this method without the need for extra synchronization at the instance level.
      *
      * @param timer Timer to enforce time limit
->>>>>>> 9494bebe
      */
     // Visible for testing
-<<<<<<< HEAD
-    void maybeCloseFetchSessions(final Timer timer) {
-        final Cluster cluster = metadata.fetch();
-        final List<RequestFuture<ClientResponse>> requestFutures = new ArrayList<>();
-
-        sessionHandlers.forEach((fetchTargetNodeId, sessionHandler) -> {
-            // set the session handler to notify close. This will set the next metadata request to send close message.
-            sessionHandler.notifyClose();
-
-            final int sessionId = sessionHandler.sessionId();
-            // FetchTargetNode may not be available as it may have disconnected the connection. In such cases, we will
-            // skip sending the close request.
-            final Node fetchTarget = cluster.nodeById(fetchTargetNodeId);
-            if (fetchTarget == null || client.isUnavailable(fetchTarget)) {
-                log.debug("Skip sending close session request to broker {} since it is not reachable", fetchTarget);
-                return;
-            }
-
-            final FetchRequest.Builder request = createFetchRequest(fetchTarget, sessionHandler.newBuilder().build());
-            final RequestFuture<ClientResponse> responseFuture = client.send(fetchTarget, request);
-
-            responseFuture.addListener(new RequestFutureListener<ClientResponse>() {
-                @Override
-                public void onSuccess(ClientResponse value) {
-                    log.debug("Successfully sent a close message for fetch session: {} to node: {}", sessionId, fetchTarget);
-                }
-
-                @Override
-                public void onFailure(RuntimeException e) {
-                    log.debug("Unable to a close message for fetch session: {} to node: {}. " + "This may result in unnecessary fetch sessions at the broker.", sessionId, fetchTarget, e);
-                }
-            });
-
-            requestFutures.add(responseFuture);
-        });
-
-        // Poll to ensure that request has been written to the socket. Wait until either the timer has expired or until
-        // all requests have received a response.
-        while (timer.notExpired() && !requestFutures.stream().allMatch(RequestFuture::isDone)) {
-            client.poll(timer, null, true);
-        }
-
-        if (!requestFutures.stream().allMatch(RequestFuture::isDone)) {
-            // we ran out of time before completing all futures. It is ok since we don't want to block the shutdown
-            // here.
-            log.debug("All requests couldn't be sent in the specific timeout period {}ms. " + "This may result in unnecessary fetch sessions at the broker. Consider increasing the timeout passed for " + "KafkaConsumer.close(Duration timeout)", timer.timeoutMs());
-        }
-=======
     protected void closeInternal(Timer timer) {
         // we do not need to re-enable wake-ups since we are closing already
         Utils.closeQuietly(fetchBuffer, "fetchBuffer");
         Utils.closeQuietly(decompressionBufferSupplier, "decompressionBufferSupplier");
->>>>>>> 9494bebe
     }
 
     public void close(final Timer timer) {
