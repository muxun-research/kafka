--- conflicted
+++ resolved
@@ -25,38 +25,6 @@
  * A struct containing information about the member to be removed.
  */
 public class MemberToRemove {
-<<<<<<< HEAD
-	private final String groupInstanceId;
-
-	public MemberToRemove(String groupInstanceId) {
-		this.groupInstanceId = groupInstanceId;
-	}
-
-	@Override
-	public boolean equals(Object o) {
-		if (o instanceof MemberToRemove) {
-			MemberToRemove otherMember = (MemberToRemove) o;
-			return this.groupInstanceId.equals(otherMember.groupInstanceId);
-		} else {
-			return false;
-		}
-	}
-
-	@Override
-	public int hashCode() {
-		return Objects.hash(groupInstanceId);
-	}
-
-	MemberIdentity toMemberIdentity() {
-		return new MemberIdentity()
-				.setGroupInstanceId(groupInstanceId)
-				.setMemberId(JoinGroupRequest.UNKNOWN_MEMBER_ID);
-	}
-
-	public String groupInstanceId() {
-		return groupInstanceId;
-	}
-=======
     private final String groupInstanceId;
 
     public MemberToRemove(String groupInstanceId) {
@@ -79,13 +47,10 @@
     }
 
     MemberIdentity toMemberIdentity() {
-        return new MemberIdentity()
-            .setGroupInstanceId(groupInstanceId)
-            .setMemberId(JoinGroupRequest.UNKNOWN_MEMBER_ID);
+        return new MemberIdentity().setGroupInstanceId(groupInstanceId).setMemberId(JoinGroupRequest.UNKNOWN_MEMBER_ID);
     }
 
     public String groupInstanceId() {
         return groupInstanceId;
     }
->>>>>>> 15418db6
 }