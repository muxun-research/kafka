/*
 * Licensed to the Apache Software Foundation (ASF) under one or more
 * contributor license agreements. See the NOTICE file distributed with
 * this work for additional information regarding copyright ownership.
 * The ASF licenses this file to You under the Apache License, Version 2.0
 * (the "License"); you may not use this file except in compliance with
 * the License. You may obtain a copy of the License at
 *
 *    http://www.apache.org/licenses/LICENSE-2.0
 *
 * Unless required by applicable law or agreed to in writing, software
 * distributed under the License is distributed on an "AS IS" BASIS,
 * WITHOUT WARRANTIES OR CONDITIONS OF ANY KIND, either express or implied.
 * See the License for the specific language governing permissions and
 * limitations under the License.
 */
package org.apache.kafka.clients;

import java.util.HashMap;
import java.util.Map;

/**
 * 包含节点的api版本号，用于请求外部client
 */
public class ApiVersions {

    private final Map<String, NodeApiVersions> nodeApiVersions = new HashMap<>();

    // The maximum finalized feature epoch of all the node api versions.
    private long maxFinalizedFeaturesEpoch = -1;
    private Map<String, Short> finalizedFeatures;

    public static class FinalizedFeaturesInfo {
        public final long finalizedFeaturesEpoch;
        public final Map<String, Short> finalizedFeatures;
        FinalizedFeaturesInfo(long finalizedFeaturesEpoch, Map<String, Short> finalizedFeatures) {
            this.finalizedFeaturesEpoch = finalizedFeaturesEpoch;
            this.finalizedFeatures = finalizedFeatures;
        }
    }

    public synchronized void update(String nodeId, NodeApiVersions nodeApiVersions) {
        this.nodeApiVersions.put(nodeId, nodeApiVersions);
        if (maxFinalizedFeaturesEpoch < nodeApiVersions.finalizedFeaturesEpoch()) {
            this.maxFinalizedFeaturesEpoch = nodeApiVersions.finalizedFeaturesEpoch();
            this.finalizedFeatures = nodeApiVersions.finalizedFeatures();
        }
    }

    public synchronized void remove(String nodeId) {
        this.nodeApiVersions.remove(nodeId);
    }

    public synchronized NodeApiVersions get(String nodeId) {
        return this.nodeApiVersions.get(nodeId);
    }

<<<<<<< HEAD
    private byte computeMaxUsableProduceMagic() {
		// use a magic version which is supported by all brokers to reduce the chance that
		// we will need to convert the messages when they are ready to be sent.
		Optional<Byte> knownBrokerNodesMinRequiredMagicForProduce = this.nodeApiVersions.values().stream()
				.filter(versions -> versions.apiVersion(ApiKeys.PRODUCE) != null) // filter out Raft controller nodes
				.map(versions -> ProduceRequest.requiredMagicForVersion(versions.latestUsableVersion(ApiKeys.PRODUCE)))
				.min(Byte::compare);
		return (byte) Math.min(RecordBatch.CURRENT_MAGIC_VALUE,
				knownBrokerNodesMinRequiredMagicForProduce.orElse(RecordBatch.CURRENT_MAGIC_VALUE));
	}
=======
    public synchronized long getMaxFinalizedFeaturesEpoch() {
        return maxFinalizedFeaturesEpoch;
    }
>>>>>>> 9494bebe

    public synchronized FinalizedFeaturesInfo getFinalizedFeaturesInfo() {
        return new FinalizedFeaturesInfo(maxFinalizedFeaturesEpoch, finalizedFeatures);
    }

}<|MERGE_RESOLUTION|>--- conflicted
+++ resolved
@@ -20,7 +20,10 @@
 import java.util.Map;
 
 /**
- * 包含节点的api版本号，用于请求外部client
+ * Maintains node api versions for access outside of NetworkClient (which is where the information is derived).
+ * The pattern is akin to the use of {@link Metadata} for topic metadata.
+ *
+ * NOTE: This class is intended for INTERNAL usage only within Kafka.
  */
 public class ApiVersions {
 
@@ -55,22 +58,9 @@
         return this.nodeApiVersions.get(nodeId);
     }
 
-<<<<<<< HEAD
-    private byte computeMaxUsableProduceMagic() {
-		// use a magic version which is supported by all brokers to reduce the chance that
-		// we will need to convert the messages when they are ready to be sent.
-		Optional<Byte> knownBrokerNodesMinRequiredMagicForProduce = this.nodeApiVersions.values().stream()
-				.filter(versions -> versions.apiVersion(ApiKeys.PRODUCE) != null) // filter out Raft controller nodes
-				.map(versions -> ProduceRequest.requiredMagicForVersion(versions.latestUsableVersion(ApiKeys.PRODUCE)))
-				.min(Byte::compare);
-		return (byte) Math.min(RecordBatch.CURRENT_MAGIC_VALUE,
-				knownBrokerNodesMinRequiredMagicForProduce.orElse(RecordBatch.CURRENT_MAGIC_VALUE));
-	}
-=======
     public synchronized long getMaxFinalizedFeaturesEpoch() {
         return maxFinalizedFeaturesEpoch;
     }
->>>>>>> 9494bebe
 
     public synchronized FinalizedFeaturesInfo getFinalizedFeaturesInfo() {
         return new FinalizedFeaturesInfo(maxFinalizedFeaturesEpoch, finalizedFeatures);
