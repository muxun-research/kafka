--- conflicted
+++ resolved
@@ -34,9 +34,6 @@
     private final List<ReplicaState> observers;
     private final Map<Integer, Node> nodes;
 
-<<<<<<< HEAD
-    QuorumInfo(int leaderId, long leaderEpoch, long highWatermark, List<ReplicaState> voters, List<ReplicaState> observers) {
-=======
     QuorumInfo(
         int leaderId,
         long leaderEpoch,
@@ -45,7 +42,6 @@
         List<ReplicaState> observers,
         Map<Integer, Node> nodes
     ) {
->>>>>>> 9494bebe
         this.leaderId = leaderId;
         this.leaderEpoch = leaderEpoch;
         this.highWatermark = highWatermark;
@@ -83,21 +79,15 @@
 
     @Override
     public boolean equals(Object o) {
-        if (this == o)
-            return true;
-        if (o == null || getClass() != o.getClass())
-            return false;
+        if (this == o) return true;
+        if (o == null || getClass() != o.getClass()) return false;
         QuorumInfo that = (QuorumInfo) o;
-<<<<<<< HEAD
-        return leaderId == that.leaderId && leaderEpoch == that.leaderEpoch && highWatermark == that.highWatermark && Objects.equals(voters, that.voters) && Objects.equals(observers, that.observers);
-=======
         return leaderId == that.leaderId
             && leaderEpoch == that.leaderEpoch
             && highWatermark == that.highWatermark
             && Objects.equals(voters, that.voters)
             && Objects.equals(observers, that.observers)
             && Objects.equals(nodes, that.nodes);
->>>>>>> 9494bebe
     }
 
     @Override
@@ -107,9 +97,6 @@
 
     @Override
     public String toString() {
-<<<<<<< HEAD
-        return "QuorumInfo(" + "leaderId=" + leaderId + ", leaderEpoch=" + leaderEpoch + ", highWatermark=" + highWatermark + ", voters=" + voters + ", observers=" + observers + ')';
-=======
         return "QuorumInfo(" +
             "leaderId=" + leaderId +
             ", leaderEpoch=" + leaderEpoch +
@@ -118,7 +105,6 @@
             ", observers=" + observers +
             ", nodes=" + nodes +
             ')';
->>>>>>> 9494bebe
     }
 
     public static class ReplicaState {
@@ -132,9 +118,6 @@
             this(0, Uuid.ZERO_UUID, 0, OptionalLong.empty(), OptionalLong.empty());
         }
 
-<<<<<<< HEAD
-        ReplicaState(int replicaId, long logEndOffset, OptionalLong lastFetchTimestamp, OptionalLong lastCaughtUpTimestamp) {
-=======
         ReplicaState(
             int replicaId,
             Uuid replicaDirectoryId,
@@ -142,7 +125,6 @@
             OptionalLong lastFetchTimestamp,
             OptionalLong lastCaughtUpTimestamp
         ) {
->>>>>>> 9494bebe
             this.replicaId = replicaId;
             this.replicaDirectoryId = replicaDirectoryId;
             this.logEndOffset = logEndOffset;
@@ -193,20 +175,14 @@
 
         @Override
         public boolean equals(Object o) {
-            if (this == o)
-                return true;
-            if (o == null || getClass() != o.getClass())
-                return false;
+            if (this == o) return true;
+            if (o == null || getClass() != o.getClass()) return false;
             ReplicaState that = (ReplicaState) o;
-<<<<<<< HEAD
-            return replicaId == that.replicaId && logEndOffset == that.logEndOffset && lastFetchTimestamp.equals(that.lastFetchTimestamp) && lastCaughtUpTimestamp.equals(that.lastCaughtUpTimestamp);
-=======
             return replicaId == that.replicaId
                 && Objects.equals(replicaDirectoryId, that.replicaDirectoryId)
                 && logEndOffset == that.logEndOffset
                 && lastFetchTimestamp.equals(that.lastFetchTimestamp)
                 && lastCaughtUpTimestamp.equals(that.lastCaughtUpTimestamp);
->>>>>>> 9494bebe
         }
 
         @Override
@@ -216,9 +192,6 @@
 
         @Override
         public String toString() {
-<<<<<<< HEAD
-            return "ReplicaState(" + "replicaId=" + replicaId + ", logEndOffset=" + logEndOffset + ", lastFetchTimestamp=" + lastFetchTimestamp + ", lastCaughtUpTimestamp=" + lastCaughtUpTimestamp + ')';
-=======
             return "ReplicaState(" +
                 "replicaId=" + replicaId +
                 ", replicaDirectoryId=" + replicaDirectoryId +
@@ -226,7 +199,6 @@
                 ", lastFetchTimestamp=" + lastFetchTimestamp +
                 ", lastCaughtUpTimestamp=" + lastCaughtUpTimestamp +
                 ')';
->>>>>>> 9494bebe
         }
     }
 
