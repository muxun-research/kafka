/*
 * Licensed to the Apache Software Foundation (ASF) under one or more
 * contributor license agreements. See the NOTICE file distributed with
 * this work for additional information regarding copyright ownership.
 * The ASF licenses this file to You under the Apache License, Version 2.0
 * (the "License"); you may not use this file except in compliance with
 * the License. You may obtain a copy of the License at
 *
 *    http://www.apache.org/licenses/LICENSE-2.0
 *
 * Unless required by applicable law or agreed to in writing, software
 * distributed under the License is distributed on an "AS IS" BASIS,
 * WITHOUT WARRANTIES OR CONDITIONS OF ANY KIND, either express or implied.
 * See the License for the specific language governing permissions and
 * limitations under the License.
 */
package org.apache.kafka.clients.producer.internals;

import org.apache.kafka.clients.producer.BufferExhaustedException;
import org.apache.kafka.common.KafkaException;
import org.apache.kafka.common.MetricName;
import org.apache.kafka.common.metrics.Metrics;
import org.apache.kafka.common.metrics.Sensor;
import org.apache.kafka.common.metrics.stats.Meter;
import org.apache.kafka.common.utils.Time;

import java.nio.ByteBuffer;
import java.util.ArrayDeque;
import java.util.Deque;
import java.util.concurrent.TimeUnit;
import java.util.concurrent.locks.Condition;
import java.util.concurrent.locks.ReentrantLock;


/**
 * A pool of ByteBuffers kept under a given memory limit. This class is fairly specific to the needs of the producer. In
 * particular it has the following properties:
 * <ol>
 * <li>There is a special "poolable size" and buffers of this size are kept in a free list and recycled
 * <li>It is fair. That is all memory is given to the longest waiting thread until it has sufficient memory. This
 * prevents starvation or deadlock when a thread asks for a large chunk of memory and needs to block until multiple
 * buffers are deallocated.
 * </ol>
 */
public class BufferPool {

    static final String WAIT_TIME_SENSOR_NAME = "bufferpool-wait-time";

    private final long totalMemory;
    private final int poolableSize;
    private final ReentrantLock lock;
    private final Deque<ByteBuffer> free;
    private final Deque<Condition> waiters;
    /**
     * Total available memory is the sum of nonPooledAvailableMemory and the number of byte buffers in free * poolableSize.
     */
    private long nonPooledAvailableMemory;
    private final Metrics metrics;
    private final Time time;
    private final Sensor waitTime;
    private boolean closed;

    /**
     * Create a new buffer pool
     * @param memory        The maximum amount of memory that this buffer pool can allocate
     * @param poolableSize  The buffer size to cache in the free list rather than deallocating
     * @param metrics       instance of Metrics
     * @param time          time instance
     * @param metricGrpName logical group name for metrics
     */
    public BufferPool(long memory, int poolableSize, Metrics metrics, Time time, String metricGrpName) {
        this.poolableSize = poolableSize;
        this.lock = new ReentrantLock();
        this.free = new ArrayDeque<>();
        this.waiters = new ArrayDeque<>();
        this.totalMemory = memory;
        this.nonPooledAvailableMemory = memory;
        this.metrics = metrics;
        this.time = time;
        this.waitTime = this.metrics.sensor(WAIT_TIME_SENSOR_NAME);
<<<<<<< HEAD
        MetricName rateMetricName = metrics.metricName("bufferpool-wait-ratio", metricGrpName, "The fraction of time an appender waits for space allocation.");
        MetricName totalMetricName = metrics.metricName("bufferpool-wait-time-total", metricGrpName, "*Deprecated* The total time an appender waits for space allocation.");
        MetricName totalNsMetricName = metrics.metricName("bufferpool-wait-time-ns-total", metricGrpName, "The total time in nanoseconds an appender waits for space allocation.");
=======
        MetricName rateMetricName = metrics.metricName("bufferpool-wait-ratio",
                                                   metricGrpName,
                                                   "The fraction of time an appender waits for space allocation.");
        MetricName totalNsMetricName = metrics.metricName("bufferpool-wait-time-ns-total",
                                                    metricGrpName,
                                                    "The total time in nanoseconds an appender waits for space allocation.");
>>>>>>> 9494bebe

        Sensor bufferExhaustedRecordSensor = metrics.sensor("buffer-exhausted-records");
        MetricName bufferExhaustedRateMetricName = metrics.metricName("buffer-exhausted-rate", metricGrpName, "The average per-second number of record sends that are dropped due to buffer exhaustion");
        MetricName bufferExhaustedTotalMetricName = metrics.metricName("buffer-exhausted-total", metricGrpName, "The total number of record sends that are dropped due to buffer exhaustion");
        bufferExhaustedRecordSensor.add(new Meter(bufferExhaustedRateMetricName, bufferExhaustedTotalMetricName));

        this.waitTime.add(new Meter(TimeUnit.NANOSECONDS, rateMetricName, totalNsMetricName));
        this.closed = false;
    }

    /**
     * Allocate a buffer of the given size. This method blocks if there is not enough memory and the buffer pool
     * is configured with blocking mode.
     *
     * @param size The buffer size to allocate in bytes
     * @param maxTimeToBlockMs The maximum time in milliseconds to block for buffer memory to be available
     * @return The buffer
     * @throws InterruptedException If the thread is interrupted while blocked
     * @throws IllegalArgumentException if size is larger than the total memory controlled by the pool (and hence we would block
     *         forever)
     */
    public ByteBuffer allocate(int size, long maxTimeToBlockMs) throws InterruptedException {
        if (size > this.totalMemory)
            throw new IllegalArgumentException("Attempt to allocate " + size + " bytes, but there is a hard limit of " + this.totalMemory + " on memory allocations.");

        ByteBuffer buffer = null;
        this.lock.lock();

        if (this.closed) {
            this.lock.unlock();
            throw new KafkaException("Producer closed while allocating memory");
        }

        try {
            // check if we have a free buffer of the right size pooled
            if (size == poolableSize && !this.free.isEmpty())
                return this.free.pollFirst();

            // now check if the request is immediately satisfiable with the
            // memory on hand or if we need to block
            int freeListSize = freeSize() * this.poolableSize;
            if (this.nonPooledAvailableMemory + freeListSize >= size) {
                // we have enough unallocated or pooled memory to immediately
                // satisfy the request, but need to allocate the buffer
                freeUp(size);
                this.nonPooledAvailableMemory -= size;
            } else {
                // we are out of memory and will have to block
                int accumulated = 0;
                Condition moreMemory = this.lock.newCondition();
                try {
                    long remainingTimeToBlockNs = TimeUnit.MILLISECONDS.toNanos(maxTimeToBlockMs);
                    this.waiters.addLast(moreMemory);
                    // loop over and over until we have a buffer or have reserved
                    // enough memory to allocate one
                    while (accumulated < size) {
                        long startWaitNs = time.nanoseconds();
                        long timeNs;
                        boolean waitingTimeElapsed;
                        try {
                            waitingTimeElapsed = !moreMemory.await(remainingTimeToBlockNs, TimeUnit.NANOSECONDS);
                        } finally {
                            long endWaitNs = time.nanoseconds();
                            timeNs = Math.max(0L, endWaitNs - startWaitNs);
                            recordWaitTime(timeNs);
                        }

                        if (this.closed)
                            throw new KafkaException("Producer closed while allocating memory");

                        if (waitingTimeElapsed) {
                            this.metrics.sensor("buffer-exhausted-records").record();
                            throw new BufferExhaustedException("Failed to allocate " + size + " bytes within the configured max blocking time " + maxTimeToBlockMs + " ms. Total memory: " + totalMemory() + " bytes. Available memory: " + availableMemory() + " bytes. Poolable size: " + poolableSize() + " bytes");
                        }

                        remainingTimeToBlockNs -= timeNs;

                        // check if we can satisfy this request from the free list,
                        // otherwise allocate memory
                        if (accumulated == 0 && size == this.poolableSize && !this.free.isEmpty()) {
                            // just grab a buffer from the free list
                            buffer = this.free.pollFirst();
                            accumulated = size;
                        } else {
                            // we'll need to allocate memory, but we may only get
                            // part of what we need on this iteration
                            freeUp(size - accumulated);
                            int got = (int) Math.min(size - accumulated, this.nonPooledAvailableMemory);
                            this.nonPooledAvailableMemory -= got;
                            accumulated += got;
                        }
                    }
                    // Don't reclaim memory on throwable since nothing was thrown
                    accumulated = 0;
                } finally {
                    // When this loop was not able to successfully terminate don't loose available memory
                    this.nonPooledAvailableMemory += accumulated;
                    this.waiters.remove(moreMemory);
                }
            }
        } finally {
            // signal any additional waiters if there is more memory left
            // over for them
            try {
                if (!(this.nonPooledAvailableMemory == 0 && this.free.isEmpty()) && !this.waiters.isEmpty())
                    this.waiters.peekFirst().signal();
            } finally {
                // Another finally... otherwise find bugs complains
                lock.unlock();
            }
        }

        if (buffer == null)
            return safeAllocateByteBuffer(size);
        else
            return buffer;
    }

    // Protected for testing
    protected void recordWaitTime(long timeNs) {
        this.waitTime.record(timeNs, time.milliseconds());
    }

    /**
     * Allocate a buffer.  If buffer allocation fails (e.g. because of OOM) then return the size count back to
     * available memory and signal the next waiter if it exists.
     */
    private ByteBuffer safeAllocateByteBuffer(int size) {
        boolean error = true;
        try {
            ByteBuffer buffer = allocateByteBuffer(size);
            error = false;
            return buffer;
        } finally {
            if (error) {
                this.lock.lock();
                try {
                    this.nonPooledAvailableMemory += size;
                    if (!this.waiters.isEmpty())
                        this.waiters.peekFirst().signal();
                } finally {
                    this.lock.unlock();
                }
            }
        }
    }

    // Protected for testing.
    protected ByteBuffer allocateByteBuffer(int size) {
        return ByteBuffer.allocate(size);
    }

    /**
     * Attempt to ensure we have at least the requested number of bytes of memory for allocation by deallocating pooled
     * buffers (if needed)
     */
    private void freeUp(int size) {
        while (!this.free.isEmpty() && this.nonPooledAvailableMemory < size)
            this.nonPooledAvailableMemory += this.free.pollLast().capacity();
    }

    /**
     * Return buffers to the pool. If they are of the poolable size add them to the free list, otherwise just mark the
     * memory as free.
     *
     * @param buffer The buffer to return
     * @param size The size of the buffer to mark as deallocated, note that this may be smaller than buffer.capacity
     *             since the buffer may re-allocate itself during in-place compression
     */
    public void deallocate(ByteBuffer buffer, int size) {
        lock.lock();
        try {
            if (size == this.poolableSize && size == buffer.capacity()) {
                buffer.clear();
                this.free.add(buffer);
            } else {
                this.nonPooledAvailableMemory += size;
            }
            Condition moreMem = this.waiters.peekFirst();
            if (moreMem != null)
                moreMem.signal();
        } finally {
            lock.unlock();
        }
    }

    public void deallocate(ByteBuffer buffer) {
        if (buffer != null)
            deallocate(buffer, buffer.capacity());
    }

    /**
     * the total free memory both unallocated and in the free list
     */
    public long availableMemory() {
        lock.lock();
        try {
            return this.nonPooledAvailableMemory + freeSize() * (long) this.poolableSize;
        } finally {
            lock.unlock();
        }
    }

    // Protected for testing.
    protected int freeSize() {
        return this.free.size();
    }

    /**
     * Get the unallocated memory (not in the free list or in use)
     */
    public long unallocatedMemory() {
        lock.lock();
        try {
            return this.nonPooledAvailableMemory;
        } finally {
            lock.unlock();
        }
    }

    /**
     * The number of threads blocked waiting on memory
     */
    public int queued() {
        lock.lock();
        try {
            return this.waiters.size();
        } finally {
            lock.unlock();
        }
    }

    /**
     * The buffer size that will be retained in the free list after use
     */
    public int poolableSize() {
        return this.poolableSize;
    }

    /**
     * The total memory managed by this pool
     */
    public long totalMemory() {
        return this.totalMemory;
    }

    // package-private method used only for testing
    Deque<Condition> waiters() {
        return this.waiters;
    }

    /**
     * Closes the buffer pool. Memory will be prevented from being allocated, but may be deallocated. All allocations
     * awaiting available memory will be notified to abort.
     */
    public void close() {
        this.lock.lock();
        this.closed = true;
        try {
            for (Condition waiter : this.waiters)
                waiter.signal();
        } finally {
            this.lock.unlock();
        }
    }
}<|MERGE_RESOLUTION|>--- conflicted
+++ resolved
@@ -51,9 +51,7 @@
     private final ReentrantLock lock;
     private final Deque<ByteBuffer> free;
     private final Deque<Condition> waiters;
-    /**
-     * Total available memory is the sum of nonPooledAvailableMemory and the number of byte buffers in free * poolableSize.
-     */
+    /** Total available memory is the sum of nonPooledAvailableMemory and the number of byte buffers in free * poolableSize.  */
     private long nonPooledAvailableMemory;
     private final Metrics metrics;
     private final Time time;
@@ -62,10 +60,11 @@
 
     /**
      * Create a new buffer pool
-     * @param memory        The maximum amount of memory that this buffer pool can allocate
-     * @param poolableSize  The buffer size to cache in the free list rather than deallocating
-     * @param metrics       instance of Metrics
-     * @param time          time instance
+     *
+     * @param memory The maximum amount of memory that this buffer pool can allocate
+     * @param poolableSize The buffer size to cache in the free list rather than deallocating
+     * @param metrics instance of Metrics
+     * @param time time instance
      * @param metricGrpName logical group name for metrics
      */
     public BufferPool(long memory, int poolableSize, Metrics metrics, Time time, String metricGrpName) {
@@ -78,18 +77,12 @@
         this.metrics = metrics;
         this.time = time;
         this.waitTime = this.metrics.sensor(WAIT_TIME_SENSOR_NAME);
-<<<<<<< HEAD
-        MetricName rateMetricName = metrics.metricName("bufferpool-wait-ratio", metricGrpName, "The fraction of time an appender waits for space allocation.");
-        MetricName totalMetricName = metrics.metricName("bufferpool-wait-time-total", metricGrpName, "*Deprecated* The total time an appender waits for space allocation.");
-        MetricName totalNsMetricName = metrics.metricName("bufferpool-wait-time-ns-total", metricGrpName, "The total time in nanoseconds an appender waits for space allocation.");
-=======
         MetricName rateMetricName = metrics.metricName("bufferpool-wait-ratio",
                                                    metricGrpName,
                                                    "The fraction of time an appender waits for space allocation.");
         MetricName totalNsMetricName = metrics.metricName("bufferpool-wait-time-ns-total",
                                                     metricGrpName,
                                                     "The total time in nanoseconds an appender waits for space allocation.");
->>>>>>> 9494bebe
 
         Sensor bufferExhaustedRecordSensor = metrics.sensor("buffer-exhausted-records");
         MetricName bufferExhaustedRateMetricName = metrics.metricName("buffer-exhausted-rate", metricGrpName, "The average per-second number of record sends that are dropped due to buffer exhaustion");
@@ -113,7 +106,10 @@
      */
     public ByteBuffer allocate(int size, long maxTimeToBlockMs) throws InterruptedException {
         if (size > this.totalMemory)
-            throw new IllegalArgumentException("Attempt to allocate " + size + " bytes, but there is a hard limit of " + this.totalMemory + " on memory allocations.");
+            throw new IllegalArgumentException("Attempt to allocate " + size
+                                               + " bytes, but there is a hard limit of "
+                                               + this.totalMemory
+                                               + " on memory allocations.");
 
         ByteBuffer buffer = null;
         this.lock.lock();
@@ -162,7 +158,9 @@
 
                         if (waitingTimeElapsed) {
                             this.metrics.sensor("buffer-exhausted-records").record();
-                            throw new BufferExhaustedException("Failed to allocate " + size + " bytes within the configured max blocking time " + maxTimeToBlockMs + " ms. Total memory: " + totalMemory() + " bytes. Available memory: " + availableMemory() + " bytes. Poolable size: " + poolableSize() + " bytes");
+                            throw new BufferExhaustedException("Failed to allocate " + size + " bytes within the configured max blocking time "
+                                + maxTimeToBlockMs + " ms. Total memory: " + totalMemory() + " bytes. Available memory: " + availableMemory()
+                                + " bytes. Poolable size: " + poolableSize() + " bytes");
                         }
 
                         remainingTimeToBlockNs -= timeNs;
