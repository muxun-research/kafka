/*
 * Licensed to the Apache Software Foundation (ASF) under one or more
 * contributor license agreements. See the NOTICE file distributed with
 * this work for additional information regarding copyright ownership.
 * The ASF licenses this file to You under the Apache License, Version 2.0
 * (the "License"); you may not use this file except in compliance with
 * the License. You may obtain a copy of the License at
 *
 *    http://www.apache.org/licenses/LICENSE-2.0
 *
 * Unless required by applicable law or agreed to in writing, software
 * distributed under the License is distributed on an "AS IS" BASIS,
 * WITHOUT WARRANTIES OR CONDITIONS OF ANY KIND, either express or implied.
 * See the License for the specific language governing permissions and
 * limitations under the License.
 */
package org.apache.kafka.clients.producer.internals;

<<<<<<< HEAD
=======
import java.nio.ByteBuffer;
import java.util.ArrayDeque;
import java.util.Deque;
import java.util.concurrent.TimeUnit;
import java.util.concurrent.locks.Condition;
import java.util.concurrent.locks.ReentrantLock;

import org.apache.kafka.clients.producer.BufferExhaustedException;
import org.apache.kafka.common.KafkaException;
>>>>>>> 031b7208
import org.apache.kafka.common.MetricName;
import org.apache.kafka.common.metrics.Metrics;
import org.apache.kafka.common.metrics.Sensor;
import org.apache.kafka.common.metrics.stats.Meter;
import org.apache.kafka.common.utils.Time;

import java.nio.ByteBuffer;
import java.util.ArrayDeque;
import java.util.Deque;
import java.util.concurrent.TimeUnit;
import java.util.concurrent.locks.Condition;
import java.util.concurrent.locks.ReentrantLock;


/**
 * A pool of ByteBuffers kept under a given memory limit. This class is fairly specific to the needs of the producer. In
 * particular it has the following properties:
 * <ol>
 * <li>There is a special "poolable size" and buffers of this size are kept in a free list and recycled
 * <li>It is fair. That is all memory is given to the longest waiting thread until it has sufficient memory. This
 * prevents starvation or deadlock when a thread asks for a large chunk of memory and needs to block until multiple
 * buffers are deallocated.
 * </ol>
 */
public class BufferPool {

    static final String WAIT_TIME_SENSOR_NAME = "bufferpool-wait-time";

    private final long totalMemory;
    private final int poolableSize;
    private final ReentrantLock lock;
    private final Deque<ByteBuffer> free;
    private final Deque<Condition> waiters;
    /** Total available memory is the sum of nonPooledAvailableMemory and the number of byte buffers in free * poolableSize.  */
    private long nonPooledAvailableMemory;
    private final Metrics metrics;
    private final Time time;
    private final Sensor waitTime;
    private boolean closed;

    /**
     * Create a new buffer pool
     *
     * @param memory The maximum amount of memory that this buffer pool can allocate
     * @param poolableSize The buffer size to cache in the free list rather than deallocating
     * @param metrics instance of Metrics
     * @param time time instance
     * @param metricGrpName logical group name for metrics
     */
    public BufferPool(long memory, int poolableSize, Metrics metrics, Time time, String metricGrpName) {
        this.poolableSize = poolableSize;
        this.lock = new ReentrantLock();
        this.free = new ArrayDeque<>();
        this.waiters = new ArrayDeque<>();
        this.totalMemory = memory;
        this.nonPooledAvailableMemory = memory;
        this.metrics = metrics;
        this.time = time;
        this.waitTime = this.metrics.sensor(WAIT_TIME_SENSOR_NAME);
        MetricName rateMetricName = metrics.metricName("bufferpool-wait-ratio",
                                                   metricGrpName,
                                                   "The fraction of time an appender waits for space allocation.");
        MetricName totalMetricName = metrics.metricName("bufferpool-wait-time-total",
                                                   metricGrpName,
                                                   "The total time an appender waits for space allocation.");

        Sensor bufferExhaustedRecordSensor = metrics.sensor("buffer-exhausted-records");
        MetricName bufferExhaustedRateMetricName = metrics.metricName("buffer-exhausted-rate", metricGrpName, "The average per-second number of record sends that are dropped due to buffer exhaustion");
        MetricName bufferExhaustedTotalMetricName = metrics.metricName("buffer-exhausted-total", metricGrpName, "The total number of record sends that are dropped due to buffer exhaustion");
        bufferExhaustedRecordSensor.add(new Meter(bufferExhaustedRateMetricName, bufferExhaustedTotalMetricName));

        this.waitTime.add(new Meter(TimeUnit.NANOSECONDS, rateMetricName, totalMetricName));
        this.closed = false;
    }

    /**
     * Allocate a buffer of the given size. This method blocks if there is not enough memory and the buffer pool
     * is configured with blocking mode.
     *
     * @param size The buffer size to allocate in bytes
     * @param maxTimeToBlockMs The maximum time in milliseconds to block for buffer memory to be available
     * @return The buffer
     * @throws InterruptedException If the thread is interrupted while blocked
     * @throws IllegalArgumentException if size is larger than the total memory controlled by the pool (and hence we would block
     *         forever)
     */
    public ByteBuffer allocate(int size, long maxTimeToBlockMs) throws InterruptedException {
        if (size > this.totalMemory)
            throw new IllegalArgumentException("Attempt to allocate " + size
                                               + " bytes, but there is a hard limit of "
                                               + this.totalMemory
                                               + " on memory allocations.");

        ByteBuffer buffer = null;
        this.lock.lock();

        if (this.closed) {
            this.lock.unlock();
            throw new KafkaException("Producer closed while allocating memory");
        }

        try {
            // check if we have a free buffer of the right size pooled
            if (size == poolableSize && !this.free.isEmpty())
                return this.free.pollFirst();

            // now check if the request is immediately satisfiable with the
            // memory on hand or if we need to block
            int freeListSize = freeSize() * this.poolableSize;
            if (this.nonPooledAvailableMemory + freeListSize >= size) {
                // we have enough unallocated or pooled memory to immediately
                // satisfy the request, but need to allocate the buffer
                freeUp(size);
                this.nonPooledAvailableMemory -= size;
            } else {
                // we are out of memory and will have to block
                int accumulated = 0;
                Condition moreMemory = this.lock.newCondition();
                try {
                    long remainingTimeToBlockNs = TimeUnit.MILLISECONDS.toNanos(maxTimeToBlockMs);
                    this.waiters.addLast(moreMemory);
                    // loop over and over until we have a buffer or have reserved
                    // enough memory to allocate one
                    while (accumulated < size) {
                        long startWaitNs = time.nanoseconds();
                        long timeNs;
                        boolean waitingTimeElapsed;
                        try {
                            waitingTimeElapsed = !moreMemory.await(remainingTimeToBlockNs, TimeUnit.NANOSECONDS);
                        } finally {
                            long endWaitNs = time.nanoseconds();
                            timeNs = Math.max(0L, endWaitNs - startWaitNs);
                            recordWaitTime(timeNs);
                        }

                        if (this.closed)
                            throw new KafkaException("Producer closed while allocating memory");

                        if (waitingTimeElapsed) {
                            this.metrics.sensor("buffer-exhausted-records").record();
                            throw new BufferExhaustedException("Failed to allocate memory within the configured max blocking time " + maxTimeToBlockMs + " ms.");
                        }

                        remainingTimeToBlockNs -= timeNs;

                        // check if we can satisfy this request from the free list,
                        // otherwise allocate memory
                        if (accumulated == 0 && size == this.poolableSize && !this.free.isEmpty()) {
                            // just grab a buffer from the free list
                            buffer = this.free.pollFirst();
                            accumulated = size;
                        } else {
                            // we'll need to allocate memory, but we may only get
                            // part of what we need on this iteration
                            freeUp(size - accumulated);
                            int got = (int) Math.min(size - accumulated, this.nonPooledAvailableMemory);
                            this.nonPooledAvailableMemory -= got;
                            accumulated += got;
                        }
                    }
                    // Don't reclaim memory on throwable since nothing was thrown
                    accumulated = 0;
                } finally {
                    // When this loop was not able to successfully terminate don't loose available memory
                    this.nonPooledAvailableMemory += accumulated;
                    this.waiters.remove(moreMemory);
                }
            }
        } finally {
            // signal any additional waiters if there is more memory left
            // over for them
            try {
                if (!(this.nonPooledAvailableMemory == 0 && this.free.isEmpty()) && !this.waiters.isEmpty())
                    this.waiters.peekFirst().signal();
            } finally {
                // Another finally... otherwise find bugs complains
                lock.unlock();
            }
        }

        if (buffer == null)
            return safeAllocateByteBuffer(size);
        else
            return buffer;
    }

    // Protected for testing
    protected void recordWaitTime(long timeNs) {
        this.waitTime.record(timeNs, time.milliseconds());
    }

    /**
     * Allocate a buffer.  If buffer allocation fails (e.g. because of OOM) then return the size count back to
     * available memory and signal the next waiter if it exists.
     */
    private ByteBuffer safeAllocateByteBuffer(int size) {
        boolean error = true;
        try {
            ByteBuffer buffer = allocateByteBuffer(size);
            error = false;
            return buffer;
        } finally {
            if (error) {
                this.lock.lock();
                try {
                    this.nonPooledAvailableMemory += size;
                    if (!this.waiters.isEmpty())
                        this.waiters.peekFirst().signal();
                } finally {
                    this.lock.unlock();
                }
            }
        }
    }

    // Protected for testing.
    protected ByteBuffer allocateByteBuffer(int size) {
        return ByteBuffer.allocate(size);
    }

    /**
     * Attempt to ensure we have at least the requested number of bytes of memory for allocation by deallocating pooled
     * buffers (if needed)
     */
    private void freeUp(int size) {
        while (!this.free.isEmpty() && this.nonPooledAvailableMemory < size)
            this.nonPooledAvailableMemory += this.free.pollLast().capacity();
    }

    /**
     * Return buffers to the pool. If they are of the poolable size add them to the free list, otherwise just mark the
     * memory as free.
     *
     * @param buffer The buffer to return
     * @param size The size of the buffer to mark as deallocated, note that this may be smaller than buffer.capacity
     *             since the buffer may re-allocate itself during in-place compression
     */
    public void deallocate(ByteBuffer buffer, int size) {
        lock.lock();
        try {
            if (size == this.poolableSize && size == buffer.capacity()) {
                buffer.clear();
                this.free.add(buffer);
            } else {
                this.nonPooledAvailableMemory += size;
            }
            Condition moreMem = this.waiters.peekFirst();
            if (moreMem != null)
                moreMem.signal();
        } finally {
            lock.unlock();
        }
    }

    public void deallocate(ByteBuffer buffer) {
        deallocate(buffer, buffer.capacity());
    }

    /**
     * the total free memory both unallocated and in the free list
     */
    public long availableMemory() {
        lock.lock();
        try {
            return this.nonPooledAvailableMemory + freeSize() * (long) this.poolableSize;
        } finally {
            lock.unlock();
        }
    }

    // Protected for testing.
    protected int freeSize() {
        return this.free.size();
    }

    /**
     * Get the unallocated memory (not in the free list or in use)
     */
    public long unallocatedMemory() {
        lock.lock();
        try {
            return this.nonPooledAvailableMemory;
        } finally {
            lock.unlock();
        }
    }

    /**
	 * 等待获取内存的线程数量
     */
    public int queued() {
        lock.lock();
        try {
            return this.waiters.size();
        } finally {
            lock.unlock();
        }
    }

    /**
     * The buffer size that will be retained in the free list after use
     */
    public int poolableSize() {
        return this.poolableSize;
    }

    /**
     * The total memory managed by this pool
     */
    public long totalMemory() {
        return this.totalMemory;
    }

    // package-private method used only for testing
    Deque<Condition> waiters() {
        return this.waiters;
    }

    /**
     * Closes the buffer pool. Memory will be prevented from being allocated, but may be deallocated. All allocations
     * awaiting available memory will be notified to abort.
     */
    public void close() {
        this.lock.lock();
        this.closed = true;
        try {
            for (Condition waiter : this.waiters)
                waiter.signal();
        } finally {
            this.lock.unlock();
        }
    }
}<|MERGE_RESOLUTION|>--- conflicted
+++ resolved
@@ -16,18 +16,8 @@
  */
 package org.apache.kafka.clients.producer.internals;
 
-<<<<<<< HEAD
-=======
-import java.nio.ByteBuffer;
-import java.util.ArrayDeque;
-import java.util.Deque;
-import java.util.concurrent.TimeUnit;
-import java.util.concurrent.locks.Condition;
-import java.util.concurrent.locks.ReentrantLock;
-
 import org.apache.kafka.clients.producer.BufferExhaustedException;
 import org.apache.kafka.common.KafkaException;
->>>>>>> 031b7208
 import org.apache.kafka.common.MetricName;
 import org.apache.kafka.common.metrics.Metrics;
 import org.apache.kafka.common.metrics.Sensor;
@@ -65,8 +55,8 @@
     private long nonPooledAvailableMemory;
     private final Metrics metrics;
     private final Time time;
-    private final Sensor waitTime;
-    private boolean closed;
+	private final Sensor waitTime;
+	private boolean closed;
 
     /**
      * Create a new buffer pool
@@ -83,25 +73,25 @@
         this.free = new ArrayDeque<>();
         this.waiters = new ArrayDeque<>();
         this.totalMemory = memory;
-        this.nonPooledAvailableMemory = memory;
-        this.metrics = metrics;
-        this.time = time;
-        this.waitTime = this.metrics.sensor(WAIT_TIME_SENSOR_NAME);
-        MetricName rateMetricName = metrics.metricName("bufferpool-wait-ratio",
-                                                   metricGrpName,
-                                                   "The fraction of time an appender waits for space allocation.");
-        MetricName totalMetricName = metrics.metricName("bufferpool-wait-time-total",
-                                                   metricGrpName,
-                                                   "The total time an appender waits for space allocation.");
-
-        Sensor bufferExhaustedRecordSensor = metrics.sensor("buffer-exhausted-records");
-        MetricName bufferExhaustedRateMetricName = metrics.metricName("buffer-exhausted-rate", metricGrpName, "The average per-second number of record sends that are dropped due to buffer exhaustion");
-        MetricName bufferExhaustedTotalMetricName = metrics.metricName("buffer-exhausted-total", metricGrpName, "The total number of record sends that are dropped due to buffer exhaustion");
-        bufferExhaustedRecordSensor.add(new Meter(bufferExhaustedRateMetricName, bufferExhaustedTotalMetricName));
-
-        this.waitTime.add(new Meter(TimeUnit.NANOSECONDS, rateMetricName, totalMetricName));
-        this.closed = false;
-    }
+		this.nonPooledAvailableMemory = memory;
+		this.metrics = metrics;
+		this.time = time;
+		this.waitTime = this.metrics.sensor(WAIT_TIME_SENSOR_NAME);
+		MetricName rateMetricName = metrics.metricName("bufferpool-wait-ratio",
+				metricGrpName,
+				"The fraction of time an appender waits for space allocation.");
+		MetricName totalMetricName = metrics.metricName("bufferpool-wait-time-total",
+				metricGrpName,
+				"The total time an appender waits for space allocation.");
+
+		Sensor bufferExhaustedRecordSensor = metrics.sensor("buffer-exhausted-records");
+		MetricName bufferExhaustedRateMetricName = metrics.metricName("buffer-exhausted-rate", metricGrpName, "The average per-second number of record sends that are dropped due to buffer exhaustion");
+		MetricName bufferExhaustedTotalMetricName = metrics.metricName("buffer-exhausted-total", metricGrpName, "The total number of record sends that are dropped due to buffer exhaustion");
+		bufferExhaustedRecordSensor.add(new Meter(bufferExhaustedRateMetricName, bufferExhaustedTotalMetricName));
+
+		this.waitTime.add(new Meter(TimeUnit.NANOSECONDS, rateMetricName, totalMetricName));
+		this.closed = false;
+	}
 
     /**
      * Allocate a buffer of the given size. This method blocks if there is not enough memory and the buffer pool
@@ -115,29 +105,29 @@
      *         forever)
      */
     public ByteBuffer allocate(int size, long maxTimeToBlockMs) throws InterruptedException {
-        if (size > this.totalMemory)
-            throw new IllegalArgumentException("Attempt to allocate " + size
-                                               + " bytes, but there is a hard limit of "
-                                               + this.totalMemory
-                                               + " on memory allocations.");
-
-        ByteBuffer buffer = null;
-        this.lock.lock();
-
-        if (this.closed) {
-            this.lock.unlock();
-            throw new KafkaException("Producer closed while allocating memory");
-        }
-
-        try {
-            // check if we have a free buffer of the right size pooled
-            if (size == poolableSize && !this.free.isEmpty())
-                return this.free.pollFirst();
-
-            // now check if the request is immediately satisfiable with the
-            // memory on hand or if we need to block
-            int freeListSize = freeSize() * this.poolableSize;
-            if (this.nonPooledAvailableMemory + freeListSize >= size) {
+		if (size > this.totalMemory)
+			throw new IllegalArgumentException("Attempt to allocate " + size
+					+ " bytes, but there is a hard limit of "
+					+ this.totalMemory
+					+ " on memory allocations.");
+
+		ByteBuffer buffer = null;
+		this.lock.lock();
+
+		if (this.closed) {
+			this.lock.unlock();
+			throw new KafkaException("Producer closed while allocating memory");
+		}
+
+		try {
+			// check if we have a free buffer of the right size pooled
+			if (size == poolableSize && !this.free.isEmpty())
+				return this.free.pollFirst();
+
+			// now check if the request is immediately satisfiable with the
+			// memory on hand or if we need to block
+			int freeListSize = freeSize() * this.poolableSize;
+			if (this.nonPooledAvailableMemory + freeListSize >= size) {
                 // we have enough unallocated or pooled memory to immediately
                 // satisfy the request, but need to allocate the buffer
                 freeUp(size);
@@ -153,28 +143,28 @@
                     // enough memory to allocate one
                     while (accumulated < size) {
                         long startWaitNs = time.nanoseconds();
-                        long timeNs;
-                        boolean waitingTimeElapsed;
-                        try {
-                            waitingTimeElapsed = !moreMemory.await(remainingTimeToBlockNs, TimeUnit.NANOSECONDS);
-                        } finally {
-                            long endWaitNs = time.nanoseconds();
-                            timeNs = Math.max(0L, endWaitNs - startWaitNs);
-                            recordWaitTime(timeNs);
-                        }
-
-                        if (this.closed)
-                            throw new KafkaException("Producer closed while allocating memory");
-
-                        if (waitingTimeElapsed) {
-                            this.metrics.sensor("buffer-exhausted-records").record();
-                            throw new BufferExhaustedException("Failed to allocate memory within the configured max blocking time " + maxTimeToBlockMs + " ms.");
-                        }
-
-                        remainingTimeToBlockNs -= timeNs;
-
-                        // check if we can satisfy this request from the free list,
-                        // otherwise allocate memory
+						long timeNs;
+						boolean waitingTimeElapsed;
+						try {
+							waitingTimeElapsed = !moreMemory.await(remainingTimeToBlockNs, TimeUnit.NANOSECONDS);
+						} finally {
+							long endWaitNs = time.nanoseconds();
+							timeNs = Math.max(0L, endWaitNs - startWaitNs);
+							recordWaitTime(timeNs);
+						}
+
+						if (this.closed)
+							throw new KafkaException("Producer closed while allocating memory");
+
+						if (waitingTimeElapsed) {
+							this.metrics.sensor("buffer-exhausted-records").record();
+							throw new BufferExhaustedException("Failed to allocate memory within the configured max blocking time " + maxTimeToBlockMs + " ms.");
+						}
+
+						remainingTimeToBlockNs -= timeNs;
+
+						// check if we can satisfy this request from the free list,
+						// otherwise allocate memory
                         if (accumulated == 0 && size == this.poolableSize && !this.free.isEmpty()) {
                             // just grab a buffer from the free list
                             buffer = this.free.pollFirst();
@@ -315,9 +305,9 @@
         }
     }
 
-    /**
-	 * 等待获取内存的线程数量
-     */
+	/**
+	 * The number of threads blocked waiting on memory
+	 */
     public int queued() {
         lock.lock();
         try {
@@ -335,29 +325,29 @@
     }
 
     /**
-     * The total memory managed by this pool
-     */
-    public long totalMemory() {
-        return this.totalMemory;
-    }
-
-    // package-private method used only for testing
-    Deque<Condition> waiters() {
-        return this.waiters;
-    }
-
-    /**
-     * Closes the buffer pool. Memory will be prevented from being allocated, but may be deallocated. All allocations
-     * awaiting available memory will be notified to abort.
-     */
-    public void close() {
-        this.lock.lock();
-        this.closed = true;
-        try {
-            for (Condition waiter : this.waiters)
-                waiter.signal();
-        } finally {
-            this.lock.unlock();
-        }
-    }
+	 * The total memory managed by this pool
+	 */
+	public long totalMemory() {
+		return this.totalMemory;
+	}
+
+	// package-private method used only for testing
+	Deque<Condition> waiters() {
+		return this.waiters;
+	}
+
+	/**
+	 * Closes the buffer pool. Memory will be prevented from being allocated, but may be deallocated. All allocations
+	 * awaiting available memory will be notified to abort.
+	 */
+	public void close() {
+		this.lock.lock();
+		this.closed = true;
+		try {
+			for (Condition waiter : this.waiters)
+				waiter.signal();
+		} finally {
+			this.lock.unlock();
+		}
+	}
 }