/*
 * Licensed to the Apache Software Foundation (ASF) under one or more
 * contributor license agreements. See the NOTICE file distributed with
 * this work for additional information regarding copyright ownership.
 * The ASF licenses this file to You under the Apache License, Version 2.0
 * (the "License"); you may not use this file except in compliance with
 * the License. You may obtain a copy of the License at
 *
 *    http://www.apache.org/licenses/LICENSE-2.0
 *
 * Unless required by applicable law or agreed to in writing, software
 * distributed under the License is distributed on an "AS IS" BASIS,
 * WITHOUT WARRANTIES OR CONDITIONS OF ANY KIND, either express or implied.
 * See the License for the specific language governing permissions and
 * limitations under the License.
 */
package org.apache.kafka.clients.consumer;

import org.apache.kafka.clients.consumer.internals.AbstractStickyAssignor;
import org.apache.kafka.common.TopicPartition;
import org.apache.kafka.common.protocol.types.*;
import org.apache.kafka.common.utils.CollectionUtils;

import java.nio.ByteBuffer;
<<<<<<< HEAD
import java.util.*;
=======
import java.util.ArrayList;
import java.util.Collections;
import java.util.List;
import java.util.Map;
import java.util.Optional;
import java.util.Set;
>>>>>>> 9494bebe

/**
 * <p>The sticky assignor serves two purposes. First, it guarantees an assignment that is as balanced as possible, meaning either:
 * <ul>
 * <li>the numbers of topic partitions assigned to consumers differ by at most one; or</li>
 * <li>each consumer that has 2+ fewer topic partitions than some other consumer cannot get any of those topic partitions transferred to it.</li>
 * </ul>
 * Second, it preserved as many existing assignment as possible when a reassignment occurs. This helps in saving some of the
 * overhead processing when topic partitions move from one consumer to another.</p>
 *
 * <p>Starting fresh it would work by distributing the partitions over consumers as evenly as possible. Even though this may sound similar to
 * how round robin assignor works, the second example below shows that it is not.
 * During a reassignment it would perform the reassignment in such a way that in the new assignment
 * <ol>
 * <li>topic partitions are still distributed as evenly as possible, and</li>
 * <li>topic partitions stay with their previously assigned consumers as much as possible.</li>
 * </ol>
 * Of course, the first goal above takes precedence over the second one.</p>
 *
 * <p><b>Example 1.</b> Suppose there are three consumers <code>C0</code>, <code>C1</code>, <code>C2</code>,
 * four topics <code>t0,</code> <code>t1</code>, <code>t2</code>, <code>t3</code>, and each topic has 2 partitions,
 * resulting in partitions <code>t0p0</code>, <code>t0p1</code>, <code>t1p0</code>, <code>t1p1</code>, <code>t2p0</code>,
 * <code>t2p1</code>, <code>t3p0</code>, <code>t3p1</code>. Each consumer is subscribed to all three topics.
 *
 * The assignment with both sticky and round robin assignors will be:
 * <ul>
 * <li><code>C0: [t0p0, t1p1, t3p0]</code></li>
 * <li><code>C1: [t0p1, t2p0, t3p1]</code></li>
 * <li><code>C2: [t1p0, t2p1]</code></li>
 * </ul>
 *
 * Now, let's assume <code>C1</code> is removed and a reassignment is about to happen. The round robin assignor would produce:
 * <ul>
 * <li><code>C0: [t0p0, t1p0, t2p0, t3p0]</code></li>
 * <li><code>C2: [t0p1, t1p1, t2p1, t3p1]</code></li>
 * </ul>
 *
 * while the sticky assignor would result in:
 * <ul>
 * <li><code>C0 [t0p0, t1p1, t3p0, t2p0]</code></li>
 * <li><code>C2 [t1p0, t2p1, t0p1, t3p1]</code></li>
 * </ul>
 * preserving all the previous assignments (unlike the round robin assignor).
 *</p>
 * <p><b>Example 2.</b> There are three consumers <code>C0</code>, <code>C1</code>, <code>C2</code>,
 * and three topics <code>t0</code>, <code>t1</code>, <code>t2</code>, with 1, 2, and 3 partitions respectively.
 * Therefore, the partitions are <code>t0p0</code>, <code>t1p0</code>, <code>t1p1</code>, <code>t2p0</code>,
 * <code>t2p1</code>, <code>t2p2</code>. <code>C0</code> is subscribed to <code>t0</code>; <code>C1</code> is subscribed to
 * <code>t0</code>, <code>t1</code>; and <code>C2</code> is subscribed to <code>t0</code>, <code>t1</code>, <code>t2</code>.
 *
 * The round robin assignor would come up with the following assignment:
 * <ul>
 * <li><code>C0 [t0p0]</code></li>
 * <li><code>C1 [t1p0]</code></li>
 * <li><code>C2 [t1p1, t2p0, t2p1, t2p2]</code></li>
 * </ul>
 *
 * which is not as balanced as the assignment suggested by sticky assignor:
 * <ul>
 * <li><code>C0 [t0p0]</code></li>
 * <li><code>C1 [t1p0, t1p1]</code></li>
 * <li><code>C2 [t2p0, t2p1, t2p2]</code></li>
 * </ul>
 *
 * Now, if consumer <code>C0</code> is removed, these two assignors would produce the following assignments.
 * Round Robin (preserves 3 partition assignments):
 * <ul>
 * <li><code>C1 [t0p0, t1p1]</code></li>
 * <li><code>C2 [t1p0, t2p0, t2p1, t2p2]</code></li>
 * </ul>
 *
 * Sticky (preserves 5 partition assignments):
 * <ul>
 * <li><code>C1 [t1p0, t1p1, t0p0]</code></li>
 * <li><code>C2 [t2p0, t2p1, t2p2]</code></li>
 * </ul>
 *</p>
 * <h3>Impact on <code>ConsumerRebalanceListener</code></h3>
 * The sticky assignment strategy can provide some optimization to those consumers that have some partition cleanup code
 * in their <code>onPartitionsRevoked()</code> callback listeners. The cleanup code is placed in that callback listener
 * because the consumer has no assumption or hope of preserving any of its assigned partitions after a rebalance when it
 * is using range or round robin assignor. The listener code would look like this:
 * <pre>
 * {@code
 * class TheOldRebalanceListener implements ConsumerRebalanceListener {
 *
 *   void onPartitionsRevoked(Collection<TopicPartition> partitions) {
 *     for (TopicPartition partition: partitions) {
 *       commitOffsets(partition);
 *       cleanupState(partition);
 *     }
 *   }
 *
 *   void onPartitionsAssigned(Collection<TopicPartition> partitions) {
 *     for (TopicPartition partition: partitions) {
 *       initializeState(partition);
 *       initializeOffset(partition);
 *     }
 *   }
 * }
 * }
 * </pre>
 *
 * As mentioned above, one advantage of the sticky assignor is that, in general, it reduces the number of partitions that
 * actually move from one consumer to another during a reassignment. Therefore, it allows consumers to do their cleanup
 * more efficiently. Of course, they still can perform the partition cleanup in the <code>onPartitionsRevoked()</code>
 * listener, but they can be more efficient and make a note of their partitions before and after the rebalance, and do the
 * cleanup after the rebalance only on the partitions they have lost (which is normally not a lot). The code snippet below
 * clarifies this point:
 * <pre>
 * {@code
 * class TheNewRebalanceListener implements ConsumerRebalanceListener {
 *   Collection<TopicPartition> lastAssignment = Collections.emptyList();
 *
 *   void onPartitionsRevoked(Collection<TopicPartition> partitions) {
 *     for (TopicPartition partition: partitions)
 *       commitOffsets(partition);
 *   }
 *
 *   void onPartitionsAssigned(Collection<TopicPartition> assignment) {
 *     for (TopicPartition partition: difference(lastAssignment, assignment))
 *       cleanupState(partition);
 *
 *     for (TopicPartition partition: difference(assignment, lastAssignment))
 *       initializeState(partition);
 *
 *     for (TopicPartition partition: assignment)
 *       initializeOffset(partition);
 *
 *     this.lastAssignment = assignment;
 *   }
 * }
 * }
 * </pre>
 *
 * Any consumer that uses sticky assignment can leverage this listener like this:
 * <code>consumer.subscribe(topics, new TheNewRebalanceListener());</code>
 *
 * Note that you can leverage the {@link CooperativeStickyAssignor} so that only partitions which are being
 * reassigned to another consumer will be revoked. That is the preferred assignor for newer cluster. See
 * {@link ConsumerPartitionAssignor.RebalanceProtocol} for a detailed explanation of cooperative rebalancing.
 */
public class StickyAssignor extends AbstractStickyAssignor {
    public static final String STICKY_ASSIGNOR_NAME = "sticky";

    // these schemas are used for preserving consumer's previously assigned partitions
    // list and sending it as user data to the leader during a rebalance
    static final String TOPIC_PARTITIONS_KEY_NAME = "previous_assignment";
    static final String TOPIC_KEY_NAME = "topic";
    static final String PARTITIONS_KEY_NAME = "partitions";
    private static final String GENERATION_KEY_NAME = "generation";

    static final Schema TOPIC_ASSIGNMENT = new Schema(new Field(TOPIC_KEY_NAME, Type.STRING), new Field(PARTITIONS_KEY_NAME, new ArrayOf(Type.INT32)));
    static final Schema STICKY_ASSIGNOR_USER_DATA_V0 = new Schema(new Field(TOPIC_PARTITIONS_KEY_NAME, new ArrayOf(TOPIC_ASSIGNMENT)));
    private static final Schema STICKY_ASSIGNOR_USER_DATA_V1 = new Schema(new Field(TOPIC_PARTITIONS_KEY_NAME, new ArrayOf(TOPIC_ASSIGNMENT)), new Field(GENERATION_KEY_NAME, Type.INT32));

    private List<TopicPartition> memberAssignment = null;
    private int generation = DEFAULT_GENERATION; // consumer group generation

    @Override
    public String name() {
        return STICKY_ASSIGNOR_NAME;
    }

    @Override
    public void onAssignment(Assignment assignment, ConsumerGroupMetadata metadata) {
        memberAssignment = assignment.partitions();
        this.generation = metadata.generationId();
    }

    @Override
    public ByteBuffer subscriptionUserData(Set<String> topics) {
        if (memberAssignment == null)
            return null;

        return serializeTopicPartitionAssignment(new MemberData(memberAssignment, Optional.of(generation)));
    }

    @Override
    protected MemberData memberData(Subscription subscription) {
        // Always deserialize ownedPartitions and generation id from user data
        // since StickyAssignor is an eager rebalance protocol that will revoke all existing partitions before joining group
        ByteBuffer userData = subscription.userData();
        if (userData == null || !userData.hasRemaining()) {
            return new MemberData(Collections.emptyList(), Optional.empty(), subscription.rackId());
        }
        return deserializeTopicPartitionAssignment(userData);
    }

    // visible for testing
    static ByteBuffer serializeTopicPartitionAssignment(MemberData memberData) {
        Struct struct = new Struct(STICKY_ASSIGNOR_USER_DATA_V1);
        List<Struct> topicAssignments = new ArrayList<>();
        for (Map.Entry<String, List<Integer>> topicEntry : CollectionUtils.groupPartitionsByTopic(memberData.partitions).entrySet()) {
            Struct topicAssignment = new Struct(TOPIC_ASSIGNMENT);
            topicAssignment.set(TOPIC_KEY_NAME, topicEntry.getKey());
            topicAssignment.set(PARTITIONS_KEY_NAME, topicEntry.getValue().toArray());
            topicAssignments.add(topicAssignment);
        }
        struct.set(TOPIC_PARTITIONS_KEY_NAME, topicAssignments.toArray());
        memberData.generation.ifPresent(integer -> struct.set(GENERATION_KEY_NAME, integer));
        ByteBuffer buffer = ByteBuffer.allocate(STICKY_ASSIGNOR_USER_DATA_V1.sizeOf(struct));
        STICKY_ASSIGNOR_USER_DATA_V1.write(buffer, struct);
        buffer.flip();
        return buffer;
    }

    private static MemberData deserializeTopicPartitionAssignment(ByteBuffer buffer) {
        Struct struct;
        ByteBuffer copy = buffer.duplicate();
        try {
            struct = STICKY_ASSIGNOR_USER_DATA_V1.read(buffer);
        } catch (Exception e1) {
            try {
                // fall back to older schema
                struct = STICKY_ASSIGNOR_USER_DATA_V0.read(copy);
            } catch (Exception e2) {
                // ignore the consumer's previous assignment if it cannot be parsed
                return new MemberData(Collections.emptyList(), Optional.of(DEFAULT_GENERATION));
            }
        }

        List<TopicPartition> partitions = new ArrayList<>();
        for (Object structObj : struct.getArray(TOPIC_PARTITIONS_KEY_NAME)) {
            Struct assignment = (Struct) structObj;
            String topic = assignment.getString(TOPIC_KEY_NAME);
            for (Object partitionObj : assignment.getArray(PARTITIONS_KEY_NAME)) {
                Integer partition = (Integer) partitionObj;
                partitions.add(new TopicPartition(topic, partition));
            }
        }
        // make sure this is backward compatible
        Optional<Integer> generation = struct.hasField(GENERATION_KEY_NAME) ? Optional.of(struct.getInt(GENERATION_KEY_NAME)) : Optional.empty();
        return new MemberData(partitions, generation);
    }
}<|MERGE_RESOLUTION|>--- conflicted
+++ resolved
@@ -18,20 +18,20 @@
 
 import org.apache.kafka.clients.consumer.internals.AbstractStickyAssignor;
 import org.apache.kafka.common.TopicPartition;
-import org.apache.kafka.common.protocol.types.*;
+import org.apache.kafka.common.protocol.types.ArrayOf;
+import org.apache.kafka.common.protocol.types.Field;
+import org.apache.kafka.common.protocol.types.Schema;
+import org.apache.kafka.common.protocol.types.Struct;
+import org.apache.kafka.common.protocol.types.Type;
 import org.apache.kafka.common.utils.CollectionUtils;
 
 import java.nio.ByteBuffer;
-<<<<<<< HEAD
-import java.util.*;
-=======
 import java.util.ArrayList;
 import java.util.Collections;
 import java.util.List;
 import java.util.Map;
 import java.util.Optional;
 import java.util.Set;
->>>>>>> 9494bebe
 
 /**
  * <p>The sticky assignor serves two purposes. First, it guarantees an assignment that is as balanced as possible, meaning either:
@@ -184,9 +184,14 @@
     static final String PARTITIONS_KEY_NAME = "partitions";
     private static final String GENERATION_KEY_NAME = "generation";
 
-    static final Schema TOPIC_ASSIGNMENT = new Schema(new Field(TOPIC_KEY_NAME, Type.STRING), new Field(PARTITIONS_KEY_NAME, new ArrayOf(Type.INT32)));
-    static final Schema STICKY_ASSIGNOR_USER_DATA_V0 = new Schema(new Field(TOPIC_PARTITIONS_KEY_NAME, new ArrayOf(TOPIC_ASSIGNMENT)));
-    private static final Schema STICKY_ASSIGNOR_USER_DATA_V1 = new Schema(new Field(TOPIC_PARTITIONS_KEY_NAME, new ArrayOf(TOPIC_ASSIGNMENT)), new Field(GENERATION_KEY_NAME, Type.INT32));
+    static final Schema TOPIC_ASSIGNMENT = new Schema(
+        new Field(TOPIC_KEY_NAME, Type.STRING),
+        new Field(PARTITIONS_KEY_NAME, new ArrayOf(Type.INT32)));
+    static final Schema STICKY_ASSIGNOR_USER_DATA_V0 = new Schema(
+        new Field(TOPIC_PARTITIONS_KEY_NAME, new ArrayOf(TOPIC_ASSIGNMENT)));
+    private static final Schema STICKY_ASSIGNOR_USER_DATA_V1 = new Schema(
+        new Field(TOPIC_PARTITIONS_KEY_NAME, new ArrayOf(TOPIC_ASSIGNMENT)),
+        new Field(GENERATION_KEY_NAME, Type.INT32));
 
     private List<TopicPartition> memberAssignment = null;
     private int generation = DEFAULT_GENERATION; // consumer group generation
