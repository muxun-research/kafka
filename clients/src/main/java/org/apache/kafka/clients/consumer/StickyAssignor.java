/*
 * Licensed to the Apache Software Foundation (ASF) under one or more
 * contributor license agreements. See the NOTICE file distributed with
 * this work for additional information regarding copyright ownership.
 * The ASF licenses this file to You under the Apache License, Version 2.0
 * (the "License"); you may not use this file except in compliance with
 * the License. You may obtain a copy of the License at
 *
 *    http://www.apache.org/licenses/LICENSE-2.0
 *
 * Unless required by applicable law or agreed to in writing, software
 * distributed under the License is distributed on an "AS IS" BASIS,
 * WITHOUT WARRANTIES OR CONDITIONS OF ANY KIND, either express or implied.
 * See the License for the specific language governing permissions and
 * limitations under the License.
 */
package org.apache.kafka.clients.consumer;

import org.apache.kafka.clients.consumer.internals.AbstractStickyAssignor;
import org.apache.kafka.common.TopicPartition;
import org.apache.kafka.common.protocol.types.ArrayOf;
import org.apache.kafka.common.protocol.types.Field;
import org.apache.kafka.common.protocol.types.Schema;
import org.apache.kafka.common.protocol.types.Struct;
import org.apache.kafka.common.protocol.types.Type;
import org.apache.kafka.common.utils.CollectionUtils;

import java.nio.ByteBuffer;
import java.util.ArrayList;
import java.util.Collections;
import java.util.List;
import java.util.Map;
import java.util.Optional;
import java.util.Set;

/**
 * <p>The sticky assignor serves two purposes. First, it guarantees an assignment that is as balanced as possible, meaning either:
 * <ul>
 * <li>the numbers of topic partitions assigned to consumers differ by at most one; or</li>
 * <li>each consumer that has 2+ fewer topic partitions than some other consumer cannot get any of those topic partitions transferred to it.</li>
 * </ul>
 * Second, it preserved as many existing assignment as possible when a reassignment occurs. This helps in saving some of the
 * overhead processing when topic partitions move from one consumer to another.</p>
 *
 * <p>Starting fresh it would work by distributing the partitions over consumers as evenly as possible. Even though this may sound similar to
 * how round robin assignor works, the second example below shows that it is not.
 * During a reassignment it would perform the reassignment in such a way that in the new assignment
 * <ol>
 * <li>topic partitions are still distributed as evenly as possible, and</li>
 * <li>topic partitions stay with their previously assigned consumers as much as possible.</li>
 * </ol>
 * Of course, the first goal above takes precedence over the second one.</p>
 *
 * <p><b>Example 1.</b> Suppose there are three consumers <code>C0</code>, <code>C1</code>, <code>C2</code>,
 * four topics <code>t0,</code> <code>t1</code>, <code>t2</code>, <code>t3</code>, and each topic has 2 partitions,
 * resulting in partitions <code>t0p0</code>, <code>t0p1</code>, <code>t1p0</code>, <code>t1p1</code>, <code>t2p0</code>,
 * <code>t2p1</code>, <code>t3p0</code>, <code>t3p1</code>. Each consumer is subscribed to all three topics.
 *
 * The assignment with both sticky and round robin assignors will be:
 * <ul>
 * <li><code>C0: [t0p0, t1p1, t3p0]</code></li>
 * <li><code>C1: [t0p1, t2p0, t3p1]</code></li>
 * <li><code>C2: [t1p0, t2p1]</code></li>
 * </ul>
 *
 * Now, let's assume <code>C1</code> is removed and a reassignment is about to happen. The round robin assignor would produce:
 * <ul>
 * <li><code>C0: [t0p0, t1p0, t2p0, t3p0]</code></li>
 * <li><code>C2: [t0p1, t1p1, t2p1, t3p1]</code></li>
 * </ul>
 *
 * while the sticky assignor would result in:
 * <ul>
 * <li><code>C0 [t0p0, t1p1, t3p0, t2p0]</code></li>
 * <li><code>C2 [t1p0, t2p1, t0p1, t3p1]</code></li>
 * </ul>
 * preserving all the previous assignments (unlike the round robin assignor).
 *</p>
 * <p><b>Example 2.</b> There are three consumers <code>C0</code>, <code>C1</code>, <code>C2</code>,
 * and three topics <code>t0</code>, <code>t1</code>, <code>t2</code>, with 1, 2, and 3 partitions respectively.
 * Therefore, the partitions are <code>t0p0</code>, <code>t1p0</code>, <code>t1p1</code>, <code>t2p0</code>,
 * <code>t2p1</code>, <code>t2p2</code>. <code>C0</code> is subscribed to <code>t0</code>; <code>C1</code> is subscribed to
 * <code>t0</code>, <code>t1</code>; and <code>C2</code> is subscribed to <code>t0</code>, <code>t1</code>, <code>t2</code>.
 *
 * The round robin assignor would come up with the following assignment:
 * <ul>
 * <li><code>C0 [t0p0]</code></li>
 * <li><code>C1 [t1p0]</code></li>
 * <li><code>C2 [t1p1, t2p0, t2p1, t2p2]</code></li>
 * </ul>
 *
 * which is not as balanced as the assignment suggested by sticky assignor:
 * <ul>
 * <li><code>C0 [t0p0]</code></li>
 * <li><code>C1 [t1p0, t1p1]</code></li>
 * <li><code>C2 [t2p0, t2p1, t2p2]</code></li>
 * </ul>
 *
 * Now, if consumer <code>C0</code> is removed, these two assignors would produce the following assignments.
 * Round Robin (preserves 3 partition assignments):
 * <ul>
 * <li><code>C1 [t0p0, t1p1]</code></li>
 * <li><code>C2 [t1p0, t2p0, t2p1, t2p2]</code></li>
 * </ul>
 *
 * Sticky (preserves 5 partition assignments):
 * <ul>
 * <li><code>C1 [t1p0, t1p1, t0p0]</code></li>
 * <li><code>C2 [t2p0, t2p1, t2p2]</code></li>
 * </ul>
 *</p>
 * <h3>Impact on <code>ConsumerRebalanceListener</code></h3>
 * The sticky assignment strategy can provide some optimization to those consumers that have some partition cleanup code
 * in their <code>onPartitionsRevoked()</code> callback listeners. The cleanup code is placed in that callback listener
 * because the consumer has no assumption or hope of preserving any of its assigned partitions after a rebalance when it
 * is using range or round robin assignor. The listener code would look like this:
 * <pre>
 * {@code
 * class TheOldRebalanceListener implements ConsumerRebalanceListener {
 *
 *   void onPartitionsRevoked(Collection<TopicPartition> partitions) {
 *     for (TopicPartition partition: partitions) {
 *       commitOffsets(partition);
 *       cleanupState(partition);
 *     }
 *   }
 *
 *   void onPartitionsAssigned(Collection<TopicPartition> partitions) {
 *     for (TopicPartition partition: partitions) {
 *       initializeState(partition);
 *       initializeOffset(partition);
 *     }
 *   }
 * }
 * }
 * </pre>
 *
 * As mentioned above, one advantage of the sticky assignor is that, in general, it reduces the number of partitions that
 * actually move from one consumer to another during a reassignment. Therefore, it allows consumers to do their cleanup
 * more efficiently. Of course, they still can perform the partition cleanup in the <code>onPartitionsRevoked()</code>
 * listener, but they can be more efficient and make a note of their partitions before and after the rebalance, and do the
 * cleanup after the rebalance only on the partitions they have lost (which is normally not a lot). The code snippet below
 * clarifies this point:
 * <pre>
 * {@code
 * class TheNewRebalanceListener implements ConsumerRebalanceListener {
 *   Collection<TopicPartition> lastAssignment = Collections.emptyList();
 *
 *   void onPartitionsRevoked(Collection<TopicPartition> partitions) {
 *     for (TopicPartition partition: partitions)
 *       commitOffsets(partition);
 *   }
 *
 *   void onPartitionsAssigned(Collection<TopicPartition> assignment) {
 *     for (TopicPartition partition: difference(lastAssignment, assignment))
 *       cleanupState(partition);
 *
 *     for (TopicPartition partition: difference(assignment, lastAssignment))
 *       initializeState(partition);
 *
 *     for (TopicPartition partition: assignment)
 *       initializeOffset(partition);
 *
 *     this.lastAssignment = assignment;
 *   }
 * }
 * }
 * </pre>
 *
 * Any consumer that uses sticky assignment can leverage this listener like this:
 * <code>consumer.subscribe(topics, new TheNewRebalanceListener());</code>
 *
 * Note that you can leverage the {@link CooperativeStickyAssignor} so that only partitions which are being
 * reassigned to another consumer will be revoked. That is the preferred assignor for newer cluster. See
 * {@link ConsumerPartitionAssignor.RebalanceProtocol} for a detailed explanation of cooperative rebalancing.
 */
public class StickyAssignor extends AbstractStickyAssignor {
    public static final String STICKY_ASSIGNOR_NAME = "sticky";

	// these schemas are used for preserving consumer's previously assigned partitions
	// list and sending it as user data to the leader during a rebalance
	static final String TOPIC_PARTITIONS_KEY_NAME = "previous_assignment";
	static final String TOPIC_KEY_NAME = "topic";
	static final String PARTITIONS_KEY_NAME = "partitions";
	private static final String GENERATION_KEY_NAME = "generation";

	static final Schema TOPIC_ASSIGNMENT = new Schema(
			new Field(TOPIC_KEY_NAME, Type.STRING),
			new Field(PARTITIONS_KEY_NAME, new ArrayOf(Type.INT32)));
	static final Schema STICKY_ASSIGNOR_USER_DATA_V0 = new Schema(
			new Field(TOPIC_PARTITIONS_KEY_NAME, new ArrayOf(TOPIC_ASSIGNMENT)));
	private static final Schema STICKY_ASSIGNOR_USER_DATA_V1 = new Schema(
			new Field(TOPIC_PARTITIONS_KEY_NAME, new ArrayOf(TOPIC_ASSIGNMENT)),
			new Field(GENERATION_KEY_NAME, Type.INT32));

    private List<TopicPartition> memberAssignment = null;
    private int generation = DEFAULT_GENERATION; // consumer group generation

<<<<<<< HEAD
	@Override
	public String name() {
		return "sticky";
	}
=======
    @Override
    public String name() {
        return STICKY_ASSIGNOR_NAME;
    }
>>>>>>> 15418db6

    @Override
    public void onAssignment(Assignment assignment, ConsumerGroupMetadata metadata) {
        memberAssignment = assignment.partitions();
        this.generation = metadata.generationId();
    }

    @Override
    public ByteBuffer subscriptionUserData(Set<String> topics) {
        if (memberAssignment == null)
            return null;

		return serializeTopicPartitionAssignment(new MemberData(memberAssignment, Optional.of(generation)));
    }

<<<<<<< HEAD
	@Override
	protected MemberData memberData(Subscription subscription) {
		ByteBuffer userData = subscription.userData();
		if (userData == null || !userData.hasRemaining()) {
			return new MemberData(Collections.emptyList(), Optional.empty());
		}
		return deserializeTopicPartitionAssignment(userData);
	}
=======
    @Override
    protected MemberData memberData(Subscription subscription) {
        // Always deserialize ownedPartitions and generation id from user data
        // since StickyAssignor is an eager rebalance protocol that will revoke all existing partitions before joining group
        ByteBuffer userData = subscription.userData();
        if (userData == null || !userData.hasRemaining()) {
            return new MemberData(Collections.emptyList(), Optional.empty(), subscription.rackId());
        }
        return deserializeTopicPartitionAssignment(userData);
    }
>>>>>>> 15418db6

	// visible for testing
	static ByteBuffer serializeTopicPartitionAssignment(MemberData memberData) {
		Struct struct = new Struct(STICKY_ASSIGNOR_USER_DATA_V1);
		List<Struct> topicAssignments = new ArrayList<>();
		for (Map.Entry<String, List<Integer>> topicEntry : CollectionUtils.groupPartitionsByTopic(memberData.partitions).entrySet()) {
			Struct topicAssignment = new Struct(TOPIC_ASSIGNMENT);
			topicAssignment.set(TOPIC_KEY_NAME, topicEntry.getKey());
			topicAssignment.set(PARTITIONS_KEY_NAME, topicEntry.getValue().toArray());
			topicAssignments.add(topicAssignment);
		}
		struct.set(TOPIC_PARTITIONS_KEY_NAME, topicAssignments.toArray());
		if (memberData.generation.isPresent())
			struct.set(GENERATION_KEY_NAME, memberData.generation.get());
		ByteBuffer buffer = ByteBuffer.allocate(STICKY_ASSIGNOR_USER_DATA_V1.sizeOf(struct));
		STICKY_ASSIGNOR_USER_DATA_V1.write(buffer, struct);
		buffer.flip();
		return buffer;
	}

	private static MemberData deserializeTopicPartitionAssignment(ByteBuffer buffer) {
		Struct struct;
		ByteBuffer copy = buffer.duplicate();
		try {
			struct = STICKY_ASSIGNOR_USER_DATA_V1.read(buffer);
		} catch (Exception e1) {
			try {
				// fall back to older schema
				struct = STICKY_ASSIGNOR_USER_DATA_V0.read(copy);
			} catch (Exception e2) {
				// ignore the consumer's previous assignment if it cannot be parsed
				return new MemberData(Collections.emptyList(), Optional.of(DEFAULT_GENERATION));
            }
        }

        List<TopicPartition> partitions = new ArrayList<>();
		for (Object structObj : struct.getArray(TOPIC_PARTITIONS_KEY_NAME)) {
			Struct assignment = (Struct) structObj;
			String topic = assignment.getString(TOPIC_KEY_NAME);
			for (Object partitionObj : assignment.getArray(PARTITIONS_KEY_NAME)) {
				Integer partition = (Integer) partitionObj;
				partitions.add(new TopicPartition(topic, partition));
			}
		}
		// make sure this is backward compatible
		Optional<Integer> generation = struct.hasField(GENERATION_KEY_NAME) ? Optional.of(struct.getInt(GENERATION_KEY_NAME)) : Optional.empty();
		return new MemberData(partitions, generation);
	}
}<|MERGE_RESOLUTION|>--- conflicted
+++ resolved
@@ -18,20 +18,11 @@
 
 import org.apache.kafka.clients.consumer.internals.AbstractStickyAssignor;
 import org.apache.kafka.common.TopicPartition;
-import org.apache.kafka.common.protocol.types.ArrayOf;
-import org.apache.kafka.common.protocol.types.Field;
-import org.apache.kafka.common.protocol.types.Schema;
-import org.apache.kafka.common.protocol.types.Struct;
-import org.apache.kafka.common.protocol.types.Type;
+import org.apache.kafka.common.protocol.types.*;
 import org.apache.kafka.common.utils.CollectionUtils;
 
 import java.nio.ByteBuffer;
-import java.util.ArrayList;
-import java.util.Collections;
-import java.util.List;
-import java.util.Map;
-import java.util.Optional;
-import java.util.Set;
+import java.util.*;
 
 /**
  * <p>The sticky assignor serves two purposes. First, it guarantees an assignment that is as balanced as possible, meaning either:
@@ -177,36 +168,24 @@
 public class StickyAssignor extends AbstractStickyAssignor {
     public static final String STICKY_ASSIGNOR_NAME = "sticky";
 
-	// these schemas are used for preserving consumer's previously assigned partitions
-	// list and sending it as user data to the leader during a rebalance
-	static final String TOPIC_PARTITIONS_KEY_NAME = "previous_assignment";
-	static final String TOPIC_KEY_NAME = "topic";
-	static final String PARTITIONS_KEY_NAME = "partitions";
-	private static final String GENERATION_KEY_NAME = "generation";
-
-	static final Schema TOPIC_ASSIGNMENT = new Schema(
-			new Field(TOPIC_KEY_NAME, Type.STRING),
-			new Field(PARTITIONS_KEY_NAME, new ArrayOf(Type.INT32)));
-	static final Schema STICKY_ASSIGNOR_USER_DATA_V0 = new Schema(
-			new Field(TOPIC_PARTITIONS_KEY_NAME, new ArrayOf(TOPIC_ASSIGNMENT)));
-	private static final Schema STICKY_ASSIGNOR_USER_DATA_V1 = new Schema(
-			new Field(TOPIC_PARTITIONS_KEY_NAME, new ArrayOf(TOPIC_ASSIGNMENT)),
-			new Field(GENERATION_KEY_NAME, Type.INT32));
+    // these schemas are used for preserving consumer's previously assigned partitions
+    // list and sending it as user data to the leader during a rebalance
+    static final String TOPIC_PARTITIONS_KEY_NAME = "previous_assignment";
+    static final String TOPIC_KEY_NAME = "topic";
+    static final String PARTITIONS_KEY_NAME = "partitions";
+    private static final String GENERATION_KEY_NAME = "generation";
+
+    static final Schema TOPIC_ASSIGNMENT = new Schema(new Field(TOPIC_KEY_NAME, Type.STRING), new Field(PARTITIONS_KEY_NAME, new ArrayOf(Type.INT32)));
+    static final Schema STICKY_ASSIGNOR_USER_DATA_V0 = new Schema(new Field(TOPIC_PARTITIONS_KEY_NAME, new ArrayOf(TOPIC_ASSIGNMENT)));
+    private static final Schema STICKY_ASSIGNOR_USER_DATA_V1 = new Schema(new Field(TOPIC_PARTITIONS_KEY_NAME, new ArrayOf(TOPIC_ASSIGNMENT)), new Field(GENERATION_KEY_NAME, Type.INT32));
 
     private List<TopicPartition> memberAssignment = null;
     private int generation = DEFAULT_GENERATION; // consumer group generation
 
-<<<<<<< HEAD
-	@Override
-	public String name() {
-		return "sticky";
-	}
-=======
     @Override
     public String name() {
         return STICKY_ASSIGNOR_NAME;
     }
->>>>>>> 15418db6
 
     @Override
     public void onAssignment(Assignment assignment, ConsumerGroupMetadata metadata) {
@@ -219,19 +198,9 @@
         if (memberAssignment == null)
             return null;
 
-		return serializeTopicPartitionAssignment(new MemberData(memberAssignment, Optional.of(generation)));
-    }
-
-<<<<<<< HEAD
-	@Override
-	protected MemberData memberData(Subscription subscription) {
-		ByteBuffer userData = subscription.userData();
-		if (userData == null || !userData.hasRemaining()) {
-			return new MemberData(Collections.emptyList(), Optional.empty());
-		}
-		return deserializeTopicPartitionAssignment(userData);
-	}
-=======
+        return serializeTopicPartitionAssignment(new MemberData(memberAssignment, Optional.of(generation)));
+    }
+
     @Override
     protected MemberData memberData(Subscription subscription) {
         // Always deserialize ownedPartitions and generation id from user data
@@ -242,53 +211,52 @@
         }
         return deserializeTopicPartitionAssignment(userData);
     }
->>>>>>> 15418db6
-
-	// visible for testing
-	static ByteBuffer serializeTopicPartitionAssignment(MemberData memberData) {
-		Struct struct = new Struct(STICKY_ASSIGNOR_USER_DATA_V1);
-		List<Struct> topicAssignments = new ArrayList<>();
-		for (Map.Entry<String, List<Integer>> topicEntry : CollectionUtils.groupPartitionsByTopic(memberData.partitions).entrySet()) {
-			Struct topicAssignment = new Struct(TOPIC_ASSIGNMENT);
-			topicAssignment.set(TOPIC_KEY_NAME, topicEntry.getKey());
-			topicAssignment.set(PARTITIONS_KEY_NAME, topicEntry.getValue().toArray());
-			topicAssignments.add(topicAssignment);
-		}
-		struct.set(TOPIC_PARTITIONS_KEY_NAME, topicAssignments.toArray());
-		if (memberData.generation.isPresent())
-			struct.set(GENERATION_KEY_NAME, memberData.generation.get());
-		ByteBuffer buffer = ByteBuffer.allocate(STICKY_ASSIGNOR_USER_DATA_V1.sizeOf(struct));
-		STICKY_ASSIGNOR_USER_DATA_V1.write(buffer, struct);
-		buffer.flip();
-		return buffer;
-	}
-
-	private static MemberData deserializeTopicPartitionAssignment(ByteBuffer buffer) {
-		Struct struct;
-		ByteBuffer copy = buffer.duplicate();
-		try {
-			struct = STICKY_ASSIGNOR_USER_DATA_V1.read(buffer);
-		} catch (Exception e1) {
-			try {
-				// fall back to older schema
-				struct = STICKY_ASSIGNOR_USER_DATA_V0.read(copy);
-			} catch (Exception e2) {
-				// ignore the consumer's previous assignment if it cannot be parsed
-				return new MemberData(Collections.emptyList(), Optional.of(DEFAULT_GENERATION));
+
+    // visible for testing
+    static ByteBuffer serializeTopicPartitionAssignment(MemberData memberData) {
+        Struct struct = new Struct(STICKY_ASSIGNOR_USER_DATA_V1);
+        List<Struct> topicAssignments = new ArrayList<>();
+        for (Map.Entry<String, List<Integer>> topicEntry : CollectionUtils.groupPartitionsByTopic(memberData.partitions).entrySet()) {
+            Struct topicAssignment = new Struct(TOPIC_ASSIGNMENT);
+            topicAssignment.set(TOPIC_KEY_NAME, topicEntry.getKey());
+            topicAssignment.set(PARTITIONS_KEY_NAME, topicEntry.getValue().toArray());
+            topicAssignments.add(topicAssignment);
+        }
+        struct.set(TOPIC_PARTITIONS_KEY_NAME, topicAssignments.toArray());
+        if (memberData.generation.isPresent())
+            struct.set(GENERATION_KEY_NAME, memberData.generation.get());
+        ByteBuffer buffer = ByteBuffer.allocate(STICKY_ASSIGNOR_USER_DATA_V1.sizeOf(struct));
+        STICKY_ASSIGNOR_USER_DATA_V1.write(buffer, struct);
+        buffer.flip();
+        return buffer;
+    }
+
+    private static MemberData deserializeTopicPartitionAssignment(ByteBuffer buffer) {
+        Struct struct;
+        ByteBuffer copy = buffer.duplicate();
+        try {
+            struct = STICKY_ASSIGNOR_USER_DATA_V1.read(buffer);
+        } catch (Exception e1) {
+            try {
+                // fall back to older schema
+                struct = STICKY_ASSIGNOR_USER_DATA_V0.read(copy);
+            } catch (Exception e2) {
+                // ignore the consumer's previous assignment if it cannot be parsed
+                return new MemberData(Collections.emptyList(), Optional.of(DEFAULT_GENERATION));
             }
         }
 
         List<TopicPartition> partitions = new ArrayList<>();
-		for (Object structObj : struct.getArray(TOPIC_PARTITIONS_KEY_NAME)) {
-			Struct assignment = (Struct) structObj;
-			String topic = assignment.getString(TOPIC_KEY_NAME);
-			for (Object partitionObj : assignment.getArray(PARTITIONS_KEY_NAME)) {
-				Integer partition = (Integer) partitionObj;
-				partitions.add(new TopicPartition(topic, partition));
-			}
-		}
-		// make sure this is backward compatible
-		Optional<Integer> generation = struct.hasField(GENERATION_KEY_NAME) ? Optional.of(struct.getInt(GENERATION_KEY_NAME)) : Optional.empty();
-		return new MemberData(partitions, generation);
-	}
+        for (Object structObj : struct.getArray(TOPIC_PARTITIONS_KEY_NAME)) {
+            Struct assignment = (Struct) structObj;
+            String topic = assignment.getString(TOPIC_KEY_NAME);
+            for (Object partitionObj : assignment.getArray(PARTITIONS_KEY_NAME)) {
+                Integer partition = (Integer) partitionObj;
+                partitions.add(new TopicPartition(topic, partition));
+            }
+        }
+        // make sure this is backward compatible
+        Optional<Integer> generation = struct.hasField(GENERATION_KEY_NAME) ? Optional.of(struct.getInt(GENERATION_KEY_NAME)) : Optional.empty();
+        return new MemberData(partitions, generation);
+    }
 }