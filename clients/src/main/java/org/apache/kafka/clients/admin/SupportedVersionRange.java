/*
 * Licensed to the Apache Software Foundation (ASF) under one or more
 * contributor license agreements. See the NOTICE file distributed with
 * this work for additional information regarding copyright ownership.
 * The ASF licenses this file to You under the Apache License, Version 2.0
 * (the "License"); you may not use this file except in compliance with
 * the License. You may obtain a copy of the License at
 *
 *    http://www.apache.org/licenses/LICENSE-2.0
 *
 * Unless required by applicable law or agreed to in writing, software
 * distributed under the License is distributed on an "AS IS" BASIS,
 * WITHOUT WARRANTIES OR CONDITIONS OF ANY KIND, either express or implied.
 * See the License for the specific language governing permissions and
 * limitations under the License.
 */
package org.apache.kafka.clients.admin;

import java.util.Objects;

/**
 * Represents a range of versions that a particular broker supports for some feature.
 */
public class SupportedVersionRange {
    private final short minVersion;

    private final short maxVersion;

    /**
     * Raises an exception unless the following conditions are met:
<<<<<<< HEAD
     * 1 <= minVersion <= maxVersion.
     * @param minVersion The minimum version value.
     * @param maxVersion The maximum version value.
     * @throws IllegalArgumentException Raised when the condition described above is not met.
=======
     *  0 &lt;= minVersion &lt;= maxVersion.
     *
     * @param minVersion           The minimum version value.
     * @param maxVersion           The maximum version value.
     *
     * @throws IllegalArgumentException   Raised when the condition described above is not met.
>>>>>>> 9494bebe
     */
    public SupportedVersionRange(final short minVersion, final short maxVersion) {
        if (minVersion < 0 || maxVersion < 0 || maxVersion < minVersion) {
            throw new IllegalArgumentException(String.format("Expected 0 <= minVersion <= maxVersion but received minVersion:%d, maxVersion:%d.", minVersion, maxVersion));
        }
        this.minVersion = minVersion;
        this.maxVersion = maxVersion;
    }

    public short minVersion() {
        return minVersion;
    }

    public short maxVersion() {
        return maxVersion;
    }

    @Override
    public boolean equals(Object other) {
        if (this == other) {
            return true;
        }

        if (other == null || getClass() != other.getClass()) {
            return false;
        }

        final SupportedVersionRange that = (SupportedVersionRange) other;
        return this.minVersion == that.minVersion && this.maxVersion == that.maxVersion;
    }

    @Override
    public int hashCode() {
        return Objects.hash(minVersion, maxVersion);
    }

    @Override
    public String toString() {
        return String.format("SupportedVersionRange[min_version:%d, max_version:%d]", minVersion, maxVersion);
    }
}<|MERGE_RESOLUTION|>--- conflicted
+++ resolved
@@ -28,23 +28,20 @@
 
     /**
      * Raises an exception unless the following conditions are met:
-<<<<<<< HEAD
-     * 1 <= minVersion <= maxVersion.
-     * @param minVersion The minimum version value.
-     * @param maxVersion The maximum version value.
-     * @throws IllegalArgumentException Raised when the condition described above is not met.
-=======
      *  0 &lt;= minVersion &lt;= maxVersion.
      *
      * @param minVersion           The minimum version value.
      * @param maxVersion           The maximum version value.
      *
      * @throws IllegalArgumentException   Raised when the condition described above is not met.
->>>>>>> 9494bebe
      */
     public SupportedVersionRange(final short minVersion, final short maxVersion) {
         if (minVersion < 0 || maxVersion < 0 || maxVersion < minVersion) {
-            throw new IllegalArgumentException(String.format("Expected 0 <= minVersion <= maxVersion but received minVersion:%d, maxVersion:%d.", minVersion, maxVersion));
+            throw new IllegalArgumentException(
+                String.format(
+                    "Expected 0 <= minVersion <= maxVersion but received minVersion:%d, maxVersion:%d.",
+                    minVersion,
+                    maxVersion));
         }
         this.minVersion = minVersion;
         this.maxVersion = maxVersion;
