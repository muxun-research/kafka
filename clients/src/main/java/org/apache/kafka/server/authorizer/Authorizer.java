/*
 * Licensed to the Apache Software Foundation (ASF) under one or more
 * contributor license agreements. See the NOTICE file distributed with
 * this work for additional information regarding copyright ownership.
 * The ASF licenses this file to You under the Apache License, Version 2.0
 * (the "License"); you may not use this file except in compliance with
 * the License. You may obtain a copy of the License at
 *
 *    http://www.apache.org/licenses/LICENSE-2.0
 *
 * Unless required by applicable law or agreed to in writing, software
 * distributed under the License is distributed on an "AS IS" BASIS,
 * WITHOUT WARRANTIES OR CONDITIONS OF ANY KIND, either express or implied.
 * See the License for the specific language governing permissions and
 * limitations under the License.
 */

package org.apache.kafka.server.authorizer;

import org.apache.kafka.common.Configurable;
import org.apache.kafka.common.Endpoint;
import org.apache.kafka.common.acl.*;
import org.apache.kafka.common.annotation.InterfaceStability;
import org.apache.kafka.common.resource.PatternType;
import org.apache.kafka.common.resource.ResourcePattern;
import org.apache.kafka.common.resource.ResourcePatternFilter;
import org.apache.kafka.common.resource.ResourceType;
import org.apache.kafka.common.security.auth.KafkaPrincipal;
import org.apache.kafka.common.utils.SecurityUtils;

import java.io.Closeable;
import java.util.*;
import java.util.concurrent.CompletionStage;

/**
 *
 * Pluggable authorizer interface for Kafka brokers.
 *
 * Startup sequence in brokers:
 * <ol>
 *   <li>Broker creates authorizer instance if configured in `authorizer.class.name`.</li>
 *   <li>Broker configures and starts authorizer instance. Authorizer implementation starts loading its metadata.</li>
 *   <li>Broker starts SocketServer to accept connections and process requests.</li>
 *   <li>For each listener, SocketServer waits for authorization metadata to be available in the
 *       authorizer before accepting connections. The future returned by {@link #start(AuthorizerServerInfo)}
 *       for each listener must return only when authorizer is ready to authorize requests on the listener.</li>
 *   <li>Broker accepts connections. For each connection, broker performs authentication and then accepts Kafka requests.
 *       For each request, broker invokes {@link #authorize(AuthorizableRequestContext, List)} to authorize
 *       actions performed by the request.</li>
 * </ol>
 *
 * Authorizer implementation class may optionally implement @{@link org.apache.kafka.common.Reconfigurable}
 * to enable dynamic reconfiguration without restarting the broker.
 * <p>
 * <b>Threading model:</b>
 * <ul>
 *   <li>All authorizer operations including authorization and ACL updates must be thread-safe.</li>
 *   <li>ACL update methods are asynchronous. Implementations with low update latency may return a
 *       completed future using {@link java.util.concurrent.CompletableFuture#completedFuture(Object)}.
 *       This ensures that the request will be handled synchronously by the caller without using a
 *       purgatory to wait for the result. If ACL updates require remote communication which may block,
 *       return a future that is completed asynchronously when the remote operation completes. This enables
 *       the caller to process other requests on the request threads without blocking.</li>
 *   <li>Any threads or thread pools used for processing remote operations asynchronously can be started during
 *       {@link #start(AuthorizerServerInfo)}. These threads must be shutdown during {@link Authorizer#close()}.</li>
 * </ul>
 * </p>
 */
@InterfaceStability.Evolving
public interface Authorizer extends Configurable, Closeable {

    /**
     * Starts loading authorization metadata and returns futures that can be used to wait until
     * metadata for authorizing requests on each listener is available. Each listener will be
     * started only after its metadata is available and authorizer is ready to start authorizing
     * requests on that listener.
     * @param serverInfo Metadata for the broker including broker id and listener endpoints
     * @return CompletionStage for each endpoint that completes when authorizer is ready to
     * start authorizing requests on that listener.
     */
    Map<Endpoint, ? extends CompletionStage<Void>> start(AuthorizerServerInfo serverInfo);

    /**
     * Authorizes the specified action. Additional metadata for the action is specified
     * in `requestContext`.
     * <p>
     * This is a synchronous API designed for use with locally cached ACLs. Since this method is invoked on the
     * request thread while processing each request, implementations of this method should avoid time-consuming
     * remote communication that may block request threads.
     * @param requestContext Request context including request type, security protocol and listener name
     * @param actions        Actions being authorized including resource and operation for each action
     * @return List of authorization results for each action in the same order as the provided actions
     */
    List<AuthorizationResult> authorize(AuthorizableRequestContext requestContext, List<Action> actions);

    /**
     * Creates new ACL bindings.
     * <p>
     * This is an asynchronous API that enables the caller to avoid blocking during the update. Implementations of this
     * API can return completed futures using {@link java.util.concurrent.CompletableFuture#completedFuture(Object)}
     * to process the update synchronously on the request thread.
     * @param requestContext Request context if the ACL is being created by a broker to handle
<<<<<<< HEAD
     *                       a client request to create ACLs. This may be null if ACLs are created directly in ZooKeeper
     *                       using AclCommand.
     * @param aclBindings    ACL bindings to create
=======
     *        a client request to create ACLs.
     * @param aclBindings ACL bindings to create
     *
>>>>>>> 9494bebe
     * @return Create result for each ACL binding in the same order as in the input list. Each result
     * is returned as a CompletionStage that completes when the result is available.
     */
    List<? extends CompletionStage<AclCreateResult>> createAcls(AuthorizableRequestContext requestContext, List<AclBinding> aclBindings);

    /**
     * Deletes all ACL bindings that match the provided filters.
     * <p>
     * This is an asynchronous API that enables the caller to avoid blocking during the update. Implementations of this
     * API can return completed futures using {@link java.util.concurrent.CompletableFuture#completedFuture(Object)}
     * to process the update synchronously on the request thread.
     * <p>
     * Refer to the authorizer implementation docs for details on concurrent update guarantees.
<<<<<<< HEAD
     * @param requestContext    Request context if the ACL is being deleted by a broker to handle
     *                          a client request to delete ACLs. This may be null if ACLs are deleted directly in ZooKeeper
     *                          using AclCommand.
=======
     *
     * @param requestContext Request context if the ACL is being deleted by a broker to handle
     *        a client request to delete ACLs.
>>>>>>> 9494bebe
     * @param aclBindingFilters Filters to match ACL bindings that are to be deleted
     * @return Delete result for each filter in the same order as in the input list.
     * Each result indicates which ACL bindings were actually deleted as well as any
     * bindings that matched but could not be deleted. Each result is returned as a
     * CompletionStage that completes when the result is available.
     */
    List<? extends CompletionStage<AclDeleteResult>> deleteAcls(AuthorizableRequestContext requestContext, List<AclBindingFilter> aclBindingFilters);

    /**
     * Returns ACL bindings which match the provided filter.
     * <p>
     * This is a synchronous API designed for use with locally cached ACLs. This method is invoked on the request
     * thread while processing DescribeAcls requests and should avoid time-consuming remote communication that may
     * block request threads.
     * @return Iterator for ACL bindings, which may be populated lazily.
     */
    Iterable<AclBinding> acls(AclBindingFilter filter);

    /**
     * Get the current number of ACLs, for the purpose of metrics. Authorizers that don't implement this function
     * will simply return -1.
     */
    default int aclCount() {
        return -1;
    }

    /**
     * Check if the caller is authorized to perform the given ACL operation on at least one
     * resource of the given type.
     * <p>
     * Custom authorizer implementations should consider overriding this default implementation because:
     * 1. The default implementation iterates all AclBindings multiple times, without any caching
     * by principal, host, operation, permission types, and resource types. More efficient
     * implementations may be added in custom authorizers that directly access cached entries.
     * 2. The default implementation cannot integrate with any audit logging included in the
     * authorizer implementation.
     * 3. The default implementation does not support any custom authorizer configs or other access
     * rules apart from ACLs.
     * @param requestContext Request context including request resourceType, security protocol and listener name
     * @param op             The ACL operation to check
     * @param resourceType   The resource type to check
     * @return Return {@link AuthorizationResult#ALLOWED} if the caller is authorized
     * to perform the given ACL operation on at least one resource of the
     * given type. Return {@link AuthorizationResult#DENIED} otherwise.
     */
    default AuthorizationResult authorizeByResourceType(AuthorizableRequestContext requestContext, AclOperation op, ResourceType resourceType) {
        SecurityUtils.authorizeByResourceTypeCheckArgs(op, resourceType);

        // Check a hard-coded name to ensure that super users are granted
        // access regardless of DENY ACLs.
        if (authorize(requestContext, Collections.singletonList(new Action(op, new ResourcePattern(resourceType, "hardcode", PatternType.LITERAL), 0, true, false))).get(0) == AuthorizationResult.ALLOWED) {
            return AuthorizationResult.ALLOWED;
        }

        // Filter out all the resource pattern corresponding to the RequestContext,
        // AclOperation, and ResourceType
        ResourcePatternFilter resourceTypeFilter = new ResourcePatternFilter(resourceType, null, PatternType.ANY);
        AclBindingFilter aclFilter = new AclBindingFilter(resourceTypeFilter, AccessControlEntryFilter.ANY);

<<<<<<< HEAD
        EnumMap<PatternType, Set<String>> denyPatterns = new EnumMap<PatternType, Set<String>>(PatternType.class) {{
            put(PatternType.LITERAL, new HashSet<>());
            put(PatternType.PREFIXED, new HashSet<>());
        }};
        EnumMap<PatternType, Set<String>> allowPatterns = new EnumMap<PatternType, Set<String>>(PatternType.class) {{
            put(PatternType.LITERAL, new HashSet<>());
            put(PatternType.PREFIXED, new HashSet<>());
        }};
=======
        EnumMap<PatternType, Set<String>> denyPatterns =
            new EnumMap<>(PatternType.class) {{
                    put(PatternType.LITERAL, new HashSet<>());
                    put(PatternType.PREFIXED, new HashSet<>());
                }};
        EnumMap<PatternType, Set<String>> allowPatterns =
            new EnumMap<>(PatternType.class) {{
                    put(PatternType.LITERAL, new HashSet<>());
                    put(PatternType.PREFIXED, new HashSet<>());
                }};
>>>>>>> 9494bebe

        boolean hasWildCardAllow = false;

        KafkaPrincipal principal = new KafkaPrincipal(requestContext.principal().getPrincipalType(), requestContext.principal().getName());
        String hostAddr = requestContext.clientAddress().getHostAddress();

        for (AclBinding binding : acls(aclFilter)) {
            if (!binding.entry().host().equals(hostAddr) && !binding.entry().host().equals("*"))
                continue;

            if (!SecurityUtils.parseKafkaPrincipal(binding.entry().principal()).equals(principal) && !binding.entry().principal().equals("User:*"))
                continue;

            if (binding.entry().operation() != op && binding.entry().operation() != AclOperation.ALL)
                continue;

            if (binding.entry().permissionType() == AclPermissionType.DENY) {
                switch (binding.pattern().patternType()) {
                    case LITERAL:
                        // If wildcard deny exists, return deny directly
                        if (binding.pattern().name().equals(ResourcePattern.WILDCARD_RESOURCE))
                            return AuthorizationResult.DENIED;
                        denyPatterns.get(PatternType.LITERAL).add(binding.pattern().name());
                        break;
                    case PREFIXED:
                        denyPatterns.get(PatternType.PREFIXED).add(binding.pattern().name());
                        break;
                    default:
                }
                continue;
            }

            if (binding.entry().permissionType() != AclPermissionType.ALLOW)
                continue;

            switch (binding.pattern().patternType()) {
                case LITERAL:
                    if (binding.pattern().name().equals(ResourcePattern.WILDCARD_RESOURCE)) {
                        hasWildCardAllow = true;
                        continue;
                    }
                    allowPatterns.get(PatternType.LITERAL).add(binding.pattern().name());
                    break;
                case PREFIXED:
                    allowPatterns.get(PatternType.PREFIXED).add(binding.pattern().name());
                    break;
                default:
            }
        }

        if (hasWildCardAllow) {
            return AuthorizationResult.ALLOWED;
        }

        // For any literal allowed, if there's no dominant literal and prefix denied, return allow.
        // For any prefix allowed, if there's no dominant prefix denied, return allow.
        for (Map.Entry<PatternType, Set<String>> entry : allowPatterns.entrySet()) {
            for (String allowStr : entry.getValue()) {
                if (entry.getKey() == PatternType.LITERAL && denyPatterns.get(PatternType.LITERAL).contains(allowStr))
                    continue;
                StringBuilder sb = new StringBuilder();
                boolean hasDominatedDeny = false;
                for (char ch : allowStr.toCharArray()) {
                    sb.append(ch);
                    if (denyPatterns.get(PatternType.PREFIXED).contains(sb.toString())) {
                        hasDominatedDeny = true;
                        break;
                    }
                }
                if (!hasDominatedDeny)
                    return AuthorizationResult.ALLOWED;
            }
        }

        return AuthorizationResult.DENIED;
    }

}<|MERGE_RESOLUTION|>--- conflicted
+++ resolved
@@ -19,7 +19,11 @@
 
 import org.apache.kafka.common.Configurable;
 import org.apache.kafka.common.Endpoint;
-import org.apache.kafka.common.acl.*;
+import org.apache.kafka.common.acl.AccessControlEntryFilter;
+import org.apache.kafka.common.acl.AclBinding;
+import org.apache.kafka.common.acl.AclBindingFilter;
+import org.apache.kafka.common.acl.AclOperation;
+import org.apache.kafka.common.acl.AclPermissionType;
 import org.apache.kafka.common.annotation.InterfaceStability;
 import org.apache.kafka.common.resource.PatternType;
 import org.apache.kafka.common.resource.ResourcePattern;
@@ -29,7 +33,12 @@
 import org.apache.kafka.common.utils.SecurityUtils;
 
 import java.io.Closeable;
-import java.util.*;
+import java.util.Collections;
+import java.util.EnumMap;
+import java.util.HashSet;
+import java.util.List;
+import java.util.Map;
+import java.util.Set;
 import java.util.concurrent.CompletionStage;
 
 /**
@@ -74,9 +83,10 @@
      * metadata for authorizing requests on each listener is available. Each listener will be
      * started only after its metadata is available and authorizer is ready to start authorizing
      * requests on that listener.
+     *
      * @param serverInfo Metadata for the broker including broker id and listener endpoints
      * @return CompletionStage for each endpoint that completes when authorizer is ready to
-     * start authorizing requests on that listener.
+     *         start authorizing requests on that listener.
      */
     Map<Endpoint, ? extends CompletionStage<Void>> start(AuthorizerServerInfo serverInfo);
 
@@ -87,8 +97,9 @@
      * This is a synchronous API designed for use with locally cached ACLs. Since this method is invoked on the
      * request thread while processing each request, implementations of this method should avoid time-consuming
      * remote communication that may block request threads.
+     *
      * @param requestContext Request context including request type, security protocol and listener name
-     * @param actions        Actions being authorized including resource and operation for each action
+     * @param actions Actions being authorized including resource and operation for each action
      * @return List of authorization results for each action in the same order as the provided actions
      */
     List<AuthorizationResult> authorize(AuthorizableRequestContext requestContext, List<Action> actions);
@@ -99,18 +110,13 @@
      * This is an asynchronous API that enables the caller to avoid blocking during the update. Implementations of this
      * API can return completed futures using {@link java.util.concurrent.CompletableFuture#completedFuture(Object)}
      * to process the update synchronously on the request thread.
+     *
      * @param requestContext Request context if the ACL is being created by a broker to handle
-<<<<<<< HEAD
-     *                       a client request to create ACLs. This may be null if ACLs are created directly in ZooKeeper
-     *                       using AclCommand.
-     * @param aclBindings    ACL bindings to create
-=======
      *        a client request to create ACLs.
      * @param aclBindings ACL bindings to create
      *
->>>>>>> 9494bebe
      * @return Create result for each ACL binding in the same order as in the input list. Each result
-     * is returned as a CompletionStage that completes when the result is available.
+     *         is returned as a CompletionStage that completes when the result is available.
      */
     List<? extends CompletionStage<AclCreateResult>> createAcls(AuthorizableRequestContext requestContext, List<AclBinding> aclBindings);
 
@@ -122,20 +128,15 @@
      * to process the update synchronously on the request thread.
      * <p>
      * Refer to the authorizer implementation docs for details on concurrent update guarantees.
-<<<<<<< HEAD
-     * @param requestContext    Request context if the ACL is being deleted by a broker to handle
-     *                          a client request to delete ACLs. This may be null if ACLs are deleted directly in ZooKeeper
-     *                          using AclCommand.
-=======
      *
      * @param requestContext Request context if the ACL is being deleted by a broker to handle
      *        a client request to delete ACLs.
->>>>>>> 9494bebe
      * @param aclBindingFilters Filters to match ACL bindings that are to be deleted
+     *
      * @return Delete result for each filter in the same order as in the input list.
-     * Each result indicates which ACL bindings were actually deleted as well as any
-     * bindings that matched but could not be deleted. Each result is returned as a
-     * CompletionStage that completes when the result is available.
+     *         Each result indicates which ACL bindings were actually deleted as well as any
+     *         bindings that matched but could not be deleted. Each result is returned as a
+     *         CompletionStage that completes when the result is available.
      */
     List<? extends CompletionStage<AclDeleteResult>> deleteAcls(AuthorizableRequestContext requestContext, List<AclBindingFilter> aclBindingFilters);
 
@@ -145,6 +146,7 @@
      * This is a synchronous API designed for use with locally cached ACLs. This method is invoked on the request
      * thread while processing DescribeAcls requests and should avoid time-consuming remote communication that may
      * block request threads.
+     *
      * @return Iterator for ACL bindings, which may be populated lazily.
      */
     Iterable<AclBinding> acls(AclBindingFilter filter);
@@ -160,46 +162,42 @@
     /**
      * Check if the caller is authorized to perform the given ACL operation on at least one
      * resource of the given type.
-     * <p>
+     *
      * Custom authorizer implementations should consider overriding this default implementation because:
      * 1. The default implementation iterates all AclBindings multiple times, without any caching
-     * by principal, host, operation, permission types, and resource types. More efficient
-     * implementations may be added in custom authorizers that directly access cached entries.
+     *    by principal, host, operation, permission types, and resource types. More efficient
+     *    implementations may be added in custom authorizers that directly access cached entries.
      * 2. The default implementation cannot integrate with any audit logging included in the
-     * authorizer implementation.
+     *    authorizer implementation.
      * 3. The default implementation does not support any custom authorizer configs or other access
-     * rules apart from ACLs.
+     *    rules apart from ACLs.
+     *
      * @param requestContext Request context including request resourceType, security protocol and listener name
      * @param op             The ACL operation to check
      * @param resourceType   The resource type to check
-     * @return Return {@link AuthorizationResult#ALLOWED} if the caller is authorized
-     * to perform the given ACL operation on at least one resource of the
-     * given type. Return {@link AuthorizationResult#DENIED} otherwise.
+     * @return               Return {@link AuthorizationResult#ALLOWED} if the caller is authorized
+     *                       to perform the given ACL operation on at least one resource of the
+     *                       given type. Return {@link AuthorizationResult#DENIED} otherwise.
      */
     default AuthorizationResult authorizeByResourceType(AuthorizableRequestContext requestContext, AclOperation op, ResourceType resourceType) {
         SecurityUtils.authorizeByResourceTypeCheckArgs(op, resourceType);
 
         // Check a hard-coded name to ensure that super users are granted
         // access regardless of DENY ACLs.
-        if (authorize(requestContext, Collections.singletonList(new Action(op, new ResourcePattern(resourceType, "hardcode", PatternType.LITERAL), 0, true, false))).get(0) == AuthorizationResult.ALLOWED) {
+        if (authorize(requestContext, Collections.singletonList(new Action(
+                op, new ResourcePattern(resourceType, "hardcode", PatternType.LITERAL),
+                0, true, false)))
+                .get(0) == AuthorizationResult.ALLOWED) {
             return AuthorizationResult.ALLOWED;
         }
 
         // Filter out all the resource pattern corresponding to the RequestContext,
         // AclOperation, and ResourceType
-        ResourcePatternFilter resourceTypeFilter = new ResourcePatternFilter(resourceType, null, PatternType.ANY);
-        AclBindingFilter aclFilter = new AclBindingFilter(resourceTypeFilter, AccessControlEntryFilter.ANY);
-
-<<<<<<< HEAD
-        EnumMap<PatternType, Set<String>> denyPatterns = new EnumMap<PatternType, Set<String>>(PatternType.class) {{
-            put(PatternType.LITERAL, new HashSet<>());
-            put(PatternType.PREFIXED, new HashSet<>());
-        }};
-        EnumMap<PatternType, Set<String>> allowPatterns = new EnumMap<PatternType, Set<String>>(PatternType.class) {{
-            put(PatternType.LITERAL, new HashSet<>());
-            put(PatternType.PREFIXED, new HashSet<>());
-        }};
-=======
+        ResourcePatternFilter resourceTypeFilter = new ResourcePatternFilter(
+            resourceType, null, PatternType.ANY);
+        AclBindingFilter aclFilter = new AclBindingFilter(
+            resourceTypeFilter, AccessControlEntryFilter.ANY);
+
         EnumMap<PatternType, Set<String>> denyPatterns =
             new EnumMap<>(PatternType.class) {{
                     put(PatternType.LITERAL, new HashSet<>());
@@ -210,21 +208,24 @@
                     put(PatternType.LITERAL, new HashSet<>());
                     put(PatternType.PREFIXED, new HashSet<>());
                 }};
->>>>>>> 9494bebe
 
         boolean hasWildCardAllow = false;
 
-        KafkaPrincipal principal = new KafkaPrincipal(requestContext.principal().getPrincipalType(), requestContext.principal().getName());
+        KafkaPrincipal principal = new KafkaPrincipal(
+            requestContext.principal().getPrincipalType(),
+            requestContext.principal().getName());
         String hostAddr = requestContext.clientAddress().getHostAddress();
 
         for (AclBinding binding : acls(aclFilter)) {
             if (!binding.entry().host().equals(hostAddr) && !binding.entry().host().equals("*"))
                 continue;
 
-            if (!SecurityUtils.parseKafkaPrincipal(binding.entry().principal()).equals(principal) && !binding.entry().principal().equals("User:*"))
-                continue;
-
-            if (binding.entry().operation() != op && binding.entry().operation() != AclOperation.ALL)
+            if (!SecurityUtils.parseKafkaPrincipal(binding.entry().principal()).equals(principal)
+                    && !binding.entry().principal().equals("User:*"))
+                continue;
+
+            if (binding.entry().operation() != op
+                    && binding.entry().operation() != AclOperation.ALL)
                 continue;
 
             if (binding.entry().permissionType() == AclPermissionType.DENY) {
@@ -269,7 +270,8 @@
         // For any prefix allowed, if there's no dominant prefix denied, return allow.
         for (Map.Entry<PatternType, Set<String>> entry : allowPatterns.entrySet()) {
             for (String allowStr : entry.getValue()) {
-                if (entry.getKey() == PatternType.LITERAL && denyPatterns.get(PatternType.LITERAL).contains(allowStr))
+                if (entry.getKey() == PatternType.LITERAL
+                        && denyPatterns.get(PatternType.LITERAL).contains(allowStr))
                     continue;
                 StringBuilder sb = new StringBuilder();
                 boolean hasDominatedDeny = false;
