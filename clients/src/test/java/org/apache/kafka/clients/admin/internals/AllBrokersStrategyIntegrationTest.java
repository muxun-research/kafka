/*
 * Licensed to the Apache Software Foundation (ASF) under one or more
 * contributor license agreements. See the NOTICE file distributed with
 * this work for additional information regarding copyright ownership.
 * The ASF licenses this file to You under the Apache License, Version 2.0
 * (the "License"); you may not use this file except in compliance with
 * the License. You may obtain a copy of the License at
 *
 *    http://www.apache.org/licenses/LICENSE-2.0
 *
 * Unless required by applicable law or agreed to in writing, software
 * distributed under the License is distributed on an "AS IS" BASIS,
 * WITHOUT WARRANTIES OR CONDITIONS OF ANY KIND, either express or implied.
 * See the License for the specific language governing permissions and
 * limitations under the License.
 */
package org.apache.kafka.clients.admin.internals;

import org.apache.kafka.common.Node;
import org.apache.kafka.common.errors.DisconnectException;
import org.apache.kafka.common.errors.UnknownServerException;
import org.apache.kafka.common.internals.KafkaFutureImpl;
import org.apache.kafka.common.message.MetadataRequestData;
import org.apache.kafka.common.message.MetadataResponseData;
import org.apache.kafka.common.protocol.ApiKeys;
import org.apache.kafka.common.requests.AbstractRequest;
import org.apache.kafka.common.requests.AbstractResponse;
import org.apache.kafka.common.requests.MetadataRequest;
import org.apache.kafka.common.requests.MetadataResponse;
import org.apache.kafka.common.utils.LogContext;
import org.apache.kafka.common.utils.MockTime;
import org.apache.kafka.test.TestUtils;

import org.junit.jupiter.api.Test;

import java.util.*;

import static org.junit.jupiter.api.Assertions.*;

public class AllBrokersStrategyIntegrationTest {
    private static final long TIMEOUT_MS = 5000;
    private static final long RETRY_BACKOFF_MS = 100;

    private final LogContext logContext = new LogContext();
    private final MockTime time = new MockTime();

<<<<<<< HEAD
    private AdminApiDriver<AllBrokersStrategy.BrokerKey, Integer> buildDriver(AllBrokersStrategy.AllBrokersFuture<Integer> result) {
        return new AdminApiDriver<>(new MockApiHandler(), result, time.milliseconds() + TIMEOUT_MS, RETRY_BACKOFF_MS, logContext);
=======
    private AdminApiDriver<AllBrokersStrategy.BrokerKey, Integer> buildDriver(
        AllBrokersStrategy.AllBrokersFuture<Integer> result
    ) {
        return new AdminApiDriver<>(
            new MockApiHandler(),
            result,
            time.milliseconds() + TIMEOUT_MS,
            RETRY_BACKOFF_MS,
            RETRY_BACKOFF_MS,
            logContext
        );
>>>>>>> 9494bebe
    }

    @Test
    public void testFatalLookupError() {
        AllBrokersStrategy.AllBrokersFuture<Integer> result = new AllBrokersStrategy.AllBrokersFuture<>();
        AdminApiDriver<AllBrokersStrategy.BrokerKey, Integer> driver = buildDriver(result);

        List<AdminApiDriver.RequestSpec<AllBrokersStrategy.BrokerKey>> requestSpecs = driver.poll();
        assertEquals(1, requestSpecs.size());

        AdminApiDriver.RequestSpec<AllBrokersStrategy.BrokerKey> spec = requestSpecs.get(0);
        assertEquals(AllBrokersStrategy.LOOKUP_KEYS, spec.keys);

        driver.onFailure(time.milliseconds(), spec, new UnknownServerException());
        assertTrue(result.all().isDone());
        TestUtils.assertFutureThrows(result.all(), UnknownServerException.class);
        assertEquals(Collections.emptyList(), driver.poll());
    }

    @Test
    public void testRetryLookupAfterDisconnect() {
        AllBrokersStrategy.AllBrokersFuture<Integer> result = new AllBrokersStrategy.AllBrokersFuture<>();
        AdminApiDriver<AllBrokersStrategy.BrokerKey, Integer> driver = buildDriver(result);

        List<AdminApiDriver.RequestSpec<AllBrokersStrategy.BrokerKey>> requestSpecs = driver.poll();
        assertEquals(1, requestSpecs.size());

        AdminApiDriver.RequestSpec<AllBrokersStrategy.BrokerKey> spec = requestSpecs.get(0);
        assertEquals(AllBrokersStrategy.LOOKUP_KEYS, spec.keys);

        driver.onFailure(time.milliseconds(), spec, new DisconnectException());
        List<AdminApiDriver.RequestSpec<AllBrokersStrategy.BrokerKey>> retrySpecs = driver.poll();
        assertEquals(1, retrySpecs.size());

        AdminApiDriver.RequestSpec<AllBrokersStrategy.BrokerKey> retrySpec = retrySpecs.get(0);
        assertEquals(AllBrokersStrategy.LOOKUP_KEYS, retrySpec.keys);
        assertEquals(time.milliseconds(), retrySpec.nextAllowedTryMs);
        assertEquals(Collections.emptyList(), driver.poll());
    }

    @Test
    public void testMultiBrokerCompletion() throws Exception {
        AllBrokersStrategy.AllBrokersFuture<Integer> result = new AllBrokersStrategy.AllBrokersFuture<>();
        AdminApiDriver<AllBrokersStrategy.BrokerKey, Integer> driver = buildDriver(result);

        List<AdminApiDriver.RequestSpec<AllBrokersStrategy.BrokerKey>> lookupSpecs = driver.poll();
        assertEquals(1, lookupSpecs.size());
        AdminApiDriver.RequestSpec<AllBrokersStrategy.BrokerKey> lookupSpec = lookupSpecs.get(0);

        Set<Integer> brokerIds = Set.of(1, 2);
        driver.onResponse(time.milliseconds(), lookupSpec, responseWithBrokers(brokerIds), Node.noNode());
        assertTrue(result.all().isDone());

        Map<Integer, KafkaFutureImpl<Integer>> brokerFutures = result.all().get();

        List<AdminApiDriver.RequestSpec<AllBrokersStrategy.BrokerKey>> requestSpecs = driver.poll();
        assertEquals(2, requestSpecs.size());

        AdminApiDriver.RequestSpec<AllBrokersStrategy.BrokerKey> requestSpec1 = requestSpecs.get(0);
        assertTrue(requestSpec1.scope.destinationBrokerId().isPresent());
        int brokerId1 = requestSpec1.scope.destinationBrokerId().getAsInt();
        assertTrue(brokerIds.contains(brokerId1));

        driver.onResponse(time.milliseconds(), requestSpec1, null, Node.noNode());
        KafkaFutureImpl<Integer> future1 = brokerFutures.get(brokerId1);
        assertTrue(future1.isDone());

        AdminApiDriver.RequestSpec<AllBrokersStrategy.BrokerKey> requestSpec2 = requestSpecs.get(1);
        assertTrue(requestSpec2.scope.destinationBrokerId().isPresent());
        int brokerId2 = requestSpec2.scope.destinationBrokerId().getAsInt();
        assertNotEquals(brokerId1, brokerId2);
        assertTrue(brokerIds.contains(brokerId2));

        driver.onResponse(time.milliseconds(), requestSpec2, null, Node.noNode());
        KafkaFutureImpl<Integer> future2 = brokerFutures.get(brokerId2);
        assertTrue(future2.isDone());
        assertEquals(Collections.emptyList(), driver.poll());
    }

    @Test
    public void testRetryFulfillmentAfterDisconnect() throws Exception {
        AllBrokersStrategy.AllBrokersFuture<Integer> result = new AllBrokersStrategy.AllBrokersFuture<>();
        AdminApiDriver<AllBrokersStrategy.BrokerKey, Integer> driver = buildDriver(result);

        List<AdminApiDriver.RequestSpec<AllBrokersStrategy.BrokerKey>> lookupSpecs = driver.poll();
        assertEquals(1, lookupSpecs.size());
        AdminApiDriver.RequestSpec<AllBrokersStrategy.BrokerKey> lookupSpec = lookupSpecs.get(0);

        int brokerId = 1;
        driver.onResponse(time.milliseconds(), lookupSpec, responseWithBrokers(Collections.singleton(brokerId)), Node.noNode());
        assertTrue(result.all().isDone());

        Map<Integer, KafkaFutureImpl<Integer>> brokerFutures = result.all().get();
        KafkaFutureImpl<Integer> future = brokerFutures.get(brokerId);
        assertFalse(future.isDone());

        List<AdminApiDriver.RequestSpec<AllBrokersStrategy.BrokerKey>> requestSpecs = driver.poll();
        assertEquals(1, requestSpecs.size());
        AdminApiDriver.RequestSpec<AllBrokersStrategy.BrokerKey> requestSpec = requestSpecs.get(0);

        driver.onFailure(time.milliseconds(), requestSpec, new DisconnectException());
        assertFalse(future.isDone());
        List<AdminApiDriver.RequestSpec<AllBrokersStrategy.BrokerKey>> retrySpecs = driver.poll();
        assertEquals(1, retrySpecs.size());

        AdminApiDriver.RequestSpec<AllBrokersStrategy.BrokerKey> retrySpec = retrySpecs.get(0);
        assertEquals(time.milliseconds() + RETRY_BACKOFF_MS, retrySpec.nextAllowedTryMs);
        assertEquals(OptionalInt.of(brokerId), retrySpec.scope.destinationBrokerId());

        driver.onResponse(time.milliseconds(), retrySpec, null, new Node(brokerId, "host", 1234));
        assertTrue(future.isDone());
        assertEquals(brokerId, future.get());
        assertEquals(Collections.emptyList(), driver.poll());
    }

    @Test
    public void testFatalFulfillmentError() throws Exception {
        AllBrokersStrategy.AllBrokersFuture<Integer> result = new AllBrokersStrategy.AllBrokersFuture<>();
        AdminApiDriver<AllBrokersStrategy.BrokerKey, Integer> driver = buildDriver(result);

        List<AdminApiDriver.RequestSpec<AllBrokersStrategy.BrokerKey>> lookupSpecs = driver.poll();
        assertEquals(1, lookupSpecs.size());
        AdminApiDriver.RequestSpec<AllBrokersStrategy.BrokerKey> lookupSpec = lookupSpecs.get(0);

        int brokerId = 1;
        driver.onResponse(time.milliseconds(), lookupSpec, responseWithBrokers(Collections.singleton(brokerId)), Node.noNode());
        assertTrue(result.all().isDone());

        Map<Integer, KafkaFutureImpl<Integer>> brokerFutures = result.all().get();
        KafkaFutureImpl<Integer> future = brokerFutures.get(brokerId);
        assertFalse(future.isDone());

        List<AdminApiDriver.RequestSpec<AllBrokersStrategy.BrokerKey>> requestSpecs = driver.poll();
        assertEquals(1, requestSpecs.size());
        AdminApiDriver.RequestSpec<AllBrokersStrategy.BrokerKey> requestSpec = requestSpecs.get(0);

        driver.onFailure(time.milliseconds(), requestSpec, new UnknownServerException());
        assertTrue(future.isDone());
        TestUtils.assertFutureThrows(future, UnknownServerException.class);
        assertEquals(Collections.emptyList(), driver.poll());
    }

    private MetadataResponse responseWithBrokers(Set<Integer> brokerIds) {
        MetadataResponseData response = new MetadataResponseData();
        for (Integer brokerId : brokerIds) {
            response.brokers().add(new MetadataResponseData.MetadataResponseBroker().setNodeId(brokerId).setHost("host" + brokerId).setPort(9092));
        }
        return new MetadataResponse(response, ApiKeys.METADATA.latestVersion());
    }

    private class MockApiHandler extends AdminApiHandler.Batched<AllBrokersStrategy.BrokerKey, Integer> {
        private final AllBrokersStrategy allBrokersStrategy = new AllBrokersStrategy(logContext);

        @Override
        public String apiName() {
            return "mock-api";
        }

        @Override
        public AbstractRequest.Builder<?> buildBatchedRequest(int brokerId, Set<AllBrokersStrategy.BrokerKey> keys) {
            return new MetadataRequest.Builder(new MetadataRequestData());
        }

        @Override
        public ApiResult<AllBrokersStrategy.BrokerKey, Integer> handleResponse(Node broker, Set<AllBrokersStrategy.BrokerKey> keys, AbstractResponse response) {
            return ApiResult.completed(keys.iterator().next(), broker.id());
        }

        @Override
        public AdminApiLookupStrategy<AllBrokersStrategy.BrokerKey> lookupStrategy() {
            return allBrokersStrategy;
        }
    }
}<|MERGE_RESOLUTION|>--- conflicted
+++ resolved
@@ -33,9 +33,16 @@
 
 import org.junit.jupiter.api.Test;
 
-import java.util.*;
-
-import static org.junit.jupiter.api.Assertions.*;
+import java.util.Collections;
+import java.util.List;
+import java.util.Map;
+import java.util.OptionalInt;
+import java.util.Set;
+
+import static org.junit.jupiter.api.Assertions.assertEquals;
+import static org.junit.jupiter.api.Assertions.assertFalse;
+import static org.junit.jupiter.api.Assertions.assertNotEquals;
+import static org.junit.jupiter.api.Assertions.assertTrue;
 
 public class AllBrokersStrategyIntegrationTest {
     private static final long TIMEOUT_MS = 5000;
@@ -44,10 +51,6 @@
     private final LogContext logContext = new LogContext();
     private final MockTime time = new MockTime();
 
-<<<<<<< HEAD
-    private AdminApiDriver<AllBrokersStrategy.BrokerKey, Integer> buildDriver(AllBrokersStrategy.AllBrokersFuture<Integer> result) {
-        return new AdminApiDriver<>(new MockApiHandler(), result, time.milliseconds() + TIMEOUT_MS, RETRY_BACKOFF_MS, logContext);
-=======
     private AdminApiDriver<AllBrokersStrategy.BrokerKey, Integer> buildDriver(
         AllBrokersStrategy.AllBrokersFuture<Integer> result
     ) {
@@ -59,7 +62,6 @@
             RETRY_BACKOFF_MS,
             logContext
         );
->>>>>>> 9494bebe
     }
 
     @Test
@@ -205,7 +207,11 @@
     private MetadataResponse responseWithBrokers(Set<Integer> brokerIds) {
         MetadataResponseData response = new MetadataResponseData();
         for (Integer brokerId : brokerIds) {
-            response.brokers().add(new MetadataResponseData.MetadataResponseBroker().setNodeId(brokerId).setHost("host" + brokerId).setPort(9092));
+            response.brokers().add(new MetadataResponseData.MetadataResponseBroker()
+                .setNodeId(brokerId)
+                .setHost("host" + brokerId)
+                .setPort(9092)
+            );
         }
         return new MetadataResponse(response, ApiKeys.METADATA.latestVersion());
     }
@@ -219,12 +225,19 @@
         }
 
         @Override
-        public AbstractRequest.Builder<?> buildBatchedRequest(int brokerId, Set<AllBrokersStrategy.BrokerKey> keys) {
+        public AbstractRequest.Builder<?> buildBatchedRequest(
+            int brokerId,
+            Set<AllBrokersStrategy.BrokerKey> keys
+        ) {
             return new MetadataRequest.Builder(new MetadataRequestData());
         }
 
         @Override
-        public ApiResult<AllBrokersStrategy.BrokerKey, Integer> handleResponse(Node broker, Set<AllBrokersStrategy.BrokerKey> keys, AbstractResponse response) {
+        public ApiResult<AllBrokersStrategy.BrokerKey, Integer> handleResponse(
+            Node broker,
+            Set<AllBrokersStrategy.BrokerKey> keys,
+            AbstractResponse response
+        ) {
             return ApiResult.completed(keys.iterator().next(), broker.id());
         }
 
