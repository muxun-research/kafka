/*
 * Licensed to the Apache Software Foundation (ASF) under one or more
 * contributor license agreements. See the NOTICE file distributed with
 * this work for additional information regarding copyright ownership.
 * The ASF licenses this file to You under the Apache License, Version 2.0
 * (the "License"); you may not use this file except in compliance with
 * the License. You may obtain a copy of the License at
 *
 *    http://www.apache.org/licenses/LICENSE-2.0
 *
 * Unless required by applicable law or agreed to in writing, software
 * distributed under the License is distributed on an "AS IS" BASIS,
 * WITHOUT WARRANTIES OR CONDITIONS OF ANY KIND, either express or implied.
 * See the License for the specific language governing permissions and
 * limitations under the License.
 */
package org.apache.kafka.clients;

import java.net.InetAddress;

class AddressChangeHostResolver implements HostResolver {
<<<<<<< HEAD
	private boolean useNewAddresses;
	private InetAddress[] initialAddresses;
	private InetAddress[] newAddresses;
	private int resolutionCount = 0;
=======
    private final InetAddress[] initialAddresses;
    private final InetAddress[] newAddresses;
    private boolean useNewAddresses;
    private int resolutionCount = 0;
>>>>>>> 9494bebe

	public AddressChangeHostResolver(InetAddress[] initialAddresses, InetAddress[] newAddresses) {
		this.initialAddresses = initialAddresses;
		this.newAddresses = newAddresses;
	}

	@Override
	public InetAddress[] resolve(String host) {
		++resolutionCount;
		return useNewAddresses ? newAddresses : initialAddresses;
	}

	public void changeAddresses() {
		useNewAddresses = true;
	}

	public boolean useNewAddresses() {
		return useNewAddresses;
	}

	public int resolutionCount() {
		return resolutionCount;
	}
}<|MERGE_RESOLUTION|>--- conflicted
+++ resolved
@@ -19,38 +19,31 @@
 import java.net.InetAddress;
 
 class AddressChangeHostResolver implements HostResolver {
-<<<<<<< HEAD
-	private boolean useNewAddresses;
-	private InetAddress[] initialAddresses;
-	private InetAddress[] newAddresses;
-	private int resolutionCount = 0;
-=======
     private final InetAddress[] initialAddresses;
     private final InetAddress[] newAddresses;
     private boolean useNewAddresses;
     private int resolutionCount = 0;
->>>>>>> 9494bebe
 
-	public AddressChangeHostResolver(InetAddress[] initialAddresses, InetAddress[] newAddresses) {
-		this.initialAddresses = initialAddresses;
-		this.newAddresses = newAddresses;
-	}
+    public AddressChangeHostResolver(InetAddress[] initialAddresses, InetAddress[] newAddresses) {
+        this.initialAddresses = initialAddresses;
+        this.newAddresses = newAddresses;
+    }
 
-	@Override
-	public InetAddress[] resolve(String host) {
-		++resolutionCount;
-		return useNewAddresses ? newAddresses : initialAddresses;
-	}
+    @Override
+    public InetAddress[] resolve(String host) {
+        ++resolutionCount;
+        return useNewAddresses ? newAddresses : initialAddresses;
+    }
 
-	public void changeAddresses() {
-		useNewAddresses = true;
-	}
+    public void changeAddresses() {
+        useNewAddresses = true;
+    }
 
-	public boolean useNewAddresses() {
-		return useNewAddresses;
-	}
+    public boolean useNewAddresses() {
+        return useNewAddresses;
+    }
 
-	public int resolutionCount() {
-		return resolutionCount;
-	}
+    public int resolutionCount() {
+        return resolutionCount;
+    }
 }