/*
 * Licensed to the Apache Software Foundation (ASF) under one or more
 * contributor license agreements. See the NOTICE file distributed with
 * this work for additional information regarding copyright ownership.
 * The ASF licenses this file to You under the Apache License, Version 2.0
 * (the "License"); you may not use this file except in compliance with
 * the License. You may obtain a copy of the License at
 *
 *    http://www.apache.org/licenses/LICENSE-2.0
 *
 * Unless required by applicable law or agreed to in writing, software
 * distributed under the License is distributed on an "AS IS" BASIS,
 * WITHOUT WARRANTIES OR CONDITIONS OF ANY KIND, either express or implied.
 * See the License for the specific language governing permissions and
 * limitations under the License.
 */

package org.apache.kafka.clients.admin;

import org.apache.kafka.clients.admin.ConfigEntry.ConfigType;
import org.junit.jupiter.api.BeforeEach;
import org.junit.jupiter.api.Test;

import java.util.List;

import static java.util.Arrays.asList;
import static org.junit.jupiter.api.Assertions.assertEquals;
import static org.junit.jupiter.api.Assertions.assertNotEquals;
import static org.junit.jupiter.api.Assertions.assertNull;
import static org.junit.jupiter.api.Assertions.assertTrue;

public class ConfigTest {
    private static final ConfigEntry E1 = new ConfigEntry("a", "b");
    private static final ConfigEntry E2 = new ConfigEntry("c", "d");
    private Config config;

	@BeforeEach
    public void setUp() {
		config = new Config(asList(E1, E2));
    }

    @Test
    public void shouldGetEntry() {
		assertEquals(E1, config.get("a"));
		assertEquals(E2, config.get("c"));
	}

    @Test
    public void shouldReturnNullOnGetUnknownEntry() {
		assertNull(config.get("unknown"));
    }

    @Test
    public void shouldGetAllEntries() {
		assertEquals(2, config.entries().size());
		assertTrue(config.entries().contains(E1));
		assertTrue(config.entries().contains(E2));
	}

    @Test
    public void shouldImplementEqualsProperly() {
		assertEquals(config, config);
		assertEquals(config, new Config(config.entries()));
		assertNotEquals(new Config(asList(E1)), config);
		assertNotEquals(config, "this");
	}

	@Test
	public void shouldImplementHashCodeProperly() {
		assertEquals(config.hashCode(), config.hashCode());
		assertEquals(config.hashCode(), new Config(config.entries()).hashCode());
		assertNotEquals(new Config(asList(E1)).hashCode(), config.hashCode());
	}

	@Test
	public void shouldImplementToStringProperly() {
		assertTrue(config.toString().contains(E1.toString()));
		assertTrue(config.toString().contains(E2.toString()));
	}

<<<<<<< HEAD
	public static ConfigEntry newConfigEntry(String name, String value, ConfigEntry.ConfigSource source, boolean isSensitive,
											 boolean isReadOnly, List<ConfigEntry.ConfigSynonym> synonyms) {
		return new ConfigEntry(name, value, source, isSensitive, isReadOnly, synonyms, ConfigType.UNKNOWN, null);
	}
=======
    public static ConfigEntry newConfigEntry(String name, String value, ConfigEntry.ConfigSource source, boolean isSensitive,
                                             boolean isReadOnly, List<ConfigEntry.ConfigSynonym> synonyms) {
        return new ConfigEntry(name, value, source, isSensitive, isReadOnly, synonyms, ConfigType.UNKNOWN, null);
    }

    @Test
    public void testHashCodeAndEqualsWithNull() {
        ConfigEntry ce0 = new ConfigEntry("abc", null, null, false, false, null, null, null);
        ConfigEntry ce1 = new ConfigEntry("abc", null, null, false, false, null, null, null);
        assertEquals(ce0, ce1);
        assertEquals(ce0.hashCode(), ce1.hashCode());
    }

    @Test
    public void testEquals() {
        ConfigEntry ce0 = new ConfigEntry("abc", null, ConfigEntry.ConfigSource.DEFAULT_CONFIG, false, false, null, null, null);
        ConfigEntry ce1 = new ConfigEntry("abc", null, ConfigEntry.ConfigSource.DYNAMIC_BROKER_CONFIG, false, false, null, null, null);
        assertNotEquals(ce0, ce1);
    }
>>>>>>> 15418db6
}<|MERGE_RESOLUTION|>--- conflicted
+++ resolved
@@ -24,68 +24,58 @@
 import java.util.List;
 
 import static java.util.Arrays.asList;
-import static org.junit.jupiter.api.Assertions.assertEquals;
-import static org.junit.jupiter.api.Assertions.assertNotEquals;
-import static org.junit.jupiter.api.Assertions.assertNull;
-import static org.junit.jupiter.api.Assertions.assertTrue;
+import static org.junit.jupiter.api.Assertions.*;
 
 public class ConfigTest {
     private static final ConfigEntry E1 = new ConfigEntry("a", "b");
     private static final ConfigEntry E2 = new ConfigEntry("c", "d");
     private Config config;
 
-	@BeforeEach
+    @BeforeEach
     public void setUp() {
-		config = new Config(asList(E1, E2));
+        config = new Config(asList(E1, E2));
     }
 
     @Test
     public void shouldGetEntry() {
-		assertEquals(E1, config.get("a"));
-		assertEquals(E2, config.get("c"));
-	}
+        assertEquals(E1, config.get("a"));
+        assertEquals(E2, config.get("c"));
+    }
 
     @Test
     public void shouldReturnNullOnGetUnknownEntry() {
-		assertNull(config.get("unknown"));
+        assertNull(config.get("unknown"));
     }
 
     @Test
     public void shouldGetAllEntries() {
-		assertEquals(2, config.entries().size());
-		assertTrue(config.entries().contains(E1));
-		assertTrue(config.entries().contains(E2));
-	}
+        assertEquals(2, config.entries().size());
+        assertTrue(config.entries().contains(E1));
+        assertTrue(config.entries().contains(E2));
+    }
 
     @Test
     public void shouldImplementEqualsProperly() {
-		assertEquals(config, config);
-		assertEquals(config, new Config(config.entries()));
-		assertNotEquals(new Config(asList(E1)), config);
-		assertNotEquals(config, "this");
-	}
+        assertEquals(config, config);
+        assertEquals(config, new Config(config.entries()));
+        assertNotEquals(new Config(asList(E1)), config);
+        assertNotEquals(config, "this");
+    }
 
-	@Test
-	public void shouldImplementHashCodeProperly() {
-		assertEquals(config.hashCode(), config.hashCode());
-		assertEquals(config.hashCode(), new Config(config.entries()).hashCode());
-		assertNotEquals(new Config(asList(E1)).hashCode(), config.hashCode());
-	}
+    @Test
+    public void shouldImplementHashCodeProperly() {
+        assertEquals(config.hashCode(), config.hashCode());
+        assertEquals(config.hashCode(), new Config(config.entries()).hashCode());
+        assertNotEquals(new Config(asList(E1)).hashCode(), config.hashCode());
+    }
 
-	@Test
-	public void shouldImplementToStringProperly() {
-		assertTrue(config.toString().contains(E1.toString()));
-		assertTrue(config.toString().contains(E2.toString()));
-	}
+    @Test
+    public void shouldImplementToStringProperly() {
+        assertTrue(config.toString().contains(E1.toString()));
+        assertTrue(config.toString().contains(E2.toString()));
+    }
 
-<<<<<<< HEAD
-	public static ConfigEntry newConfigEntry(String name, String value, ConfigEntry.ConfigSource source, boolean isSensitive,
-											 boolean isReadOnly, List<ConfigEntry.ConfigSynonym> synonyms) {
-		return new ConfigEntry(name, value, source, isSensitive, isReadOnly, synonyms, ConfigType.UNKNOWN, null);
-	}
-=======
-    public static ConfigEntry newConfigEntry(String name, String value, ConfigEntry.ConfigSource source, boolean isSensitive,
-                                             boolean isReadOnly, List<ConfigEntry.ConfigSynonym> synonyms) {
+    public static ConfigEntry newConfigEntry(String name, String value, ConfigEntry.ConfigSource source, boolean isSensitive, boolean isReadOnly, List<ConfigEntry.ConfigSynonym> synonyms) {
         return new ConfigEntry(name, value, source, isSensitive, isReadOnly, synonyms, ConfigType.UNKNOWN, null);
     }
 
@@ -103,5 +93,4 @@
         ConfigEntry ce1 = new ConfigEntry("abc", null, ConfigEntry.ConfigSource.DYNAMIC_BROKER_CONFIG, false, false, null, null, null);
         assertNotEquals(ce0, ce1);
     }
->>>>>>> 15418db6
 }