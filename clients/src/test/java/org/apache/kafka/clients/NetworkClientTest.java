--- conflicted
+++ resolved
@@ -31,14 +31,7 @@
 import org.apache.kafka.common.network.NetworkReceive;
 import org.apache.kafka.common.protocol.ApiKeys;
 import org.apache.kafka.common.protocol.Errors;
-import org.apache.kafka.common.requests.AbstractResponse;
-import org.apache.kafka.common.requests.ApiVersionsResponse;
-import org.apache.kafka.common.requests.MetadataRequest;
-import org.apache.kafka.common.requests.MetadataResponse;
-import org.apache.kafka.common.requests.ProduceRequest;
-import org.apache.kafka.common.requests.ProduceResponse;
-import org.apache.kafka.common.requests.RequestHeader;
-import org.apache.kafka.common.requests.RequestTestUtils;
+import org.apache.kafka.common.requests.*;
 import org.apache.kafka.common.security.authenticator.SaslClientAuthenticator;
 import org.apache.kafka.common.utils.LogContext;
 import org.apache.kafka.common.utils.MockTime;
@@ -51,99 +44,16 @@
 import java.net.InetAddress;
 import java.net.UnknownHostException;
 import java.nio.ByteBuffer;
-import java.util.ArrayList;
-import java.util.Arrays;
-import java.util.Collections;
-import java.util.HashSet;
-import java.util.List;
-import java.util.Optional;
-import java.util.Set;
+import java.util.*;
 import java.util.concurrent.atomic.AtomicInteger;
 import java.util.stream.Collectors;
 import java.util.stream.IntStream;
 
 import static org.apache.kafka.common.protocol.ApiKeys.PRODUCE;
-import static org.junit.jupiter.api.Assertions.assertEquals;
-import static org.junit.jupiter.api.Assertions.assertFalse;
-import static org.junit.jupiter.api.Assertions.assertNotEquals;
-import static org.junit.jupiter.api.Assertions.assertNotNull;
-import static org.junit.jupiter.api.Assertions.assertNull;
-import static org.junit.jupiter.api.Assertions.assertThrows;
-import static org.junit.jupiter.api.Assertions.assertTrue;
-import static org.junit.jupiter.api.Assertions.fail;
+import static org.junit.jupiter.api.Assertions.*;
 
 public class NetworkClientTest {
 
-<<<<<<< HEAD
-	protected final int defaultRequestTimeoutMs = 1000;
-	protected final MockTime time = new MockTime();
-	protected final MockSelector selector = new MockSelector(time);
-	protected final Node node = TestUtils.singletonCluster().nodes().iterator().next();
-	protected final long reconnectBackoffMsTest = 10 * 1000;
-	protected final long reconnectBackoffMaxMsTest = 10 * 10000;
-	protected final long connectionSetupTimeoutMsTest = 5 * 1000;
-	protected final long connectionSetupTimeoutMaxMsTest = 127 * 1000;
-	private final TestMetadataUpdater metadataUpdater = new TestMetadataUpdater(Collections.singletonList(node));
-	private final NetworkClient client = createNetworkClient(reconnectBackoffMaxMsTest);
-	private final NetworkClient clientWithNoExponentialBackoff = createNetworkClient(reconnectBackoffMsTest);
-	private final NetworkClient clientWithStaticNodes = createNetworkClientWithStaticNodes();
-	private final NetworkClient clientWithNoVersionDiscovery = createNetworkClientWithNoVersionDiscovery();
-
-	private static ArrayList<InetAddress> initialAddresses;
-	private static ArrayList<InetAddress> newAddresses;
-
-	static {
-		try {
-			initialAddresses = new ArrayList<>(Arrays.asList(
-					InetAddress.getByName("10.200.20.100"),
-					InetAddress.getByName("10.200.20.101"),
-					InetAddress.getByName("10.200.20.102")
-			));
-			newAddresses = new ArrayList<>(Arrays.asList(
-					InetAddress.getByName("10.200.20.103"),
-					InetAddress.getByName("10.200.20.104"),
-					InetAddress.getByName("10.200.20.105")
-			));
-		} catch (UnknownHostException e) {
-			fail("Attempted to create an invalid InetAddress, this should not happen");
-		}
-	}
-
-	private NetworkClient createNetworkClient(long reconnectBackoffMaxMs) {
-		return new NetworkClient(selector, metadataUpdater, "mock", Integer.MAX_VALUE,
-				reconnectBackoffMsTest, reconnectBackoffMaxMs, 64 * 1024, 64 * 1024,
-				defaultRequestTimeoutMs, connectionSetupTimeoutMsTest, connectionSetupTimeoutMaxMsTest, time, true, new ApiVersions(), new LogContext());
-	}
-
-	private NetworkClient createNetworkClientWithMultipleNodes(long reconnectBackoffMaxMs, long connectionSetupTimeoutMsTest, int nodeNumber) {
-		List<Node> nodes = TestUtils.clusterWith(nodeNumber).nodes();
-		TestMetadataUpdater metadataUpdater = new TestMetadataUpdater(nodes);
-		return new NetworkClient(selector, metadataUpdater, "mock", Integer.MAX_VALUE,
-				reconnectBackoffMsTest, reconnectBackoffMaxMs, 64 * 1024, 64 * 1024,
-				defaultRequestTimeoutMs, connectionSetupTimeoutMsTest, connectionSetupTimeoutMaxMsTest, time, true, new ApiVersions(), new LogContext());
-	}
-
-	private NetworkClient createNetworkClientWithStaticNodes() {
-		return new NetworkClient(selector, metadataUpdater,
-				"mock-static", Integer.MAX_VALUE, 0, 0, 64 * 1024, 64 * 1024, defaultRequestTimeoutMs,
-				connectionSetupTimeoutMsTest, connectionSetupTimeoutMaxMsTest, time, true, new ApiVersions(), new LogContext());
-	}
-
-	private NetworkClient createNetworkClientWithNoVersionDiscovery(Metadata metadata) {
-		return new NetworkClient(selector, metadata, "mock", Integer.MAX_VALUE,
-				reconnectBackoffMsTest, 0, 64 * 1024, 64 * 1024,
-				defaultRequestTimeoutMs, connectionSetupTimeoutMsTest, connectionSetupTimeoutMaxMsTest, time, false, new ApiVersions(), new LogContext());
-	}
-
-	private NetworkClient createNetworkClientWithNoVersionDiscovery() {
-		return new NetworkClient(selector, metadataUpdater, "mock", Integer.MAX_VALUE,
-				reconnectBackoffMsTest, reconnectBackoffMaxMsTest,
-				64 * 1024, 64 * 1024, defaultRequestTimeoutMs,
-				connectionSetupTimeoutMsTest, connectionSetupTimeoutMaxMsTest, time, false, new ApiVersions(), new LogContext());
-	}
-
-	@BeforeEach
-=======
     protected final int defaultRequestTimeoutMs = 1000;
     protected final MockTime time = new MockTime();
     protected final MockSelector selector = new MockSelector(time);
@@ -165,66 +75,46 @@
 
     static {
         try {
-            initialAddresses = new ArrayList<>(Arrays.asList(
-                    InetAddress.getByName("10.200.20.100"),
-                    InetAddress.getByName("10.200.20.101"),
-                    InetAddress.getByName("10.200.20.102")
-            ));
-            newAddresses = new ArrayList<>(Arrays.asList(
-                    InetAddress.getByName("10.200.20.103"),
-                    InetAddress.getByName("10.200.20.104"),
-                    InetAddress.getByName("10.200.20.105")
-            ));
+            initialAddresses = new ArrayList<>(Arrays.asList(InetAddress.getByName("10.200.20.100"), InetAddress.getByName("10.200.20.101"), InetAddress.getByName("10.200.20.102")));
+            newAddresses = new ArrayList<>(Arrays.asList(InetAddress.getByName("10.200.20.103"), InetAddress.getByName("10.200.20.104"), InetAddress.getByName("10.200.20.105")));
         } catch (UnknownHostException e) {
             fail("Attempted to create an invalid InetAddress, this should not happen");
         }
     }
 
     private NetworkClient createNetworkClient(long reconnectBackoffMaxMs) {
-        return new NetworkClient(selector, metadataUpdater, "mock", Integer.MAX_VALUE,
-                reconnectBackoffMsTest, reconnectBackoffMaxMs, 64 * 1024, 64 * 1024,
-                defaultRequestTimeoutMs, connectionSetupTimeoutMsTest, connectionSetupTimeoutMaxMsTest, time, true, new ApiVersions(), new LogContext());
+        return new NetworkClient(selector, metadataUpdater, "mock", Integer.MAX_VALUE, reconnectBackoffMsTest, reconnectBackoffMaxMs, 64 * 1024, 64 * 1024, defaultRequestTimeoutMs, connectionSetupTimeoutMsTest, connectionSetupTimeoutMaxMsTest, time, true, new ApiVersions(), new LogContext());
     }
 
     private NetworkClient createNetworkClientWithMultipleNodes(long reconnectBackoffMaxMs, long connectionSetupTimeoutMsTest, int nodeNumber) {
         List<Node> nodes = TestUtils.clusterWith(nodeNumber).nodes();
         TestMetadataUpdater metadataUpdater = new TestMetadataUpdater(nodes);
-        return new NetworkClient(selector, metadataUpdater, "mock", Integer.MAX_VALUE,
-                reconnectBackoffMsTest, reconnectBackoffMaxMs, 64 * 1024, 64 * 1024,
-                defaultRequestTimeoutMs, connectionSetupTimeoutMsTest, connectionSetupTimeoutMaxMsTest, time, true, new ApiVersions(), new LogContext());
+        return new NetworkClient(selector, metadataUpdater, "mock", Integer.MAX_VALUE, reconnectBackoffMsTest, reconnectBackoffMaxMs, 64 * 1024, 64 * 1024, defaultRequestTimeoutMs, connectionSetupTimeoutMsTest, connectionSetupTimeoutMaxMsTest, time, true, new ApiVersions(), new LogContext());
     }
 
     private NetworkClient createNetworkClientWithStaticNodes() {
-        return new NetworkClient(selector, metadataUpdater,
-                "mock-static", Integer.MAX_VALUE, 0, 0, 64 * 1024, 64 * 1024, defaultRequestTimeoutMs,
-                connectionSetupTimeoutMsTest, connectionSetupTimeoutMaxMsTest, time, true, new ApiVersions(), new LogContext());
+        return new NetworkClient(selector, metadataUpdater, "mock-static", Integer.MAX_VALUE, 0, 0, 64 * 1024, 64 * 1024, defaultRequestTimeoutMs, connectionSetupTimeoutMsTest, connectionSetupTimeoutMaxMsTest, time, true, new ApiVersions(), new LogContext());
     }
 
     private NetworkClient createNetworkClientWithNoVersionDiscovery(Metadata metadata) {
-        return new NetworkClient(selector, metadata, "mock", Integer.MAX_VALUE,
-                reconnectBackoffMsTest, 0, 64 * 1024, 64 * 1024,
-                defaultRequestTimeoutMs, connectionSetupTimeoutMsTest, connectionSetupTimeoutMaxMsTest, time, false, new ApiVersions(), new LogContext());
+        return new NetworkClient(selector, metadata, "mock", Integer.MAX_VALUE, reconnectBackoffMsTest, 0, 64 * 1024, 64 * 1024, defaultRequestTimeoutMs, connectionSetupTimeoutMsTest, connectionSetupTimeoutMaxMsTest, time, false, new ApiVersions(), new LogContext());
     }
 
     private NetworkClient createNetworkClientWithNoVersionDiscovery() {
-        return new NetworkClient(selector, metadataUpdater, "mock", Integer.MAX_VALUE,
-                reconnectBackoffMsTest, reconnectBackoffMaxMsTest,
-                64 * 1024, 64 * 1024, defaultRequestTimeoutMs,
-                connectionSetupTimeoutMsTest, connectionSetupTimeoutMaxMsTest, time, false, new ApiVersions(), new LogContext());
+        return new NetworkClient(selector, metadataUpdater, "mock", Integer.MAX_VALUE, reconnectBackoffMsTest, reconnectBackoffMaxMsTest, 64 * 1024, 64 * 1024, defaultRequestTimeoutMs, connectionSetupTimeoutMsTest, connectionSetupTimeoutMaxMsTest, time, false, new ApiVersions(), new LogContext());
     }
 
     @BeforeEach
->>>>>>> 15418db6
     public void setup() {
         selector.reset();
     }
 
-	@Test
+    @Test
     public void testSendToUnreadyNode() {
-		MetadataRequest.Builder builder = new MetadataRequest.Builder(Collections.singletonList("test"), true);
-		long now = time.milliseconds();
+        MetadataRequest.Builder builder = new MetadataRequest.Builder(Collections.singletonList("test"), true);
+        long now = time.milliseconds();
         ClientRequest request = client.newClientRequest("5", builder, now, false);
-		assertThrows(IllegalStateException.class, () -> client.send(request, now));
+        assertThrows(IllegalStateException.class, () -> client.send(request, now));
     }
 
     @Test
@@ -250,32 +140,28 @@
 
     @Test
     public void testClose() {
-		client.ready(node, time.milliseconds());
-		awaitReady(client, node);
-		client.poll(1, time.milliseconds());
-		assertTrue(client.isReady(node, time.milliseconds()), "The client should be ready");
-
-		ProduceRequest.Builder builder = ProduceRequest.forCurrentMagic(new ProduceRequestData()
-				.setTopicData(new ProduceRequestData.TopicProduceDataCollection())
-				.setAcks((short) 1)
-				.setTimeoutMs(1000));
-		ClientRequest request = client.newClientRequest(node.idString(), builder, time.milliseconds(), true);
-		client.send(request, time.milliseconds());
-		assertEquals(1, client.inFlightRequestCount(node.idString()),
-				"There should be 1 in-flight request after send");
-		assertTrue(client.hasInFlightRequests(node.idString()));
-		assertTrue(client.hasInFlightRequests());
-
-		client.close(node.idString());
-		assertEquals(0, client.inFlightRequestCount(node.idString()), "There should be no in-flight request after close");
-		assertFalse(client.hasInFlightRequests(node.idString()));
-		assertFalse(client.hasInFlightRequests());
-		assertFalse(client.isReady(node, 0), "Connection should not be ready after close");
-	}
+        client.ready(node, time.milliseconds());
+        awaitReady(client, node);
+        client.poll(1, time.milliseconds());
+        assertTrue(client.isReady(node, time.milliseconds()), "The client should be ready");
+
+        ProduceRequest.Builder builder = ProduceRequest.forCurrentMagic(new ProduceRequestData().setTopicData(new ProduceRequestData.TopicProduceDataCollection()).setAcks((short) 1).setTimeoutMs(1000));
+        ClientRequest request = client.newClientRequest(node.idString(), builder, time.milliseconds(), true);
+        client.send(request, time.milliseconds());
+        assertEquals(1, client.inFlightRequestCount(node.idString()), "There should be 1 in-flight request after send");
+        assertTrue(client.hasInFlightRequests(node.idString()));
+        assertTrue(client.hasInFlightRequests());
+
+        client.close(node.idString());
+        assertEquals(0, client.inFlightRequestCount(node.idString()), "There should be no in-flight request after close");
+        assertFalse(client.hasInFlightRequests(node.idString()));
+        assertFalse(client.hasInFlightRequests());
+        assertFalse(client.isReady(node, 0), "Connection should not be ready after close");
+    }
 
     @Test
     public void testUnsupportedVersionDuringInternalMetadataRequest() {
-		List<String> topics = Collections.singletonList("topic_1");
+        List<String> topics = Collections.singletonList("topic_1");
 
         // disabling auto topic creation for versions less than 4 is not supported
         MetadataRequest.Builder builder = new MetadataRequest.Builder(topics, false, (short) 3);
@@ -284,347 +170,11 @@
     }
 
     private void checkSimpleRequestResponse(NetworkClient networkClient) {
-<<<<<<< HEAD
-		awaitReady(networkClient, node); // has to be before creating any request, as it may send ApiVersionsRequest and its response is mocked with correlation id 0
-		short requestVersion = PRODUCE.latestVersion();
-		ProduceRequest.Builder builder = new ProduceRequest.Builder(
-				requestVersion,
-				requestVersion,
-				new ProduceRequestData()
-						.setAcks((short) 1)
-						.setTimeoutMs(1000));
-		TestCallbackHandler handler = new TestCallbackHandler();
-		ClientRequest request = networkClient.newClientRequest(node.idString(), builder, time.milliseconds(),
-				true, defaultRequestTimeoutMs, handler);
-		networkClient.send(request, time.milliseconds());
-		networkClient.poll(1, time.milliseconds());
-		assertEquals(1, networkClient.inFlightRequestCount());
-		ProduceResponse produceResponse = new ProduceResponse(new ProduceResponseData());
-		ByteBuffer buffer = RequestTestUtils.serializeResponseWithHeader(produceResponse, requestVersion, request.correlationId());
-		selector.completeReceive(new NetworkReceive(node.idString(), buffer));
-		List<ClientResponse> responses = networkClient.poll(1, time.milliseconds());
-		assertEquals(1, responses.size());
-		assertTrue(handler.executed, "The handler should have executed.");
-		assertTrue(handler.response.hasResponse(), "Should have a response body.");
-		assertEquals(request.correlationId(), handler.response.requestHeader().correlationId(),
-				"Should be correlated to the original request");
-	}
-
-	private void delayedApiVersionsResponse(int correlationId, short version, ApiVersionsResponse response) {
-		ByteBuffer buffer = RequestTestUtils.serializeResponseWithHeader(response, version, correlationId);
-		selector.delayedReceive(new DelayedReceive(node.idString(), new NetworkReceive(node.idString(), buffer)));
-	}
-
-	private void setExpectedApiVersionsResponse(ApiVersionsResponse response) {
-		short apiVersionsResponseVersion = response.apiVersion(ApiKeys.API_VERSIONS.id).maxVersion();
-		delayedApiVersionsResponse(0, apiVersionsResponseVersion, response);
-	}
-
-	private void awaitReady(NetworkClient client, Node node) {
-		if (client.discoverBrokerVersions()) {
-			setExpectedApiVersionsResponse(ApiVersionsResponse.defaultApiVersionsResponse(
-					ApiMessageType.ListenerType.ZK_BROKER));
-		}
-		while (!client.ready(node, time.milliseconds()))
-			client.poll(1, time.milliseconds());
-		selector.clear();
-	}
-
-	@Test
-	public void testInvalidApiVersionsRequest() {
-		// initiate the connection
-		client.ready(node, time.milliseconds());
-
-		// handle the connection, send the ApiVersionsRequest
-		client.poll(0, time.milliseconds());
-
-		// check that the ApiVersionsRequest has been initiated
-		assertTrue(client.hasInFlightRequests(node.idString()));
-
-		// prepare response
-		delayedApiVersionsResponse(0, ApiKeys.API_VERSIONS.latestVersion(),
-				new ApiVersionsResponse(
-						new ApiVersionsResponseData()
-								.setErrorCode(Errors.INVALID_REQUEST.code())
-								.setThrottleTimeMs(0)
-				));
-
-		// handle completed receives
-		client.poll(0, time.milliseconds());
-
-		// the ApiVersionsRequest is gone
-		assertFalse(client.hasInFlightRequests(node.idString()));
-
-		// various assertions
-		assertFalse(client.isReady(node, time.milliseconds()));
-	}
-
-	@Test
-	public void testApiVersionsRequest() {
-		// initiate the connection
-		client.ready(node, time.milliseconds());
-
-		// handle the connection, send the ApiVersionsRequest
-		client.poll(0, time.milliseconds());
-
-		// check that the ApiVersionsRequest has been initiated
-		assertTrue(client.hasInFlightRequests(node.idString()));
-
-		// prepare response
-		delayedApiVersionsResponse(0, ApiKeys.API_VERSIONS.latestVersion(), defaultApiVersionsResponse());
-
-		// handle completed receives
-		client.poll(0, time.milliseconds());
-
-		// the ApiVersionsRequest is gone
-		assertFalse(client.hasInFlightRequests(node.idString()));
-
-		// various assertions
-		assertTrue(client.isReady(node, time.milliseconds()));
-	}
-
-	@Test
-	public void testUnsupportedApiVersionsRequestWithVersionProvidedByTheBroker() {
-		// initiate the connection
-		client.ready(node, time.milliseconds());
-
-		// handle the connection, initiate first ApiVersionsRequest
-		client.poll(0, time.milliseconds());
-
-		// ApiVersionsRequest is in flight but not sent yet
-		assertTrue(client.hasInFlightRequests(node.idString()));
-
-		// completes initiated sends
-		client.poll(0, time.milliseconds());
-		assertEquals(1, selector.completedSends().size());
-
-		ByteBuffer buffer = selector.completedSendBuffers().get(0).buffer();
-		RequestHeader header = parseHeader(buffer);
-		assertEquals(ApiKeys.API_VERSIONS, header.apiKey());
-		assertEquals(3, header.apiVersion());
-
-		// prepare response
-		ApiVersionCollection apiKeys = new ApiVersionCollection();
-		apiKeys.add(new ApiVersion()
-				.setApiKey(ApiKeys.API_VERSIONS.id)
-				.setMinVersion((short) 0)
-				.setMaxVersion((short) 2));
-		delayedApiVersionsResponse(0, (short) 0,
-				new ApiVersionsResponse(
-						new ApiVersionsResponseData()
-								.setErrorCode(Errors.UNSUPPORTED_VERSION.code())
-								.setApiKeys(apiKeys)
-				));
-
-		// handle ApiVersionResponse, initiate second ApiVersionRequest
-		client.poll(0, time.milliseconds());
-
-		// ApiVersionsRequest is in flight but not sent yet
-		assertTrue(client.hasInFlightRequests(node.idString()));
-
-		// ApiVersionsResponse has been received
-		assertEquals(1, selector.completedReceives().size());
-
-		// clean up the buffers
-		selector.completedSends().clear();
-		selector.completedSendBuffers().clear();
-		selector.completedReceives().clear();
-
-		// completes initiated sends
-		client.poll(0, time.milliseconds());
-
-		// ApiVersionsRequest has been sent
-		assertEquals(1, selector.completedSends().size());
-
-		buffer = selector.completedSendBuffers().get(0).buffer();
-		header = parseHeader(buffer);
-		assertEquals(ApiKeys.API_VERSIONS, header.apiKey());
-		assertEquals(2, header.apiVersion());
-
-		// prepare response
-		delayedApiVersionsResponse(1, (short) 0, defaultApiVersionsResponse());
-
-		// handle completed receives
-		client.poll(0, time.milliseconds());
-
-		// the ApiVersionsRequest is gone
-		assertFalse(client.hasInFlightRequests(node.idString()));
-		assertEquals(1, selector.completedReceives().size());
-
-		// the client is ready
-		assertTrue(client.isReady(node, time.milliseconds()));
-	}
-
-	@Test
-	public void testUnsupportedApiVersionsRequestWithoutVersionProvidedByTheBroker() {
-		// initiate the connection
-		client.ready(node, time.milliseconds());
-
-		// handle the connection, initiate first ApiVersionsRequest
-		client.poll(0, time.milliseconds());
-
-		// ApiVersionsRequest is in flight but not sent yet
-		assertTrue(client.hasInFlightRequests(node.idString()));
-
-		// completes initiated sends
-		client.poll(0, time.milliseconds());
-		assertEquals(1, selector.completedSends().size());
-
-		ByteBuffer buffer = selector.completedSendBuffers().get(0).buffer();
-		RequestHeader header = parseHeader(buffer);
-		assertEquals(ApiKeys.API_VERSIONS, header.apiKey());
-		assertEquals(3, header.apiVersion());
-
-		// prepare response
-		delayedApiVersionsResponse(0, (short) 0,
-				new ApiVersionsResponse(
-						new ApiVersionsResponseData()
-								.setErrorCode(Errors.UNSUPPORTED_VERSION.code())
-				));
-
-		// handle ApiVersionResponse, initiate second ApiVersionRequest
-		client.poll(0, time.milliseconds());
-
-		// ApiVersionsRequest is in flight but not sent yet
-		assertTrue(client.hasInFlightRequests(node.idString()));
-
-		// ApiVersionsResponse has been received
-		assertEquals(1, selector.completedReceives().size());
-
-		// clean up the buffers
-		selector.completedSends().clear();
-		selector.completedSendBuffers().clear();
-		selector.completedReceives().clear();
-
-		// completes initiated sends
-		client.poll(0, time.milliseconds());
-
-		// ApiVersionsRequest has been sent
-		assertEquals(1, selector.completedSends().size());
-
-		buffer = selector.completedSendBuffers().get(0).buffer();
-		header = parseHeader(buffer);
-		assertEquals(ApiKeys.API_VERSIONS, header.apiKey());
-		assertEquals(0, header.apiVersion());
-
-		// prepare response
-		delayedApiVersionsResponse(1, (short) 0, defaultApiVersionsResponse());
-
-		// handle completed receives
-		client.poll(0, time.milliseconds());
-
-		// the ApiVersionsRequest is gone
-		assertFalse(client.hasInFlightRequests(node.idString()));
-		assertEquals(1, selector.completedReceives().size());
-
-		// the client is ready
-		assertTrue(client.isReady(node, time.milliseconds()));
-	}
-
-	@Test
-	public void testRequestTimeout() {
-		awaitReady(client, node); // has to be before creating any request, as it may send ApiVersionsRequest and its response is mocked with correlation id 0
-		ProduceRequest.Builder builder = ProduceRequest.forCurrentMagic(new ProduceRequestData()
-				.setTopicData(new ProduceRequestData.TopicProduceDataCollection())
-				.setAcks((short) 1)
-				.setTimeoutMs(1000));
-		TestCallbackHandler handler = new TestCallbackHandler();
-		int requestTimeoutMs = defaultRequestTimeoutMs + 5000;
-		ClientRequest request = client.newClientRequest(node.idString(), builder, time.milliseconds(), true,
-				requestTimeoutMs, handler);
-		assertEquals(requestTimeoutMs, request.requestTimeoutMs());
-		testRequestTimeout(request);
-	}
-
-    @Test
-    public void testDefaultRequestTimeout() {
-		awaitReady(client, node); // has to be before creating any request, as it may send ApiVersionsRequest and its response is mocked with correlation id 0
-		ProduceRequest.Builder builder = ProduceRequest.forCurrentMagic(new ProduceRequestData()
-				.setTopicData(new ProduceRequestData.TopicProduceDataCollection())
-				.setAcks((short) 1)
-				.setTimeoutMs(1000));
-		ClientRequest request = client.newClientRequest(node.idString(), builder, time.milliseconds(), true);
-		assertEquals(defaultRequestTimeoutMs, request.requestTimeoutMs());
-		testRequestTimeout(request);
-	}
-
-	private void testRequestTimeout(ClientRequest request) {
-		client.send(request, time.milliseconds());
-
-		time.sleep(request.requestTimeoutMs() + 1);
-		List<ClientResponse> responses = client.poll(0, time.milliseconds());
-
-		assertEquals(1, responses.size());
-		ClientResponse clientResponse = responses.get(0);
-		assertEquals(node.idString(), clientResponse.destination());
-		assertTrue(clientResponse.wasDisconnected(), "Expected response to fail due to disconnection");
-	}
-
-	@Test
-	public void testConnectionSetupTimeout() {
-		// Use two nodes to ensure that the logic iterate over a set of more than one
-		// element. ConcurrentModificationException is not triggered otherwise.
-		final Cluster cluster = TestUtils.clusterWith(2);
-		final Node node0 = cluster.nodeById(0);
-		final Node node1 = cluster.nodeById(1);
-
-		client.ready(node0, time.milliseconds());
-		selector.serverConnectionBlocked(node0.idString());
-
-		client.ready(node1, time.milliseconds());
-		selector.serverConnectionBlocked(node1.idString());
-
-		client.poll(0, time.milliseconds());
-		assertFalse(client.connectionFailed(node),
-				"The connections should not fail before the socket connection setup timeout elapsed");
-
-		time.sleep((long) (connectionSetupTimeoutMsTest * 1.2) + 1);
-		client.poll(0, time.milliseconds());
-		assertTrue(client.connectionFailed(node),
-				"Expected the connections to fail due to the socket connection setup timeout");
-	}
-
-	@Test
-	public void testConnectionThrottling() {
-		// Instrument the test to return a response with a 100ms throttle delay.
-		awaitReady(client, node);
-		short requestVersion = PRODUCE.latestVersion();
-		ProduceRequest.Builder builder = new ProduceRequest.Builder(
-				requestVersion,
-				requestVersion,
-				new ProduceRequestData()
-						.setAcks((short) 1)
-						.setTimeoutMs(1000));
-		TestCallbackHandler handler = new TestCallbackHandler();
-		ClientRequest request = client.newClientRequest(node.idString(), builder, time.milliseconds(), true,
-				defaultRequestTimeoutMs, handler);
-		client.send(request, time.milliseconds());
-		client.poll(1, time.milliseconds());
-		int throttleTime = 100;
-		ProduceResponse produceResponse = new ProduceResponse(new ProduceResponseData().setThrottleTimeMs(throttleTime));
-		ByteBuffer buffer = RequestTestUtils.serializeResponseWithHeader(produceResponse, requestVersion, request.correlationId());
-		selector.completeReceive(new NetworkReceive(node.idString(), buffer));
-		client.poll(1, time.milliseconds());
-
-		// The connection is not ready due to throttling.
-		assertFalse(client.ready(node, time.milliseconds()));
-		assertEquals(100, client.throttleDelayMs(node, time.milliseconds()));
-
-		// After 50ms, the connection is not ready yet.
-		time.sleep(50);
-		assertFalse(client.ready(node, time.milliseconds()));
-=======
         awaitReady(networkClient, node); // has to be before creating any request, as it may send ApiVersionsRequest and its response is mocked with correlation id 0
         short requestVersion = PRODUCE.latestVersion();
-        ProduceRequest.Builder builder = new ProduceRequest.Builder(
-                requestVersion,
-                requestVersion,
-                new ProduceRequestData()
-                    .setAcks((short) 1)
-                    .setTimeoutMs(1000));
+        ProduceRequest.Builder builder = new ProduceRequest.Builder(requestVersion, requestVersion, new ProduceRequestData().setAcks((short) 1).setTimeoutMs(1000));
         TestCallbackHandler handler = new TestCallbackHandler();
-        ClientRequest request = networkClient.newClientRequest(node.idString(), builder, time.milliseconds(),
-            true, defaultRequestTimeoutMs, handler);
+        ClientRequest request = networkClient.newClientRequest(node.idString(), builder, time.milliseconds(), true, defaultRequestTimeoutMs, handler);
         networkClient.send(request, time.milliseconds());
         networkClient.poll(1, time.milliseconds());
         assertEquals(1, networkClient.inFlightRequestCount());
@@ -635,8 +185,7 @@
         assertEquals(1, responses.size());
         assertTrue(handler.executed, "The handler should have executed.");
         assertTrue(handler.response.hasResponse(), "Should have a response body.");
-        assertEquals(request.correlationId(), handler.response.requestHeader().correlationId(),
-            "Should be correlated to the original request");
+        assertEquals(request.correlationId(), handler.response.requestHeader().correlationId(), "Should be correlated to the original request");
     }
 
     private void delayedApiVersionsResponse(int correlationId, short version, ApiVersionsResponse response) {
@@ -651,8 +200,7 @@
 
     private void awaitReady(NetworkClient client, Node node) {
         if (client.discoverBrokerVersions()) {
-            setExpectedApiVersionsResponse(TestUtils.defaultApiVersionsResponse(
-                ApiMessageType.ListenerType.ZK_BROKER));
+            setExpectedApiVersionsResponse(TestUtils.defaultApiVersionsResponse(ApiMessageType.ListenerType.ZK_BROKER));
         }
         while (!client.ready(node, time.milliseconds()))
             client.poll(1, time.milliseconds());
@@ -671,12 +219,7 @@
         assertTrue(client.hasInFlightRequests(node.idString()));
 
         // prepare response
-        delayedApiVersionsResponse(0, ApiKeys.API_VERSIONS.latestVersion(),
-            new ApiVersionsResponse(
-                new ApiVersionsResponseData()
-                    .setErrorCode(Errors.INVALID_REQUEST.code())
-                    .setThrottleTimeMs(0)
-            ));
+        delayedApiVersionsResponse(0, ApiKeys.API_VERSIONS.latestVersion(), new ApiVersionsResponse(new ApiVersionsResponseData().setErrorCode(Errors.INVALID_REQUEST.code()).setThrottleTimeMs(0)));
 
         // handle completed receives
         client.poll(0, time.milliseconds());
@@ -734,16 +277,8 @@
 
         // prepare response
         ApiVersionCollection apiKeys = new ApiVersionCollection();
-        apiKeys.add(new ApiVersion()
-            .setApiKey(ApiKeys.API_VERSIONS.id)
-            .setMinVersion((short) 0)
-            .setMaxVersion((short) 2));
-        delayedApiVersionsResponse(0, (short) 0,
-            new ApiVersionsResponse(
-                new ApiVersionsResponseData()
-                    .setErrorCode(Errors.UNSUPPORTED_VERSION.code())
-                    .setApiKeys(apiKeys)
-            ));
+        apiKeys.add(new ApiVersion().setApiKey(ApiKeys.API_VERSIONS.id).setMinVersion((short) 0).setMaxVersion((short) 2));
+        delayedApiVersionsResponse(0, (short) 0, new ApiVersionsResponse(new ApiVersionsResponseData().setErrorCode(Errors.UNSUPPORTED_VERSION.code()).setApiKeys(apiKeys)));
 
         // handle ApiVersionResponse, initiate second ApiVersionRequest
         client.poll(0, time.milliseconds());
@@ -805,11 +340,7 @@
         assertEquals(3, header.apiVersion());
 
         // prepare response
-        delayedApiVersionsResponse(0, (short) 0,
-            new ApiVersionsResponse(
-                new ApiVersionsResponseData()
-                    .setErrorCode(Errors.UNSUPPORTED_VERSION.code())
-            ));
+        delayedApiVersionsResponse(0, (short) 0, new ApiVersionsResponse(new ApiVersionsResponseData().setErrorCode(Errors.UNSUPPORTED_VERSION.code())));
 
         // handle ApiVersionResponse, initiate second ApiVersionRequest
         client.poll(0, time.milliseconds());
@@ -865,14 +396,13 @@
      * second produce call is intentionally made to emulate a request timeout. In the case that a timeout occurs
      * during a request, we want to ensure that we {@link Metadata#requestUpdate() request a metadata update} so that
      * on a subsequent invocation of {@link NetworkClient#poll(long, long) poll}, the metadata request will be sent.
-     *
+     * <p>
      * <p/>
-     *
+     * <p>
      * The {@link MetadataUpdater} has a specific method to handle
      * {@link NetworkClient.DefaultMetadataUpdater#handleServerDisconnect(long, String, Optional) server disconnects}
      * which is where we {@link Metadata#requestUpdate() request a metadata update}. This test helper method ensures
      * that is invoked by checking {@link Metadata#updateRequested()} after the simulated timeout.
-     *
      * @param requestTimeoutMs Timeout in ms
      */
     private void testRequestTimeout(int requestTimeoutMs) {
@@ -899,13 +429,9 @@
 
     private ClientResponse produce(NetworkClient client, int requestTimeoutMs, boolean shouldEmulateTimeout) {
         awaitReady(client, node); // has to be before creating any request, as it may send ApiVersionsRequest and its response is mocked with correlation id 0
-        ProduceRequest.Builder builder = ProduceRequest.forCurrentMagic(new ProduceRequestData()
-                .setTopicData(new ProduceRequestData.TopicProduceDataCollection())
-                .setAcks((short) 1)
-                .setTimeoutMs(1000));
+        ProduceRequest.Builder builder = ProduceRequest.forCurrentMagic(new ProduceRequestData().setTopicData(new ProduceRequestData.TopicProduceDataCollection()).setAcks((short) 1).setTimeoutMs(1000));
         TestCallbackHandler handler = new TestCallbackHandler();
-        ClientRequest request = client.newClientRequest(node.idString(), builder, time.milliseconds(), true,
-                requestTimeoutMs, handler);
+        ClientRequest request = client.newClientRequest(node.idString(), builder, time.milliseconds(), true, requestTimeoutMs, handler);
         client.send(request, time.milliseconds());
 
         if (shouldEmulateTimeout) {
@@ -937,13 +463,11 @@
         selector.serverConnectionBlocked(node1.idString());
 
         client.poll(0, time.milliseconds());
-        assertFalse(client.connectionFailed(node),
-            "The connections should not fail before the socket connection setup timeout elapsed");
+        assertFalse(client.connectionFailed(node), "The connections should not fail before the socket connection setup timeout elapsed");
 
         time.sleep((long) (connectionSetupTimeoutMsTest * 1.2) + 1);
         client.poll(0, time.milliseconds());
-        assertTrue(client.connectionFailed(node),
-            "Expected the connections to fail due to the socket connection setup timeout");
+        assertTrue(client.connectionFailed(node), "Expected the connections to fail due to the socket connection setup timeout");
     }
 
     @Test
@@ -951,15 +475,9 @@
         // Instrument the test to return a response with a 100ms throttle delay.
         awaitReady(client, node);
         short requestVersion = PRODUCE.latestVersion();
-        ProduceRequest.Builder builder = new ProduceRequest.Builder(
-            requestVersion,
-            requestVersion,
-            new ProduceRequestData()
-                .setAcks((short) 1)
-                .setTimeoutMs(1000));
+        ProduceRequest.Builder builder = new ProduceRequest.Builder(requestVersion, requestVersion, new ProduceRequestData().setAcks((short) 1).setTimeoutMs(1000));
         TestCallbackHandler handler = new TestCallbackHandler();
-        ClientRequest request = client.newClientRequest(node.idString(), builder, time.milliseconds(), true,
-                defaultRequestTimeoutMs, handler);
+        ClientRequest request = client.newClientRequest(node.idString(), builder, time.milliseconds(), true, defaultRequestTimeoutMs, handler);
         client.send(request, time.milliseconds());
         client.poll(1, time.milliseconds());
         int throttleTime = 100;
@@ -975,7 +493,6 @@
         // After 50ms, the connection is not ready yet.
         time.sleep(50);
         assertFalse(client.ready(node, time.milliseconds()));
->>>>>>> 15418db6
         assertEquals(50, client.throttleDelayMs(node, time.milliseconds()));
 
         // After another 50ms, the throttling is done and the connection becomes ready again.
@@ -987,26 +504,21 @@
     // Creates expected ApiVersionsResponse from the specified node, where the max protocol version for the specified
     // key is set to the specified version.
     private ApiVersionsResponse createExpectedApiVersionsResponse(ApiKeys key, short maxVersion) {
-		ApiVersionCollection versionList = new ApiVersionCollection();
-		for (ApiKeys apiKey : ApiKeys.values()) {
-			if (apiKey == key) {
-				versionList.add(new ApiVersion()
-						.setApiKey(apiKey.id)
-						.setMinVersion((short) 0)
-						.setMaxVersion(maxVersion));
-			} else versionList.add(ApiVersionsResponse.toApiVersion(apiKey));
-		}
-		return new ApiVersionsResponse(new ApiVersionsResponseData()
-				.setErrorCode(Errors.NONE.code())
-				.setThrottleTimeMs(0)
-				.setApiKeys(versionList));
-	}
+        ApiVersionCollection versionList = new ApiVersionCollection();
+        for (ApiKeys apiKey : ApiKeys.values()) {
+            if (apiKey == key) {
+                versionList.add(new ApiVersion().setApiKey(apiKey.id).setMinVersion((short) 0).setMaxVersion(maxVersion));
+            } else
+                versionList.add(ApiVersionsResponse.toApiVersion(apiKey));
+        }
+        return new ApiVersionsResponse(new ApiVersionsResponseData().setErrorCode(Errors.NONE.code()).setThrottleTimeMs(0).setApiKeys(versionList));
+    }
 
     @Test
     public void testThrottlingNotEnabledForConnectionToOlderBroker() {
         // Instrument the test so that the max protocol version for PRODUCE returned from the node is 5 and thus
         // client-side throttling is not enabled. Also, return a response with a 100ms throttle delay.
-		setExpectedApiVersionsResponse(createExpectedApiVersionsResponse(PRODUCE, (short) 5));
+        setExpectedApiVersionsResponse(createExpectedApiVersionsResponse(PRODUCE, (short) 5));
         while (!client.ready(node, time.milliseconds()))
             client.poll(1, time.milliseconds());
         selector.clear();
@@ -1014,145 +526,139 @@
         int correlationId = sendEmptyProduceRequest();
         client.poll(1, time.milliseconds());
 
-		sendThrottledProduceResponse(correlationId, 100, (short) 5);
-		client.poll(1, time.milliseconds());
-
-		// Since client-side throttling is disabled, the connection is ready even though the response indicated a
-		// throttle delay.
-		assertTrue(client.ready(node, time.milliseconds()));
-		assertEquals(0, client.throttleDelayMs(node, time.milliseconds()));
-	}
-
-	private int sendEmptyProduceRequest() {
-		return sendEmptyProduceRequest(node.idString());
-	}
-
-	private int sendEmptyProduceRequest(String nodeId) {
-		ProduceRequest.Builder builder = ProduceRequest.forCurrentMagic(new ProduceRequestData()
-				.setTopicData(new ProduceRequestData.TopicProduceDataCollection())
-				.setAcks((short) 1)
-				.setTimeoutMs(1000));
-		TestCallbackHandler handler = new TestCallbackHandler();
-		ClientRequest request = client.newClientRequest(nodeId, builder, time.milliseconds(), true,
-				defaultRequestTimeoutMs, handler);
-		client.send(request, time.milliseconds());
-		return request.correlationId();
-	}
-
-	private void sendResponse(AbstractResponse response, short version, int correlationId) {
-		ByteBuffer buffer = RequestTestUtils.serializeResponseWithHeader(response, version, correlationId);
-		selector.completeReceive(new NetworkReceive(node.idString(), buffer));
-	}
-
-	private void sendThrottledProduceResponse(int correlationId, int throttleMs, short version) {
-		ProduceResponse response = new ProduceResponse(new ProduceResponseData().setThrottleTimeMs(throttleMs));
-		sendResponse(response, version, correlationId);
-	}
-
-	@Test
-	public void testLeastLoadedNode() {
-		client.ready(node, time.milliseconds());
-		assertFalse(client.isReady(node, time.milliseconds()));
-		assertEquals(node, client.leastLoadedNode(time.milliseconds()));
-
-		awaitReady(client, node);
-		client.poll(1, time.milliseconds());
-		assertTrue(client.isReady(node, time.milliseconds()), "The client should be ready");
+        sendThrottledProduceResponse(correlationId, 100, (short) 5);
+        client.poll(1, time.milliseconds());
+
+        // Since client-side throttling is disabled, the connection is ready even though the response indicated a
+        // throttle delay.
+        assertTrue(client.ready(node, time.milliseconds()));
+        assertEquals(0, client.throttleDelayMs(node, time.milliseconds()));
+    }
+
+    private int sendEmptyProduceRequest() {
+        return sendEmptyProduceRequest(node.idString());
+    }
+
+    private int sendEmptyProduceRequest(String nodeId) {
+        ProduceRequest.Builder builder = ProduceRequest.forCurrentMagic(new ProduceRequestData().setTopicData(new ProduceRequestData.TopicProduceDataCollection()).setAcks((short) 1).setTimeoutMs(1000));
+        TestCallbackHandler handler = new TestCallbackHandler();
+        ClientRequest request = client.newClientRequest(nodeId, builder, time.milliseconds(), true, defaultRequestTimeoutMs, handler);
+        client.send(request, time.milliseconds());
+        return request.correlationId();
+    }
+
+    private void sendResponse(AbstractResponse response, short version, int correlationId) {
+        ByteBuffer buffer = RequestTestUtils.serializeResponseWithHeader(response, version, correlationId);
+        selector.completeReceive(new NetworkReceive(node.idString(), buffer));
+    }
+
+    private void sendThrottledProduceResponse(int correlationId, int throttleMs, short version) {
+        ProduceResponse response = new ProduceResponse(new ProduceResponseData().setThrottleTimeMs(throttleMs));
+        sendResponse(response, version, correlationId);
+    }
+
+    @Test
+    public void testLeastLoadedNode() {
+        client.ready(node, time.milliseconds());
+        assertFalse(client.isReady(node, time.milliseconds()));
+        assertEquals(node, client.leastLoadedNode(time.milliseconds()));
+
+        awaitReady(client, node);
+        client.poll(1, time.milliseconds());
+        assertTrue(client.isReady(node, time.milliseconds()), "The client should be ready");
 
         // leastloadednode should be our single node
         Node leastNode = client.leastLoadedNode(time.milliseconds());
-		assertEquals(leastNode.id(), node.id(), "There should be one leastloadednode");
-
-		// sleep for longer than reconnect backoff
-		time.sleep(reconnectBackoffMsTest);
-
-		// CLOSE node
-		selector.serverDisconnect(node.idString());
-
-		client.poll(1, time.milliseconds());
-		assertFalse(client.ready(node, time.milliseconds()), "After we forced the disconnection the client is no longer ready.");
-		leastNode = client.leastLoadedNode(time.milliseconds());
-		assertNull(leastNode, "There should be NO leastloadednode");
-	}
-
-	@Test
-	public void testLeastLoadedNodeProvideDisconnectedNodesPrioritizedByLastConnectionTimestamp() {
-		int nodeNumber = 3;
-		NetworkClient client = createNetworkClientWithMultipleNodes(0, connectionSetupTimeoutMsTest, nodeNumber);
-
-		Set<Node> providedNodeIds = new HashSet<>();
-		for (int i = 0; i < nodeNumber * 10; i++) {
-			Node node = client.leastLoadedNode(time.milliseconds());
-			assertNotNull(node, "Should provide a node");
-			providedNodeIds.add(node);
-			client.ready(node, time.milliseconds());
-			client.disconnect(node.idString());
-			time.sleep(connectionSetupTimeoutMsTest + 1);
-			client.poll(0, time.milliseconds());
-			// Define a round as nodeNumber of nodes have been provided
-			// In each round every node should be provided exactly once
-			if ((i + 1) % nodeNumber == 0) {
-				assertEquals(nodeNumber, providedNodeIds.size(), "All the nodes should be provided");
-				providedNodeIds.clear();
-			}
-		}
-	}
-
-	@Test
-	public void testAuthenticationFailureWithInFlightMetadataRequest() {
-		int refreshBackoffMs = 50;
-
-		MetadataResponse metadataResponse = RequestTestUtils.metadataUpdateWith(2, Collections.emptyMap());
-		Metadata metadata = new Metadata(refreshBackoffMs, 5000, new LogContext(), new ClusterResourceListeners());
-		metadata.updateWithCurrentRequestVersion(metadataResponse, false, time.milliseconds());
-
-		Cluster cluster = metadata.fetch();
-		Node node1 = cluster.nodes().get(0);
-		Node node2 = cluster.nodes().get(1);
-
-		NetworkClient client = createNetworkClientWithNoVersionDiscovery(metadata);
-
-		awaitReady(client, node1);
-
-		metadata.requestUpdate();
-		time.sleep(refreshBackoffMs);
-
-		client.poll(0, time.milliseconds());
-
-		Optional<Node> nodeWithPendingMetadataOpt = cluster.nodes().stream()
-				.filter(node -> client.hasInFlightRequests(node.idString()))
-				.findFirst();
-		assertEquals(Optional.of(node1), nodeWithPendingMetadataOpt);
-
-		assertFalse(client.ready(node2, time.milliseconds()));
-		selector.serverAuthenticationFailed(node2.idString());
-		client.poll(0, time.milliseconds());
-		assertNotNull(client.authenticationException(node2));
-
-		ByteBuffer requestBuffer = selector.completedSendBuffers().get(0).buffer();
-		RequestHeader header = parseHeader(requestBuffer);
-		assertEquals(ApiKeys.METADATA, header.apiKey());
-
-		ByteBuffer responseBuffer = RequestTestUtils.serializeResponseWithHeader(metadataResponse, header.apiVersion(), header.correlationId());
-		selector.delayedReceive(new DelayedReceive(node1.idString(), new NetworkReceive(node1.idString(), responseBuffer)));
-
-		int initialUpdateVersion = metadata.updateVersion();
-		client.poll(0, time.milliseconds());
-		assertEquals(initialUpdateVersion + 1, metadata.updateVersion());
-	}
-
-	@Test
-	public void testLeastLoadedNodeConsidersThrottledConnections() {
-		client.ready(node, time.milliseconds());
-		awaitReady(client, node);
-		client.poll(1, time.milliseconds());
-		assertTrue(client.isReady(node, time.milliseconds()), "The client should be ready");
-
-		int correlationId = sendEmptyProduceRequest();
+        assertEquals(leastNode.id(), node.id(), "There should be one leastloadednode");
+
+        // sleep for longer than reconnect backoff
+        time.sleep(reconnectBackoffMsTest);
+
+        // CLOSE node
+        selector.serverDisconnect(node.idString());
+
         client.poll(1, time.milliseconds());
-
-		sendThrottledProduceResponse(correlationId, 100, PRODUCE.latestVersion());
-		client.poll(1, time.milliseconds());
+        assertFalse(client.ready(node, time.milliseconds()), "After we forced the disconnection the client is no longer ready.");
+        leastNode = client.leastLoadedNode(time.milliseconds());
+        assertNull(leastNode, "There should be NO leastloadednode");
+    }
+
+    @Test
+    public void testLeastLoadedNodeProvideDisconnectedNodesPrioritizedByLastConnectionTimestamp() {
+        int nodeNumber = 3;
+        NetworkClient client = createNetworkClientWithMultipleNodes(0, connectionSetupTimeoutMsTest, nodeNumber);
+
+        Set<Node> providedNodeIds = new HashSet<>();
+        for (int i = 0; i < nodeNumber * 10; i++) {
+            Node node = client.leastLoadedNode(time.milliseconds());
+            assertNotNull(node, "Should provide a node");
+            providedNodeIds.add(node);
+            client.ready(node, time.milliseconds());
+            client.disconnect(node.idString());
+            time.sleep(connectionSetupTimeoutMsTest + 1);
+            client.poll(0, time.milliseconds());
+            // Define a round as nodeNumber of nodes have been provided
+            // In each round every node should be provided exactly once
+            if ((i + 1) % nodeNumber == 0) {
+                assertEquals(nodeNumber, providedNodeIds.size(), "All the nodes should be provided");
+                providedNodeIds.clear();
+            }
+        }
+    }
+
+    @Test
+    public void testAuthenticationFailureWithInFlightMetadataRequest() {
+        int refreshBackoffMs = 50;
+
+        MetadataResponse metadataResponse = RequestTestUtils.metadataUpdateWith(2, Collections.emptyMap());
+        Metadata metadata = new Metadata(refreshBackoffMs, 5000, new LogContext(), new ClusterResourceListeners());
+        metadata.updateWithCurrentRequestVersion(metadataResponse, false, time.milliseconds());
+
+        Cluster cluster = metadata.fetch();
+        Node node1 = cluster.nodes().get(0);
+        Node node2 = cluster.nodes().get(1);
+
+        NetworkClient client = createNetworkClientWithNoVersionDiscovery(metadata);
+
+        awaitReady(client, node1);
+
+        metadata.requestUpdate();
+        time.sleep(refreshBackoffMs);
+
+        client.poll(0, time.milliseconds());
+
+        Optional<Node> nodeWithPendingMetadataOpt = cluster.nodes().stream().filter(node -> client.hasInFlightRequests(node.idString())).findFirst();
+        assertEquals(Optional.of(node1), nodeWithPendingMetadataOpt);
+
+        assertFalse(client.ready(node2, time.milliseconds()));
+        selector.serverAuthenticationFailed(node2.idString());
+        client.poll(0, time.milliseconds());
+        assertNotNull(client.authenticationException(node2));
+
+        ByteBuffer requestBuffer = selector.completedSendBuffers().get(0).buffer();
+        RequestHeader header = parseHeader(requestBuffer);
+        assertEquals(ApiKeys.METADATA, header.apiKey());
+
+        ByteBuffer responseBuffer = RequestTestUtils.serializeResponseWithHeader(metadataResponse, header.apiVersion(), header.correlationId());
+        selector.delayedReceive(new DelayedReceive(node1.idString(), new NetworkReceive(node1.idString(), responseBuffer)));
+
+        int initialUpdateVersion = metadata.updateVersion();
+        client.poll(0, time.milliseconds());
+        assertEquals(initialUpdateVersion + 1, metadata.updateVersion());
+    }
+
+    @Test
+    public void testLeastLoadedNodeConsidersThrottledConnections() {
+        client.ready(node, time.milliseconds());
+        awaitReady(client, node);
+        client.poll(1, time.milliseconds());
+        assertTrue(client.isReady(node, time.milliseconds()), "The client should be ready");
+
+        int correlationId = sendEmptyProduceRequest();
+        client.poll(1, time.milliseconds());
+
+        sendThrottledProduceResponse(correlationId, 100, PRODUCE.latestVersion());
+        client.poll(1, time.milliseconds());
 
         // leastloadednode should return null since the node is throttled
         assertNull(client.leastLoadedNode(time.milliseconds()));
@@ -1251,8 +757,8 @@
         // metadata request when the remote node disconnects with the request in-flight.
         awaitReady(client, node);
 
-		MetadataRequest.Builder builder = new MetadataRequest.Builder(Collections.emptyList(), true);
-		long now = time.milliseconds();
+        MetadataRequest.Builder builder = new MetadataRequest.Builder(Collections.emptyList(), true);
+        long now = time.milliseconds();
         ClientRequest request = client.newClientRequest(node.idString(), builder, now, true);
         client.send(request, now);
         client.poll(defaultRequestTimeoutMs, now);
@@ -1269,8 +775,7 @@
     @Test
     public void testServerDisconnectAfterInternalApiVersionRequest() throws Exception {
         final long numIterations = 5;
-        double reconnectBackoffMaxExp = Math.log(reconnectBackoffMaxMsTest / (double) Math.max(reconnectBackoffMsTest, 1))
-            / Math.log(reconnectBackoffExpBase);
+        double reconnectBackoffMaxExp = Math.log(reconnectBackoffMaxMsTest / (double) Math.max(reconnectBackoffMsTest, 1)) / Math.log(reconnectBackoffExpBase);
         for (int i = 0; i < numIterations; i++) {
             selector.clear();
             awaitInFlightApiVersionRequest();
@@ -1281,8 +786,7 @@
             assertFalse(client.hasInFlightRequests(node.idString()));
             assertTrue(responses.isEmpty());
 
-            long expectedBackoff = Math.round(Math.pow(reconnectBackoffExpBase, Math.min(i, reconnectBackoffMaxExp))
-                * reconnectBackoffMsTest);
+            long expectedBackoff = Math.round(Math.pow(reconnectBackoffExpBase, Math.min(i, reconnectBackoffMaxExp)) * reconnectBackoffMsTest);
             long delay = client.connectionDelay(node, time.milliseconds());
             assertEquals(expectedBackoff, delay, reconnectBackoffJitter * expectedBackoff);
             if (i == numIterations - 1) {
@@ -1305,20 +809,19 @@
 
     @Test
     public void testDisconnectWithMultipleInFlights() {
-		NetworkClient client = this.clientWithNoVersionDiscovery;
-		awaitReady(client, node);
-		assertTrue(client.isReady(node, time.milliseconds()),
-				"Expected NetworkClient to be ready to send to node " + node.idString());
-
-		MetadataRequest.Builder builder = new MetadataRequest.Builder(Collections.emptyList(), true);
-		long now = time.milliseconds();
-
-		final List<ClientResponse> callbackResponses = new ArrayList<>();
-		RequestCompletionHandler callback = callbackResponses::add;
-
-		ClientRequest request1 = client.newClientRequest(node.idString(), builder, now, true, defaultRequestTimeoutMs, callback);
-		client.send(request1, now);
-		client.poll(0, now);
+        NetworkClient client = this.clientWithNoVersionDiscovery;
+        awaitReady(client, node);
+        assertTrue(client.isReady(node, time.milliseconds()), "Expected NetworkClient to be ready to send to node " + node.idString());
+
+        MetadataRequest.Builder builder = new MetadataRequest.Builder(Collections.emptyList(), true);
+        long now = time.milliseconds();
+
+        final List<ClientResponse> callbackResponses = new ArrayList<>();
+        RequestCompletionHandler callback = callbackResponses::add;
+
+        ClientRequest request1 = client.newClientRequest(node.idString(), builder, now, true, defaultRequestTimeoutMs, callback);
+        client.send(request1, now);
+        client.poll(0, now);
 
         ClientRequest request2 = client.newClientRequest(node.idString(), builder, now, true, defaultRequestTimeoutMs, callback);
         client.send(request2, now);
@@ -1348,244 +851,13 @@
     }
 
     @Test
-<<<<<<< HEAD
-    public void testCallDisconnect() throws Exception {
-		awaitReady(client, node);
-		assertTrue(client.isReady(node, time.milliseconds()),
-				"Expected NetworkClient to be ready to send to node " + node.idString());
-		assertFalse(client.connectionFailed(node),
-				"Did not expect connection to node " + node.idString() + " to be failed");
-		client.disconnect(node.idString());
-		assertFalse(client.isReady(node, time.milliseconds()),
-				"Expected node " + node.idString() + " to be disconnected.");
-		assertTrue(client.connectionFailed(node),
-				"Expected connection to node " + node.idString() + " to be failed after disconnect");
-		assertFalse(client.canConnect(node, time.milliseconds()));
-
-		// ensure disconnect does not reset backoff period if already disconnected
-		time.sleep(reconnectBackoffMaxMsTest);
-		assertTrue(client.canConnect(node, time.milliseconds()));
-		client.disconnect(node.idString());
-		assertTrue(client.canConnect(node, time.milliseconds()));
-	}
-
-	@Test
-	public void testCorrelationId() {
-		int count = 100;
-		Set<Integer> ids = IntStream.range(0, count)
-				.mapToObj(i -> client.nextCorrelationId())
-				.collect(Collectors.toSet());
-		assertEquals(count, ids.size());
-		ids.forEach(id -> assertTrue(id < SaslClientAuthenticator.MIN_RESERVED_CORRELATION_ID));
-	}
-
-	@Test
-	public void testReconnectAfterAddressChange() {
-		AddressChangeHostResolver mockHostResolver = new AddressChangeHostResolver(
-				initialAddresses.toArray(new InetAddress[0]), newAddresses.toArray(new InetAddress[0]));
-		AtomicInteger initialAddressConns = new AtomicInteger();
-		AtomicInteger newAddressConns = new AtomicInteger();
-		MockSelector selector = new MockSelector(this.time, inetSocketAddress -> {
-			InetAddress inetAddress = inetSocketAddress.getAddress();
-			if (initialAddresses.contains(inetAddress)) {
-				initialAddressConns.incrementAndGet();
-			} else if (newAddresses.contains(inetAddress)) {
-				newAddressConns.incrementAndGet();
-			}
-			return (mockHostResolver.useNewAddresses() && newAddresses.contains(inetAddress)) ||
-					(!mockHostResolver.useNewAddresses() && initialAddresses.contains(inetAddress));
-		});
-		NetworkClient client = new NetworkClient(metadataUpdater, null, selector, "mock", Integer.MAX_VALUE,
-				reconnectBackoffMsTest, reconnectBackoffMaxMsTest, 64 * 1024, 64 * 1024,
-				defaultRequestTimeoutMs, connectionSetupTimeoutMsTest, connectionSetupTimeoutMaxMsTest,
-				time, false, new ApiVersions(), null, new LogContext(), mockHostResolver);
-
-		// Connect to one the initial addresses, then change the addresses and disconnect
-		client.ready(node, time.milliseconds());
-		time.sleep(connectionSetupTimeoutMaxMsTest);
-		client.poll(0, time.milliseconds());
-		assertTrue(client.isReady(node, time.milliseconds()));
-
-		mockHostResolver.changeAddresses();
-		selector.serverDisconnect(node.idString());
-		client.poll(0, time.milliseconds());
-		assertFalse(client.isReady(node, time.milliseconds()));
-
-		time.sleep(reconnectBackoffMaxMsTest);
-		client.ready(node, time.milliseconds());
-		time.sleep(connectionSetupTimeoutMaxMsTest);
-		client.poll(0, time.milliseconds());
-		assertTrue(client.isReady(node, time.milliseconds()));
-
-		// We should have tried to connect to one initial address and one new address, and resolved DNS twice
-		assertEquals(1, initialAddressConns.get());
-		assertEquals(1, newAddressConns.get());
-		assertEquals(2, mockHostResolver.resolutionCount());
-	}
-
-	@Test
-	public void testFailedConnectionToFirstAddress() {
-		AddressChangeHostResolver mockHostResolver = new AddressChangeHostResolver(
-				initialAddresses.toArray(new InetAddress[0]), newAddresses.toArray(new InetAddress[0]));
-		AtomicInteger initialAddressConns = new AtomicInteger();
-		AtomicInteger newAddressConns = new AtomicInteger();
-		MockSelector selector = new MockSelector(this.time, inetSocketAddress -> {
-			InetAddress inetAddress = inetSocketAddress.getAddress();
-			if (initialAddresses.contains(inetAddress)) {
-				initialAddressConns.incrementAndGet();
-			} else if (newAddresses.contains(inetAddress)) {
-				newAddressConns.incrementAndGet();
-			}
-			// Refuse first connection attempt
-			return initialAddressConns.get() > 1;
-		});
-		NetworkClient client = new NetworkClient(metadataUpdater, null, selector, "mock", Integer.MAX_VALUE,
-				reconnectBackoffMsTest, reconnectBackoffMaxMsTest, 64 * 1024, 64 * 1024,
-				defaultRequestTimeoutMs, connectionSetupTimeoutMsTest, connectionSetupTimeoutMaxMsTest,
-				time, false, new ApiVersions(), null, new LogContext(), mockHostResolver);
-
-		// First connection attempt should fail
-		client.ready(node, time.milliseconds());
-		time.sleep(connectionSetupTimeoutMaxMsTest);
-		client.poll(0, time.milliseconds());
-		assertFalse(client.isReady(node, time.milliseconds()));
-
-		// Second connection attempt should succeed
-		time.sleep(reconnectBackoffMaxMsTest);
-		client.ready(node, time.milliseconds());
-		time.sleep(connectionSetupTimeoutMaxMsTest);
-		client.poll(0, time.milliseconds());
-		assertTrue(client.isReady(node, time.milliseconds()));
-
-		// We should have tried to connect to two of the initial addresses, none of the new address, and should
-		// only have resolved DNS once
-		assertEquals(2, initialAddressConns.get());
-		assertEquals(0, newAddressConns.get());
-		assertEquals(1, mockHostResolver.resolutionCount());
-	}
-
-	@Test
-	public void testFailedConnectionToFirstAddressAfterReconnect() {
-		AddressChangeHostResolver mockHostResolver = new AddressChangeHostResolver(
-				initialAddresses.toArray(new InetAddress[0]), newAddresses.toArray(new InetAddress[0]));
-		AtomicInteger initialAddressConns = new AtomicInteger();
-		AtomicInteger newAddressConns = new AtomicInteger();
-		MockSelector selector = new MockSelector(this.time, inetSocketAddress -> {
-			InetAddress inetAddress = inetSocketAddress.getAddress();
-			if (initialAddresses.contains(inetAddress)) {
-				initialAddressConns.incrementAndGet();
-			} else if (newAddresses.contains(inetAddress)) {
-				newAddressConns.incrementAndGet();
-			}
-			// Refuse first connection attempt to the new addresses
-			return initialAddresses.contains(inetAddress) || newAddressConns.get() > 1;
-		});
-		NetworkClient client = new NetworkClient(metadataUpdater, null, selector, "mock", Integer.MAX_VALUE,
-				reconnectBackoffMsTest, reconnectBackoffMaxMsTest, 64 * 1024, 64 * 1024,
-				defaultRequestTimeoutMs, connectionSetupTimeoutMsTest, connectionSetupTimeoutMaxMsTest,
-				time, false, new ApiVersions(), null, new LogContext(), mockHostResolver);
-
-		// Connect to one the initial addresses, then change the addresses and disconnect
-		client.ready(node, time.milliseconds());
-		time.sleep(connectionSetupTimeoutMaxMsTest);
-		client.poll(0, time.milliseconds());
-		assertTrue(client.isReady(node, time.milliseconds()));
-
-		mockHostResolver.changeAddresses();
-		selector.serverDisconnect(node.idString());
-		client.poll(0, time.milliseconds());
-		assertFalse(client.isReady(node, time.milliseconds()));
-
-		// First connection attempt to new addresses should fail
-		time.sleep(reconnectBackoffMaxMsTest);
-		client.ready(node, time.milliseconds());
-		time.sleep(connectionSetupTimeoutMaxMsTest);
-		client.poll(0, time.milliseconds());
-		assertFalse(client.isReady(node, time.milliseconds()));
-
-		// Second connection attempt to new addresses should succeed
-		time.sleep(reconnectBackoffMaxMsTest);
-		client.ready(node, time.milliseconds());
-		time.sleep(connectionSetupTimeoutMaxMsTest);
-		client.poll(0, time.milliseconds());
-		assertTrue(client.isReady(node, time.milliseconds()));
-
-		// We should have tried to connect to one of the initial addresses and two of the new addresses (the first one
-		// failed), and resolved DNS twice, once for each set of addresses
-		assertEquals(1, initialAddressConns.get());
-		assertEquals(2, newAddressConns.get());
-		assertEquals(2, mockHostResolver.resolutionCount());
-	}
-
-	private RequestHeader parseHeader(ByteBuffer buffer) {
-		buffer.getInt(); // skip size
-		return RequestHeader.parse(buffer.slice());
-	}
-
-	private void awaitInFlightApiVersionRequest() throws Exception {
-		client.ready(node, time.milliseconds());
-		TestUtils.waitForCondition(() -> {
-			client.poll(0, time.milliseconds());
-			return client.hasInFlightRequests(node.idString());
-		}, 1000, "");
-		assertFalse(client.isReady(node, time.milliseconds()));
-	}
-
-	private ApiVersionsResponse defaultApiVersionsResponse() {
-		return ApiVersionsResponse.defaultApiVersionsResponse(ApiMessageType.ListenerType.ZK_BROKER);
-	}
-
-	private static class TestCallbackHandler implements RequestCompletionHandler {
-		public boolean executed = false;
-		public ClientResponse response;
-
-		public void onComplete(ClientResponse response) {
-			this.executed = true;
-			this.response = response;
-		}
-	}
-
-	// ManualMetadataUpdater with ability to keep track of failures
-	private static class TestMetadataUpdater extends ManualMetadataUpdater {
-		KafkaException failure;
-
-		public TestMetadataUpdater(List<Node> nodes) {
-			super(nodes);
-		}
-
-		@Override
-		public void handleServerDisconnect(long now, String destinationId, Optional<AuthenticationException> maybeAuthException) {
-			maybeAuthException.ifPresent(exception -> {
-				failure = exception;
-			});
-			super.handleServerDisconnect(now, destinationId, maybeAuthException);
-		}
-
-		@Override
-		public void handleFailedRequest(long now, Optional<KafkaException> maybeFatalException) {
-			maybeFatalException.ifPresent(exception -> {
-				failure = exception;
-			});
-		}
-
-		public KafkaException getAndClearFailure() {
-			KafkaException failure = this.failure;
-			this.failure = null;
-			return failure;
-		}
-	}
-=======
     public void testCallDisconnect() {
         awaitReady(client, node);
-        assertTrue(client.isReady(node, time.milliseconds()),
-            "Expected NetworkClient to be ready to send to node " + node.idString());
-        assertFalse(client.connectionFailed(node),
-            "Did not expect connection to node " + node.idString() + " to be failed");
+        assertTrue(client.isReady(node, time.milliseconds()), "Expected NetworkClient to be ready to send to node " + node.idString());
+        assertFalse(client.connectionFailed(node), "Did not expect connection to node " + node.idString() + " to be failed");
         client.disconnect(node.idString());
-        assertFalse(client.isReady(node, time.milliseconds()),
-            "Expected node " + node.idString() + " to be disconnected.");
-        assertTrue(client.connectionFailed(node),
-            "Expected connection to node " + node.idString() + " to be failed after disconnect");
+        assertFalse(client.isReady(node, time.milliseconds()), "Expected node " + node.idString() + " to be disconnected.");
+        assertTrue(client.connectionFailed(node), "Expected connection to node " + node.idString() + " to be failed after disconnect");
         assertFalse(client.canConnect(node, time.milliseconds()));
 
         // ensure disconnect does not reset backoff period if already disconnected
@@ -1598,17 +870,14 @@
     @Test
     public void testCorrelationId() {
         int count = 100;
-        Set<Integer> ids = IntStream.range(0, count)
-            .mapToObj(i -> client.nextCorrelationId())
-            .collect(Collectors.toSet());
+        Set<Integer> ids = IntStream.range(0, count).mapToObj(i -> client.nextCorrelationId()).collect(Collectors.toSet());
         assertEquals(count, ids.size());
         ids.forEach(id -> assertTrue(id < SaslClientAuthenticator.MIN_RESERVED_CORRELATION_ID));
     }
 
     @Test
     public void testReconnectAfterAddressChange() {
-        AddressChangeHostResolver mockHostResolver = new AddressChangeHostResolver(
-                initialAddresses.toArray(new InetAddress[0]), newAddresses.toArray(new InetAddress[0]));
+        AddressChangeHostResolver mockHostResolver = new AddressChangeHostResolver(initialAddresses.toArray(new InetAddress[0]), newAddresses.toArray(new InetAddress[0]));
         AtomicInteger initialAddressConns = new AtomicInteger();
         AtomicInteger newAddressConns = new AtomicInteger();
         MockSelector selector = new MockSelector(this.time, inetSocketAddress -> {
@@ -1618,13 +887,9 @@
             } else if (newAddresses.contains(inetAddress)) {
                 newAddressConns.incrementAndGet();
             }
-            return (mockHostResolver.useNewAddresses() && newAddresses.contains(inetAddress)) ||
-                   (!mockHostResolver.useNewAddresses() && initialAddresses.contains(inetAddress));
+            return (mockHostResolver.useNewAddresses() && newAddresses.contains(inetAddress)) || (!mockHostResolver.useNewAddresses() && initialAddresses.contains(inetAddress));
         });
-        NetworkClient client = new NetworkClient(metadataUpdater, null, selector, "mock", Integer.MAX_VALUE,
-                reconnectBackoffMsTest, reconnectBackoffMaxMsTest, 64 * 1024, 64 * 1024,
-                defaultRequestTimeoutMs, connectionSetupTimeoutMsTest, connectionSetupTimeoutMaxMsTest,
-                time, false, new ApiVersions(), null, new LogContext(), mockHostResolver);
+        NetworkClient client = new NetworkClient(metadataUpdater, null, selector, "mock", Integer.MAX_VALUE, reconnectBackoffMsTest, reconnectBackoffMaxMsTest, 64 * 1024, 64 * 1024, defaultRequestTimeoutMs, connectionSetupTimeoutMsTest, connectionSetupTimeoutMaxMsTest, time, false, new ApiVersions(), null, new LogContext(), mockHostResolver);
 
         // Connect to one the initial addresses, then change the addresses and disconnect
         client.ready(node, time.milliseconds());
@@ -1651,8 +916,7 @@
 
     @Test
     public void testFailedConnectionToFirstAddress() {
-        AddressChangeHostResolver mockHostResolver = new AddressChangeHostResolver(
-                initialAddresses.toArray(new InetAddress[0]), newAddresses.toArray(new InetAddress[0]));
+        AddressChangeHostResolver mockHostResolver = new AddressChangeHostResolver(initialAddresses.toArray(new InetAddress[0]), newAddresses.toArray(new InetAddress[0]));
         AtomicInteger initialAddressConns = new AtomicInteger();
         AtomicInteger newAddressConns = new AtomicInteger();
         MockSelector selector = new MockSelector(this.time, inetSocketAddress -> {
@@ -1665,10 +929,7 @@
             // Refuse first connection attempt
             return initialAddressConns.get() > 1;
         });
-        NetworkClient client = new NetworkClient(metadataUpdater, null, selector, "mock", Integer.MAX_VALUE,
-                reconnectBackoffMsTest, reconnectBackoffMaxMsTest, 64 * 1024, 64 * 1024,
-                defaultRequestTimeoutMs, connectionSetupTimeoutMsTest, connectionSetupTimeoutMaxMsTest,
-                time, false, new ApiVersions(), null, new LogContext(), mockHostResolver);
+        NetworkClient client = new NetworkClient(metadataUpdater, null, selector, "mock", Integer.MAX_VALUE, reconnectBackoffMsTest, reconnectBackoffMaxMsTest, 64 * 1024, 64 * 1024, defaultRequestTimeoutMs, connectionSetupTimeoutMsTest, connectionSetupTimeoutMaxMsTest, time, false, new ApiVersions(), null, new LogContext(), mockHostResolver);
 
         // First connection attempt should fail
         client.ready(node, time.milliseconds());
@@ -1692,8 +953,7 @@
 
     @Test
     public void testFailedConnectionToFirstAddressAfterReconnect() {
-        AddressChangeHostResolver mockHostResolver = new AddressChangeHostResolver(
-                initialAddresses.toArray(new InetAddress[0]), newAddresses.toArray(new InetAddress[0]));
+        AddressChangeHostResolver mockHostResolver = new AddressChangeHostResolver(initialAddresses.toArray(new InetAddress[0]), newAddresses.toArray(new InetAddress[0]));
         AtomicInteger initialAddressConns = new AtomicInteger();
         AtomicInteger newAddressConns = new AtomicInteger();
         MockSelector selector = new MockSelector(this.time, inetSocketAddress -> {
@@ -1706,10 +966,7 @@
             // Refuse first connection attempt to the new addresses
             return initialAddresses.contains(inetAddress) || newAddressConns.get() > 1;
         });
-        NetworkClient client = new NetworkClient(metadataUpdater, null, selector, "mock", Integer.MAX_VALUE,
-                reconnectBackoffMsTest, reconnectBackoffMaxMsTest, 64 * 1024, 64 * 1024,
-                defaultRequestTimeoutMs, connectionSetupTimeoutMsTest, connectionSetupTimeoutMaxMsTest,
-                time, false, new ApiVersions(), null, new LogContext(), mockHostResolver);
+        NetworkClient client = new NetworkClient(metadataUpdater, null, selector, "mock", Integer.MAX_VALUE, reconnectBackoffMsTest, reconnectBackoffMaxMsTest, 64 * 1024, 64 * 1024, defaultRequestTimeoutMs, connectionSetupTimeoutMsTest, connectionSetupTimeoutMaxMsTest, time, false, new ApiVersions(), null, new LogContext(), mockHostResolver);
 
         // Connect to one the initial addresses, then change the addresses and disconnect
         client.ready(node, time.milliseconds());
@@ -1854,5 +1111,4 @@
             return failure;
         }
     }
->>>>>>> 15418db6
 }