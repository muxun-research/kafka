/*
 * Licensed to the Apache Software Foundation (ASF) under one or more
 * contributor license agreements. See the NOTICE file distributed with
 * this work for additional information regarding copyright ownership.
 * The ASF licenses this file to You under the Apache License, Version 2.0
 * (the "License"); you may not use this file except in compliance with
 * the License. You may obtain a copy of the License at
 *
 *    http://www.apache.org/licenses/LICENSE-2.0
 *
 * Unless required by applicable law or agreed to in writing, software
 * distributed under the License is distributed on an "AS IS" BASIS,
 * WITHOUT WARRANTIES OR CONDITIONS OF ANY KIND, either express or implied.
 * See the License for the specific language governing permissions and
 * limitations under the License.
 */
package org.apache.kafka.clients.consumer.internals;

import org.apache.kafka.clients.Metadata;
import org.apache.kafka.common.Cluster;
import org.apache.kafka.common.ClusterResourceListener;
import org.apache.kafka.common.Node;
import org.apache.kafka.common.TopicPartition;
import org.apache.kafka.common.Uuid;
import org.apache.kafka.common.internals.ClusterResourceListeners;
import org.apache.kafka.common.internals.Topic;
import org.apache.kafka.common.protocol.ApiKeys;
import org.apache.kafka.common.protocol.Errors;
import org.apache.kafka.common.requests.MetadataRequest;
import org.apache.kafka.common.requests.MetadataResponse;
import org.apache.kafka.common.requests.RequestTestUtils;
import org.apache.kafka.common.utils.LogContext;
import org.apache.kafka.common.utils.MockTime;
import org.apache.kafka.common.utils.Time;

import org.junit.jupiter.api.Test;
import org.mockito.Mockito;

<<<<<<< HEAD
import java.util.*;
=======
import java.util.ArrayList;
import java.util.Arrays;
import java.util.Collections;
import java.util.HashMap;
import java.util.HashSet;
import java.util.List;
import java.util.Map;
import java.util.Optional;
import java.util.Set;
import java.util.function.Function;
>>>>>>> 9494bebe
import java.util.regex.Pattern;
import java.util.stream.Collectors;

<<<<<<< HEAD
import static java.util.Collections.*;
import static org.junit.jupiter.api.Assertions.*;
=======
import static java.util.Collections.singleton;
import static java.util.Collections.singletonList;
import static java.util.Collections.singletonMap;
import static org.junit.jupiter.api.Assertions.assertEquals;
import static org.junit.jupiter.api.Assertions.assertFalse;
import static org.junit.jupiter.api.Assertions.assertNull;
import static org.junit.jupiter.api.Assertions.assertTrue;
import static org.mockito.ArgumentMatchers.any;
import static org.mockito.Mockito.never;
import static org.mockito.Mockito.times;
import static org.mockito.Mockito.verify;
>>>>>>> 9494bebe

public class ConsumerMetadataTest {

    private final Node node = new Node(1, "localhost", 9092);
    private final SubscriptionState subscription = new SubscriptionState(new LogContext(), AutoOffsetResetStrategy.EARLIEST);

    private final Time time = new MockTime();

    @Test
    public void testPatternSubscriptionNoInternalTopics() {
        testPatternSubscription(false);
    }

    @Test
    public void testPatternSubscriptionIncludeInternalTopics() {
        testPatternSubscription(true);
    }

    private void testPatternSubscription(boolean includeInternalTopics) {
        subscription.subscribe(Pattern.compile("__.*"), Optional.empty());
        ConsumerMetadata metadata = newConsumerMetadata(includeInternalTopics);

        MetadataRequest.Builder builder = metadata.newMetadataRequestBuilder();
        assertTrue(builder.isAllTopics());

        List<MetadataResponse.TopicMetadata> topics = new ArrayList<>();
        topics.add(topicMetadata("__consumer_offsets", true));
        topics.add(topicMetadata("__matching_topic", false));
        topics.add(topicMetadata("non_matching_topic", false));

        MetadataResponse response = RequestTestUtils.metadataResponse(singletonList(node), "clusterId", node.id(), topics);
        metadata.updateWithCurrentRequestVersion(response, false, time.milliseconds());

        if (includeInternalTopics)
            assertEquals(Set.of("__matching_topic", "__consumer_offsets"), metadata.fetch().topics());
        else
            assertEquals(Collections.singleton("__matching_topic"), metadata.fetch().topics());
    }

    @Test
    public void testUserAssignment() {
        subscription.assignFromUser(Set.of(
                new TopicPartition("foo", 0),
                new TopicPartition("bar", 0),
                new TopicPartition("__consumer_offsets", 0)));
        testBasicSubscription(Set.of("foo", "bar"), Set.of("__consumer_offsets"));

        subscription.assignFromUser(Set.of(
                new TopicPartition("baz", 0),
                new TopicPartition("__consumer_offsets", 0)));
        testBasicSubscription(Set.of("baz"), Set.of("__consumer_offsets"));
    }

    @Test
    public void testNormalSubscription() {
        subscription.subscribe(Set.of("foo", "bar", "__consumer_offsets"), Optional.empty());
        subscription.groupSubscribe(Set.of("baz", "foo", "bar", "__consumer_offsets"));
        testBasicSubscription(Set.of("foo", "bar", "baz"), Set.of("__consumer_offsets"));

        subscription.resetGroupSubscription();
        testBasicSubscription(Set.of("foo", "bar"), Set.of("__consumer_offsets"));
    }

    @Test
    public void testTransientTopics() {
        Map<String, Uuid> topicIds = new HashMap<>();
        topicIds.put("foo", Uuid.randomUuid());
        subscription.subscribe(singleton("foo"), Optional.empty());
        ConsumerMetadata metadata = newConsumerMetadata(false);
        metadata.updateWithCurrentRequestVersion(RequestTestUtils.metadataUpdateWithIds(1, singletonMap("foo", 1), topicIds), false, time.milliseconds());
        assertEquals(topicIds.get("foo"), metadata.topicIds().get("foo"));
        assertFalse(metadata.updateRequested());

        metadata.addTransientTopics(singleton("foo"));
        assertFalse(metadata.updateRequested());

        metadata.addTransientTopics(singleton("bar"));
        assertTrue(metadata.updateRequested());

        Map<String, Integer> topicPartitionCounts = new HashMap<>();
        topicPartitionCounts.put("foo", 1);
        topicPartitionCounts.put("bar", 1);
        topicIds.put("bar", Uuid.randomUuid());
        metadata.updateWithCurrentRequestVersion(RequestTestUtils.metadataUpdateWithIds(1, topicPartitionCounts, topicIds), false, time.milliseconds());
        Map<String, Uuid> metadataTopicIds = metadata.topicIds();
        topicIds.forEach((topicName, topicId) -> assertEquals(topicId, metadataTopicIds.get(topicName)));
        assertFalse(metadata.updateRequested());

        assertEquals(Set.of("foo", "bar"), new HashSet<>(metadata.fetch().topics()));

        metadata.clearTransientTopics();
        topicIds.remove("bar");
        metadata.updateWithCurrentRequestVersion(RequestTestUtils.metadataUpdateWithIds(1, topicPartitionCounts, topicIds), false, time.milliseconds());
        assertEquals(singleton("foo"), new HashSet<>(metadata.fetch().topics()));
        assertEquals(topicIds.get("foo"), metadata.topicIds().get("foo"));
        assertNull(topicIds.get("bar"));
    }

    private void testBasicSubscription(Set<String> expectedTopics, Set<String> expectedInternalTopics) {
        Set<String> allTopics = new HashSet<>();
        allTopics.addAll(expectedTopics);
        allTopics.addAll(expectedInternalTopics);

        ConsumerMetadata metadata = newConsumerMetadata(false);

        MetadataRequest.Builder builder = metadata.newMetadataRequestBuilder();
        assertEquals(allTopics, new HashSet<>(builder.topics()));

        List<MetadataResponse.TopicMetadata> topics = new ArrayList<>();
        for (String expectedTopic : expectedTopics)
            topics.add(topicMetadata(expectedTopic, false));
        for (String expectedInternalTopic : expectedInternalTopics)
            topics.add(topicMetadata(expectedInternalTopic, true));

        MetadataResponse response = RequestTestUtils.metadataResponse(singletonList(node), "clusterId", node.id(), topics);
        metadata.updateWithCurrentRequestVersion(response, false, time.milliseconds());

        assertEquals(allTopics, metadata.fetch().topics());
    }

    private MetadataResponse.TopicMetadata topicMetadata(String topic, boolean isInternal) {
        MetadataResponse.PartitionMetadata partitionMetadata = new MetadataResponse.PartitionMetadata(Errors.NONE, new TopicPartition(topic, 0), Optional.of(node.id()), Optional.of(5), singletonList(node.id()), singletonList(node.id()), singletonList(node.id()));
        return new MetadataResponse.TopicMetadata(Errors.NONE, topic, isInternal, singletonList(partitionMetadata));
    }

    private ConsumerMetadata newConsumerMetadata(boolean includeInternalTopics) {
        long refreshBackoffMs = 50;
        long expireMs = 50000;
        return new ConsumerMetadata(refreshBackoffMs, refreshBackoffMs, expireMs, includeInternalTopics, false,
                subscription, new LogContext(), new ClusterResourceListeners());
    }

    @Test
    public void testInvalidPartitionLeadershipUpdates() {
        Metadata metadata = initializeMetadata();
        List<Node> originalNodes = initializeNodes(metadata);
        ClusterResourceListener mockListener = initializeMockListener(metadata);

        // Ensure invalid updates get ignored
        Map<TopicPartition, Metadata.LeaderIdAndEpoch> invalidUpdates = new HashMap<>();
        // incomplete information
        invalidUpdates.put(new TopicPartition("topic1", 999), new Metadata.LeaderIdAndEpoch(Optional.empty(), Optional.empty()));
        // non-existing leader ID
        invalidUpdates.put(new TopicPartition("topic2", 0), new Metadata.LeaderIdAndEpoch(Optional.of(99999), Optional.of(99999)));
        // non-existing topicPartition
        invalidUpdates.put(new TopicPartition("topic_missing_from_existing_metadata", 1), new Metadata.LeaderIdAndEpoch(Optional.of(0), Optional.of(99999)));
        // stale epoch
        invalidUpdates.put(new TopicPartition("topic1", 0), new Metadata.LeaderIdAndEpoch(Optional.of(1), Optional.of(99)));

        Set<TopicPartition> updatedTps = metadata.updatePartitionLeadership(invalidUpdates, originalNodes);
        assertTrue(updatedTps.isEmpty(), "Invalid updates should be ignored");

        Cluster updatedCluster = metadata.fetch();
        assertEquals(new HashSet<>(originalNodes), new HashSet<>(updatedCluster.nodes()));
        verify(mockListener, never()).onUpdate(any());
        validateForUpdatePartitionLeadership(metadata,
                metadataSupplier(Errors.NONE, new TopicPartition("topic1", 0), Optional.of(1), Optional.of(100), Arrays.asList(1, 2), Arrays.asList(1, 2), Collections.singletonList(3)),
                metadataSupplier(Errors.NONE, new TopicPartition("topic2", 0), Optional.of(2), Optional.of(200), Arrays.asList(2, 3), Arrays.asList(2, 3), Collections.singletonList(1)),
                metadataSupplier(Errors.NONE, new TopicPartition("topic1", 1), Optional.of(2), Optional.of(200), Arrays.asList(2, 3), Arrays.asList(2, 3), Collections.singletonList(1)),
                metadataSupplier(Errors.NONE, new TopicPartition(Topic.GROUP_METADATA_TOPIC_NAME, 0), Optional.of(2), Optional.of(300), Arrays.asList(2, 3), Arrays.asList(2, 3), Collections.singletonList(1)),
                originalNodes,
                "kafka-cluster",
                Collections.singleton("topic4"),
                Collections.singleton("topic3"),
                Collections.singleton(Topic.GROUP_METADATA_TOPIC_NAME),
                updatedCluster.controller(),
                metadata.topicIds());
    }


    @Test
    public void testValidPartitionLeadershipUpdate() {
        Metadata metadata = initializeMetadata();
        List<Node> originalNodes = initializeNodes(metadata);
        ClusterResourceListener mockListener = initializeMockListener(metadata);

        // Ensure valid update to tp11 is applied
        Map<TopicPartition, Metadata.LeaderIdAndEpoch> validUpdates = new HashMap<>();
        TopicPartition tp11 = new TopicPartition("topic1", 0);

        Integer newLeaderId = 2; // New leader ID
        Integer newLeaderEpoch = 101; // New leader epoch that is newer than existing

        validUpdates.put(tp11, new Metadata.LeaderIdAndEpoch(Optional.of(newLeaderId), Optional.of(newLeaderEpoch)));

        Set<TopicPartition> updatedTps = metadata.updatePartitionLeadership(validUpdates, originalNodes);

        assertEquals(1, updatedTps.size());
        assertEquals(tp11, updatedTps.iterator().next(), "tp11 should be updated");

        Cluster updatedCluster = metadata.fetch();
        assertEquals(new HashSet<>(originalNodes), new HashSet<>(updatedCluster.nodes()));
        verify(mockListener, times(1)).onUpdate(any());
        validateForUpdatePartitionLeadership(metadata,
                new MetadataResponse.PartitionMetadata(Errors.NONE, tp11, Optional.of(newLeaderId), Optional.of(newLeaderEpoch), Arrays.asList(1, 2), Arrays.asList(1, 2), Collections.singletonList(3)),
                metadataSupplier(Errors.NONE, new TopicPartition("topic2", 0), Optional.of(2), Optional.of(200), Arrays.asList(2, 3), Arrays.asList(2, 3), Collections.singletonList(1)),
                metadataSupplier(Errors.NONE, new TopicPartition("topic1", 1), Optional.of(2), Optional.of(200), Arrays.asList(2, 3), Arrays.asList(2, 3), Collections.singletonList(1)),
                metadataSupplier(Errors.NONE, new TopicPartition(Topic.GROUP_METADATA_TOPIC_NAME, 0), Optional.of(2), Optional.of(300), Arrays.asList(2, 3), Arrays.asList(2, 3), Collections.singletonList(1)),
                originalNodes,
                "kafka-cluster",
                Collections.singleton("topic4"),
                Collections.singleton("topic3"),
                Collections.singleton(Topic.GROUP_METADATA_TOPIC_NAME),
                updatedCluster.controller(),
                metadata.topicIds());
    }

    private Metadata initializeMetadata() {
        Metadata metadata = new Metadata(100, 1000, 1000, new LogContext(), new ClusterResourceListeners());

        String topic1 = "topic1";
        String topic2 = "topic2";
        String topic3 = "topic3";
        String topic4 = "topic4";
        String clusterId = "kafka-cluster";
        Uuid topic1Id = Uuid.randomUuid();
        Uuid topic2Id = Uuid.randomUuid();
        Uuid internalTopicId = Uuid.randomUuid();

        Map<String, Uuid> topicIds = new HashMap<>();
        topicIds.put(topic1, topic1Id);
        topicIds.put(topic2, topic2Id);
        topicIds.put(Topic.GROUP_METADATA_TOPIC_NAME, internalTopicId);

        Map<String, Errors> errorCounts = new HashMap<>();
        errorCounts.put(topic3, Errors.INVALID_TOPIC_EXCEPTION);
        errorCounts.put(topic4, Errors.TOPIC_AUTHORIZATION_FAILED);

        Map<String, Integer> topicPartitionCounts = new HashMap<>();
        topicPartitionCounts.put(topic1, 2);
        topicPartitionCounts.put(topic2, 1);
        topicPartitionCounts.put(Topic.GROUP_METADATA_TOPIC_NAME, 1);

        metadata.requestUpdate(true);
        Metadata.MetadataRequestAndVersion versionAndBuilder = metadata.newMetadataRequestAndVersion(time.milliseconds());
        metadata.update(versionAndBuilder.requestVersion,
                RequestTestUtils.metadataUpdateWith(clusterId,
                        5,
                        errorCounts,
                        topicPartitionCounts,
                        tp -> null,
                        this::metadataSupplier,
                        ApiKeys.METADATA.latestVersion(),
                        topicIds),
                false,
                time.milliseconds());

        return metadata;
    }

    private List<Node> initializeNodes(Metadata metadata) {
        return new ArrayList<>(metadata.fetch().nodes());
    }

    private ClusterResourceListener initializeMockListener(Metadata metadata) {
        ClusterResourceListener mockListener = Mockito.mock(ClusterResourceListener.class);
        metadata.addClusterUpdateListener(mockListener);
        return mockListener;
    }

    private MetadataResponse.PartitionMetadata metadataSupplier(Errors error, TopicPartition partition, Optional<Integer> leaderId, Optional<Integer> leaderEpoch, List<Integer> replicas, List<Integer> isr, List<Integer> offlineReplicas) {
        if ("topic1".equals(partition.topic()) && partition.partition() == 0)
            return new MetadataResponse.PartitionMetadata(Errors.NONE, partition, Optional.of(1), Optional.of(100), Arrays.asList(1, 2), Arrays.asList(1, 2), Collections.singletonList(3));
        else if ("topic1".equals(partition.topic()) && partition.partition() == 1)
            return new MetadataResponse.PartitionMetadata(Errors.NONE, partition, Optional.of(2), Optional.of(200), Arrays.asList(2, 3), Arrays.asList(2, 3), Collections.singletonList(1));
        else if ("topic2".equals(partition.topic()) && partition.partition() == 0)
            return new MetadataResponse.PartitionMetadata(Errors.NONE, partition, Optional.of(2), Optional.of(200), Arrays.asList(2, 3), Arrays.asList(2, 3), Collections.singletonList(1));
        else if (Topic.GROUP_METADATA_TOPIC_NAME.equals(partition.topic()) && partition.partition() == 0)
            return new MetadataResponse.PartitionMetadata(Errors.NONE, partition, Optional.of(2), Optional.of(300), Arrays.asList(2, 3), Arrays.asList(2, 3), Collections.singletonList(1));
        else throw new RuntimeException("Unexpected partition " + partition);
    }

    private void validateForUpdatePartitionLeadership(Metadata updatedMetadata,
                                                      MetadataResponse.PartitionMetadata part1Metadata,
                                                      MetadataResponse.PartitionMetadata part2Metadata,
                                                      MetadataResponse.PartitionMetadata part12Metadata,
                                                      MetadataResponse.PartitionMetadata internalPartMetadata,
                                                      List<Node> expectedNodes,
                                                      String expectedClusterId,
                                                      Set<String> expectedUnauthorisedTopics,
                                                      Set<String> expectedInvalidTopics,
                                                      Set<String> expectedInternalTopics,
                                                      Node expectedController,
                                                      Map<String, Uuid> expectedTopicIds) {
        Cluster updatedCluster = updatedMetadata.fetch();
        assertEquals(updatedCluster.clusterResource().clusterId(), expectedClusterId);
        assertEquals(new HashSet<>(expectedNodes), new HashSet<>(updatedCluster.nodes()));
        assertEquals(3, updatedCluster.topics().size());
        assertEquals(expectedInternalTopics, updatedCluster.internalTopics());
        assertEquals(expectedInvalidTopics, updatedCluster.invalidTopics());
        assertEquals(expectedUnauthorisedTopics, updatedCluster.unauthorizedTopics());
        assertEquals(expectedController, updatedCluster.controller());
        assertEquals(expectedTopicIds, updatedMetadata.topicIds());

        Map<Integer, Node> nodeMap = expectedNodes.stream().collect(Collectors.toMap(Node::id, Function.identity()));
        for (MetadataResponse.PartitionMetadata partitionMetadata : Arrays.asList(part1Metadata, part2Metadata, part12Metadata, internalPartMetadata)) {
            TopicPartition tp = new TopicPartition(partitionMetadata.topic(), partitionMetadata.partition());

            Metadata.LeaderAndEpoch expectedLeaderInfo = new Metadata.LeaderAndEpoch(Optional.of(nodeMap.get(partitionMetadata.leaderId.get())), partitionMetadata.leaderEpoch);
            assertEquals(expectedLeaderInfo, updatedMetadata.currentLeader(tp));

            Optional<MetadataResponse.PartitionMetadata> optionalUpdatedMetadata = updatedMetadata.partitionMetadataIfCurrent(tp);
            assertTrue(optionalUpdatedMetadata.isPresent());
            MetadataResponse.PartitionMetadata updatedPartMetadata = optionalUpdatedMetadata.get();
            assertEquals(partitionMetadata.topicPartition, updatedPartMetadata.topicPartition);
            assertEquals(partitionMetadata.error, updatedPartMetadata.error);
            assertEquals(partitionMetadata.leaderId, updatedPartMetadata.leaderId);
            assertEquals(partitionMetadata.leaderEpoch, updatedPartMetadata.leaderEpoch);
            assertEquals(partitionMetadata.replicaIds, updatedPartMetadata.replicaIds);
            assertEquals(partitionMetadata.inSyncReplicaIds, updatedPartMetadata.inSyncReplicaIds);
            assertEquals(partitionMetadata.offlineReplicaIds, partitionMetadata.offlineReplicaIds);
        }
    }
}<|MERGE_RESOLUTION|>--- conflicted
+++ resolved
@@ -36,9 +36,6 @@
 import org.junit.jupiter.api.Test;
 import org.mockito.Mockito;
 
-<<<<<<< HEAD
-import java.util.*;
-=======
 import java.util.ArrayList;
 import java.util.Arrays;
 import java.util.Collections;
@@ -49,14 +46,9 @@
 import java.util.Optional;
 import java.util.Set;
 import java.util.function.Function;
->>>>>>> 9494bebe
 import java.util.regex.Pattern;
 import java.util.stream.Collectors;
 
-<<<<<<< HEAD
-import static java.util.Collections.*;
-import static org.junit.jupiter.api.Assertions.*;
-=======
 import static java.util.Collections.singleton;
 import static java.util.Collections.singletonList;
 import static java.util.Collections.singletonMap;
@@ -68,7 +60,6 @@
 import static org.mockito.Mockito.never;
 import static org.mockito.Mockito.times;
 import static org.mockito.Mockito.verify;
->>>>>>> 9494bebe
 
 public class ConsumerMetadataTest {
 
@@ -99,7 +90,8 @@
         topics.add(topicMetadata("__matching_topic", false));
         topics.add(topicMetadata("non_matching_topic", false));
 
-        MetadataResponse response = RequestTestUtils.metadataResponse(singletonList(node), "clusterId", node.id(), topics);
+        MetadataResponse response = RequestTestUtils.metadataResponse(singletonList(node),
+            "clusterId", node.id(), topics);
         metadata.updateWithCurrentRequestVersion(response, false, time.milliseconds());
 
         if (includeInternalTopics)
@@ -183,14 +175,17 @@
         for (String expectedInternalTopic : expectedInternalTopics)
             topics.add(topicMetadata(expectedInternalTopic, true));
 
-        MetadataResponse response = RequestTestUtils.metadataResponse(singletonList(node), "clusterId", node.id(), topics);
+        MetadataResponse response = RequestTestUtils.metadataResponse(singletonList(node),
+            "clusterId", node.id(), topics);
         metadata.updateWithCurrentRequestVersion(response, false, time.milliseconds());
 
         assertEquals(allTopics, metadata.fetch().topics());
     }
 
     private MetadataResponse.TopicMetadata topicMetadata(String topic, boolean isInternal) {
-        MetadataResponse.PartitionMetadata partitionMetadata = new MetadataResponse.PartitionMetadata(Errors.NONE, new TopicPartition(topic, 0), Optional.of(node.id()), Optional.of(5), singletonList(node.id()), singletonList(node.id()), singletonList(node.id()));
+        MetadataResponse.PartitionMetadata partitionMetadata = new MetadataResponse.PartitionMetadata(Errors.NONE,
+                new TopicPartition(topic, 0), Optional.of(node.id()), Optional.of(5),
+                singletonList(node.id()), singletonList(node.id()), singletonList(node.id()));
         return new MetadataResponse.TopicMetadata(Errors.NONE, topic, isInternal, singletonList(partitionMetadata));
     }
 
