--- conflicted
+++ resolved
@@ -44,11 +44,6 @@
 import java.util.regex.Pattern;
 import java.util.stream.Collectors;
 
-<<<<<<< HEAD
-import static org.junit.jupiter.api.Assertions.*;
-import static org.mockito.ArgumentMatchers.argThat;
-import static org.mockito.Mockito.*;
-=======
 import static org.junit.jupiter.api.Assertions.assertEquals;
 import static org.junit.jupiter.api.Assertions.assertFalse;
 import static org.junit.jupiter.api.Assertions.assertInstanceOf;
@@ -56,7 +51,6 @@
 import static org.junit.jupiter.api.Assertions.assertTrue;
 import static org.mockito.Mockito.mock;
 import static org.mockito.Mockito.verifyNoInteractions;
->>>>>>> 9494bebe
 
 public class CoordinatorRequestManagerTest {
     private static final int RETRY_BACKOFF_MS = 500;
@@ -226,9 +220,6 @@
         assertEquals(this.node.id(), respNew.coordinatorByKey(GROUP_ID).get().nodeId());
     }
 
-<<<<<<< HEAD
-    private void expectFindCoordinatorRequest(CoordinatorRequestManager coordinatorManager, Errors error) {
-=======
     @Test
     public void testNetworkTimeout() {
         CoordinatorRequestManager coordinatorManager = setupCoordinatorManager(GROUP_ID);
@@ -268,7 +259,6 @@
         CoordinatorRequestManager  coordinatorManager,
         Errors error
     ) {
->>>>>>> 9494bebe
         NetworkClientDelegate.PollResult res = coordinatorManager.poll(time.milliseconds());
         assertEquals(1, res.unsentRequests.size());
 
@@ -280,27 +270,22 @@
     }
 
     private CoordinatorRequestManager setupCoordinatorManager(String groupId) {
-<<<<<<< HEAD
-        return new CoordinatorRequestManager(time, new LogContext(), RETRY_BACKOFF_MS, this.errorEventHandler, groupId);
-=======
         return new CoordinatorRequestManager(
             new LogContext(),
             RETRY_BACKOFF_MS,
             RETRY_BACKOFF_MS,
             groupId
         );
->>>>>>> 9494bebe
-    }
-
-    private ClientResponse buildResponse(NetworkClientDelegate.UnsentRequest request, Errors error) {
+    }
+
+    private ClientResponse buildResponse(
+        NetworkClientDelegate.UnsentRequest request,
+        Errors error
+    ) {
         AbstractRequest abstractRequest = request.requestBuilder().build();
         assertInstanceOf(FindCoordinatorRequest.class, abstractRequest);
         FindCoordinatorRequest findCoordinatorRequest = (FindCoordinatorRequest) abstractRequest;
 
-<<<<<<< HEAD
-        FindCoordinatorResponse findCoordinatorResponse = FindCoordinatorResponse.prepareResponse(error, GROUP_ID, node);
-        return new ClientResponse(new RequestHeader(ApiKeys.FIND_COORDINATOR, findCoordinatorRequest.version(), "", 1), request.callback(), node.idString(), time.milliseconds(), time.milliseconds(), false, null, null, findCoordinatorResponse);
-=======
         FindCoordinatorResponse findCoordinatorResponse =
             FindCoordinatorResponse.prepareResponse(error, GROUP_ID, node);
         return new ClientResponse(
@@ -314,6 +299,5 @@
             null,
             findCoordinatorResponse
         );
->>>>>>> 9494bebe
     }
 }