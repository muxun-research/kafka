--- conflicted
+++ resolved
@@ -24,6 +24,7 @@
 import org.apache.kafka.common.requests.OffsetCommitRequest;
 import org.apache.kafka.common.requests.OffsetCommitResponse;
 import org.apache.kafka.common.utils.LogContext;
+
 import org.junit.jupiter.api.BeforeEach;
 import org.junit.jupiter.api.Test;
 
@@ -31,15 +32,11 @@
 import java.util.HashMap;
 import java.util.Map;
 
-<<<<<<< HEAD
-import static java.util.Collections.*;
-=======
 import static java.util.Collections.emptyList;
 import static java.util.Collections.emptyMap;
 import static java.util.Collections.emptySet;
 import static java.util.Collections.singleton;
 import static java.util.Collections.singletonList;
->>>>>>> 9494bebe
 import static org.junit.jupiter.api.Assertions.assertEquals;
 
 public class AlterConsumerGroupOffsetsHandlerTest {
@@ -112,21 +109,36 @@
         assertFatalError(partitionErrors);
     }
 
-    private AdminApiHandler.ApiResult<CoordinatorKey, Map<TopicPartition, Errors>> handleResponse(CoordinatorKey groupKey, Map<TopicPartition, OffsetAndMetadata> partitions, Map<TopicPartition, Errors> partitionResults) {
-        AlterConsumerGroupOffsetsHandler handler = new AlterConsumerGroupOffsetsHandler(groupKey.idValue, partitions, logContext);
+    private AdminApiHandler.ApiResult<CoordinatorKey, Map<TopicPartition, Errors>> handleResponse(
+        CoordinatorKey groupKey,
+        Map<TopicPartition, OffsetAndMetadata> partitions,
+        Map<TopicPartition, Errors> partitionResults
+    ) {
+        AlterConsumerGroupOffsetsHandler handler =
+            new AlterConsumerGroupOffsetsHandler(groupKey.idValue, partitions, logContext);
         OffsetCommitResponse response = new OffsetCommitResponse(0, partitionResults);
         return handler.handleResponse(node, singleton(groupKey), response);
     }
 
-    private Map<TopicPartition, Errors> partitionErrors(Errors error) {
+    private Map<TopicPartition, Errors> partitionErrors(
+        Errors error
+    ) {
         Map<TopicPartition, Errors> partitionErrors = new HashMap<>();
-        partitions.keySet().forEach(partition -> partitionErrors.put(partition, error));
+        partitions.keySet().forEach(partition ->
+            partitionErrors.put(partition, error)
+        );
         return partitionErrors;
     }
 
-    private void assertFatalError(Map<TopicPartition, Errors> partitionResults) {
+    private void assertFatalError(
+        Map<TopicPartition, Errors> partitionResults
+    ) {
         CoordinatorKey groupKey = CoordinatorKey.byGroupId(groupId);
-        AdminApiHandler.ApiResult<CoordinatorKey, Map<TopicPartition, Errors>> result = handleResponse(groupKey, partitions, partitionResults);
+        AdminApiHandler.ApiResult<CoordinatorKey, Map<TopicPartition, Errors>> result = handleResponse(
+            groupKey,
+            partitions,
+            partitionResults
+        );
 
         assertEquals(singleton(groupKey), result.completedKeys.keySet());
         assertEquals(partitionResults, result.completedKeys.get(groupKey));
@@ -134,25 +146,40 @@
         assertEquals(emptyMap(), result.failedKeys);
     }
 
-    private void assertRetriableError(Map<TopicPartition, Errors> partitionResults) {
+    private void assertRetriableError(
+        Map<TopicPartition, Errors> partitionResults
+    ) {
         CoordinatorKey groupKey = CoordinatorKey.byGroupId(groupId);
-        AdminApiHandler.ApiResult<CoordinatorKey, Map<TopicPartition, Errors>> result = handleResponse(groupKey, partitions, partitionResults);
+        AdminApiHandler.ApiResult<CoordinatorKey, Map<TopicPartition, Errors>> result = handleResponse(
+            groupKey,
+            partitions,
+            partitionResults
+        );
 
         assertEquals(emptySet(), result.completedKeys.keySet());
         assertEquals(emptyList(), result.unmappedKeys);
         assertEquals(emptyMap(), result.failedKeys);
     }
 
-    private void assertUnmappedKey(Map<TopicPartition, Errors> partitionResults) {
+    private void assertUnmappedKey(
+        Map<TopicPartition, Errors> partitionResults
+    ) {
         CoordinatorKey groupKey = CoordinatorKey.byGroupId(groupId);
-        AdminApiHandler.ApiResult<CoordinatorKey, Map<TopicPartition, Errors>> result = handleResponse(groupKey, partitions, partitionResults);
+        AdminApiHandler.ApiResult<CoordinatorKey, Map<TopicPartition, Errors>> result = handleResponse(
+            groupKey,
+            partitions,
+            partitionResults
+        );
 
         assertEquals(emptySet(), result.completedKeys.keySet());
         assertEquals(emptySet(), result.failedKeys.keySet());
         assertEquals(singletonList(CoordinatorKey.byGroupId(groupId)), result.unmappedKeys);
     }
 
-    private void assertCompleted(AdminApiHandler.ApiResult<CoordinatorKey, Map<TopicPartition, Errors>> result, Map<TopicPartition, Errors> expected) {
+    private void assertCompleted(
+        AdminApiHandler.ApiResult<CoordinatorKey, Map<TopicPartition, Errors>> result,
+        Map<TopicPartition, Errors> expected
+    ) {
         CoordinatorKey key = CoordinatorKey.byGroupId(groupId);
         assertEquals(emptySet(), result.failedKeys.keySet());
         assertEquals(emptyList(), result.unmappedKeys);
