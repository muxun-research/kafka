--- conflicted
+++ resolved
@@ -36,13 +36,6 @@
 
 import org.junit.jupiter.api.Test;
 
-<<<<<<< HEAD
-import java.util.*;
-import java.util.stream.Collectors;
-
-import static java.util.Collections.*;
-import static org.apache.kafka.common.utils.Utils.mkSet;
-=======
 import java.util.ArrayList;
 import java.util.HashMap;
 import java.util.HashSet;
@@ -55,7 +48,6 @@
 import static java.util.Collections.emptyMap;
 import static java.util.Collections.emptySet;
 import static java.util.Collections.singleton;
->>>>>>> 9494bebe
 import static org.junit.jupiter.api.Assertions.assertEquals;
 import static org.junit.jupiter.api.Assertions.assertTrue;
 
@@ -86,14 +78,9 @@
 
     @Test
     public void testBuildRequestSimple() {
-<<<<<<< HEAD
-        ListOffsetsHandler handler = new ListOffsetsHandler(offsetTimestampsByPartition, new ListOffsetsOptions(), logContext);
-        ListOffsetsRequest request = handler.buildBatchedRequest(node.id(), mkSet(t0p0, t0p1)).build();
-=======
         ListOffsetsHandler handler =
             new ListOffsetsHandler(offsetTimestampsByPartition, new ListOffsetsOptions(), logContext, defaultApiTimeoutMs);
         ListOffsetsRequest request = handler.buildBatchedRequest(node.id(), Set.of(t0p0, t0p1)).build();
->>>>>>> 9494bebe
         List<ListOffsetsTopic> topics = request.topics();
         assertEquals(1, topics.size());
         ListOffsetsTopic topic = topics.get(0);
@@ -107,16 +94,11 @@
 
     @Test
     public void testBuildRequestMultipleTopicsWithReadCommitted() {
-<<<<<<< HEAD
-        ListOffsetsHandler handler = new ListOffsetsHandler(offsetTimestampsByPartition, new ListOffsetsOptions(IsolationLevel.READ_COMMITTED), logContext);
-        ListOffsetsRequest request = handler.buildBatchedRequest(node.id(), offsetTimestampsByPartition.keySet()).build();
-=======
         ListOffsetsHandler handler =
             new ListOffsetsHandler(
                 offsetTimestampsByPartition, new ListOffsetsOptions(IsolationLevel.READ_COMMITTED), logContext, defaultApiTimeoutMs);
         ListOffsetsRequest request =
             handler.buildBatchedRequest(node.id(), offsetTimestampsByPartition.keySet()).build();
->>>>>>> 9494bebe
         List<ListOffsetsTopic> topics = request.topics();
         assertEquals(3, topics.size());
         Map<TopicPartition, ListOffsetsPartition> partitions = new HashMap<>();
@@ -134,14 +116,6 @@
 
     @Test
     public void testBuildRequestAllowedVersions() {
-<<<<<<< HEAD
-        ListOffsetsHandler defaultOptionsHandler = new ListOffsetsHandler(offsetTimestampsByPartition, new ListOffsetsOptions(), logContext);
-        ListOffsetsRequest.Builder builder = defaultOptionsHandler.buildBatchedRequest(node.id(), mkSet(t0p0, t0p1, t1p0));
-        assertEquals(1, builder.oldestAllowedVersion());
-
-        ListOffsetsHandler readCommittedHandler = new ListOffsetsHandler(offsetTimestampsByPartition, new ListOffsetsOptions(IsolationLevel.READ_COMMITTED), logContext);
-        builder = readCommittedHandler.buildBatchedRequest(node.id(), mkSet(t0p0, t0p1, t1p0));
-=======
         ListOffsetsHandler defaultOptionsHandler =
             new ListOffsetsHandler(offsetTimestampsByPartition, new ListOffsetsOptions(), logContext, defaultApiTimeoutMs);
         ListOffsetsRequest.Builder builder =
@@ -152,7 +126,6 @@
             new ListOffsetsHandler(
                 offsetTimestampsByPartition, new ListOffsetsOptions(IsolationLevel.READ_COMMITTED), logContext, defaultApiTimeoutMs);
         builder = readCommittedHandler.buildBatchedRequest(node.id(), Set.of(t0p0, t0p1, t1p0));
->>>>>>> 9494bebe
         assertEquals(2, builder.oldestAllowedVersion());
 
         builder = readCommittedHandler.buildBatchedRequest(node.id(), Set.of(t0p0, t0p1, t1p0, t1p1));
@@ -167,7 +140,8 @@
 
     @Test
     public void testHandleSuccessfulResponse() {
-        ApiResult<TopicPartition, ListOffsetsResultInfo> result = handleResponse(createResponse(emptyMap()));
+        ApiResult<TopicPartition, ListOffsetsResultInfo> result =
+            handleResponse(createResponse(emptyMap()));
 
         assertResult(result, offsetTimestampsByPartition.keySet(), emptyMap(), emptyList(), emptySet());
     }
@@ -178,7 +152,8 @@
         Map<TopicPartition, Short> errorsByPartition = new HashMap<>();
         errorsByPartition.put(errorPartition, Errors.REQUEST_TIMED_OUT.code());
 
-        ApiResult<TopicPartition, ListOffsetsResultInfo> result = handleResponse(createResponse(errorsByPartition));
+        ApiResult<TopicPartition, ListOffsetsResultInfo> result =
+            handleResponse(createResponse(errorsByPartition));
 
         // Timeouts should be retried within the fulfillment stage as they are a common type of
         // retriable error.
@@ -195,7 +170,8 @@
         Map<TopicPartition, Short> errorsByPartition = new HashMap<>();
         errorsByPartition.put(errorPartition, error.code());
 
-        ApiResult<TopicPartition, ListOffsetsResultInfo> result = handleResponse(createResponse(errorsByPartition));
+        ApiResult<TopicPartition, ListOffsetsResultInfo> result =
+            handleResponse(createResponse(errorsByPartition));
 
         // Some invalid metadata errors should be retried from the lookup stage as the partition-to-leader
         // mappings should be recalculated.
@@ -213,7 +189,8 @@
         Map<TopicPartition, Short> errorsByPartition = new HashMap<>();
         errorsByPartition.put(errorPartition, error.code());
 
-        ApiResult<TopicPartition, ListOffsetsResultInfo> result = handleResponse(createResponse(errorsByPartition));
+        ApiResult<TopicPartition, ListOffsetsResultInfo> result =
+            handleResponse(createResponse(errorsByPartition));
 
         Map<TopicPartition, Throwable> failed = new HashMap<>();
         failed.put(errorPartition, error.exception());
@@ -228,7 +205,8 @@
         Map<TopicPartition, Long> specsByPartition = new HashMap<>(offsetTimestampsByPartition);
         specsByPartition.remove(errorPartition);
 
-        ApiResult<TopicPartition, ListOffsetsResultInfo> result = handleResponse(createResponse(emptyMap(), specsByPartition));
+        ApiResult<TopicPartition, ListOffsetsResultInfo> result =
+            handleResponse(createResponse(emptyMap(), specsByPartition));
 
         assertEquals(offsetTimestampsByPartition.size() - 1, result.completedKeys.size());
         assertEquals(1, result.failedKeys.size());
@@ -245,12 +223,8 @@
         Map<TopicPartition, OffsetSpec> maxTimestampPartitions = new HashMap<>();
         maxTimestampPartitions.put(t1p1, OffsetSpec.maxTimestamp());
 
-<<<<<<< HEAD
-        ListOffsetsHandler handler = new ListOffsetsHandler(offsetTimestampsByPartition, new ListOffsetsOptions(), logContext);
-=======
         ListOffsetsHandler handler =
             new ListOffsetsHandler(offsetTimestampsByPartition, new ListOffsetsOptions(), logContext, defaultApiTimeoutMs);
->>>>>>> 9494bebe
 
         final Map<TopicPartition, Long> nonMaxTimestampPartitions = new HashMap<>(offsetTimestampsByPartition);
         maxTimestampPartitions.forEach((k, v) -> nonMaxTimestampPartitions.remove(k));
@@ -258,18 +232,24 @@
         // MAX_TIMESTAMP spec...
         Set<TopicPartition> keysToTest = nonMaxTimestampPartitions.keySet();
         Set<TopicPartition> expectedFailures = keysToTest;
-        assertEquals(mapToError(expectedFailures, uve), handler.handleUnsupportedVersionException(brokerId, uve, keysToTest));
+        assertEquals(
+            mapToError(expectedFailures, uve),
+            handler.handleUnsupportedVersionException(brokerId, uve, keysToTest));
 
         // ...or if there are only partitions with MAX_TIMESTAMP specs.
         keysToTest = maxTimestampPartitions.keySet();
         expectedFailures = keysToTest;
-        assertEquals(mapToError(expectedFailures, uve), handler.handleUnsupportedVersionException(brokerId, uve, keysToTest));
+        assertEquals(
+            mapToError(expectedFailures, uve),
+            handler.handleUnsupportedVersionException(brokerId, uve, keysToTest));
 
         // What can be handled is a request with a mix of partitions with MAX_TIMESTAMP specs
         // and partitions with non-MAX_TIMESTAMP specs.
         keysToTest = offsetTimestampsByPartition.keySet();
         expectedFailures = maxTimestampPartitions.keySet();
-        assertEquals(mapToError(expectedFailures, uve), handler.handleUnsupportedVersionException(brokerId, uve, keysToTest));
+        assertEquals(
+            mapToError(expectedFailures, uve),
+            handler.handleUnsupportedVersionException(brokerId, uve, keysToTest));
     }
 
     @Test
@@ -304,11 +284,15 @@
         return createResponse(errorsByPartition, offsetTimestampsByPartition);
     }
 
-    private static ListOffsetsResponse createResponse(Map<TopicPartition, Short> errorsByPartition, Map<TopicPartition, Long> specsByPartition) {
+    private static ListOffsetsResponse createResponse(
+        Map<TopicPartition, Short> errorsByPartition,
+        Map<TopicPartition, Long> specsByPartition
+    ) {
         Map<String, ListOffsetsTopicResponse> responsesByTopic = new HashMap<>();
         for (Map.Entry<TopicPartition, Long> offsetSpecEntry : specsByPartition.entrySet()) {
             TopicPartition topicPartition = offsetSpecEntry.getKey();
-            ListOffsetsTopicResponse topicResponse = responsesByTopic.computeIfAbsent(topicPartition.topic(), t -> new ListOffsetsTopicResponse());
+            ListOffsetsTopicResponse topicResponse = responsesByTopic.computeIfAbsent(
+                topicPartition.topic(), t -> new ListOffsetsTopicResponse());
             topicResponse.setName(topicPartition.topic());
             ListOffsetsPartitionResponse partitionResponse = new ListOffsetsPartitionResponse();
             partitionResponse.setPartitionIndex(topicPartition.partition());
@@ -322,16 +306,18 @@
     }
 
     private ApiResult<TopicPartition, ListOffsetsResultInfo> handleResponse(ListOffsetsResponse response) {
-<<<<<<< HEAD
-        ListOffsetsHandler handler = new ListOffsetsHandler(offsetTimestampsByPartition, new ListOffsetsOptions(), logContext);
-=======
         ListOffsetsHandler handler =
             new ListOffsetsHandler(offsetTimestampsByPartition, new ListOffsetsOptions(), logContext, defaultApiTimeoutMs);
->>>>>>> 9494bebe
         return handler.handleResponse(node, offsetTimestampsByPartition.keySet(), response);
     }
 
-    private void assertResult(ApiResult<TopicPartition, ListOffsetsResultInfo> result, Set<TopicPartition> expectedCompleted, Map<TopicPartition, Throwable> expectedFailed, List<TopicPartition> expectedUnmapped, Set<TopicPartition> expectedRetriable) {
+    private void assertResult(
+        ApiResult<TopicPartition, ListOffsetsResultInfo> result,
+        Set<TopicPartition> expectedCompleted,
+        Map<TopicPartition, Throwable> expectedFailed,
+        List<TopicPartition> expectedUnmapped,
+        Set<TopicPartition> expectedRetriable
+    ) {
         assertEquals(expectedCompleted, result.completedKeys.keySet());
         assertEquals(expectedFailed, result.failedKeys);
         assertEquals(expectedUnmapped, result.unmappedKeys);
