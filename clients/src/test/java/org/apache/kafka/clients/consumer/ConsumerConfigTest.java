--- conflicted
+++ resolved
@@ -26,50 +26,12 @@
 import org.junit.jupiter.api.BeforeEach;
 import org.junit.jupiter.api.Test;
 
-import java.util.Arrays;
-import java.util.HashMap;
-import java.util.Locale;
-import java.util.Map;
-import java.util.Properties;
+import java.util.*;
 
-import static org.junit.jupiter.api.Assertions.assertEquals;
-<<<<<<< HEAD
-import static org.junit.jupiter.api.Assertions.assertFalse;
-=======
-import static org.junit.jupiter.api.Assertions.assertThrows;
-import static org.junit.jupiter.api.Assertions.assertTrue;
->>>>>>> 15418db6
-import static org.junit.jupiter.api.Assertions.fail;
+import static org.junit.jupiter.api.Assertions.*;
 
 public class ConsumerConfigTest {
 
-<<<<<<< HEAD
-	private final Deserializer<byte[]> keyDeserializer = new ByteArrayDeserializer();
-	private final Deserializer<String> valueDeserializer = new StringDeserializer();
-	private final String keyDeserializerClassName = keyDeserializer.getClass().getName();
-	private final String valueDeserializerClassName = valueDeserializer.getClass().getName();
-	private final Object keyDeserializerClass = keyDeserializer.getClass();
-	private final Object valueDeserializerClass = valueDeserializer.getClass();
-
-	@Test
-	public void testOverrideClientId() {
-		Properties properties = new Properties();
-		properties.setProperty(ConsumerConfig.KEY_DESERIALIZER_CLASS_CONFIG, keyDeserializerClassName);
-		properties.setProperty(ConsumerConfig.VALUE_DESERIALIZER_CLASS_CONFIG, valueDeserializerClassName);
-		properties.setProperty(ConsumerConfig.GROUP_ID_CONFIG, "test-group");
-		ConsumerConfig config = new ConsumerConfig(properties);
-		assertFalse(config.getString(ConsumerConfig.CLIENT_ID_CONFIG).isEmpty());
-	}
-
-	@Test
-	public void testOverrideEnableAutoCommit() {
-		Properties properties = new Properties();
-		properties.setProperty(ConsumerConfig.KEY_DESERIALIZER_CLASS_CONFIG, keyDeserializerClassName);
-		properties.setProperty(ConsumerConfig.VALUE_DESERIALIZER_CLASS_CONFIG, valueDeserializerClassName);
-		ConsumerConfig config = new ConsumerConfig(properties);
-		boolean overrideEnableAutoCommit = config.maybeOverrideEnableAutoCommit();
-		assertFalse(overrideEnableAutoCommit);
-=======
     private final Deserializer<byte[]> keyDeserializer = new ByteArrayDeserializer();
     private final Deserializer<String> valueDeserializer = new StringDeserializer();
     private final String keyDeserializerClassName = keyDeserializer.getClass().getName();
@@ -96,54 +58,44 @@
         ConsumerConfig config = new ConsumerConfig(properties);
         boolean overrideEnableAutoCommit = config.maybeOverrideEnableAutoCommit();
         assertFalse(overrideEnableAutoCommit);
->>>>>>> 15418db6
 
-		properties.setProperty(ConsumerConfig.ENABLE_AUTO_COMMIT_CONFIG, "true");
-		config = new ConsumerConfig(properties);
-		try {
-			config.maybeOverrideEnableAutoCommit();
-			fail("Should have thrown an exception");
-		} catch (InvalidConfigurationException e) {
-			// expected
-		}
-	}
+        properties.setProperty(ConsumerConfig.ENABLE_AUTO_COMMIT_CONFIG, "true");
+        config = new ConsumerConfig(properties);
+        try {
+            config.maybeOverrideEnableAutoCommit();
+            fail("Should have thrown an exception");
+        } catch (InvalidConfigurationException e) {
+            // expected
+        }
+    }
 
-	@Test
-	public void testAppendDeserializerToConfig() {
-		Map<String, Object> configs = new HashMap<>();
-		configs.put(ConsumerConfig.KEY_DESERIALIZER_CLASS_CONFIG, keyDeserializerClass);
-		configs.put(ConsumerConfig.VALUE_DESERIALIZER_CLASS_CONFIG, valueDeserializerClass);
-		Map<String, Object> newConfigs = ConsumerConfig.appendDeserializerToConfig(configs, null, null);
-		assertEquals(newConfigs.get(ConsumerConfig.KEY_DESERIALIZER_CLASS_CONFIG), keyDeserializerClass);
-		assertEquals(newConfigs.get(ConsumerConfig.VALUE_DESERIALIZER_CLASS_CONFIG), valueDeserializerClass);
-
-		configs.clear();
-		configs.put(ConsumerConfig.VALUE_DESERIALIZER_CLASS_CONFIG, valueDeserializerClass);
-		newConfigs = ConsumerConfig.appendDeserializerToConfig(configs, keyDeserializer, null);
-		assertEquals(newConfigs.get(ConsumerConfig.KEY_DESERIALIZER_CLASS_CONFIG), keyDeserializerClass);
+    @Test
+    public void testAppendDeserializerToConfig() {
+        Map<String, Object> configs = new HashMap<>();
+        configs.put(ConsumerConfig.KEY_DESERIALIZER_CLASS_CONFIG, keyDeserializerClass);
+        configs.put(ConsumerConfig.VALUE_DESERIALIZER_CLASS_CONFIG, valueDeserializerClass);
+        Map<String, Object> newConfigs = ConsumerConfig.appendDeserializerToConfig(configs, null, null);
+        assertEquals(newConfigs.get(ConsumerConfig.KEY_DESERIALIZER_CLASS_CONFIG), keyDeserializerClass);
         assertEquals(newConfigs.get(ConsumerConfig.VALUE_DESERIALIZER_CLASS_CONFIG), valueDeserializerClass);
 
         configs.clear();
-		configs.put(ConsumerConfig.KEY_DESERIALIZER_CLASS_CONFIG, keyDeserializerClass);
-		newConfigs = ConsumerConfig.appendDeserializerToConfig(configs, null, valueDeserializer);
-		assertEquals(newConfigs.get(ConsumerConfig.KEY_DESERIALIZER_CLASS_CONFIG), keyDeserializerClass);
-		assertEquals(newConfigs.get(ConsumerConfig.VALUE_DESERIALIZER_CLASS_CONFIG), valueDeserializerClass);
+        configs.put(ConsumerConfig.VALUE_DESERIALIZER_CLASS_CONFIG, valueDeserializerClass);
+        newConfigs = ConsumerConfig.appendDeserializerToConfig(configs, keyDeserializer, null);
+        assertEquals(newConfigs.get(ConsumerConfig.KEY_DESERIALIZER_CLASS_CONFIG), keyDeserializerClass);
+        assertEquals(newConfigs.get(ConsumerConfig.VALUE_DESERIALIZER_CLASS_CONFIG), valueDeserializerClass);
 
-		configs.clear();
-		newConfigs = ConsumerConfig.appendDeserializerToConfig(configs, keyDeserializer, valueDeserializer);
-		assertEquals(newConfigs.get(ConsumerConfig.KEY_DESERIALIZER_CLASS_CONFIG), keyDeserializerClass);
-		assertEquals(newConfigs.get(ConsumerConfig.VALUE_DESERIALIZER_CLASS_CONFIG), valueDeserializerClass);
-	}
+        configs.clear();
+        configs.put(ConsumerConfig.KEY_DESERIALIZER_CLASS_CONFIG, keyDeserializerClass);
+        newConfigs = ConsumerConfig.appendDeserializerToConfig(configs, null, valueDeserializer);
+        assertEquals(newConfigs.get(ConsumerConfig.KEY_DESERIALIZER_CLASS_CONFIG), keyDeserializerClass);
+        assertEquals(newConfigs.get(ConsumerConfig.VALUE_DESERIALIZER_CLASS_CONFIG), valueDeserializerClass);
 
-<<<<<<< HEAD
-	@Test
-	public void ensureDefaultThrowOnUnsupportedStableFlagToFalse() {
-		Properties properties = new Properties();
-		properties.setProperty(ConsumerConfig.KEY_DESERIALIZER_CLASS_CONFIG, keyDeserializerClassName);
-		properties.setProperty(ConsumerConfig.VALUE_DESERIALIZER_CLASS_CONFIG, valueDeserializerClassName);
-		assertFalse(new ConsumerConfig(properties).getBoolean(ConsumerConfig.THROW_ON_FETCH_STABLE_OFFSET_UNSUPPORTED));
-	}
-=======
+        configs.clear();
+        newConfigs = ConsumerConfig.appendDeserializerToConfig(configs, keyDeserializer, valueDeserializer);
+        assertEquals(newConfigs.get(ConsumerConfig.KEY_DESERIALIZER_CLASS_CONFIG), keyDeserializerClass);
+        assertEquals(newConfigs.get(ConsumerConfig.VALUE_DESERIALIZER_CLASS_CONFIG), valueDeserializerClass);
+    }
+
     @Test
     public void testAppendDeserializerToConfigWithException() {
         Map<String, Object> configs = new HashMap<>();
@@ -164,8 +116,7 @@
 
     @Test
     public void testDefaultPartitionAssignor() {
-        assertEquals(Arrays.asList(RangeAssignor.class, CooperativeStickyAssignor.class),
-            new ConsumerConfig(properties).getList(ConsumerConfig.PARTITION_ASSIGNMENT_STRATEGY_CONFIG));
+        assertEquals(Arrays.asList(RangeAssignor.class, CooperativeStickyAssignor.class), new ConsumerConfig(properties).getList(ConsumerConfig.PARTITION_ASSIGNMENT_STRATEGY_CONFIG));
     }
 
     @Test
@@ -198,5 +149,4 @@
         final ConsumerConfig consumerConfig = new ConsumerConfig(configs);
         assertEquals(saslSslLowerCase, consumerConfig.originals().get(CommonClientConfigs.SECURITY_PROTOCOL_CONFIG));
     }
->>>>>>> 15418db6
 }