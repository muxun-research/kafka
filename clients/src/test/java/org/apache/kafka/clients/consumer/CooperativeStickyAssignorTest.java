/*
 * Licensed to the Apache Software Foundation (ASF) under one or more
 * contributor license agreements. See the NOTICE file distributed with
 * this work for additional information regarding copyright ownership.
 * The ASF licenses this file to You under the Apache License, Version 2.0
 * (the "License"); you may not use this file except in compliance with
 * the License. You may obtain a copy of the License at
 *
 *    http://www.apache.org/licenses/LICENSE-2.0
 *
 * Unless required by applicable law or agreed to in writing, software
 * distributed under the License is distributed on an "AS IS" BASIS,
 * WITHOUT WARRANTIES OR CONDITIONS OF ANY KIND, either express or implied.
 * See the License for the specific language governing permissions and
 * limitations under the License.
 */
package org.apache.kafka.clients.consumer;

import org.apache.kafka.clients.consumer.ConsumerPartitionAssignor.Subscription;
import org.apache.kafka.clients.consumer.internals.AbstractPartitionAssignorTest;
import org.apache.kafka.clients.consumer.internals.AbstractPartitionAssignorTest.RackConfig;
import org.apache.kafka.clients.consumer.internals.AbstractStickyAssignor;
import org.apache.kafka.clients.consumer.internals.AbstractStickyAssignorTest;
import org.apache.kafka.common.PartitionInfo;
import org.apache.kafka.common.TopicPartition;
<<<<<<< HEAD
import org.junit.jupiter.api.Test;
import org.junit.jupiter.params.ParameterizedTest;
import org.junit.jupiter.params.provider.EnumSource;

import java.nio.ByteBuffer;
import java.util.*;

import static java.util.Collections.emptyList;
import static org.apache.kafka.clients.consumer.internals.AbstractPartitionAssignorTest.TEST_NAME_WITH_RACK_CONFIG;
import static org.apache.kafka.clients.consumer.internals.AbstractStickyAssignor.DEFAULT_GENERATION;
import static org.junit.jupiter.api.Assertions.*;
=======

import org.junit.jupiter.api.Test;
import org.junit.jupiter.params.ParameterizedTest;
import org.junit.jupiter.params.provider.EnumSource;

import java.nio.ByteBuffer;
import java.util.Arrays;
import java.util.Collections;
import java.util.HashMap;
import java.util.HashSet;
import java.util.List;
import java.util.Map;
import java.util.Optional;
import java.util.Set;

import static java.util.Collections.emptyList;
import static org.apache.kafka.clients.consumer.internals.AbstractPartitionAssignorTest.TEST_NAME_WITH_RACK_CONFIG;
import static org.apache.kafka.clients.consumer.internals.AbstractStickyAssignor.DEFAULT_GENERATION;
import static org.junit.jupiter.api.Assertions.assertEquals;
import static org.junit.jupiter.api.Assertions.assertFalse;
import static org.junit.jupiter.api.Assertions.assertTrue;
>>>>>>> 9494bebe

public class CooperativeStickyAssignorTest extends AbstractStickyAssignorTest {

    @Override
    public AbstractStickyAssignor createAssignor() {
        return new CooperativeStickyAssignor();
    }

    @Override
    public Subscription buildSubscriptionV0(List<String> topics, List<TopicPartition> partitions, int generationId, int consumerIndex) {
        // cooperative sticky assignor only supports ConsumerProtocolSubscription V1 or above
        return null;
    }

    @Override
    public Subscription buildSubscriptionV1(List<String> topics, List<TopicPartition> partitions, int generationId, int consumerIndex) {
        assignor.onAssignment(new ConsumerPartitionAssignor.Assignment(partitions), new ConsumerGroupMetadata(groupId, generationId, consumer1, Optional.empty()));
        return new Subscription(topics, assignor.subscriptionUserData(new HashSet<>(topics)), partitions, DEFAULT_GENERATION, Optional.empty());
    }

    @Override
    public Subscription buildSubscriptionV2Above(List<String> topics, List<TopicPartition> partitions, int generationId, int consumerIndex) {
        return new Subscription(topics, assignor.subscriptionUserData(new HashSet<>(topics)), partitions, generationId, consumerRackId(consumerIndex));
    }

    @Override
    public ByteBuffer generateUserData(List<String> topics, List<TopicPartition> partitions, int generation) {
        assignor.onAssignment(new ConsumerPartitionAssignor.Assignment(partitions), new ConsumerGroupMetadata(groupId, generationId, consumer1, Optional.empty()));
        return assignor.subscriptionUserData(new HashSet<>(topics));
    }

    @Test
    public void testEncodeAndDecodeGeneration() {
        Subscription subscription = new Subscription(topics(topic), assignor.subscriptionUserData(new HashSet<>(topics(topic))));

        Optional<Integer> encodedGeneration = ((CooperativeStickyAssignor) assignor).memberData(subscription).generation;
        assertTrue(encodedGeneration.isPresent());
        assertEquals(encodedGeneration.get(), DEFAULT_GENERATION);

        int generation = 10;
        assignor.onAssignment(null, new ConsumerGroupMetadata("dummy-group-id", generation, "dummy-member-id", Optional.empty()));

        subscription = new Subscription(topics(topic), assignor.subscriptionUserData(new HashSet<>(topics(topic))));
        encodedGeneration = ((CooperativeStickyAssignor) assignor).memberData(subscription).generation;

        assertTrue(encodedGeneration.isPresent());
        assertEquals(encodedGeneration.get(), generation);
    }

    @Test
    public void testDecodeGeneration() {
        Subscription subscription = new Subscription(topics(topic));
        assertFalse(((CooperativeStickyAssignor) assignor).memberData(subscription).generation.isPresent());
    }

    @ParameterizedTest(name = TEST_NAME_WITH_RACK_CONFIG)
    @EnumSource(RackConfig.class)
    public void testAllConsumersHaveOwnedPartitionInvalidatedWhenClaimedByMultipleConsumersInSameGenerationWithEqualPartitionsPerConsumer(RackConfig rackConfig) {
        initializeRacks(rackConfig);
        Map<String, List<PartitionInfo>> partitionsPerTopic = new HashMap<>();
        partitionsPerTopic.put(topic, partitionInfos(topic, 3));

        subscriptions.put(consumer1, buildSubscriptionV2Above(topics(topic), partitions(tp(topic, 0), tp(topic, 1)), generationId, 0));
        subscriptions.put(consumer2, buildSubscriptionV2Above(topics(topic), partitions(tp(topic, 0), tp(topic, 2)), generationId, 1));
        subscriptions.put(consumer3, buildSubscriptionV2Above(topics(topic), emptyList(), generationId, 2));

        Map<String, List<TopicPartition>> assignment = assignor.assignPartitions(partitionsPerTopic, subscriptions);
        assertEquals(partitions(tp(topic, 1)), assignment.get(consumer1));
        assertEquals(partitions(tp(topic, 2)), assignment.get(consumer2));
        // In the cooperative assignor, topic-0 has to be considered "owned" and so it cant be assigned until both have "revoked" it
        assertTrue(assignment.get(consumer3).isEmpty());

        verifyValidityAndBalance(subscriptions, assignment, partitionsPerTopic);
        assertTrue(isFullyBalanced(assignment));
    }

    @ParameterizedTest(name = TEST_NAME_WITH_RACK_CONFIG)
    @EnumSource(RackConfig.class)
    public void testAllConsumersHaveOwnedPartitionInvalidatedWhenClaimedByMultipleConsumersInSameGenerationWithUnequalPartitionsPerConsumer(RackConfig rackConfig) {
        initializeRacks(rackConfig);
        Map<String, List<PartitionInfo>> partitionsPerTopic = new HashMap<>();
        partitionsPerTopic.put(topic, partitionInfos(topic, 4));

        subscriptions.put(consumer1, buildSubscriptionV2Above(topics(topic), partitions(tp(topic, 0), tp(topic, 1)), generationId, 0));
        subscriptions.put(consumer2, buildSubscriptionV2Above(topics(topic), partitions(tp(topic, 0), tp(topic, 2)), generationId, 1));
        subscriptions.put(consumer3, buildSubscriptionV2Above(topics(topic), emptyList(), generationId, 2));

        Map<String, List<TopicPartition>> assignment = assignor.assignPartitions(partitionsPerTopic, subscriptions);
        assertEquals(partitions(tp(topic, 1), tp(topic, 3)), assignment.get(consumer1));
        assertEquals(partitions(tp(topic, 2)), assignment.get(consumer2));
        // In the cooperative assignor, topic-0 has to be considered "owned" and so it cant be assigned until both have "revoked" it
        assertTrue(assignment.get(consumer3).isEmpty());

        verifyValidityAndBalance(subscriptions, assignment, partitionsPerTopic);
        assertTrue(isFullyBalanced(assignment));
    }

    @Test
    public void testMemberDataWithInconsistentData() {
        List<TopicPartition> ownedPartitionsInUserdata = partitions(tp1);
        List<TopicPartition> ownedPartitionsInSubscription = partitions(tp0);

        assignor.onAssignment(new ConsumerPartitionAssignor.Assignment(ownedPartitionsInUserdata), new ConsumerGroupMetadata(groupId, generationId, consumer1, Optional.empty()));
        ByteBuffer userDataWithHigherGenerationId = assignor.subscriptionUserData(new HashSet<>(topics(topic)));
        // The owned partitions and generation id are provided in user data and different owned partition is provided in subscription without generation id
        // If subscription provides no generation id, we'll honor the generation id in userData and owned partitions in subscription
        Subscription subscription = new Subscription(topics(topic), userDataWithHigherGenerationId, ownedPartitionsInSubscription);

        AbstractStickyAssignor.MemberData memberData = memberData(subscription);
        // In CooperativeStickyAssignor, we only serialize generation id into userData
        assertEquals(ownedPartitionsInSubscription, memberData.partitions, "subscription: " + subscription + " doesn't have expected owned partition");
        assertEquals(generationId, memberData.generation.orElse(-1), "subscription: " + subscription + " doesn't have expected generation id");
    }

    @Test
    public void testMemberDataWithEmptyPartitionsAndEqualGeneration() {
        List<String> topics = topics(topic);
        List<TopicPartition> ownedPartitions = partitions(tp(topic1, 0), tp(topic2, 1));

        // subscription containing empty owned partitions and the same generation id, and non-empty owned partition in user data,
        // member data should honor the one in subscription since cooperativeStickyAssignor only supports ConsumerProtocolSubscription v1 and above
        Subscription subscription = new Subscription(topics, generateUserData(topics, ownedPartitions, generationId), Collections.emptyList(), generationId, Optional.empty());

        AbstractStickyAssignor.MemberData memberData = memberData(subscription);
        assertEquals(Collections.emptyList(), memberData.partitions, "subscription: " + subscription + " doesn't have expected owned partition");
        assertEquals(generationId, memberData.generation.orElse(-1), "subscription: " + subscription + " doesn't have expected generation id");
    }

    @Test
    public void testMemberDataWithEmptyPartitionsAndHigherGeneration() {
        List<String> topics = topics(topic);
        List<TopicPartition> ownedPartitions = partitions(tp(topic1, 0), tp(topic2, 1));

        // subscription containing empty owned partitions and a higher generation id, and non-empty owned partition in user data,
        // member data should honor the one in subscription since generation id is higher
        Subscription subscription = new Subscription(topics, generateUserData(topics, ownedPartitions, generationId - 1), Collections.emptyList(), generationId, Optional.empty());

        AbstractStickyAssignor.MemberData memberData = memberData(subscription);
        assertEquals(Collections.emptyList(), memberData.partitions, "subscription: " + subscription + " doesn't have expected owned partition");
        assertEquals(generationId, memberData.generation.orElse(-1), "subscription: " + subscription + " doesn't have expected generation id");
    }

    @Test
    public void testAssignorWithOldVersionSubscriptions() {
        Map<String, List<PartitionInfo>> partitionsPerTopic = new HashMap<>();
        partitionsPerTopic.put(topic1, partitionInfos(topic1, 3));

        List<String> subscribedTopics = topics(topic1);

        // cooperative sticky assignor only supports ConsumerProtocolSubscription V1 or above
        subscriptions.put(consumer1, buildSubscriptionV1(subscribedTopics, partitions(tp(topic1, 0)), generationId, 0));
        subscriptions.put(consumer2, buildSubscriptionV1(subscribedTopics, partitions(tp(topic1, 1)), generationId, 1));
        subscriptions.put(consumer3, buildSubscriptionV2Above(subscribedTopics, Collections.emptyList(), generationId, 2));

        Map<String, List<TopicPartition>> assignment = assignor.assignPartitions(partitionsPerTopic, subscriptions);
        assertEquals(partitions(tp(topic1, 0)), assignment.get(consumer1));
        assertEquals(partitions(tp(topic1, 1)), assignment.get(consumer2));
        assertEquals(partitions(tp(topic1, 2)), assignment.get(consumer3));

        verifyValidityAndBalance(subscriptions, assignment, partitionsPerTopic);
        assertTrue(isFullyBalanced(assignment));
    }

    @Test
    public void testUniformSubscriptionTransferOwnershipListIsRight() {
        this.replicationFactor = 1;
        this.numBrokerRacks = 2;
        this.hasConsumerRack = true;
        Map<String, List<PartitionInfo>> partitionsPerTopic = new HashMap<>();
        partitionsPerTopic.put(topic1, partitionInfos(topic1, 4));

        subscriptions.put("c0", buildSubscriptionV2Above(topics(topic1), partitions(tp(topic1, 0), tp(topic1, 1)),
                generationId, 0));
        subscriptions.put("c1", buildSubscriptionV2Above(topics(topic1), partitions(tp(topic1, 2), tp(topic1, 3)),
                generationId, 1));

        assignor.assignPartitions(partitionsPerTopic, subscriptions);
        assertEquals(2, assignor.partitionsTransferringOwnership().size());
    }

    /**
     * The cooperative assignor must do some additional work and verification of some assignments relative to the eager
     * assignor, since it may or may not need to trigger a second follow-up rebalance.
     * <p>
     * In addition to the validity requirements described in
     * {@link org.apache.kafka.clients.consumer.internals.AbstractStickyAssignorTest#verifyValidityAndBalance(Map, Map, Map)},
     * we must verify that no partition is being revoked and reassigned during the same rebalance. This means the initial
     * assignment may be unbalanced, so if we do detect partitions being revoked we should trigger a second "rebalance"
     * to get the final assignment and then verify that it is both valid and balanced.
     */
    @Override
    public void verifyValidityAndBalance(Map<String, Subscription> subscriptions, Map<String, List<TopicPartition>> assignments, Map<String, List<PartitionInfo>> partitionsPerTopic) {
        int rebalances = 0;
        // partitions are being revoked, we must go through another assignment to get the final state
        while (verifyCooperativeValidity(subscriptions, assignments)) {

            // update the subscriptions with the now owned partitions
            for (Map.Entry<String, List<TopicPartition>> entry : assignments.entrySet()) {
                String consumer = entry.getKey();
                Subscription oldSubscription = subscriptions.get(consumer);
                int rackIndex = oldSubscription.rackId().isPresent() ? Arrays.asList(AbstractPartitionAssignorTest.ALL_RACKS).indexOf(oldSubscription.rackId().get()) : -1;
                subscriptions.put(consumer, buildSubscriptionV2Above(oldSubscription.topics(), entry.getValue(), generationId, rackIndex));
            }

            assignments.clear();
            assignments.putAll(assignor.assignPartitions(partitionsPerTopic, subscriptions));
            ++rebalances;

            assertTrue(rebalances <= 4);
        }

        // Check the validity and balance of the final assignment
        super.verifyValidityAndBalance(subscriptions, assignments, partitionsPerTopic);
    }

    // Returns true if partitions are being revoked, indicating a second rebalance will be triggered
    private boolean verifyCooperativeValidity(Map<String, Subscription> subscriptions, Map<String, List<TopicPartition>> assignments) {
        Set<TopicPartition> allAddedPartitions = new HashSet<>();
        Set<TopicPartition> allRevokedPartitions = new HashSet<>();
        for (Map.Entry<String, List<TopicPartition>> entry : assignments.entrySet()) {
            List<TopicPartition> ownedPartitions = subscriptions.get(entry.getKey()).ownedPartitions();
            List<TopicPartition> assignedPartitions = entry.getValue();

            Set<TopicPartition> revokedPartitions = new HashSet<>(ownedPartitions);
            revokedPartitions.removeAll(assignedPartitions);

            Set<TopicPartition> addedPartitions = new HashSet<>(assignedPartitions);
            addedPartitions.removeAll(ownedPartitions);

            allAddedPartitions.addAll(addedPartitions);
            allRevokedPartitions.addAll(revokedPartitions);
        }

        Set<TopicPartition> intersection = new HashSet<>(allAddedPartitions);
        intersection.retainAll(allRevokedPartitions);
        assertTrue(intersection.isEmpty(), "Error: Some partitions were assigned to a new consumer during the same rebalance they are being " + "revoked from their previous owner. Partitions: " + intersection);

        return !allRevokedPartitions.isEmpty();
    }
}<|MERGE_RESOLUTION|>--- conflicted
+++ resolved
@@ -23,19 +23,6 @@
 import org.apache.kafka.clients.consumer.internals.AbstractStickyAssignorTest;
 import org.apache.kafka.common.PartitionInfo;
 import org.apache.kafka.common.TopicPartition;
-<<<<<<< HEAD
-import org.junit.jupiter.api.Test;
-import org.junit.jupiter.params.ParameterizedTest;
-import org.junit.jupiter.params.provider.EnumSource;
-
-import java.nio.ByteBuffer;
-import java.util.*;
-
-import static java.util.Collections.emptyList;
-import static org.apache.kafka.clients.consumer.internals.AbstractPartitionAssignorTest.TEST_NAME_WITH_RACK_CONFIG;
-import static org.apache.kafka.clients.consumer.internals.AbstractStickyAssignor.DEFAULT_GENERATION;
-import static org.junit.jupiter.api.Assertions.*;
-=======
 
 import org.junit.jupiter.api.Test;
 import org.junit.jupiter.params.ParameterizedTest;
@@ -57,7 +44,6 @@
 import static org.junit.jupiter.api.Assertions.assertEquals;
 import static org.junit.jupiter.api.Assertions.assertFalse;
 import static org.junit.jupiter.api.Assertions.assertTrue;
->>>>>>> 9494bebe
 
 public class CooperativeStickyAssignorTest extends AbstractStickyAssignorTest {
 
@@ -249,7 +235,9 @@
      * to get the final assignment and then verify that it is both valid and balanced.
      */
     @Override
-    public void verifyValidityAndBalance(Map<String, Subscription> subscriptions, Map<String, List<TopicPartition>> assignments, Map<String, List<PartitionInfo>> partitionsPerTopic) {
+    public void verifyValidityAndBalance(Map<String, Subscription> subscriptions,
+                                         Map<String, List<TopicPartition>> assignments,
+                                         Map<String, List<PartitionInfo>> partitionsPerTopic) {
         int rebalances = 0;
         // partitions are being revoked, we must go through another assignment to get the final state
         while (verifyCooperativeValidity(subscriptions, assignments)) {
@@ -293,7 +281,9 @@
 
         Set<TopicPartition> intersection = new HashSet<>(allAddedPartitions);
         intersection.retainAll(allRevokedPartitions);
-        assertTrue(intersection.isEmpty(), "Error: Some partitions were assigned to a new consumer during the same rebalance they are being " + "revoked from their previous owner. Partitions: " + intersection);
+        assertTrue(intersection.isEmpty(),
+            "Error: Some partitions were assigned to a new consumer during the same rebalance they are being " +
+            "revoked from their previous owner. Partitions: " + intersection);
 
         return !allRevokedPartitions.isEmpty();
     }
