--- conflicted
+++ resolved
@@ -32,202 +32,12 @@
 import java.util.stream.Collectors;
 
 import static java.util.Arrays.asList;
-import static java.util.Collections.emptyList;
-import static java.util.Collections.emptyMap;
-import static java.util.Collections.singletonList;
+import static java.util.Collections.*;
 import static org.apache.kafka.common.utils.Utils.mkSet;
 import static org.junit.jupiter.api.Assertions.assertEquals;
 import static org.junit.jupiter.api.Assertions.assertTrue;
 
 public class DescribeTransactionsHandlerTest {
-<<<<<<< HEAD
-	private final LogContext logContext = new LogContext();
-
-	@Test
-	public void testBuildRequest() {
-		String transactionalId1 = "foo";
-		String transactionalId2 = "bar";
-		String transactionalId3 = "baz";
-
-		Set<String> transactionalIds = mkSet(transactionalId1, transactionalId2, transactionalId3);
-		DescribeTransactionsHandler handler = new DescribeTransactionsHandler(transactionalIds, logContext);
-
-		assertLookup(handler, transactionalIds);
-		assertLookup(handler, mkSet(transactionalId1));
-		assertLookup(handler, mkSet(transactionalId2, transactionalId3));
-	}
-
-	@Test
-	public void testHandleSuccessfulResponse() {
-		int brokerId = 1;
-		String transactionalId1 = "foo";
-		String transactionalId2 = "bar";
-
-		Set<String> transactionalIds = mkSet(transactionalId1, transactionalId2);
-		DescribeTransactionsHandler handler = new DescribeTransactionsHandler(transactionalIds, logContext);
-
-		DescribeTransactionsResponseData.TransactionState transactionState1 =
-				sampleTransactionState1(transactionalId1);
-		DescribeTransactionsResponseData.TransactionState transactionState2 =
-				sampleTransactionState2(transactionalId2);
-
-		Set<CoordinatorKey> keys = coordinatorKeys(transactionalIds);
-		DescribeTransactionsResponse response = new DescribeTransactionsResponse(new DescribeTransactionsResponseData()
-				.setTransactionStates(asList(transactionState1, transactionState2)));
-
-		ApiResult<CoordinatorKey, TransactionDescription> result = handler.handleResponse(
-				brokerId, keys, response);
-
-		assertEquals(keys, result.completedKeys.keySet());
-		assertMatchingTransactionState(brokerId, transactionState1,
-				result.completedKeys.get(CoordinatorKey.byTransactionalId(transactionalId1)));
-		assertMatchingTransactionState(brokerId, transactionState2,
-				result.completedKeys.get(CoordinatorKey.byTransactionalId(transactionalId2)));
-	}
-
-	@Test
-	public void testHandleErrorResponse() {
-		String transactionalId = "foo";
-		Set<String> transactionalIds = mkSet(transactionalId);
-		DescribeTransactionsHandler handler = new DescribeTransactionsHandler(transactionalIds, logContext);
-		assertFatalError(handler, transactionalId, Errors.TRANSACTIONAL_ID_AUTHORIZATION_FAILED);
-		assertFatalError(handler, transactionalId, Errors.TRANSACTIONAL_ID_NOT_FOUND);
-		assertFatalError(handler, transactionalId, Errors.UNKNOWN_SERVER_ERROR);
-		assertRetriableError(handler, transactionalId, Errors.COORDINATOR_LOAD_IN_PROGRESS);
-		assertUnmappedKey(handler, transactionalId, Errors.NOT_COORDINATOR);
-		assertUnmappedKey(handler, transactionalId, Errors.COORDINATOR_NOT_AVAILABLE);
-	}
-
-	private void assertFatalError(
-			DescribeTransactionsHandler handler,
-			String transactionalId,
-			Errors error
-	) {
-		CoordinatorKey key = CoordinatorKey.byTransactionalId(transactionalId);
-		ApiResult<CoordinatorKey, TransactionDescription> result = handleResponseError(handler, transactionalId, error);
-		assertEquals(emptyList(), result.unmappedKeys);
-		assertEquals(mkSet(key), result.failedKeys.keySet());
-
-		Throwable throwable = result.failedKeys.get(key);
-		assertTrue(error.exception().getClass().isInstance(throwable));
-	}
-
-	private void assertRetriableError(
-			DescribeTransactionsHandler handler,
-			String transactionalId,
-			Errors error
-	) {
-		ApiResult<CoordinatorKey, TransactionDescription> result = handleResponseError(handler, transactionalId, error);
-		assertEquals(emptyList(), result.unmappedKeys);
-		assertEquals(emptyMap(), result.failedKeys);
-	}
-
-	private void assertUnmappedKey(
-			DescribeTransactionsHandler handler,
-			String transactionalId,
-			Errors error
-	) {
-		CoordinatorKey key = CoordinatorKey.byTransactionalId(transactionalId);
-		ApiResult<CoordinatorKey, TransactionDescription> result = handleResponseError(handler, transactionalId, error);
-		assertEquals(emptyMap(), result.failedKeys);
-		assertEquals(singletonList(key), result.unmappedKeys);
-	}
-
-	private ApiResult<CoordinatorKey, TransactionDescription> handleResponseError(
-			DescribeTransactionsHandler handler,
-			String transactionalId,
-			Errors error
-	) {
-		int brokerId = 1;
-
-		CoordinatorKey key = CoordinatorKey.byTransactionalId(transactionalId);
-		Set<CoordinatorKey> keys = mkSet(key);
-
-		DescribeTransactionsResponseData.TransactionState transactionState = new DescribeTransactionsResponseData.TransactionState()
-				.setErrorCode(error.code())
-				.setTransactionalId(transactionalId);
-
-		DescribeTransactionsResponse response = new DescribeTransactionsResponse(new DescribeTransactionsResponseData()
-				.setTransactionStates(singletonList(transactionState)));
-
-		ApiResult<CoordinatorKey, TransactionDescription> result = handler.handleResponse(brokerId, keys, response);
-		assertEquals(emptyMap(), result.completedKeys);
-		return result;
-	}
-
-	private void assertLookup(
-			DescribeTransactionsHandler handler,
-			Set<String> transactionalIds
-	) {
-		Set<CoordinatorKey> keys = coordinatorKeys(transactionalIds);
-		DescribeTransactionsRequest.Builder request = handler.buildRequest(1, keys);
-		assertEquals(transactionalIds, new HashSet<>(request.data.transactionalIds()));
-	}
-
-	private static Set<CoordinatorKey> coordinatorKeys(Set<String> transactionalIds) {
-		return transactionalIds.stream()
-				.map(CoordinatorKey::byTransactionalId)
-				.collect(Collectors.toSet());
-	}
-
-	private DescribeTransactionsResponseData.TransactionState sampleTransactionState1(
-			String transactionalId
-	) {
-		return new DescribeTransactionsResponseData.TransactionState()
-				.setErrorCode(Errors.NONE.code())
-				.setTransactionState("Ongoing")
-				.setTransactionalId(transactionalId)
-				.setProducerId(12345L)
-				.setProducerEpoch((short) 15)
-				.setTransactionStartTimeMs(1599151791L)
-				.setTransactionTimeoutMs(10000)
-				.setTopics(new DescribeTransactionsResponseData.TopicDataCollection(asList(
-						new DescribeTransactionsResponseData.TopicData()
-								.setTopic("foo")
-								.setPartitions(asList(1, 3, 5)),
-						new DescribeTransactionsResponseData.TopicData()
-								.setTopic("bar")
-								.setPartitions(asList(1, 3, 5))
-				).iterator()));
-	}
-
-	private DescribeTransactionsResponseData.TransactionState sampleTransactionState2(
-			String transactionalId
-	) {
-		return new DescribeTransactionsResponseData.TransactionState()
-				.setErrorCode(Errors.NONE.code())
-				.setTransactionState("Empty")
-				.setTransactionalId(transactionalId)
-				.setProducerId(98765L)
-				.setProducerEpoch((short) 30)
-				.setTransactionStartTimeMs(-1);
-	}
-
-	private void assertMatchingTransactionState(
-			int expectedCoordinatorId,
-			DescribeTransactionsResponseData.TransactionState expected,
-			TransactionDescription actual
-	) {
-		assertEquals(expectedCoordinatorId, actual.coordinatorId());
-		assertEquals(expected.producerId(), actual.producerId());
-		assertEquals(expected.producerEpoch(), actual.producerEpoch());
-		assertEquals(expected.transactionTimeoutMs(), actual.transactionTimeoutMs());
-		assertEquals(expected.transactionStartTimeMs(), actual.transactionStartTimeMs().orElse(-1));
-		assertEquals(collectTransactionPartitions(expected), actual.topicPartitions());
-	}
-
-	private Set<TopicPartition> collectTransactionPartitions(
-			DescribeTransactionsResponseData.TransactionState transactionState
-	) {
-		Set<TopicPartition> topicPartitions = new HashSet<>();
-		for (DescribeTransactionsResponseData.TopicData topicData : transactionState.topics()) {
-			for (Integer partitionId : topicData.partitions()) {
-				topicPartitions.add(new TopicPartition(topicData.topic(), partitionId));
-			}
-		}
-		return topicPartitions;
-	}
-=======
     private final LogContext logContext = new LogContext();
     private final Node node = new Node(1, "host", 1234);
 
@@ -253,23 +63,17 @@
         Set<String> transactionalIds = mkSet(transactionalId1, transactionalId2);
         DescribeTransactionsHandler handler = new DescribeTransactionsHandler(logContext);
 
-        DescribeTransactionsResponseData.TransactionState transactionState1 =
-            sampleTransactionState1(transactionalId1);
-        DescribeTransactionsResponseData.TransactionState transactionState2 =
-            sampleTransactionState2(transactionalId2);
+        DescribeTransactionsResponseData.TransactionState transactionState1 = sampleTransactionState1(transactionalId1);
+        DescribeTransactionsResponseData.TransactionState transactionState2 = sampleTransactionState2(transactionalId2);
 
         Set<CoordinatorKey> keys = coordinatorKeys(transactionalIds);
-        DescribeTransactionsResponse response = new DescribeTransactionsResponse(new DescribeTransactionsResponseData()
-            .setTransactionStates(asList(transactionState1, transactionState2)));
+        DescribeTransactionsResponse response = new DescribeTransactionsResponse(new DescribeTransactionsResponseData().setTransactionStates(asList(transactionState1, transactionState2)));
 
-        ApiResult<CoordinatorKey, TransactionDescription> result = handler.handleResponse(
-            node, keys, response);
+        ApiResult<CoordinatorKey, TransactionDescription> result = handler.handleResponse(node, keys, response);
 
         assertEquals(keys, result.completedKeys.keySet());
-        assertMatchingTransactionState(node.id(), transactionState1,
-            result.completedKeys.get(CoordinatorKey.byTransactionalId(transactionalId1)));
-        assertMatchingTransactionState(node.id(), transactionState2,
-            result.completedKeys.get(CoordinatorKey.byTransactionalId(transactionalId2)));
+        assertMatchingTransactionState(node.id(), transactionState1, result.completedKeys.get(CoordinatorKey.byTransactionalId(transactionalId1)));
+        assertMatchingTransactionState(node.id(), transactionState2, result.completedKeys.get(CoordinatorKey.byTransactionalId(transactionalId2)));
     }
 
     @Test
@@ -284,11 +88,7 @@
         assertUnmappedKey(handler, transactionalId, Errors.COORDINATOR_NOT_AVAILABLE);
     }
 
-    private void assertFatalError(
-        DescribeTransactionsHandler handler,
-        String transactionalId,
-        Errors error
-    ) {
+    private void assertFatalError(DescribeTransactionsHandler handler, String transactionalId, Errors error) {
         CoordinatorKey key = CoordinatorKey.byTransactionalId(transactionalId);
         ApiResult<CoordinatorKey, TransactionDescription> result = handleResponseError(handler, transactionalId, error);
         assertEquals(emptyList(), result.unmappedKeys);
@@ -298,100 +98,51 @@
         assertTrue(error.exception().getClass().isInstance(throwable));
     }
 
-    private void assertRetriableError(
-        DescribeTransactionsHandler handler,
-        String transactionalId,
-        Errors error
-    ) {
+    private void assertRetriableError(DescribeTransactionsHandler handler, String transactionalId, Errors error) {
         ApiResult<CoordinatorKey, TransactionDescription> result = handleResponseError(handler, transactionalId, error);
         assertEquals(emptyList(), result.unmappedKeys);
         assertEquals(emptyMap(), result.failedKeys);
     }
 
-    private void assertUnmappedKey(
-        DescribeTransactionsHandler handler,
-        String transactionalId,
-        Errors error
-    ) {
+    private void assertUnmappedKey(DescribeTransactionsHandler handler, String transactionalId, Errors error) {
         CoordinatorKey key = CoordinatorKey.byTransactionalId(transactionalId);
         ApiResult<CoordinatorKey, TransactionDescription> result = handleResponseError(handler, transactionalId, error);
         assertEquals(emptyMap(), result.failedKeys);
         assertEquals(singletonList(key), result.unmappedKeys);
     }
 
-    private ApiResult<CoordinatorKey, TransactionDescription> handleResponseError(
-        DescribeTransactionsHandler handler,
-        String transactionalId,
-        Errors error
-    ) {
+    private ApiResult<CoordinatorKey, TransactionDescription> handleResponseError(DescribeTransactionsHandler handler, String transactionalId, Errors error) {
         CoordinatorKey key = CoordinatorKey.byTransactionalId(transactionalId);
         Set<CoordinatorKey> keys = mkSet(key);
 
-        DescribeTransactionsResponseData.TransactionState transactionState = new DescribeTransactionsResponseData.TransactionState()
-            .setErrorCode(error.code())
-            .setTransactionalId(transactionalId);
+        DescribeTransactionsResponseData.TransactionState transactionState = new DescribeTransactionsResponseData.TransactionState().setErrorCode(error.code()).setTransactionalId(transactionalId);
 
-        DescribeTransactionsResponse response = new DescribeTransactionsResponse(new DescribeTransactionsResponseData()
-            .setTransactionStates(singletonList(transactionState)));
+        DescribeTransactionsResponse response = new DescribeTransactionsResponse(new DescribeTransactionsResponseData().setTransactionStates(singletonList(transactionState)));
 
         ApiResult<CoordinatorKey, TransactionDescription> result = handler.handleResponse(node, keys, response);
         assertEquals(emptyMap(), result.completedKeys);
         return result;
     }
 
-    private void assertLookup(
-        DescribeTransactionsHandler handler,
-        Set<String> transactionalIds
-    ) {
+    private void assertLookup(DescribeTransactionsHandler handler, Set<String> transactionalIds) {
         Set<CoordinatorKey> keys = coordinatorKeys(transactionalIds);
         DescribeTransactionsRequest.Builder request = handler.buildBatchedRequest(1, keys);
         assertEquals(transactionalIds, new HashSet<>(request.data.transactionalIds()));
     }
 
     private static Set<CoordinatorKey> coordinatorKeys(Set<String> transactionalIds) {
-        return transactionalIds.stream()
-            .map(CoordinatorKey::byTransactionalId)
-            .collect(Collectors.toSet());
+        return transactionalIds.stream().map(CoordinatorKey::byTransactionalId).collect(Collectors.toSet());
     }
 
-    private DescribeTransactionsResponseData.TransactionState sampleTransactionState1(
-        String transactionalId
-    ) {
-        return new DescribeTransactionsResponseData.TransactionState()
-            .setErrorCode(Errors.NONE.code())
-            .setTransactionState("Ongoing")
-            .setTransactionalId(transactionalId)
-            .setProducerId(12345L)
-            .setProducerEpoch((short) 15)
-            .setTransactionStartTimeMs(1599151791L)
-            .setTransactionTimeoutMs(10000)
-            .setTopics(new DescribeTransactionsResponseData.TopicDataCollection(asList(
-                new DescribeTransactionsResponseData.TopicData()
-                    .setTopic("foo")
-                    .setPartitions(asList(1, 3, 5)),
-                new DescribeTransactionsResponseData.TopicData()
-                    .setTopic("bar")
-                    .setPartitions(asList(1, 3, 5))
-            ).iterator()));
+    private DescribeTransactionsResponseData.TransactionState sampleTransactionState1(String transactionalId) {
+        return new DescribeTransactionsResponseData.TransactionState().setErrorCode(Errors.NONE.code()).setTransactionState("Ongoing").setTransactionalId(transactionalId).setProducerId(12345L).setProducerEpoch((short) 15).setTransactionStartTimeMs(1599151791L).setTransactionTimeoutMs(10000).setTopics(new DescribeTransactionsResponseData.TopicDataCollection(asList(new DescribeTransactionsResponseData.TopicData().setTopic("foo").setPartitions(asList(1, 3, 5)), new DescribeTransactionsResponseData.TopicData().setTopic("bar").setPartitions(asList(1, 3, 5))).iterator()));
     }
 
-    private DescribeTransactionsResponseData.TransactionState sampleTransactionState2(
-        String transactionalId
-    ) {
-        return new DescribeTransactionsResponseData.TransactionState()
-            .setErrorCode(Errors.NONE.code())
-            .setTransactionState("Empty")
-            .setTransactionalId(transactionalId)
-            .setProducerId(98765L)
-            .setProducerEpoch((short) 30)
-            .setTransactionStartTimeMs(-1);
+    private DescribeTransactionsResponseData.TransactionState sampleTransactionState2(String transactionalId) {
+        return new DescribeTransactionsResponseData.TransactionState().setErrorCode(Errors.NONE.code()).setTransactionState("Empty").setTransactionalId(transactionalId).setProducerId(98765L).setProducerEpoch((short) 30).setTransactionStartTimeMs(-1);
     }
 
-    private void assertMatchingTransactionState(
-        int expectedCoordinatorId,
-        DescribeTransactionsResponseData.TransactionState expected,
-        TransactionDescription actual
-    ) {
+    private void assertMatchingTransactionState(int expectedCoordinatorId, DescribeTransactionsResponseData.TransactionState expected, TransactionDescription actual) {
         assertEquals(expectedCoordinatorId, actual.coordinatorId());
         assertEquals(expected.producerId(), actual.producerId());
         assertEquals(expected.producerEpoch(), actual.producerEpoch());
@@ -400,9 +151,7 @@
         assertEquals(collectTransactionPartitions(expected), actual.topicPartitions());
     }
 
-    private Set<TopicPartition> collectTransactionPartitions(
-        DescribeTransactionsResponseData.TransactionState transactionState
-    ) {
+    private Set<TopicPartition> collectTransactionPartitions(DescribeTransactionsResponseData.TransactionState transactionState) {
         Set<TopicPartition> topicPartitions = new HashSet<>();
         for (DescribeTransactionsResponseData.TopicData topicData : transactionState.topics()) {
             for (Integer partitionId : topicData.partitions()) {
@@ -411,6 +160,5 @@
         }
         return topicPartitions;
     }
->>>>>>> 15418db6
 
 }