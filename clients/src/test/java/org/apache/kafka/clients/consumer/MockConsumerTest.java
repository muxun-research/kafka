/*
 * Licensed to the Apache Software Foundation (ASF) under one or more
 * contributor license agreements. See the NOTICE file distributed with
 * this work for additional information regarding copyright ownership.
 * The ASF licenses this file to You under the Apache License, Version 2.0
 * (the "License"); you may not use this file except in compliance with
 * the License. You may obtain a copy of the License at
 *
 *    http://www.apache.org/licenses/LICENSE-2.0
 *
 * Unless required by applicable law or agreed to in writing, software
 * distributed under the License is distributed on an "AS IS" BASIS,
 * WITHOUT WARRANTIES OR CONDITIONS OF ANY KIND, either express or implied.
 * See the License for the specific language governing permissions and
 * limitations under the License.
 */
package org.apache.kafka.clients.consumer;

import org.apache.kafka.clients.consumer.internals.AutoOffsetResetStrategy;
import org.apache.kafka.common.TopicPartition;
import org.apache.kafka.common.header.internals.RecordHeaders;
import org.apache.kafka.common.record.TimestampType;

import org.junit.jupiter.api.Test;

import java.time.Duration;
<<<<<<< HEAD
import java.util.*;

import static org.junit.jupiter.api.Assertions.*;

public class MockConsumerTest {

	private final MockConsumer<String, String> consumer = new MockConsumer<>(OffsetResetStrategy.EARLIEST);

    @Test
    public void testSimpleMock() {
		consumer.subscribe(Collections.singleton("test"));
		assertEquals(0, consumer.poll(Duration.ZERO).count());
		consumer.rebalance(Arrays.asList(new TopicPartition("test", 0), new TopicPartition("test", 1)));
		// Mock consumers need to seek manually since they cannot automatically reset offsets
		HashMap<TopicPartition, Long> beginningOffsets = new HashMap<>();
		beginningOffsets.put(new TopicPartition("test", 0), 0L);
		beginningOffsets.put(new TopicPartition("test", 1), 0L);
		consumer.updateBeginningOffsets(beginningOffsets);
		consumer.seek(new TopicPartition("test", 0), 0);
		ConsumerRecord<String, String> rec1 = new ConsumerRecord<>("test", 0, 0, 0L, TimestampType.CREATE_TIME,
				0, 0, "key1", "value1", new RecordHeaders(), Optional.empty());
		ConsumerRecord<String, String> rec2 = new ConsumerRecord<>("test", 0, 1, 0L, TimestampType.CREATE_TIME,
				0, 0, "key2", "value2", new RecordHeaders(), Optional.empty());
		consumer.addRecord(rec1);
		consumer.addRecord(rec2);
		ConsumerRecords<String, String> recs = consumer.poll(Duration.ofMillis(1));
		Iterator<ConsumerRecord<String, String>> iter = recs.iterator();
		assertEquals(rec1, iter.next());
		assertEquals(rec2, iter.next());
		assertFalse(iter.hasNext());
		final TopicPartition tp = new TopicPartition("test", 0);
		assertEquals(2L, consumer.position(tp));
		consumer.commitSync();
		assertEquals(2L, consumer.committed(Collections.singleton(tp)).get(tp).offset());
	}

    @SuppressWarnings("deprecation")
    @Test
    public void testSimpleMockDeprecated() {
		consumer.subscribe(Collections.singleton("test"));
		assertEquals(0, consumer.poll(1000).count());
		consumer.rebalance(Arrays.asList(new TopicPartition("test", 0), new TopicPartition("test", 1)));
		// Mock consumers need to seek manually since they cannot automatically reset offsets
		HashMap<TopicPartition, Long> beginningOffsets = new HashMap<>();
		beginningOffsets.put(new TopicPartition("test", 0), 0L);
		beginningOffsets.put(new TopicPartition("test", 1), 0L);
		consumer.updateBeginningOffsets(beginningOffsets);
		consumer.seek(new TopicPartition("test", 0), 0);
		ConsumerRecord<String, String> rec1 = new ConsumerRecord<>("test", 0, 0, 0L, TimestampType.CREATE_TIME,
				0, 0, "key1", "value1", new RecordHeaders(), Optional.empty());
		ConsumerRecord<String, String> rec2 = new ConsumerRecord<>("test", 0, 1, 0L, TimestampType.CREATE_TIME,
				0, 0, "key2", "value2", new RecordHeaders(), Optional.empty());
		consumer.addRecord(rec1);
		consumer.addRecord(rec2);
		ConsumerRecords<String, String> recs = consumer.poll(1);
		Iterator<ConsumerRecord<String, String>> iter = recs.iterator();
		assertEquals(rec1, iter.next());
		assertEquals(rec2, iter.next());
		assertFalse(iter.hasNext());
		final TopicPartition tp = new TopicPartition("test", 0);
		assertEquals(2L, consumer.position(tp));
		consumer.commitSync();
		assertEquals(2L, consumer.committed(Collections.singleton(tp)).get(tp).offset());
		assertEquals(new ConsumerGroupMetadata("dummy.group.id", 1, "1", Optional.empty()),
				consumer.groupMetadata());
	}

	@Test
	public void testConsumerRecordsIsEmptyWhenReturningNoRecords() {
		TopicPartition partition = new TopicPartition("test", 0);
		consumer.assign(Collections.singleton(partition));
		consumer.addRecord(new ConsumerRecord<>("test", 0, 0, null, null));
		consumer.updateEndOffsets(Collections.singletonMap(partition, 1L));
		consumer.seekToEnd(Collections.singleton(partition));
		ConsumerRecords<String, String> records = consumer.poll(Duration.ofMillis(1));
		assertEquals(0, records.count());
		assertTrue(records.isEmpty());
	}

	@Test
	public void shouldNotClearRecordsForPausedPartitions() {
		TopicPartition partition0 = new TopicPartition("test", 0);
		Collection<TopicPartition> testPartitionList = Collections.singletonList(partition0);
		consumer.assign(testPartitionList);
		consumer.addRecord(new ConsumerRecord<>("test", 0, 0, null, null));
		consumer.updateBeginningOffsets(Collections.singletonMap(partition0, 0L));
		consumer.seekToBeginning(testPartitionList);

		consumer.pause(testPartitionList);
		consumer.poll(Duration.ofMillis(1));
		consumer.resume(testPartitionList);
		ConsumerRecords<String, String> recordsSecondPoll = consumer.poll(Duration.ofMillis(1));
		assertEquals(1, recordsSecondPoll.count());
	}

	@Test
	public void endOffsetsShouldBeIdempotent() {
		TopicPartition partition = new TopicPartition("test", 0);
		consumer.updateEndOffsets(Collections.singletonMap(partition, 10L));
		// consumer.endOffsets should NOT change the value of end offsets
=======
import java.util.ArrayList;
import java.util.Arrays;
import java.util.Collection;
import java.util.Collections;
import java.util.HashMap;
import java.util.Iterator;
import java.util.List;
import java.util.Optional;

import static org.junit.jupiter.api.Assertions.assertEquals;
import static org.junit.jupiter.api.Assertions.assertFalse;
import static org.junit.jupiter.api.Assertions.assertThrows;
import static org.junit.jupiter.api.Assertions.assertTrue;

public class MockConsumerTest {
    
    private final MockConsumer<String, String> consumer = new MockConsumer<>(AutoOffsetResetStrategy.EARLIEST.name());

    @Test
    public void testSimpleMock() {
        consumer.subscribe(Collections.singleton("test"));
        assertEquals(0, consumer.poll(Duration.ZERO).count());
        consumer.rebalance(Arrays.asList(new TopicPartition("test", 0), new TopicPartition("test", 1)));
        // Mock consumers need to seek manually since they cannot automatically reset offsets
        HashMap<TopicPartition, Long> beginningOffsets = new HashMap<>();
        beginningOffsets.put(new TopicPartition("test", 0), 0L);
        beginningOffsets.put(new TopicPartition("test", 1), 0L);
        consumer.updateBeginningOffsets(beginningOffsets);
        consumer.seek(new TopicPartition("test", 0), 0);
        ConsumerRecord<String, String> rec1 = new ConsumerRecord<>("test", 0, 0, 0L, TimestampType.CREATE_TIME,
            0, 0, "key1", "value1", new RecordHeaders(), Optional.empty());
        ConsumerRecord<String, String> rec2 = new ConsumerRecord<>("test", 0, 1, 0L, TimestampType.CREATE_TIME,
            0, 0, "key2", "value2", new RecordHeaders(), Optional.empty());
        consumer.addRecord(rec1);
        consumer.addRecord(rec2);
        ConsumerRecords<String, String> recs = consumer.poll(Duration.ofMillis(1));
        Iterator<ConsumerRecord<String, String>> iter = recs.iterator();
        assertEquals(rec1, iter.next());
        assertEquals(rec2, iter.next());
        assertFalse(iter.hasNext());
        final TopicPartition tp = new TopicPartition("test", 0);
        assertEquals(2L, consumer.position(tp));
        assertEquals(1, recs.nextOffsets().size());
        assertEquals(new OffsetAndMetadata(2, Optional.empty(), ""), recs.nextOffsets().get(tp));
        consumer.commitSync();
        assertEquals(2L, consumer.committed(Collections.singleton(tp)).get(tp).offset());
    }

    @Test
    public void testConsumerRecordsIsEmptyWhenReturningNoRecords() {
        TopicPartition partition = new TopicPartition("test", 0);
        consumer.assign(Collections.singleton(partition));
        consumer.addRecord(new ConsumerRecord<>("test", 0, 0, null, null));
        consumer.updateEndOffsets(Collections.singletonMap(partition, 1L));
        consumer.seekToEnd(Collections.singleton(partition));
        ConsumerRecords<String, String> records = consumer.poll(Duration.ofMillis(1));
        assertEquals(0, records.count());
        assertTrue(records.isEmpty());
    }

    @Test
    public void shouldNotClearRecordsForPausedPartitions() {
        TopicPartition partition0 = new TopicPartition("test", 0);
        Collection<TopicPartition> testPartitionList = Collections.singletonList(partition0);
        consumer.assign(testPartitionList);
        consumer.addRecord(new ConsumerRecord<>("test", 0, 0, null, null));
        consumer.updateBeginningOffsets(Collections.singletonMap(partition0, 0L));
        consumer.seekToBeginning(testPartitionList);

        consumer.pause(testPartitionList);
        consumer.poll(Duration.ofMillis(1));
        consumer.resume(testPartitionList);
        ConsumerRecords<String, String> recordsSecondPoll = consumer.poll(Duration.ofMillis(1));
        assertEquals(1, recordsSecondPoll.count());
        assertEquals(1, recordsSecondPoll.nextOffsets().size());
        assertEquals(new OffsetAndMetadata(1, Optional.empty(), ""), recordsSecondPoll.nextOffsets().get(new TopicPartition("test", 0)));
    }

    @Test
    public void endOffsetsShouldBeIdempotent() {
        TopicPartition partition = new TopicPartition("test", 0);
        consumer.updateEndOffsets(Collections.singletonMap(partition, 10L));
        // consumer.endOffsets should NOT change the value of end offsets
>>>>>>> 9494bebe
        assertEquals(10L, (long) consumer.endOffsets(Collections.singleton(partition)).get(partition));
        assertEquals(10L, (long) consumer.endOffsets(Collections.singleton(partition)).get(partition));
        assertEquals(10L, (long) consumer.endOffsets(Collections.singleton(partition)).get(partition));
        consumer.updateEndOffsets(Collections.singletonMap(partition, 11L));
        // consumer.endOffsets should NOT change the value of end offsets
        assertEquals(11L, (long) consumer.endOffsets(Collections.singleton(partition)).get(partition));
        assertEquals(11L, (long) consumer.endOffsets(Collections.singleton(partition)).get(partition));
        assertEquals(11L, (long) consumer.endOffsets(Collections.singleton(partition)).get(partition));
    }

    @Test
    public void testDurationBasedOffsetReset() {
        MockConsumer<String, String> consumer = new MockConsumer<>("by_duration:PT1H");
        consumer.subscribe(Collections.singleton("test"));
        consumer.rebalance(Arrays.asList(new TopicPartition("test", 0), new TopicPartition("test", 1)));
        HashMap<TopicPartition, Long> durationBasedOffsets = new HashMap<>();
        durationBasedOffsets.put(new TopicPartition("test", 0), 10L);
        durationBasedOffsets.put(new TopicPartition("test", 1), 11L);
        consumer.updateDurationOffsets(durationBasedOffsets);
        ConsumerRecord<String, String> rec1 = new ConsumerRecord<>("test", 0, 10L, 0L, TimestampType.CREATE_TIME,
                0, 0, "key1", "value1", new RecordHeaders(), Optional.empty());
        ConsumerRecord<String, String> rec2 = new ConsumerRecord<>("test", 0, 11L, 0L, TimestampType.CREATE_TIME,
                0, 0, "key2", "value2", new RecordHeaders(), Optional.empty());
        consumer.addRecord(rec1);
        consumer.addRecord(rec2);
        ConsumerRecords<String, String> records = consumer.poll(Duration.ofMillis(1));
        Iterator<ConsumerRecord<String, String>> iter = records.iterator();
        assertEquals(rec1, iter.next());
        assertEquals(rec2, iter.next());
        assertFalse(iter.hasNext());
    }

    @Test
    public void testRebalanceListener() {
        final List<TopicPartition> revoked = new ArrayList<>();
        final List<TopicPartition> assigned = new ArrayList<>();
        ConsumerRebalanceListener consumerRebalanceListener = new ConsumerRebalanceListener() {
            @Override
            public void onPartitionsRevoked(Collection<TopicPartition> partitions) {
                revoked.clear();
                revoked.addAll(partitions);
            }

            @Override
            public void onPartitionsAssigned(Collection<TopicPartition> partitions) {
                if (partitions.isEmpty()) {
                    return;
                }
                assigned.clear();
                assigned.addAll(partitions);
            }
        };


        consumer.subscribe(Collections.singleton("test"), consumerRebalanceListener);
        assertEquals(0, consumer.poll(Duration.ZERO).count());
        List<TopicPartition> topicPartitionList = Arrays.asList(new TopicPartition("test", 0), new TopicPartition("test", 1));
        consumer.rebalance(topicPartitionList);

        assertTrue(revoked.isEmpty());
        assertEquals(2, assigned.size());
        assertTrue(assigned.contains(topicPartitionList.get(0)));
        assertTrue(assigned.contains(topicPartitionList.get(1)));

        consumer.rebalance(Collections.emptyList());
        assertEquals(2, assigned.size());
        assertTrue(revoked.contains(topicPartitionList.get(0)));
        assertTrue(revoked.contains(topicPartitionList.get(1)));

        consumer.rebalance(Collections.singletonList(topicPartitionList.get(0)));
        assertEquals(1, assigned.size());
        assertTrue(assigned.contains(topicPartitionList.get(0)));

        consumer.rebalance(Collections.singletonList(topicPartitionList.get(1)));
        assertEquals(1, assigned.size());
        assertTrue(assigned.contains(topicPartitionList.get(1)));
        assertEquals(1, revoked.size());
        assertTrue(revoked.contains(topicPartitionList.get(0)));
    }
    
    @Test
    public void testRe2JPatternSubscription() {
        assertThrows(IllegalArgumentException.class, () -> consumer.subscribe((SubscriptionPattern) null));
        assertThrows(IllegalArgumentException.class, () -> consumer.subscribe(new SubscriptionPattern("")));

        SubscriptionPattern pattern = new SubscriptionPattern("t.*");
        assertThrows(IllegalArgumentException.class, () -> consumer.subscribe(pattern, null));

        consumer.subscribe(pattern);
        assertTrue(consumer.subscription().isEmpty());
        // Check that the subscription to pattern was successfully applied in the mock consumer (using a different
        // subscription type should fail)
        assertThrows(IllegalStateException.class, () -> consumer.subscribe(List.of("topic1")));
    }

}<|MERGE_RESOLUTION|>--- conflicted
+++ resolved
@@ -24,108 +24,6 @@
 import org.junit.jupiter.api.Test;
 
 import java.time.Duration;
-<<<<<<< HEAD
-import java.util.*;
-
-import static org.junit.jupiter.api.Assertions.*;
-
-public class MockConsumerTest {
-
-	private final MockConsumer<String, String> consumer = new MockConsumer<>(OffsetResetStrategy.EARLIEST);
-
-    @Test
-    public void testSimpleMock() {
-		consumer.subscribe(Collections.singleton("test"));
-		assertEquals(0, consumer.poll(Duration.ZERO).count());
-		consumer.rebalance(Arrays.asList(new TopicPartition("test", 0), new TopicPartition("test", 1)));
-		// Mock consumers need to seek manually since they cannot automatically reset offsets
-		HashMap<TopicPartition, Long> beginningOffsets = new HashMap<>();
-		beginningOffsets.put(new TopicPartition("test", 0), 0L);
-		beginningOffsets.put(new TopicPartition("test", 1), 0L);
-		consumer.updateBeginningOffsets(beginningOffsets);
-		consumer.seek(new TopicPartition("test", 0), 0);
-		ConsumerRecord<String, String> rec1 = new ConsumerRecord<>("test", 0, 0, 0L, TimestampType.CREATE_TIME,
-				0, 0, "key1", "value1", new RecordHeaders(), Optional.empty());
-		ConsumerRecord<String, String> rec2 = new ConsumerRecord<>("test", 0, 1, 0L, TimestampType.CREATE_TIME,
-				0, 0, "key2", "value2", new RecordHeaders(), Optional.empty());
-		consumer.addRecord(rec1);
-		consumer.addRecord(rec2);
-		ConsumerRecords<String, String> recs = consumer.poll(Duration.ofMillis(1));
-		Iterator<ConsumerRecord<String, String>> iter = recs.iterator();
-		assertEquals(rec1, iter.next());
-		assertEquals(rec2, iter.next());
-		assertFalse(iter.hasNext());
-		final TopicPartition tp = new TopicPartition("test", 0);
-		assertEquals(2L, consumer.position(tp));
-		consumer.commitSync();
-		assertEquals(2L, consumer.committed(Collections.singleton(tp)).get(tp).offset());
-	}
-
-    @SuppressWarnings("deprecation")
-    @Test
-    public void testSimpleMockDeprecated() {
-		consumer.subscribe(Collections.singleton("test"));
-		assertEquals(0, consumer.poll(1000).count());
-		consumer.rebalance(Arrays.asList(new TopicPartition("test", 0), new TopicPartition("test", 1)));
-		// Mock consumers need to seek manually since they cannot automatically reset offsets
-		HashMap<TopicPartition, Long> beginningOffsets = new HashMap<>();
-		beginningOffsets.put(new TopicPartition("test", 0), 0L);
-		beginningOffsets.put(new TopicPartition("test", 1), 0L);
-		consumer.updateBeginningOffsets(beginningOffsets);
-		consumer.seek(new TopicPartition("test", 0), 0);
-		ConsumerRecord<String, String> rec1 = new ConsumerRecord<>("test", 0, 0, 0L, TimestampType.CREATE_TIME,
-				0, 0, "key1", "value1", new RecordHeaders(), Optional.empty());
-		ConsumerRecord<String, String> rec2 = new ConsumerRecord<>("test", 0, 1, 0L, TimestampType.CREATE_TIME,
-				0, 0, "key2", "value2", new RecordHeaders(), Optional.empty());
-		consumer.addRecord(rec1);
-		consumer.addRecord(rec2);
-		ConsumerRecords<String, String> recs = consumer.poll(1);
-		Iterator<ConsumerRecord<String, String>> iter = recs.iterator();
-		assertEquals(rec1, iter.next());
-		assertEquals(rec2, iter.next());
-		assertFalse(iter.hasNext());
-		final TopicPartition tp = new TopicPartition("test", 0);
-		assertEquals(2L, consumer.position(tp));
-		consumer.commitSync();
-		assertEquals(2L, consumer.committed(Collections.singleton(tp)).get(tp).offset());
-		assertEquals(new ConsumerGroupMetadata("dummy.group.id", 1, "1", Optional.empty()),
-				consumer.groupMetadata());
-	}
-
-	@Test
-	public void testConsumerRecordsIsEmptyWhenReturningNoRecords() {
-		TopicPartition partition = new TopicPartition("test", 0);
-		consumer.assign(Collections.singleton(partition));
-		consumer.addRecord(new ConsumerRecord<>("test", 0, 0, null, null));
-		consumer.updateEndOffsets(Collections.singletonMap(partition, 1L));
-		consumer.seekToEnd(Collections.singleton(partition));
-		ConsumerRecords<String, String> records = consumer.poll(Duration.ofMillis(1));
-		assertEquals(0, records.count());
-		assertTrue(records.isEmpty());
-	}
-
-	@Test
-	public void shouldNotClearRecordsForPausedPartitions() {
-		TopicPartition partition0 = new TopicPartition("test", 0);
-		Collection<TopicPartition> testPartitionList = Collections.singletonList(partition0);
-		consumer.assign(testPartitionList);
-		consumer.addRecord(new ConsumerRecord<>("test", 0, 0, null, null));
-		consumer.updateBeginningOffsets(Collections.singletonMap(partition0, 0L));
-		consumer.seekToBeginning(testPartitionList);
-
-		consumer.pause(testPartitionList);
-		consumer.poll(Duration.ofMillis(1));
-		consumer.resume(testPartitionList);
-		ConsumerRecords<String, String> recordsSecondPoll = consumer.poll(Duration.ofMillis(1));
-		assertEquals(1, recordsSecondPoll.count());
-	}
-
-	@Test
-	public void endOffsetsShouldBeIdempotent() {
-		TopicPartition partition = new TopicPartition("test", 0);
-		consumer.updateEndOffsets(Collections.singletonMap(partition, 10L));
-		// consumer.endOffsets should NOT change the value of end offsets
-=======
 import java.util.ArrayList;
 import java.util.Arrays;
 import java.util.Collection;
@@ -209,7 +107,6 @@
         TopicPartition partition = new TopicPartition("test", 0);
         consumer.updateEndOffsets(Collections.singletonMap(partition, 10L));
         // consumer.endOffsets should NOT change the value of end offsets
->>>>>>> 9494bebe
         assertEquals(10L, (long) consumer.endOffsets(Collections.singleton(partition)).get(partition));
         assertEquals(10L, (long) consumer.endOffsets(Collections.singleton(partition)).get(partition));
         assertEquals(10L, (long) consumer.endOffsets(Collections.singleton(partition)).get(partition));
