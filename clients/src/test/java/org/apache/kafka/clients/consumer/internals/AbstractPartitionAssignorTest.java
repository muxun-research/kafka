--- conflicted
+++ resolved
@@ -26,13 +26,23 @@
 
 import org.junit.jupiter.api.Test;
 
-import java.util.*;
+import java.util.ArrayList;
+import java.util.Arrays;
+import java.util.Collections;
+import java.util.HashMap;
+import java.util.List;
+import java.util.Map;
 import java.util.Map.Entry;
+import java.util.Optional;
+import java.util.Random;
+import java.util.Set;
 import java.util.stream.Collectors;
 import java.util.stream.IntStream;
 
 import static org.apache.kafka.clients.consumer.internals.AbstractStickyAssignor.DEFAULT_GENERATION;
-import static org.junit.jupiter.api.Assertions.*;
+import static org.junit.jupiter.api.Assertions.assertEquals;
+import static org.junit.jupiter.api.Assertions.assertFalse;
+import static org.junit.jupiter.api.Assertions.assertTrue;
 
 public class AbstractPartitionAssignorTest {
 
@@ -41,7 +51,9 @@
     public static final String[] ALL_RACKS = {"a", "b", "c", "d", "e", "f"};
 
     public enum RackConfig {
-        NO_BROKER_RACK, NO_CONSUMER_RACK, BROKER_AND_CONSUMER_RACK
+        NO_BROKER_RACK,
+        NO_CONSUMER_RACK,
+        BROKER_AND_CONSUMER_RACK
     }
 
     @Test
@@ -103,15 +115,9 @@
     @Test
     public void testUseRackAwareAssignment() {
         AbstractPartitionAssignor assignor = new RangeAssignor();
-<<<<<<< HEAD
-        String[] racks = new String[]{"a", "b", "c"};
-        Set<String> allRacks = Utils.mkSet(racks);
-        Set<String> twoRacks = Utils.mkSet("a", "b");
-=======
         String[] racks = new String[] {"a", "b", "c"};
         Set<String> allRacks = Set.of(racks);
         Set<String> twoRacks = Set.of("a", "b");
->>>>>>> 9494bebe
         Map<TopicPartition, Set<String>> partitionsOnAllRacks = new HashMap<>();
         Map<TopicPartition, Set<String>> partitionsOnSubsetOfRacks = new HashMap<>();
         for (int i = 0; i < 10; i++) {
@@ -152,12 +158,29 @@
         return Arrays.asList(new String[numRacks]);
     }
 
-    public static void verifyRackAssignment(AbstractPartitionAssignor assignor, Map<String, Integer> numPartitionsPerTopic, int replicationFactor, List<String> brokerRacks, List<String> consumerRacks, List<List<String>> consumerTopics, List<String> expectedAssignments, int numPartitionsWithRackMismatch) {
-        verifyRackAssignment(assignor, numPartitionsPerTopic, replicationFactor, brokerRacks, consumerRacks, consumerTopics, Collections.emptyList(), expectedAssignments, numPartitionsWithRackMismatch);
-
-    }
-
-    public static void verifyRackAssignment(AbstractPartitionAssignor assignor, Map<String, Integer> numPartitionsPerTopic, int replicationFactor, List<String> brokerRacks, List<String> consumerRacks, List<List<String>> consumerTopics, List<String> consumerOwnedPartitions, List<String> expectedAssignments, int numPartitionsWithRackMismatch) {
+    public static void verifyRackAssignment(AbstractPartitionAssignor assignor,
+                                            Map<String, Integer> numPartitionsPerTopic,
+                                            int replicationFactor,
+                                            List<String> brokerRacks,
+                                            List<String> consumerRacks,
+                                            List<List<String>> consumerTopics,
+                                            List<String> expectedAssignments,
+                                            int numPartitionsWithRackMismatch) {
+        verifyRackAssignment(assignor, numPartitionsPerTopic, replicationFactor,
+                brokerRacks, consumerRacks, consumerTopics, Collections.emptyList(),
+                expectedAssignments, numPartitionsWithRackMismatch);
+
+    }
+
+    public static void verifyRackAssignment(AbstractPartitionAssignor assignor,
+                                            Map<String, Integer> numPartitionsPerTopic,
+                                            int replicationFactor,
+                                            List<String> brokerRacks,
+                                            List<String> consumerRacks,
+                                            List<List<String>> consumerTopics,
+                                            List<String> consumerOwnedPartitions,
+                                            List<String> expectedAssignments,
+                                            int numPartitionsWithRackMismatch) {
         List<String> consumers = IntStream.range(0, consumerRacks.size()).mapToObj(i -> "consumer" + i).collect(Collectors.toList());
         List<Subscription> subscriptions = subscriptions(consumerTopics, consumerRacks, consumerOwnedPartitions);
         Map<String, List<PartitionInfo>> partitionsPerTopic = partitionsPerTopic(numPartitionsPerTopic, replicationFactor, brokerRacks);
@@ -171,7 +194,8 @@
             expectedAssignment.put(consumers.get(i), expectedAssignments.get(i));
 
         Map<String, List<TopicPartition>> assignment = assignor.assignPartitions(partitionsPerTopic, subscriptionsByConsumer);
-        Map<String, String> actualAssignment = assignment.entrySet().stream().collect(Collectors.toMap(Entry::getKey, e -> toSortedString(e.getValue())));
+        Map<String, String> actualAssignment = assignment.entrySet().stream()
+                .collect(Collectors.toMap(Entry::getKey, e -> toSortedString(e.getValue())));
         assertEquals(expectedAssignment, actualAssignment);
 
         if (numPartitionsWithRackMismatch >= 0) {
@@ -181,7 +205,9 @@
                 if (rack != null) {
                     List<TopicPartition> partitions = assignment.get(consumers.get(i));
                     for (TopicPartition tp : partitions) {
-                        PartitionInfo partitionInfo = partitionsPerTopic.get(tp.topic()).stream().filter(p -> p.topic().equals(tp.topic()) && p.partition() == tp.partition()).findFirst().get();
+                        PartitionInfo partitionInfo = partitionsPerTopic.get(tp.topic()).stream()
+                                .filter(p -> p.topic().equals(tp.topic()) && p.partition() == tp.partition())
+                                .findFirst().get();
                         if (Arrays.stream(partitionInfo.replicas()).noneMatch(n -> rack.equals(n.rack())))
                             numMismatched.add(tp);
                     }
@@ -195,11 +221,14 @@
         return partitions.stream().map(Object::toString).sorted().collect(Collectors.joining(", "));
     }
 
-    private static List<Subscription> subscriptions(List<List<String>> consumerTopics, List<String> consumerRacks, List<String> consumerOwnedPartitions) {
+    private static List<Subscription> subscriptions(List<List<String>> consumerTopics,
+                                                    List<String> consumerRacks,
+                                                    List<String> consumerOwnedPartitions) {
         List<List<TopicPartition>> ownedPartitions = ownedPartitions(consumerOwnedPartitions, consumerTopics.size());
         List<Subscription> subscriptions = new ArrayList<>(consumerTopics.size());
         for (int i = 0; i < consumerTopics.size(); i++) {
-            subscriptions.add(new Subscription(consumerTopics.get(i), null, ownedPartitions.get(i), DEFAULT_GENERATION, Optional.ofNullable(consumerRacks.get(i))));
+            subscriptions.add(new Subscription(consumerTopics.get(i), null, ownedPartitions.get(i),
+                    DEFAULT_GENERATION, Optional.ofNullable(consumerRacks.get(i))));
         }
         return subscriptions;
     }
@@ -224,7 +253,9 @@
         return owedPartitions;
     }
 
-    private static Map<String, List<PartitionInfo>> partitionsPerTopic(Map<String, Integer> numPartitionsPerTopic, int replicationFactor, List<String> brokerRacks) {
+    private static Map<String, List<PartitionInfo>> partitionsPerTopic(Map<String, Integer> numPartitionsPerTopic,
+                                                                       int replicationFactor,
+                                                                       List<String> brokerRacks) {
         Map<String, List<PartitionInfo>> partitionsPerTopic = new HashMap<>();
         int nextIndex = 0;
         for (Map.Entry<String, Integer> entry : numPartitionsPerTopic.entrySet()) {
