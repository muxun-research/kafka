/*
 * Licensed to the Apache Software Foundation (ASF) under one or more
 * contributor license agreements. See the NOTICE file distributed with
 * this work for additional information regarding copyright ownership.
 * The ASF licenses this file to You under the Apache License, Version 2.0
 * (the "License"); you may not use this file except in compliance with
 * the License. You may obtain a copy of the License at
 *
 *    http://www.apache.org/licenses/LICENSE-2.0
 *
 * Unless required by applicable law or agreed to in writing, software
 * distributed under the License is distributed on an "AS IS" BASIS,
 * WITHOUT WARRANTIES OR CONDITIONS OF ANY KIND, either express or implied.
 * See the License for the specific language governing permissions and
 * limitations under the License.
 */
package org.apache.kafka.clients.consumer.internals;

import org.apache.kafka.clients.ClientResponse;
import org.apache.kafka.clients.Metadata;
import org.apache.kafka.clients.MockClient;
import org.apache.kafka.clients.NetworkClient;
import org.apache.kafka.common.Cluster;
import org.apache.kafka.common.KafkaException;
import org.apache.kafka.common.Node;
import org.apache.kafka.common.errors.*;
import org.apache.kafka.common.internals.ClusterResourceListeners;
import org.apache.kafka.common.message.HeartbeatRequestData;
import org.apache.kafka.common.message.HeartbeatResponseData;
import org.apache.kafka.common.protocol.Errors;
import org.apache.kafka.common.requests.HeartbeatRequest;
import org.apache.kafka.common.requests.HeartbeatResponse;
import org.apache.kafka.common.requests.MetadataResponse;
import org.apache.kafka.common.requests.RequestTestUtils;
import org.apache.kafka.common.utils.LogContext;
import org.apache.kafka.common.utils.MockTime;
import org.apache.kafka.test.TestUtils;

import org.junit.jupiter.api.Disabled;
import org.junit.jupiter.api.Test;

import java.time.Duration;
import java.util.Collections;
import java.util.concurrent.CountDownLatch;
import java.util.concurrent.atomic.AtomicBoolean;
import java.util.concurrent.atomic.AtomicInteger;

<<<<<<< HEAD
import static org.junit.jupiter.api.Assertions.*;
=======
import static org.junit.jupiter.api.Assertions.assertEquals;
import static org.junit.jupiter.api.Assertions.assertFalse;
import static org.junit.jupiter.api.Assertions.assertInstanceOf;
import static org.junit.jupiter.api.Assertions.assertThrows;
import static org.junit.jupiter.api.Assertions.assertTrue;
import static org.junit.jupiter.api.Assertions.fail;
>>>>>>> 9494bebe
import static org.mockito.ArgumentMatchers.anyLong;
import static org.mockito.ArgumentMatchers.eq;
import static org.mockito.Mockito.*;

public class ConsumerNetworkClientTest {

    private final String topicName = "test";
    private final MockTime time = new MockTime(1);
    private final Cluster cluster = TestUtils.singletonCluster(topicName, 1);
    private final Node node = cluster.nodes().get(0);
    private final Metadata metadata = new Metadata(100, 100, 50000, new LogContext(),
            new ClusterResourceListeners());
    private MockClient client = new MockClient(time, metadata);
    private ConsumerNetworkClient consumerClient = new ConsumerNetworkClient(new LogContext(),
            client, metadata, time, 100, 1000, Integer.MAX_VALUE);

    @Test
    public void send() {
        client.prepareResponse(heartbeatResponse(Errors.NONE));
        RequestFuture<ClientResponse> future = consumerClient.send(node, heartbeat());
        assertEquals(1, consumerClient.pendingRequestCount());
        assertEquals(1, consumerClient.pendingRequestCount(node));
        assertFalse(future.isDone());

        consumerClient.poll(future);
        assertTrue(future.isDone());
        assertTrue(future.succeeded());

        ClientResponse clientResponse = future.value();
        HeartbeatResponse response = (HeartbeatResponse) clientResponse.responseBody();
        assertEquals(Errors.NONE, response.error());
    }

<<<<<<< HEAD
	@Test
	public void sendWithinBackoffPeriodAfterAuthenticationFailure() {
		client.authenticationFailed(node, 300);
		client.prepareResponse(heartbeatResponse(Errors.NONE));
		final RequestFuture<ClientResponse> future = consumerClient.send(node, heartbeat());
		consumerClient.poll(future);
		assertTrue(future.failed());
		assertTrue(future.exception() instanceof AuthenticationException, "Expected only an authentication error.");
=======
    @Test
    public void sendWithinBackoffPeriodAfterAuthenticationFailure() {
        client.authenticationFailed(node, 300);
        client.prepareResponse(heartbeatResponse(Errors.NONE));
        final RequestFuture<ClientResponse> future = consumerClient.send(node, heartbeat());
        consumerClient.poll(future);
        assertTrue(future.failed());
        assertInstanceOf(AuthenticationException.class, future.exception(), "Expected only an authentication error.");
>>>>>>> 9494bebe

		time.sleep(30); // wait less than the backoff period
		assertTrue(client.connectionFailed(node));

        final RequestFuture<ClientResponse> future2 = consumerClient.send(node, heartbeat());
        consumerClient.poll(future2);
<<<<<<< HEAD
		assertTrue(future2.failed());
		assertTrue(future2.exception() instanceof AuthenticationException, "Expected only an authentication error.");
=======
        assertTrue(future2.failed());
        assertInstanceOf(AuthenticationException.class, future2.exception(), "Expected only an authentication error.");
>>>>>>> 9494bebe
    }

    @Test
    public void multiSend() {
        client.prepareResponse(heartbeatResponse(Errors.NONE));
        client.prepareResponse(heartbeatResponse(Errors.NONE));
        RequestFuture<ClientResponse> future1 = consumerClient.send(node, heartbeat());
        RequestFuture<ClientResponse> future2 = consumerClient.send(node, heartbeat());
        assertEquals(2, consumerClient.pendingRequestCount());
        assertEquals(2, consumerClient.pendingRequestCount(node));

        consumerClient.awaitPendingRequests(node, time.timer(Long.MAX_VALUE));
        assertTrue(future1.succeeded());
        assertTrue(future2.succeeded());
    }

    @Test
    public void testDisconnectWithUnsentRequests() {
        RequestFuture<ClientResponse> future = consumerClient.send(node, heartbeat());
        assertTrue(consumerClient.hasPendingRequests(node));
        assertFalse(client.hasInFlightRequests(node.idString()));
        consumerClient.disconnectAsync(node);
        consumerClient.pollNoWakeup();
        assertTrue(future.failed());
        assertInstanceOf(DisconnectException.class, future.exception());
    }

    @Test
    public void testDisconnectWithInFlightRequests() {
        RequestFuture<ClientResponse> future = consumerClient.send(node, heartbeat());
        consumerClient.pollNoWakeup();
        assertTrue(consumerClient.hasPendingRequests(node));
        assertTrue(client.hasInFlightRequests(node.idString()));
        consumerClient.disconnectAsync(node);
        consumerClient.pollNoWakeup();
        assertTrue(future.failed());
        assertInstanceOf(DisconnectException.class, future.exception());
    }

    @Test
    public void testTimeoutUnsentRequest() {
        // Delay connection to the node so that the request remains unsent
        client.delayReady(node, 1000);

        RequestFuture<ClientResponse> future = consumerClient.send(node, heartbeat(), 500);
        consumerClient.pollNoWakeup();

        // Ensure the request is pending, but hasn't been sent
        assertTrue(consumerClient.hasPendingRequests());
        assertFalse(client.hasInFlightRequests());

        time.sleep(501);
        consumerClient.pollNoWakeup();

        assertFalse(consumerClient.hasPendingRequests());
        assertTrue(future.failed());
        assertInstanceOf(TimeoutException.class, future.exception());
    }

    @Test
    public void doNotBlockIfPollConditionIsSatisfied() {
        NetworkClient mockNetworkClient = mock(NetworkClient.class);
        ConsumerNetworkClient consumerClient = new ConsumerNetworkClient(new LogContext(),
                mockNetworkClient, metadata, time, 100, 1000, Integer.MAX_VALUE);

        // expect poll, but with no timeout
        consumerClient.poll(time.timer(Long.MAX_VALUE), () -> false);
        verify(mockNetworkClient).poll(eq(0L), anyLong());
    }

    @Test
    public void blockWhenPollConditionNotSatisfied() {
        long timeout = 4000L;

        NetworkClient mockNetworkClient = mock(NetworkClient.class);
        ConsumerNetworkClient consumerClient = new ConsumerNetworkClient(new LogContext(),
                mockNetworkClient, metadata, time, 100, 1000, Integer.MAX_VALUE);

        when(mockNetworkClient.inFlightRequestCount()).thenReturn(1);
        consumerClient.poll(time.timer(timeout), () -> true);
        verify(mockNetworkClient).poll(eq(timeout), anyLong());
    }

    @Test
    public void blockOnlyForRetryBackoffIfNoInflightRequests() {
        long retryBackoffMs = 100L;

        NetworkClient mockNetworkClient = mock(NetworkClient.class);
        ConsumerNetworkClient consumerClient = new ConsumerNetworkClient(new LogContext(),
                mockNetworkClient, metadata, time, retryBackoffMs, 1000, Integer.MAX_VALUE);

        when(mockNetworkClient.inFlightRequestCount()).thenReturn(0);

        consumerClient.poll(time.timer(Long.MAX_VALUE), () -> true);

        verify(mockNetworkClient).poll(eq(retryBackoffMs), anyLong());
    }

    @Test
    public void wakeup() {
        RequestFuture<ClientResponse> future = consumerClient.send(node, heartbeat());
        consumerClient.wakeup();
        assertThrows(WakeupException.class, () -> consumerClient.poll(time.timer(0)));

        client.respond(heartbeatResponse(Errors.NONE));
        consumerClient.poll(future);
        assertTrue(future.isDone());
    }

    @Test
    public void testDisconnectWakesUpPoll() throws Exception {
        final RequestFuture<ClientResponse> future = consumerClient.send(node, heartbeat());

        client.enableBlockingUntilWakeup(1);
        Thread t = new Thread(() -> consumerClient.poll(future));
        t.start();

        consumerClient.disconnectAsync(node);
        t.join();
        assertTrue(future.failed());
        assertInstanceOf(DisconnectException.class, future.exception());
    }

    @Test
    public void testAuthenticationExceptionPropagatedFromMetadata() {
		metadata.fatalError(new AuthenticationException("Authentication failed"));
        try {
            consumerClient.poll(time.timer(Duration.ZERO));
            fail("Expected authentication error thrown");
        } catch (AuthenticationException e) {
            // After the exception is raised, it should have been cleared
            metadata.maybeThrowAnyException();
        }
    }

	@Test
    public void testInvalidTopicExceptionPropagatedFromMetadata() {
		MetadataResponse metadataResponse = RequestTestUtils.metadataUpdateWith("clusterId", 1,
				Collections.singletonMap("topic", Errors.INVALID_TOPIC_EXCEPTION), Collections.emptyMap());
		metadata.updateWithCurrentRequestVersion(metadataResponse, false, time.milliseconds());
		assertThrows(InvalidTopicException.class, () -> consumerClient.poll(time.timer(Duration.ZERO)));
	}

	@Test
    public void testTopicAuthorizationExceptionPropagatedFromMetadata() {
		MetadataResponse metadataResponse = RequestTestUtils.metadataUpdateWith("clusterId", 1,
				Collections.singletonMap("topic", Errors.TOPIC_AUTHORIZATION_FAILED), Collections.emptyMap());
		metadata.updateWithCurrentRequestVersion(metadataResponse, false, time.milliseconds());
		assertThrows(TopicAuthorizationException.class, () -> consumerClient.poll(time.timer(Duration.ZERO)));
	}

    @Test
    public void testMetadataFailurePropagated() {
        KafkaException metadataException = new KafkaException();
<<<<<<< HEAD
		metadata.fatalError(metadataException);
        try {
            consumerClient.poll(time.timer(Duration.ZERO));
            fail("Expected poll to throw exception");
        } catch (Exception e) {
            assertEquals(metadataException, e);
        }
=======
        metadata.fatalError(metadataException);
        Exception exc = assertThrows(Exception.class, () -> consumerClient.poll(time.timer(Duration.ZERO)));
        assertEquals(metadataException, exc);
>>>>>>> 9494bebe
    }

    @Disabled("KAFKA-17554")
    @Test
    public void testFutureCompletionOutsidePoll() throws Exception {
        // Tests the scenario in which the request that is being awaited in one thread
        // is received and completed in another thread.
        
        final CountDownLatch t1TheardCountDownLatch = new CountDownLatch(1);
        final CountDownLatch t2ThreadCountDownLatch = new CountDownLatch(2);

        final RequestFuture<ClientResponse> future = consumerClient.send(node, heartbeat());
        consumerClient.pollNoWakeup(); // dequeue and send the request

        client.enableBlockingUntilWakeup(2);
        Thread t1 = new Thread(() ->  {
            t1TheardCountDownLatch.countDown();
            consumerClient.pollNoWakeup();
            t2ThreadCountDownLatch.countDown();
        });
        
        t1.start();

        Thread t2 = new Thread(() -> {
            try {
                t2ThreadCountDownLatch.await();
                consumerClient.poll(future);
            } catch (InterruptedException e) {
                throw new RuntimeException(e);
            }
        });
        t2.start();
        
        // Simulate a network response and return from the poll in t1
        client.respond(heartbeatResponse(Errors.NONE));
        // Wait for t1 to block in poll
        t1TheardCountDownLatch.await();
        
        client.wakeup();
        // while t1 is blocked in poll, t2 should be able to complete the future
        t2ThreadCountDownLatch.countDown();

        // Both threads should complete since t1 should wakeup t2
        t1.join();
        t2.join();
        assertTrue(future.succeeded());
    }

    @Test
    public void testAwaitForMetadataUpdateWithTimeout() {
        assertFalse(consumerClient.awaitMetadataUpdate(time.timer(10L)));
    }

    @Test
    public void sendExpiry() {
        int requestTimeoutMs = 10;
        final AtomicBoolean isReady = new AtomicBoolean();
        final AtomicBoolean disconnected = new AtomicBoolean();
        client = new MockClient(time, metadata) {
            @Override
            public boolean ready(Node node, long now) {
                if (isReady.get())
                    return super.ready(node, now);
                else
                    return false;
            }
            @Override
            public boolean connectionFailed(Node node) {
                return disconnected.get();
            }
        };
        // Queue first send, sleep long enough for this to expire and then queue second send
        consumerClient = new ConsumerNetworkClient(new LogContext(), client, metadata, time, 100, requestTimeoutMs, Integer.MAX_VALUE);
        RequestFuture<ClientResponse> future1 = consumerClient.send(node, heartbeat());
        assertEquals(1, consumerClient.pendingRequestCount());
        assertEquals(1, consumerClient.pendingRequestCount(node));
        assertFalse(future1.isDone());

        time.sleep(requestTimeoutMs + 1);
        RequestFuture<ClientResponse> future2 = consumerClient.send(node, heartbeat());
        assertEquals(2, consumerClient.pendingRequestCount());
        assertEquals(2, consumerClient.pendingRequestCount(node));
        assertFalse(future2.isDone());

        // First send should have expired and second send still pending
        consumerClient.poll(time.timer(0));
        assertTrue(future1.isDone());
        assertFalse(future1.succeeded());
        assertEquals(1, consumerClient.pendingRequestCount());
        assertEquals(1, consumerClient.pendingRequestCount(node));
        assertFalse(future2.isDone());

        // Enable send, the un-expired send should succeed on poll
        isReady.set(true);
        client.prepareResponse(heartbeatResponse(Errors.NONE));
        consumerClient.poll(future2);
        ClientResponse clientResponse = future2.value();
        HeartbeatResponse response = (HeartbeatResponse) clientResponse.responseBody();
        assertEquals(Errors.NONE, response.error());

        // Disable ready flag to delay send and queue another send. Disconnection should remove pending send
        isReady.set(false);
        RequestFuture<ClientResponse> future3 = consumerClient.send(node, heartbeat());
        assertEquals(1, consumerClient.pendingRequestCount());
        assertEquals(1, consumerClient.pendingRequestCount(node));
        disconnected.set(true);
        consumerClient.poll(time.timer(0));
        assertTrue(future3.isDone());
        assertFalse(future3.succeeded());
        assertEquals(0, consumerClient.pendingRequestCount());
        assertEquals(0, consumerClient.pendingRequestCount(node));
    }

    @Test
    public void testTrySend() {
        final AtomicBoolean isReady = new AtomicBoolean();
        final AtomicInteger checkCount = new AtomicInteger();
        client = new MockClient(time, metadata) {
            @Override
            public boolean ready(Node node, long now) {
                checkCount.incrementAndGet();
                if (isReady.get())
                    return super.ready(node, now);
                else
                    return false;
            }
        };
        consumerClient = new ConsumerNetworkClient(new LogContext(), client, metadata, time, 100, 10, Integer.MAX_VALUE);
        consumerClient.send(node, heartbeat());
        consumerClient.send(node, heartbeat());
        assertEquals(2, consumerClient.pendingRequestCount(node));
        assertEquals(0, client.inFlightRequestCount(node.idString()));

        consumerClient.trySend(time.milliseconds());
        // only check one time when the node doesn't ready
        assertEquals(1, checkCount.getAndSet(0));
        assertEquals(2, consumerClient.pendingRequestCount(node));
        assertEquals(0, client.inFlightRequestCount(node.idString()));

        isReady.set(true);
        consumerClient.trySend(time.milliseconds());
        // check node ready or not for every request
        assertEquals(2, checkCount.getAndSet(0));
        assertEquals(2, consumerClient.pendingRequestCount(node));
        assertEquals(2, client.inFlightRequestCount(node.idString()));
    }

    private HeartbeatRequest.Builder heartbeat() {
        return new HeartbeatRequest.Builder(new HeartbeatRequestData()
                .setGroupId("group")
                .setGenerationId(1)
                .setMemberId("memberId"));
    }

    private HeartbeatResponse heartbeatResponse(Errors error) {
        return new HeartbeatResponse(new HeartbeatResponseData().setErrorCode(error.code()));
    }

}<|MERGE_RESOLUTION|>--- conflicted
+++ resolved
@@ -23,7 +23,12 @@
 import org.apache.kafka.common.Cluster;
 import org.apache.kafka.common.KafkaException;
 import org.apache.kafka.common.Node;
-import org.apache.kafka.common.errors.*;
+import org.apache.kafka.common.errors.AuthenticationException;
+import org.apache.kafka.common.errors.DisconnectException;
+import org.apache.kafka.common.errors.InvalidTopicException;
+import org.apache.kafka.common.errors.TimeoutException;
+import org.apache.kafka.common.errors.TopicAuthorizationException;
+import org.apache.kafka.common.errors.WakeupException;
 import org.apache.kafka.common.internals.ClusterResourceListeners;
 import org.apache.kafka.common.message.HeartbeatRequestData;
 import org.apache.kafka.common.message.HeartbeatResponseData;
@@ -45,19 +50,17 @@
 import java.util.concurrent.atomic.AtomicBoolean;
 import java.util.concurrent.atomic.AtomicInteger;
 
-<<<<<<< HEAD
-import static org.junit.jupiter.api.Assertions.*;
-=======
 import static org.junit.jupiter.api.Assertions.assertEquals;
 import static org.junit.jupiter.api.Assertions.assertFalse;
 import static org.junit.jupiter.api.Assertions.assertInstanceOf;
 import static org.junit.jupiter.api.Assertions.assertThrows;
 import static org.junit.jupiter.api.Assertions.assertTrue;
 import static org.junit.jupiter.api.Assertions.fail;
->>>>>>> 9494bebe
 import static org.mockito.ArgumentMatchers.anyLong;
 import static org.mockito.ArgumentMatchers.eq;
-import static org.mockito.Mockito.*;
+import static org.mockito.Mockito.mock;
+import static org.mockito.Mockito.verify;
+import static org.mockito.Mockito.when;
 
 public class ConsumerNetworkClientTest {
 
@@ -88,16 +91,6 @@
         assertEquals(Errors.NONE, response.error());
     }
 
-<<<<<<< HEAD
-	@Test
-	public void sendWithinBackoffPeriodAfterAuthenticationFailure() {
-		client.authenticationFailed(node, 300);
-		client.prepareResponse(heartbeatResponse(Errors.NONE));
-		final RequestFuture<ClientResponse> future = consumerClient.send(node, heartbeat());
-		consumerClient.poll(future);
-		assertTrue(future.failed());
-		assertTrue(future.exception() instanceof AuthenticationException, "Expected only an authentication error.");
-=======
     @Test
     public void sendWithinBackoffPeriodAfterAuthenticationFailure() {
         client.authenticationFailed(node, 300);
@@ -106,20 +99,14 @@
         consumerClient.poll(future);
         assertTrue(future.failed());
         assertInstanceOf(AuthenticationException.class, future.exception(), "Expected only an authentication error.");
->>>>>>> 9494bebe
-
-		time.sleep(30); // wait less than the backoff period
-		assertTrue(client.connectionFailed(node));
+
+        time.sleep(30); // wait less than the backoff period
+        assertTrue(client.connectionFailed(node));
 
         final RequestFuture<ClientResponse> future2 = consumerClient.send(node, heartbeat());
         consumerClient.poll(future2);
-<<<<<<< HEAD
-		assertTrue(future2.failed());
-		assertTrue(future2.exception() instanceof AuthenticationException, "Expected only an authentication error.");
-=======
         assertTrue(future2.failed());
         assertInstanceOf(AuthenticationException.class, future2.exception(), "Expected only an authentication error.");
->>>>>>> 9494bebe
     }
 
     @Test
@@ -245,7 +232,7 @@
 
     @Test
     public void testAuthenticationExceptionPropagatedFromMetadata() {
-		metadata.fatalError(new AuthenticationException("Authentication failed"));
+        metadata.fatalError(new AuthenticationException("Authentication failed"));
         try {
             consumerClient.poll(time.timer(Duration.ZERO));
             fail("Expected authentication error thrown");
@@ -255,38 +242,28 @@
         }
     }
 
-	@Test
+    @Test
     public void testInvalidTopicExceptionPropagatedFromMetadata() {
-		MetadataResponse metadataResponse = RequestTestUtils.metadataUpdateWith("clusterId", 1,
-				Collections.singletonMap("topic", Errors.INVALID_TOPIC_EXCEPTION), Collections.emptyMap());
-		metadata.updateWithCurrentRequestVersion(metadataResponse, false, time.milliseconds());
-		assertThrows(InvalidTopicException.class, () -> consumerClient.poll(time.timer(Duration.ZERO)));
-	}
-
-	@Test
+        MetadataResponse metadataResponse = RequestTestUtils.metadataUpdateWith("clusterId", 1,
+                Collections.singletonMap("topic", Errors.INVALID_TOPIC_EXCEPTION), Collections.emptyMap());
+        metadata.updateWithCurrentRequestVersion(metadataResponse, false, time.milliseconds());
+        assertThrows(InvalidTopicException.class, () -> consumerClient.poll(time.timer(Duration.ZERO)));
+    }
+
+    @Test
     public void testTopicAuthorizationExceptionPropagatedFromMetadata() {
-		MetadataResponse metadataResponse = RequestTestUtils.metadataUpdateWith("clusterId", 1,
-				Collections.singletonMap("topic", Errors.TOPIC_AUTHORIZATION_FAILED), Collections.emptyMap());
-		metadata.updateWithCurrentRequestVersion(metadataResponse, false, time.milliseconds());
-		assertThrows(TopicAuthorizationException.class, () -> consumerClient.poll(time.timer(Duration.ZERO)));
-	}
+        MetadataResponse metadataResponse = RequestTestUtils.metadataUpdateWith("clusterId", 1,
+                Collections.singletonMap("topic", Errors.TOPIC_AUTHORIZATION_FAILED), Collections.emptyMap());
+        metadata.updateWithCurrentRequestVersion(metadataResponse, false, time.milliseconds());
+        assertThrows(TopicAuthorizationException.class, () -> consumerClient.poll(time.timer(Duration.ZERO)));
+    }
 
     @Test
     public void testMetadataFailurePropagated() {
         KafkaException metadataException = new KafkaException();
-<<<<<<< HEAD
-		metadata.fatalError(metadataException);
-        try {
-            consumerClient.poll(time.timer(Duration.ZERO));
-            fail("Expected poll to throw exception");
-        } catch (Exception e) {
-            assertEquals(metadataException, e);
-        }
-=======
         metadata.fatalError(metadataException);
         Exception exc = assertThrows(Exception.class, () -> consumerClient.poll(time.timer(Duration.ZERO)));
         assertEquals(metadataException, exc);
->>>>>>> 9494bebe
     }
 
     @Disabled("KAFKA-17554")
