--- conflicted
+++ resolved
@@ -24,73 +24,42 @@
 import org.apache.kafka.common.requests.MetadataResponse;
 import org.junit.jupiter.api.Test;
 
-import java.util.Arrays;
-import java.util.Collections;
-import java.util.HashMap;
-import java.util.Map;
-import java.util.Optional;
+import java.util.*;
 import java.util.function.Function;
 import java.util.stream.Collectors;
 
-import static org.junit.jupiter.api.Assertions.assertEquals;
-import static org.junit.jupiter.api.Assertions.assertNull;
-import static org.junit.jupiter.api.Assertions.assertTrue;
+import static org.junit.jupiter.api.Assertions.*;
 
 public class MetadataCacheTest {
 
-	@Test
-	public void testMissingLeaderEndpoint() {
-		// Although the broker attempts to ensure leader information is available, the
-		// client metadata cache may retain partition metadata across multiple responses.
-		// For example, separate responses may contain conflicting leader epochs for
-		// separate partitions and the client will always retain the highest.
+    @Test
+    public void testMissingLeaderEndpoint() {
+        // Although the broker attempts to ensure leader information is available, the
+        // client metadata cache may retain partition metadata across multiple responses.
+        // For example, separate responses may contain conflicting leader epochs for
+        // separate partitions and the client will always retain the highest.
 
-		TopicPartition topicPartition = new TopicPartition("topic", 0);
+        TopicPartition topicPartition = new TopicPartition("topic", 0);
 
-		MetadataResponse.PartitionMetadata partitionMetadata = new MetadataResponse.PartitionMetadata(
-				Errors.NONE,
-				topicPartition,
-				Optional.of(5),
-				Optional.of(10),
-				Arrays.asList(5, 6, 7),
-				Arrays.asList(5, 6, 7),
-				Collections.emptyList());
+        MetadataResponse.PartitionMetadata partitionMetadata = new MetadataResponse.PartitionMetadata(Errors.NONE, topicPartition, Optional.of(5), Optional.of(10), Arrays.asList(5, 6, 7), Arrays.asList(5, 6, 7), Collections.emptyList());
 
-		Map<Integer, Node> nodesById = new HashMap<>();
-		nodesById.put(6, new Node(6, "localhost", 2077));
-		nodesById.put(7, new Node(7, "localhost", 2078));
-		nodesById.put(8, new Node(8, "localhost", 2079));
+        Map<Integer, Node> nodesById = new HashMap<>();
+        nodesById.put(6, new Node(6, "localhost", 2077));
+        nodesById.put(7, new Node(7, "localhost", 2078));
+        nodesById.put(8, new Node(8, "localhost", 2079));
 
-<<<<<<< HEAD
-		MetadataCache cache = new MetadataCache("clusterId",
-				nodesById,
-				Collections.singleton(partitionMetadata),
-				Collections.emptySet(),
-				Collections.emptySet(),
-				Collections.emptySet(),
-				null);
-=======
-        MetadataCache cache = new MetadataCache("clusterId",
-                nodesById,
-                Collections.singleton(partitionMetadata),
-                Collections.emptySet(),
-                Collections.emptySet(),
-                Collections.emptySet(),
-                null,
-                Collections.emptyMap());
->>>>>>> 15418db6
+        MetadataCache cache = new MetadataCache("clusterId", nodesById, Collections.singleton(partitionMetadata), Collections.emptySet(), Collections.emptySet(), Collections.emptySet(), null, Collections.emptyMap());
 
-		Cluster cluster = cache.cluster();
-		assertNull(cluster.leaderFor(topicPartition));
+        Cluster cluster = cache.cluster();
+        assertNull(cluster.leaderFor(topicPartition));
 
-		PartitionInfo partitionInfo = cluster.partition(topicPartition);
-		Map<Integer, Node> replicas = Arrays.stream(partitionInfo.replicas())
-				.collect(Collectors.toMap(Node::id, Function.identity()));
-		assertNull(partitionInfo.leader());
-		assertEquals(3, replicas.size());
-		assertTrue(replicas.get(5).isEmpty());
-		assertEquals(nodesById.get(6), replicas.get(6));
-		assertEquals(nodesById.get(7), replicas.get(7));
-	}
+        PartitionInfo partitionInfo = cluster.partition(topicPartition);
+        Map<Integer, Node> replicas = Arrays.stream(partitionInfo.replicas()).collect(Collectors.toMap(Node::id, Function.identity()));
+        assertNull(partitionInfo.leader());
+        assertEquals(3, replicas.size());
+        assertTrue(replicas.get(5).isEmpty());
+        assertEquals(nodesById.get(6), replicas.get(6));
+        assertEquals(nodesById.get(7), replicas.get(7));
+    }
 
 }