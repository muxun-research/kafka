--- conflicted
+++ resolved
@@ -49,9 +49,6 @@
 import java.util.concurrent.BlockingQueue;
 import java.util.concurrent.LinkedBlockingQueue;
 
-<<<<<<< HEAD
-import static org.apache.kafka.clients.consumer.ConsumerConfig.*;
-=======
 import static org.apache.kafka.clients.consumer.ConsumerConfig.GROUP_ID_CONFIG;
 import static org.apache.kafka.clients.consumer.ConsumerConfig.KEY_DESERIALIZER_CLASS_CONFIG;
 import static org.apache.kafka.clients.consumer.ConsumerConfig.REQUEST_TIMEOUT_MS_CONFIG;
@@ -60,7 +57,6 @@
 import static org.junit.jupiter.api.Assertions.assertEquals;
 import static org.junit.jupiter.api.Assertions.assertFalse;
 import static org.junit.jupiter.api.Assertions.assertInstanceOf;
->>>>>>> 9494bebe
 import static org.junit.jupiter.api.Assertions.assertNotNull;
 import static org.junit.jupiter.api.Assertions.assertNull;
 import static org.junit.jupiter.api.Assertions.assertTrue;
@@ -307,11 +303,6 @@
 
     public NetworkClientDelegate.UnsentRequest newUnsentFindCoordinatorRequest() {
         Objects.requireNonNull(GROUP_ID);
-<<<<<<< HEAD
-        NetworkClientDelegate.UnsentRequest req = new NetworkClientDelegate.UnsentRequest(new FindCoordinatorRequest.Builder(new FindCoordinatorRequestData().setKey(GROUP_ID).setKeyType(FindCoordinatorRequest.CoordinatorType.GROUP.id())), Optional.empty());
-        req.setTimer(this.time, REQUEST_TIMEOUT_MS);
-        return req;
-=======
         return new NetworkClientDelegate.UnsentRequest(
                 new FindCoordinatorRequest.Builder(new FindCoordinatorRequestData()
                     .setKey(GROUP_ID)
@@ -319,11 +310,11 @@
                 ),
             Optional.empty()
         );
->>>>>>> 9494bebe
     }
 
     public void prepareFindCoordinatorResponse(Errors error) {
-        FindCoordinatorResponse findCoordinatorResponse = FindCoordinatorResponse.prepareResponse(error, GROUP_ID, mockNode());
+        FindCoordinatorResponse findCoordinatorResponse =
+            FindCoordinatorResponse.prepareResponse(error, GROUP_ID, mockNode());
         client.prepareResponse(findCoordinatorResponse);
     }
 
