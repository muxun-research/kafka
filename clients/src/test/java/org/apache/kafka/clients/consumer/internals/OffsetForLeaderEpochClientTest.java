/*
 * Licensed to the Apache Software Foundation (ASF) under one or more
 * contributor license agreements. See the NOTICE file distributed with
 * this work for additional information regarding copyright ownership.
 * The ASF licenses this file to You under the Apache License, Version 2.0
 * (the "License"); you may not use this file except in compliance with
 * the License. You may obtain a copy of the License at
 *
 *    http://www.apache.org/licenses/LICENSE-2.0
 *
 * Unless required by applicable law or agreed to in writing, software
 * distributed under the License is distributed on an "AS IS" BASIS,
 * WITHOUT WARRANTIES OR CONDITIONS OF ANY KIND, either express or implied.
 * See the License for the specific language governing permissions and
 * limitations under the License.
 */
package org.apache.kafka.clients.consumer.internals;

import org.apache.kafka.clients.Metadata;
import org.apache.kafka.clients.MockClient;
import org.apache.kafka.common.Node;
import org.apache.kafka.common.TopicPartition;
import org.apache.kafka.common.errors.TopicAuthorizationException;
import org.apache.kafka.common.internals.ClusterResourceListeners;
import org.apache.kafka.common.message.OffsetForLeaderEpochResponseData;
import org.apache.kafka.common.message.OffsetForLeaderEpochResponseData.EpochEndOffset;
import org.apache.kafka.common.message.OffsetForLeaderEpochResponseData.OffsetForLeaderTopicResult;
import org.apache.kafka.common.protocol.Errors;
import org.apache.kafka.common.requests.OffsetsForLeaderEpochResponse;
import org.apache.kafka.common.utils.LogContext;
import org.apache.kafka.common.utils.MockTime;
import org.apache.kafka.common.utils.Time;

import org.junit.jupiter.api.Test;

import java.util.Collections;
import java.util.HashMap;
import java.util.Map;
import java.util.Optional;

import static org.junit.jupiter.api.Assertions.assertEquals;
import static org.junit.jupiter.api.Assertions.assertFalse;
import static org.junit.jupiter.api.Assertions.assertTrue;

public class OffsetForLeaderEpochClientTest {

    private final TopicPartition tp0 = new TopicPartition("topic", 0);
    private ConsumerNetworkClient consumerClient;
    private MockClient client;

    @Test
    public void testEmptyResponse() {
<<<<<<< HEAD
		OffsetsForLeaderEpochClient offsetClient = newOffsetClient();
		RequestFuture<OffsetsForLeaderEpochClient.OffsetForEpochResult> future =
				offsetClient.sendAsyncRequest(Node.noNode(), Collections.emptyMap());

		OffsetsForLeaderEpochResponse resp = new OffsetsForLeaderEpochResponse(
				new OffsetForLeaderEpochResponseData());
		client.prepareResponse(resp);
		consumerClient.pollNoWakeup();

		OffsetsForLeaderEpochClient.OffsetForEpochResult result = future.value();
		assertTrue(result.partitionsToRetry().isEmpty());
		assertTrue(result.endOffsets().isEmpty());
	}

    @Test
    public void testUnexpectedEmptyResponse() {
		Map<TopicPartition, SubscriptionState.FetchPosition> positionMap = new HashMap<>();
		positionMap.put(tp0, new SubscriptionState.FetchPosition(0, Optional.of(1),
				new Metadata.LeaderAndEpoch(Optional.empty(), Optional.of(1))));

		OffsetsForLeaderEpochClient offsetClient = newOffsetClient();
		RequestFuture<OffsetsForLeaderEpochClient.OffsetForEpochResult> future =
				offsetClient.sendAsyncRequest(Node.noNode(), positionMap);

		OffsetsForLeaderEpochResponse resp = new OffsetsForLeaderEpochResponse(
				new OffsetForLeaderEpochResponseData());
		client.prepareResponse(resp);
		consumerClient.pollNoWakeup();

		OffsetsForLeaderEpochClient.OffsetForEpochResult result = future.value();
		assertFalse(result.partitionsToRetry().isEmpty());
		assertTrue(result.endOffsets().isEmpty());
	}

    @Test
    public void testOkResponse() {
		Map<TopicPartition, SubscriptionState.FetchPosition> positionMap = new HashMap<>();
		positionMap.put(tp0, new SubscriptionState.FetchPosition(0, Optional.of(1),
				new Metadata.LeaderAndEpoch(Optional.empty(), Optional.of(1))));

		OffsetsForLeaderEpochClient offsetClient = newOffsetClient();
		RequestFuture<OffsetsForLeaderEpochClient.OffsetForEpochResult> future =
				offsetClient.sendAsyncRequest(Node.noNode(), positionMap);

		client.prepareResponse(prepareOffsetForLeaderEpochResponse(
				tp0, Errors.NONE, 1, 10L));
		consumerClient.pollNoWakeup();

		OffsetsForLeaderEpochClient.OffsetForEpochResult result = future.value();
		assertTrue(result.partitionsToRetry().isEmpty());
		assertTrue(result.endOffsets().containsKey(tp0));
		assertEquals(result.endOffsets().get(tp0).errorCode(), Errors.NONE.code());
		assertEquals(result.endOffsets().get(tp0).leaderEpoch(), 1);
		assertEquals(result.endOffsets().get(tp0).endOffset(), 10L);
	}
=======
        OffsetsForLeaderEpochClient offsetClient = newOffsetClient();
        RequestFuture<OffsetsForLeaderEpochUtils.OffsetForEpochResult> future =
                offsetClient.sendAsyncRequest(Node.noNode(), Collections.emptyMap());

        OffsetsForLeaderEpochResponse resp = new OffsetsForLeaderEpochResponse(
            new OffsetForLeaderEpochResponseData());
        client.prepareResponse(resp);
        consumerClient.pollNoWakeup();

        OffsetsForLeaderEpochUtils.OffsetForEpochResult result = future.value();
        assertTrue(result.partitionsToRetry().isEmpty());
        assertTrue(result.endOffsets().isEmpty());
    }

    @Test
    public void testUnexpectedEmptyResponse() {
        Map<TopicPartition, SubscriptionState.FetchPosition> positionMap = new HashMap<>();
        positionMap.put(tp0, new SubscriptionState.FetchPosition(0, Optional.of(1),
                new Metadata.LeaderAndEpoch(Optional.empty(), Optional.of(1))));

        OffsetsForLeaderEpochClient offsetClient = newOffsetClient();
        RequestFuture<OffsetsForLeaderEpochUtils.OffsetForEpochResult> future =
                offsetClient.sendAsyncRequest(Node.noNode(), positionMap);

        OffsetsForLeaderEpochResponse resp = new OffsetsForLeaderEpochResponse(
            new OffsetForLeaderEpochResponseData());
        client.prepareResponse(resp);
        consumerClient.pollNoWakeup();

        OffsetsForLeaderEpochUtils.OffsetForEpochResult result = future.value();
        assertFalse(result.partitionsToRetry().isEmpty());
        assertTrue(result.endOffsets().isEmpty());
    }

    @Test
    public void testOkResponse() {
        Map<TopicPartition, SubscriptionState.FetchPosition> positionMap = new HashMap<>();
        positionMap.put(tp0, new SubscriptionState.FetchPosition(0, Optional.of(1),
                new Metadata.LeaderAndEpoch(Optional.empty(), Optional.of(1))));

        OffsetsForLeaderEpochClient offsetClient = newOffsetClient();
        RequestFuture<OffsetsForLeaderEpochUtils.OffsetForEpochResult> future =
                offsetClient.sendAsyncRequest(Node.noNode(), positionMap);

        client.prepareResponse(prepareOffsetForLeaderEpochResponse(
            tp0, Errors.NONE, 1, 10L));
        consumerClient.pollNoWakeup();

        OffsetsForLeaderEpochUtils.OffsetForEpochResult result = future.value();
        assertTrue(result.partitionsToRetry().isEmpty());
        assertTrue(result.endOffsets().containsKey(tp0));
        assertEquals(result.endOffsets().get(tp0).errorCode(), Errors.NONE.code());
        assertEquals(result.endOffsets().get(tp0).leaderEpoch(), 1);
        assertEquals(result.endOffsets().get(tp0).endOffset(), 10L);
    }
>>>>>>> 9494bebe

    @Test
    public void testUnauthorizedTopic() {
		Map<TopicPartition, SubscriptionState.FetchPosition> positionMap = new HashMap<>();
		positionMap.put(tp0, new SubscriptionState.FetchPosition(0, Optional.of(1),
				new Metadata.LeaderAndEpoch(Optional.empty(), Optional.of(1))));

<<<<<<< HEAD
		OffsetsForLeaderEpochClient offsetClient = newOffsetClient();
		RequestFuture<OffsetsForLeaderEpochClient.OffsetForEpochResult> future =
				offsetClient.sendAsyncRequest(Node.noNode(), positionMap);
=======
        OffsetsForLeaderEpochClient offsetClient = newOffsetClient();
        RequestFuture<OffsetsForLeaderEpochUtils.OffsetForEpochResult> future =
                offsetClient.sendAsyncRequest(Node.noNode(), positionMap);
>>>>>>> 9494bebe

		client.prepareResponse(prepareOffsetForLeaderEpochResponse(
				tp0, Errors.TOPIC_AUTHORIZATION_FAILED, -1, -1));
		consumerClient.pollNoWakeup();

		assertTrue(future.failed());
		assertEquals(future.exception().getClass(), TopicAuthorizationException.class);
		assertTrue(((TopicAuthorizationException) future.exception()).unauthorizedTopics().contains(tp0.topic()));
	}

    @Test
    public void testRetriableError() {
<<<<<<< HEAD
		Map<TopicPartition, SubscriptionState.FetchPosition> positionMap = new HashMap<>();
		positionMap.put(tp0, new SubscriptionState.FetchPosition(0, Optional.of(1),
				new Metadata.LeaderAndEpoch(Optional.empty(), Optional.of(1))));

		OffsetsForLeaderEpochClient offsetClient = newOffsetClient();
		RequestFuture<OffsetsForLeaderEpochClient.OffsetForEpochResult> future =
				offsetClient.sendAsyncRequest(Node.noNode(), positionMap);

		client.prepareResponse(prepareOffsetForLeaderEpochResponse(
				tp0, Errors.LEADER_NOT_AVAILABLE, -1, -1));
		consumerClient.pollNoWakeup();

		assertFalse(future.failed());
		OffsetsForLeaderEpochClient.OffsetForEpochResult result = future.value();
		assertTrue(result.partitionsToRetry().contains(tp0));
		assertFalse(result.endOffsets().containsKey(tp0));
	}
=======
        Map<TopicPartition, SubscriptionState.FetchPosition> positionMap = new HashMap<>();
        positionMap.put(tp0, new SubscriptionState.FetchPosition(0, Optional.of(1),
                new Metadata.LeaderAndEpoch(Optional.empty(), Optional.of(1))));

        OffsetsForLeaderEpochClient offsetClient = newOffsetClient();
        RequestFuture<OffsetsForLeaderEpochUtils.OffsetForEpochResult> future =
                offsetClient.sendAsyncRequest(Node.noNode(), positionMap);

        client.prepareResponse(prepareOffsetForLeaderEpochResponse(
            tp0, Errors.LEADER_NOT_AVAILABLE, -1, -1));
        consumerClient.pollNoWakeup();

        assertFalse(future.failed());
        OffsetsForLeaderEpochUtils.OffsetForEpochResult result = future.value();
        assertTrue(result.partitionsToRetry().contains(tp0));
        assertFalse(result.endOffsets().containsKey(tp0));
    }
>>>>>>> 9494bebe

    private OffsetsForLeaderEpochClient newOffsetClient() {
        buildDependencies(AutoOffsetResetStrategy.EARLIEST);
        return new OffsetsForLeaderEpochClient(consumerClient, new LogContext());
    }

<<<<<<< HEAD
	private void buildDependencies(OffsetResetStrategy offsetResetStrategy) {
		LogContext logContext = new LogContext();
		time = new MockTime(1);
		subscriptions = new SubscriptionState(logContext, offsetResetStrategy);
		metadata = new ConsumerMetadata(0, Long.MAX_VALUE, false, false,
				subscriptions, logContext, new ClusterResourceListeners());
		client = new MockClient(time, metadata);
		consumerClient = new ConsumerNetworkClient(logContext, client, metadata, time,
				100, 1000, Integer.MAX_VALUE);
	}

	private static OffsetsForLeaderEpochResponse prepareOffsetForLeaderEpochResponse(
			TopicPartition tp, Errors error, int leaderEpoch, long endOffset) {
		OffsetForLeaderEpochResponseData data = new OffsetForLeaderEpochResponseData();
		OffsetForLeaderTopicResult topic = new OffsetForLeaderTopicResult()
				.setTopic(tp.topic());
		data.topics().add(topic);
		topic.partitions().add(new EpochEndOffset()
				.setPartition(tp.partition())
				.setErrorCode(error.code())
				.setLeaderEpoch(leaderEpoch)
				.setEndOffset(endOffset));
		return new OffsetsForLeaderEpochResponse(data);
	}
=======
    private void buildDependencies(AutoOffsetResetStrategy offsetResetStrategy) {
        LogContext logContext = new LogContext();
        Time time = new MockTime(1);
        SubscriptionState subscriptions = new SubscriptionState(logContext, offsetResetStrategy);
        Metadata metadata = new ConsumerMetadata(0, 0, Long.MAX_VALUE, false, false,
                subscriptions, logContext, new ClusterResourceListeners());
        client = new MockClient(time, metadata);
        consumerClient = new ConsumerNetworkClient(logContext, client, metadata, time,
                100, 1000, Integer.MAX_VALUE);
    }

    private static OffsetsForLeaderEpochResponse prepareOffsetForLeaderEpochResponse(
            TopicPartition tp, Errors error, int leaderEpoch, long endOffset) {
        OffsetForLeaderEpochResponseData data = new OffsetForLeaderEpochResponseData();
        OffsetForLeaderTopicResult topic = new OffsetForLeaderTopicResult()
            .setTopic(tp.topic());
        data.topics().add(topic);
        topic.partitions().add(new EpochEndOffset()
            .setPartition(tp.partition())
            .setErrorCode(error.code())
            .setLeaderEpoch(leaderEpoch)
            .setEndOffset(endOffset));
        return new OffsetsForLeaderEpochResponse(data);
    }
>>>>>>> 9494bebe
}<|MERGE_RESOLUTION|>--- conflicted
+++ resolved
@@ -50,63 +50,6 @@
 
     @Test
     public void testEmptyResponse() {
-<<<<<<< HEAD
-		OffsetsForLeaderEpochClient offsetClient = newOffsetClient();
-		RequestFuture<OffsetsForLeaderEpochClient.OffsetForEpochResult> future =
-				offsetClient.sendAsyncRequest(Node.noNode(), Collections.emptyMap());
-
-		OffsetsForLeaderEpochResponse resp = new OffsetsForLeaderEpochResponse(
-				new OffsetForLeaderEpochResponseData());
-		client.prepareResponse(resp);
-		consumerClient.pollNoWakeup();
-
-		OffsetsForLeaderEpochClient.OffsetForEpochResult result = future.value();
-		assertTrue(result.partitionsToRetry().isEmpty());
-		assertTrue(result.endOffsets().isEmpty());
-	}
-
-    @Test
-    public void testUnexpectedEmptyResponse() {
-		Map<TopicPartition, SubscriptionState.FetchPosition> positionMap = new HashMap<>();
-		positionMap.put(tp0, new SubscriptionState.FetchPosition(0, Optional.of(1),
-				new Metadata.LeaderAndEpoch(Optional.empty(), Optional.of(1))));
-
-		OffsetsForLeaderEpochClient offsetClient = newOffsetClient();
-		RequestFuture<OffsetsForLeaderEpochClient.OffsetForEpochResult> future =
-				offsetClient.sendAsyncRequest(Node.noNode(), positionMap);
-
-		OffsetsForLeaderEpochResponse resp = new OffsetsForLeaderEpochResponse(
-				new OffsetForLeaderEpochResponseData());
-		client.prepareResponse(resp);
-		consumerClient.pollNoWakeup();
-
-		OffsetsForLeaderEpochClient.OffsetForEpochResult result = future.value();
-		assertFalse(result.partitionsToRetry().isEmpty());
-		assertTrue(result.endOffsets().isEmpty());
-	}
-
-    @Test
-    public void testOkResponse() {
-		Map<TopicPartition, SubscriptionState.FetchPosition> positionMap = new HashMap<>();
-		positionMap.put(tp0, new SubscriptionState.FetchPosition(0, Optional.of(1),
-				new Metadata.LeaderAndEpoch(Optional.empty(), Optional.of(1))));
-
-		OffsetsForLeaderEpochClient offsetClient = newOffsetClient();
-		RequestFuture<OffsetsForLeaderEpochClient.OffsetForEpochResult> future =
-				offsetClient.sendAsyncRequest(Node.noNode(), positionMap);
-
-		client.prepareResponse(prepareOffsetForLeaderEpochResponse(
-				tp0, Errors.NONE, 1, 10L));
-		consumerClient.pollNoWakeup();
-
-		OffsetsForLeaderEpochClient.OffsetForEpochResult result = future.value();
-		assertTrue(result.partitionsToRetry().isEmpty());
-		assertTrue(result.endOffsets().containsKey(tp0));
-		assertEquals(result.endOffsets().get(tp0).errorCode(), Errors.NONE.code());
-		assertEquals(result.endOffsets().get(tp0).leaderEpoch(), 1);
-		assertEquals(result.endOffsets().get(tp0).endOffset(), 10L);
-	}
-=======
         OffsetsForLeaderEpochClient offsetClient = newOffsetClient();
         RequestFuture<OffsetsForLeaderEpochUtils.OffsetForEpochResult> future =
                 offsetClient.sendAsyncRequest(Node.noNode(), Collections.emptyMap());
@@ -162,54 +105,28 @@
         assertEquals(result.endOffsets().get(tp0).leaderEpoch(), 1);
         assertEquals(result.endOffsets().get(tp0).endOffset(), 10L);
     }
->>>>>>> 9494bebe
 
     @Test
     public void testUnauthorizedTopic() {
-		Map<TopicPartition, SubscriptionState.FetchPosition> positionMap = new HashMap<>();
-		positionMap.put(tp0, new SubscriptionState.FetchPosition(0, Optional.of(1),
-				new Metadata.LeaderAndEpoch(Optional.empty(), Optional.of(1))));
+        Map<TopicPartition, SubscriptionState.FetchPosition> positionMap = new HashMap<>();
+        positionMap.put(tp0, new SubscriptionState.FetchPosition(0, Optional.of(1),
+                new Metadata.LeaderAndEpoch(Optional.empty(), Optional.of(1))));
 
-<<<<<<< HEAD
-		OffsetsForLeaderEpochClient offsetClient = newOffsetClient();
-		RequestFuture<OffsetsForLeaderEpochClient.OffsetForEpochResult> future =
-				offsetClient.sendAsyncRequest(Node.noNode(), positionMap);
-=======
         OffsetsForLeaderEpochClient offsetClient = newOffsetClient();
         RequestFuture<OffsetsForLeaderEpochUtils.OffsetForEpochResult> future =
                 offsetClient.sendAsyncRequest(Node.noNode(), positionMap);
->>>>>>> 9494bebe
 
-		client.prepareResponse(prepareOffsetForLeaderEpochResponse(
-				tp0, Errors.TOPIC_AUTHORIZATION_FAILED, -1, -1));
-		consumerClient.pollNoWakeup();
+        client.prepareResponse(prepareOffsetForLeaderEpochResponse(
+            tp0, Errors.TOPIC_AUTHORIZATION_FAILED, -1, -1));
+        consumerClient.pollNoWakeup();
 
-		assertTrue(future.failed());
-		assertEquals(future.exception().getClass(), TopicAuthorizationException.class);
-		assertTrue(((TopicAuthorizationException) future.exception()).unauthorizedTopics().contains(tp0.topic()));
-	}
+        assertTrue(future.failed());
+        assertEquals(future.exception().getClass(), TopicAuthorizationException.class);
+        assertTrue(((TopicAuthorizationException) future.exception()).unauthorizedTopics().contains(tp0.topic()));
+    }
 
     @Test
     public void testRetriableError() {
-<<<<<<< HEAD
-		Map<TopicPartition, SubscriptionState.FetchPosition> positionMap = new HashMap<>();
-		positionMap.put(tp0, new SubscriptionState.FetchPosition(0, Optional.of(1),
-				new Metadata.LeaderAndEpoch(Optional.empty(), Optional.of(1))));
-
-		OffsetsForLeaderEpochClient offsetClient = newOffsetClient();
-		RequestFuture<OffsetsForLeaderEpochClient.OffsetForEpochResult> future =
-				offsetClient.sendAsyncRequest(Node.noNode(), positionMap);
-
-		client.prepareResponse(prepareOffsetForLeaderEpochResponse(
-				tp0, Errors.LEADER_NOT_AVAILABLE, -1, -1));
-		consumerClient.pollNoWakeup();
-
-		assertFalse(future.failed());
-		OffsetsForLeaderEpochClient.OffsetForEpochResult result = future.value();
-		assertTrue(result.partitionsToRetry().contains(tp0));
-		assertFalse(result.endOffsets().containsKey(tp0));
-	}
-=======
         Map<TopicPartition, SubscriptionState.FetchPosition> positionMap = new HashMap<>();
         positionMap.put(tp0, new SubscriptionState.FetchPosition(0, Optional.of(1),
                 new Metadata.LeaderAndEpoch(Optional.empty(), Optional.of(1))));
@@ -227,39 +144,12 @@
         assertTrue(result.partitionsToRetry().contains(tp0));
         assertFalse(result.endOffsets().containsKey(tp0));
     }
->>>>>>> 9494bebe
 
     private OffsetsForLeaderEpochClient newOffsetClient() {
         buildDependencies(AutoOffsetResetStrategy.EARLIEST);
         return new OffsetsForLeaderEpochClient(consumerClient, new LogContext());
     }
 
-<<<<<<< HEAD
-	private void buildDependencies(OffsetResetStrategy offsetResetStrategy) {
-		LogContext logContext = new LogContext();
-		time = new MockTime(1);
-		subscriptions = new SubscriptionState(logContext, offsetResetStrategy);
-		metadata = new ConsumerMetadata(0, Long.MAX_VALUE, false, false,
-				subscriptions, logContext, new ClusterResourceListeners());
-		client = new MockClient(time, metadata);
-		consumerClient = new ConsumerNetworkClient(logContext, client, metadata, time,
-				100, 1000, Integer.MAX_VALUE);
-	}
-
-	private static OffsetsForLeaderEpochResponse prepareOffsetForLeaderEpochResponse(
-			TopicPartition tp, Errors error, int leaderEpoch, long endOffset) {
-		OffsetForLeaderEpochResponseData data = new OffsetForLeaderEpochResponseData();
-		OffsetForLeaderTopicResult topic = new OffsetForLeaderTopicResult()
-				.setTopic(tp.topic());
-		data.topics().add(topic);
-		topic.partitions().add(new EpochEndOffset()
-				.setPartition(tp.partition())
-				.setErrorCode(error.code())
-				.setLeaderEpoch(leaderEpoch)
-				.setEndOffset(endOffset));
-		return new OffsetsForLeaderEpochResponse(data);
-	}
-=======
     private void buildDependencies(AutoOffsetResetStrategy offsetResetStrategy) {
         LogContext logContext = new LogContext();
         Time time = new MockTime(1);
@@ -284,5 +174,4 @@
             .setEndOffset(endOffset));
         return new OffsetsForLeaderEpochResponse(data);
     }
->>>>>>> 9494bebe
 }