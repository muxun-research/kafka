/*
 * Licensed to the Apache Software Foundation (ASF) under one or more
 * contributor license agreements. See the NOTICE file distributed with
 * this work for additional information regarding copyright ownership.
 * The ASF licenses this file to You under the Apache License, Version 2.0
 * (the "License"); you may not use this file except in compliance with
 * the License. You may obtain a copy of the License at
 *
 *    http://www.apache.org/licenses/LICENSE-2.0
 *
 * Unless required by applicable law or agreed to in writing, software
 * distributed under the License is distributed on an "AS IS" BASIS,
 * WITHOUT WARRANTIES OR CONDITIONS OF ANY KIND, either express or implied.
 * See the License for the specific language governing permissions and
 * limitations under the License.
 */
package org.apache.kafka.clients.consumer.internals;

import org.apache.kafka.clients.consumer.ConsumerConfig;
import org.apache.kafka.clients.consumer.ConsumerRecord;
import org.apache.kafka.common.IsolationLevel;
import org.apache.kafka.common.TopicPartition;
import org.apache.kafka.common.compress.Compression;
import org.apache.kafka.common.errors.RecordDeserializationException;
import org.apache.kafka.common.header.Headers;
import org.apache.kafka.common.header.internals.RecordHeaders;
import org.apache.kafka.common.message.FetchResponseData;
import org.apache.kafka.common.metrics.Metrics;
import org.apache.kafka.common.protocol.ApiKeys;
<<<<<<< HEAD
import org.apache.kafka.common.record.*;
import org.apache.kafka.common.serialization.Deserializer;
=======
import org.apache.kafka.common.record.ControlRecordType;
import org.apache.kafka.common.record.EndTransactionMarker;
import org.apache.kafka.common.record.MemoryRecords;
import org.apache.kafka.common.record.MemoryRecordsBuilder;
import org.apache.kafka.common.record.RecordBatch;
import org.apache.kafka.common.record.Records;
import org.apache.kafka.common.record.SimpleRecord;
import org.apache.kafka.common.record.TimestampType;
>>>>>>> 9494bebe
import org.apache.kafka.common.serialization.StringDeserializer;
import org.apache.kafka.common.serialization.UUIDDeserializer;
import org.apache.kafka.common.serialization.UUIDSerializer;
import org.apache.kafka.common.utils.BufferSupplier;
import org.apache.kafka.common.utils.LogContext;
import org.apache.kafka.common.utils.MockTime;
import org.apache.kafka.common.utils.Time;
import org.apache.kafka.common.utils.Utils;

import org.junit.jupiter.api.Test;

import java.nio.ByteBuffer;
import java.util.Collections;
import java.util.List;
import java.util.UUID;

import static org.junit.jupiter.api.Assertions.assertArrayEquals;
import static org.junit.jupiter.api.Assertions.assertEquals;
import static org.junit.jupiter.api.Assertions.assertNotNull;
import static org.junit.jupiter.api.Assertions.assertThrows;

public class CompletedFetchTest {

    private static final String TOPIC_NAME = "test";
    private static final TopicPartition TP = new TopicPartition(TOPIC_NAME, 0);
    private static final long PRODUCER_ID = 1000L;
    private static final short PRODUCER_EPOCH = 0;

    @Test
    public void testSimple() {
        long fetchOffset = 5;
        int startingOffset = 10;
        int numRecords = 11;        // Records for 10-20
        FetchResponseData.PartitionData partitionData = new FetchResponseData.PartitionData().setRecords(newRecords(startingOffset, numRecords, fetchOffset));

        Deserializers<String, String> deserializers = newStringDeserializers();
        FetchConfig fetchConfig = newFetchConfig(IsolationLevel.READ_UNCOMMITTED, true);

        CompletedFetch completedFetch = newCompletedFetch(fetchOffset, partitionData);

        List<ConsumerRecord<String, String>> records = completedFetch.fetchRecords(fetchConfig, deserializers, 10);
        assertEquals(10, records.size());
        ConsumerRecord<String, String> record = records.get(0);
        assertEquals(10, record.offset());

        records = completedFetch.fetchRecords(fetchConfig, deserializers, 10);
        assertEquals(1, records.size());
        record = records.get(0);
        assertEquals(20, record.offset());

        records = completedFetch.fetchRecords(fetchConfig, deserializers, 10);
        assertEquals(0, records.size());
    }

    @Test
    public void testAbortedTransactionRecordsRemoved() {
        int numRecords = 10;
        Records rawRecords = newTranscactionalRecords(ControlRecordType.ABORT, numRecords);

        FetchResponseData.PartitionData partitionData = new FetchResponseData.PartitionData().setRecords(rawRecords).setAbortedTransactions(newAbortedTransactions());

<<<<<<< HEAD
        CompletedFetch<String, String> completedFetch = newCompletedFetch(IsolationLevel.READ_COMMITTED, OffsetResetStrategy.NONE, true, 0, partitionData);
        List<ConsumerRecord<String, String>> records = completedFetch.fetchRecords(10);
        assertEquals(0, records.size());

        completedFetch = newCompletedFetch(IsolationLevel.READ_UNCOMMITTED, OffsetResetStrategy.NONE, true, 0, partitionData);
        records = completedFetch.fetchRecords(10);
        assertEquals(numRecords, records.size());
=======
        try (final Deserializers<String, String> deserializers = newStringDeserializers()) {
            FetchConfig fetchConfig = newFetchConfig(IsolationLevel.READ_COMMITTED, true);
            CompletedFetch completedFetch = newCompletedFetch(0, partitionData);
            List<ConsumerRecord<String, String>> records = completedFetch.fetchRecords(fetchConfig, deserializers, 10);
            assertEquals(0, records.size());

            fetchConfig = newFetchConfig(IsolationLevel.READ_UNCOMMITTED, true);
            completedFetch = newCompletedFetch(0, partitionData);
            records = completedFetch.fetchRecords(fetchConfig, deserializers, 10);
            assertEquals(numRecords, records.size());
        }
>>>>>>> 9494bebe
    }

    @Test
    public void testCommittedTransactionRecordsIncluded() {
        int numRecords = 10;
        Records rawRecords = newTranscactionalRecords(ControlRecordType.COMMIT, numRecords);
<<<<<<< HEAD
        FetchResponseData.PartitionData partitionData = new FetchResponseData.PartitionData().setRecords(rawRecords);
        CompletedFetch<String, String> completedFetch = newCompletedFetch(IsolationLevel.READ_COMMITTED, OffsetResetStrategy.NONE, true, 0, partitionData);
        List<ConsumerRecord<String, String>> records = completedFetch.fetchRecords(10);
        assertEquals(10, records.size());
=======
        FetchResponseData.PartitionData partitionData = new FetchResponseData.PartitionData()
                .setRecords(rawRecords);
        CompletedFetch completedFetch = newCompletedFetch(0, partitionData);
        try (final Deserializers<String, String> deserializers = newStringDeserializers()) {
            FetchConfig fetchConfig = newFetchConfig(IsolationLevel.READ_COMMITTED, true);
            List<ConsumerRecord<String, String>> records = completedFetch.fetchRecords(fetchConfig, deserializers, 10);
            assertEquals(10, records.size());
        }
>>>>>>> 9494bebe
    }

    @Test
    public void testNegativeFetchCount() {
        long fetchOffset = 0;
        int startingOffset = 0;
        int numRecords = 10;
        FetchResponseData.PartitionData partitionData = new FetchResponseData.PartitionData().setRecords(newRecords(startingOffset, numRecords, fetchOffset));

        try (final Deserializers<String, String> deserializers = newStringDeserializers()) {
            CompletedFetch completedFetch = newCompletedFetch(fetchOffset, partitionData);
            FetchConfig fetchConfig = newFetchConfig(IsolationLevel.READ_UNCOMMITTED, true);

            List<ConsumerRecord<String, String>> records = completedFetch.fetchRecords(fetchConfig, deserializers, -10);
            assertEquals(0, records.size());
        }
    }

    @Test
    public void testNoRecordsInFetch() {
<<<<<<< HEAD
        FetchResponseData.PartitionData partitionData = new FetchResponseData.PartitionData().setPartitionIndex(0).setHighWatermark(10).setLastStableOffset(20).setLogStartOffset(0);

        CompletedFetch<String, String> completedFetch = newCompletedFetch(IsolationLevel.READ_UNCOMMITTED, OffsetResetStrategy.NONE, false, 1, partitionData);

        List<ConsumerRecord<String, String>> records = completedFetch.fetchRecords(10);
        assertEquals(0, records.size());
=======
        FetchResponseData.PartitionData partitionData = new FetchResponseData.PartitionData()
                .setPartitionIndex(0)
                .setHighWatermark(10)
                .setLastStableOffset(20)
                .setLogStartOffset(0);

        CompletedFetch completedFetch = newCompletedFetch(1, partitionData);
        try (final Deserializers<String, String> deserializers = newStringDeserializers()) {
            FetchConfig fetchConfig = newFetchConfig(IsolationLevel.READ_UNCOMMITTED, true);
            List<ConsumerRecord<String, String>> records = completedFetch.fetchRecords(fetchConfig, deserializers, 10);
            assertEquals(0, records.size());
        }
>>>>>>> 9494bebe
    }

    @Test
    public void testCorruptedMessage() {
        // Create one good record and then one "corrupted" record.
<<<<<<< HEAD
        MemoryRecordsBuilder builder = MemoryRecords.builder(ByteBuffer.allocate(1024), CompressionType.NONE, TimestampType.CREATE_TIME, 0);
        builder.append(new SimpleRecord(new UUIDSerializer().serialize(TOPIC_NAME, UUID.randomUUID())));
        builder.append(0L, "key".getBytes(), "value".getBytes());
        Records records = builder.build();

        FetchResponseData.PartitionData partitionData = new FetchResponseData.PartitionData().setPartitionIndex(0).setHighWatermark(10).setLastStableOffset(20).setLogStartOffset(0).setRecords(records);

        CompletedFetch<UUID, UUID> completedFetch = newCompletedFetch(new UUIDDeserializer(), new UUIDDeserializer(), IsolationLevel.READ_COMMITTED, OffsetResetStrategy.NONE, false, 0, partitionData);

        completedFetch.fetchRecords(10);

        assertThrows(RecordDeserializationException.class, () -> completedFetch.fetchRecords(10));
    }

    private CompletedFetch<String, String> newCompletedFetch(long fetchOffset, FetchResponseData.PartitionData partitionData) {
        return newCompletedFetch(IsolationLevel.READ_UNCOMMITTED, OffsetResetStrategy.NONE, true, fetchOffset, partitionData);
    }

    private CompletedFetch<String, String> newCompletedFetch(IsolationLevel isolationLevel, OffsetResetStrategy offsetResetStrategy, boolean checkCrcs, long fetchOffset, FetchResponseData.PartitionData partitionData) {
        return newCompletedFetch(new StringDeserializer(), new StringDeserializer(), isolationLevel, offsetResetStrategy, checkCrcs, fetchOffset, partitionData);
    }

    private <K, V> CompletedFetch<K, V> newCompletedFetch(Deserializer<K> keyDeserializer, Deserializer<V> valueDeserializer, IsolationLevel isolationLevel, OffsetResetStrategy offsetResetStrategy, boolean checkCrcs, long fetchOffset, FetchResponseData.PartitionData partitionData) {
        LogContext logContext = new LogContext();
        SubscriptionState subscriptions = new SubscriptionState(logContext, offsetResetStrategy);
        FetchMetricsRegistry metricsRegistry = new FetchMetricsRegistry();
        FetchMetricsManager metrics = new FetchMetricsManager(new Metrics(), metricsRegistry);
        FetchMetricsAggregator metricAggregator = new FetchMetricsAggregator(metrics, Collections.singleton(TP));

        FetchConfig<K, V> fetchConfig = new FetchConfig<>(ConsumerConfig.DEFAULT_FETCH_MIN_BYTES, ConsumerConfig.DEFAULT_FETCH_MAX_BYTES, ConsumerConfig.DEFAULT_FETCH_MAX_WAIT_MS, ConsumerConfig.DEFAULT_MAX_PARTITION_FETCH_BYTES, ConsumerConfig.DEFAULT_MAX_POLL_RECORDS, checkCrcs, ConsumerConfig.DEFAULT_CLIENT_RACK, keyDeserializer, valueDeserializer, isolationLevel);
        return new CompletedFetch<>(logContext, subscriptions, fetchConfig, BufferSupplier.create(), TP, partitionData, metricAggregator, fetchOffset, ApiKeys.FETCH.latestVersion());
=======
        try (final MemoryRecordsBuilder builder = MemoryRecords.builder(ByteBuffer.allocate(1024), Compression.NONE, TimestampType.CREATE_TIME, 0);
             final UUIDSerializer serializer = new UUIDSerializer()) {
            builder.append(new SimpleRecord(serializer.serialize(TOPIC_NAME, UUID.randomUUID())));
            builder.append(0L, "key".getBytes(), "value".getBytes());
            builder.append(new SimpleRecord(serializer.serialize(TOPIC_NAME, UUID.randomUUID())));
            Headers headers = new RecordHeaders();
            headers.add("hkey", "hvalue".getBytes());
            builder.append(10L, serializer.serialize("key", UUID.randomUUID()), "otherValue".getBytes(), headers.toArray());
            Records records = builder.build();

            FetchResponseData.PartitionData partitionData = new FetchResponseData.PartitionData()
                    .setPartitionIndex(0)
                    .setHighWatermark(10)
                    .setLastStableOffset(20)
                    .setLogStartOffset(0)
                    .setRecords(records);

            try (final Deserializers<UUID, UUID> deserializers = newUuidDeserializers()) {
                FetchConfig fetchConfig = newFetchConfig(IsolationLevel.READ_COMMITTED, false);
                CompletedFetch completedFetch = newCompletedFetch(0, partitionData);

                completedFetch.fetchRecords(fetchConfig, deserializers, 10);

                RecordDeserializationException thrown = assertThrows(RecordDeserializationException.class,
                        () -> completedFetch.fetchRecords(fetchConfig, deserializers, 10));
                assertEquals(RecordDeserializationException.DeserializationExceptionOrigin.KEY, thrown.origin());
                assertEquals(1, thrown.offset());
                assertEquals(TOPIC_NAME, thrown.topicPartition().topic());
                assertEquals(0, thrown.topicPartition().partition());
                assertEquals(0, thrown.timestamp());
                assertArrayEquals("key".getBytes(), Utils.toNullableArray(thrown.keyBuffer()));
                assertArrayEquals("value".getBytes(), Utils.toNullableArray(thrown.valueBuffer()));
                assertEquals(0, thrown.headers().toArray().length);

                CompletedFetch completedFetch2 = newCompletedFetch(2, partitionData);
                completedFetch2.fetchRecords(fetchConfig, deserializers, 10);
                RecordDeserializationException valueThrown = assertThrows(RecordDeserializationException.class,
                        () -> completedFetch2.fetchRecords(fetchConfig, deserializers, 10));
                assertEquals(RecordDeserializationException.DeserializationExceptionOrigin.VALUE, valueThrown.origin());
                assertEquals(3, valueThrown.offset());
                assertEquals(TOPIC_NAME, valueThrown.topicPartition().topic());
                assertEquals(0, valueThrown.topicPartition().partition());
                assertEquals(10L, valueThrown.timestamp());
                assertNotNull(valueThrown.keyBuffer());
                assertArrayEquals("otherValue".getBytes(), Utils.toNullableArray(valueThrown.valueBuffer()));
                assertEquals(headers, valueThrown.headers());
            }
        }
    }

    private CompletedFetch newCompletedFetch(long fetchOffset,
                                             FetchResponseData.PartitionData partitionData) {
        LogContext logContext = new LogContext();
        SubscriptionState subscriptions = new SubscriptionState(logContext, AutoOffsetResetStrategy.NONE);
        FetchMetricsRegistry metricsRegistry = new FetchMetricsRegistry();
        FetchMetricsManager metrics = new FetchMetricsManager(new Metrics(), metricsRegistry);
        FetchMetricsAggregator metricAggregator = new FetchMetricsAggregator(metrics, Collections.singleton(TP));

        return new CompletedFetch(
                logContext,
                subscriptions,
                BufferSupplier.create(),
                TP,
                partitionData,
                metricAggregator,
                fetchOffset,
                ApiKeys.FETCH.latestVersion());
    }

    private static Deserializers<UUID, UUID> newUuidDeserializers() {
        return new Deserializers<>(new UUIDDeserializer(), new UUIDDeserializer(), null);
    }

    private static Deserializers<String, String> newStringDeserializers() {
        return new Deserializers<>(new StringDeserializer(), new StringDeserializer(), null);
    }

    private static FetchConfig newFetchConfig(IsolationLevel isolationLevel, boolean checkCrcs) {
        return new FetchConfig(
                ConsumerConfig.DEFAULT_FETCH_MIN_BYTES,
                ConsumerConfig.DEFAULT_FETCH_MAX_BYTES,
                ConsumerConfig.DEFAULT_FETCH_MAX_WAIT_MS,
                ConsumerConfig.DEFAULT_MAX_PARTITION_FETCH_BYTES,
                ConsumerConfig.DEFAULT_MAX_POLL_RECORDS,
                checkCrcs,
                ConsumerConfig.DEFAULT_CLIENT_RACK,
                isolationLevel
        );
>>>>>>> 9494bebe
    }

    private Records newRecords(long baseOffset, int count, long firstMessageId) {
        try (final MemoryRecordsBuilder builder = MemoryRecords.builder(ByteBuffer.allocate(1024), Compression.NONE, TimestampType.CREATE_TIME, baseOffset)) {
            for (int i = 0; i < count; i++)
                builder.append(0L, "key".getBytes(), ("value-" + (firstMessageId + i)).getBytes());
            return builder.build();
        }
    }

    private Records newTranscactionalRecords(ControlRecordType controlRecordType, int numRecords) {
        Time time = new MockTime();
        ByteBuffer buffer = ByteBuffer.allocate(1024);
<<<<<<< HEAD
        MemoryRecordsBuilder builder = MemoryRecords.builder(buffer, RecordBatch.CURRENT_MAGIC_VALUE, CompressionType.NONE, TimestampType.CREATE_TIME, 0, time.milliseconds(), PRODUCER_ID, PRODUCER_EPOCH, 0, true, RecordBatch.NO_PARTITION_LEADER_EPOCH);
=======

        try (MemoryRecordsBuilder builder = MemoryRecords.builder(buffer,
                RecordBatch.CURRENT_MAGIC_VALUE,
                Compression.NONE,
                TimestampType.CREATE_TIME,
                0,
                time.milliseconds(),
                PRODUCER_ID,
                PRODUCER_EPOCH,
                0,
                true,
                RecordBatch.NO_PARTITION_LEADER_EPOCH)) {
            for (int i = 0; i < numRecords; i++)
                builder.append(new SimpleRecord(time.milliseconds(), "key".getBytes(), "value".getBytes()));
>>>>>>> 9494bebe

            builder.build();
        }

        writeTransactionMarker(buffer, controlRecordType, numRecords, time);
        buffer.flip();

        return MemoryRecords.readableRecords(buffer);
    }

    private void writeTransactionMarker(ByteBuffer buffer, ControlRecordType controlRecordType, int offset, Time time) {
        MemoryRecords.writeEndTransactionalMarker(buffer, offset, time.milliseconds(), 0, PRODUCER_ID, PRODUCER_EPOCH, new EndTransactionMarker(controlRecordType, 0));
    }

    private List<FetchResponseData.AbortedTransaction> newAbortedTransactions() {
        FetchResponseData.AbortedTransaction abortedTransaction = new FetchResponseData.AbortedTransaction();
        abortedTransaction.setFirstOffset(0);
        abortedTransaction.setProducerId(PRODUCER_ID);
        return Collections.singletonList(abortedTransaction);
    }
}<|MERGE_RESOLUTION|>--- conflicted
+++ resolved
@@ -27,10 +27,6 @@
 import org.apache.kafka.common.message.FetchResponseData;
 import org.apache.kafka.common.metrics.Metrics;
 import org.apache.kafka.common.protocol.ApiKeys;
-<<<<<<< HEAD
-import org.apache.kafka.common.record.*;
-import org.apache.kafka.common.serialization.Deserializer;
-=======
 import org.apache.kafka.common.record.ControlRecordType;
 import org.apache.kafka.common.record.EndTransactionMarker;
 import org.apache.kafka.common.record.MemoryRecords;
@@ -39,7 +35,6 @@
 import org.apache.kafka.common.record.Records;
 import org.apache.kafka.common.record.SimpleRecord;
 import org.apache.kafka.common.record.TimestampType;
->>>>>>> 9494bebe
 import org.apache.kafka.common.serialization.StringDeserializer;
 import org.apache.kafka.common.serialization.UUIDDeserializer;
 import org.apache.kafka.common.serialization.UUIDSerializer;
@@ -73,7 +68,8 @@
         long fetchOffset = 5;
         int startingOffset = 10;
         int numRecords = 11;        // Records for 10-20
-        FetchResponseData.PartitionData partitionData = new FetchResponseData.PartitionData().setRecords(newRecords(startingOffset, numRecords, fetchOffset));
+        FetchResponseData.PartitionData partitionData = new FetchResponseData.PartitionData()
+                .setRecords(newRecords(startingOffset, numRecords, fetchOffset));
 
         Deserializers<String, String> deserializers = newStringDeserializers();
         FetchConfig fetchConfig = newFetchConfig(IsolationLevel.READ_UNCOMMITTED, true);
@@ -99,17 +95,10 @@
         int numRecords = 10;
         Records rawRecords = newTranscactionalRecords(ControlRecordType.ABORT, numRecords);
 
-        FetchResponseData.PartitionData partitionData = new FetchResponseData.PartitionData().setRecords(rawRecords).setAbortedTransactions(newAbortedTransactions());
-
-<<<<<<< HEAD
-        CompletedFetch<String, String> completedFetch = newCompletedFetch(IsolationLevel.READ_COMMITTED, OffsetResetStrategy.NONE, true, 0, partitionData);
-        List<ConsumerRecord<String, String>> records = completedFetch.fetchRecords(10);
-        assertEquals(0, records.size());
-
-        completedFetch = newCompletedFetch(IsolationLevel.READ_UNCOMMITTED, OffsetResetStrategy.NONE, true, 0, partitionData);
-        records = completedFetch.fetchRecords(10);
-        assertEquals(numRecords, records.size());
-=======
+        FetchResponseData.PartitionData partitionData = new FetchResponseData.PartitionData()
+                .setRecords(rawRecords)
+                .setAbortedTransactions(newAbortedTransactions());
+
         try (final Deserializers<String, String> deserializers = newStringDeserializers()) {
             FetchConfig fetchConfig = newFetchConfig(IsolationLevel.READ_COMMITTED, true);
             CompletedFetch completedFetch = newCompletedFetch(0, partitionData);
@@ -121,19 +110,12 @@
             records = completedFetch.fetchRecords(fetchConfig, deserializers, 10);
             assertEquals(numRecords, records.size());
         }
->>>>>>> 9494bebe
     }
 
     @Test
     public void testCommittedTransactionRecordsIncluded() {
         int numRecords = 10;
         Records rawRecords = newTranscactionalRecords(ControlRecordType.COMMIT, numRecords);
-<<<<<<< HEAD
-        FetchResponseData.PartitionData partitionData = new FetchResponseData.PartitionData().setRecords(rawRecords);
-        CompletedFetch<String, String> completedFetch = newCompletedFetch(IsolationLevel.READ_COMMITTED, OffsetResetStrategy.NONE, true, 0, partitionData);
-        List<ConsumerRecord<String, String>> records = completedFetch.fetchRecords(10);
-        assertEquals(10, records.size());
-=======
         FetchResponseData.PartitionData partitionData = new FetchResponseData.PartitionData()
                 .setRecords(rawRecords);
         CompletedFetch completedFetch = newCompletedFetch(0, partitionData);
@@ -142,7 +124,6 @@
             List<ConsumerRecord<String, String>> records = completedFetch.fetchRecords(fetchConfig, deserializers, 10);
             assertEquals(10, records.size());
         }
->>>>>>> 9494bebe
     }
 
     @Test
@@ -150,7 +131,8 @@
         long fetchOffset = 0;
         int startingOffset = 0;
         int numRecords = 10;
-        FetchResponseData.PartitionData partitionData = new FetchResponseData.PartitionData().setRecords(newRecords(startingOffset, numRecords, fetchOffset));
+        FetchResponseData.PartitionData partitionData = new FetchResponseData.PartitionData()
+                .setRecords(newRecords(startingOffset, numRecords, fetchOffset));
 
         try (final Deserializers<String, String> deserializers = newStringDeserializers()) {
             CompletedFetch completedFetch = newCompletedFetch(fetchOffset, partitionData);
@@ -163,14 +145,6 @@
 
     @Test
     public void testNoRecordsInFetch() {
-<<<<<<< HEAD
-        FetchResponseData.PartitionData partitionData = new FetchResponseData.PartitionData().setPartitionIndex(0).setHighWatermark(10).setLastStableOffset(20).setLogStartOffset(0);
-
-        CompletedFetch<String, String> completedFetch = newCompletedFetch(IsolationLevel.READ_UNCOMMITTED, OffsetResetStrategy.NONE, false, 1, partitionData);
-
-        List<ConsumerRecord<String, String>> records = completedFetch.fetchRecords(10);
-        assertEquals(0, records.size());
-=======
         FetchResponseData.PartitionData partitionData = new FetchResponseData.PartitionData()
                 .setPartitionIndex(0)
                 .setHighWatermark(10)
@@ -183,45 +157,11 @@
             List<ConsumerRecord<String, String>> records = completedFetch.fetchRecords(fetchConfig, deserializers, 10);
             assertEquals(0, records.size());
         }
->>>>>>> 9494bebe
     }
 
     @Test
     public void testCorruptedMessage() {
         // Create one good record and then one "corrupted" record.
-<<<<<<< HEAD
-        MemoryRecordsBuilder builder = MemoryRecords.builder(ByteBuffer.allocate(1024), CompressionType.NONE, TimestampType.CREATE_TIME, 0);
-        builder.append(new SimpleRecord(new UUIDSerializer().serialize(TOPIC_NAME, UUID.randomUUID())));
-        builder.append(0L, "key".getBytes(), "value".getBytes());
-        Records records = builder.build();
-
-        FetchResponseData.PartitionData partitionData = new FetchResponseData.PartitionData().setPartitionIndex(0).setHighWatermark(10).setLastStableOffset(20).setLogStartOffset(0).setRecords(records);
-
-        CompletedFetch<UUID, UUID> completedFetch = newCompletedFetch(new UUIDDeserializer(), new UUIDDeserializer(), IsolationLevel.READ_COMMITTED, OffsetResetStrategy.NONE, false, 0, partitionData);
-
-        completedFetch.fetchRecords(10);
-
-        assertThrows(RecordDeserializationException.class, () -> completedFetch.fetchRecords(10));
-    }
-
-    private CompletedFetch<String, String> newCompletedFetch(long fetchOffset, FetchResponseData.PartitionData partitionData) {
-        return newCompletedFetch(IsolationLevel.READ_UNCOMMITTED, OffsetResetStrategy.NONE, true, fetchOffset, partitionData);
-    }
-
-    private CompletedFetch<String, String> newCompletedFetch(IsolationLevel isolationLevel, OffsetResetStrategy offsetResetStrategy, boolean checkCrcs, long fetchOffset, FetchResponseData.PartitionData partitionData) {
-        return newCompletedFetch(new StringDeserializer(), new StringDeserializer(), isolationLevel, offsetResetStrategy, checkCrcs, fetchOffset, partitionData);
-    }
-
-    private <K, V> CompletedFetch<K, V> newCompletedFetch(Deserializer<K> keyDeserializer, Deserializer<V> valueDeserializer, IsolationLevel isolationLevel, OffsetResetStrategy offsetResetStrategy, boolean checkCrcs, long fetchOffset, FetchResponseData.PartitionData partitionData) {
-        LogContext logContext = new LogContext();
-        SubscriptionState subscriptions = new SubscriptionState(logContext, offsetResetStrategy);
-        FetchMetricsRegistry metricsRegistry = new FetchMetricsRegistry();
-        FetchMetricsManager metrics = new FetchMetricsManager(new Metrics(), metricsRegistry);
-        FetchMetricsAggregator metricAggregator = new FetchMetricsAggregator(metrics, Collections.singleton(TP));
-
-        FetchConfig<K, V> fetchConfig = new FetchConfig<>(ConsumerConfig.DEFAULT_FETCH_MIN_BYTES, ConsumerConfig.DEFAULT_FETCH_MAX_BYTES, ConsumerConfig.DEFAULT_FETCH_MAX_WAIT_MS, ConsumerConfig.DEFAULT_MAX_PARTITION_FETCH_BYTES, ConsumerConfig.DEFAULT_MAX_POLL_RECORDS, checkCrcs, ConsumerConfig.DEFAULT_CLIENT_RACK, keyDeserializer, valueDeserializer, isolationLevel);
-        return new CompletedFetch<>(logContext, subscriptions, fetchConfig, BufferSupplier.create(), TP, partitionData, metricAggregator, fetchOffset, ApiKeys.FETCH.latestVersion());
-=======
         try (final MemoryRecordsBuilder builder = MemoryRecords.builder(ByteBuffer.allocate(1024), Compression.NONE, TimestampType.CREATE_TIME, 0);
              final UUIDSerializer serializer = new UUIDSerializer()) {
             builder.append(new SimpleRecord(serializer.serialize(TOPIC_NAME, UUID.randomUUID())));
@@ -310,7 +250,6 @@
                 ConsumerConfig.DEFAULT_CLIENT_RACK,
                 isolationLevel
         );
->>>>>>> 9494bebe
     }
 
     private Records newRecords(long baseOffset, int count, long firstMessageId) {
@@ -324,9 +263,6 @@
     private Records newTranscactionalRecords(ControlRecordType controlRecordType, int numRecords) {
         Time time = new MockTime();
         ByteBuffer buffer = ByteBuffer.allocate(1024);
-<<<<<<< HEAD
-        MemoryRecordsBuilder builder = MemoryRecords.builder(buffer, RecordBatch.CURRENT_MAGIC_VALUE, CompressionType.NONE, TimestampType.CREATE_TIME, 0, time.milliseconds(), PRODUCER_ID, PRODUCER_EPOCH, 0, true, RecordBatch.NO_PARTITION_LEADER_EPOCH);
-=======
 
         try (MemoryRecordsBuilder builder = MemoryRecords.builder(buffer,
                 RecordBatch.CURRENT_MAGIC_VALUE,
@@ -341,7 +277,6 @@
                 RecordBatch.NO_PARTITION_LEADER_EPOCH)) {
             for (int i = 0; i < numRecords; i++)
                 builder.append(new SimpleRecord(time.milliseconds(), "key".getBytes(), "value".getBytes()));
->>>>>>> 9494bebe
 
             builder.build();
         }
@@ -352,8 +287,17 @@
         return MemoryRecords.readableRecords(buffer);
     }
 
-    private void writeTransactionMarker(ByteBuffer buffer, ControlRecordType controlRecordType, int offset, Time time) {
-        MemoryRecords.writeEndTransactionalMarker(buffer, offset, time.milliseconds(), 0, PRODUCER_ID, PRODUCER_EPOCH, new EndTransactionMarker(controlRecordType, 0));
+    private void writeTransactionMarker(ByteBuffer buffer,
+                                        ControlRecordType controlRecordType,
+                                        int offset,
+                                        Time time) {
+        MemoryRecords.writeEndTransactionalMarker(buffer,
+                offset,
+                time.milliseconds(),
+                0,
+                PRODUCER_ID,
+                PRODUCER_EPOCH,
+                new EndTransactionMarker(controlRecordType, 0));
     }
 
     private List<FetchResponseData.AbortedTransaction> newAbortedTransactions() {
