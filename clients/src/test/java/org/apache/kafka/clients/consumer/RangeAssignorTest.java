--- conflicted
+++ resolved
@@ -20,7 +20,7 @@
 import org.apache.kafka.clients.consumer.internals.AbstractPartitionAssignor;
 import org.apache.kafka.clients.consumer.internals.AbstractPartitionAssignor.MemberInfo;
 import org.apache.kafka.clients.consumer.internals.AbstractPartitionAssignorTest;
-import org.apache.kafka.clients.consumer.internals.AbstractPartitionAssignorTest.*;
+import org.apache.kafka.clients.consumer.internals.AbstractPartitionAssignorTest.RackConfig;
 import org.apache.kafka.common.PartitionInfo;
 import org.apache.kafka.common.TopicPartition;
 
@@ -30,19 +30,22 @@
 import org.junit.jupiter.params.provider.EnumSource;
 import org.junit.jupiter.params.provider.ValueSource;
 
-import java.util.*;
+import java.util.ArrayList;
+import java.util.Arrays;
+import java.util.Collections;
+import java.util.HashMap;
+import java.util.HashSet;
+import java.util.List;
+import java.util.Map;
+import java.util.Optional;
 
 import static java.util.Arrays.asList;
-<<<<<<< HEAD
-import static org.apache.kafka.clients.consumer.internals.AbstractPartitionAssignorTest.*;
-=======
 import static org.apache.kafka.clients.consumer.internals.AbstractPartitionAssignorTest.ALL_RACKS;
 import static org.apache.kafka.clients.consumer.internals.AbstractPartitionAssignorTest.TEST_NAME_WITH_CONSUMER_RACK;
 import static org.apache.kafka.clients.consumer.internals.AbstractPartitionAssignorTest.TEST_NAME_WITH_RACK_CONFIG;
 import static org.apache.kafka.clients.consumer.internals.AbstractPartitionAssignorTest.nullRacks;
 import static org.apache.kafka.clients.consumer.internals.AbstractPartitionAssignorTest.racks;
 import static org.apache.kafka.clients.consumer.internals.AbstractPartitionAssignorTest.verifyRackAssignment;
->>>>>>> 9494bebe
 import static org.apache.kafka.common.utils.Utils.mkEntry;
 import static org.apache.kafka.common.utils.Utils.mkMap;
 import static org.junit.jupiter.api.Assertions.assertEquals;
@@ -82,7 +85,8 @@
         initializeRacks(hasConsumerRack ? RackConfig.BROKER_AND_CONSUMER_RACK : RackConfig.NO_CONSUMER_RACK);
         Map<String, List<PartitionInfo>> partitionsPerTopic = new HashMap<>();
 
-        Map<String, List<TopicPartition>> assignment = assignor.assignPartitions(partitionsPerTopic, Collections.singletonMap(consumer1, subscription(Collections.emptyList(), 0)));
+        Map<String, List<TopicPartition>> assignment = assignor.assignPartitions(partitionsPerTopic,
+                Collections.singletonMap(consumer1, subscription(Collections.emptyList(), 0)));
 
         assertEquals(Collections.singleton(consumer1), assignment.keySet());
         assertTrue(assignment.get(consumer1).isEmpty());
@@ -93,7 +97,8 @@
     public void testOneConsumerNonexistentTopic(boolean hasConsumerRack) {
         initializeRacks(hasConsumerRack ? RackConfig.BROKER_AND_CONSUMER_RACK : RackConfig.NO_CONSUMER_RACK);
         Map<String, List<PartitionInfo>> partitionsPerTopic = new HashMap<>();
-        Map<String, List<TopicPartition>> assignment = assignor.assignPartitions(partitionsPerTopic, Collections.singletonMap(consumer1, subscription(topics(topic1), 0)));
+        Map<String, List<TopicPartition>> assignment = assignor.assignPartitions(partitionsPerTopic,
+                Collections.singletonMap(consumer1, subscription(topics(topic1), 0)));
         assertEquals(Collections.singleton(consumer1), assignment.keySet());
         assertTrue(assignment.get(consumer1).isEmpty());
     }
@@ -105,7 +110,8 @@
         Map<String, List<PartitionInfo>> partitionsPerTopic = new HashMap<>();
         partitionsPerTopic.put(topic1, partitionInfos(topic1, 3));
 
-        Map<String, List<TopicPartition>> assignment = assignor.assignPartitions(partitionsPerTopic, Collections.singletonMap(consumer1, subscription(topics(topic1), 0)));
+        Map<String, List<TopicPartition>> assignment = assignor.assignPartitions(partitionsPerTopic,
+                Collections.singletonMap(consumer1, subscription(topics(topic1), 0)));
 
         assertEquals(Collections.singleton(consumer1), assignment.keySet());
         assertAssignment(partitions(tp(topic1, 0), tp(topic1, 1), tp(topic1, 2)), assignment.get(consumer1));
@@ -121,7 +127,8 @@
         partitionsPerTopic.put(topic1, partitionInfos(topic1, 3));
         partitionsPerTopic.put(otherTopic, partitionInfos(otherTopic, 3));
 
-        Map<String, List<TopicPartition>> assignment = assignor.assignPartitions(partitionsPerTopic, Collections.singletonMap(consumer1, subscription(topics(topic1), 0)));
+        Map<String, List<TopicPartition>> assignment = assignor.assignPartitions(partitionsPerTopic,
+                Collections.singletonMap(consumer1, subscription(topics(topic1), 0)));
         assertEquals(Collections.singleton(consumer1), assignment.keySet());
         assertAssignment(partitions(tp(topic1, 0), tp(topic1, 1), tp(topic1, 2)), assignment.get(consumer1));
     }
@@ -132,7 +139,8 @@
         initializeRacks(rackConfig);
         Map<String, List<PartitionInfo>> partitionsPerTopic = setupPartitionsPerTopicWithTwoTopics(1, 2);
 
-        Map<String, List<TopicPartition>> assignment = assignor.assignPartitions(partitionsPerTopic, Collections.singletonMap(consumer1, subscription(topics(topic1, topic2), 0)));
+        Map<String, List<TopicPartition>> assignment = assignor.assignPartitions(partitionsPerTopic,
+                Collections.singletonMap(consumer1, subscription(topics(topic1, topic2), 0)));
 
         assertEquals(Collections.singleton(consumer1), assignment.keySet());
         assertAssignment(partitions(tp(topic1, 0), tp(topic2, 0), tp(topic2, 1)), assignment.get(consumer1));
@@ -307,11 +315,15 @@
             consumers.put(m.memberId, subscription);
         }
         Map<String, List<TopicPartition>> expectedInstanceAssignment = new HashMap<>();
-        expectedInstanceAssignment.put(instance1, partitions(tp(topic1, 0), tp(topic1, 1), tp(topic2, 0), tp(topic2, 1)));
-        expectedInstanceAssignment.put(instance2, partitions(tp(topic1, 2), tp(topic1, 3), tp(topic2, 2), tp(topic2, 3)));
-        expectedInstanceAssignment.put(instance3, partitions(tp(topic1, 4), tp(topic2, 4)));
-
-        Map<String, List<TopicPartition>> staticAssignment = checkStaticAssignment(assignor, partitionsPerTopic, consumers);
+        expectedInstanceAssignment.put(instance1,
+                                       partitions(tp(topic1, 0), tp(topic1, 1), tp(topic2, 0), tp(topic2, 1)));
+        expectedInstanceAssignment.put(instance2,
+                                       partitions(tp(topic1, 2), tp(topic1, 3), tp(topic2, 2), tp(topic2, 3)));
+        expectedInstanceAssignment.put(instance3,
+                                       partitions(tp(topic1, 4), tp(topic2, 4)));
+
+        Map<String, List<TopicPartition>> staticAssignment =
+            checkStaticAssignment(assignor, partitionsPerTopic, consumers);
         assertEquals(expectedInstanceAssignment, staticAssignment);
 
         // Now switch the member.id fields for each member info, the assignment should
@@ -323,7 +335,8 @@
         consumers.put(consumer5, consumers.get(consumer2));
         consumers.remove(consumer2);
 
-        Map<String, List<TopicPartition>> newStaticAssignment = checkStaticAssignment(assignor, partitionsPerTopic, consumers);
+        Map<String, List<TopicPartition>> newStaticAssignment =
+            checkStaticAssignment(assignor, partitionsPerTopic, consumers);
         assertEquals(staticAssignment, newStaticAssignment);
     }
 
@@ -334,7 +347,7 @@
         int replicationFactor = 2;
         int numBrokerRacks = 3;
         partitionsPerTopic.put(topic1, AbstractPartitionAssignorTest.partitionInfos(topic1, 5, replicationFactor, numBrokerRacks, 0));
-        partitionsPerTopic.put(topic2, AbstractPartitionAssignorTest.partitionInfos(topic2, 5, replicationFactor, numBrokerRacks, 0));
+        partitionsPerTopic.put(topic2,  AbstractPartitionAssignorTest.partitionInfos(topic2, 5, replicationFactor, numBrokerRacks, 0));
         List<MemberInfo> staticMemberInfos = new ArrayList<>();
         staticMemberInfos.add(new MemberInfo(consumer1, Optional.of(instance1), Optional.of(ALL_RACKS[0])));
         staticMemberInfos.add(new MemberInfo(consumer2, Optional.of(instance2), Optional.of(ALL_RACKS[1])));
@@ -348,11 +361,15 @@
             consumers.put(m.memberId, subscription);
         }
         Map<String, List<TopicPartition>> expectedInstanceAssignment = new HashMap<>();
-        expectedInstanceAssignment.put(instance1, partitions(tp(topic1, 0), tp(topic1, 2), tp(topic2, 0), tp(topic2, 2)));
-        expectedInstanceAssignment.put(instance2, partitions(tp(topic1, 1), tp(topic1, 3), tp(topic2, 1), tp(topic2, 3)));
-        expectedInstanceAssignment.put(instance3, partitions(tp(topic1, 4), tp(topic2, 4)));
-
-        Map<String, List<TopicPartition>> staticAssignment = checkStaticAssignment(assignor, partitionsPerTopic, consumers);
+        expectedInstanceAssignment.put(instance1,
+                partitions(tp(topic1, 0), tp(topic1, 2), tp(topic2, 0), tp(topic2, 2)));
+        expectedInstanceAssignment.put(instance2,
+                partitions(tp(topic1, 1), tp(topic1, 3), tp(topic2, 1), tp(topic2, 3)));
+        expectedInstanceAssignment.put(instance3,
+                partitions(tp(topic1, 4), tp(topic2, 4)));
+
+        Map<String, List<TopicPartition>> staticAssignment =
+                checkStaticAssignment(assignor, partitionsPerTopic, consumers);
         assertEquals(expectedInstanceAssignment, staticAssignment);
 
         // Now switch the member.id fields for each member info, the assignment should
@@ -364,7 +381,8 @@
         consumers.put(consumer5, consumers.get(consumer2));
         consumers.remove(consumer2);
 
-        Map<String, List<TopicPartition>> newStaticAssignment = checkStaticAssignment(assignor, partitionsPerTopic, consumers);
+        Map<String, List<TopicPartition>> newStaticAssignment =
+                checkStaticAssignment(assignor, partitionsPerTopic, consumers);
         assertEquals(staticAssignment, newStaticAssignment);
     }
 
@@ -375,14 +393,18 @@
         List<List<String>> consumerTopics = asList(allTopics, allTopics, allTopics);
 
         // Verify combinations where rack-aware logic is not used.
-        verifyNonRackAwareAssignment(topics, consumerTopics, asList("t1-0, t1-1, t2-0, t2-1, t2-2, t3-0", "t1-2, t1-3, t2-3, t2-4, t3-1", "t1-4, t1-5, t2-5, t2-6"));
+        verifyNonRackAwareAssignment(topics, consumerTopics,
+                asList("t1-0, t1-1, t2-0, t2-1, t2-2, t3-0", "t1-2, t1-3, t2-3, t2-4, t3-1", "t1-4, t1-5, t2-5, t2-6"));
 
         // Verify best-effort rack-aware assignment for lower replication factor where racks have a subset of partitions.
-        verifyRackAssignment(assignor, topics, 1, racks(3), racks(3), consumerTopics, asList("t1-0, t1-3, t2-0, t2-3, t2-6", "t1-1, t1-4, t2-1, t2-4, t3-0", "t1-2, t1-5, t2-2, t2-5, t3-1"), 0);
-        verifyRackAssignment(assignor, topics, 2, racks(3), racks(3), consumerTopics, asList("t1-0, t1-2, t2-0, t2-2, t2-3, t3-1", "t1-1, t1-3, t2-1, t2-4, t3-0", "t1-4, t1-5, t2-5, t2-6"), 1);
+        verifyRackAssignment(assignor, topics, 1, racks(3), racks(3), consumerTopics,
+                asList("t1-0, t1-3, t2-0, t2-3, t2-6", "t1-1, t1-4, t2-1, t2-4, t3-0", "t1-2, t1-5, t2-2, t2-5, t3-1"), 0);
+        verifyRackAssignment(assignor, topics, 2, racks(3), racks(3), consumerTopics,
+                asList("t1-0, t1-2, t2-0, t2-2, t2-3, t3-1", "t1-1, t1-3, t2-1, t2-4, t3-0", "t1-4, t1-5, t2-5, t2-6"), 1);
 
         // One consumer on a rack with no partitions
-        verifyRackAssignment(assignor, topics, 3, racks(2), racks(3), consumerTopics, asList("t1-0, t1-1, t2-0, t2-1, t2-2, t3-0", "t1-2, t1-3, t2-3, t2-4, t3-1", "t1-4, t1-5, t2-5, t2-6"), 4);
+        verifyRackAssignment(assignor, topics, 3, racks(2), racks(3), consumerTopics,
+                asList("t1-0, t1-1, t2-0, t2-1, t2-2, t3-0", "t1-2, t1-3, t2-3, t2-4, t3-1", "t1-4, t1-5, t2-5, t2-6"), 4);
     }
 
     @Test
@@ -392,14 +414,18 @@
         List<List<String>> consumerTopics = asList(allTopics, allTopics, asList("t1", "t3"));
 
         // Verify combinations where rack-aware logic is not used.
-        verifyNonRackAwareAssignment(topics, consumerTopics, asList("t1-0, t1-1, t2-0, t2-1, t2-2, t2-3, t3-0", "t1-2, t1-3, t2-4, t2-5, t2-6, t3-1", "t1-4, t1-5"));
+        verifyNonRackAwareAssignment(topics, consumerTopics,
+                asList("t1-0, t1-1, t2-0, t2-1, t2-2, t2-3, t3-0", "t1-2, t1-3, t2-4, t2-5, t2-6, t3-1", "t1-4, t1-5"));
 
         // Verify best-effort rack-aware assignment for lower replication factor where racks have a subset of partitions.
-        verifyRackAssignment(assignor, topics, 1, racks(3), racks(3), consumerTopics, asList("t1-0, t1-3, t2-0, t2-2, t2-3, t2-6", "t1-1, t1-4, t2-1, t2-4, t2-5, t3-0", "t1-2, t1-5, t3-1"), 2);
-        verifyRackAssignment(assignor, topics, 2, racks(3), racks(3), consumerTopics, asList("t1-0, t1-2, t2-0, t2-2, t2-3, t2-5, t3-1", "t1-1, t1-3, t2-1, t2-4, t2-6, t3-0", "t1-4, t1-5"), 0);
+        verifyRackAssignment(assignor, topics, 1, racks(3), racks(3), consumerTopics,
+                asList("t1-0, t1-3, t2-0, t2-2, t2-3, t2-6", "t1-1, t1-4, t2-1, t2-4, t2-5, t3-0", "t1-2, t1-5, t3-1"), 2);
+        verifyRackAssignment(assignor, topics, 2, racks(3), racks(3), consumerTopics,
+                asList("t1-0, t1-2, t2-0, t2-2, t2-3, t2-5, t3-1", "t1-1, t1-3, t2-1, t2-4, t2-6, t3-0", "t1-4, t1-5"), 0);
 
         // One consumer on a rack with no partitions
-        verifyRackAssignment(assignor, topics, 3, racks(2), racks(3), consumerTopics, asList("t1-0, t1-1, t2-0, t2-1, t2-2, t2-3, t3-0", "t1-2, t1-3, t2-4, t2-5, t2-6, t3-1", "t1-4, t1-5"), 2);
+        verifyRackAssignment(assignor, topics, 3, racks(2), racks(3), consumerTopics,
+                asList("t1-0, t1-1, t2-0, t2-1, t2-2, t2-3, t3-0", "t1-2, t1-3, t2-4, t2-5, t2-6, t3-1", "t1-4, t1-5"), 2);
     }
 
     @Test
@@ -407,7 +433,11 @@
         Map<String, Integer> topics = mkMap(mkEntry("t1", 5), mkEntry("t2", 5), mkEntry("t3", 5));
         List<String> allTopics = asList("t1", "t2", "t3");
         List<List<String>> consumerTopics = asList(allTopics, allTopics, allTopics);
-        List<String> nonRackAwareAssignment = asList("t1-0, t1-1, t2-0, t2-1, t3-0, t3-1", "t1-2, t1-3, t2-2, t2-3, t3-2, t3-3", "t1-4, t2-4, t3-4");
+        List<String> nonRackAwareAssignment = asList(
+                "t1-0, t1-1, t2-0, t2-1, t3-0, t3-1",
+                "t1-2, t1-3, t2-2, t2-3, t3-2, t3-3",
+                "t1-4, t2-4, t3-4"
+        );
 
         // Verify combinations where rack-aware logic is not used.
         verifyNonRackAwareAssignment(topics, consumerTopics, nonRackAwareAssignment);
@@ -425,14 +455,18 @@
         List<List<String>> consumerTopics = asList(allTopics, allTopics, asList("t1", "t3"));
 
         // Verify combinations where rack-aware logic is not used.
-        verifyNonRackAwareAssignment(topics, consumerTopics, asList("t1-0, t1-1, t2-0, t2-1, t2-2, t3-0, t3-1", "t1-2, t1-3, t2-3, t2-4, t3-2, t3-3", "t1-4, t3-4"));
+        verifyNonRackAwareAssignment(topics, consumerTopics,
+                asList("t1-0, t1-1, t2-0, t2-1, t2-2, t3-0, t3-1", "t1-2, t1-3, t2-3, t2-4, t3-2, t3-3", "t1-4, t3-4"));
 
         // Verify that co-partitioning is prioritized over rack-alignment for topics with equal subscriptions
-        verifyRackAssignment(assignor, topics, 1, racks(3), racks(3), consumerTopics, asList("t1-0, t1-1, t2-0, t2-1, t2-4, t3-0, t3-1", "t1-2, t1-3, t2-2, t2-3, t3-2, t3-3", "t1-4, t3-4"), 9);
-        verifyRackAssignment(assignor, topics, 2, racks(3), racks(3), consumerTopics, asList("t1-2, t2-0, t2-1, t2-3, t3-2", "t1-0, t1-3, t2-2, t2-4, t3-0, t3-3", "t1-1, t1-4, t3-1, t3-4"), 0);
+        verifyRackAssignment(assignor, topics, 1, racks(3), racks(3), consumerTopics,
+                asList("t1-0, t1-1, t2-0, t2-1, t2-4, t3-0, t3-1", "t1-2, t1-3, t2-2, t2-3, t3-2, t3-3", "t1-4, t3-4"), 9);
+        verifyRackAssignment(assignor, topics, 2, racks(3), racks(3), consumerTopics,
+                asList("t1-2, t2-0, t2-1, t2-3, t3-2", "t1-0, t1-3, t2-2, t2-4, t3-0, t3-3", "t1-1, t1-4, t3-1, t3-4"), 0);
 
         // One consumer on a rack with no partitions
-        verifyRackAssignment(assignor, topics, 3, racks(2), racks(3), consumerTopics, asList("t1-0, t1-1, t2-0, t2-1, t2-2, t3-0, t3-1", "t1-2, t1-3, t2-3, t2-4, t3-2, t3-3", "t1-4, t3-4"), 2);
+        verifyRackAssignment(assignor, topics, 3, racks(2), racks(3), consumerTopics,
+                asList("t1-0, t1-1, t2-0, t2-1, t2-2, t3-0, t3-1", "t1-2, t1-3, t2-3, t2-4, t3-2, t3-3", "t1-4, t3-4"), 2);
     }
 
     @Test
@@ -440,35 +474,58 @@
         Map<String, Integer> topics = mkMap(mkEntry("t1", 6), mkEntry("t2", 6), mkEntry("t3", 2), mkEntry("t4", 2));
         List<List<String>> consumerTopics = asList(asList("t1", "t2"), asList("t1", "t2"), asList("t3", "t4"), asList("t3", "t4"));
         List<String> consumerRacks = asList(ALL_RACKS[0], ALL_RACKS[1], ALL_RACKS[1], ALL_RACKS[0]);
-        List<String> nonRackAwareAssignment = asList("t1-0, t1-1, t1-2, t2-0, t2-1, t2-2", "t1-3, t1-4, t1-5, t2-3, t2-4, t2-5", "t3-0, t4-0", "t3-1, t4-1");
+        List<String> nonRackAwareAssignment = asList(
+                "t1-0, t1-1, t1-2, t2-0, t2-1, t2-2",
+                "t1-3, t1-4, t1-5, t2-3, t2-4, t2-5",
+                "t3-0, t4-0",
+                "t3-1, t4-1"
+        );
 
         verifyRackAssignment(assignor, topics, 3, racks(2), consumerRacks, consumerTopics, nonRackAwareAssignment, -1);
         verifyRackAssignment(assignor, topics, 3, racks(2), consumerRacks, consumerTopics, nonRackAwareAssignment, -1);
         verifyRackAssignment(assignor, topics, 2, racks(2), consumerRacks, consumerTopics, nonRackAwareAssignment, 0);
-        verifyRackAssignment(assignor, topics, 1, racks(2), consumerRacks, consumerTopics, asList("t1-0, t1-2, t1-4, t2-0, t2-2, t2-4", "t1-1, t1-3, t1-5, t2-1, t2-3, t2-5", "t3-1, t4-1", "t3-0, t4-0"), 0);
+        verifyRackAssignment(assignor, topics, 1, racks(2), consumerRacks, consumerTopics,
+                asList("t1-0, t1-2, t1-4, t2-0, t2-2, t2-4", "t1-1, t1-3, t1-5, t2-1, t2-3, t2-5", "t3-1, t4-1", "t3-0, t4-0"), 0);
 
         List<String> allTopics = asList("t1", "t2", "t3", "t4");
         consumerTopics = asList(allTopics, allTopics, allTopics, allTopics);
-        nonRackAwareAssignment = asList("t1-0, t1-1, t2-0, t2-1, t3-0, t4-0", "t1-2, t1-3, t2-2, t2-3, t3-1, t4-1", "t1-4, t2-4", "t1-5, t2-5");
+        nonRackAwareAssignment = asList(
+                "t1-0, t1-1, t2-0, t2-1, t3-0, t4-0",
+                "t1-2, t1-3, t2-2, t2-3, t3-1, t4-1",
+                "t1-4, t2-4",
+                "t1-5, t2-5"
+        );
         verifyRackAssignment(assignor, topics, 3, racks(2), consumerRacks, consumerTopics, nonRackAwareAssignment, -1);
         verifyRackAssignment(assignor, topics, 3, racks(2), consumerRacks, consumerTopics, nonRackAwareAssignment, -1);
         verifyRackAssignment(assignor, topics, 2, racks(2), consumerRacks, consumerTopics, nonRackAwareAssignment, 0);
-        verifyRackAssignment(assignor, topics, 1, racks(2), consumerRacks, consumerTopics, asList("t1-0, t1-2, t2-0, t2-2, t3-0, t4-0", "t1-1, t1-3, t2-1, t2-3, t3-1, t4-1", "t1-5, t2-5", "t1-4, t2-4"), 0);
-        verifyRackAssignment(assignor, topics, 1, racks(3), consumerRacks, consumerTopics, asList("t1-0, t1-3, t2-0, t2-3, t3-0, t4-0", "t1-1, t1-4, t2-1, t2-4, t3-1, t4-1", "t1-2, t2-2", "t1-5, t2-5"), 6);
+        verifyRackAssignment(assignor, topics, 1, racks(2), consumerRacks, consumerTopics,
+                asList("t1-0, t1-2, t2-0, t2-2, t3-0, t4-0", "t1-1, t1-3, t2-1, t2-3, t3-1, t4-1", "t1-5, t2-5", "t1-4, t2-4"), 0);
+        verifyRackAssignment(assignor, topics, 1, racks(3), consumerRacks, consumerTopics,
+                asList("t1-0, t1-3, t2-0, t2-3, t3-0, t4-0", "t1-1, t1-4, t2-1, t2-4, t3-1, t4-1", "t1-2, t2-2", "t1-5, t2-5"), 6);
     }
 
     @Test
     public void testCoPartitionedAssignmentWithSameSubscription() {
-        Map<String, Integer> topics = mkMap(mkEntry("t1", 6), mkEntry("t2", 6), mkEntry("t3", 2), mkEntry("t4", 2), mkEntry("t5", 4), mkEntry("t6", 4));
+        Map<String, Integer> topics = mkMap(mkEntry("t1", 6), mkEntry("t2", 6),
+                mkEntry("t3", 2), mkEntry("t4", 2),
+                mkEntry("t5", 4), mkEntry("t6", 4));
         List<String> topicList = asList("t1", "t2", "t3", "t4", "t5", "t6", "t7", "t8", "t9");
         List<List<String>> consumerTopics = asList(topicList, topicList, topicList);
         List<String> consumerRacks = asList(ALL_RACKS[0], ALL_RACKS[1], ALL_RACKS[2]);
-        List<String> nonRackAwareAssignment = asList("t1-0, t1-1, t2-0, t2-1, t3-0, t4-0, t5-0, t5-1, t6-0, t6-1", "t1-2, t1-3, t2-2, t2-3, t3-1, t4-1, t5-2, t6-2", "t1-4, t1-5, t2-4, t2-5, t5-3, t6-3");
+        List<String> nonRackAwareAssignment = asList(
+                "t1-0, t1-1, t2-0, t2-1, t3-0, t4-0, t5-0, t5-1, t6-0, t6-1",
+                "t1-2, t1-3, t2-2, t2-3, t3-1, t4-1, t5-2, t6-2",
+                "t1-4, t1-5, t2-4, t2-5, t5-3, t6-3"
+        );
 
         verifyRackAssignment(assignor, topics, 3, nullRacks(3), consumerRacks, consumerTopics, nonRackAwareAssignment, -1);
         AbstractPartitionAssignorTest.preferRackAwareLogic(assignor, true);
         verifyRackAssignment(assignor, topics, 3, racks(3), consumerRacks, consumerTopics, nonRackAwareAssignment, 0);
-        List<String> rackAwareAssignment = asList("t1-0, t1-2, t2-0, t2-2, t3-0, t4-0, t5-1, t6-1", "t1-1, t1-3, t2-1, t2-3, t3-1, t4-1, t5-2, t6-2", "t1-4, t1-5, t2-4, t2-5, t5-0, t5-3, t6-0, t6-3");
+        List<String> rackAwareAssignment = asList(
+                "t1-0, t1-2, t2-0, t2-2, t3-0, t4-0, t5-1, t6-1",
+                "t1-1, t1-3, t2-1, t2-3, t3-1, t4-1, t5-2, t6-2",
+                "t1-4, t1-5, t2-4, t2-5, t5-0, t5-3, t6-0, t6-3"
+        );
         verifyRackAssignment(assignor, topics, 2, racks(3), consumerRacks, consumerTopics, rackAwareAssignment, 0);
     }
 
@@ -485,7 +542,9 @@
         AbstractPartitionAssignorTest.preferRackAwareLogic(assignor, false);
     }
 
-    private static Map<String, List<TopicPartition>> checkStaticAssignment(AbstractPartitionAssignor assignor, Map<String, List<PartitionInfo>> partitionsPerTopic, Map<String, Subscription> consumers) {
+    private static Map<String, List<TopicPartition>> checkStaticAssignment(AbstractPartitionAssignor assignor,
+                                                                           Map<String, List<PartitionInfo>> partitionsPerTopic,
+                                                                           Map<String, Subscription> consumers) {
         Map<String, List<TopicPartition>> assignmentByMemberId = assignor.assignPartitions(partitionsPerTopic, consumers);
         Map<String, List<TopicPartition>> assignmentByInstanceId = new HashMap<>();
         for (Map.Entry<String, Subscription> entry : consumers.entrySet()) {
