/*
 * Licensed to the Apache Software Foundation (ASF) under one or more
 * contributor license agreements. See the NOTICE file distributed with
 * this work for additional information regarding copyright ownership.
 * The ASF licenses this file to You under the Apache License, Version 2.0
 * (the "License"); you may not use this file except in compliance with
 * the License. You may obtain a copy of the License at
 *
 *    http://www.apache.org/licenses/LICENSE-2.0
 *
 * Unless required by applicable law or agreed to in writing, software
 * distributed under the License is distributed on an "AS IS" BASIS,
 * WITHOUT WARRANTIES OR CONDITIONS OF ANY KIND, either express or implied.
 * See the License for the specific language governing permissions and
 * limitations under the License.
 */
package org.apache.kafka.clients.consumer;

import org.apache.kafka.clients.consumer.ConsumerPartitionAssignor.Subscription;
import org.apache.kafka.clients.consumer.internals.AbstractPartitionAssignor;
import org.apache.kafka.clients.consumer.internals.AbstractPartitionAssignor.MemberInfo;
import org.apache.kafka.clients.consumer.internals.AbstractPartitionAssignorTest;
import org.apache.kafka.clients.consumer.internals.AbstractPartitionAssignorTest.RackConfig;
import org.apache.kafka.common.PartitionInfo;
import org.apache.kafka.common.TopicPartition;
import org.junit.jupiter.api.BeforeEach;
import org.junit.jupiter.api.Test;
import org.junit.jupiter.params.ParameterizedTest;
import org.junit.jupiter.params.provider.EnumSource;
import org.junit.jupiter.params.provider.ValueSource;

import java.util.ArrayList;
import java.util.Arrays;
import java.util.Collections;
import java.util.HashMap;
import java.util.HashSet;
import java.util.List;
import java.util.Map;
import java.util.Optional;

import static java.util.Arrays.asList;
import static org.apache.kafka.clients.consumer.internals.AbstractPartitionAssignorTest.ALL_RACKS;
import static org.apache.kafka.clients.consumer.internals.AbstractPartitionAssignorTest.TEST_NAME_WITH_CONSUMER_RACK;
import static org.apache.kafka.clients.consumer.internals.AbstractPartitionAssignorTest.TEST_NAME_WITH_RACK_CONFIG;
import static org.apache.kafka.clients.consumer.internals.AbstractPartitionAssignorTest.racks;
import static org.apache.kafka.clients.consumer.internals.AbstractPartitionAssignorTest.nullRacks;
import static org.apache.kafka.clients.consumer.internals.AbstractPartitionAssignorTest.verifyRackAssignment;
import static org.apache.kafka.common.utils.Utils.mkEntry;
import static org.apache.kafka.common.utils.Utils.mkMap;
import static org.junit.jupiter.api.Assertions.assertEquals;
import static org.junit.jupiter.api.Assertions.assertTrue;

public class RangeAssignorTest {

<<<<<<< HEAD
	private RangeAssignor assignor = new RangeAssignor();

	// For plural tests
	private String topic1 = "topic1";
	private String topic2 = "topic2";
	private final String consumer1 = "consumer1";
	private final String instance1 = "instance1";
	private final String consumer2 = "consumer2";
	private final String instance2 = "instance2";
	private final String consumer3 = "consumer3";
	private final String instance3 = "instance3";

	private List<MemberInfo> staticMemberInfos;

	@BeforeEach
	public void setUp() {
		staticMemberInfos = new ArrayList<>();
		staticMemberInfos.add(new MemberInfo(consumer1, Optional.of(instance1)));
		staticMemberInfos.add(new MemberInfo(consumer2, Optional.of(instance2)));
		staticMemberInfos.add(new MemberInfo(consumer3, Optional.of(instance3)));
	}

	@Test
	public void testOneConsumerNoTopic() {
		Map<String, Integer> partitionsPerTopic = new HashMap<>();

		Map<String, List<TopicPartition>> assignment = assignor.assign(partitionsPerTopic,
				Collections.singletonMap(consumer1, new Subscription(Collections.emptyList())));

		assertEquals(Collections.singleton(consumer1), assignment.keySet());
		assertTrue(assignment.get(consumer1).isEmpty());
	}

    @Test
    public void testOneConsumerNonexistentTopic() {
		Map<String, Integer> partitionsPerTopic = new HashMap<>();
		Map<String, List<TopicPartition>> assignment = assignor.assign(partitionsPerTopic,
				Collections.singletonMap(consumer1, new Subscription(topics(topic1))));
		assertEquals(Collections.singleton(consumer1), assignment.keySet());
		assertTrue(assignment.get(consumer1).isEmpty());
	}

    @Test
    public void testOneConsumerOneTopic() {
		Map<String, Integer> partitionsPerTopic = new HashMap<>();
		partitionsPerTopic.put(topic1, 3);

		Map<String, List<TopicPartition>> assignment = assignor.assign(partitionsPerTopic,
				Collections.singletonMap(consumer1, new Subscription(topics(topic1))));
=======
    private final RangeAssignor assignor = new RangeAssignor();

    // For plural tests
    private final String topic1 = "topic1";
    private final String topic2 = "topic2";
    private final String consumer1 = "consumer1";
    private final String instance1 = "instance1";
    private final String consumer2 = "consumer2";
    private final String instance2 = "instance2";
    private final String consumer3 = "consumer3";
    private final String instance3 = "instance3";

    private int numBrokerRacks;
    private boolean hasConsumerRack;

    private List<MemberInfo> staticMemberInfos;
    private int replicationFactor = 3;

    @BeforeEach
    public void setUp() {
        staticMemberInfos = new ArrayList<>();
        staticMemberInfos.add(new MemberInfo(consumer1, Optional.of(instance1)));
        staticMemberInfos.add(new MemberInfo(consumer2, Optional.of(instance2)));
        staticMemberInfos.add(new MemberInfo(consumer3, Optional.of(instance3)));
    }

    @ParameterizedTest(name = TEST_NAME_WITH_CONSUMER_RACK)
    @ValueSource(booleans = {true, false})
    public void testOneConsumerNoTopic(boolean hasConsumerRack) {
        initializeRacks(hasConsumerRack ? RackConfig.BROKER_AND_CONSUMER_RACK : RackConfig.NO_CONSUMER_RACK);
        Map<String, List<PartitionInfo>> partitionsPerTopic = new HashMap<>();

        Map<String, List<TopicPartition>> assignment = assignor.assignPartitions(partitionsPerTopic,
                Collections.singletonMap(consumer1, subscription(Collections.emptyList(), 0)));

        assertEquals(Collections.singleton(consumer1), assignment.keySet());
        assertTrue(assignment.get(consumer1).isEmpty());
    }

    @ParameterizedTest(name = TEST_NAME_WITH_CONSUMER_RACK)
    @ValueSource(booleans = {true, false})
    public void testOneConsumerNonexistentTopic(boolean hasConsumerRack) {
        initializeRacks(hasConsumerRack ? RackConfig.BROKER_AND_CONSUMER_RACK : RackConfig.NO_CONSUMER_RACK);
        Map<String, List<PartitionInfo>> partitionsPerTopic = new HashMap<>();
        Map<String, List<TopicPartition>> assignment = assignor.assignPartitions(partitionsPerTopic,
                Collections.singletonMap(consumer1, subscription(topics(topic1), 0)));
        assertEquals(Collections.singleton(consumer1), assignment.keySet());
        assertTrue(assignment.get(consumer1).isEmpty());
    }

    @ParameterizedTest(name = "rackConfig = {0}")
    @EnumSource(RackConfig.class)
    public void testOneConsumerOneTopic(RackConfig rackConfig) {
        initializeRacks(rackConfig);
        Map<String, List<PartitionInfo>> partitionsPerTopic = new HashMap<>();
        partitionsPerTopic.put(topic1, partitionInfos(topic1, 3));

        Map<String, List<TopicPartition>> assignment = assignor.assignPartitions(partitionsPerTopic,
                Collections.singletonMap(consumer1, subscription(topics(topic1), 0)));
>>>>>>> 15418db6

		assertEquals(Collections.singleton(consumer1), assignment.keySet());
		assertAssignment(partitions(tp(topic1, 0), tp(topic1, 1), tp(topic1, 2)), assignment.get(consumer1));
	}

<<<<<<< HEAD
    @Test
    public void testOnlyAssignsPartitionsFromSubscribedTopics() {
		String otherTopic = "other";

		Map<String, Integer> partitionsPerTopic = new HashMap<>();
		partitionsPerTopic.put(topic1, 3);
		partitionsPerTopic.put(otherTopic, 3);

		Map<String, List<TopicPartition>> assignment = assignor.assign(partitionsPerTopic,
				Collections.singletonMap(consumer1, new Subscription(topics(topic1))));
		assertEquals(Collections.singleton(consumer1), assignment.keySet());
		assertAssignment(partitions(tp(topic1, 0), tp(topic1, 1), tp(topic1, 2)), assignment.get(consumer1));
	}

    @Test
    public void testOneConsumerMultipleTopics() {
		Map<String, Integer> partitionsPerTopic = setupPartitionsPerTopicWithTwoTopics(1, 2);

		Map<String, List<TopicPartition>> assignment = assignor.assign(partitionsPerTopic,
				Collections.singletonMap(consumer1, new Subscription(topics(topic1, topic2))));
=======
    @ParameterizedTest(name = TEST_NAME_WITH_RACK_CONFIG)
    @EnumSource(RackConfig.class)
    public void testOnlyAssignsPartitionsFromSubscribedTopics(RackConfig rackConfig) {
        initializeRacks(rackConfig);
        String otherTopic = "other";

        Map<String, List<PartitionInfo>> partitionsPerTopic = new HashMap<>();
        partitionsPerTopic.put(topic1, partitionInfos(topic1, 3));
        partitionsPerTopic.put(otherTopic, partitionInfos(otherTopic, 3));

        Map<String, List<TopicPartition>> assignment = assignor.assignPartitions(partitionsPerTopic,
                Collections.singletonMap(consumer1, subscription(topics(topic1), 0)));
        assertEquals(Collections.singleton(consumer1), assignment.keySet());
        assertAssignment(partitions(tp(topic1, 0), tp(topic1, 1), tp(topic1, 2)), assignment.get(consumer1));
    }

    @ParameterizedTest(name = TEST_NAME_WITH_RACK_CONFIG)
    @EnumSource(RackConfig.class)
    public void testOneConsumerMultipleTopics(RackConfig rackConfig) {
        initializeRacks(rackConfig);
        Map<String, List<PartitionInfo>> partitionsPerTopic = setupPartitionsPerTopicWithTwoTopics(1, 2);

        Map<String, List<TopicPartition>> assignment = assignor.assignPartitions(partitionsPerTopic,
                Collections.singletonMap(consumer1, subscription(topics(topic1, topic2), 0)));
>>>>>>> 15418db6

		assertEquals(Collections.singleton(consumer1), assignment.keySet());
		assertAssignment(partitions(tp(topic1, 0), tp(topic2, 0), tp(topic2, 1)), assignment.get(consumer1));
	}

<<<<<<< HEAD
    @Test
    public void testTwoConsumersOneTopicOnePartition() {
		Map<String, Integer> partitionsPerTopic = new HashMap<>();
		partitionsPerTopic.put(topic1, 1);

		Map<String, Subscription> consumers = new HashMap<>();
		consumers.put(consumer1, new Subscription(topics(topic1)));
		consumers.put(consumer2, new Subscription(topics(topic1)));

		Map<String, List<TopicPartition>> assignment = assignor.assign(partitionsPerTopic, consumers);
		assertAssignment(partitions(tp(topic1, 0)), assignment.get(consumer1));
		assertAssignment(Collections.emptyList(), assignment.get(consumer2));
	}


    @Test
    public void testTwoConsumersOneTopicTwoPartitions() {
		Map<String, Integer> partitionsPerTopic = new HashMap<>();
		partitionsPerTopic.put(topic1, 2);

		Map<String, Subscription> consumers = new HashMap<>();
		consumers.put(consumer1, new Subscription(topics(topic1)));
		consumers.put(consumer2, new Subscription(topics(topic1)));

		Map<String, List<TopicPartition>> assignment = assignor.assign(partitionsPerTopic, consumers);
		assertAssignment(partitions(tp(topic1, 0)), assignment.get(consumer1));
		assertAssignment(partitions(tp(topic1, 1)), assignment.get(consumer2));
	}

    @Test
    public void testMultipleConsumersMixedTopics() {
		Map<String, Integer> partitionsPerTopic = setupPartitionsPerTopicWithTwoTopics(3, 2);
=======
    @ParameterizedTest(name = TEST_NAME_WITH_RACK_CONFIG)
    @EnumSource(RackConfig.class)
    public void testTwoConsumersOneTopicOnePartition(RackConfig rackConfig) {
        initializeRacks(rackConfig);
        Map<String, List<PartitionInfo>> partitionsPerTopic = new HashMap<>();
        partitionsPerTopic.put(topic1, partitionInfos(topic1, 1));

        Map<String, Subscription> consumers = new HashMap<>();
        consumers.put(consumer1, subscription(topics(topic1), 0));
        consumers.put(consumer2, subscription(topics(topic1), 1));

        Map<String, List<TopicPartition>> assignment = assignor.assignPartitions(partitionsPerTopic, consumers);
        assertAssignment(partitions(tp(topic1, 0)), assignment.get(consumer1));
        assertAssignment(Collections.emptyList(), assignment.get(consumer2));
    }


    @ParameterizedTest(name = TEST_NAME_WITH_RACK_CONFIG)
    @EnumSource(RackConfig.class)
    public void testTwoConsumersOneTopicTwoPartitions(RackConfig rackConfig) {
        initializeRacks(rackConfig);
        Map<String, List<PartitionInfo>> partitionsPerTopic = new HashMap<>();
        partitionsPerTopic.put(topic1, partitionInfos(topic1, 2));

        Map<String, Subscription> consumers = new HashMap<>();
        consumers.put(consumer1, subscription(topics(topic1), 0));
        consumers.put(consumer2, subscription(topics(topic1), 1));

        Map<String, List<TopicPartition>> assignment = assignor.assignPartitions(partitionsPerTopic, consumers);
        assertAssignment(partitions(tp(topic1, 0)), assignment.get(consumer1));
        assertAssignment(partitions(tp(topic1, 1)), assignment.get(consumer2));
    }

    @ParameterizedTest(name = TEST_NAME_WITH_RACK_CONFIG)
    @EnumSource(RackConfig.class)
    public void testMultipleConsumersMixedTopics(RackConfig rackConfig) {
        initializeRacks(rackConfig);
        Map<String, List<PartitionInfo>> partitionsPerTopic = setupPartitionsPerTopicWithTwoTopics(3, 2);
>>>>>>> 15418db6

        Map<String, Subscription> consumers = new HashMap<>();
        consumers.put(consumer1, subscription(topics(topic1), 0));
        consumers.put(consumer2, subscription(topics(topic1, topic2), 1));
        consumers.put(consumer3, subscription(topics(topic1), 2));

        Map<String, List<TopicPartition>> assignment = assignor.assignPartitions(partitionsPerTopic, consumers);
        assertAssignment(partitions(tp(topic1, 0)), assignment.get(consumer1));
        assertAssignment(partitions(tp(topic1, 1), tp(topic2, 0), tp(topic2, 1)), assignment.get(consumer2));
        assertAssignment(partitions(tp(topic1, 2)), assignment.get(consumer3));
    }

    @ParameterizedTest(name = TEST_NAME_WITH_RACK_CONFIG)
    @EnumSource(RackConfig.class)
    public void testTwoConsumersTwoTopicsSixPartitions(RackConfig rackConfig) {
        initializeRacks(rackConfig);
        String topic1 = "topic1";
        String topic2 = "topic2";
        String consumer1 = "consumer1";
        String consumer2 = "consumer2";

<<<<<<< HEAD
		Map<String, Integer> partitionsPerTopic = setupPartitionsPerTopicWithTwoTopics(3, 3);

		Map<String, Subscription> consumers = new HashMap<>();
		consumers.put(consumer1, new Subscription(topics(topic1, topic2)));
		consumers.put(consumer2, new Subscription(topics(topic1, topic2)));

		Map<String, List<TopicPartition>> assignment = assignor.assign(partitionsPerTopic, consumers);
		assertAssignment(partitions(tp(topic1, 0), tp(topic1, 1), tp(topic2, 0), tp(topic2, 1)), assignment.get(consumer1));
		assertAssignment(partitions(tp(topic1, 2), tp(topic2, 2)), assignment.get(consumer2));
	}

	@Test
	public void testTwoStaticConsumersTwoTopicsSixPartitions() {
		// although consumer high has a higher rank than consumer low, the comparison happens on
		// instance id level.
		String consumerIdLow = "consumer-b";
		String consumerIdHigh = "consumer-a";

		Map<String, Integer> partitionsPerTopic = setupPartitionsPerTopicWithTwoTopics(3, 3);

		Map<String, Subscription> consumers = new HashMap<>();
		Subscription consumerLowSubscription = new Subscription(topics(topic1, topic2),
				null,
				Collections.emptyList());
		consumerLowSubscription.setGroupInstanceId(Optional.of(instance1));
		consumers.put(consumerIdLow, consumerLowSubscription);
		Subscription consumerHighSubscription = new Subscription(topics(topic1, topic2),
				null,
				Collections.emptyList());
		consumerHighSubscription.setGroupInstanceId(Optional.of(instance2));
		consumers.put(consumerIdHigh, consumerHighSubscription);
		Map<String, List<TopicPartition>> assignment = assignor.assign(partitionsPerTopic, consumers);
		assertAssignment(partitions(tp(topic1, 0), tp(topic1, 1), tp(topic2, 0), tp(topic2, 1)), assignment.get(consumerIdLow));
		assertAssignment(partitions(tp(topic1, 2), tp(topic2, 2)), assignment.get(consumerIdHigh));
	}

	@Test
	public void testOneStaticConsumerAndOneDynamicConsumerTwoTopicsSixPartitions() {
		// although consumer high has a higher rank than low, consumer low will win the comparison
		// because it has instance id while consumer 2 doesn't.
		String consumerIdLow = "consumer-b";
		String consumerIdHigh = "consumer-a";

		Map<String, Integer> partitionsPerTopic = setupPartitionsPerTopicWithTwoTopics(3, 3);

		Map<String, Subscription> consumers = new HashMap<>();

		Subscription consumerLowSubscription = new Subscription(topics(topic1, topic2),
				null,
				Collections.emptyList());
		consumerLowSubscription.setGroupInstanceId(Optional.of(instance1));
		consumers.put(consumerIdLow, consumerLowSubscription);
		consumers.put(consumerIdHigh, new Subscription(topics(topic1, topic2)));

		Map<String, List<TopicPartition>> assignment = assignor.assign(partitionsPerTopic, consumers);
		assertAssignment(partitions(tp(topic1, 0), tp(topic1, 1), tp(topic2, 0), tp(topic2, 1)), assignment.get(consumerIdLow));
		assertAssignment(partitions(tp(topic1, 2), tp(topic2, 2)), assignment.get(consumerIdHigh));
	}

	@Test
	public void testStaticMemberRangeAssignmentPersistent() {
		Map<String, Integer> partitionsPerTopic = setupPartitionsPerTopicWithTwoTopics(5, 4);

		Map<String, Subscription> consumers = new HashMap<>();
		for (MemberInfo m : staticMemberInfos) {
			Subscription subscription = new Subscription(topics(topic1, topic2),
					null,
					Collections.emptyList());
			subscription.setGroupInstanceId(m.groupInstanceId);
			consumers.put(m.memberId, subscription);
		}
		// Consumer 4 is a dynamic member.
		String consumer4 = "consumer4";
		consumers.put(consumer4, new Subscription(topics(topic1, topic2)));

		Map<String, List<TopicPartition>> expectedAssignment = new HashMap<>();
		// Have 3 static members instance1, instance2, instance3 to be persistent
		// across generations. Their assignment shall be the same.
		expectedAssignment.put(consumer1, partitions(tp(topic1, 0), tp(topic1, 1), tp(topic2, 0)));
		expectedAssignment.put(consumer2, partitions(tp(topic1, 2), tp(topic2, 1)));
		expectedAssignment.put(consumer3, partitions(tp(topic1, 3), tp(topic2, 2)));
		expectedAssignment.put(consumer4, partitions(tp(topic1, 4), tp(topic2, 3)));

		Map<String, List<TopicPartition>> assignment = assignor.assign(partitionsPerTopic, consumers);
		assertEquals(expectedAssignment, assignment);

		// Replace dynamic member 4 with a new dynamic member 5.
		consumers.remove(consumer4);
		String consumer5 = "consumer5";
		consumers.put(consumer5, new Subscription(topics(topic1, topic2)));

		expectedAssignment.remove(consumer4);
		expectedAssignment.put(consumer5, partitions(tp(topic1, 4), tp(topic2, 3)));
		assignment = assignor.assign(partitionsPerTopic, consumers);
		assertEquals(expectedAssignment, assignment);
	}

	@Test
	public void testStaticMemberRangeAssignmentPersistentAfterMemberIdChanges() {
		Map<String, Integer> partitionsPerTopic = setupPartitionsPerTopicWithTwoTopics(5, 5);

		Map<String, Subscription> consumers = new HashMap<>();
		for (MemberInfo m : staticMemberInfos) {
			Subscription subscription = new Subscription(topics(topic1, topic2),
					null,
					Collections.emptyList());
			subscription.setGroupInstanceId(m.groupInstanceId);
			consumers.put(m.memberId, subscription);
		}
		Map<String, List<TopicPartition>> expectedInstanceAssignment = new HashMap<>();
		expectedInstanceAssignment.put(instance1,
				partitions(tp(topic1, 0), tp(topic1, 1), tp(topic2, 0), tp(topic2, 1)));
		expectedInstanceAssignment.put(instance2,
				partitions(tp(topic1, 2), tp(topic1, 3), tp(topic2, 2), tp(topic2, 3)));
		expectedInstanceAssignment.put(instance3,
				partitions(tp(topic1, 4), tp(topic2, 4)));

		Map<String, List<TopicPartition>> staticAssignment =
				checkStaticAssignment(assignor, partitionsPerTopic, consumers);
		assertEquals(expectedInstanceAssignment, staticAssignment);

		// Now switch the member.id fields for each member info, the assignment should
		// stay the same as last time.
		String consumer4 = "consumer4";
		String consumer5 = "consumer5";
		consumers.put(consumer4, consumers.get(consumer3));
		consumers.remove(consumer3);
		consumers.put(consumer5, consumers.get(consumer2));
		consumers.remove(consumer2);

		Map<String, List<TopicPartition>> newStaticAssignment =
				checkStaticAssignment(assignor, partitionsPerTopic, consumers);
		assertEquals(staticAssignment, newStaticAssignment);
	}

	static Map<String, List<TopicPartition>> checkStaticAssignment(AbstractPartitionAssignor assignor,
																   Map<String, Integer> partitionsPerTopic,
																   Map<String, Subscription> consumers) {
		Map<String, List<TopicPartition>> assignmentByMemberId = assignor.assign(partitionsPerTopic, consumers);
		Map<String, List<TopicPartition>> assignmentByInstanceId = new HashMap<>();
		for (Map.Entry<String, Subscription> entry : consumers.entrySet()) {
			String memberId = entry.getKey();
			Optional<String> instanceId = entry.getValue().groupInstanceId();
			instanceId.ifPresent(id -> assignmentByInstanceId.put(id, assignmentByMemberId.get(memberId)));
		}
		return assignmentByInstanceId;
	}

	private void assertAssignment(List<TopicPartition> expected, List<TopicPartition> actual) {
		// order doesn't matter for assignment, so convert to a set
		assertEquals(new HashSet<>(expected), new HashSet<>(actual));
	}

	private Map<String, Integer> setupPartitionsPerTopicWithTwoTopics(int numberOfPartitions1, int numberOfPartitions2) {
		Map<String, Integer> partitionsPerTopic = new HashMap<>();
		partitionsPerTopic.put(topic1, numberOfPartitions1);
		partitionsPerTopic.put(topic2, numberOfPartitions2);
		return partitionsPerTopic;
	}

	private static List<String> topics(String... topics) {
		return Arrays.asList(topics);
	}

	private static List<TopicPartition> partitions(TopicPartition... partitions) {
		return Arrays.asList(partitions);
	}

	private static TopicPartition tp(String topic, int partition) {
=======
        Map<String, List<PartitionInfo>> partitionsPerTopic = setupPartitionsPerTopicWithTwoTopics(3, 3);

        Map<String, Subscription> consumers = new HashMap<>();
        consumers.put(consumer1, subscription(topics(topic1, topic2), 0));
        consumers.put(consumer2, subscription(topics(topic1, topic2), 1));

        Map<String, List<TopicPartition>> assignment = assignor.assignPartitions(partitionsPerTopic, consumers);
        assertAssignment(partitions(tp(topic1, 0), tp(topic1, 1), tp(topic2, 0), tp(topic2, 1)), assignment.get(consumer1));
        assertAssignment(partitions(tp(topic1, 2), tp(topic2, 2)), assignment.get(consumer2));
    }

    @ParameterizedTest(name = TEST_NAME_WITH_RACK_CONFIG)
    @EnumSource(RackConfig.class)
    public void testTwoStaticConsumersTwoTopicsSixPartitions(RackConfig rackConfig) {
        initializeRacks(rackConfig);
        // although consumer high has a higher rank than consumer low, the comparison happens on
        // instance id level.
        String consumerIdLow = "consumer-b";
        String consumerIdHigh = "consumer-a";

        Map<String, List<PartitionInfo>> partitionsPerTopic = setupPartitionsPerTopicWithTwoTopics(3, 3);

        Map<String, Subscription> consumers = new HashMap<>();
        Subscription consumerLowSubscription = subscription(topics(topic1, topic2), 0);
        consumerLowSubscription.setGroupInstanceId(Optional.of(instance1));
        consumers.put(consumerIdLow, consumerLowSubscription);
        Subscription consumerHighSubscription = subscription(topics(topic1, topic2), 1);
        consumerHighSubscription.setGroupInstanceId(Optional.of(instance2));
        consumers.put(consumerIdHigh, consumerHighSubscription);
        Map<String, List<TopicPartition>> assignment = assignor.assignPartitions(partitionsPerTopic, consumers);
        assertAssignment(partitions(tp(topic1, 0), tp(topic1, 1), tp(topic2, 0), tp(topic2, 1)), assignment.get(consumerIdLow));
        assertAssignment(partitions(tp(topic1, 2), tp(topic2, 2)), assignment.get(consumerIdHigh));
    }

    @ParameterizedTest(name = TEST_NAME_WITH_RACK_CONFIG)
    @EnumSource(RackConfig.class)
    public void testOneStaticConsumerAndOneDynamicConsumerTwoTopicsSixPartitions(RackConfig rackConfig) {
        initializeRacks(rackConfig);
        // although consumer high has a higher rank than low, consumer low will win the comparison
        // because it has instance id while consumer 2 doesn't.
        String consumerIdLow = "consumer-b";
        String consumerIdHigh = "consumer-a";

        Map<String, List<PartitionInfo>> partitionsPerTopic = setupPartitionsPerTopicWithTwoTopics(3, 3);

        Map<String, Subscription> consumers = new HashMap<>();

        Subscription consumerLowSubscription = subscription(topics(topic1, topic2), 0);
        consumerLowSubscription.setGroupInstanceId(Optional.of(instance1));
        consumers.put(consumerIdLow, consumerLowSubscription);
        consumers.put(consumerIdHigh, subscription(topics(topic1, topic2), 1));

        Map<String, List<TopicPartition>> assignment = assignor.assignPartitions(partitionsPerTopic, consumers);
        assertAssignment(partitions(tp(topic1, 0), tp(topic1, 1), tp(topic2, 0), tp(topic2, 1)), assignment.get(consumerIdLow));
        assertAssignment(partitions(tp(topic1, 2), tp(topic2, 2)), assignment.get(consumerIdHigh));
    }

    @ParameterizedTest(name = TEST_NAME_WITH_RACK_CONFIG)
    @EnumSource(RackConfig.class)
    public void testStaticMemberRangeAssignmentPersistent(RackConfig rackConfig) {
        initializeRacks(rackConfig, 5);
        Map<String, List<PartitionInfo>> partitionsPerTopic = setupPartitionsPerTopicWithTwoTopics(5, 4);

        Map<String, Subscription> consumers = new HashMap<>();
        int consumerIndex = 0;
        for (MemberInfo m : staticMemberInfos) {
            Subscription subscription = subscription(topics(topic1, topic2), consumerIndex++);
            subscription.setGroupInstanceId(m.groupInstanceId);
            consumers.put(m.memberId, subscription);
        }
        // Consumer 4 is a dynamic member.
        String consumer4 = "consumer4";
        consumers.put(consumer4, subscription(topics(topic1, topic2), consumerIndex++));

        Map<String, List<TopicPartition>> expectedAssignment = new HashMap<>();
        // Have 3 static members instance1, instance2, instance3 to be persistent
        // across generations. Their assignment shall be the same.
        expectedAssignment.put(consumer1, partitions(tp(topic1, 0), tp(topic1, 1), tp(topic2, 0)));
        expectedAssignment.put(consumer2, partitions(tp(topic1, 2), tp(topic2, 1)));
        expectedAssignment.put(consumer3, partitions(tp(topic1, 3), tp(topic2, 2)));
        expectedAssignment.put(consumer4, partitions(tp(topic1, 4), tp(topic2, 3)));

        Map<String, List<TopicPartition>> assignment = assignor.assignPartitions(partitionsPerTopic, consumers);
        assertEquals(expectedAssignment, assignment);

        // Replace dynamic member 4 with a new dynamic member 5.
        consumers.remove(consumer4);
        String consumer5 = "consumer5";
        consumers.put(consumer5, subscription(topics(topic1, topic2), consumerIndex++));

        expectedAssignment.remove(consumer4);
        expectedAssignment.put(consumer5, partitions(tp(topic1, 4), tp(topic2, 3)));
        assignment = assignor.assignPartitions(partitionsPerTopic, consumers);
        assertEquals(expectedAssignment, assignment);
    }

    @ParameterizedTest(name = TEST_NAME_WITH_RACK_CONFIG)
    @EnumSource(RackConfig.class)
    public void testStaticMemberRangeAssignmentPersistentAfterMemberIdChanges(RackConfig rackConfig) {
        initializeRacks(rackConfig);
        Map<String, List<PartitionInfo>> partitionsPerTopic = setupPartitionsPerTopicWithTwoTopics(5, 5);

        Map<String, Subscription> consumers = new HashMap<>();
        int consumerIndex = 0;
        for (MemberInfo m : staticMemberInfos) {
            Subscription subscription = subscription(topics(topic1, topic2), consumerIndex++);
            subscription.setGroupInstanceId(m.groupInstanceId);
            consumers.put(m.memberId, subscription);
        }
        Map<String, List<TopicPartition>> expectedInstanceAssignment = new HashMap<>();
        expectedInstanceAssignment.put(instance1,
                                       partitions(tp(topic1, 0), tp(topic1, 1), tp(topic2, 0), tp(topic2, 1)));
        expectedInstanceAssignment.put(instance2,
                                       partitions(tp(topic1, 2), tp(topic1, 3), tp(topic2, 2), tp(topic2, 3)));
        expectedInstanceAssignment.put(instance3,
                                       partitions(tp(topic1, 4), tp(topic2, 4)));

        Map<String, List<TopicPartition>> staticAssignment =
            checkStaticAssignment(assignor, partitionsPerTopic, consumers);
        assertEquals(expectedInstanceAssignment, staticAssignment);

        // Now switch the member.id fields for each member info, the assignment should
        // stay the same as last time.
        String consumer4 = "consumer4";
        String consumer5 = "consumer5";
        consumers.put(consumer4, consumers.get(consumer3));
        consumers.remove(consumer3);
        consumers.put(consumer5, consumers.get(consumer2));
        consumers.remove(consumer2);

        Map<String, List<TopicPartition>> newStaticAssignment =
            checkStaticAssignment(assignor, partitionsPerTopic, consumers);
        assertEquals(staticAssignment, newStaticAssignment);
    }

    @Test
    public void testRackAwareStaticMemberRangeAssignmentPersistentAfterMemberIdChanges() {
        initializeRacks(RackConfig.BROKER_AND_CONSUMER_RACK);
        Map<String, List<PartitionInfo>> partitionsPerTopic = new HashMap<>();
        int replicationFactor = 2;
        int numBrokerRacks = 3;
        partitionsPerTopic.put(topic1, AbstractPartitionAssignorTest.partitionInfos(topic1, 5, replicationFactor, numBrokerRacks, 0));
        partitionsPerTopic.put(topic2,  AbstractPartitionAssignorTest.partitionInfos(topic2, 5, replicationFactor, numBrokerRacks, 0));
        List<MemberInfo> staticMemberInfos = new ArrayList<>();
        staticMemberInfos.add(new MemberInfo(consumer1, Optional.of(instance1), Optional.of(ALL_RACKS[0])));
        staticMemberInfos.add(new MemberInfo(consumer2, Optional.of(instance2), Optional.of(ALL_RACKS[1])));
        staticMemberInfos.add(new MemberInfo(consumer3, Optional.of(instance3), Optional.of(ALL_RACKS[2])));

        Map<String, Subscription> consumers = new HashMap<>();
        int consumerIndex = 0;
        for (MemberInfo m : staticMemberInfos) {
            Subscription subscription = subscription(topics(topic1, topic2), consumerIndex++);
            subscription.setGroupInstanceId(m.groupInstanceId);
            consumers.put(m.memberId, subscription);
        }
        Map<String, List<TopicPartition>> expectedInstanceAssignment = new HashMap<>();
        expectedInstanceAssignment.put(instance1,
                partitions(tp(topic1, 0), tp(topic1, 2), tp(topic2, 0), tp(topic2, 2)));
        expectedInstanceAssignment.put(instance2,
                partitions(tp(topic1, 1), tp(topic1, 3), tp(topic2, 1), tp(topic2, 3)));
        expectedInstanceAssignment.put(instance3,
                partitions(tp(topic1, 4), tp(topic2, 4)));

        Map<String, List<TopicPartition>> staticAssignment =
                checkStaticAssignment(assignor, partitionsPerTopic, consumers);
        assertEquals(expectedInstanceAssignment, staticAssignment);

        // Now switch the member.id fields for each member info, the assignment should
        // stay the same as last time.
        String consumer4 = "consumer4";
        String consumer5 = "consumer5";
        consumers.put(consumer4, consumers.get(consumer3));
        consumers.remove(consumer3);
        consumers.put(consumer5, consumers.get(consumer2));
        consumers.remove(consumer2);

        Map<String, List<TopicPartition>> newStaticAssignment =
                checkStaticAssignment(assignor, partitionsPerTopic, consumers);
        assertEquals(staticAssignment, newStaticAssignment);
    }

    @Test
    public void testRackAwareAssignmentWithUniformSubscription() {
        Map<String, Integer> topics = mkMap(mkEntry("t1", 6), mkEntry("t2", 7), mkEntry("t3", 2));
        List<String> allTopics = asList("t1", "t2", "t3");
        List<List<String>> consumerTopics = asList(allTopics, allTopics, allTopics);

        // Verify combinations where rack-aware logic is not used.
        verifyNonRackAwareAssignment(topics, consumerTopics,
                asList("t1-0, t1-1, t2-0, t2-1, t2-2, t3-0", "t1-2, t1-3, t2-3, t2-4, t3-1", "t1-4, t1-5, t2-5, t2-6"));

        // Verify best-effort rack-aware assignment for lower replication factor where racks have a subset of partitions.
        verifyRackAssignment(assignor, topics, 1, racks(3), racks(3), consumerTopics,
                asList("t1-0, t1-3, t2-0, t2-3, t2-6", "t1-1, t1-4, t2-1, t2-4, t3-0", "t1-2, t1-5, t2-2, t2-5, t3-1"), 0);
        verifyRackAssignment(assignor, topics, 2, racks(3), racks(3), consumerTopics,
                asList("t1-0, t1-2, t2-0, t2-2, t2-3, t3-1", "t1-1, t1-3, t2-1, t2-4, t3-0", "t1-4, t1-5, t2-5, t2-6"), 1);

        // One consumer on a rack with no partitions
        verifyRackAssignment(assignor, topics, 3, racks(2), racks(3), consumerTopics,
                asList("t1-0, t1-1, t2-0, t2-1, t2-2, t3-0", "t1-2, t1-3, t2-3, t2-4, t3-1", "t1-4, t1-5, t2-5, t2-6"), 4);
    }

    @Test
    public void testRackAwareAssignmentWithNonEqualSubscription() {
        Map<String, Integer> topics = mkMap(mkEntry("t1", 6), mkEntry("t2", 7), mkEntry("t3", 2));
        List<String> allTopics = asList("t1", "t2", "t3");
        List<List<String>> consumerTopics = asList(allTopics, allTopics, asList("t1", "t3"));

        // Verify combinations where rack-aware logic is not used.
        verifyNonRackAwareAssignment(topics, consumerTopics,
                asList("t1-0, t1-1, t2-0, t2-1, t2-2, t2-3, t3-0", "t1-2, t1-3, t2-4, t2-5, t2-6, t3-1", "t1-4, t1-5"));

        // Verify best-effort rack-aware assignment for lower replication factor where racks have a subset of partitions.
        verifyRackAssignment(assignor, topics, 1, racks(3), racks(3), consumerTopics,
                asList("t1-0, t1-3, t2-0, t2-2, t2-3, t2-6", "t1-1, t1-4, t2-1, t2-4, t2-5, t3-0", "t1-2, t1-5, t3-1"), 2);
        verifyRackAssignment(assignor, topics, 2, racks(3), racks(3), consumerTopics,
                asList("t1-0, t1-2, t2-0, t2-2, t2-3, t2-5, t3-1", "t1-1, t1-3, t2-1, t2-4, t2-6, t3-0", "t1-4, t1-5"), 0);

        // One consumer on a rack with no partitions
        verifyRackAssignment(assignor, topics, 3, racks(2), racks(3), consumerTopics,
                asList("t1-0, t1-1, t2-0, t2-1, t2-2, t2-3, t3-0", "t1-2, t1-3, t2-4, t2-5, t2-6, t3-1", "t1-4, t1-5"), 2);
    }

    @Test
    public void testRackAwareAssignmentWithUniformPartitions() {
        Map<String, Integer> topics = mkMap(mkEntry("t1", 5), mkEntry("t2", 5), mkEntry("t3", 5));
        List<String> allTopics = asList("t1", "t2", "t3");
        List<List<String>> consumerTopics = asList(allTopics, allTopics, allTopics);
        List<String> nonRackAwareAssignment = asList(
                "t1-0, t1-1, t2-0, t2-1, t3-0, t3-1",
                "t1-2, t1-3, t2-2, t2-3, t3-2, t3-3",
                "t1-4, t2-4, t3-4"
        );

        // Verify combinations where rack-aware logic is not used.
        verifyNonRackAwareAssignment(topics, consumerTopics, nonRackAwareAssignment);

        // Verify that co-partitioning is prioritized over rack-alignment
        verifyRackAssignment(assignor, topics, 1, racks(3), racks(3), consumerTopics, nonRackAwareAssignment, 10);
        verifyRackAssignment(assignor, topics, 2, racks(3), racks(3), consumerTopics, nonRackAwareAssignment, 5);
        verifyRackAssignment(assignor, topics, 3, racks(2), racks(3), consumerTopics, nonRackAwareAssignment, 3);
    }

    @Test
    public void testRackAwareAssignmentWithUniformPartitionsNonEqualSubscription() {
        Map<String, Integer> topics = mkMap(mkEntry("t1", 5), mkEntry("t2", 5), mkEntry("t3", 5));
        List<String> allTopics = asList("t1", "t2", "t3");
        List<List<String>> consumerTopics = asList(allTopics, allTopics, asList("t1", "t3"));

        // Verify combinations where rack-aware logic is not used.
        verifyNonRackAwareAssignment(topics, consumerTopics,
                asList("t1-0, t1-1, t2-0, t2-1, t2-2, t3-0, t3-1", "t1-2, t1-3, t2-3, t2-4, t3-2, t3-3", "t1-4, t3-4"));

        // Verify that co-partitioning is prioritized over rack-alignment for topics with equal subscriptions
        verifyRackAssignment(assignor, topics, 1, racks(3), racks(3), consumerTopics,
                asList("t1-0, t1-1, t2-0, t2-1, t2-4, t3-0, t3-1", "t1-2, t1-3, t2-2, t2-3, t3-2, t3-3", "t1-4, t3-4"), 9);
        verifyRackAssignment(assignor, topics, 2, racks(3), racks(3), consumerTopics,
                asList("t1-2, t2-0, t2-1, t2-3, t3-2", "t1-0, t1-3, t2-2, t2-4, t3-0, t3-3", "t1-1, t1-4, t3-1, t3-4"), 0);

        // One consumer on a rack with no partitions
        verifyRackAssignment(assignor, topics, 3, racks(2), racks(3), consumerTopics,
                asList("t1-0, t1-1, t2-0, t2-1, t2-2, t3-0, t3-1", "t1-2, t1-3, t2-3, t2-4, t3-2, t3-3", "t1-4, t3-4"), 2);
    }

    @Test
    public void testRackAwareAssignmentWithCoPartitioning() {
        Map<String, Integer> topics = mkMap(mkEntry("t1", 6), mkEntry("t2", 6), mkEntry("t3", 2), mkEntry("t4", 2));
        List<List<String>> consumerTopics = asList(asList("t1", "t2"), asList("t1", "t2"), asList("t3", "t4"), asList("t3", "t4"));
        List<String> consumerRacks = asList(ALL_RACKS[0], ALL_RACKS[1], ALL_RACKS[1], ALL_RACKS[0]);
        List<String> nonRackAwareAssignment = asList(
                "t1-0, t1-1, t1-2, t2-0, t2-1, t2-2",
                "t1-3, t1-4, t1-5, t2-3, t2-4, t2-5",
                "t3-0, t4-0",
                "t3-1, t4-1"
        );

        verifyRackAssignment(assignor, topics, 3, racks(2), consumerRacks, consumerTopics, nonRackAwareAssignment, -1);
        verifyRackAssignment(assignor, topics, 3, racks(2), consumerRacks, consumerTopics, nonRackAwareAssignment, -1);
        verifyRackAssignment(assignor, topics, 2, racks(2), consumerRacks, consumerTopics, nonRackAwareAssignment, 0);
        verifyRackAssignment(assignor, topics, 1, racks(2), consumerRacks, consumerTopics,
                asList("t1-0, t1-2, t1-4, t2-0, t2-2, t2-4", "t1-1, t1-3, t1-5, t2-1, t2-3, t2-5", "t3-1, t4-1", "t3-0, t4-0"), 0);

        List<String> allTopics = asList("t1", "t2", "t3", "t4");
        consumerTopics = asList(allTopics, allTopics, allTopics, allTopics);
        nonRackAwareAssignment = asList(
                "t1-0, t1-1, t2-0, t2-1, t3-0, t4-0",
                "t1-2, t1-3, t2-2, t2-3, t3-1, t4-1",
                "t1-4, t2-4",
                "t1-5, t2-5"
        );
        verifyRackAssignment(assignor, topics, 3, racks(2), consumerRacks, consumerTopics, nonRackAwareAssignment, -1);
        verifyRackAssignment(assignor, topics, 3, racks(2), consumerRacks, consumerTopics, nonRackAwareAssignment, -1);
        verifyRackAssignment(assignor, topics, 2, racks(2), consumerRacks, consumerTopics, nonRackAwareAssignment, 0);
        verifyRackAssignment(assignor, topics, 1, racks(2), consumerRacks, consumerTopics,
                asList("t1-0, t1-2, t2-0, t2-2, t3-0, t4-0", "t1-1, t1-3, t2-1, t2-3, t3-1, t4-1", "t1-5, t2-5", "t1-4, t2-4"), 0);
        verifyRackAssignment(assignor, topics, 1, racks(3), consumerRacks, consumerTopics,
                asList("t1-0, t1-3, t2-0, t2-3, t3-0, t4-0", "t1-1, t1-4, t2-1, t2-4, t3-1, t4-1", "t1-2, t2-2", "t1-5, t2-5"), 6);
    }

    @Test
    public void testCoPartitionedAssignmentWithSameSubscription() {
        Map<String, Integer> topics = mkMap(mkEntry("t1", 6), mkEntry("t2", 6),
                mkEntry("t3", 2), mkEntry("t4", 2),
                mkEntry("t5", 4), mkEntry("t6", 4));
        List<String> topicList = asList("t1", "t2", "t3", "t4", "t5", "t6", "t7", "t8", "t9");
        List<List<String>> consumerTopics = asList(topicList, topicList, topicList);
        List<String> consumerRacks = asList(ALL_RACKS[0], ALL_RACKS[1], ALL_RACKS[2]);
        List<String> nonRackAwareAssignment = asList(
                "t1-0, t1-1, t2-0, t2-1, t3-0, t4-0, t5-0, t5-1, t6-0, t6-1",
                "t1-2, t1-3, t2-2, t2-3, t3-1, t4-1, t5-2, t6-2",
                "t1-4, t1-5, t2-4, t2-5, t5-3, t6-3"
        );

        verifyRackAssignment(assignor, topics, 3, nullRacks(3), consumerRacks, consumerTopics, nonRackAwareAssignment, -1);
        AbstractPartitionAssignorTest.preferRackAwareLogic(assignor, true);
        verifyRackAssignment(assignor, topics, 3, racks(3), consumerRacks, consumerTopics, nonRackAwareAssignment, 0);
        List<String> rackAwareAssignment = asList(
                "t1-0, t1-2, t2-0, t2-2, t3-0, t4-0, t5-1, t6-1",
                "t1-1, t1-3, t2-1, t2-3, t3-1, t4-1, t5-2, t6-2",
                "t1-4, t1-5, t2-4, t2-5, t5-0, t5-3, t6-0, t6-3"
        );
        verifyRackAssignment(assignor, topics, 2, racks(3), consumerRacks, consumerTopics, rackAwareAssignment, 0);
    }

    private void verifyNonRackAwareAssignment(Map<String, Integer> topics, List<List<String>> consumerTopics, List<String> nonRackAwareAssignment) {
        verifyRackAssignment(assignor, topics, 3, nullRacks(3), racks(3), consumerTopics, nonRackAwareAssignment, -1);
        verifyRackAssignment(assignor, topics, 3, racks(3), nullRacks(3), consumerTopics, nonRackAwareAssignment, -1);
        verifyRackAssignment(assignor, topics, 3, racks(3), racks(3), consumerTopics, nonRackAwareAssignment, 0);
        verifyRackAssignment(assignor, topics, 4, racks(4), racks(3), consumerTopics, nonRackAwareAssignment, 0);
        verifyRackAssignment(assignor, topics, 3, racks(3), asList("d", "e", "f"), consumerTopics, nonRackAwareAssignment, -1);
        verifyRackAssignment(assignor, topics, 3, racks(3), asList(null, "e", "f"), consumerTopics, nonRackAwareAssignment, -1);

        AbstractPartitionAssignorTest.preferRackAwareLogic(assignor, true);
        verifyRackAssignment(assignor, topics, 3, racks(3), racks(3), consumerTopics, nonRackAwareAssignment, 0);
        AbstractPartitionAssignorTest.preferRackAwareLogic(assignor, false);
    }

    private static Map<String, List<TopicPartition>> checkStaticAssignment(AbstractPartitionAssignor assignor,
                                                                           Map<String, List<PartitionInfo>> partitionsPerTopic,
                                                                           Map<String, Subscription> consumers) {
        Map<String, List<TopicPartition>> assignmentByMemberId = assignor.assignPartitions(partitionsPerTopic, consumers);
        Map<String, List<TopicPartition>> assignmentByInstanceId = new HashMap<>();
        for (Map.Entry<String, Subscription> entry : consumers.entrySet()) {
            String memberId = entry.getKey();
            Optional<String> instanceId = entry.getValue().groupInstanceId();
            instanceId.ifPresent(id -> assignmentByInstanceId.put(id, assignmentByMemberId.get(memberId)));
        }
        return assignmentByInstanceId;
    }

    private void assertAssignment(List<TopicPartition> expected, List<TopicPartition> actual) {
        // order doesn't matter for assignment, so convert to a set
        assertEquals(new HashSet<>(expected), new HashSet<>(actual));
    }

    private Map<String, List<PartitionInfo>> setupPartitionsPerTopicWithTwoTopics(int numberOfPartitions1, int numberOfPartitions2) {
        Map<String, List<PartitionInfo>> partitionsPerTopic = new HashMap<>();
        partitionsPerTopic.put(topic1, partitionInfos(topic1, numberOfPartitions1));
        partitionsPerTopic.put(topic2, partitionInfos(topic2, numberOfPartitions2));
        return partitionsPerTopic;
    }

    private List<PartitionInfo> partitionInfos(String topic, int numberOfPartitions) {
        return AbstractPartitionAssignorTest.partitionInfos(topic, numberOfPartitions, replicationFactor, numBrokerRacks, 0);
    }

    private Subscription subscription(List<String> topics, int consumerIndex) {
        int numRacks = numBrokerRacks > 0 ? numBrokerRacks : ALL_RACKS.length;
        Optional<String> rackId = Optional.ofNullable(hasConsumerRack ? ALL_RACKS[consumerIndex % numRacks] : null);
        return new Subscription(topics, null, Collections.emptyList(), -1, rackId);
    }

    private static List<String> topics(String... topics) {
        return Arrays.asList(topics);
    }

    private static List<TopicPartition> partitions(TopicPartition... partitions) {
        return Arrays.asList(partitions);
    }

    private static TopicPartition tp(String topic, int partition) {
>>>>>>> 15418db6
        return new TopicPartition(topic, partition);
    }

    void initializeRacks(RackConfig rackConfig) {
        initializeRacks(rackConfig, 3);
    }

    void initializeRacks(RackConfig rackConfig, int maxConsumers) {
        this.replicationFactor = maxConsumers;
        this.numBrokerRacks = rackConfig != RackConfig.NO_BROKER_RACK ? maxConsumers : 0;
        this.hasConsumerRack = rackConfig != RackConfig.NO_CONSUMER_RACK;
        // Rack and consumer ordering are the same in all the tests, so we can verify
        // rack-aware logic using the same tests.
        AbstractPartitionAssignorTest.preferRackAwareLogic(assignor, true);
    }
}<|MERGE_RESOLUTION|>--- conflicted
+++ resolved
@@ -20,7 +20,7 @@
 import org.apache.kafka.clients.consumer.internals.AbstractPartitionAssignor;
 import org.apache.kafka.clients.consumer.internals.AbstractPartitionAssignor.MemberInfo;
 import org.apache.kafka.clients.consumer.internals.AbstractPartitionAssignorTest;
-import org.apache.kafka.clients.consumer.internals.AbstractPartitionAssignorTest.RackConfig;
+import org.apache.kafka.clients.consumer.internals.AbstractPartitionAssignorTest.*;
 import org.apache.kafka.common.PartitionInfo;
 import org.apache.kafka.common.TopicPartition;
 import org.junit.jupiter.api.BeforeEach;
@@ -29,22 +29,10 @@
 import org.junit.jupiter.params.provider.EnumSource;
 import org.junit.jupiter.params.provider.ValueSource;
 
-import java.util.ArrayList;
-import java.util.Arrays;
-import java.util.Collections;
-import java.util.HashMap;
-import java.util.HashSet;
-import java.util.List;
-import java.util.Map;
-import java.util.Optional;
+import java.util.*;
 
 import static java.util.Arrays.asList;
-import static org.apache.kafka.clients.consumer.internals.AbstractPartitionAssignorTest.ALL_RACKS;
-import static org.apache.kafka.clients.consumer.internals.AbstractPartitionAssignorTest.TEST_NAME_WITH_CONSUMER_RACK;
-import static org.apache.kafka.clients.consumer.internals.AbstractPartitionAssignorTest.TEST_NAME_WITH_RACK_CONFIG;
-import static org.apache.kafka.clients.consumer.internals.AbstractPartitionAssignorTest.racks;
-import static org.apache.kafka.clients.consumer.internals.AbstractPartitionAssignorTest.nullRacks;
-import static org.apache.kafka.clients.consumer.internals.AbstractPartitionAssignorTest.verifyRackAssignment;
+import static org.apache.kafka.clients.consumer.internals.AbstractPartitionAssignorTest.*;
 import static org.apache.kafka.common.utils.Utils.mkEntry;
 import static org.apache.kafka.common.utils.Utils.mkMap;
 import static org.junit.jupiter.api.Assertions.assertEquals;
@@ -52,57 +40,6 @@
 
 public class RangeAssignorTest {
 
-<<<<<<< HEAD
-	private RangeAssignor assignor = new RangeAssignor();
-
-	// For plural tests
-	private String topic1 = "topic1";
-	private String topic2 = "topic2";
-	private final String consumer1 = "consumer1";
-	private final String instance1 = "instance1";
-	private final String consumer2 = "consumer2";
-	private final String instance2 = "instance2";
-	private final String consumer3 = "consumer3";
-	private final String instance3 = "instance3";
-
-	private List<MemberInfo> staticMemberInfos;
-
-	@BeforeEach
-	public void setUp() {
-		staticMemberInfos = new ArrayList<>();
-		staticMemberInfos.add(new MemberInfo(consumer1, Optional.of(instance1)));
-		staticMemberInfos.add(new MemberInfo(consumer2, Optional.of(instance2)));
-		staticMemberInfos.add(new MemberInfo(consumer3, Optional.of(instance3)));
-	}
-
-	@Test
-	public void testOneConsumerNoTopic() {
-		Map<String, Integer> partitionsPerTopic = new HashMap<>();
-
-		Map<String, List<TopicPartition>> assignment = assignor.assign(partitionsPerTopic,
-				Collections.singletonMap(consumer1, new Subscription(Collections.emptyList())));
-
-		assertEquals(Collections.singleton(consumer1), assignment.keySet());
-		assertTrue(assignment.get(consumer1).isEmpty());
-	}
-
-    @Test
-    public void testOneConsumerNonexistentTopic() {
-		Map<String, Integer> partitionsPerTopic = new HashMap<>();
-		Map<String, List<TopicPartition>> assignment = assignor.assign(partitionsPerTopic,
-				Collections.singletonMap(consumer1, new Subscription(topics(topic1))));
-		assertEquals(Collections.singleton(consumer1), assignment.keySet());
-		assertTrue(assignment.get(consumer1).isEmpty());
-	}
-
-    @Test
-    public void testOneConsumerOneTopic() {
-		Map<String, Integer> partitionsPerTopic = new HashMap<>();
-		partitionsPerTopic.put(topic1, 3);
-
-		Map<String, List<TopicPartition>> assignment = assignor.assign(partitionsPerTopic,
-				Collections.singletonMap(consumer1, new Subscription(topics(topic1))));
-=======
     private final RangeAssignor assignor = new RangeAssignor();
 
     // For plural tests
@@ -135,8 +72,7 @@
         initializeRacks(hasConsumerRack ? RackConfig.BROKER_AND_CONSUMER_RACK : RackConfig.NO_CONSUMER_RACK);
         Map<String, List<PartitionInfo>> partitionsPerTopic = new HashMap<>();
 
-        Map<String, List<TopicPartition>> assignment = assignor.assignPartitions(partitionsPerTopic,
-                Collections.singletonMap(consumer1, subscription(Collections.emptyList(), 0)));
+        Map<String, List<TopicPartition>> assignment = assignor.assignPartitions(partitionsPerTopic, Collections.singletonMap(consumer1, subscription(Collections.emptyList(), 0)));
 
         assertEquals(Collections.singleton(consumer1), assignment.keySet());
         assertTrue(assignment.get(consumer1).isEmpty());
@@ -147,8 +83,7 @@
     public void testOneConsumerNonexistentTopic(boolean hasConsumerRack) {
         initializeRacks(hasConsumerRack ? RackConfig.BROKER_AND_CONSUMER_RACK : RackConfig.NO_CONSUMER_RACK);
         Map<String, List<PartitionInfo>> partitionsPerTopic = new HashMap<>();
-        Map<String, List<TopicPartition>> assignment = assignor.assignPartitions(partitionsPerTopic,
-                Collections.singletonMap(consumer1, subscription(topics(topic1), 0)));
+        Map<String, List<TopicPartition>> assignment = assignor.assignPartitions(partitionsPerTopic, Collections.singletonMap(consumer1, subscription(topics(topic1), 0)));
         assertEquals(Collections.singleton(consumer1), assignment.keySet());
         assertTrue(assignment.get(consumer1).isEmpty());
     }
@@ -160,36 +95,12 @@
         Map<String, List<PartitionInfo>> partitionsPerTopic = new HashMap<>();
         partitionsPerTopic.put(topic1, partitionInfos(topic1, 3));
 
-        Map<String, List<TopicPartition>> assignment = assignor.assignPartitions(partitionsPerTopic,
-                Collections.singletonMap(consumer1, subscription(topics(topic1), 0)));
->>>>>>> 15418db6
-
-		assertEquals(Collections.singleton(consumer1), assignment.keySet());
-		assertAssignment(partitions(tp(topic1, 0), tp(topic1, 1), tp(topic1, 2)), assignment.get(consumer1));
-	}
-
-<<<<<<< HEAD
-    @Test
-    public void testOnlyAssignsPartitionsFromSubscribedTopics() {
-		String otherTopic = "other";
-
-		Map<String, Integer> partitionsPerTopic = new HashMap<>();
-		partitionsPerTopic.put(topic1, 3);
-		partitionsPerTopic.put(otherTopic, 3);
-
-		Map<String, List<TopicPartition>> assignment = assignor.assign(partitionsPerTopic,
-				Collections.singletonMap(consumer1, new Subscription(topics(topic1))));
-		assertEquals(Collections.singleton(consumer1), assignment.keySet());
-		assertAssignment(partitions(tp(topic1, 0), tp(topic1, 1), tp(topic1, 2)), assignment.get(consumer1));
-	}
-
-    @Test
-    public void testOneConsumerMultipleTopics() {
-		Map<String, Integer> partitionsPerTopic = setupPartitionsPerTopicWithTwoTopics(1, 2);
-
-		Map<String, List<TopicPartition>> assignment = assignor.assign(partitionsPerTopic,
-				Collections.singletonMap(consumer1, new Subscription(topics(topic1, topic2))));
-=======
+        Map<String, List<TopicPartition>> assignment = assignor.assignPartitions(partitionsPerTopic, Collections.singletonMap(consumer1, subscription(topics(topic1), 0)));
+
+        assertEquals(Collections.singleton(consumer1), assignment.keySet());
+        assertAssignment(partitions(tp(topic1, 0), tp(topic1, 1), tp(topic1, 2)), assignment.get(consumer1));
+    }
+
     @ParameterizedTest(name = TEST_NAME_WITH_RACK_CONFIG)
     @EnumSource(RackConfig.class)
     public void testOnlyAssignsPartitionsFromSubscribedTopics(RackConfig rackConfig) {
@@ -200,8 +111,7 @@
         partitionsPerTopic.put(topic1, partitionInfos(topic1, 3));
         partitionsPerTopic.put(otherTopic, partitionInfos(otherTopic, 3));
 
-        Map<String, List<TopicPartition>> assignment = assignor.assignPartitions(partitionsPerTopic,
-                Collections.singletonMap(consumer1, subscription(topics(topic1), 0)));
+        Map<String, List<TopicPartition>> assignment = assignor.assignPartitions(partitionsPerTopic, Collections.singletonMap(consumer1, subscription(topics(topic1), 0)));
         assertEquals(Collections.singleton(consumer1), assignment.keySet());
         assertAssignment(partitions(tp(topic1, 0), tp(topic1, 1), tp(topic1, 2)), assignment.get(consumer1));
     }
@@ -212,48 +122,12 @@
         initializeRacks(rackConfig);
         Map<String, List<PartitionInfo>> partitionsPerTopic = setupPartitionsPerTopicWithTwoTopics(1, 2);
 
-        Map<String, List<TopicPartition>> assignment = assignor.assignPartitions(partitionsPerTopic,
-                Collections.singletonMap(consumer1, subscription(topics(topic1, topic2), 0)));
->>>>>>> 15418db6
-
-		assertEquals(Collections.singleton(consumer1), assignment.keySet());
-		assertAssignment(partitions(tp(topic1, 0), tp(topic2, 0), tp(topic2, 1)), assignment.get(consumer1));
-	}
-
-<<<<<<< HEAD
-    @Test
-    public void testTwoConsumersOneTopicOnePartition() {
-		Map<String, Integer> partitionsPerTopic = new HashMap<>();
-		partitionsPerTopic.put(topic1, 1);
-
-		Map<String, Subscription> consumers = new HashMap<>();
-		consumers.put(consumer1, new Subscription(topics(topic1)));
-		consumers.put(consumer2, new Subscription(topics(topic1)));
-
-		Map<String, List<TopicPartition>> assignment = assignor.assign(partitionsPerTopic, consumers);
-		assertAssignment(partitions(tp(topic1, 0)), assignment.get(consumer1));
-		assertAssignment(Collections.emptyList(), assignment.get(consumer2));
-	}
-
-
-    @Test
-    public void testTwoConsumersOneTopicTwoPartitions() {
-		Map<String, Integer> partitionsPerTopic = new HashMap<>();
-		partitionsPerTopic.put(topic1, 2);
-
-		Map<String, Subscription> consumers = new HashMap<>();
-		consumers.put(consumer1, new Subscription(topics(topic1)));
-		consumers.put(consumer2, new Subscription(topics(topic1)));
-
-		Map<String, List<TopicPartition>> assignment = assignor.assign(partitionsPerTopic, consumers);
-		assertAssignment(partitions(tp(topic1, 0)), assignment.get(consumer1));
-		assertAssignment(partitions(tp(topic1, 1)), assignment.get(consumer2));
-	}
-
-    @Test
-    public void testMultipleConsumersMixedTopics() {
-		Map<String, Integer> partitionsPerTopic = setupPartitionsPerTopicWithTwoTopics(3, 2);
-=======
+        Map<String, List<TopicPartition>> assignment = assignor.assignPartitions(partitionsPerTopic, Collections.singletonMap(consumer1, subscription(topics(topic1, topic2), 0)));
+
+        assertEquals(Collections.singleton(consumer1), assignment.keySet());
+        assertAssignment(partitions(tp(topic1, 0), tp(topic2, 0), tp(topic2, 1)), assignment.get(consumer1));
+    }
+
     @ParameterizedTest(name = TEST_NAME_WITH_RACK_CONFIG)
     @EnumSource(RackConfig.class)
     public void testTwoConsumersOneTopicOnePartition(RackConfig rackConfig) {
@@ -292,7 +166,6 @@
     public void testMultipleConsumersMixedTopics(RackConfig rackConfig) {
         initializeRacks(rackConfig);
         Map<String, List<PartitionInfo>> partitionsPerTopic = setupPartitionsPerTopicWithTwoTopics(3, 2);
->>>>>>> 15418db6
 
         Map<String, Subscription> consumers = new HashMap<>();
         consumers.put(consumer1, subscription(topics(topic1), 0));
@@ -314,177 +187,6 @@
         String consumer1 = "consumer1";
         String consumer2 = "consumer2";
 
-<<<<<<< HEAD
-		Map<String, Integer> partitionsPerTopic = setupPartitionsPerTopicWithTwoTopics(3, 3);
-
-		Map<String, Subscription> consumers = new HashMap<>();
-		consumers.put(consumer1, new Subscription(topics(topic1, topic2)));
-		consumers.put(consumer2, new Subscription(topics(topic1, topic2)));
-
-		Map<String, List<TopicPartition>> assignment = assignor.assign(partitionsPerTopic, consumers);
-		assertAssignment(partitions(tp(topic1, 0), tp(topic1, 1), tp(topic2, 0), tp(topic2, 1)), assignment.get(consumer1));
-		assertAssignment(partitions(tp(topic1, 2), tp(topic2, 2)), assignment.get(consumer2));
-	}
-
-	@Test
-	public void testTwoStaticConsumersTwoTopicsSixPartitions() {
-		// although consumer high has a higher rank than consumer low, the comparison happens on
-		// instance id level.
-		String consumerIdLow = "consumer-b";
-		String consumerIdHigh = "consumer-a";
-
-		Map<String, Integer> partitionsPerTopic = setupPartitionsPerTopicWithTwoTopics(3, 3);
-
-		Map<String, Subscription> consumers = new HashMap<>();
-		Subscription consumerLowSubscription = new Subscription(topics(topic1, topic2),
-				null,
-				Collections.emptyList());
-		consumerLowSubscription.setGroupInstanceId(Optional.of(instance1));
-		consumers.put(consumerIdLow, consumerLowSubscription);
-		Subscription consumerHighSubscription = new Subscription(topics(topic1, topic2),
-				null,
-				Collections.emptyList());
-		consumerHighSubscription.setGroupInstanceId(Optional.of(instance2));
-		consumers.put(consumerIdHigh, consumerHighSubscription);
-		Map<String, List<TopicPartition>> assignment = assignor.assign(partitionsPerTopic, consumers);
-		assertAssignment(partitions(tp(topic1, 0), tp(topic1, 1), tp(topic2, 0), tp(topic2, 1)), assignment.get(consumerIdLow));
-		assertAssignment(partitions(tp(topic1, 2), tp(topic2, 2)), assignment.get(consumerIdHigh));
-	}
-
-	@Test
-	public void testOneStaticConsumerAndOneDynamicConsumerTwoTopicsSixPartitions() {
-		// although consumer high has a higher rank than low, consumer low will win the comparison
-		// because it has instance id while consumer 2 doesn't.
-		String consumerIdLow = "consumer-b";
-		String consumerIdHigh = "consumer-a";
-
-		Map<String, Integer> partitionsPerTopic = setupPartitionsPerTopicWithTwoTopics(3, 3);
-
-		Map<String, Subscription> consumers = new HashMap<>();
-
-		Subscription consumerLowSubscription = new Subscription(topics(topic1, topic2),
-				null,
-				Collections.emptyList());
-		consumerLowSubscription.setGroupInstanceId(Optional.of(instance1));
-		consumers.put(consumerIdLow, consumerLowSubscription);
-		consumers.put(consumerIdHigh, new Subscription(topics(topic1, topic2)));
-
-		Map<String, List<TopicPartition>> assignment = assignor.assign(partitionsPerTopic, consumers);
-		assertAssignment(partitions(tp(topic1, 0), tp(topic1, 1), tp(topic2, 0), tp(topic2, 1)), assignment.get(consumerIdLow));
-		assertAssignment(partitions(tp(topic1, 2), tp(topic2, 2)), assignment.get(consumerIdHigh));
-	}
-
-	@Test
-	public void testStaticMemberRangeAssignmentPersistent() {
-		Map<String, Integer> partitionsPerTopic = setupPartitionsPerTopicWithTwoTopics(5, 4);
-
-		Map<String, Subscription> consumers = new HashMap<>();
-		for (MemberInfo m : staticMemberInfos) {
-			Subscription subscription = new Subscription(topics(topic1, topic2),
-					null,
-					Collections.emptyList());
-			subscription.setGroupInstanceId(m.groupInstanceId);
-			consumers.put(m.memberId, subscription);
-		}
-		// Consumer 4 is a dynamic member.
-		String consumer4 = "consumer4";
-		consumers.put(consumer4, new Subscription(topics(topic1, topic2)));
-
-		Map<String, List<TopicPartition>> expectedAssignment = new HashMap<>();
-		// Have 3 static members instance1, instance2, instance3 to be persistent
-		// across generations. Their assignment shall be the same.
-		expectedAssignment.put(consumer1, partitions(tp(topic1, 0), tp(topic1, 1), tp(topic2, 0)));
-		expectedAssignment.put(consumer2, partitions(tp(topic1, 2), tp(topic2, 1)));
-		expectedAssignment.put(consumer3, partitions(tp(topic1, 3), tp(topic2, 2)));
-		expectedAssignment.put(consumer4, partitions(tp(topic1, 4), tp(topic2, 3)));
-
-		Map<String, List<TopicPartition>> assignment = assignor.assign(partitionsPerTopic, consumers);
-		assertEquals(expectedAssignment, assignment);
-
-		// Replace dynamic member 4 with a new dynamic member 5.
-		consumers.remove(consumer4);
-		String consumer5 = "consumer5";
-		consumers.put(consumer5, new Subscription(topics(topic1, topic2)));
-
-		expectedAssignment.remove(consumer4);
-		expectedAssignment.put(consumer5, partitions(tp(topic1, 4), tp(topic2, 3)));
-		assignment = assignor.assign(partitionsPerTopic, consumers);
-		assertEquals(expectedAssignment, assignment);
-	}
-
-	@Test
-	public void testStaticMemberRangeAssignmentPersistentAfterMemberIdChanges() {
-		Map<String, Integer> partitionsPerTopic = setupPartitionsPerTopicWithTwoTopics(5, 5);
-
-		Map<String, Subscription> consumers = new HashMap<>();
-		for (MemberInfo m : staticMemberInfos) {
-			Subscription subscription = new Subscription(topics(topic1, topic2),
-					null,
-					Collections.emptyList());
-			subscription.setGroupInstanceId(m.groupInstanceId);
-			consumers.put(m.memberId, subscription);
-		}
-		Map<String, List<TopicPartition>> expectedInstanceAssignment = new HashMap<>();
-		expectedInstanceAssignment.put(instance1,
-				partitions(tp(topic1, 0), tp(topic1, 1), tp(topic2, 0), tp(topic2, 1)));
-		expectedInstanceAssignment.put(instance2,
-				partitions(tp(topic1, 2), tp(topic1, 3), tp(topic2, 2), tp(topic2, 3)));
-		expectedInstanceAssignment.put(instance3,
-				partitions(tp(topic1, 4), tp(topic2, 4)));
-
-		Map<String, List<TopicPartition>> staticAssignment =
-				checkStaticAssignment(assignor, partitionsPerTopic, consumers);
-		assertEquals(expectedInstanceAssignment, staticAssignment);
-
-		// Now switch the member.id fields for each member info, the assignment should
-		// stay the same as last time.
-		String consumer4 = "consumer4";
-		String consumer5 = "consumer5";
-		consumers.put(consumer4, consumers.get(consumer3));
-		consumers.remove(consumer3);
-		consumers.put(consumer5, consumers.get(consumer2));
-		consumers.remove(consumer2);
-
-		Map<String, List<TopicPartition>> newStaticAssignment =
-				checkStaticAssignment(assignor, partitionsPerTopic, consumers);
-		assertEquals(staticAssignment, newStaticAssignment);
-	}
-
-	static Map<String, List<TopicPartition>> checkStaticAssignment(AbstractPartitionAssignor assignor,
-																   Map<String, Integer> partitionsPerTopic,
-																   Map<String, Subscription> consumers) {
-		Map<String, List<TopicPartition>> assignmentByMemberId = assignor.assign(partitionsPerTopic, consumers);
-		Map<String, List<TopicPartition>> assignmentByInstanceId = new HashMap<>();
-		for (Map.Entry<String, Subscription> entry : consumers.entrySet()) {
-			String memberId = entry.getKey();
-			Optional<String> instanceId = entry.getValue().groupInstanceId();
-			instanceId.ifPresent(id -> assignmentByInstanceId.put(id, assignmentByMemberId.get(memberId)));
-		}
-		return assignmentByInstanceId;
-	}
-
-	private void assertAssignment(List<TopicPartition> expected, List<TopicPartition> actual) {
-		// order doesn't matter for assignment, so convert to a set
-		assertEquals(new HashSet<>(expected), new HashSet<>(actual));
-	}
-
-	private Map<String, Integer> setupPartitionsPerTopicWithTwoTopics(int numberOfPartitions1, int numberOfPartitions2) {
-		Map<String, Integer> partitionsPerTopic = new HashMap<>();
-		partitionsPerTopic.put(topic1, numberOfPartitions1);
-		partitionsPerTopic.put(topic2, numberOfPartitions2);
-		return partitionsPerTopic;
-	}
-
-	private static List<String> topics(String... topics) {
-		return Arrays.asList(topics);
-	}
-
-	private static List<TopicPartition> partitions(TopicPartition... partitions) {
-		return Arrays.asList(partitions);
-	}
-
-	private static TopicPartition tp(String topic, int partition) {
-=======
         Map<String, List<PartitionInfo>> partitionsPerTopic = setupPartitionsPerTopicWithTwoTopics(3, 3);
 
         Map<String, Subscription> consumers = new HashMap<>();
@@ -595,15 +297,11 @@
             consumers.put(m.memberId, subscription);
         }
         Map<String, List<TopicPartition>> expectedInstanceAssignment = new HashMap<>();
-        expectedInstanceAssignment.put(instance1,
-                                       partitions(tp(topic1, 0), tp(topic1, 1), tp(topic2, 0), tp(topic2, 1)));
-        expectedInstanceAssignment.put(instance2,
-                                       partitions(tp(topic1, 2), tp(topic1, 3), tp(topic2, 2), tp(topic2, 3)));
-        expectedInstanceAssignment.put(instance3,
-                                       partitions(tp(topic1, 4), tp(topic2, 4)));
-
-        Map<String, List<TopicPartition>> staticAssignment =
-            checkStaticAssignment(assignor, partitionsPerTopic, consumers);
+        expectedInstanceAssignment.put(instance1, partitions(tp(topic1, 0), tp(topic1, 1), tp(topic2, 0), tp(topic2, 1)));
+        expectedInstanceAssignment.put(instance2, partitions(tp(topic1, 2), tp(topic1, 3), tp(topic2, 2), tp(topic2, 3)));
+        expectedInstanceAssignment.put(instance3, partitions(tp(topic1, 4), tp(topic2, 4)));
+
+        Map<String, List<TopicPartition>> staticAssignment = checkStaticAssignment(assignor, partitionsPerTopic, consumers);
         assertEquals(expectedInstanceAssignment, staticAssignment);
 
         // Now switch the member.id fields for each member info, the assignment should
@@ -615,8 +313,7 @@
         consumers.put(consumer5, consumers.get(consumer2));
         consumers.remove(consumer2);
 
-        Map<String, List<TopicPartition>> newStaticAssignment =
-            checkStaticAssignment(assignor, partitionsPerTopic, consumers);
+        Map<String, List<TopicPartition>> newStaticAssignment = checkStaticAssignment(assignor, partitionsPerTopic, consumers);
         assertEquals(staticAssignment, newStaticAssignment);
     }
 
@@ -627,7 +324,7 @@
         int replicationFactor = 2;
         int numBrokerRacks = 3;
         partitionsPerTopic.put(topic1, AbstractPartitionAssignorTest.partitionInfos(topic1, 5, replicationFactor, numBrokerRacks, 0));
-        partitionsPerTopic.put(topic2,  AbstractPartitionAssignorTest.partitionInfos(topic2, 5, replicationFactor, numBrokerRacks, 0));
+        partitionsPerTopic.put(topic2, AbstractPartitionAssignorTest.partitionInfos(topic2, 5, replicationFactor, numBrokerRacks, 0));
         List<MemberInfo> staticMemberInfos = new ArrayList<>();
         staticMemberInfos.add(new MemberInfo(consumer1, Optional.of(instance1), Optional.of(ALL_RACKS[0])));
         staticMemberInfos.add(new MemberInfo(consumer2, Optional.of(instance2), Optional.of(ALL_RACKS[1])));
@@ -641,15 +338,11 @@
             consumers.put(m.memberId, subscription);
         }
         Map<String, List<TopicPartition>> expectedInstanceAssignment = new HashMap<>();
-        expectedInstanceAssignment.put(instance1,
-                partitions(tp(topic1, 0), tp(topic1, 2), tp(topic2, 0), tp(topic2, 2)));
-        expectedInstanceAssignment.put(instance2,
-                partitions(tp(topic1, 1), tp(topic1, 3), tp(topic2, 1), tp(topic2, 3)));
-        expectedInstanceAssignment.put(instance3,
-                partitions(tp(topic1, 4), tp(topic2, 4)));
-
-        Map<String, List<TopicPartition>> staticAssignment =
-                checkStaticAssignment(assignor, partitionsPerTopic, consumers);
+        expectedInstanceAssignment.put(instance1, partitions(tp(topic1, 0), tp(topic1, 2), tp(topic2, 0), tp(topic2, 2)));
+        expectedInstanceAssignment.put(instance2, partitions(tp(topic1, 1), tp(topic1, 3), tp(topic2, 1), tp(topic2, 3)));
+        expectedInstanceAssignment.put(instance3, partitions(tp(topic1, 4), tp(topic2, 4)));
+
+        Map<String, List<TopicPartition>> staticAssignment = checkStaticAssignment(assignor, partitionsPerTopic, consumers);
         assertEquals(expectedInstanceAssignment, staticAssignment);
 
         // Now switch the member.id fields for each member info, the assignment should
@@ -661,8 +354,7 @@
         consumers.put(consumer5, consumers.get(consumer2));
         consumers.remove(consumer2);
 
-        Map<String, List<TopicPartition>> newStaticAssignment =
-                checkStaticAssignment(assignor, partitionsPerTopic, consumers);
+        Map<String, List<TopicPartition>> newStaticAssignment = checkStaticAssignment(assignor, partitionsPerTopic, consumers);
         assertEquals(staticAssignment, newStaticAssignment);
     }
 
@@ -673,18 +365,14 @@
         List<List<String>> consumerTopics = asList(allTopics, allTopics, allTopics);
 
         // Verify combinations where rack-aware logic is not used.
-        verifyNonRackAwareAssignment(topics, consumerTopics,
-                asList("t1-0, t1-1, t2-0, t2-1, t2-2, t3-0", "t1-2, t1-3, t2-3, t2-4, t3-1", "t1-4, t1-5, t2-5, t2-6"));
+        verifyNonRackAwareAssignment(topics, consumerTopics, asList("t1-0, t1-1, t2-0, t2-1, t2-2, t3-0", "t1-2, t1-3, t2-3, t2-4, t3-1", "t1-4, t1-5, t2-5, t2-6"));
 
         // Verify best-effort rack-aware assignment for lower replication factor where racks have a subset of partitions.
-        verifyRackAssignment(assignor, topics, 1, racks(3), racks(3), consumerTopics,
-                asList("t1-0, t1-3, t2-0, t2-3, t2-6", "t1-1, t1-4, t2-1, t2-4, t3-0", "t1-2, t1-5, t2-2, t2-5, t3-1"), 0);
-        verifyRackAssignment(assignor, topics, 2, racks(3), racks(3), consumerTopics,
-                asList("t1-0, t1-2, t2-0, t2-2, t2-3, t3-1", "t1-1, t1-3, t2-1, t2-4, t3-0", "t1-4, t1-5, t2-5, t2-6"), 1);
+        verifyRackAssignment(assignor, topics, 1, racks(3), racks(3), consumerTopics, asList("t1-0, t1-3, t2-0, t2-3, t2-6", "t1-1, t1-4, t2-1, t2-4, t3-0", "t1-2, t1-5, t2-2, t2-5, t3-1"), 0);
+        verifyRackAssignment(assignor, topics, 2, racks(3), racks(3), consumerTopics, asList("t1-0, t1-2, t2-0, t2-2, t2-3, t3-1", "t1-1, t1-3, t2-1, t2-4, t3-0", "t1-4, t1-5, t2-5, t2-6"), 1);
 
         // One consumer on a rack with no partitions
-        verifyRackAssignment(assignor, topics, 3, racks(2), racks(3), consumerTopics,
-                asList("t1-0, t1-1, t2-0, t2-1, t2-2, t3-0", "t1-2, t1-3, t2-3, t2-4, t3-1", "t1-4, t1-5, t2-5, t2-6"), 4);
+        verifyRackAssignment(assignor, topics, 3, racks(2), racks(3), consumerTopics, asList("t1-0, t1-1, t2-0, t2-1, t2-2, t3-0", "t1-2, t1-3, t2-3, t2-4, t3-1", "t1-4, t1-5, t2-5, t2-6"), 4);
     }
 
     @Test
@@ -694,18 +382,14 @@
         List<List<String>> consumerTopics = asList(allTopics, allTopics, asList("t1", "t3"));
 
         // Verify combinations where rack-aware logic is not used.
-        verifyNonRackAwareAssignment(topics, consumerTopics,
-                asList("t1-0, t1-1, t2-0, t2-1, t2-2, t2-3, t3-0", "t1-2, t1-3, t2-4, t2-5, t2-6, t3-1", "t1-4, t1-5"));
+        verifyNonRackAwareAssignment(topics, consumerTopics, asList("t1-0, t1-1, t2-0, t2-1, t2-2, t2-3, t3-0", "t1-2, t1-3, t2-4, t2-5, t2-6, t3-1", "t1-4, t1-5"));
 
         // Verify best-effort rack-aware assignment for lower replication factor where racks have a subset of partitions.
-        verifyRackAssignment(assignor, topics, 1, racks(3), racks(3), consumerTopics,
-                asList("t1-0, t1-3, t2-0, t2-2, t2-3, t2-6", "t1-1, t1-4, t2-1, t2-4, t2-5, t3-0", "t1-2, t1-5, t3-1"), 2);
-        verifyRackAssignment(assignor, topics, 2, racks(3), racks(3), consumerTopics,
-                asList("t1-0, t1-2, t2-0, t2-2, t2-3, t2-5, t3-1", "t1-1, t1-3, t2-1, t2-4, t2-6, t3-0", "t1-4, t1-5"), 0);
+        verifyRackAssignment(assignor, topics, 1, racks(3), racks(3), consumerTopics, asList("t1-0, t1-3, t2-0, t2-2, t2-3, t2-6", "t1-1, t1-4, t2-1, t2-4, t2-5, t3-0", "t1-2, t1-5, t3-1"), 2);
+        verifyRackAssignment(assignor, topics, 2, racks(3), racks(3), consumerTopics, asList("t1-0, t1-2, t2-0, t2-2, t2-3, t2-5, t3-1", "t1-1, t1-3, t2-1, t2-4, t2-6, t3-0", "t1-4, t1-5"), 0);
 
         // One consumer on a rack with no partitions
-        verifyRackAssignment(assignor, topics, 3, racks(2), racks(3), consumerTopics,
-                asList("t1-0, t1-1, t2-0, t2-1, t2-2, t2-3, t3-0", "t1-2, t1-3, t2-4, t2-5, t2-6, t3-1", "t1-4, t1-5"), 2);
+        verifyRackAssignment(assignor, topics, 3, racks(2), racks(3), consumerTopics, asList("t1-0, t1-1, t2-0, t2-1, t2-2, t2-3, t3-0", "t1-2, t1-3, t2-4, t2-5, t2-6, t3-1", "t1-4, t1-5"), 2);
     }
 
     @Test
@@ -713,11 +397,7 @@
         Map<String, Integer> topics = mkMap(mkEntry("t1", 5), mkEntry("t2", 5), mkEntry("t3", 5));
         List<String> allTopics = asList("t1", "t2", "t3");
         List<List<String>> consumerTopics = asList(allTopics, allTopics, allTopics);
-        List<String> nonRackAwareAssignment = asList(
-                "t1-0, t1-1, t2-0, t2-1, t3-0, t3-1",
-                "t1-2, t1-3, t2-2, t2-3, t3-2, t3-3",
-                "t1-4, t2-4, t3-4"
-        );
+        List<String> nonRackAwareAssignment = asList("t1-0, t1-1, t2-0, t2-1, t3-0, t3-1", "t1-2, t1-3, t2-2, t2-3, t3-2, t3-3", "t1-4, t2-4, t3-4");
 
         // Verify combinations where rack-aware logic is not used.
         verifyNonRackAwareAssignment(topics, consumerTopics, nonRackAwareAssignment);
@@ -735,18 +415,14 @@
         List<List<String>> consumerTopics = asList(allTopics, allTopics, asList("t1", "t3"));
 
         // Verify combinations where rack-aware logic is not used.
-        verifyNonRackAwareAssignment(topics, consumerTopics,
-                asList("t1-0, t1-1, t2-0, t2-1, t2-2, t3-0, t3-1", "t1-2, t1-3, t2-3, t2-4, t3-2, t3-3", "t1-4, t3-4"));
+        verifyNonRackAwareAssignment(topics, consumerTopics, asList("t1-0, t1-1, t2-0, t2-1, t2-2, t3-0, t3-1", "t1-2, t1-3, t2-3, t2-4, t3-2, t3-3", "t1-4, t3-4"));
 
         // Verify that co-partitioning is prioritized over rack-alignment for topics with equal subscriptions
-        verifyRackAssignment(assignor, topics, 1, racks(3), racks(3), consumerTopics,
-                asList("t1-0, t1-1, t2-0, t2-1, t2-4, t3-0, t3-1", "t1-2, t1-3, t2-2, t2-3, t3-2, t3-3", "t1-4, t3-4"), 9);
-        verifyRackAssignment(assignor, topics, 2, racks(3), racks(3), consumerTopics,
-                asList("t1-2, t2-0, t2-1, t2-3, t3-2", "t1-0, t1-3, t2-2, t2-4, t3-0, t3-3", "t1-1, t1-4, t3-1, t3-4"), 0);
+        verifyRackAssignment(assignor, topics, 1, racks(3), racks(3), consumerTopics, asList("t1-0, t1-1, t2-0, t2-1, t2-4, t3-0, t3-1", "t1-2, t1-3, t2-2, t2-3, t3-2, t3-3", "t1-4, t3-4"), 9);
+        verifyRackAssignment(assignor, topics, 2, racks(3), racks(3), consumerTopics, asList("t1-2, t2-0, t2-1, t2-3, t3-2", "t1-0, t1-3, t2-2, t2-4, t3-0, t3-3", "t1-1, t1-4, t3-1, t3-4"), 0);
 
         // One consumer on a rack with no partitions
-        verifyRackAssignment(assignor, topics, 3, racks(2), racks(3), consumerTopics,
-                asList("t1-0, t1-1, t2-0, t2-1, t2-2, t3-0, t3-1", "t1-2, t1-3, t2-3, t2-4, t3-2, t3-3", "t1-4, t3-4"), 2);
+        verifyRackAssignment(assignor, topics, 3, racks(2), racks(3), consumerTopics, asList("t1-0, t1-1, t2-0, t2-1, t2-2, t3-0, t3-1", "t1-2, t1-3, t2-3, t2-4, t3-2, t3-3", "t1-4, t3-4"), 2);
     }
 
     @Test
@@ -754,58 +430,35 @@
         Map<String, Integer> topics = mkMap(mkEntry("t1", 6), mkEntry("t2", 6), mkEntry("t3", 2), mkEntry("t4", 2));
         List<List<String>> consumerTopics = asList(asList("t1", "t2"), asList("t1", "t2"), asList("t3", "t4"), asList("t3", "t4"));
         List<String> consumerRacks = asList(ALL_RACKS[0], ALL_RACKS[1], ALL_RACKS[1], ALL_RACKS[0]);
-        List<String> nonRackAwareAssignment = asList(
-                "t1-0, t1-1, t1-2, t2-0, t2-1, t2-2",
-                "t1-3, t1-4, t1-5, t2-3, t2-4, t2-5",
-                "t3-0, t4-0",
-                "t3-1, t4-1"
-        );
+        List<String> nonRackAwareAssignment = asList("t1-0, t1-1, t1-2, t2-0, t2-1, t2-2", "t1-3, t1-4, t1-5, t2-3, t2-4, t2-5", "t3-0, t4-0", "t3-1, t4-1");
 
         verifyRackAssignment(assignor, topics, 3, racks(2), consumerRacks, consumerTopics, nonRackAwareAssignment, -1);
         verifyRackAssignment(assignor, topics, 3, racks(2), consumerRacks, consumerTopics, nonRackAwareAssignment, -1);
         verifyRackAssignment(assignor, topics, 2, racks(2), consumerRacks, consumerTopics, nonRackAwareAssignment, 0);
-        verifyRackAssignment(assignor, topics, 1, racks(2), consumerRacks, consumerTopics,
-                asList("t1-0, t1-2, t1-4, t2-0, t2-2, t2-4", "t1-1, t1-3, t1-5, t2-1, t2-3, t2-5", "t3-1, t4-1", "t3-0, t4-0"), 0);
+        verifyRackAssignment(assignor, topics, 1, racks(2), consumerRacks, consumerTopics, asList("t1-0, t1-2, t1-4, t2-0, t2-2, t2-4", "t1-1, t1-3, t1-5, t2-1, t2-3, t2-5", "t3-1, t4-1", "t3-0, t4-0"), 0);
 
         List<String> allTopics = asList("t1", "t2", "t3", "t4");
         consumerTopics = asList(allTopics, allTopics, allTopics, allTopics);
-        nonRackAwareAssignment = asList(
-                "t1-0, t1-1, t2-0, t2-1, t3-0, t4-0",
-                "t1-2, t1-3, t2-2, t2-3, t3-1, t4-1",
-                "t1-4, t2-4",
-                "t1-5, t2-5"
-        );
+        nonRackAwareAssignment = asList("t1-0, t1-1, t2-0, t2-1, t3-0, t4-0", "t1-2, t1-3, t2-2, t2-3, t3-1, t4-1", "t1-4, t2-4", "t1-5, t2-5");
         verifyRackAssignment(assignor, topics, 3, racks(2), consumerRacks, consumerTopics, nonRackAwareAssignment, -1);
         verifyRackAssignment(assignor, topics, 3, racks(2), consumerRacks, consumerTopics, nonRackAwareAssignment, -1);
         verifyRackAssignment(assignor, topics, 2, racks(2), consumerRacks, consumerTopics, nonRackAwareAssignment, 0);
-        verifyRackAssignment(assignor, topics, 1, racks(2), consumerRacks, consumerTopics,
-                asList("t1-0, t1-2, t2-0, t2-2, t3-0, t4-0", "t1-1, t1-3, t2-1, t2-3, t3-1, t4-1", "t1-5, t2-5", "t1-4, t2-4"), 0);
-        verifyRackAssignment(assignor, topics, 1, racks(3), consumerRacks, consumerTopics,
-                asList("t1-0, t1-3, t2-0, t2-3, t3-0, t4-0", "t1-1, t1-4, t2-1, t2-4, t3-1, t4-1", "t1-2, t2-2", "t1-5, t2-5"), 6);
+        verifyRackAssignment(assignor, topics, 1, racks(2), consumerRacks, consumerTopics, asList("t1-0, t1-2, t2-0, t2-2, t3-0, t4-0", "t1-1, t1-3, t2-1, t2-3, t3-1, t4-1", "t1-5, t2-5", "t1-4, t2-4"), 0);
+        verifyRackAssignment(assignor, topics, 1, racks(3), consumerRacks, consumerTopics, asList("t1-0, t1-3, t2-0, t2-3, t3-0, t4-0", "t1-1, t1-4, t2-1, t2-4, t3-1, t4-1", "t1-2, t2-2", "t1-5, t2-5"), 6);
     }
 
     @Test
     public void testCoPartitionedAssignmentWithSameSubscription() {
-        Map<String, Integer> topics = mkMap(mkEntry("t1", 6), mkEntry("t2", 6),
-                mkEntry("t3", 2), mkEntry("t4", 2),
-                mkEntry("t5", 4), mkEntry("t6", 4));
+        Map<String, Integer> topics = mkMap(mkEntry("t1", 6), mkEntry("t2", 6), mkEntry("t3", 2), mkEntry("t4", 2), mkEntry("t5", 4), mkEntry("t6", 4));
         List<String> topicList = asList("t1", "t2", "t3", "t4", "t5", "t6", "t7", "t8", "t9");
         List<List<String>> consumerTopics = asList(topicList, topicList, topicList);
         List<String> consumerRacks = asList(ALL_RACKS[0], ALL_RACKS[1], ALL_RACKS[2]);
-        List<String> nonRackAwareAssignment = asList(
-                "t1-0, t1-1, t2-0, t2-1, t3-0, t4-0, t5-0, t5-1, t6-0, t6-1",
-                "t1-2, t1-3, t2-2, t2-3, t3-1, t4-1, t5-2, t6-2",
-                "t1-4, t1-5, t2-4, t2-5, t5-3, t6-3"
-        );
+        List<String> nonRackAwareAssignment = asList("t1-0, t1-1, t2-0, t2-1, t3-0, t4-0, t5-0, t5-1, t6-0, t6-1", "t1-2, t1-3, t2-2, t2-3, t3-1, t4-1, t5-2, t6-2", "t1-4, t1-5, t2-4, t2-5, t5-3, t6-3");
 
         verifyRackAssignment(assignor, topics, 3, nullRacks(3), consumerRacks, consumerTopics, nonRackAwareAssignment, -1);
         AbstractPartitionAssignorTest.preferRackAwareLogic(assignor, true);
         verifyRackAssignment(assignor, topics, 3, racks(3), consumerRacks, consumerTopics, nonRackAwareAssignment, 0);
-        List<String> rackAwareAssignment = asList(
-                "t1-0, t1-2, t2-0, t2-2, t3-0, t4-0, t5-1, t6-1",
-                "t1-1, t1-3, t2-1, t2-3, t3-1, t4-1, t5-2, t6-2",
-                "t1-4, t1-5, t2-4, t2-5, t5-0, t5-3, t6-0, t6-3"
-        );
+        List<String> rackAwareAssignment = asList("t1-0, t1-2, t2-0, t2-2, t3-0, t4-0, t5-1, t6-1", "t1-1, t1-3, t2-1, t2-3, t3-1, t4-1, t5-2, t6-2", "t1-4, t1-5, t2-4, t2-5, t5-0, t5-3, t6-0, t6-3");
         verifyRackAssignment(assignor, topics, 2, racks(3), consumerRacks, consumerTopics, rackAwareAssignment, 0);
     }
 
@@ -822,9 +475,7 @@
         AbstractPartitionAssignorTest.preferRackAwareLogic(assignor, false);
     }
 
-    private static Map<String, List<TopicPartition>> checkStaticAssignment(AbstractPartitionAssignor assignor,
-                                                                           Map<String, List<PartitionInfo>> partitionsPerTopic,
-                                                                           Map<String, Subscription> consumers) {
+    private static Map<String, List<TopicPartition>> checkStaticAssignment(AbstractPartitionAssignor assignor, Map<String, List<PartitionInfo>> partitionsPerTopic, Map<String, Subscription> consumers) {
         Map<String, List<TopicPartition>> assignmentByMemberId = assignor.assignPartitions(partitionsPerTopic, consumers);
         Map<String, List<TopicPartition>> assignmentByInstanceId = new HashMap<>();
         for (Map.Entry<String, Subscription> entry : consumers.entrySet()) {
@@ -866,7 +517,6 @@
     }
 
     private static TopicPartition tp(String topic, int partition) {
->>>>>>> 15418db6
         return new TopicPartition(topic, partition);
     }
 
