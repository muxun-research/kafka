/*
 * Licensed to the Apache Software Foundation (ASF) under one or more
 * contributor license agreements. See the NOTICE file distributed with
 * this work for additional information regarding copyright ownership.
 * The ASF licenses this file to You under the Apache License, Version 2.0
 * (the "License"); you may not use this file except in compliance with
 * the License. You may obtain a copy of the License at
 *
 *    http://www.apache.org/licenses/LICENSE-2.0
 *
 * Unless required by applicable law or agreed to in writing, software
 * distributed under the License is distributed on an "AS IS" BASIS,
 * WITHOUT WARRANTIES OR CONDITIONS OF ANY KIND, either express or implied.
 * See the License for the specific language governing permissions and
 * limitations under the License.
 */
package org.apache.kafka.clients.admin.internals;

import org.apache.kafka.clients.admin.FenceProducersOptions;
import org.apache.kafka.clients.admin.internals.AdminApiHandler.ApiResult;
import org.apache.kafka.common.Node;
import org.apache.kafka.common.message.InitProducerIdResponseData;
import org.apache.kafka.common.protocol.Errors;
import org.apache.kafka.common.requests.InitProducerIdRequest;
import org.apache.kafka.common.requests.InitProducerIdResponse;
import org.apache.kafka.common.utils.LogContext;
import org.apache.kafka.common.utils.ProducerIdAndEpoch;

import org.junit.jupiter.api.Test;

import java.util.Set;

<<<<<<< HEAD
import static java.util.Collections.*;
import static org.apache.kafka.common.utils.Utils.mkSet;
=======
import static java.util.Collections.emptyList;
import static java.util.Collections.emptyMap;
import static java.util.Collections.singleton;
import static java.util.Collections.singletonList;
>>>>>>> 9494bebe
import static org.junit.jupiter.api.Assertions.assertEquals;
import static org.junit.jupiter.api.Assertions.assertInstanceOf;

public class FenceProducersHandlerTest {
    private final LogContext logContext = new LogContext();
    private final Node node = new Node(1, "host", 1234);
    private final int requestTimeoutMs = 30000;
    private final FenceProducersOptions options = new FenceProducersOptions();

    @Test
    public void testBuildRequest() {
        FenceProducersHandler handler = new FenceProducersHandler(options, logContext, requestTimeoutMs);
        Set.of("foo", "bar", "baz").forEach(transactionalId -> assertLookup(handler, transactionalId, requestTimeoutMs));
    }

    @Test
    public void testBuildRequestOptionsTimeout() {
        final int optionsTimeoutMs = 50000;
        options.timeoutMs(optionsTimeoutMs);
        FenceProducersHandler handler = new FenceProducersHandler(options, logContext, requestTimeoutMs);
        Set.of("foo", "bar", "baz").forEach(transactionalId -> assertLookup(handler, transactionalId, optionsTimeoutMs));
    }

    @Test
    public void testHandleSuccessfulResponse() {
        String transactionalId = "foo";
        CoordinatorKey key = CoordinatorKey.byTransactionalId(transactionalId);

        FenceProducersHandler handler = new FenceProducersHandler(options, logContext, requestTimeoutMs);

        short epoch = 57;
        long producerId = 7;
        InitProducerIdResponse response = new InitProducerIdResponse(new InitProducerIdResponseData().setProducerEpoch(epoch).setProducerId(producerId));

        ApiResult<CoordinatorKey, ProducerIdAndEpoch> result = handler.handleSingleResponse(node, key, response);

        assertEquals(emptyList(), result.unmappedKeys);
        assertEquals(emptyMap(), result.failedKeys);
        assertEquals(singleton(key), result.completedKeys.keySet());

        ProducerIdAndEpoch expected = new ProducerIdAndEpoch(producerId, epoch);
        assertEquals(expected, result.completedKeys.get(key));
    }

    @Test
    public void testHandleErrorResponse() {
        String transactionalId = "foo";
        FenceProducersHandler handler = new FenceProducersHandler(options, logContext, requestTimeoutMs);
        assertFatalError(handler, transactionalId, Errors.TRANSACTIONAL_ID_AUTHORIZATION_FAILED);
        assertFatalError(handler, transactionalId, Errors.CLUSTER_AUTHORIZATION_FAILED);
        assertFatalError(handler, transactionalId, Errors.UNKNOWN_SERVER_ERROR);
        assertFatalError(handler, transactionalId, Errors.PRODUCER_FENCED);
        assertFatalError(handler, transactionalId, Errors.TRANSACTIONAL_ID_NOT_FOUND);
        assertFatalError(handler, transactionalId, Errors.INVALID_PRODUCER_EPOCH);
        assertRetriableError(handler, transactionalId, Errors.COORDINATOR_LOAD_IN_PROGRESS);
        assertUnmappedKey(handler, transactionalId, Errors.NOT_COORDINATOR);
        assertUnmappedKey(handler, transactionalId, Errors.COORDINATOR_NOT_AVAILABLE);
        assertRetriableError(handler, transactionalId, Errors.CONCURRENT_TRANSACTIONS);
    }

    private void assertFatalError(FenceProducersHandler handler, String transactionalId, Errors error) {
        CoordinatorKey key = CoordinatorKey.byTransactionalId(transactionalId);
        ApiResult<CoordinatorKey, ProducerIdAndEpoch> result = handleResponseError(handler, transactionalId, error);
        assertEquals(emptyList(), result.unmappedKeys);
        assertEquals(Set.of(key), result.failedKeys.keySet());

        Throwable throwable = result.failedKeys.get(key);
        assertInstanceOf(error.exception().getClass(), throwable);
    }

    private void assertRetriableError(FenceProducersHandler handler, String transactionalId, Errors error) {
        ApiResult<CoordinatorKey, ProducerIdAndEpoch> result = handleResponseError(handler, transactionalId, error);
        assertEquals(emptyList(), result.unmappedKeys);
        assertEquals(emptyMap(), result.failedKeys);
    }

    private void assertUnmappedKey(FenceProducersHandler handler, String transactionalId, Errors error) {
        CoordinatorKey key = CoordinatorKey.byTransactionalId(transactionalId);
        ApiResult<CoordinatorKey, ProducerIdAndEpoch> result = handleResponseError(handler, transactionalId, error);
        assertEquals(emptyMap(), result.failedKeys);
        assertEquals(singletonList(key), result.unmappedKeys);
    }

<<<<<<< HEAD
    private ApiResult<CoordinatorKey, ProducerIdAndEpoch> handleResponseError(FenceProducersHandler handler, String transactionalId, Errors error) {
        int brokerId = 1;

=======
    private ApiResult<CoordinatorKey, ProducerIdAndEpoch> handleResponseError(
        FenceProducersHandler handler,
        String transactionalId,
        Errors error
    ) {
>>>>>>> 9494bebe
        CoordinatorKey key = CoordinatorKey.byTransactionalId(transactionalId);
        Set<CoordinatorKey> keys = Set.of(key);

        InitProducerIdResponse response = new InitProducerIdResponse(new InitProducerIdResponseData().setErrorCode(error.code()));

        ApiResult<CoordinatorKey, ProducerIdAndEpoch> result = handler.handleResponse(node, keys, response);
        assertEquals(emptyMap(), result.completedKeys);
        return result;
    }

    private void assertLookup(FenceProducersHandler handler, String transactionalId, int txnTimeoutMs) {
        CoordinatorKey key = CoordinatorKey.byTransactionalId(transactionalId);
        InitProducerIdRequest.Builder request = handler.buildSingleRequest(1, key);
        assertEquals(transactionalId, request.data.transactionalId());
        assertEquals(txnTimeoutMs, request.data.transactionTimeoutMs());
    }
}<|MERGE_RESOLUTION|>--- conflicted
+++ resolved
@@ -30,15 +30,10 @@
 
 import java.util.Set;
 
-<<<<<<< HEAD
-import static java.util.Collections.*;
-import static org.apache.kafka.common.utils.Utils.mkSet;
-=======
 import static java.util.Collections.emptyList;
 import static java.util.Collections.emptyMap;
 import static java.util.Collections.singleton;
 import static java.util.Collections.singletonList;
->>>>>>> 9494bebe
 import static org.junit.jupiter.api.Assertions.assertEquals;
 import static org.junit.jupiter.api.Assertions.assertInstanceOf;
 
@@ -71,9 +66,12 @@
 
         short epoch = 57;
         long producerId = 7;
-        InitProducerIdResponse response = new InitProducerIdResponse(new InitProducerIdResponseData().setProducerEpoch(epoch).setProducerId(producerId));
+        InitProducerIdResponse response = new InitProducerIdResponse(new InitProducerIdResponseData()
+            .setProducerEpoch(epoch)
+            .setProducerId(producerId));
 
-        ApiResult<CoordinatorKey, ProducerIdAndEpoch> result = handler.handleSingleResponse(node, key, response);
+        ApiResult<CoordinatorKey, ProducerIdAndEpoch> result = handler.handleSingleResponse(
+            node, key, response);
 
         assertEquals(emptyList(), result.unmappedKeys);
         assertEquals(emptyMap(), result.failedKeys);
@@ -99,7 +97,11 @@
         assertRetriableError(handler, transactionalId, Errors.CONCURRENT_TRANSACTIONS);
     }
 
-    private void assertFatalError(FenceProducersHandler handler, String transactionalId, Errors error) {
+    private void assertFatalError(
+        FenceProducersHandler handler,
+        String transactionalId,
+        Errors error
+    ) {
         CoordinatorKey key = CoordinatorKey.byTransactionalId(transactionalId);
         ApiResult<CoordinatorKey, ProducerIdAndEpoch> result = handleResponseError(handler, transactionalId, error);
         assertEquals(emptyList(), result.unmappedKeys);
@@ -109,34 +111,37 @@
         assertInstanceOf(error.exception().getClass(), throwable);
     }
 
-    private void assertRetriableError(FenceProducersHandler handler, String transactionalId, Errors error) {
+    private void assertRetriableError(
+        FenceProducersHandler handler,
+        String transactionalId,
+        Errors error
+    ) {
         ApiResult<CoordinatorKey, ProducerIdAndEpoch> result = handleResponseError(handler, transactionalId, error);
         assertEquals(emptyList(), result.unmappedKeys);
         assertEquals(emptyMap(), result.failedKeys);
     }
 
-    private void assertUnmappedKey(FenceProducersHandler handler, String transactionalId, Errors error) {
+    private void assertUnmappedKey(
+        FenceProducersHandler handler,
+        String transactionalId,
+        Errors error
+    ) {
         CoordinatorKey key = CoordinatorKey.byTransactionalId(transactionalId);
         ApiResult<CoordinatorKey, ProducerIdAndEpoch> result = handleResponseError(handler, transactionalId, error);
         assertEquals(emptyMap(), result.failedKeys);
         assertEquals(singletonList(key), result.unmappedKeys);
     }
 
-<<<<<<< HEAD
-    private ApiResult<CoordinatorKey, ProducerIdAndEpoch> handleResponseError(FenceProducersHandler handler, String transactionalId, Errors error) {
-        int brokerId = 1;
-
-=======
     private ApiResult<CoordinatorKey, ProducerIdAndEpoch> handleResponseError(
         FenceProducersHandler handler,
         String transactionalId,
         Errors error
     ) {
->>>>>>> 9494bebe
         CoordinatorKey key = CoordinatorKey.byTransactionalId(transactionalId);
         Set<CoordinatorKey> keys = Set.of(key);
 
-        InitProducerIdResponse response = new InitProducerIdResponse(new InitProducerIdResponseData().setErrorCode(error.code()));
+        InitProducerIdResponse response = new InitProducerIdResponse(new InitProducerIdResponseData()
+            .setErrorCode(error.code()));
 
         ApiResult<CoordinatorKey, ProducerIdAndEpoch> result = handler.handleResponse(node, keys, response);
         assertEquals(emptyMap(), result.completedKeys);
