--- conflicted
+++ resolved
@@ -32,31 +32,6 @@
         ApiVersions apiVersions = new ApiVersions();
         assertEquals(RecordBatch.CURRENT_MAGIC_VALUE, apiVersions.maxUsableProduceMagic());
 
-<<<<<<< HEAD
-		apiVersions.update("0", NodeApiVersions.create());
-		assertEquals(RecordBatch.CURRENT_MAGIC_VALUE, apiVersions.maxUsableProduceMagic());
-
-		apiVersions.update("1", NodeApiVersions.create(ApiKeys.PRODUCE.id, (short) 0, (short) 2));
-		assertEquals(RecordBatch.MAGIC_VALUE_V1, apiVersions.maxUsableProduceMagic());
-
-		apiVersions.remove("1");
-		assertEquals(RecordBatch.CURRENT_MAGIC_VALUE, apiVersions.maxUsableProduceMagic());
-	}
-
-	@Test
-	public void testMaxUsableProduceMagicWithRaftController() {
-		ApiVersions apiVersions = new ApiVersions();
-		assertEquals(RecordBatch.CURRENT_MAGIC_VALUE, apiVersions.maxUsableProduceMagic());
-
-		// something that doesn't support PRODUCE, which is the case with Raft-based controllers
-		apiVersions.update("2", new NodeApiVersions(Collections.singleton(
-				new ApiVersionsResponseData.ApiVersion()
-						.setApiKey(ApiKeys.FETCH.id)
-						.setMinVersion((short) 0)
-						.setMaxVersion((short) 2))));
-		assertEquals(RecordBatch.CURRENT_MAGIC_VALUE, apiVersions.maxUsableProduceMagic());
-	}
-=======
         apiVersions.update("0", NodeApiVersions.create());
         assertEquals(RecordBatch.CURRENT_MAGIC_VALUE, apiVersions.maxUsableProduceMagic());
 
@@ -73,12 +48,7 @@
         assertEquals(RecordBatch.CURRENT_MAGIC_VALUE, apiVersions.maxUsableProduceMagic());
 
         // something that doesn't support PRODUCE, which is the case with Raft-based controllers
-        apiVersions.update("2", NodeApiVersions.create(Collections.singleton(
-            new ApiVersionsResponseData.ApiVersion()
-                .setApiKey(ApiKeys.FETCH.id)
-                .setMinVersion((short) 0)
-                .setMaxVersion((short) 2))));
+        apiVersions.update("2", NodeApiVersions.create(Collections.singleton(new ApiVersionsResponseData.ApiVersion().setApiKey(ApiKeys.FETCH.id).setMinVersion((short) 0).setMaxVersion((short) 2))));
         assertEquals(RecordBatch.CURRENT_MAGIC_VALUE, apiVersions.maxUsableProduceMagic());
     }
->>>>>>> 15418db6
 }