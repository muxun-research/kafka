--- conflicted
+++ resolved
@@ -63,16 +63,4 @@
         assertEquals((short) 2, info.finalizedFeatures.get("transaction.version"));
     }
 
-<<<<<<< HEAD
-    @Test
-    public void testMaxUsableProduceMagicWithRaftController() {
-        ApiVersions apiVersions = new ApiVersions();
-        assertEquals(RecordBatch.CURRENT_MAGIC_VALUE, apiVersions.maxUsableProduceMagic());
-
-        // something that doesn't support PRODUCE, which is the case with Raft-based controllers
-        apiVersions.update("2", NodeApiVersions.create(Collections.singleton(new ApiVersionsResponseData.ApiVersion().setApiKey(ApiKeys.FETCH.id).setMinVersion((short) 0).setMaxVersion((short) 2))));
-        assertEquals(RecordBatch.CURRENT_MAGIC_VALUE, apiVersions.maxUsableProduceMagic());
-    }
-=======
->>>>>>> 9494bebe
 }