/*
 * Licensed to the Apache Software Foundation (ASF) under one or more
 * contributor license agreements. See the NOTICE file distributed with
 * this work for additional information regarding copyright ownership.
 * The ASF licenses this file to You under the Apache License, Version 2.0
 * (the "License"); you may not use this file except in compliance with
 * the License. You may obtain a copy of the License at
 *
 *    http://www.apache.org/licenses/LICENSE-2.0
 *
 * Unless required by applicable law or agreed to in writing, software
 * distributed under the License is distributed on an "AS IS" BASIS,
 * WITHOUT WARRANTIES OR CONDITIONS OF ANY KIND, either express or implied.
 * See the License for the specific language governing permissions and
 * limitations under the License.
 */
package org.apache.kafka.clients.admin.internals;

import org.apache.kafka.common.errors.GroupAuthorizationException;
import org.apache.kafka.common.message.FindCoordinatorResponseData;
import org.apache.kafka.common.protocol.Errors;
import org.apache.kafka.common.requests.FindCoordinatorRequest;
import org.apache.kafka.common.requests.FindCoordinatorRequest.CoordinatorType;
import org.apache.kafka.common.requests.FindCoordinatorResponse;
import org.apache.kafka.common.utils.LogContext;
import org.junit.jupiter.api.Test;

import java.util.Arrays;
import java.util.Collections;
import java.util.HashMap;
import java.util.HashSet;
import java.util.Map;
import java.util.Set;

import static java.util.Collections.emptyMap;
import static java.util.Collections.singleton;
import static java.util.Collections.singletonMap;
import static org.apache.kafka.common.utils.Utils.mkSet;
import static org.junit.jupiter.api.Assertions.assertEquals;
import static org.junit.jupiter.api.Assertions.assertThrows;
import static org.junit.jupiter.api.Assertions.assertTrue;

public class CoordinatorStrategyTest {

<<<<<<< HEAD
	@Test
	public void testBuildLookupRequest() {
		CoordinatorStrategy strategy = new CoordinatorStrategy(new LogContext());
		FindCoordinatorRequest.Builder request = strategy.buildRequest(singleton(
				CoordinatorKey.byGroupId("foo")));
		assertEquals("foo", request.data().key());
		assertEquals(CoordinatorType.GROUP, CoordinatorType.forId(request.data().keyType()));
	}

	@Test
	public void testBuildLookupRequestRequiresOneKey() {
		CoordinatorStrategy strategy = new CoordinatorStrategy(new LogContext());
		assertThrows(IllegalArgumentException.class, () -> strategy.buildRequest(Collections.emptySet()));

		CoordinatorKey group1 = CoordinatorKey.byGroupId("foo");
		CoordinatorKey group2 = CoordinatorKey.byGroupId("bar");
		assertThrows(IllegalArgumentException.class, () -> strategy.buildRequest(mkSet(group1, group2)));
	}

	@Test
	public void testHandleResponseRequiresOneKey() {
		FindCoordinatorResponseData responseData = new FindCoordinatorResponseData().setErrorCode(Errors.NONE.code());
		FindCoordinatorResponse response = new FindCoordinatorResponse(responseData);

		CoordinatorStrategy strategy = new CoordinatorStrategy(new LogContext());
		assertThrows(IllegalArgumentException.class, () ->
				strategy.handleResponse(Collections.emptySet(), response));

		CoordinatorKey group1 = CoordinatorKey.byGroupId("foo");
		CoordinatorKey group2 = CoordinatorKey.byGroupId("bar");
		assertThrows(IllegalArgumentException.class, () ->
				strategy.handleResponse(mkSet(group1, group2), response));
	}

	@Test
	public void testSuccessfulCoordinatorLookup() {
		CoordinatorKey group = CoordinatorKey.byGroupId("foo");

		FindCoordinatorResponseData responseData = new FindCoordinatorResponseData()
				.setErrorCode(Errors.NONE.code())
				.setHost("localhost")
				.setPort(9092)
				.setNodeId(1);

		AdminApiLookupStrategy.LookupResult<CoordinatorKey> result = runLookup(group, responseData);
		assertEquals(singletonMap(group, 1), result.mappedKeys);
		assertEquals(emptyMap(), result.failedKeys);
	}

	@Test
	public void testRetriableCoordinatorLookup() {
		testRetriableCoordinatorLookup(Errors.COORDINATOR_LOAD_IN_PROGRESS);
		testRetriableCoordinatorLookup(Errors.COORDINATOR_NOT_AVAILABLE);
	}

	private void testRetriableCoordinatorLookup(Errors error) {
		CoordinatorKey group = CoordinatorKey.byGroupId("foo");
		FindCoordinatorResponseData responseData = new FindCoordinatorResponseData().setErrorCode(error.code());
		AdminApiLookupStrategy.LookupResult<CoordinatorKey> result = runLookup(group, responseData);

		assertEquals(emptyMap(), result.failedKeys);
		assertEquals(emptyMap(), result.mappedKeys);
	}

	@Test
	public void testFatalErrorLookupResponses() {
		CoordinatorKey group = CoordinatorKey.byTransactionalId("foo");
		assertFatalLookup(group, Errors.TRANSACTIONAL_ID_AUTHORIZATION_FAILED);
		assertFatalLookup(group, Errors.UNKNOWN_SERVER_ERROR);

		Throwable throwable = assertFatalLookup(group, Errors.GROUP_AUTHORIZATION_FAILED);
		assertTrue(throwable instanceof GroupAuthorizationException);
		GroupAuthorizationException exception = (GroupAuthorizationException) throwable;
		assertEquals("foo", exception.groupId());
	}

	public Throwable assertFatalLookup(
			CoordinatorKey key,
			Errors error
	) {
		FindCoordinatorResponseData responseData = new FindCoordinatorResponseData().setErrorCode(error.code());
		AdminApiLookupStrategy.LookupResult<CoordinatorKey> result = runLookup(key, responseData);

		assertEquals(emptyMap(), result.mappedKeys);
		assertEquals(singleton(key), result.failedKeys.keySet());

		Throwable throwable = result.failedKeys.get(key);
		assertTrue(error.exception().getClass().isInstance(throwable));
		return throwable;
	}

	private AdminApiLookupStrategy.LookupResult<CoordinatorKey> runLookup(
			CoordinatorKey key,
			FindCoordinatorResponseData responseData
	) {
		CoordinatorStrategy strategy = new CoordinatorStrategy(new LogContext());
		FindCoordinatorResponse response = new FindCoordinatorResponse(responseData);
		return strategy.handleResponse(singleton(key), response);
	}
=======
    @Test
    public void testBuildOldLookupRequest() {
        CoordinatorStrategy strategy = new CoordinatorStrategy(CoordinatorType.GROUP, new LogContext());
        strategy.disableBatch();
        FindCoordinatorRequest.Builder request = strategy.buildRequest(singleton(
            CoordinatorKey.byGroupId("foo")));
        assertEquals("foo", request.data().key());
        assertEquals(CoordinatorType.GROUP, CoordinatorType.forId(request.data().keyType()));
    }

    @Test
    public void testBuildLookupRequest() {
        CoordinatorStrategy strategy = new CoordinatorStrategy(CoordinatorType.GROUP, new LogContext());
        FindCoordinatorRequest.Builder request = strategy.buildRequest(new HashSet<>(Arrays.asList(
            CoordinatorKey.byGroupId("foo"),
            CoordinatorKey.byGroupId("bar"))));
        assertEquals("", request.data().key());
        assertEquals(2, request.data().coordinatorKeys().size());
        assertEquals(CoordinatorType.GROUP, CoordinatorType.forId(request.data().keyType()));
    }

    @Test
    public void testBuildLookupRequestNonRepresentable() {
        CoordinatorStrategy strategy = new CoordinatorStrategy(CoordinatorType.GROUP, new LogContext());
        FindCoordinatorRequest.Builder request = strategy.buildRequest(new HashSet<>(Arrays.asList(
                CoordinatorKey.byGroupId("foo"),
                null)));
        assertEquals("", request.data().key());
        assertEquals(1, request.data().coordinatorKeys().size());
    }

    @Test
    public void testBuildOldLookupRequestRequiresOneKey() {
        CoordinatorStrategy strategy = new CoordinatorStrategy(CoordinatorType.GROUP, new LogContext());
        strategy.disableBatch();
        assertThrows(IllegalArgumentException.class, () -> strategy.buildRequest(Collections.emptySet()));

        CoordinatorKey group1 = CoordinatorKey.byGroupId("foo");
        CoordinatorKey group2 = CoordinatorKey.byGroupId("bar");
        assertThrows(IllegalArgumentException.class, () -> strategy.buildRequest(mkSet(group1, group2)));
    }

    @Test
    public void testBuildOldLookupRequestRequiresAtLeastOneKey() {
        CoordinatorStrategy strategy = new CoordinatorStrategy(CoordinatorType.GROUP, new LogContext());
        strategy.disableBatch();

        assertThrows(IllegalArgumentException.class, () -> strategy.buildRequest(
                new HashSet<>(Arrays.asList(CoordinatorKey.byTransactionalId("txnid")))));
    }

    @Test
    public void testBuildLookupRequestRequiresAtLeastOneKey() {
        CoordinatorStrategy strategy = new CoordinatorStrategy(CoordinatorType.GROUP, new LogContext());

        assertThrows(IllegalArgumentException.class, () -> strategy.buildRequest(Collections.emptySet()));
    }

    @Test
    public void testBuildLookupRequestRequiresKeySameType() {
        CoordinatorStrategy strategy = new CoordinatorStrategy(CoordinatorType.GROUP, new LogContext());

        assertThrows(IllegalArgumentException.class, () -> strategy.buildRequest(
                new HashSet<>(Arrays.asList(
                        CoordinatorKey.byGroupId("group"),
                        CoordinatorKey.byTransactionalId("txnid")))));
    }

    @Test
    public void testHandleOldResponseRequiresOneKey() {
        FindCoordinatorResponseData responseData = new FindCoordinatorResponseData().setErrorCode(Errors.NONE.code());
        FindCoordinatorResponse response = new FindCoordinatorResponse(responseData);

        CoordinatorStrategy strategy = new CoordinatorStrategy(CoordinatorType.GROUP, new LogContext());
        strategy.disableBatch();
        assertThrows(IllegalArgumentException.class, () ->
            strategy.handleResponse(Collections.emptySet(), response));

        CoordinatorKey group1 = CoordinatorKey.byGroupId("foo");
        CoordinatorKey group2 = CoordinatorKey.byGroupId("bar");
        assertThrows(IllegalArgumentException.class, () ->
            strategy.handleResponse(mkSet(group1, group2), response));
    }

    @Test
    public void testSuccessfulOldCoordinatorLookup() {
        CoordinatorKey group = CoordinatorKey.byGroupId("foo");

        FindCoordinatorResponseData responseData = new FindCoordinatorResponseData()
            .setErrorCode(Errors.NONE.code())
            .setHost("localhost")
            .setPort(9092)
            .setNodeId(1);

        AdminApiLookupStrategy.LookupResult<CoordinatorKey> result = runOldLookup(group, responseData);
        assertEquals(singletonMap(group, 1), result.mappedKeys);
        assertEquals(emptyMap(), result.failedKeys);
    }

    @Test
    public void testSuccessfulCoordinatorLookup() {
        CoordinatorKey group1 = CoordinatorKey.byGroupId("foo");
        CoordinatorKey group2 = CoordinatorKey.byGroupId("bar");

        FindCoordinatorResponseData responseData = new FindCoordinatorResponseData()
            .setCoordinators(Arrays.asList(
                    new FindCoordinatorResponseData.Coordinator()
                        .setKey("foo")
                        .setErrorCode(Errors.NONE.code())
                        .setHost("localhost")
                        .setPort(9092)
                        .setNodeId(1),
                    new FindCoordinatorResponseData.Coordinator()
                        .setKey("bar")
                        .setErrorCode(Errors.NONE.code())
                        .setHost("localhost")
                        .setPort(9092)
                        .setNodeId(2)));

        AdminApiLookupStrategy.LookupResult<CoordinatorKey> result = runLookup(new HashSet<>(Arrays.asList(group1, group2)), responseData);
        Map<CoordinatorKey, Integer> expectedResult = new HashMap<>();
        expectedResult.put(group1, 1);
        expectedResult.put(group2, 2);
        assertEquals(expectedResult, result.mappedKeys);
        assertEquals(emptyMap(), result.failedKeys);
    }

    @Test
    public void testRetriableOldCoordinatorLookup() {
        testRetriableOldCoordinatorLookup(Errors.COORDINATOR_LOAD_IN_PROGRESS);
        testRetriableOldCoordinatorLookup(Errors.COORDINATOR_NOT_AVAILABLE);
    }

    private void testRetriableOldCoordinatorLookup(Errors error) {
        CoordinatorKey group = CoordinatorKey.byGroupId("foo");
        FindCoordinatorResponseData responseData = new FindCoordinatorResponseData().setErrorCode(error.code());
        AdminApiLookupStrategy.LookupResult<CoordinatorKey> result = runOldLookup(group, responseData);

        assertEquals(emptyMap(), result.failedKeys);
        assertEquals(emptyMap(), result.mappedKeys);
    }

    @Test
    public void testRetriableCoordinatorLookup() {
        testRetriableCoordinatorLookup(Errors.COORDINATOR_LOAD_IN_PROGRESS);
        testRetriableCoordinatorLookup(Errors.COORDINATOR_NOT_AVAILABLE);
    }

    private void testRetriableCoordinatorLookup(Errors error) {
        CoordinatorKey group1 = CoordinatorKey.byGroupId("foo");
        CoordinatorKey group2 = CoordinatorKey.byGroupId("bar");
        FindCoordinatorResponseData responseData = new FindCoordinatorResponseData()
                .setCoordinators(Arrays.asList(
                        new FindCoordinatorResponseData.Coordinator()
                            .setKey("foo")
                            .setErrorCode(error.code()),
                        new FindCoordinatorResponseData.Coordinator()
                            .setKey("bar")
                            .setErrorCode(Errors.NONE.code())
                            .setHost("localhost")
                            .setPort(9092)
                            .setNodeId(2)));
        AdminApiLookupStrategy.LookupResult<CoordinatorKey> result = runLookup(new HashSet<>(Arrays.asList(group1, group2)), responseData);

        assertEquals(emptyMap(), result.failedKeys);
        assertEquals(singletonMap(group2, 2), result.mappedKeys);
    }

    @Test
    public void testFatalErrorOldLookupResponses() {
        CoordinatorKey group = CoordinatorKey.byTransactionalId("foo");
        assertFatalOldLookup(group, Errors.TRANSACTIONAL_ID_AUTHORIZATION_FAILED);
        assertFatalOldLookup(group, Errors.UNKNOWN_SERVER_ERROR);

        Throwable throwable = assertFatalOldLookup(group, Errors.GROUP_AUTHORIZATION_FAILED);
        assertTrue(throwable instanceof GroupAuthorizationException);
        GroupAuthorizationException exception = (GroupAuthorizationException) throwable;
        assertEquals("foo", exception.groupId());
    }

    public Throwable assertFatalOldLookup(
        CoordinatorKey key,
        Errors error
    ) {
        FindCoordinatorResponseData responseData = new FindCoordinatorResponseData().setErrorCode(error.code());
        AdminApiLookupStrategy.LookupResult<CoordinatorKey> result = runOldLookup(key, responseData);

        assertEquals(emptyMap(), result.mappedKeys);
        assertEquals(singleton(key), result.failedKeys.keySet());

        Throwable throwable = result.failedKeys.get(key);
        assertTrue(error.exception().getClass().isInstance(throwable));
        return throwable;
    }

    @Test
    public void testFatalErrorLookupResponses() {
        CoordinatorKey group = CoordinatorKey.byTransactionalId("foo");
        assertFatalLookup(group, Errors.TRANSACTIONAL_ID_AUTHORIZATION_FAILED);
        assertFatalLookup(group, Errors.UNKNOWN_SERVER_ERROR);

        Throwable throwable = assertFatalLookup(group, Errors.GROUP_AUTHORIZATION_FAILED);
        assertTrue(throwable instanceof GroupAuthorizationException);
        GroupAuthorizationException exception = (GroupAuthorizationException) throwable;
        assertEquals("foo", exception.groupId());
    }

    public Throwable assertFatalLookup(
        CoordinatorKey key,
        Errors error
    ) {
        FindCoordinatorResponseData responseData = new FindCoordinatorResponseData()
                .setCoordinators(Collections.singletonList(
                        new FindCoordinatorResponseData.Coordinator()
                            .setKey(key.idValue)
                            .setErrorCode(error.code())));
        AdminApiLookupStrategy.LookupResult<CoordinatorKey> result = runLookup(singleton(key), responseData);

        assertEquals(emptyMap(), result.mappedKeys);
        assertEquals(singleton(key), result.failedKeys.keySet());

        Throwable throwable = result.failedKeys.get(key);
        assertTrue(error.exception().getClass().isInstance(throwable));
        return throwable;
    }

    private AdminApiLookupStrategy.LookupResult<CoordinatorKey> runOldLookup(
        CoordinatorKey key,
        FindCoordinatorResponseData responseData
    ) {
        CoordinatorStrategy strategy = new CoordinatorStrategy(key.type, new LogContext());
        strategy.disableBatch();
        FindCoordinatorResponse response = new FindCoordinatorResponse(responseData);
        return strategy.handleResponse(singleton(key), response);
    }
>>>>>>> 15418db6

    private AdminApiLookupStrategy.LookupResult<CoordinatorKey> runLookup(
        Set<CoordinatorKey> keys,
        FindCoordinatorResponseData responseData
    ) {
        CoordinatorStrategy strategy = new CoordinatorStrategy(keys.iterator().next().type, new LogContext());
        strategy.buildRequest(keys);
        FindCoordinatorResponse response = new FindCoordinatorResponse(responseData);
        return strategy.handleResponse(keys, response);
    }

}<|MERGE_RESOLUTION|>--- conflicted
+++ resolved
@@ -25,130 +25,19 @@
 import org.apache.kafka.common.utils.LogContext;
 import org.junit.jupiter.api.Test;
 
-import java.util.Arrays;
-import java.util.Collections;
-import java.util.HashMap;
-import java.util.HashSet;
-import java.util.Map;
-import java.util.Set;
-
-import static java.util.Collections.emptyMap;
-import static java.util.Collections.singleton;
-import static java.util.Collections.singletonMap;
+import java.util.*;
+
+import static java.util.Collections.*;
 import static org.apache.kafka.common.utils.Utils.mkSet;
-import static org.junit.jupiter.api.Assertions.assertEquals;
-import static org.junit.jupiter.api.Assertions.assertThrows;
-import static org.junit.jupiter.api.Assertions.assertTrue;
+import static org.junit.jupiter.api.Assertions.*;
 
 public class CoordinatorStrategyTest {
 
-<<<<<<< HEAD
-	@Test
-	public void testBuildLookupRequest() {
-		CoordinatorStrategy strategy = new CoordinatorStrategy(new LogContext());
-		FindCoordinatorRequest.Builder request = strategy.buildRequest(singleton(
-				CoordinatorKey.byGroupId("foo")));
-		assertEquals("foo", request.data().key());
-		assertEquals(CoordinatorType.GROUP, CoordinatorType.forId(request.data().keyType()));
-	}
-
-	@Test
-	public void testBuildLookupRequestRequiresOneKey() {
-		CoordinatorStrategy strategy = new CoordinatorStrategy(new LogContext());
-		assertThrows(IllegalArgumentException.class, () -> strategy.buildRequest(Collections.emptySet()));
-
-		CoordinatorKey group1 = CoordinatorKey.byGroupId("foo");
-		CoordinatorKey group2 = CoordinatorKey.byGroupId("bar");
-		assertThrows(IllegalArgumentException.class, () -> strategy.buildRequest(mkSet(group1, group2)));
-	}
-
-	@Test
-	public void testHandleResponseRequiresOneKey() {
-		FindCoordinatorResponseData responseData = new FindCoordinatorResponseData().setErrorCode(Errors.NONE.code());
-		FindCoordinatorResponse response = new FindCoordinatorResponse(responseData);
-
-		CoordinatorStrategy strategy = new CoordinatorStrategy(new LogContext());
-		assertThrows(IllegalArgumentException.class, () ->
-				strategy.handleResponse(Collections.emptySet(), response));
-
-		CoordinatorKey group1 = CoordinatorKey.byGroupId("foo");
-		CoordinatorKey group2 = CoordinatorKey.byGroupId("bar");
-		assertThrows(IllegalArgumentException.class, () ->
-				strategy.handleResponse(mkSet(group1, group2), response));
-	}
-
-	@Test
-	public void testSuccessfulCoordinatorLookup() {
-		CoordinatorKey group = CoordinatorKey.byGroupId("foo");
-
-		FindCoordinatorResponseData responseData = new FindCoordinatorResponseData()
-				.setErrorCode(Errors.NONE.code())
-				.setHost("localhost")
-				.setPort(9092)
-				.setNodeId(1);
-
-		AdminApiLookupStrategy.LookupResult<CoordinatorKey> result = runLookup(group, responseData);
-		assertEquals(singletonMap(group, 1), result.mappedKeys);
-		assertEquals(emptyMap(), result.failedKeys);
-	}
-
-	@Test
-	public void testRetriableCoordinatorLookup() {
-		testRetriableCoordinatorLookup(Errors.COORDINATOR_LOAD_IN_PROGRESS);
-		testRetriableCoordinatorLookup(Errors.COORDINATOR_NOT_AVAILABLE);
-	}
-
-	private void testRetriableCoordinatorLookup(Errors error) {
-		CoordinatorKey group = CoordinatorKey.byGroupId("foo");
-		FindCoordinatorResponseData responseData = new FindCoordinatorResponseData().setErrorCode(error.code());
-		AdminApiLookupStrategy.LookupResult<CoordinatorKey> result = runLookup(group, responseData);
-
-		assertEquals(emptyMap(), result.failedKeys);
-		assertEquals(emptyMap(), result.mappedKeys);
-	}
-
-	@Test
-	public void testFatalErrorLookupResponses() {
-		CoordinatorKey group = CoordinatorKey.byTransactionalId("foo");
-		assertFatalLookup(group, Errors.TRANSACTIONAL_ID_AUTHORIZATION_FAILED);
-		assertFatalLookup(group, Errors.UNKNOWN_SERVER_ERROR);
-
-		Throwable throwable = assertFatalLookup(group, Errors.GROUP_AUTHORIZATION_FAILED);
-		assertTrue(throwable instanceof GroupAuthorizationException);
-		GroupAuthorizationException exception = (GroupAuthorizationException) throwable;
-		assertEquals("foo", exception.groupId());
-	}
-
-	public Throwable assertFatalLookup(
-			CoordinatorKey key,
-			Errors error
-	) {
-		FindCoordinatorResponseData responseData = new FindCoordinatorResponseData().setErrorCode(error.code());
-		AdminApiLookupStrategy.LookupResult<CoordinatorKey> result = runLookup(key, responseData);
-
-		assertEquals(emptyMap(), result.mappedKeys);
-		assertEquals(singleton(key), result.failedKeys.keySet());
-
-		Throwable throwable = result.failedKeys.get(key);
-		assertTrue(error.exception().getClass().isInstance(throwable));
-		return throwable;
-	}
-
-	private AdminApiLookupStrategy.LookupResult<CoordinatorKey> runLookup(
-			CoordinatorKey key,
-			FindCoordinatorResponseData responseData
-	) {
-		CoordinatorStrategy strategy = new CoordinatorStrategy(new LogContext());
-		FindCoordinatorResponse response = new FindCoordinatorResponse(responseData);
-		return strategy.handleResponse(singleton(key), response);
-	}
-=======
     @Test
     public void testBuildOldLookupRequest() {
         CoordinatorStrategy strategy = new CoordinatorStrategy(CoordinatorType.GROUP, new LogContext());
         strategy.disableBatch();
-        FindCoordinatorRequest.Builder request = strategy.buildRequest(singleton(
-            CoordinatorKey.byGroupId("foo")));
+        FindCoordinatorRequest.Builder request = strategy.buildRequest(singleton(CoordinatorKey.byGroupId("foo")));
         assertEquals("foo", request.data().key());
         assertEquals(CoordinatorType.GROUP, CoordinatorType.forId(request.data().keyType()));
     }
@@ -156,9 +45,7 @@
     @Test
     public void testBuildLookupRequest() {
         CoordinatorStrategy strategy = new CoordinatorStrategy(CoordinatorType.GROUP, new LogContext());
-        FindCoordinatorRequest.Builder request = strategy.buildRequest(new HashSet<>(Arrays.asList(
-            CoordinatorKey.byGroupId("foo"),
-            CoordinatorKey.byGroupId("bar"))));
+        FindCoordinatorRequest.Builder request = strategy.buildRequest(new HashSet<>(Arrays.asList(CoordinatorKey.byGroupId("foo"), CoordinatorKey.byGroupId("bar"))));
         assertEquals("", request.data().key());
         assertEquals(2, request.data().coordinatorKeys().size());
         assertEquals(CoordinatorType.GROUP, CoordinatorType.forId(request.data().keyType()));
@@ -167,9 +54,7 @@
     @Test
     public void testBuildLookupRequestNonRepresentable() {
         CoordinatorStrategy strategy = new CoordinatorStrategy(CoordinatorType.GROUP, new LogContext());
-        FindCoordinatorRequest.Builder request = strategy.buildRequest(new HashSet<>(Arrays.asList(
-                CoordinatorKey.byGroupId("foo"),
-                null)));
+        FindCoordinatorRequest.Builder request = strategy.buildRequest(new HashSet<>(Arrays.asList(CoordinatorKey.byGroupId("foo"), null)));
         assertEquals("", request.data().key());
         assertEquals(1, request.data().coordinatorKeys().size());
     }
@@ -190,8 +75,7 @@
         CoordinatorStrategy strategy = new CoordinatorStrategy(CoordinatorType.GROUP, new LogContext());
         strategy.disableBatch();
 
-        assertThrows(IllegalArgumentException.class, () -> strategy.buildRequest(
-                new HashSet<>(Arrays.asList(CoordinatorKey.byTransactionalId("txnid")))));
+        assertThrows(IllegalArgumentException.class, () -> strategy.buildRequest(new HashSet<>(Arrays.asList(CoordinatorKey.byTransactionalId("txnid")))));
     }
 
     @Test
@@ -205,10 +89,7 @@
     public void testBuildLookupRequestRequiresKeySameType() {
         CoordinatorStrategy strategy = new CoordinatorStrategy(CoordinatorType.GROUP, new LogContext());
 
-        assertThrows(IllegalArgumentException.class, () -> strategy.buildRequest(
-                new HashSet<>(Arrays.asList(
-                        CoordinatorKey.byGroupId("group"),
-                        CoordinatorKey.byTransactionalId("txnid")))));
+        assertThrows(IllegalArgumentException.class, () -> strategy.buildRequest(new HashSet<>(Arrays.asList(CoordinatorKey.byGroupId("group"), CoordinatorKey.byTransactionalId("txnid")))));
     }
 
     @Test
@@ -218,24 +99,18 @@
 
         CoordinatorStrategy strategy = new CoordinatorStrategy(CoordinatorType.GROUP, new LogContext());
         strategy.disableBatch();
-        assertThrows(IllegalArgumentException.class, () ->
-            strategy.handleResponse(Collections.emptySet(), response));
-
-        CoordinatorKey group1 = CoordinatorKey.byGroupId("foo");
-        CoordinatorKey group2 = CoordinatorKey.byGroupId("bar");
-        assertThrows(IllegalArgumentException.class, () ->
-            strategy.handleResponse(mkSet(group1, group2), response));
+        assertThrows(IllegalArgumentException.class, () -> strategy.handleResponse(Collections.emptySet(), response));
+
+        CoordinatorKey group1 = CoordinatorKey.byGroupId("foo");
+        CoordinatorKey group2 = CoordinatorKey.byGroupId("bar");
+        assertThrows(IllegalArgumentException.class, () -> strategy.handleResponse(mkSet(group1, group2), response));
     }
 
     @Test
     public void testSuccessfulOldCoordinatorLookup() {
         CoordinatorKey group = CoordinatorKey.byGroupId("foo");
 
-        FindCoordinatorResponseData responseData = new FindCoordinatorResponseData()
-            .setErrorCode(Errors.NONE.code())
-            .setHost("localhost")
-            .setPort(9092)
-            .setNodeId(1);
+        FindCoordinatorResponseData responseData = new FindCoordinatorResponseData().setErrorCode(Errors.NONE.code()).setHost("localhost").setPort(9092).setNodeId(1);
 
         AdminApiLookupStrategy.LookupResult<CoordinatorKey> result = runOldLookup(group, responseData);
         assertEquals(singletonMap(group, 1), result.mappedKeys);
@@ -247,20 +122,7 @@
         CoordinatorKey group1 = CoordinatorKey.byGroupId("foo");
         CoordinatorKey group2 = CoordinatorKey.byGroupId("bar");
 
-        FindCoordinatorResponseData responseData = new FindCoordinatorResponseData()
-            .setCoordinators(Arrays.asList(
-                    new FindCoordinatorResponseData.Coordinator()
-                        .setKey("foo")
-                        .setErrorCode(Errors.NONE.code())
-                        .setHost("localhost")
-                        .setPort(9092)
-                        .setNodeId(1),
-                    new FindCoordinatorResponseData.Coordinator()
-                        .setKey("bar")
-                        .setErrorCode(Errors.NONE.code())
-                        .setHost("localhost")
-                        .setPort(9092)
-                        .setNodeId(2)));
+        FindCoordinatorResponseData responseData = new FindCoordinatorResponseData().setCoordinators(Arrays.asList(new FindCoordinatorResponseData.Coordinator().setKey("foo").setErrorCode(Errors.NONE.code()).setHost("localhost").setPort(9092).setNodeId(1), new FindCoordinatorResponseData.Coordinator().setKey("bar").setErrorCode(Errors.NONE.code()).setHost("localhost").setPort(9092).setNodeId(2)));
 
         AdminApiLookupStrategy.LookupResult<CoordinatorKey> result = runLookup(new HashSet<>(Arrays.asList(group1, group2)), responseData);
         Map<CoordinatorKey, Integer> expectedResult = new HashMap<>();
@@ -294,17 +156,7 @@
     private void testRetriableCoordinatorLookup(Errors error) {
         CoordinatorKey group1 = CoordinatorKey.byGroupId("foo");
         CoordinatorKey group2 = CoordinatorKey.byGroupId("bar");
-        FindCoordinatorResponseData responseData = new FindCoordinatorResponseData()
-                .setCoordinators(Arrays.asList(
-                        new FindCoordinatorResponseData.Coordinator()
-                            .setKey("foo")
-                            .setErrorCode(error.code()),
-                        new FindCoordinatorResponseData.Coordinator()
-                            .setKey("bar")
-                            .setErrorCode(Errors.NONE.code())
-                            .setHost("localhost")
-                            .setPort(9092)
-                            .setNodeId(2)));
+        FindCoordinatorResponseData responseData = new FindCoordinatorResponseData().setCoordinators(Arrays.asList(new FindCoordinatorResponseData.Coordinator().setKey("foo").setErrorCode(error.code()), new FindCoordinatorResponseData.Coordinator().setKey("bar").setErrorCode(Errors.NONE.code()).setHost("localhost").setPort(9092).setNodeId(2)));
         AdminApiLookupStrategy.LookupResult<CoordinatorKey> result = runLookup(new HashSet<>(Arrays.asList(group1, group2)), responseData);
 
         assertEquals(emptyMap(), result.failedKeys);
@@ -323,10 +175,7 @@
         assertEquals("foo", exception.groupId());
     }
 
-    public Throwable assertFatalOldLookup(
-        CoordinatorKey key,
-        Errors error
-    ) {
+    public Throwable assertFatalOldLookup(CoordinatorKey key, Errors error) {
         FindCoordinatorResponseData responseData = new FindCoordinatorResponseData().setErrorCode(error.code());
         AdminApiLookupStrategy.LookupResult<CoordinatorKey> result = runOldLookup(key, responseData);
 
@@ -350,15 +199,8 @@
         assertEquals("foo", exception.groupId());
     }
 
-    public Throwable assertFatalLookup(
-        CoordinatorKey key,
-        Errors error
-    ) {
-        FindCoordinatorResponseData responseData = new FindCoordinatorResponseData()
-                .setCoordinators(Collections.singletonList(
-                        new FindCoordinatorResponseData.Coordinator()
-                            .setKey(key.idValue)
-                            .setErrorCode(error.code())));
+    public Throwable assertFatalLookup(CoordinatorKey key, Errors error) {
+        FindCoordinatorResponseData responseData = new FindCoordinatorResponseData().setCoordinators(Collections.singletonList(new FindCoordinatorResponseData.Coordinator().setKey(key.idValue).setErrorCode(error.code())));
         AdminApiLookupStrategy.LookupResult<CoordinatorKey> result = runLookup(singleton(key), responseData);
 
         assertEquals(emptyMap(), result.mappedKeys);
@@ -369,21 +211,14 @@
         return throwable;
     }
 
-    private AdminApiLookupStrategy.LookupResult<CoordinatorKey> runOldLookup(
-        CoordinatorKey key,
-        FindCoordinatorResponseData responseData
-    ) {
+    private AdminApiLookupStrategy.LookupResult<CoordinatorKey> runOldLookup(CoordinatorKey key, FindCoordinatorResponseData responseData) {
         CoordinatorStrategy strategy = new CoordinatorStrategy(key.type, new LogContext());
         strategy.disableBatch();
         FindCoordinatorResponse response = new FindCoordinatorResponse(responseData);
         return strategy.handleResponse(singleton(key), response);
     }
->>>>>>> 15418db6
-
-    private AdminApiLookupStrategy.LookupResult<CoordinatorKey> runLookup(
-        Set<CoordinatorKey> keys,
-        FindCoordinatorResponseData responseData
-    ) {
+
+    private AdminApiLookupStrategy.LookupResult<CoordinatorKey> runLookup(Set<CoordinatorKey> keys, FindCoordinatorResponseData responseData) {
         CoordinatorStrategy strategy = new CoordinatorStrategy(keys.iterator().next().type, new LogContext());
         strategy.buildRequest(keys);
         FindCoordinatorResponse response = new FindCoordinatorResponse(responseData);
