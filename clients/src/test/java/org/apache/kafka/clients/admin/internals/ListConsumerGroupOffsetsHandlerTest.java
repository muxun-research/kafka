--- conflicted
+++ resolved
@@ -34,9 +34,6 @@
 
 import org.junit.jupiter.api.Test;
 
-<<<<<<< HEAD
-import java.util.*;
-=======
 import java.util.Arrays;
 import java.util.Collection;
 import java.util.Collections;
@@ -46,22 +43,16 @@
 import java.util.Map;
 import java.util.Optional;
 import java.util.Set;
->>>>>>> 9494bebe
 import java.util.function.Function;
 import java.util.stream.Collectors;
 import java.util.stream.Stream;
 
-<<<<<<< HEAD
-import static java.util.Collections.*;
-import static org.junit.jupiter.api.Assertions.assertEquals;
-=======
 import static java.util.Collections.emptyList;
 import static java.util.Collections.emptySet;
 import static java.util.Collections.singleton;
 import static java.util.Collections.singletonList;
 import static org.junit.jupiter.api.Assertions.assertEquals;
 import static org.junit.jupiter.api.Assertions.assertInstanceOf;
->>>>>>> 9494bebe
 import static org.junit.jupiter.api.Assertions.assertTrue;
 
 public class ListConsumerGroupOffsetsHandlerTest {
@@ -79,16 +70,19 @@
     private final TopicPartition t2p0 = new TopicPartition("t2", 0);
     private final TopicPartition t2p1 = new TopicPartition("t2", 1);
     private final TopicPartition t2p2 = new TopicPartition("t2", 2);
-    private final Map<String, ListConsumerGroupOffsetsSpec> singleRequestMap = Collections.singletonMap(groupZero, new ListConsumerGroupOffsetsSpec().topicPartitions(Arrays.asList(t0p0, t0p1, t1p0, t1p1)));
-    private final Map<String, ListConsumerGroupOffsetsSpec> batchedRequestMap = new HashMap<String, ListConsumerGroupOffsetsSpec>() {{
-        put(groupZero, new ListConsumerGroupOffsetsSpec().topicPartitions(singletonList(t0p0)));
-        put(groupOne, new ListConsumerGroupOffsetsSpec().topicPartitions(Arrays.asList(t0p0, t1p0, t1p1)));
-        put(groupTwo, new ListConsumerGroupOffsetsSpec().topicPartitions(Arrays.asList(t0p0, t1p0, t1p1, t2p0, t2p1, t2p2)));
-    }};
+    private final Map<String, ListConsumerGroupOffsetsSpec> singleRequestMap = Collections.singletonMap(groupZero,
+            new ListConsumerGroupOffsetsSpec().topicPartitions(Arrays.asList(t0p0, t0p1, t1p0, t1p1)));
+    private final Map<String, ListConsumerGroupOffsetsSpec> batchedRequestMap =
+            new HashMap<String, ListConsumerGroupOffsetsSpec>() {{
+                put(groupZero, new ListConsumerGroupOffsetsSpec().topicPartitions(singletonList(t0p0)));
+                put(groupOne, new ListConsumerGroupOffsetsSpec().topicPartitions(Arrays.asList(t0p0, t1p0, t1p1)));
+                put(groupTwo, new ListConsumerGroupOffsetsSpec().topicPartitions(Arrays.asList(t0p0, t1p0, t1p1, t2p0, t2p1, t2p2)));
+            }};
 
     @Test
     public void testBuildRequest() {
-        ListConsumerGroupOffsetsHandler handler = new ListConsumerGroupOffsetsHandler(singleRequestMap, false, logContext);
+        ListConsumerGroupOffsetsHandler handler =
+            new ListConsumerGroupOffsetsHandler(singleRequestMap, false, logContext);
         OffsetFetchRequest request = handler.buildBatchedRequest(coordinatorKeys(groupZero)).build();
         assertEquals(groupZero, request.data().groups().get(0).groupId());
         assertEquals(2, request.data().groups().get(0).topics().size());
@@ -100,7 +94,8 @@
     public void testBuildRequestWithMultipleGroups() {
         Map<String, ListConsumerGroupOffsetsSpec> requestMap = new HashMap<>(this.batchedRequestMap);
         String groupThree = "group3";
-        requestMap.put(groupThree, new ListConsumerGroupOffsetsSpec().topicPartitions(Arrays.asList(new TopicPartition("t3", 0), new TopicPartition("t3", 1))));
+        requestMap.put(groupThree, new ListConsumerGroupOffsetsSpec()
+                .topicPartitions(Arrays.asList(new TopicPartition("t3", 0), new TopicPartition("t3", 1))));
 
         ListConsumerGroupOffsetsHandler handler = new ListConsumerGroupOffsetsHandler(requestMap, false, logContext);
         OffsetFetchRequest request1 = handler.buildBatchedRequest(coordinatorKeys(groupZero, groupOne, groupTwo)).build();
@@ -110,8 +105,10 @@
         assertEquals(Set.of(groupThree), requestGroups(request2));
 
         Map<String, ListConsumerGroupOffsetsSpec> builtRequests = new HashMap<>();
-        request1.groupIdsToPartitions().forEach((group, partitions) -> builtRequests.put(group, new ListConsumerGroupOffsetsSpec().topicPartitions(partitions)));
-        request2.groupIdsToPartitions().forEach((group, partitions) -> builtRequests.put(group, new ListConsumerGroupOffsetsSpec().topicPartitions(partitions)));
+        request1.groupIdsToPartitions().forEach((group, partitions) ->
+                builtRequests.put(group, new ListConsumerGroupOffsetsSpec().topicPartitions(partitions)));
+        request2.groupIdsToPartitions().forEach((group, partitions) ->
+                builtRequests.put(group, new ListConsumerGroupOffsetsSpec().topicPartitions(partitions)));
 
         assertEquals(requestMap, builtRequests);
         Map<String, List<OffsetFetchRequestTopics>> groupIdsToTopics = request1.groupIdsToTopics();
@@ -149,14 +146,10 @@
         ((CoordinatorStrategy) handler.lookupStrategy()).disableBatch();
         Collection<RequestAndKeys<CoordinatorKey>> requests = handler.buildRequest(1, coordinatorKeys(groupZero, groupOne, groupTwo));
         assertEquals(3, requests.size());
-<<<<<<< HEAD
-        assertEquals(Utils.mkSet(Utils.mkSet(groupZero), Utils.mkSet(groupOne), Utils.mkSet(groupTwo)), requests.stream().map(requestAndKey -> requestGroups((OffsetFetchRequest) requestAndKey.request.build())).collect(Collectors.toSet()));
-=======
         assertEquals(
             Set.of(Set.of(groupZero), Set.of(groupOne), Set.of(groupTwo)),
             requests.stream().map(requestAndKey -> requestGroups((OffsetFetchRequest) requestAndKey.request.build())).collect(Collectors.toSet())
         );
->>>>>>> 9494bebe
     }
 
     @Test
@@ -177,20 +170,6 @@
 
     @Test
     public void testSuccessfulHandleResponseWithOnePartitionErrorWithMultipleGroups() {
-<<<<<<< HEAD
-        Map<TopicPartition, OffsetAndMetadata> offsetAndMetadataMapZero = Collections.singletonMap(t0p0, new OffsetAndMetadata(10L));
-        Map<TopicPartition, OffsetAndMetadata> offsetAndMetadataMapOne = Collections.singletonMap(t1p1, new OffsetAndMetadata(10L));
-        Map<TopicPartition, OffsetAndMetadata> offsetAndMetadataMapTwo = Collections.singletonMap(t2p2, new OffsetAndMetadata(10L));
-        Map<String, Map<TopicPartition, OffsetAndMetadata>> expectedResult = new HashMap<String, Map<TopicPartition, OffsetAndMetadata>>() {{
-            put(groupZero, offsetAndMetadataMapZero);
-            put(groupOne, offsetAndMetadataMapOne);
-            put(groupTwo, offsetAndMetadataMapTwo);
-        }};
-
-        assertCompletedForMultipleGroups(handleWithPartitionErrorMultipleGroups(Errors.UNKNOWN_TOPIC_OR_PARTITION), expectedResult);
-        assertCompletedForMultipleGroups(handleWithPartitionErrorMultipleGroups(Errors.TOPIC_AUTHORIZATION_FAILED), expectedResult);
-        assertCompletedForMultipleGroups(handleWithPartitionErrorMultipleGroups(Errors.UNSTABLE_OFFSET_COMMIT), expectedResult);
-=======
         Map<TopicPartition, OffsetAndMetadata> offsetAndMetadataMapZero =
             Collections.singletonMap(t0p0, new OffsetAndMetadata(10L));
         Map<TopicPartition, OffsetAndMetadata> offsetAndMetadataMapOne =
@@ -210,7 +189,6 @@
             handleWithPartitionErrorMultipleGroups(Errors.TOPIC_AUTHORIZATION_FAILED), expectedResult);
         assertCompletedForMultipleGroups(
             handleWithPartitionErrorMultipleGroups(Errors.UNSTABLE_OFFSET_COMMIT), expectedResult);
->>>>>>> 9494bebe
     }
 
     @Test
@@ -263,25 +241,40 @@
         groupToExceptionMap.put(groupZero, GroupAuthorizationException.class);
         groupToExceptionMap.put(groupOne, GroupIdNotFoundException.class);
         groupToExceptionMap.put(groupTwo, InvalidGroupIdException.class);
-        assertFailedForMultipleGroups(groupToExceptionMap, handleWithErrorWithMultipleGroups(errorMap, batchedRequestMap));
+        assertFailedForMultipleGroups(groupToExceptionMap,
+            handleWithErrorWithMultipleGroups(errorMap, batchedRequestMap));
     }
 
     private OffsetFetchResponse buildResponse(Errors error) {
-        return new OffsetFetchResponse(throttleMs, Collections.singletonMap(groupZero, error), Collections.singletonMap(groupZero, new HashMap<>()));
-    }
-
-    private OffsetFetchResponse buildResponseWithMultipleGroups(Map<String, Errors> errorMap, Map<String, Map<TopicPartition, PartitionData>> responseData) {
+        return new OffsetFetchResponse(
+            throttleMs,
+            Collections.singletonMap(groupZero, error),
+            Collections.singletonMap(groupZero, new HashMap<>()));
+    }
+
+    private OffsetFetchResponse buildResponseWithMultipleGroups(
+        Map<String, Errors> errorMap,
+        Map<String, Map<TopicPartition, PartitionData>> responseData
+    ) {
         return new OffsetFetchResponse(throttleMs, errorMap, responseData);
     }
 
-    private AdminApiHandler.ApiResult<CoordinatorKey, Map<TopicPartition, OffsetAndMetadata>> handleWithErrorWithMultipleGroups(Map<String, Errors> errorMap, Map<String, ListConsumerGroupOffsetsSpec> groupSpecs) {
+    private AdminApiHandler.ApiResult<CoordinatorKey, Map<TopicPartition, OffsetAndMetadata>> handleWithErrorWithMultipleGroups(
+        Map<String, Errors> errorMap,
+        Map<String, ListConsumerGroupOffsetsSpec> groupSpecs
+    ) {
         ListConsumerGroupOffsetsHandler handler = new ListConsumerGroupOffsetsHandler(groupSpecs, false, logContext);
         Map<String, Map<TopicPartition, PartitionData>> responseData = new HashMap<>();
         for (String group : errorMap.keySet()) {
             responseData.put(group, new HashMap<>());
         }
         OffsetFetchResponse response = buildResponseWithMultipleGroups(errorMap, responseData);
-        return handler.handleResponse(new Node(1, "host", 1234), errorMap.keySet().stream().map(CoordinatorKey::byGroupId).collect(Collectors.toSet()), response);
+        return handler.handleResponse(new Node(1, "host", 1234),
+                errorMap.keySet()
+                        .stream()
+                        .map(CoordinatorKey::byGroupId)
+                        .collect(Collectors.toSet()),
+                response);
     }
 
     private OffsetFetchResponse buildResponseWithPartitionError(Errors error) {
@@ -310,62 +303,78 @@
         responseDataTwo.put(t2p1, new OffsetFetchResponse.PartitionData(10, Optional.empty(), "", error));
         responseDataTwo.put(t2p2, new OffsetFetchResponse.PartitionData(10, Optional.empty(), "", Errors.NONE));
 
-<<<<<<< HEAD
-        Map<String, Map<TopicPartition, PartitionData>> responseData = new HashMap<String, Map<TopicPartition, PartitionData>>() {{
-            put(groupZero, responseDataZero);
-            put(groupOne, responseDataOne);
-            put(groupTwo, responseDataTwo);
-        }};
-=======
         Map<String, Map<TopicPartition, PartitionData>> responseData =
             new HashMap<>() {{
                     put(groupZero, responseDataZero);
                     put(groupOne, responseDataOne);
                     put(groupTwo, responseDataTwo);
                 }};
->>>>>>> 9494bebe
 
         Map<String, Errors> errorMap = errorMap(groups, Errors.NONE);
         return new OffsetFetchResponse(0, errorMap, responseData);
     }
 
-    private AdminApiHandler.ApiResult<CoordinatorKey, Map<TopicPartition, OffsetAndMetadata>> handleWithPartitionError(Errors error) {
-        ListConsumerGroupOffsetsHandler handler = new ListConsumerGroupOffsetsHandler(singleRequestMap, false, logContext);
+    private AdminApiHandler.ApiResult<CoordinatorKey, Map<TopicPartition, OffsetAndMetadata>> handleWithPartitionError(
+        Errors error
+    ) {
+        ListConsumerGroupOffsetsHandler handler = new ListConsumerGroupOffsetsHandler(singleRequestMap,
+            false, logContext);
         OffsetFetchResponse response = buildResponseWithPartitionError(error);
-        return handler.handleResponse(new Node(1, "host", 1234), singleton(CoordinatorKey.byGroupId(groupZero)), response);
-    }
-
-    private AdminApiHandler.ApiResult<CoordinatorKey, Map<TopicPartition, OffsetAndMetadata>> handleWithPartitionErrorMultipleGroups(Errors error) {
-        ListConsumerGroupOffsetsHandler handler = new ListConsumerGroupOffsetsHandler(batchedRequestMap, false, logContext);
+        return handler.handleResponse(new Node(1, "host", 1234),
+            singleton(CoordinatorKey.byGroupId(groupZero)), response);
+    }
+
+    private AdminApiHandler.ApiResult<CoordinatorKey, Map<TopicPartition, OffsetAndMetadata>> handleWithPartitionErrorMultipleGroups(
+        Errors error
+    ) {
+        ListConsumerGroupOffsetsHandler handler = new ListConsumerGroupOffsetsHandler(
+                batchedRequestMap, false, logContext);
         OffsetFetchResponse response = buildResponseWithPartitionErrorWithMultipleGroups(error);
-        return handler.handleResponse(new Node(1, "host", 1234), coordinatorKeys(groupZero, groupOne, groupTwo), response);
-    }
-
-    private AdminApiHandler.ApiResult<CoordinatorKey, Map<TopicPartition, OffsetAndMetadata>> handleWithError(Errors error) {
-        ListConsumerGroupOffsetsHandler handler = new ListConsumerGroupOffsetsHandler(singleRequestMap, false, logContext);
+        return handler.handleResponse(
+            new Node(1, "host", 1234),
+            coordinatorKeys(groupZero, groupOne, groupTwo),
+            response);
+    }
+
+    private AdminApiHandler.ApiResult<CoordinatorKey, Map<TopicPartition, OffsetAndMetadata>> handleWithError(
+        Errors error
+    ) {
+        ListConsumerGroupOffsetsHandler handler = new ListConsumerGroupOffsetsHandler(
+            singleRequestMap, false, logContext);
         OffsetFetchResponse response = buildResponse(error);
-        return handler.handleResponse(new Node(1, "host", 1234), singleton(CoordinatorKey.byGroupId(groupZero)), response);
-    }
-
-    private void assertUnmapped(AdminApiHandler.ApiResult<CoordinatorKey, Map<TopicPartition, OffsetAndMetadata>> result) {
+        return handler.handleResponse(new Node(1, "host", 1234),
+            singleton(CoordinatorKey.byGroupId(groupZero)),
+            response);
+    }
+
+    private void assertUnmapped(
+        AdminApiHandler.ApiResult<CoordinatorKey, Map<TopicPartition, OffsetAndMetadata>> result
+    ) {
         assertEquals(emptySet(), result.completedKeys.keySet());
         assertEquals(emptySet(), result.failedKeys.keySet());
         assertEquals(singletonList(CoordinatorKey.byGroupId(groupZero)), result.unmappedKeys);
     }
 
-    private void assertUnmappedWithMultipleGroups(AdminApiHandler.ApiResult<CoordinatorKey, Map<TopicPartition, OffsetAndMetadata>> result) {
+    private void assertUnmappedWithMultipleGroups(
+            AdminApiHandler.ApiResult<CoordinatorKey, Map<TopicPartition, OffsetAndMetadata>> result
+    ) {
         assertEquals(emptySet(), result.completedKeys.keySet());
         assertEquals(emptySet(), result.failedKeys.keySet());
         assertEquals(coordinatorKeys(groupZero, groupOne, groupTwo), new HashSet<>(result.unmappedKeys));
     }
 
-    private void assertRetriable(AdminApiHandler.ApiResult<CoordinatorKey, Map<TopicPartition, OffsetAndMetadata>> result) {
+    private void assertRetriable(
+            AdminApiHandler.ApiResult<CoordinatorKey, Map<TopicPartition, OffsetAndMetadata>> result
+    ) {
         assertEquals(emptySet(), result.completedKeys.keySet());
         assertEquals(emptySet(), result.failedKeys.keySet());
         assertEquals(emptyList(), result.unmappedKeys);
     }
 
-    private void assertCompleted(AdminApiHandler.ApiResult<CoordinatorKey, Map<TopicPartition, OffsetAndMetadata>> result, Map<TopicPartition, OffsetAndMetadata> expected) {
+    private void assertCompleted(
+        AdminApiHandler.ApiResult<CoordinatorKey, Map<TopicPartition, OffsetAndMetadata>> result,
+        Map<TopicPartition, OffsetAndMetadata> expected
+    ) {
         CoordinatorKey key = CoordinatorKey.byGroupId(groupZero);
         assertEquals(emptySet(), result.failedKeys.keySet());
         assertEquals(emptyList(), result.unmappedKeys);
@@ -373,7 +382,10 @@
         assertEquals(expected, result.completedKeys.get(key));
     }
 
-    private void assertCompletedForMultipleGroups(AdminApiHandler.ApiResult<CoordinatorKey, Map<TopicPartition, OffsetAndMetadata>> result, Map<String, Map<TopicPartition, OffsetAndMetadata>> expected) {
+    private void assertCompletedForMultipleGroups(
+        AdminApiHandler.ApiResult<CoordinatorKey, Map<TopicPartition, OffsetAndMetadata>> result,
+        Map<String, Map<TopicPartition, OffsetAndMetadata>> expected
+    ) {
         assertEquals(emptySet(), result.failedKeys.keySet());
         assertEquals(emptyList(), result.unmappedKeys);
         for (String g : expected.keySet()) {
@@ -383,7 +395,10 @@
         }
     }
 
-    private void assertFailed(Class<? extends Throwable> expectedExceptionType, AdminApiHandler.ApiResult<CoordinatorKey, Map<TopicPartition, OffsetAndMetadata>> result) {
+    private void assertFailed(
+        Class<? extends Throwable> expectedExceptionType,
+        AdminApiHandler.ApiResult<CoordinatorKey, Map<TopicPartition, OffsetAndMetadata>> result
+    ) {
         CoordinatorKey key = CoordinatorKey.byGroupId(groupZero);
         assertEquals(emptySet(), result.completedKeys.keySet());
         assertEquals(emptyList(), result.unmappedKeys);
@@ -391,7 +406,10 @@
         assertInstanceOf(expectedExceptionType, result.failedKeys.get(key));
     }
 
-    private void assertFailedForMultipleGroups(Map<String, Class<? extends Throwable>> groupToExceptionMap, AdminApiHandler.ApiResult<CoordinatorKey, Map<TopicPartition, OffsetAndMetadata>> result) {
+    private void assertFailedForMultipleGroups(
+        Map<String, Class<? extends Throwable>> groupToExceptionMap,
+        AdminApiHandler.ApiResult<CoordinatorKey, Map<TopicPartition, OffsetAndMetadata>> result
+    ) {
         assertEquals(emptySet(), result.completedKeys.keySet());
         assertEquals(emptyList(), result.unmappedKeys);
         for (String g : groupToExceptionMap.keySet()) {
@@ -402,11 +420,16 @@
     }
 
     private Set<CoordinatorKey> coordinatorKeys(String... groups) {
-        return Stream.of(groups).map(CoordinatorKey::byGroupId).collect(Collectors.toSet());
+        return Stream.of(groups)
+                .map(CoordinatorKey::byGroupId)
+                .collect(Collectors.toSet());
     }
 
     private Set<String> requestGroups(OffsetFetchRequest request) {
-        return request.data().groups().stream().map(OffsetFetchRequestGroup::groupId).collect(Collectors.toSet());
+        return request.data().groups()
+                .stream()
+                .map(OffsetFetchRequestGroup::groupId)
+                .collect(Collectors.toSet());
     }
 
     private Map<String, Errors> errorMap(Collection<String> groups, Errors error) {
