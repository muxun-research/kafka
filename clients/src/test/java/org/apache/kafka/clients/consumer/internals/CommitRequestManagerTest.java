/*
 * Licensed to the Apache Software Foundation (ASF) under one or more
 * contributor license agreements. See the NOTICE file distributed with
 * this work for additional information regarding copyright ownership.
 * The ASF licenses this file to You under the Apache License, Version 2.0
 * (the "License"); you may not use this file except in compliance with
 * the License. You may obtain a copy of the License at
 *
 *    http://www.apache.org/licenses/LICENSE-2.0
 *
 * Unless required by applicable law or agreed to in writing, software
 * distributed under the License is distributed on an "AS IS" BASIS,
 * WITHOUT WARRANTIES OR CONDITIONS OF ANY KIND, either express or implied.
 * See the License for the specific language governing permissions and
 * limitations under the License.
 */
package org.apache.kafka.clients.consumer.internals;

import org.apache.kafka.clients.ClientResponse;
import org.apache.kafka.clients.consumer.CommitFailedException;
import org.apache.kafka.clients.consumer.ConsumerConfig;
import org.apache.kafka.clients.consumer.OffsetAndMetadata;
import org.apache.kafka.clients.consumer.RetriableCommitFailedException;
import org.apache.kafka.common.KafkaException;
import org.apache.kafka.common.Node;
import org.apache.kafka.common.TopicPartition;
import org.apache.kafka.common.Uuid;
import org.apache.kafka.common.errors.GroupAuthorizationException;
import org.apache.kafka.common.errors.InvalidCommitOffsetSizeException;
import org.apache.kafka.common.errors.OffsetMetadataTooLarge;
import org.apache.kafka.common.errors.RetriableException;
import org.apache.kafka.common.errors.StaleMemberEpochException;
import org.apache.kafka.common.errors.TimeoutException;
import org.apache.kafka.common.errors.TopicAuthorizationException;
import org.apache.kafka.common.errors.UnknownMemberIdException;
import org.apache.kafka.common.message.OffsetCommitRequestData;
import org.apache.kafka.common.message.OffsetCommitResponseData;
import org.apache.kafka.common.message.OffsetFetchRequestData;
import org.apache.kafka.common.metrics.KafkaMetric;
import org.apache.kafka.common.metrics.Metrics;
import org.apache.kafka.common.protocol.ApiKeys;
import org.apache.kafka.common.protocol.Errors;
<<<<<<< HEAD
import org.apache.kafka.common.requests.*;
=======
import org.apache.kafka.common.requests.AbstractRequest;
import org.apache.kafka.common.requests.OffsetCommitRequest;
import org.apache.kafka.common.requests.OffsetCommitResponse;
import org.apache.kafka.common.requests.OffsetFetchRequest;
import org.apache.kafka.common.requests.OffsetFetchResponse;
import org.apache.kafka.common.requests.RequestHeader;
>>>>>>> 9494bebe
import org.apache.kafka.common.serialization.StringDeserializer;
import org.apache.kafka.common.utils.LogContext;
import org.apache.kafka.common.utils.MockTime;
import org.apache.kafka.test.TestUtils;

import org.junit.jupiter.api.BeforeEach;
import org.junit.jupiter.api.Test;
import org.junit.jupiter.params.ParameterizedTest;
import org.junit.jupiter.params.provider.Arguments;
import org.junit.jupiter.params.provider.MethodSource;
import org.mockito.Mockito;

<<<<<<< HEAD
import java.util.*;
=======
import java.util.ArrayList;
import java.util.Collections;
import java.util.HashMap;
import java.util.HashSet;
import java.util.List;
import java.util.Map;
import java.util.Optional;
import java.util.OptionalDouble;
import java.util.Properties;
import java.util.Set;
>>>>>>> 9494bebe
import java.util.concurrent.CompletableFuture;
import java.util.concurrent.ExecutionException;
import java.util.stream.Collectors;
import java.util.stream.Stream;

<<<<<<< HEAD
import static org.apache.kafka.clients.consumer.ConsumerConfig.*;
import static org.junit.jupiter.api.Assertions.*;
=======
import static java.util.Collections.singleton;
import static org.apache.kafka.clients.consumer.ConsumerConfig.AUTO_COMMIT_INTERVAL_MS_CONFIG;
import static org.apache.kafka.clients.consumer.ConsumerConfig.ENABLE_AUTO_COMMIT_CONFIG;
import static org.apache.kafka.clients.consumer.ConsumerConfig.GROUP_ID_CONFIG;
import static org.apache.kafka.clients.consumer.ConsumerConfig.KEY_DESERIALIZER_CLASS_CONFIG;
import static org.apache.kafka.clients.consumer.ConsumerConfig.VALUE_DESERIALIZER_CLASS_CONFIG;
import static org.apache.kafka.test.TestUtils.assertFutureThrows;
import static org.junit.jupiter.api.Assertions.assertDoesNotThrow;
import static org.junit.jupiter.api.Assertions.assertEquals;
import static org.junit.jupiter.api.Assertions.assertFalse;
import static org.junit.jupiter.api.Assertions.assertInstanceOf;
import static org.junit.jupiter.api.Assertions.assertNotNull;
import static org.junit.jupiter.api.Assertions.assertNull;
import static org.junit.jupiter.api.Assertions.assertTrue;
import static org.junit.jupiter.api.Assertions.fail;
import static org.mockito.ArgumentMatchers.any;
import static org.mockito.ArgumentMatchers.anyLong;
import static org.mockito.ArgumentMatchers.eq;
import static org.mockito.Mockito.clearInvocations;
import static org.mockito.Mockito.doReturn;
>>>>>>> 9494bebe
import static org.mockito.Mockito.mock;
import static org.mockito.Mockito.never;
import static org.mockito.Mockito.spy;
import static org.mockito.Mockito.times;
import static org.mockito.Mockito.verify;
import static org.mockito.Mockito.when;

public class CommitRequestManagerTest {

    private final long retryBackoffMs = 100;
    private final long retryBackoffMaxMs = 1000;
    private static final String CONSUMER_COORDINATOR_METRICS = "consumer-coordinator-metrics";
    private static final String DEFAULT_GROUP_ID = "group-id";
    private static final String DEFAULT_GROUP_INSTANCE_ID = "group-instance-id";
    private final Node mockedNode = new Node(1, "host1", 9092);
    private SubscriptionState subscriptionState;
    private ConsumerMetadata metadata;
    private LogContext logContext;
    private MockTime time;
    private CoordinatorRequestManager coordinatorRequestManager;
    private OffsetCommitCallbackInvoker offsetCommitCallbackInvoker;
    private final Metrics metrics = new Metrics();
    private Properties props;

    private final int defaultApiTimeoutMs = 60000;


    @BeforeEach
    public void setup() {
        this.logContext = new LogContext();
        this.time = new MockTime(0);
        this.subscriptionState = new SubscriptionState(new LogContext(), AutoOffsetResetStrategy.EARLIEST);
        this.metadata = mock(ConsumerMetadata.class);
        this.coordinatorRequestManager = mock(CoordinatorRequestManager.class);
        this.offsetCommitCallbackInvoker = mock(OffsetCommitCallbackInvoker.class);
        this.props = new Properties();
        this.props.put(ConsumerConfig.AUTO_COMMIT_INTERVAL_MS_CONFIG, 100);
        this.props.put(KEY_DESERIALIZER_CLASS_CONFIG, StringDeserializer.class);
        this.props.put(VALUE_DESERIALIZER_CLASS_CONFIG, StringDeserializer.class);
    }

    @Test
    public void testOffsetFetchRequestStateToStringBase() {
        ConsumerConfig config = mock(ConsumerConfig.class);

        CommitRequestManager commitRequestManager = new CommitRequestManager(
                time,
                logContext,
                subscriptionState,
                config,
                coordinatorRequestManager,
                offsetCommitCallbackInvoker,
                DEFAULT_GROUP_ID,
                Optional.of(DEFAULT_GROUP_INSTANCE_ID),
                retryBackoffMs,
                retryBackoffMaxMs,
                OptionalDouble.of(0),
                metrics,
                metadata);

        commitRequestManager.onMemberEpochUpdated(Optional.of(1), Uuid.randomUuid().toString());
        Set<TopicPartition> requestedPartitions = Collections.singleton(new TopicPartition("topic-1", 1));

        CommitRequestManager.OffsetFetchRequestState offsetFetchRequestState = commitRequestManager.createOffsetFetchRequest(requestedPartitions, 0);

        TimedRequestState timedRequestState = new TimedRequestState(
                logContext,
                CommitRequestManager.class.getSimpleName(),
                retryBackoffMs,
                2,
                retryBackoffMaxMs,
                0,
                TimedRequestState.deadlineTimer(time, 0)
        );

        String target = timedRequestState.toStringBase() +
                ", " + offsetFetchRequestState.memberInfo +
                ", requestedPartitions=" + offsetFetchRequestState.requestedPartitions;

        assertDoesNotThrow(timedRequestState::toString);
        assertFalse(target.contains("Optional"));
        assertEquals(target, offsetFetchRequestState.toStringBase());
    }

    @Test
    public void testPollSkipIfCoordinatorUnknown() {
        CommitRequestManager commitRequestManager = create(false, 0);
        assertPoll(false, 0, commitRequestManager);

        Map<TopicPartition, OffsetAndMetadata> offsets = new HashMap<>();
        offsets.put(new TopicPartition("t1", 0), new OffsetAndMetadata(0));
        commitRequestManager.commitAsync(Optional.of(offsets));
        assertPoll(false, 0, commitRequestManager);
    }

    @Test
    public void testAsyncCommitWhileCoordinatorUnknownIsSentOutWhenCoordinatorDiscovered() {
        CommitRequestManager commitRequestManager = create(false, 0);
        assertPoll(false, 0, commitRequestManager);

        Map<TopicPartition, OffsetAndMetadata> offsets = new HashMap<>();
        offsets.put(new TopicPartition("t1", 0), new OffsetAndMetadata(0));
        commitRequestManager.commitAsync(Optional.of(offsets));
        assertPoll(false, 0, commitRequestManager);
        assertPoll(true, 1, commitRequestManager);
    }

    @Test
    public void testPollEnsureManualCommitSent() {
        CommitRequestManager commitRequestManager = create(false, 0);
        assertPoll(0, commitRequestManager);

        Map<TopicPartition, OffsetAndMetadata> offsets = new HashMap<>();
        offsets.put(new TopicPartition("t1", 0), new OffsetAndMetadata(0));
        commitRequestManager.commitAsync(Optional.of(offsets));
        assertPoll(1, commitRequestManager);
    }

    @Test
    public void testPollEnsureAutocommitSent() {
        TopicPartition tp = new TopicPartition("t1", 1);
        subscriptionState.assignFromUser(Collections.singleton(tp));
        subscriptionState.seek(tp, 100);
        CommitRequestManager commitRequestManager = create(true, 100);
        assertPoll(0, commitRequestManager);

        commitRequestManager.updateAutoCommitTimer(time.milliseconds());
        time.sleep(100);
        commitRequestManager.updateAutoCommitTimer(time.milliseconds());
        List<NetworkClientDelegate.FutureCompletionHandler> pollResults = assertPoll(1, commitRequestManager);
        pollResults.forEach(v -> v.onComplete(mockOffsetCommitResponse(
                "t1",
                1,
                (short) 1,
                Errors.NONE)));

        assertEquals(0.03, (double) getMetric("commit-rate").metricValue(), 0.01);
        assertEquals(1.0, getMetric("commit-total").metricValue());
    }

    @Test
    public void testPollEnsureCorrectInflightRequestBufferSize() {
        CommitRequestManager commitManager = create(false, 100);
        when(coordinatorRequestManager.coordinator()).thenReturn(Optional.of(mockedNode));

        // Create some offset commit requests
        Map<TopicPartition, OffsetAndMetadata> offsets1 = new HashMap<>();
        offsets1.put(new TopicPartition("test", 0), new OffsetAndMetadata(10L));
        offsets1.put(new TopicPartition("test", 1), new OffsetAndMetadata(20L));
        Map<TopicPartition, OffsetAndMetadata> offsets2 = new HashMap<>();
        offsets2.put(new TopicPartition("test", 3), new OffsetAndMetadata(20L));
        offsets2.put(new TopicPartition("test", 4), new OffsetAndMetadata(20L));

        // Add the requests to the CommitRequestManager and store their futures
        long deadlineMs = time.milliseconds() + defaultApiTimeoutMs;
        commitManager.commitSync(Optional.of(offsets1), deadlineMs);
        commitManager.fetchOffsets(Collections.singleton(new TopicPartition("test", 0)), deadlineMs);
        commitManager.commitSync(Optional.of(offsets2), deadlineMs);
        commitManager.fetchOffsets(Collections.singleton(new TopicPartition("test", 1)), deadlineMs);

        // Poll the CommitRequestManager and verify that the inflightOffsetFetches size is correct
        NetworkClientDelegate.PollResult result = commitManager.poll(time.milliseconds());
        assertEquals(4, result.unsentRequests.size());
        assertTrue(result.unsentRequests.stream().anyMatch(r -> r.requestBuilder() instanceof OffsetCommitRequest.Builder));
        assertTrue(result.unsentRequests.stream().anyMatch(r -> r.requestBuilder() instanceof OffsetFetchRequest.Builder));
        assertFalse(commitManager.pendingRequests.hasUnsentRequests());
        assertEquals(2, commitManager.pendingRequests.inflightOffsetFetches.size());

        // Complete requests with a response
        result.unsentRequests.forEach(req -> {
            if (req.requestBuilder() instanceof OffsetFetchRequest.Builder) {
                req.handler().onComplete(buildOffsetFetchClientResponse(req, Collections.emptySet(), Errors.NONE));
            } else {
                req.handler().onComplete(buildOffsetCommitClientResponse(new OffsetCommitResponse(0, new HashMap<>())));
            }
        });

        // Verify that the inflight offset fetch requests have been removed from the pending request buffer
        assertEquals(0, commitManager.pendingRequests.inflightOffsetFetches.size());
    }

    @Test
    public void testPollEnsureEmptyPendingRequestAfterPoll() {
        CommitRequestManager commitRequestManager = create(true, 100);
        when(coordinatorRequestManager.coordinator()).thenReturn(Optional.of(mockedNode));
        Map<TopicPartition, OffsetAndMetadata> offsets = Collections.singletonMap(
            new TopicPartition("topic", 1),
            new OffsetAndMetadata(0));
        commitRequestManager.commitAsync(Optional.of(offsets));
        assertEquals(1, commitRequestManager.unsentOffsetCommitRequests().size());
        assertEquals(1, commitRequestManager.poll(time.milliseconds()).unsentRequests.size());
        assertTrue(commitRequestManager.unsentOffsetCommitRequests().isEmpty());
        assertEmptyPendingRequests(commitRequestManager);
    }

    @Test
    public void testCommitSync() {
        subscriptionState = mock(SubscriptionState.class);
        when(coordinatorRequestManager.coordinator()).thenReturn(Optional.of(mockedNode));
        TopicPartition tp = new TopicPartition("topic", 1);
        OffsetAndMetadata offsetAndMetadata = new OffsetAndMetadata(0, Optional.of(1), "");
        Map<TopicPartition, OffsetAndMetadata> offsets = Map.of(tp, offsetAndMetadata);

        CommitRequestManager commitRequestManager = create(false, 100);
        CompletableFuture<Map<TopicPartition, OffsetAndMetadata>> future = commitRequestManager.commitSync(
            Optional.of(offsets), time.milliseconds() + defaultApiTimeoutMs);
        assertEquals(1, commitRequestManager.unsentOffsetCommitRequests().size());
        List<NetworkClientDelegate.FutureCompletionHandler> pollResults = assertPoll(1, commitRequestManager);
        pollResults.forEach(v -> v.onComplete(mockOffsetCommitResponse(
            "topic",
            1,
            (short) 1,
            Errors.NONE)));

        verify(subscriptionState, never()).allConsumed();
        verify(metadata).updateLastSeenEpochIfNewer(tp, 1);
        Map<TopicPartition, OffsetAndMetadata> commitOffsets = assertDoesNotThrow(() -> future.get());
        assertTrue(future.isDone());
        assertEquals(offsets, commitOffsets);
    }

    @Test
    public void testCommitSyncWithEmptyOffsets() {
        subscriptionState = mock(SubscriptionState.class);
        when(coordinatorRequestManager.coordinator()).thenReturn(Optional.of(mockedNode));
        TopicPartition tp = new TopicPartition("topic", 1);
        OffsetAndMetadata offsetAndMetadata = new OffsetAndMetadata(0, Optional.of(1), "");
        Map<TopicPartition, OffsetAndMetadata> offsets = Map.of(tp, offsetAndMetadata);
        doReturn(offsets).when(subscriptionState).allConsumed();

        CommitRequestManager commitRequestManager = create(false, 100);
        CompletableFuture<Map<TopicPartition, OffsetAndMetadata>> future = commitRequestManager.commitSync(
            Optional.empty(), time.milliseconds() + defaultApiTimeoutMs);
        assertEquals(1, commitRequestManager.unsentOffsetCommitRequests().size());
        List<NetworkClientDelegate.FutureCompletionHandler> pollResults = assertPoll(1, commitRequestManager);
        pollResults.forEach(v -> v.onComplete(mockOffsetCommitResponse(
            "topic",
            1,
            (short) 1,
            Errors.NONE)));

        verify(subscriptionState).allConsumed();
        verify(metadata).updateLastSeenEpochIfNewer(tp, 1);
        Map<TopicPartition, OffsetAndMetadata> commitOffsets = assertDoesNotThrow(() -> future.get());
        assertTrue(future.isDone());
        assertEquals(offsets, commitOffsets);
    }

    @Test
    public void testCommitSyncWithEmptyAllConsumedOffsets() {
        subscriptionState = mock(SubscriptionState.class);
        doReturn(Map.of()).when(subscriptionState).allConsumed();

        CommitRequestManager commitRequestManager = create(true, 100);
        CompletableFuture<Map<TopicPartition, OffsetAndMetadata>> future = commitRequestManager.commitSync(
            Optional.empty(), time.milliseconds() + defaultApiTimeoutMs);

        verify(subscriptionState).allConsumed();
        Map<TopicPartition, OffsetAndMetadata> commitOffsets = assertDoesNotThrow(() -> future.get());
        assertTrue(future.isDone());
        assertTrue(commitOffsets.isEmpty());
    }

    @Test
    public void testCommitAsync() {
        subscriptionState = mock(SubscriptionState.class);
        when(coordinatorRequestManager.coordinator()).thenReturn(Optional.of(mockedNode));
        TopicPartition tp = new TopicPartition("topic", 1);
        OffsetAndMetadata offsetAndMetadata = new OffsetAndMetadata(0, Optional.of(1), "");
        Map<TopicPartition, OffsetAndMetadata> offsets = Map.of(tp, offsetAndMetadata);

        CommitRequestManager commitRequestManager = create(true, 100);
        CompletableFuture<Map<TopicPartition, OffsetAndMetadata>> future = commitRequestManager.commitAsync(Optional.of(offsets));
        assertEquals(1, commitRequestManager.unsentOffsetCommitRequests().size());
        List<NetworkClientDelegate.FutureCompletionHandler> pollResults = assertPoll(1, commitRequestManager);
        pollResults.forEach(v -> v.onComplete(mockOffsetCommitResponse(
            "topic",
            1,
            (short) 1,
            Errors.NONE)));

        verify(subscriptionState, never()).allConsumed();
        verify(metadata).updateLastSeenEpochIfNewer(tp, 1);
        assertTrue(future.isDone());
        Map<TopicPartition, OffsetAndMetadata> commitOffsets = assertDoesNotThrow(() -> future.get());
        assertEquals(offsets, commitOffsets);
    }

    @Test
    public void testCommitAsyncWithEmptyOffsets() {
        subscriptionState = mock(SubscriptionState.class);
        when(coordinatorRequestManager.coordinator()).thenReturn(Optional.of(mockedNode));
        TopicPartition tp = new TopicPartition("topic", 1);
        OffsetAndMetadata offsetAndMetadata = new OffsetAndMetadata(0, Optional.of(1), "");
        Map<TopicPartition, OffsetAndMetadata> offsets = Map.of(tp, offsetAndMetadata);
        doReturn(offsets).when(subscriptionState).allConsumed();

        CommitRequestManager commitRequestManager = create(true, 100);
        CompletableFuture<Map<TopicPartition, OffsetAndMetadata>> future = commitRequestManager.commitAsync(Optional.empty());
        assertEquals(1, commitRequestManager.unsentOffsetCommitRequests().size());
        List<NetworkClientDelegate.FutureCompletionHandler> pollResults = assertPoll(1, commitRequestManager);
        pollResults.forEach(v -> v.onComplete(mockOffsetCommitResponse(
            "topic",
            1,
            (short) 1,
            Errors.NONE)));

        verify(subscriptionState).allConsumed();
        verify(metadata).updateLastSeenEpochIfNewer(tp, 1);
        assertTrue(future.isDone());
        Map<TopicPartition, OffsetAndMetadata> commitOffsets = assertDoesNotThrow(() -> future.get());
        assertEquals(offsets, commitOffsets);
    }

    @Test
    public void testCommitAsyncWithEmptyAllConsumedOffsets() {
        subscriptionState = mock(SubscriptionState.class);
        doReturn(Map.of()).when(subscriptionState).allConsumed();

        CommitRequestManager commitRequestManager = create(true, 100);
        CompletableFuture<Map<TopicPartition, OffsetAndMetadata>> future = commitRequestManager.commitAsync(Optional.empty());

        verify(subscriptionState).allConsumed();
        assertTrue(future.isDone());
        Map<TopicPartition, OffsetAndMetadata> commitOffsets = assertDoesNotThrow(() -> future.get());
        assertTrue(commitOffsets.isEmpty());
    }

    // This is the case of the async auto commit sent on calls to assign (async commit that
    // should not be retried).
    @Test
    public void testAsyncAutocommitNotRetriedAfterException() {
        long commitInterval = retryBackoffMs * 2;
        CommitRequestManager commitRequestManager = create(true, commitInterval);
        TopicPartition tp = new TopicPartition("topic", 1);
        subscriptionState.assignFromUser(Collections.singleton(tp));
        subscriptionState.seek(tp, 100);
        time.sleep(commitInterval);
        commitRequestManager.updateAutoCommitTimer(time.milliseconds());
        List<NetworkClientDelegate.FutureCompletionHandler> futures = assertPoll(1, commitRequestManager);
        // Complete the autocommit request exceptionally. It should fail right away, without retry.
        futures.get(0).onComplete(mockOffsetCommitResponse(
            "topic",
            1,
            (short) 1,
            Errors.COORDINATOR_LOAD_IN_PROGRESS));

        // When polling again before the auto-commit interval no request should be generated
        // (making sure we wait for the backoff, to check that the failed request is not being
        // retried).
        time.sleep(retryBackoffMs);
        commitRequestManager.updateAutoCommitTimer(time.milliseconds());
        assertPoll(0, commitRequestManager);
        commitRequestManager.updateAutoCommitTimer(time.milliseconds());

        // Only when polling after the auto-commit interval, a new auto-commit request should be
        // generated.
        time.sleep(commitInterval);
        commitRequestManager.updateAutoCommitTimer(time.milliseconds());
        futures = assertPoll(1, commitRequestManager);
        assertEmptyPendingRequests(commitRequestManager);
        futures.get(0).onComplete(mockOffsetCommitResponse(
                "topic",
                1,
                (short) 1,
                Errors.NONE));
    }

    // This is the case of the sync commit triggered from an API call to commitSync or when the
    // consumer is being closed. It should be retried until it succeeds, fails, or timer expires.
    @ParameterizedTest
    @MethodSource("offsetCommitExceptionSupplier")
    public void testCommitSyncRetriedAfterExpectedRetriableException(Errors error) {
        CommitRequestManager commitRequestManager = create(false, 100);
        when(coordinatorRequestManager.coordinator()).thenReturn(Optional.of(mockedNode));

        Map<TopicPartition, OffsetAndMetadata> offsets = Collections.singletonMap(
            new TopicPartition("topic", 1),
            new OffsetAndMetadata(0));
        long deadlineMs = time.milliseconds() + defaultApiTimeoutMs;
        CompletableFuture<Map<TopicPartition, OffsetAndMetadata>> commitResult = commitRequestManager.commitSync(Optional.of(offsets), deadlineMs);
        sendAndVerifyOffsetCommitRequestFailedAndMaybeRetried(commitRequestManager, error, commitResult);

        // We expect that request should have been retried on this sync commit.
        assertExceptionHandling(commitRequestManager, error, true);
    }

    private static Stream<Arguments> commitSyncExpectedExceptions() {
        return Stream.of(
            Arguments.of(Errors.UNKNOWN_MEMBER_ID, CommitFailedException.class),
            Arguments.of(Errors.OFFSET_METADATA_TOO_LARGE, Errors.OFFSET_METADATA_TOO_LARGE.exception().getClass()),
            Arguments.of(Errors.INVALID_COMMIT_OFFSET_SIZE, Errors.INVALID_COMMIT_OFFSET_SIZE.exception().getClass()),
            Arguments.of(Errors.GROUP_AUTHORIZATION_FAILED, Errors.GROUP_AUTHORIZATION_FAILED.exception().getClass()),
            Arguments.of(Errors.CORRUPT_MESSAGE, KafkaException.class),
            Arguments.of(Errors.UNKNOWN_SERVER_ERROR, KafkaException.class));
    }

    @Test
    public void testCommitSyncFailsWithCommitFailedExceptionIfUnknownMemberId() {
        CommitRequestManager commitRequestManager = create(false, 100);
        when(coordinatorRequestManager.coordinator()).thenReturn(Optional.of(mockedNode));

        Map<TopicPartition, OffsetAndMetadata> offsets = Collections.singletonMap(
            new TopicPartition("topic", 1),
            new OffsetAndMetadata(0));
        long deadlineMs = time.milliseconds() + defaultApiTimeoutMs;
        CompletableFuture<Map<TopicPartition, OffsetAndMetadata>> commitResult = commitRequestManager.commitSync(Optional.of(offsets), deadlineMs);

        completeOffsetCommitRequestWithError(commitRequestManager, Errors.UNKNOWN_MEMBER_ID);
        NetworkClientDelegate.PollResult res = commitRequestManager.poll(time.milliseconds());
        assertEquals(0, res.unsentRequests.size());
        assertTrue(commitResult.isDone());
        assertFutureThrows(commitResult, CommitFailedException.class);
    }

    @Test
    public void testCommitSyncFailsWithCommitFailedExceptionOnStaleMemberEpoch() {
        CommitRequestManager commitRequestManager = create(true, 100);
        when(coordinatorRequestManager.coordinator()).thenReturn(Optional.of(mockedNode));

        Map<TopicPartition, OffsetAndMetadata> offsets = Collections.singletonMap(
            new TopicPartition("topic", 1),
            new OffsetAndMetadata(0));

        // Send commit request expected to be retried on retriable errors
        CompletableFuture<Map<TopicPartition, OffsetAndMetadata>> commitResult = commitRequestManager.commitSync(
            Optional.of(offsets), time.milliseconds() + defaultApiTimeoutMs);
        completeOffsetCommitRequestWithError(commitRequestManager, Errors.STALE_MEMBER_EPOCH);
        NetworkClientDelegate.PollResult res = commitRequestManager.poll(time.milliseconds());
        assertEquals(0, res.unsentRequests.size());

        // Commit should fail with CommitFailedException
        assertTrue(commitResult.isDone());
        assertFutureThrows(commitResult, CommitFailedException.class);
    }

    /**
     * This is the case of the async auto commit request triggered on the interval. The request
     * internally fails with the fatal stale epoch error, and the expectation is that it just
     * resets the commit timer to the interval, to attempt again when the interval expires.
     */
    @Test
    public void testAutoCommitAsyncFailsWithStaleMemberEpochContinuesToCommitOnTheInterval() {
        CommitRequestManager commitRequestManager = create(true, 100);
        time.sleep(100);
        commitRequestManager.updateAutoCommitTimer(time.milliseconds());
        when(coordinatorRequestManager.coordinator()).thenReturn(Optional.of(mockedNode));
        TopicPartition t1p = new TopicPartition("topic1", 0);
        subscriptionState.assignFromUser(singleton(t1p));
        subscriptionState.seek(t1p, 10);

        // Async commit on the interval fails with fatal stale epoch and just resets the timer to
        // the interval
        commitRequestManager.maybeAutoCommitAsync();
        completeOffsetCommitRequestWithError(commitRequestManager, Errors.STALE_MEMBER_EPOCH);
        verify(commitRequestManager).resetAutoCommitTimer();

        // Async commit retried, only when the interval expires
        NetworkClientDelegate.PollResult res = commitRequestManager.poll(time.milliseconds());
        assertEquals(0, res.unsentRequests.size(), "No request should be generated until the " +
            "interval expires");
        time.sleep(100);
        commitRequestManager.updateAutoCommitTimer(time.milliseconds());
        res = commitRequestManager.poll(time.milliseconds());
        assertEquals(1, res.unsentRequests.size());

    }

    @Test
    public void testCommitAsyncFailsWithRetriableOnCoordinatorDisconnected() {
        CommitRequestManager commitRequestManager = create(false, 100);
        when(coordinatorRequestManager.coordinator()).thenReturn(Optional.of(mockedNode));

        Map<TopicPartition, OffsetAndMetadata> offsets = Collections.singletonMap(
            new TopicPartition("topic", 1),
            new OffsetAndMetadata(0));

        // Async commit that won't be retried.
        CompletableFuture<Map<TopicPartition, OffsetAndMetadata>> commitResult = commitRequestManager.commitAsync(Optional.of(offsets));

        NetworkClientDelegate.PollResult res = commitRequestManager.poll(time.milliseconds());
        assertEquals(1, res.unsentRequests.size());
        NetworkClientDelegate.UnsentRequest req = res.unsentRequests.get(0);
        ClientResponse response = mockOffsetCommitResponseDisconnected("topic", 1, (short) 1, req);
        response.onComplete();

        // Commit should mark the coordinator unknown and fail with RetriableCommitFailedException.
        assertTrue(commitResult.isDone());
        assertFutureThrows(commitResult, RetriableCommitFailedException.class);
        assertCoordinatorDisconnectHandling();
    }

    @Test
    public void testAutocommitEnsureOnlyOneInflightRequest() {
        TopicPartition t1p = new TopicPartition("topic1", 0);
        subscriptionState.assignFromUser(singleton(t1p));
        subscriptionState.seek(t1p, 100);

        CommitRequestManager commitRequestManager = create(true, 100);
        time.sleep(100);
        commitRequestManager.updateAutoCommitTimer(time.milliseconds());
        List<NetworkClientDelegate.FutureCompletionHandler> futures = assertPoll(1, commitRequestManager);

        time.sleep(100);
        commitRequestManager.updateAutoCommitTimer(time.milliseconds());
        // We want to make sure we don't resend autocommit if the previous request has not been
        // completed, even if the interval expired
        assertPoll(0, commitRequestManager);
        assertEmptyPendingRequests(commitRequestManager);

        // complete the unsent request and re-poll
        futures.get(0).onComplete(buildOffsetCommitClientResponse(new OffsetCommitResponse(0, new HashMap<>())));
        assertPoll(1, commitRequestManager);
    }

    @Test
    public void testAutoCommitBeforeRevocationNotBlockedByAutoCommitOnIntervalInflightRequest() {
        when(coordinatorRequestManager.coordinator()).thenReturn(Optional.of(mockedNode));
        TopicPartition t1p = new TopicPartition("topic1", 0);
        subscriptionState.assignFromUser(singleton(t1p));
        subscriptionState.seek(t1p, 100);

        // Send auto-commit request on the interval.
        CommitRequestManager commitRequestManager = create(true, 100);
        time.sleep(100);
        commitRequestManager.updateAutoCommitTimer(time.milliseconds());
        NetworkClientDelegate.PollResult res = commitRequestManager.poll(time.milliseconds());
        assertEquals(1, res.unsentRequests.size());
        NetworkClientDelegate.FutureCompletionHandler autoCommitOnInterval =
            res.unsentRequests.get(0).handler();

        // Another auto-commit request should be sent if a revocation happens, even if an
        // auto-commit on the interval is in-flight.
        CompletableFuture<Void> autoCommitBeforeRevocation =
            commitRequestManager.maybeAutoCommitSyncBeforeRevocation(200);
        assertEquals(1, commitRequestManager.pendingRequests.unsentOffsetCommits.size());

        // Receive response for initial auto-commit on interval
        autoCommitOnInterval.onComplete(buildOffsetCommitClientResponse(new OffsetCommitResponse(0, new HashMap<>())));
        assertFalse(autoCommitBeforeRevocation.isDone(), "Auto-commit before revocation should " +
            "not complete until it receives a response");
    }

    @Test
    public void testAutocommitInterceptorsInvoked() {
        TopicPartition t1p = new TopicPartition("topic1", 0);
        subscriptionState.assignFromUser(singleton(t1p));
        subscriptionState.seek(t1p, 100);

        CommitRequestManager commitRequestManager = create(true, 100);
        time.sleep(100);
        commitRequestManager.updateAutoCommitTimer(time.milliseconds());
        List<NetworkClientDelegate.FutureCompletionHandler> futures = assertPoll(1, commitRequestManager);

        // complete the unsent request to trigger interceptor
        futures.get(0).onComplete(buildOffsetCommitClientResponse(new OffsetCommitResponse(0, new HashMap<>())));
        verify(offsetCommitCallbackInvoker).enqueueInterceptorInvocation(
            eq(Collections.singletonMap(t1p, new OffsetAndMetadata(100L)))
        );
    }

    @Test
    public void testAutocommitInterceptorsNotInvokedOnError() {
        TopicPartition t1p = new TopicPartition("topic1", 0);
        subscriptionState.assignFromUser(singleton(t1p));
        subscriptionState.seek(t1p, 100);

        CommitRequestManager commitRequestManager = create(true, 100);
        time.sleep(100);
        commitRequestManager.updateAutoCommitTimer(time.milliseconds());
        List<NetworkClientDelegate.FutureCompletionHandler> futures = assertPoll(1, commitRequestManager);

        // complete the unsent request to trigger interceptor
        futures.get(0).onComplete(buildOffsetCommitClientResponse(
            new OffsetCommitResponse(0, Collections.singletonMap(t1p, Errors.NETWORK_EXCEPTION)))
        );
        Mockito.verify(offsetCommitCallbackInvoker, never()).enqueueInterceptorInvocation(any());
    }

    @Test
    public void testAutoCommitEmptyOffsetsDoesNotGenerateRequest() {
        CommitRequestManager commitRequestManager = create(true, 100);
        time.sleep(100);
        commitRequestManager.updateAutoCommitTimer(time.milliseconds());
        commitRequestManager.maybeAutoCommitAsync();
        assertTrue(commitRequestManager.pendingRequests.unsentOffsetCommits.isEmpty());
        verify(commitRequestManager).resetAutoCommitTimer();
    }

    @Test
    public void testAutoCommitEmptyDoesNotLeaveInflightRequestFlagOn() {
        TopicPartition t1p = new TopicPartition("topic1", 0);
        subscriptionState.assignFromUser(singleton(t1p));
        CommitRequestManager commitRequestManager = create(true, 100);

        // Auto-commit of empty offsets
        time.sleep(100);
        commitRequestManager.updateAutoCommitTimer(time.milliseconds());
        commitRequestManager.maybeAutoCommitAsync();

        // Next auto-commit consumed offsets (not empty). Should generate a request, ensuring
        // that the previous auto-commit of empty did not leave the inflight request flag on
        subscriptionState.seek(t1p, 100);
        time.sleep(100);
        commitRequestManager.updateAutoCommitTimer(time.milliseconds());
        commitRequestManager.maybeAutoCommitAsync();
        assertEquals(1, commitRequestManager.pendingRequests.unsentOffsetCommits.size());

        verify(commitRequestManager, times(2)).resetAutoCommitTimer();
    }

    @Test
    public void testAutoCommitOnIntervalSkippedIfPreviousOneInFlight() {
        TopicPartition t1p = new TopicPartition("topic1", 0);
        subscriptionState.assignFromUser(singleton(t1p));
        subscriptionState.seek(t1p, 100);

        CommitRequestManager commitRequestManager = create(true, 100);

        // Send auto-commit request that will remain in-flight without a response
        time.sleep(100);
        commitRequestManager.updateAutoCommitTimer(time.milliseconds());
        commitRequestManager.maybeAutoCommitAsync();
        List<NetworkClientDelegate.FutureCompletionHandler> futures = assertPoll(1, commitRequestManager);
        assertEquals(1, futures.size());
        NetworkClientDelegate.FutureCompletionHandler inflightCommitResult = futures.get(0);
        verify(commitRequestManager, times(1)).resetAutoCommitTimer();
        clearInvocations(commitRequestManager);

        // After next interval expires, no new auto-commit request should be sent. The interval
        // should not be reset either, to ensure that the next auto-commit is sent out as soon as
        // the inflight receives a response.
        time.sleep(100);
        commitRequestManager.updateAutoCommitTimer(time.milliseconds());
        commitRequestManager.maybeAutoCommitAsync();
        assertPoll(0, commitRequestManager);
        verify(commitRequestManager, never()).resetAutoCommitTimer();

        // When a response for the inflight is received, a next auto-commit should be sent when
        // polling the manager.
        inflightCommitResult.onComplete(
            mockOffsetCommitResponse(t1p.topic(), t1p.partition(), (short) 1, Errors.NONE));
        assertPoll(1, commitRequestManager);
    }

    @Test
    public void testOffsetFetchRequestEnsureDuplicatedRequestSucceed() {
        CommitRequestManager commitRequestManager = create(true, 100);
        when(coordinatorRequestManager.coordinator()).thenReturn(Optional.of(mockedNode));
        Set<TopicPartition> partitions = new HashSet<>();
        partitions.add(new TopicPartition("t1", 0));
<<<<<<< HEAD
        List<CompletableFuture<Map<TopicPartition, OffsetAndMetadata>>> futures = sendAndVerifyDuplicatedRequests(commitRequestManger, partitions, 2, Errors.NONE);
=======
        List<CompletableFuture<Map<TopicPartition, OffsetAndMetadata>>> futures = sendAndVerifyDuplicatedOffsetFetchRequests(
                commitRequestManager,
                partitions,
                2,
                Errors.NONE);
>>>>>>> 9494bebe
        futures.forEach(f -> {
            assertTrue(f.isDone());
            assertFalse(f.isCompletedExceptionally());
        });
        // expecting the buffers to be emptied after being completed successfully
        commitRequestManager.poll(0);
        assertEmptyPendingRequests(commitRequestManager);
    }

    @ParameterizedTest
    @MethodSource("offsetFetchExceptionSupplier")
    public void testOffsetFetchRequestErroredRequests(final Errors error) {
        CommitRequestManager commitRequestManager = create(true, 100);
        when(coordinatorRequestManager.coordinator()).thenReturn(Optional.of(mockedNode));

        Set<TopicPartition> partitions = new HashSet<>();
        partitions.add(new TopicPartition("t1", 0));
<<<<<<< HEAD
        List<CompletableFuture<Map<TopicPartition, OffsetAndMetadata>>> futures = sendAndVerifyDuplicatedRequests(commitRequestManger, partitions, 5, error);
=======
        List<CompletableFuture<Map<TopicPartition, OffsetAndMetadata>>> futures = sendAndVerifyDuplicatedOffsetFetchRequests(
            commitRequestManager,
            partitions,
            1,
            error);
>>>>>>> 9494bebe
        // we only want to make sure to purge the outbound buffer for non-retriables, so retriable will be re-queued.
        if (error.exception() instanceof RetriableException)
            testRetriable(commitRequestManager, futures, error);
        else {
            testNonRetriable(futures);
            assertEmptyPendingRequests(commitRequestManager);
        }
    }

    @ParameterizedTest
    @MethodSource("offsetFetchExceptionSupplier")
    public void testOffsetFetchRequestTimeoutRequests(final Errors error, 
                                                     final Class<? extends Exception> expectedExceptionClass) {
        CommitRequestManager commitRequestManager = create(true, 100);
        when(coordinatorRequestManager.coordinator()).thenReturn(Optional.of(mockedNode));

        Set<TopicPartition> partitions = new HashSet<>();
        partitions.add(new TopicPartition("t1", 0));
        List<CompletableFuture<Map<TopicPartition, OffsetAndMetadata>>> futures = sendAndVerifyDuplicatedOffsetFetchRequests(
                commitRequestManager,
                partitions,
                1,
                error);

        if (error.exception() instanceof RetriableException) {
            futures.forEach(f -> assertFalse(f.isDone()));

            // Insert a long enough sleep to force a timeout of the operation. Invoke poll() again so that each
            // OffsetFetchRequestState is evaluated via isExpired().
            time.sleep(defaultApiTimeoutMs);
            assertFalse(commitRequestManager.pendingRequests.unsentOffsetFetches.isEmpty());
            NetworkClientDelegate.PollResult poll = commitRequestManager.poll(time.milliseconds());
            mimicResponse(error, poll);
            futures.forEach(f -> assertFutureThrows(f, expectedExceptionClass));
            assertTrue(commitRequestManager.pendingRequests.unsentOffsetFetches.isEmpty());
        } else {
            futures.forEach(f -> assertFutureThrows(f, expectedExceptionClass));
            assertEmptyPendingRequests(commitRequestManager);
        }
    }

    @Test
    public void testSuccessfulOffsetFetch() {
        CommitRequestManager commitManager = create(false, 100);
        when(coordinatorRequestManager.coordinator()).thenReturn(Optional.of(mockedNode));

        long deadlineMs = time.milliseconds() + defaultApiTimeoutMs;
        CompletableFuture<Map<TopicPartition, OffsetAndMetadata>> fetchResult =
            commitManager.fetchOffsets(Collections.singleton(new TopicPartition("test", 0)),
                deadlineMs);

        // Send fetch request
        NetworkClientDelegate.PollResult result = commitManager.poll(time.milliseconds());
        assertEquals(1, result.unsentRequests.size());
        assertEquals(1, commitManager.pendingRequests.inflightOffsetFetches.size());
        assertFalse(fetchResult.isDone());

        // Complete request with a response
        TopicPartition tp = new TopicPartition("topic1", 0);
        long expectedOffset = 100;
        NetworkClientDelegate.UnsentRequest req = result.unsentRequests.get(0);
        Map<TopicPartition, OffsetFetchResponse.PartitionData> topicPartitionData =
            Collections.singletonMap(
                tp,
                new OffsetFetchResponse.PartitionData(expectedOffset, Optional.of(1), "", Errors.NONE));
        req.handler().onComplete(buildOffsetFetchClientResponse(req, topicPartitionData, Errors.NONE, false));

        // Validate request future completes with the response received
        assertTrue(fetchResult.isDone());
        assertFalse(fetchResult.isCompletedExceptionally());
        Map<TopicPartition, OffsetAndMetadata> offsetsAndMetadata = null;
        try {
            offsetsAndMetadata = fetchResult.get();
        } catch (InterruptedException | ExecutionException e) {
            fail(e);
        }
        assertNotNull(offsetsAndMetadata);
        assertEquals(1, offsetsAndMetadata.size());
        assertTrue(offsetsAndMetadata.containsKey(tp));
        assertEquals(expectedOffset, offsetsAndMetadata.get(tp).offset());
        assertEquals(0, commitManager.pendingRequests.inflightOffsetFetches.size(), "Inflight " +
            "request should be removed from the queue when a response is received.");
    }

    @ParameterizedTest
    @MethodSource("offsetFetchRetriableCoordinatorErrors")
    public void testOffsetFetchMarksCoordinatorUnknownOnRetriableCoordinatorErrors(Errors error,
                                                                                   boolean shouldRediscoverCoordinator) {
        CommitRequestManager commitRequestManager = create(false, 100);
        when(coordinatorRequestManager.coordinator()).thenReturn(Optional.of(mockedNode));

        Set<TopicPartition> partitions = new HashSet<>();
        partitions.add(new TopicPartition("t1", 0));

        long deadlineMs = time.milliseconds() + defaultApiTimeoutMs;
        CompletableFuture<Map<TopicPartition, OffsetAndMetadata>> result = commitRequestManager.fetchOffsets(partitions, deadlineMs);

        completeOffsetFetchRequestWithError(commitRequestManager, partitions, error);

        // Request not completed just yet
        assertFalse(result.isDone());
        if (shouldRediscoverCoordinator) {
            assertCoordinatorDisconnectOnCoordinatorError();
        }

        // Request should be retried with backoff.
        NetworkClientDelegate.PollResult res = commitRequestManager.poll(time.milliseconds());
        assertEquals(0, res.unsentRequests.size());
        time.sleep(retryBackoffMs);
        res = commitRequestManager.poll(time.milliseconds());
        assertEquals(1, res.unsentRequests.size());
    }

    @Test
    public void testOffsetFetchMarksCoordinatorUnknownOnCoordinatorDisconnectedAndRetries() {
        CommitRequestManager commitRequestManager = create(true, 100);
        when(coordinatorRequestManager.coordinator()).thenReturn(Optional.of(mockedNode));

        Set<TopicPartition> partitions = new HashSet<>();
        partitions.add(new TopicPartition("t1", 0));

        long deadlineMs = time.milliseconds() + defaultApiTimeoutMs;
        CompletableFuture<Map<TopicPartition, OffsetAndMetadata>> result = commitRequestManager.fetchOffsets(partitions, deadlineMs);

        NetworkClientDelegate.PollResult res = commitRequestManager.poll(time.milliseconds());
        assertEquals(1, res.unsentRequests.size());
        NetworkClientDelegate.UnsentRequest request = res.unsentRequests.get(0);
        ClientResponse response = buildOffsetFetchClientResponseDisconnected(request);
        response.onComplete();

        // Request not completed just yet, but should have marked the coordinator unknown
        assertFalse(result.isDone());
        assertCoordinatorDisconnectHandling();

        time.sleep(retryBackoffMs);
        when(coordinatorRequestManager.coordinator()).thenReturn(Optional.of(mockedNode));
        res = commitRequestManager.poll(time.milliseconds());
        assertEquals(1, res.unsentRequests.size());
        assertEquals(1, commitRequestManager.pendingRequests.inflightOffsetFetches.size());
    }

    @ParameterizedTest
    @MethodSource("offsetCommitExceptionSupplier")
    public void testOffsetCommitRequestErroredRequestsNotRetriedForAsyncCommit(final Errors error) {
        CommitRequestManager commitRequestManager = create(true, 100);
        when(coordinatorRequestManager.coordinator()).thenReturn(Optional.of(mockedNode));

        Map<TopicPartition, OffsetAndMetadata> offsets = Collections.singletonMap(new TopicPartition("topic", 1),
            new OffsetAndMetadata(0));

        // Send async commit (not expected to be retried).
        CompletableFuture<Map<TopicPartition, OffsetAndMetadata>> commitResult = commitRequestManager.commitAsync(Optional.of(offsets));
        completeOffsetCommitRequestWithError(commitRequestManager, error);
        NetworkClientDelegate.PollResult res = commitRequestManager.poll(time.milliseconds());
        assertEquals(0, res.unsentRequests.size());
        assertTrue(commitResult.isDone());
        assertTrue(commitResult.isCompletedExceptionally());
        if (error.exception() instanceof RetriableException) {
            assertFutureThrows(commitResult, RetriableCommitFailedException.class);
        }

        // We expect that the request should not have been retried on this async commit.
        assertExceptionHandling(commitRequestManager, error, false);
    }

    @Test
    public void testOffsetCommitSyncTimeoutNotReturnedOnPollAndFails() {
        CommitRequestManager commitRequestManager = create(false, 100);
        when(coordinatorRequestManager.coordinator()).thenReturn(Optional.of(mockedNode));

        Map<TopicPartition, OffsetAndMetadata> offsets = Collections.singletonMap(
            new TopicPartition("topic", 1),
            new OffsetAndMetadata(0));

        // Send sync offset commit request that fails with retriable error.
        long deadlineMs = time.milliseconds() + retryBackoffMs * 2;
        CompletableFuture<Map<TopicPartition, OffsetAndMetadata>> commitResult = commitRequestManager.commitSync(Optional.of(offsets), deadlineMs);
        completeOffsetCommitRequestWithError(commitRequestManager, Errors.REQUEST_TIMED_OUT);

        // Request retried after backoff, and fails with retriable again. Should not complete yet
        // given that the request timeout hasn't expired.
        time.sleep(retryBackoffMs);
        completeOffsetCommitRequestWithError(commitRequestManager, Errors.REQUEST_TIMED_OUT);
        assertFalse(commitResult.isDone());

        // Sleep to expire the request timeout. Request should fail on the next poll.
        time.sleep(retryBackoffMs);
        NetworkClientDelegate.PollResult res = commitRequestManager.poll(time.milliseconds());
        assertEquals(0, res.unsentRequests.size());
        assertTrue(commitResult.isDone());
        assertTrue(commitResult.isCompletedExceptionally());
    }

    /**
     * Sync commit requests that fail with an expected retriable error should be retried
     * while there is time. When time expires, they should fail with a TimeoutException.
     */
    @ParameterizedTest
    @MethodSource("offsetCommitExceptionSupplier")
    public void testOffsetCommitSyncFailedWithRetriableThrowsTimeoutWhenRetryTimeExpires(
            final Errors error, 
            final Class<? extends Exception> expectedExceptionClass) {
        CommitRequestManager commitRequestManager = create(false, 100);
        when(coordinatorRequestManager.coordinator()).thenReturn(Optional.of(mockedNode));

        Map<TopicPartition, OffsetAndMetadata> offsets = Collections.singletonMap(
            new TopicPartition("topic", 1),
            new OffsetAndMetadata(0));

        // Send offset commit request that fails with retriable error.
        long deadlineMs = time.milliseconds() + retryBackoffMs * 2;
        CompletableFuture<Map<TopicPartition, OffsetAndMetadata>> commitResult = commitRequestManager.commitSync(Optional.of(offsets), deadlineMs);
        completeOffsetCommitRequestWithError(commitRequestManager, error);

        // Sleep to expire the request timeout. Request should fail on the next poll with a
        // TimeoutException.
        time.sleep(deadlineMs);
        NetworkClientDelegate.PollResult res = commitRequestManager.poll(time.milliseconds());
        assertEquals(0, res.unsentRequests.size());
        assertTrue(commitResult.isDone());

        assertFutureThrows(commitResult, expectedExceptionClass);
    }

    /**
     * Async commit requests that fail with a retriable error are not retried, and they should fail
     * with a RetriableCommitException.
     */
    @Test
    public void testOffsetCommitAsyncFailedWithRetriableThrowsRetriableCommitException() {
        CommitRequestManager commitRequestManager = create(true, 100);
        when(coordinatorRequestManager.coordinator()).thenReturn(Optional.of(mockedNode));

        Map<TopicPartition, OffsetAndMetadata> offsets = Collections.singletonMap(new TopicPartition("topic", 1),
            new OffsetAndMetadata(0));

        // Send async commit request that fails with retriable error (not expected to be retried).
        Errors retriableError = Errors.COORDINATOR_NOT_AVAILABLE;
        CompletableFuture<Map<TopicPartition, OffsetAndMetadata>> commitResult = commitRequestManager.commitAsync(Optional.of(offsets));
        completeOffsetCommitRequestWithError(commitRequestManager, retriableError);
        NetworkClientDelegate.PollResult res = commitRequestManager.poll(time.milliseconds());
        assertEquals(0, res.unsentRequests.size());
        assertTrue(commitResult.isDone());
        assertTrue(commitResult.isCompletedExceptionally());

        // We expect that the request should not have been retried on this async commit.
        assertExceptionHandling(commitRequestManager, retriableError, false);

        // Request should complete with a RetriableCommitException
        assertFutureThrows(commitResult, RetriableCommitFailedException.class);
    }

    @ParameterizedTest
    @MethodSource("offsetCommitExceptionSupplier")
    public void testOffsetCommitSingleFailedAttemptPerRequestWhenPartitionErrors(final Errors error) {
        CommitRequestManager commitRequestManager = create(true, 100);
        when(coordinatorRequestManager.coordinator()).thenReturn(Optional.of(mockedNode));

        Map<TopicPartition, OffsetAndMetadata> offsets = new HashMap<>();
        offsets.put(new TopicPartition("t1", 0), new OffsetAndMetadata(1));
        offsets.put(new TopicPartition("t1", 1), new OffsetAndMetadata(2));
        offsets.put(new TopicPartition("t1", 2), new OffsetAndMetadata(3));

        commitRequestManager.commitSync(Optional.of(offsets), time.milliseconds() + defaultApiTimeoutMs);
        NetworkClientDelegate.PollResult res = commitRequestManager.poll(time.milliseconds());
        assertEquals(1, res.unsentRequests.size());

        res.unsentRequests.get(0).handler().onComplete(mockOffsetCommitResponse("topic", (short) 1, error, offsets.size()));
        CommitRequestManager.OffsetCommitRequestState commitRequest = commitRequestManager.pendingRequests.unsentOffsetCommits.peek();
        if (error.exception() instanceof RetriableException) {
            assertNotNull(commitRequest);
            assertEquals(1, commitRequest.numAttempts, "Only one failed attempt should be registered, even if the response contains multiple partition errors");
            time.sleep(retryBackoffMs);
            res = commitRequestManager.poll(time.milliseconds());
            res.unsentRequests.get(0).handler().onComplete(mockOffsetCommitResponse("topic", (short) 1, error, offsets.size()));
            assertEquals(2, commitRequest.numAttempts, "Only one failed attempt should be registered, even if the response contains multiple partition errors");
        } else assertNull(commitRequest);
    }

    @Test
    public void testEnsureBackoffRetryOnOffsetCommitRequestTimeout() {
        CommitRequestManager commitRequestManager = create(true, 100);
        when(coordinatorRequestManager.coordinator()).thenReturn(Optional.of(mockedNode));

        Map<TopicPartition, OffsetAndMetadata> offsets = Collections.singletonMap(new TopicPartition("topic", 1),
            new OffsetAndMetadata(0));

        long deadlineMs = time.milliseconds() + defaultApiTimeoutMs;
        commitRequestManager.commitSync(Optional.of(offsets), deadlineMs);
        NetworkClientDelegate.PollResult res = commitRequestManager.poll(time.milliseconds());
        assertEquals(1, res.unsentRequests.size());
        res.unsentRequests.get(0).handler().onFailure(time.milliseconds(), new TimeoutException());

        assertTrue(commitRequestManager.pendingRequests.hasUnsentRequests());
        assertEquals(1, commitRequestManager.unsentOffsetCommitRequests().size());
        assertRetryBackOff(commitRequestManager, retryBackoffMs);
    }

    private void assertCoordinatorDisconnectHandling() {
        verify(coordinatorRequestManager).handleCoordinatorDisconnect(any(), anyLong());
    }

    private void assertCoordinatorDisconnectOnCoordinatorError() {
        verify(coordinatorRequestManager).markCoordinatorUnknown(any(), anyLong());
    }

<<<<<<< HEAD
    private void testRetriable(final CommitRequestManager commitRequestManger, final List<CompletableFuture<Map<TopicPartition, OffsetAndMetadata>>> futures) {
=======
    private void assertExceptionHandling(CommitRequestManager commitRequestManager, Errors errors,
                                         boolean requestShouldBeRetried) {
        long remainBackoffMs;
        if (requestShouldBeRetried) {
            remainBackoffMs = retryBackoffMs;
        } else {
            remainBackoffMs = Long.MAX_VALUE;
        }
        switch (errors) {
            case NOT_COORDINATOR:
            case COORDINATOR_NOT_AVAILABLE:
            case REQUEST_TIMED_OUT:
                verify(coordinatorRequestManager).markCoordinatorUnknown(any(), anyLong());
                assertPollDoesNotReturn(commitRequestManager, remainBackoffMs);
                break;
            case UNKNOWN_TOPIC_OR_PARTITION:
            case COORDINATOR_LOAD_IN_PROGRESS:
                if (requestShouldBeRetried) {
                    assertRetryBackOff(commitRequestManager, remainBackoffMs);
                }
                break;
            case GROUP_AUTHORIZATION_FAILED:
                // failed
                break;
            case TOPIC_AUTHORIZATION_FAILED:
            case OFFSET_METADATA_TOO_LARGE:
            case INVALID_COMMIT_OFFSET_SIZE:
                assertPollDoesNotReturn(commitRequestManager, Long.MAX_VALUE);
                break;
            default:
                if (errors.exception() instanceof RetriableException && requestShouldBeRetried) {
                    assertRetryBackOff(commitRequestManager, remainBackoffMs);
                } else {
                    assertPollDoesNotReturn(commitRequestManager, Long.MAX_VALUE);
                }
        }
    }

    private void assertPollDoesNotReturn(CommitRequestManager commitRequestManager, long assertNextPollMs) {
        NetworkClientDelegate.PollResult res = commitRequestManager.poll(time.milliseconds());
        assertEquals(0, res.unsentRequests.size());
        assertEquals(assertNextPollMs, res.timeUntilNextPollMs);
    }

    private void assertRetryBackOff(CommitRequestManager commitRequestManager, long retryBackoffMs) {
        assertPollDoesNotReturn(commitRequestManager, retryBackoffMs);
        time.sleep(retryBackoffMs - 1);
        assertPollDoesNotReturn(commitRequestManager, 1);
        time.sleep(1);
        assertPoll(1, commitRequestManager);
    }

    // This should be the case where the OffsetFetch fails with invalid member epoch and the
    // member already has a new epoch (ex. when member just joined the group or got a new
    // epoch after a reconciliation). The request should just be retried with the new epoch
    // and succeed.
    @Test
    public void testSyncOffsetFetchFailsWithStaleEpochAndRetriesWithNewEpoch() {
        CommitRequestManager commitRequestManager = create(false, 100);
        Set<TopicPartition> partitions = Collections.singleton(new TopicPartition("t1", 0));
        when(coordinatorRequestManager.coordinator()).thenReturn(Optional.of(mockedNode));

        // Send request that is expected to fail with invalid epoch.
        long deadlineMs = time.milliseconds() + defaultApiTimeoutMs;
        commitRequestManager.fetchOffsets(partitions, deadlineMs);

        // Mock member has new a valid epoch.
        int newEpoch = 8;
        String memberId = "member1";
        commitRequestManager.onMemberEpochUpdated(Optional.of(newEpoch), memberId);

        // Receive error when member already has a newer member epoch. Request should be retried.
        completeOffsetFetchRequestWithError(commitRequestManager, partitions, Errors.STALE_MEMBER_EPOCH);

        // Check that the request that failed was removed from the inflight requests buffer.
        assertEquals(0, commitRequestManager.pendingRequests.inflightOffsetFetches.size());
        assertEquals(1, commitRequestManager.pendingRequests.unsentOffsetFetches.size());

        // Request should be retried with backoff.
        NetworkClientDelegate.PollResult res = commitRequestManager.poll(time.milliseconds());
        assertEquals(0, res.unsentRequests.size());
        time.sleep(retryBackoffMs);
        res = commitRequestManager.poll(time.milliseconds());
        assertEquals(1, res.unsentRequests.size());

        // The retried request should include the latest member ID and epoch.
        OffsetFetchRequestData reqData = (OffsetFetchRequestData) res.unsentRequests.get(0).requestBuilder().build().data();
        assertEquals(1, reqData.groups().size());
        assertEquals(newEpoch, reqData.groups().get(0).memberEpoch());
        assertEquals(memberId, reqData.groups().get(0).memberId());
    }

    // This should be the case of an OffsetFetch that fails because the member is not in the
    // group anymore (left the group, failed with fatal error, or got fenced). In that case the
    // request should fail without retry.
    @Test
    public void testSyncOffsetFetchFailsWithStaleEpochAndNotRetriedIfMemberNotInGroupAnymore() {
        CommitRequestManager commitRequestManager = create(false, 100);
        Set<TopicPartition> partitions = Collections.singleton(new TopicPartition("t1", 0));
        when(coordinatorRequestManager.coordinator()).thenReturn(Optional.of(mockedNode));

        // Send request that is expected to fail with invalid epoch.
        long deadlineMs = time.milliseconds() + defaultApiTimeoutMs;
        CompletableFuture<Map<TopicPartition, OffsetAndMetadata>> requestResult =
            commitRequestManager.fetchOffsets(partitions, deadlineMs);

        // Mock member not having a valid epoch anymore (left/failed/fenced).
        commitRequestManager.onMemberEpochUpdated(Optional.empty(), Uuid.randomUuid().toString());

        // Receive error when member is not in the group anymore. Request should fail.
        completeOffsetFetchRequestWithError(commitRequestManager, partitions, Errors.STALE_MEMBER_EPOCH);

        assertTrue(requestResult.isDone());
        assertTrue(requestResult.isCompletedExceptionally());

        // No new request should be generated on the next poll.
        NetworkClientDelegate.PollResult res = commitRequestManager.poll(time.milliseconds());
        assertEquals(0, res.unsentRequests.size());
    }

    // This should be the case where the OffsetCommit expected to be retried on
    // STALE_MEMBER_EPOCH (ex. triggered from the reconciliation process), fails with invalid
    // member epoch. The expectation is that if the member already has a new epoch, the request
    // should be retried with the new epoch.
    @ParameterizedTest
    @MethodSource("offsetCommitExceptionSupplier")
    public void testAutoCommitSyncBeforeRevocationRetriesOnRetriableAndStaleEpoch(Errors error) {
        // Enable auto-commit but with very long interval to avoid triggering auto-commits on the
        // interval and just test the auto-commits triggered before revocation
        CommitRequestManager commitRequestManager = create(true, Integer.MAX_VALUE);
        when(coordinatorRequestManager.coordinator()).thenReturn(Optional.of(mockedNode));

        TopicPartition tp = new TopicPartition("topic", 1);
        subscriptionState.assignFromUser(singleton(tp));
        subscriptionState.seek(tp, 5);
        long deadlineMs = time.milliseconds() + retryBackoffMs * 2;

        // Send commit request expected to be retried on STALE_MEMBER_EPOCH error while it does not expire
        commitRequestManager.maybeAutoCommitSyncBeforeRevocation(deadlineMs);

        int newEpoch = 8;
        String memberId = "member1";
        if (error == Errors.STALE_MEMBER_EPOCH) {
            // Mock member has new a valid epoch
            commitRequestManager.onMemberEpochUpdated(Optional.of(newEpoch), memberId);
        }

        completeOffsetCommitRequestWithError(commitRequestManager, error);

        if ((error.exception() instanceof RetriableException || error == Errors.STALE_MEMBER_EPOCH) && error != Errors.UNKNOWN_TOPIC_OR_PARTITION) {
            assertEquals(1, commitRequestManager.pendingRequests.unsentOffsetCommits.size(),
                "Request to be retried should be added to the outbound queue");

            // Request should be retried with backoff
            NetworkClientDelegate.PollResult res = commitRequestManager.poll(time.milliseconds());
            assertEquals(0, res.unsentRequests.size());
            time.sleep(retryBackoffMs);
            res = commitRequestManager.poll(time.milliseconds());
            assertEquals(1, res.unsentRequests.size());
            if (error == Errors.STALE_MEMBER_EPOCH) {
                // The retried request should include the latest member ID and epoch
                OffsetCommitRequestData reqData = (OffsetCommitRequestData) res.unsentRequests.get(0).requestBuilder().build().data();
                assertEquals(newEpoch, reqData.generationIdOrMemberEpoch());
                assertEquals(memberId, reqData.memberId());
            }
        } else {
            assertEquals(0, commitRequestManager.pendingRequests.unsentOffsetCommits.size(),
                "Non-retriable failed request should be removed from the outbound queue");

            // Request should not be retried, even after the backoff expires
            NetworkClientDelegate.PollResult res = commitRequestManager.poll(time.milliseconds());
            assertEquals(0, res.unsentRequests.size());
            time.sleep(retryBackoffMs);
            res = commitRequestManager.poll(time.milliseconds());
            assertEquals(0, res.unsentRequests.size());
        }
    }

    @Test
    public void testLastEpochSentOnCommit() {
        // Enable auto-commit but with very long interval to avoid triggering auto-commits on the
        // interval and just test the auto-commits triggered before revocation
        CommitRequestManager commitRequestManager = create(true, Integer.MAX_VALUE);
        when(coordinatorRequestManager.coordinator()).thenReturn(Optional.of(mockedNode));

        TopicPartition tp = new TopicPartition("topic", 1);
        subscriptionState.assignFromUser(singleton(tp));
        subscriptionState.seek(tp, 100);

        // Send auto commit to revoke partitions, expected to be retried on STALE_MEMBER_EPOCH
        // with the latest epochs received (using long deadline to avoid expiring the request
        // while retrying with the new epochs)
        commitRequestManager.maybeAutoCommitSyncBeforeRevocation(Long.MAX_VALUE);

        int initialEpoch = 1;
        String memberId = "member1";
        commitRequestManager.onMemberEpochUpdated(Optional.of(initialEpoch), memberId);

        // Send request with epoch 1
        completeOffsetCommitRequestWithError(commitRequestManager, Errors.STALE_MEMBER_EPOCH);
        assertEquals(initialEpoch, commitRequestManager.lastEpochSentOnCommit().orElse(null));

        // Receive new epoch. Last epoch sent should change only when sending out the next request
        commitRequestManager.onMemberEpochUpdated(Optional.of(initialEpoch + 1), memberId);
        assertEquals(initialEpoch, commitRequestManager.lastEpochSentOnCommit().get());
        time.sleep(retryBackoffMs);
        completeOffsetCommitRequestWithError(commitRequestManager, Errors.STALE_MEMBER_EPOCH);
        assertEquals(initialEpoch + 1, commitRequestManager.lastEpochSentOnCommit().orElse(null));

        // Receive empty epochs
        commitRequestManager.onMemberEpochUpdated(Optional.empty(), memberId);
        time.sleep(retryBackoffMs * 2);
        completeOffsetCommitRequestWithError(commitRequestManager, Errors.STALE_MEMBER_EPOCH);
        assertFalse(commitRequestManager.lastEpochSentOnCommit().isPresent());
    }

    @Test
    public void testEnsureCommitSensorRecordsMetric() {
        CommitRequestManager commitRequestManager = create(true, 100);
        when(coordinatorRequestManager.coordinator()).thenReturn(Optional.of(mockedNode));

        commitOffsetWithAssertedLatency(commitRequestManager, 100);
        commitOffsetWithAssertedLatency(commitRequestManager, 101);

        assertEquals(100.5, getMetric("commit-latency-avg").metricValue()); // 201 / 2
        assertEquals(101.0, getMetric("commit-latency-max").metricValue()); // Math.max(101, 100)
        assertEquals(0.066, (double) getMetric("commit-rate").metricValue(), 0.001);
        assertEquals(2.0, getMetric("commit-total").metricValue());
    }

    private void commitOffsetWithAssertedLatency(CommitRequestManager commitRequestManager, long latencyMs) {
        final String topic = "topic";
        final int partition = 1;
        Map<TopicPartition, OffsetAndMetadata> offsets = Collections.singletonMap(
                new TopicPartition(topic, partition),
                new OffsetAndMetadata(0));

        long commitCreationTimeMs = time.milliseconds();
        commitRequestManager.commitAsync(Optional.of(offsets));

        NetworkClientDelegate.PollResult res = commitRequestManager.poll(time.milliseconds());
        assertEquals(1, res.unsentRequests.size());

        time.sleep(latencyMs);
        long commitReceivedTimeMs = time.milliseconds();
        res.unsentRequests.get(0).future().complete(mockOffsetCommitResponse(
                topic,
                partition,
                (short) 1,
                commitCreationTimeMs,
                commitReceivedTimeMs,
                Errors.NONE));
    }

    private void completeOffsetFetchRequestWithError(CommitRequestManager commitRequestManager,
                                                     Set<TopicPartition> partitions,
                                                     Errors error) {
        NetworkClientDelegate.PollResult res = commitRequestManager.poll(time.milliseconds());
        assertEquals(1, res.unsentRequests.size());
        res.unsentRequests.get(0).future().complete(buildOffsetFetchClientResponse(res.unsentRequests.get(0), partitions, error));
    }

    private void completeOffsetCommitRequestWithError(CommitRequestManager commitRequestManager,
                                                      Errors error) {
        NetworkClientDelegate.PollResult res = commitRequestManager.poll(time.milliseconds());
        assertEquals(1, res.unsentRequests.size());
        res.unsentRequests.get(0).future().complete(mockOffsetCommitResponse("topic", 1, (short) 1, error));
    }

    private void testRetriable(final CommitRequestManager commitRequestManager,
                               final List<CompletableFuture<Map<TopicPartition, OffsetAndMetadata>>> futures,
                               final Errors error
    ) {
>>>>>>> 9494bebe
        futures.forEach(f -> assertFalse(f.isDone()));
        assertEquals(1, commitRequestManager.pendingRequests.unsentOffsetFetches.get(0).numAttempts,
                "Only one failed attempt should be registered, even if the response contains multiple partition errors");

        // The manager should backoff before retry
        time.sleep(retryBackoffMs);
        NetworkClientDelegate.PollResult poll = commitRequestManager.poll(time.milliseconds());
        assertEquals(1, poll.unsentRequests.size());
        futures.forEach(f -> assertFalse(f.isDone()));
        mimicResponse(error, poll);
        assertEquals(2, commitRequestManager.pendingRequests.unsentOffsetFetches.get(0).numAttempts,
                "Only one failed attempt should be registered, even if the response contains multiple partition errors");

        // Sleep util timeout
        time.sleep(defaultApiTimeoutMs);
        poll = commitRequestManager.poll(time.milliseconds());
        assertEquals(1, poll.unsentRequests.size());
        mimicResponse(error, poll);
        futures.forEach(f -> {
            assertTrue(f.isCompletedExceptionally());
            assertFutureThrows(f, TimeoutException.class);
        });
    }

    private void mimicResponse(Errors error, NetworkClientDelegate.PollResult poll) {
        poll.unsentRequests.get(0).handler().onComplete(buildOffsetFetchClientResponse(poll.unsentRequests.get(0), new HashSet<>(), error));
    }

    private void testNonRetriable(final List<CompletableFuture<Map<TopicPartition, OffsetAndMetadata>>> futures) {
        futures.forEach(f -> assertTrue(f.isCompletedExceptionally()));
    }

<<<<<<< HEAD
    // Supplies (error, isRetriable)
    private static Stream<Arguments> exceptionSupplier() {
        return Stream.of(Arguments.of(Errors.NOT_COORDINATOR, true), Arguments.of(Errors.COORDINATOR_LOAD_IN_PROGRESS, true), Arguments.of(Errors.UNKNOWN_SERVER_ERROR, false), Arguments.of(Errors.GROUP_AUTHORIZATION_FAILED, false), Arguments.of(Errors.TOPIC_AUTHORIZATION_FAILED, false));
=======
    /**
     * @return {@link Errors} that could be received in {@link ApiKeys#OFFSET_COMMIT} responses.
     */
    private static Stream<Arguments> offsetCommitExceptionSupplier() {
        return Stream.of(
            // Retriable errors should result in TimeoutException when retry time expires
            Arguments.of(Errors.NOT_COORDINATOR, TimeoutException.class),
            Arguments.of(Errors.COORDINATOR_LOAD_IN_PROGRESS, TimeoutException.class),
            Arguments.of(Errors.COORDINATOR_NOT_AVAILABLE, TimeoutException.class),
            Arguments.of(Errors.REQUEST_TIMED_OUT, TimeoutException.class),
            Arguments.of(Errors.UNKNOWN_TOPIC_OR_PARTITION, TimeoutException.class),
            
            // Non-retriable errors should result in their specific exceptions
            Arguments.of(Errors.GROUP_AUTHORIZATION_FAILED, GroupAuthorizationException.class),
            Arguments.of(Errors.OFFSET_METADATA_TOO_LARGE, OffsetMetadataTooLarge.class),
            Arguments.of(Errors.INVALID_COMMIT_OFFSET_SIZE, InvalidCommitOffsetSizeException.class),
            Arguments.of(Errors.TOPIC_AUTHORIZATION_FAILED, TopicAuthorizationException.class),
            Arguments.of(Errors.UNKNOWN_MEMBER_ID, CommitFailedException.class),
            Arguments.of(Errors.STALE_MEMBER_EPOCH, CommitFailedException.class),
            
            // Generic errors should result in KafkaException
            Arguments.of(Errors.UNKNOWN_SERVER_ERROR, KafkaException.class));
    }

    /**
     * @return {@link Errors} that could be received in {@link ApiKeys#OFFSET_FETCH} responses.
     */
    private static Stream<Arguments> offsetFetchExceptionSupplier() {
        return Stream.of(
            // Retriable errors should result in TimeoutException when retry time expires
            Arguments.of(Errors.NOT_COORDINATOR, TimeoutException.class),
            Arguments.of(Errors.COORDINATOR_LOAD_IN_PROGRESS, TimeoutException.class),
            Arguments.of(Errors.COORDINATOR_NOT_AVAILABLE, TimeoutException.class),
            Arguments.of(Errors.REQUEST_TIMED_OUT, TimeoutException.class),
            Arguments.of(Errors.UNSTABLE_OFFSET_COMMIT, TimeoutException.class),
            Arguments.of(Errors.UNKNOWN_TOPIC_OR_PARTITION, TimeoutException.class),
            
            // Non-retriable errors should result in their specific exceptions
            Arguments.of(Errors.GROUP_AUTHORIZATION_FAILED, GroupAuthorizationException.class),
            Arguments.of(Errors.OFFSET_METADATA_TOO_LARGE, KafkaException.class),
            Arguments.of(Errors.INVALID_COMMIT_OFFSET_SIZE, KafkaException.class),

            Arguments.of(Errors.TOPIC_AUTHORIZATION_FAILED, KafkaException.class),
            Arguments.of(Errors.UNKNOWN_MEMBER_ID, UnknownMemberIdException.class),
            // Adding STALE_MEMBER_EPOCH as non-retriable here because it is only retried if a new
            // member epoch is received. Tested separately.
            Arguments.of(Errors.STALE_MEMBER_EPOCH, StaleMemberEpochException.class),
            
            // Generic errors should result in KafkaException
            Arguments.of(Errors.UNKNOWN_SERVER_ERROR, KafkaException.class));
    }

    /**
     * @return Retriable coordinator errors and a boolean indicating if it is expected to mark
     * the coordinator unknown when the error occurs.
     */
    private static Stream<Arguments> offsetFetchRetriableCoordinatorErrors() {
        return Stream.of(
            Arguments.of(Errors.NOT_COORDINATOR, true),
            Arguments.of(Errors.COORDINATOR_NOT_AVAILABLE, true),
            Arguments.of(Errors.COORDINATOR_LOAD_IN_PROGRESS, false));
>>>>>>> 9494bebe
    }

    @ParameterizedTest
    @MethodSource("partitionDataErrorSupplier")
    public void testOffsetFetchRequestPartitionDataError(final Errors error, final boolean isRetriable) {
        CommitRequestManager commitRequestManager = create(true, 100);
        when(coordinatorRequestManager.coordinator()).thenReturn(Optional.of(mockedNode));
        Set<TopicPartition> partitions = new HashSet<>();
        TopicPartition tp1 = new TopicPartition("t1", 2);
        TopicPartition tp2 = new TopicPartition("t2", 3);
        TopicPartition tp3 = new TopicPartition("t3", 4);
        partitions.add(tp1);
        partitions.add(tp2);
<<<<<<< HEAD
        CompletableFuture<Map<TopicPartition, OffsetAndMetadata>> future = commitRequestManger.addOffsetFetchRequest(partitions);
=======
        partitions.add(tp3);
        long deadlineMs = time.milliseconds() + defaultApiTimeoutMs;
        CompletableFuture<Map<TopicPartition, OffsetAndMetadata>> future =
                commitRequestManager.fetchOffsets(partitions, deadlineMs);
>>>>>>> 9494bebe

        NetworkClientDelegate.PollResult res = commitRequestManager.poll(time.milliseconds());
        assertEquals(1, res.unsentRequests.size());

        // Setting 1 partition with error
        HashMap<TopicPartition, OffsetFetchResponse.PartitionData> topicPartitionData = new HashMap<>();
        topicPartitionData.put(tp1, new OffsetFetchResponse.PartitionData(100L, Optional.of(1), "metadata", error));
        topicPartitionData.put(tp2, new OffsetFetchResponse.PartitionData(100L, Optional.of(1), "metadata", Errors.NONE));
        topicPartitionData.put(tp3, new OffsetFetchResponse.PartitionData(100L, Optional.of(1), "metadata", error));

<<<<<<< HEAD
        res.unsentRequests.get(0).future().complete(buildOffsetFetchClientResponse(res.unsentRequests.get(0), topicPartitionData, Errors.NONE));
=======
        res.unsentRequests.get(0).handler().onComplete(buildOffsetFetchClientResponse(
                res.unsentRequests.get(0),
                topicPartitionData,
                Errors.NONE,
                false));
>>>>>>> 9494bebe
        if (isRetriable)
            testRetriable(commitRequestManager, Collections.singletonList(future), error);
        else
            testNonRetriable(Collections.singletonList(future));
    }

    @Test
    public void testSignalClose() {
        CommitRequestManager commitRequestManager = create(true, 100);
        when(coordinatorRequestManager.coordinator()).thenReturn(Optional.of(mockedNode));

        Map<TopicPartition, OffsetAndMetadata> offsets = Collections.singletonMap(new TopicPartition("topic", 1),
            new OffsetAndMetadata(0));

        commitRequestManager.commitAsync(Optional.of(offsets));
        commitRequestManager.signalClose();
        NetworkClientDelegate.PollResult res = commitRequestManager.poll(time.milliseconds());
        assertEquals(1, res.unsentRequests.size());
        OffsetCommitRequestData data = (OffsetCommitRequestData) res.unsentRequests.get(0).requestBuilder().build().data();
        assertEquals("topic", data.topics().get(0).name());
    }

    @Test
    public void testPollWithFatalErrorShouldFailAllUnsentRequests() {
        CommitRequestManager commitRequestManager = create(true, 100);
        when(coordinatorRequestManager.coordinator()).thenReturn(Optional.of(mockedNode));

        commitRequestManager.fetchOffsets(Collections.singleton(new TopicPartition("test", 0)), 200);
        assertEquals(1, commitRequestManager.pendingRequests.unsentOffsetFetches.size());

        when(coordinatorRequestManager.coordinator()).thenReturn(Optional.empty());
        when(coordinatorRequestManager.fatalError())
                .thenReturn(Optional.of(new GroupAuthorizationException("Group authorization exception")));

        assertEquals(NetworkClientDelegate.PollResult.EMPTY, commitRequestManager.poll(200));

        assertEmptyPendingRequests(commitRequestManager);
    }
    
    private static void assertEmptyPendingRequests(CommitRequestManager commitRequestManager) {
        assertTrue(commitRequestManager.pendingRequests.inflightOffsetFetches.isEmpty());
        assertTrue(commitRequestManager.pendingRequests.unsentOffsetFetches.isEmpty());
        assertTrue(commitRequestManager.pendingRequests.unsentOffsetCommits.isEmpty());
    }

    // Supplies (error, isRetriable)
    private static Stream<Arguments> partitionDataErrorSupplier() {
<<<<<<< HEAD
        return Stream.of(Arguments.of(Errors.UNSTABLE_OFFSET_COMMIT, true), Arguments.of(Errors.UNKNOWN_TOPIC_OR_PARTITION, false), Arguments.of(Errors.TOPIC_AUTHORIZATION_FAILED, false), Arguments.of(Errors.UNKNOWN_SERVER_ERROR, false));
    }

    private List<CompletableFuture<Map<TopicPartition, OffsetAndMetadata>>> sendAndVerifyDuplicatedRequests(final CommitRequestManager commitRequestManger, final Set<TopicPartition> partitions, int numRequest, final Errors error) {
=======
        return Stream.of(
            Arguments.of(Errors.UNSTABLE_OFFSET_COMMIT, true),
            Arguments.of(Errors.UNKNOWN_TOPIC_OR_PARTITION, false),
            Arguments.of(Errors.TOPIC_AUTHORIZATION_FAILED, false),
            Arguments.of(Errors.UNKNOWN_SERVER_ERROR, false));
    }

    private List<CompletableFuture<Map<TopicPartition, OffsetAndMetadata>>> sendAndVerifyDuplicatedOffsetFetchRequests(
            final CommitRequestManager commitRequestManager,
            final Set<TopicPartition> partitions,
            int numRequest,
            final Errors error) {
>>>>>>> 9494bebe
        List<CompletableFuture<Map<TopicPartition, OffsetAndMetadata>>> futures = new ArrayList<>();
        long deadlineMs = time.milliseconds() + defaultApiTimeoutMs;
        for (int i = 0; i < numRequest; i++) {
            futures.add(commitRequestManager.fetchOffsets(partitions, deadlineMs));
        }

        NetworkClientDelegate.PollResult res = commitRequestManager.poll(time.milliseconds());
        assertEquals(1, res.unsentRequests.size());
        res.unsentRequests.get(0).handler().onComplete(buildOffsetFetchClientResponse(res.unsentRequests.get(0),
            partitions, error));
        res = commitRequestManager.poll(time.milliseconds());
        assertEquals(0, res.unsentRequests.size());
        return futures;
    }

<<<<<<< HEAD
    private List<CompletableFuture<ClientResponse>> assertPoll(final int numRes, final CommitRequestManager manager) {
=======
    private void sendAndVerifyOffsetCommitRequestFailedAndMaybeRetried(
        final CommitRequestManager commitRequestManager,
        final Errors error,
        final CompletableFuture<Map<TopicPartition, OffsetAndMetadata>> commitResult) {
        completeOffsetCommitRequestWithError(commitRequestManager, error);
        NetworkClientDelegate.PollResult res = commitRequestManager.poll(time.milliseconds());
        assertEquals(0, res.unsentRequests.size());
        if (error.exception() instanceof RetriableException) {
            // Commit should not complete if the timer is still valid and the error is retriable.
            assertFalse(commitResult.isDone());
        } else {
            // Commit should fail if the timer expired or the error is not retriable.
            assertTrue(commitResult.isDone());
            assertTrue(commitResult.isCompletedExceptionally());
        }
    }

    private List<NetworkClientDelegate.FutureCompletionHandler> assertPoll(
        final int numRes,
        final CommitRequestManager manager) {
        return assertPoll(true, numRes, manager);
    }

    private List<NetworkClientDelegate.FutureCompletionHandler> assertPoll(
        final boolean coordinatorDiscovered,
        final int numRes,
        final CommitRequestManager manager) {
        if (coordinatorDiscovered) {
            when(coordinatorRequestManager.coordinator()).thenReturn(Optional.of(mockedNode));
        } else {
            when(coordinatorRequestManager.coordinator()).thenReturn(Optional.empty());
        }
>>>>>>> 9494bebe
        NetworkClientDelegate.PollResult res = manager.poll(time.milliseconds());
        assertEquals(numRes, res.unsentRequests.size());

        return res.unsentRequests.stream().map(NetworkClientDelegate.UnsentRequest::handler).collect(Collectors.toList());
    }

    private CommitRequestManager create(final boolean autoCommitEnabled, final long autoCommitInterval) {
        props.setProperty(AUTO_COMMIT_INTERVAL_MS_CONFIG, String.valueOf(autoCommitInterval));
        props.setProperty(ENABLE_AUTO_COMMIT_CONFIG, String.valueOf(autoCommitEnabled));
<<<<<<< HEAD
        return new CommitRequestManager(this.time, this.logContext, this.subscriptionState, new ConsumerConfig(props), this.coordinatorRequestManager, this.groupState);
=======

        if (autoCommitEnabled)
            props.setProperty(GROUP_ID_CONFIG, TestUtils.randomString(10));

        return spy(new CommitRequestManager(
                this.time,
                this.logContext,
                this.subscriptionState,
                new ConsumerConfig(props),
                this.coordinatorRequestManager,
                this.offsetCommitCallbackInvoker,
                DEFAULT_GROUP_ID,
                Optional.of(DEFAULT_GROUP_INSTANCE_ID),
                retryBackoffMs,
                retryBackoffMaxMs,
                OptionalDouble.of(0),
                metrics,
                metadata));
>>>>>>> 9494bebe
    }

    private ClientResponse buildOffsetFetchClientResponse(final NetworkClientDelegate.UnsentRequest request, final Set<TopicPartition> topicPartitions, final Errors error) {
        HashMap<TopicPartition, OffsetFetchResponse.PartitionData> topicPartitionData = new HashMap<>();
<<<<<<< HEAD
        topicPartitions.forEach(tp -> topicPartitionData.put(tp, new OffsetFetchResponse.PartitionData(100L, Optional.of(1), "metadata", Errors.NONE)));
        return buildOffsetFetchClientResponse(request, topicPartitionData, error);
    }

    private ClientResponse buildOffsetFetchClientResponse(final NetworkClientDelegate.UnsentRequest request, final HashMap<TopicPartition, OffsetFetchResponse.PartitionData> topicPartitionData, final Errors error) {
=======
        topicPartitions.forEach(tp -> topicPartitionData.put(tp, new OffsetFetchResponse.PartitionData(
                100L,
                Optional.of(1),
                "metadata",
                Errors.NONE)));
        return buildOffsetFetchClientResponse(request, topicPartitionData, error, false);
    }

    private ClientResponse buildOffsetFetchClientResponseDisconnected(
        final NetworkClientDelegate.UnsentRequest request) {
        return buildOffsetFetchClientResponse(request, Collections.emptyMap(), Errors.NONE, true);
    }

    private ClientResponse buildOffsetCommitClientResponse(final OffsetCommitResponse commitResponse) {
        short apiVersion = 1;
        return new ClientResponse(
            new RequestHeader(ApiKeys.OFFSET_COMMIT, apiVersion, "", 1),
            null,
            "-1",
            time.milliseconds(),
            time.milliseconds(),
            false,
            null,
            null,
            commitResponse
        );
    }


    private ClientResponse mockOffsetCommitResponse(String topic,
                                                   int partition,
                                                   short apiKeyVersion,
                                                   Errors error) {
        return mockOffsetCommitResponse(topic, partition, apiKeyVersion, time.milliseconds(), time.milliseconds(), error);
    }

    private ClientResponse mockOffsetCommitResponse(String topic,
                                                   int partition,
                                                   short apiKeyVersion,
                                                   long createdTimeMs,
                                                   long receivedTimeMs,
                                                   Errors error) {
        OffsetCommitResponseData responseData = new OffsetCommitResponseData()
            .setTopics(Collections.singletonList(
                new OffsetCommitResponseData.OffsetCommitResponseTopic()
                    .setName(topic)
                    .setPartitions(Collections.singletonList(
                        new OffsetCommitResponseData.OffsetCommitResponsePartition()
                            .setErrorCode(error.code())
                            .setPartitionIndex(partition)))));
        OffsetCommitResponse response = mock(OffsetCommitResponse.class);
        when(response.data()).thenReturn(responseData);
        return new ClientResponse(
            new RequestHeader(ApiKeys.OFFSET_COMMIT, apiKeyVersion, "", 1),
                null,
                "-1",
                createdTimeMs,
                receivedTimeMs,
                false,
                null,
                null,
                new OffsetCommitResponse(responseData)
        );
    }

    private ClientResponse mockOffsetCommitResponse(String topic,
                                                    short apiKeyVersion,
                                                    Errors error,
                                                    int partitionSize) {
        return mockOffsetCommitResponse(topic, apiKeyVersion, time.milliseconds(), time.milliseconds(), error, partitionSize);
    }

    private ClientResponse mockOffsetCommitResponse(String topic,
                                                    short apiKeyVersion,
                                                    long createdTimeMs,
                                                    long receivedTimeMs,
                                                    Errors error,
                                                    int partitionSize) {
        OffsetCommitResponseData responseData = new OffsetCommitResponseData()
                .setTopics(Collections.singletonList(
                        new OffsetCommitResponseData.OffsetCommitResponseTopic()
                                .setName(topic)
                                .setPartitions(mockOffsetCommitResponseWithPartitionErrors(error, partitionSize))));
        OffsetCommitResponse response = mock(OffsetCommitResponse.class);
        when(response.data()).thenReturn(responseData);
        return new ClientResponse(
                new RequestHeader(ApiKeys.OFFSET_COMMIT, apiKeyVersion, "", 1),
                null,
                "-1",
                createdTimeMs,
                receivedTimeMs,
                false,
                null,
                null,
                new OffsetCommitResponse(responseData)
        );
    }

    private ClientResponse mockOffsetCommitResponseDisconnected(String topic, int partition,
                                                               short apiKeyVersion,
                                                               NetworkClientDelegate.UnsentRequest unsentRequest) {
        OffsetCommitResponseData responseData = new OffsetCommitResponseData()
            .setTopics(Collections.singletonList(
                new OffsetCommitResponseData.OffsetCommitResponseTopic()
                    .setName(topic)
                    .setPartitions(Collections.singletonList(
                        new OffsetCommitResponseData.OffsetCommitResponsePartition()
                            .setErrorCode(Errors.NONE.code())
                            .setPartitionIndex(partition)))));
        OffsetCommitResponse response = mock(OffsetCommitResponse.class);
        when(response.data()).thenReturn(responseData);
        return new ClientResponse(
            new RequestHeader(ApiKeys.OFFSET_COMMIT, apiKeyVersion, "", 1),
            unsentRequest.handler(),
            "-1",
            time.milliseconds(),
            time.milliseconds(),
            true,
            null,
            null,
            new OffsetCommitResponse(responseData)
        );
    }

    private ClientResponse buildOffsetFetchClientResponse(
            final NetworkClientDelegate.UnsentRequest request,
            final Map<TopicPartition, OffsetFetchResponse.PartitionData> topicPartitionData,
            final Errors error,
            final boolean disconnected) {
>>>>>>> 9494bebe
        AbstractRequest abstractRequest = request.requestBuilder().build();
        assertInstanceOf(OffsetFetchRequest.class, abstractRequest);
        OffsetFetchRequest offsetFetchRequest = (OffsetFetchRequest) abstractRequest;
<<<<<<< HEAD
        OffsetFetchResponse response = new OffsetFetchResponse(error, topicPartitionData);
        return new ClientResponse(new RequestHeader(ApiKeys.OFFSET_FETCH, offsetFetchRequest.version(), "", 1), request.callback(), "-1", time.milliseconds(), time.milliseconds(), false, null, null, response);
=======
        OffsetFetchResponse response =
                new OffsetFetchResponse(error, topicPartitionData);
        return new ClientResponse(
                new RequestHeader(ApiKeys.OFFSET_FETCH, offsetFetchRequest.version(), "", 1),
                request.handler(),
                "-1",
                time.milliseconds(),
                time.milliseconds(),
                disconnected,
                null,
                null,
                response
        );
>>>>>>> 9494bebe
    }

    private KafkaMetric getMetric(String name) {
        return metrics.metrics().get(metrics.metricName(
            name,
            CONSUMER_COORDINATOR_METRICS));
    }

    private List<OffsetCommitResponseData.OffsetCommitResponsePartition> mockOffsetCommitResponseWithPartitionErrors(Errors error, int partitionSize) {
        List<OffsetCommitResponseData.OffsetCommitResponsePartition> partitions = new ArrayList<>(partitionSize);
        for (int i = 0; i < partitionSize; i++) {
            partitions.add(new OffsetCommitResponseData.OffsetCommitResponsePartition().setErrorCode(error.code()).setPartitionIndex(i));
        }
        return partitions;
    }
}<|MERGE_RESOLUTION|>--- conflicted
+++ resolved
@@ -40,16 +40,12 @@
 import org.apache.kafka.common.metrics.Metrics;
 import org.apache.kafka.common.protocol.ApiKeys;
 import org.apache.kafka.common.protocol.Errors;
-<<<<<<< HEAD
-import org.apache.kafka.common.requests.*;
-=======
 import org.apache.kafka.common.requests.AbstractRequest;
 import org.apache.kafka.common.requests.OffsetCommitRequest;
 import org.apache.kafka.common.requests.OffsetCommitResponse;
 import org.apache.kafka.common.requests.OffsetFetchRequest;
 import org.apache.kafka.common.requests.OffsetFetchResponse;
 import org.apache.kafka.common.requests.RequestHeader;
->>>>>>> 9494bebe
 import org.apache.kafka.common.serialization.StringDeserializer;
 import org.apache.kafka.common.utils.LogContext;
 import org.apache.kafka.common.utils.MockTime;
@@ -62,9 +58,6 @@
 import org.junit.jupiter.params.provider.MethodSource;
 import org.mockito.Mockito;
 
-<<<<<<< HEAD
-import java.util.*;
-=======
 import java.util.ArrayList;
 import java.util.Collections;
 import java.util.HashMap;
@@ -75,16 +68,11 @@
 import java.util.OptionalDouble;
 import java.util.Properties;
 import java.util.Set;
->>>>>>> 9494bebe
 import java.util.concurrent.CompletableFuture;
 import java.util.concurrent.ExecutionException;
 import java.util.stream.Collectors;
 import java.util.stream.Stream;
 
-<<<<<<< HEAD
-import static org.apache.kafka.clients.consumer.ConsumerConfig.*;
-import static org.junit.jupiter.api.Assertions.*;
-=======
 import static java.util.Collections.singleton;
 import static org.apache.kafka.clients.consumer.ConsumerConfig.AUTO_COMMIT_INTERVAL_MS_CONFIG;
 import static org.apache.kafka.clients.consumer.ConsumerConfig.ENABLE_AUTO_COMMIT_CONFIG;
@@ -105,7 +93,6 @@
 import static org.mockito.ArgumentMatchers.eq;
 import static org.mockito.Mockito.clearInvocations;
 import static org.mockito.Mockito.doReturn;
->>>>>>> 9494bebe
 import static org.mockito.Mockito.mock;
 import static org.mockito.Mockito.never;
 import static org.mockito.Mockito.spy;
@@ -269,8 +256,10 @@
         // Poll the CommitRequestManager and verify that the inflightOffsetFetches size is correct
         NetworkClientDelegate.PollResult result = commitManager.poll(time.milliseconds());
         assertEquals(4, result.unsentRequests.size());
-        assertTrue(result.unsentRequests.stream().anyMatch(r -> r.requestBuilder() instanceof OffsetCommitRequest.Builder));
-        assertTrue(result.unsentRequests.stream().anyMatch(r -> r.requestBuilder() instanceof OffsetFetchRequest.Builder));
+        assertTrue(result.unsentRequests
+                .stream().anyMatch(r -> r.requestBuilder() instanceof OffsetCommitRequest.Builder));
+        assertTrue(result.unsentRequests
+                .stream().anyMatch(r -> r.requestBuilder() instanceof OffsetFetchRequest.Builder));
         assertFalse(commitManager.pendingRequests.hasUnsentRequests());
         assertEquals(2, commitManager.pendingRequests.inflightOffsetFetches.size());
 
@@ -757,15 +746,11 @@
         when(coordinatorRequestManager.coordinator()).thenReturn(Optional.of(mockedNode));
         Set<TopicPartition> partitions = new HashSet<>();
         partitions.add(new TopicPartition("t1", 0));
-<<<<<<< HEAD
-        List<CompletableFuture<Map<TopicPartition, OffsetAndMetadata>>> futures = sendAndVerifyDuplicatedRequests(commitRequestManger, partitions, 2, Errors.NONE);
-=======
         List<CompletableFuture<Map<TopicPartition, OffsetAndMetadata>>> futures = sendAndVerifyDuplicatedOffsetFetchRequests(
                 commitRequestManager,
                 partitions,
                 2,
                 Errors.NONE);
->>>>>>> 9494bebe
         futures.forEach(f -> {
             assertTrue(f.isDone());
             assertFalse(f.isCompletedExceptionally());
@@ -783,15 +768,11 @@
 
         Set<TopicPartition> partitions = new HashSet<>();
         partitions.add(new TopicPartition("t1", 0));
-<<<<<<< HEAD
-        List<CompletableFuture<Map<TopicPartition, OffsetAndMetadata>>> futures = sendAndVerifyDuplicatedRequests(commitRequestManger, partitions, 5, error);
-=======
         List<CompletableFuture<Map<TopicPartition, OffsetAndMetadata>>> futures = sendAndVerifyDuplicatedOffsetFetchRequests(
             commitRequestManager,
             partitions,
             1,
             error);
->>>>>>> 9494bebe
         // we only want to make sure to purge the outbound buffer for non-retriables, so retriable will be re-queued.
         if (error.exception() instanceof RetriableException)
             testRetriable(commitRequestManager, futures, error);
@@ -1098,9 +1079,6 @@
         verify(coordinatorRequestManager).markCoordinatorUnknown(any(), anyLong());
     }
 
-<<<<<<< HEAD
-    private void testRetriable(final CommitRequestManager commitRequestManger, final List<CompletableFuture<Map<TopicPartition, OffsetAndMetadata>>> futures) {
-=======
     private void assertExceptionHandling(CommitRequestManager commitRequestManager, Errors errors,
                                          boolean requestShouldBeRetried) {
         long remainBackoffMs;
@@ -1374,7 +1352,6 @@
                                final List<CompletableFuture<Map<TopicPartition, OffsetAndMetadata>>> futures,
                                final Errors error
     ) {
->>>>>>> 9494bebe
         futures.forEach(f -> assertFalse(f.isDone()));
         assertEquals(1, commitRequestManager.pendingRequests.unsentOffsetFetches.get(0).numAttempts,
                 "Only one failed attempt should be registered, even if the response contains multiple partition errors");
@@ -1407,11 +1384,6 @@
         futures.forEach(f -> assertTrue(f.isCompletedExceptionally()));
     }
 
-<<<<<<< HEAD
-    // Supplies (error, isRetriable)
-    private static Stream<Arguments> exceptionSupplier() {
-        return Stream.of(Arguments.of(Errors.NOT_COORDINATOR, true), Arguments.of(Errors.COORDINATOR_LOAD_IN_PROGRESS, true), Arguments.of(Errors.UNKNOWN_SERVER_ERROR, false), Arguments.of(Errors.GROUP_AUTHORIZATION_FAILED, false), Arguments.of(Errors.TOPIC_AUTHORIZATION_FAILED, false));
-=======
     /**
      * @return {@link Errors} that could be received in {@link ApiKeys#OFFSET_COMMIT} responses.
      */
@@ -1473,7 +1445,6 @@
             Arguments.of(Errors.NOT_COORDINATOR, true),
             Arguments.of(Errors.COORDINATOR_NOT_AVAILABLE, true),
             Arguments.of(Errors.COORDINATOR_LOAD_IN_PROGRESS, false));
->>>>>>> 9494bebe
     }
 
     @ParameterizedTest
@@ -1487,14 +1458,10 @@
         TopicPartition tp3 = new TopicPartition("t3", 4);
         partitions.add(tp1);
         partitions.add(tp2);
-<<<<<<< HEAD
-        CompletableFuture<Map<TopicPartition, OffsetAndMetadata>> future = commitRequestManger.addOffsetFetchRequest(partitions);
-=======
         partitions.add(tp3);
         long deadlineMs = time.milliseconds() + defaultApiTimeoutMs;
         CompletableFuture<Map<TopicPartition, OffsetAndMetadata>> future =
                 commitRequestManager.fetchOffsets(partitions, deadlineMs);
->>>>>>> 9494bebe
 
         NetworkClientDelegate.PollResult res = commitRequestManager.poll(time.milliseconds());
         assertEquals(1, res.unsentRequests.size());
@@ -1505,15 +1472,11 @@
         topicPartitionData.put(tp2, new OffsetFetchResponse.PartitionData(100L, Optional.of(1), "metadata", Errors.NONE));
         topicPartitionData.put(tp3, new OffsetFetchResponse.PartitionData(100L, Optional.of(1), "metadata", error));
 
-<<<<<<< HEAD
-        res.unsentRequests.get(0).future().complete(buildOffsetFetchClientResponse(res.unsentRequests.get(0), topicPartitionData, Errors.NONE));
-=======
         res.unsentRequests.get(0).handler().onComplete(buildOffsetFetchClientResponse(
                 res.unsentRequests.get(0),
                 topicPartitionData,
                 Errors.NONE,
                 false));
->>>>>>> 9494bebe
         if (isRetriable)
             testRetriable(commitRequestManager, Collections.singletonList(future), error);
         else
@@ -1561,12 +1524,6 @@
 
     // Supplies (error, isRetriable)
     private static Stream<Arguments> partitionDataErrorSupplier() {
-<<<<<<< HEAD
-        return Stream.of(Arguments.of(Errors.UNSTABLE_OFFSET_COMMIT, true), Arguments.of(Errors.UNKNOWN_TOPIC_OR_PARTITION, false), Arguments.of(Errors.TOPIC_AUTHORIZATION_FAILED, false), Arguments.of(Errors.UNKNOWN_SERVER_ERROR, false));
-    }
-
-    private List<CompletableFuture<Map<TopicPartition, OffsetAndMetadata>>> sendAndVerifyDuplicatedRequests(final CommitRequestManager commitRequestManger, final Set<TopicPartition> partitions, int numRequest, final Errors error) {
-=======
         return Stream.of(
             Arguments.of(Errors.UNSTABLE_OFFSET_COMMIT, true),
             Arguments.of(Errors.UNKNOWN_TOPIC_OR_PARTITION, false),
@@ -1579,7 +1536,6 @@
             final Set<TopicPartition> partitions,
             int numRequest,
             final Errors error) {
->>>>>>> 9494bebe
         List<CompletableFuture<Map<TopicPartition, OffsetAndMetadata>>> futures = new ArrayList<>();
         long deadlineMs = time.milliseconds() + defaultApiTimeoutMs;
         for (int i = 0; i < numRequest; i++) {
@@ -1595,9 +1551,6 @@
         return futures;
     }
 
-<<<<<<< HEAD
-    private List<CompletableFuture<ClientResponse>> assertPoll(final int numRes, final CommitRequestManager manager) {
-=======
     private void sendAndVerifyOffsetCommitRequestFailedAndMaybeRetried(
         final CommitRequestManager commitRequestManager,
         final Errors error,
@@ -1630,7 +1583,6 @@
         } else {
             when(coordinatorRequestManager.coordinator()).thenReturn(Optional.empty());
         }
->>>>>>> 9494bebe
         NetworkClientDelegate.PollResult res = manager.poll(time.milliseconds());
         assertEquals(numRes, res.unsentRequests.size());
 
@@ -1640,9 +1592,6 @@
     private CommitRequestManager create(final boolean autoCommitEnabled, final long autoCommitInterval) {
         props.setProperty(AUTO_COMMIT_INTERVAL_MS_CONFIG, String.valueOf(autoCommitInterval));
         props.setProperty(ENABLE_AUTO_COMMIT_CONFIG, String.valueOf(autoCommitEnabled));
-<<<<<<< HEAD
-        return new CommitRequestManager(this.time, this.logContext, this.subscriptionState, new ConsumerConfig(props), this.coordinatorRequestManager, this.groupState);
-=======
 
         if (autoCommitEnabled)
             props.setProperty(GROUP_ID_CONFIG, TestUtils.randomString(10));
@@ -1661,18 +1610,13 @@
                 OptionalDouble.of(0),
                 metrics,
                 metadata));
->>>>>>> 9494bebe
-    }
-
-    private ClientResponse buildOffsetFetchClientResponse(final NetworkClientDelegate.UnsentRequest request, final Set<TopicPartition> topicPartitions, final Errors error) {
+    }
+
+    private ClientResponse buildOffsetFetchClientResponse(
+            final NetworkClientDelegate.UnsentRequest request,
+            final Set<TopicPartition> topicPartitions,
+            final Errors error) {
         HashMap<TopicPartition, OffsetFetchResponse.PartitionData> topicPartitionData = new HashMap<>();
-<<<<<<< HEAD
-        topicPartitions.forEach(tp -> topicPartitionData.put(tp, new OffsetFetchResponse.PartitionData(100L, Optional.of(1), "metadata", Errors.NONE)));
-        return buildOffsetFetchClientResponse(request, topicPartitionData, error);
-    }
-
-    private ClientResponse buildOffsetFetchClientResponse(final NetworkClientDelegate.UnsentRequest request, final HashMap<TopicPartition, OffsetFetchResponse.PartitionData> topicPartitionData, final Errors error) {
-=======
         topicPartitions.forEach(tp -> topicPartitionData.put(tp, new OffsetFetchResponse.PartitionData(
                 100L,
                 Optional.of(1),
@@ -1802,14 +1746,9 @@
             final Map<TopicPartition, OffsetFetchResponse.PartitionData> topicPartitionData,
             final Errors error,
             final boolean disconnected) {
->>>>>>> 9494bebe
         AbstractRequest abstractRequest = request.requestBuilder().build();
         assertInstanceOf(OffsetFetchRequest.class, abstractRequest);
         OffsetFetchRequest offsetFetchRequest = (OffsetFetchRequest) abstractRequest;
-<<<<<<< HEAD
-        OffsetFetchResponse response = new OffsetFetchResponse(error, topicPartitionData);
-        return new ClientResponse(new RequestHeader(ApiKeys.OFFSET_FETCH, offsetFetchRequest.version(), "", 1), request.callback(), "-1", time.milliseconds(), time.milliseconds(), false, null, null, response);
-=======
         OffsetFetchResponse response =
                 new OffsetFetchResponse(error, topicPartitionData);
         return new ClientResponse(
@@ -1823,7 +1762,6 @@
                 null,
                 response
         );
->>>>>>> 9494bebe
     }
 
     private KafkaMetric getMetric(String name) {
