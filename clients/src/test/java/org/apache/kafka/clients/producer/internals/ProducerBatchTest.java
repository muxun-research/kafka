--- conflicted
+++ resolved
@@ -23,15 +23,17 @@
 import org.apache.kafka.common.compress.Compression;
 import org.apache.kafka.common.header.Header;
 import org.apache.kafka.common.header.internals.RecordHeader;
-import org.apache.kafka.common.record.*;
+import org.apache.kafka.common.record.CompressionType;
+import org.apache.kafka.common.record.MemoryRecords;
+import org.apache.kafka.common.record.MemoryRecordsBuilder;
+import org.apache.kafka.common.record.Record;
+import org.apache.kafka.common.record.RecordBatch;
+import org.apache.kafka.common.record.TimestampType;
 import org.apache.kafka.test.TestUtils;
 
 import org.junit.jupiter.api.Test;
 
 import java.nio.ByteBuffer;
-<<<<<<< HEAD
-import java.util.*;
-=======
 import java.util.ArrayList;
 import java.util.Arrays;
 import java.util.Deque;
@@ -39,23 +41,26 @@
 import java.util.List;
 import java.util.Map;
 import java.util.OptionalInt;
->>>>>>> 9494bebe
 import java.util.concurrent.ExecutionException;
 import java.util.function.Function;
 
-import static org.apache.kafka.common.record.RecordBatch.*;
-import static org.junit.jupiter.api.Assertions.*;
+import static org.apache.kafka.common.record.RecordBatch.MAGIC_VALUE_V0;
+import static org.apache.kafka.common.record.RecordBatch.MAGIC_VALUE_V1;
+import static org.apache.kafka.common.record.RecordBatch.MAGIC_VALUE_V2;
+import static org.junit.jupiter.api.Assertions.assertEquals;
+import static org.junit.jupiter.api.Assertions.assertFalse;
+import static org.junit.jupiter.api.Assertions.assertNotNull;
+import static org.junit.jupiter.api.Assertions.assertNull;
+import static org.junit.jupiter.api.Assertions.assertThrows;
+import static org.junit.jupiter.api.Assertions.assertTrue;
+import static org.junit.jupiter.api.Assertions.fail;
 
 public class ProducerBatchTest {
 
     private final long now = 1488748346917L;
 
-<<<<<<< HEAD
-    private final MemoryRecordsBuilder memoryRecordsBuilder = MemoryRecords.builder(ByteBuffer.allocate(512), CompressionType.NONE, TimestampType.CREATE_TIME, 128);
-=======
     private final MemoryRecordsBuilder memoryRecordsBuilder = MemoryRecords.builder(ByteBuffer.allocate(512),
             Compression.NONE, TimestampType.CREATE_TIME, 128);
->>>>>>> 9494bebe
 
     @Test
     public void testBatchAbort() throws Exception {
@@ -247,7 +252,8 @@
         recordExceptionMap.put(0, new RuntimeException());
         recordExceptionMap.put(3, new RuntimeException());
 
-        Function<Integer, RuntimeException> recordExceptions = batchIndex -> recordExceptionMap.getOrDefault(batchIndex, topLevelException);
+        Function<Integer, RuntimeException> recordExceptions = batchIndex ->
+            recordExceptionMap.getOrDefault(batchIndex, topLevelException);
 
         testCompleteExceptionally(recordCount, topLevelException, recordExceptions);
     }
@@ -256,13 +262,10 @@
     public void testCompleteExceptionallyWithNullRecordErrors() {
         int recordCount = 5;
         RuntimeException topLevelException = new RuntimeException();
-        assertThrows(NullPointerException.class, () -> testCompleteExceptionally(recordCount, topLevelException, null));
-    }
-
-<<<<<<< HEAD
-    private void testCompleteExceptionally(int recordCount, RuntimeException topLevelException, Function<Integer, RuntimeException> recordExceptions) {
-        ProducerBatch batch = new ProducerBatch(new TopicPartition("topic", 1), memoryRecordsBuilder, now);
-=======
+        assertThrows(NullPointerException.class, () ->
+            testCompleteExceptionally(recordCount, topLevelException, null));
+    }
+
     /**
      * This tests that leader is correctly maintained & leader-change is correctly detected across retries
      * of the batch. It does so by testing primarily testing methods
@@ -337,7 +340,6 @@
             memoryRecordsBuilder,
             now
         );
->>>>>>> 9494bebe
 
         List<FutureRecordMetadata> futures = new ArrayList<>(recordCount);
         for (int i = 0; i < recordCount; i++) {
