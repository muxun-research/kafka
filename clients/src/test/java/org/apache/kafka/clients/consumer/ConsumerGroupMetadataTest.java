--- conflicted
+++ resolved
@@ -29,64 +29,6 @@
 
 public class ConsumerGroupMetadataTest {
 
-<<<<<<< HEAD
-	private String groupId = "group";
-
-	@Test
-	public void testAssignmentConstructor() {
-		String memberId = "member";
-		int generationId = 2;
-		String groupInstanceId = "instance";
-
-		ConsumerGroupMetadata groupMetadata = new ConsumerGroupMetadata(groupId,
-				generationId, memberId, Optional.of(groupInstanceId));
-
-		assertEquals(groupId, groupMetadata.groupId());
-		assertEquals(generationId, groupMetadata.generationId());
-		assertEquals(memberId, groupMetadata.memberId());
-		assertTrue(groupMetadata.groupInstanceId().isPresent());
-		assertEquals(groupInstanceId, groupMetadata.groupInstanceId().get());
-	}
-
-	@Test
-	public void testGroupIdConstructor() {
-		ConsumerGroupMetadata groupMetadata = new ConsumerGroupMetadata(groupId);
-
-		assertEquals(groupId, groupMetadata.groupId());
-		assertEquals(JoinGroupRequest.UNKNOWN_GENERATION_ID, groupMetadata.generationId());
-		assertEquals(JoinGroupRequest.UNKNOWN_MEMBER_ID, groupMetadata.memberId());
-		assertFalse(groupMetadata.groupInstanceId().isPresent());
-	}
-
-	@Test
-	public void testInvalidGroupId() {
-		String memberId = "member";
-		int generationId = 2;
-
-		assertThrows(NullPointerException.class, () -> new ConsumerGroupMetadata(
-				null, generationId, memberId, Optional.empty())
-		);
-	}
-
-	@Test
-	public void testInvalidMemberId() {
-		int generationId = 2;
-
-		assertThrows(NullPointerException.class, () -> new ConsumerGroupMetadata(
-				groupId, generationId, null, Optional.empty())
-		);
-	}
-
-	@Test
-	public void testInvalidInstanceId() {
-		String memberId = "member";
-		int generationId = 2;
-
-		assertThrows(NullPointerException.class, () -> new ConsumerGroupMetadata(
-				groupId, generationId, memberId, null)
-		);
-	}
-=======
     private final String groupId = "group";
 
     @Test
@@ -143,5 +85,4 @@
             groupId, generationId, memberId, null)
         );
     }
->>>>>>> 9494bebe
 }