/*
 * Licensed to the Apache Software Foundation (ASF) under one or more
 * contributor license agreements. See the NOTICE file distributed with
 * this work for additional information regarding copyright ownership.
 * The ASF licenses this file to You under the Apache License, Version 2.0
 * (the "License"); you may not use this file except in compliance with
 * the License. You may obtain a copy of the License at
 *
 *    http://www.apache.org/licenses/LICENSE-2.0
 *
 * Unless required by applicable law or agreed to in writing, software
 * distributed under the License is distributed on an "AS IS" BASIS,
 * WITHOUT WARRANTIES OR CONDITIONS OF ANY KIND, either express or implied.
 * See the License for the specific language governing permissions and
 * limitations under the License.
 */
package org.apache.kafka.clients.consumer.internals;

import org.apache.kafka.clients.GroupRebalanceConfig;
import org.apache.kafka.clients.MockClient;
import org.apache.kafka.clients.consumer.OffsetResetStrategy;
import org.apache.kafka.common.Node;
import org.apache.kafka.common.errors.AuthenticationException;
import org.apache.kafka.common.errors.DisconnectException;
import org.apache.kafka.common.errors.FencedInstanceIdException;
import org.apache.kafka.common.errors.GroupMaxSizeReachedException;
import org.apache.kafka.common.errors.InconsistentGroupProtocolException;
import org.apache.kafka.common.errors.UnknownMemberIdException;
import org.apache.kafka.common.errors.WakeupException;
import org.apache.kafka.common.internals.ClusterResourceListeners;
import org.apache.kafka.common.message.HeartbeatResponseData;
import org.apache.kafka.common.message.JoinGroupRequestData;
import org.apache.kafka.common.message.JoinGroupResponseData;
import org.apache.kafka.common.message.LeaveGroupRequestData;
import org.apache.kafka.common.message.LeaveGroupResponseData;
import org.apache.kafka.common.message.LeaveGroupResponseData.MemberResponse;
import org.apache.kafka.common.message.SyncGroupRequestData;
import org.apache.kafka.common.message.SyncGroupResponseData;
import org.apache.kafka.common.metrics.KafkaMetric;
import org.apache.kafka.common.metrics.Metrics;
import org.apache.kafka.common.protocol.ApiKeys;
import org.apache.kafka.common.protocol.Errors;
import org.apache.kafka.common.requests.AbstractRequest;
import org.apache.kafka.common.requests.FindCoordinatorResponse;
import org.apache.kafka.common.requests.HeartbeatRequest;
import org.apache.kafka.common.requests.HeartbeatResponse;
import org.apache.kafka.common.requests.JoinGroupRequest;
import org.apache.kafka.common.requests.JoinGroupResponse;
import org.apache.kafka.common.requests.LeaveGroupRequest;
import org.apache.kafka.common.requests.LeaveGroupResponse;
import org.apache.kafka.common.requests.RequestTestUtils;
import org.apache.kafka.common.requests.SyncGroupRequest;
import org.apache.kafka.common.requests.SyncGroupResponse;
import org.apache.kafka.common.utils.LogContext;
import org.apache.kafka.common.utils.MockTime;
import org.apache.kafka.common.utils.Time;
import org.apache.kafka.common.utils.Timer;
import org.apache.kafka.common.utils.Utils;
import org.apache.kafka.test.TestUtils;
import org.junit.jupiter.api.AfterEach;
import org.junit.jupiter.api.Test;

import java.nio.ByteBuffer;
import java.util.Arrays;
import java.util.Collections;
import java.util.HashMap;
import java.util.List;
import java.util.Map;
import java.util.Optional;
import java.util.concurrent.CountDownLatch;
import java.util.concurrent.ExecutorService;
import java.util.concurrent.Executors;
import java.util.concurrent.Future;
import java.util.concurrent.TimeUnit;
import java.util.concurrent.atomic.AtomicBoolean;

import static java.util.Collections.emptyMap;
import static org.junit.jupiter.api.Assertions.assertEquals;
import static org.junit.jupiter.api.Assertions.assertFalse;
import static org.junit.jupiter.api.Assertions.assertNotNull;
import static org.junit.jupiter.api.Assertions.assertNotSame;
import static org.junit.jupiter.api.Assertions.assertSame;
import static org.junit.jupiter.api.Assertions.assertThrows;
import static org.junit.jupiter.api.Assertions.assertTrue;
import static org.junit.jupiter.api.Assertions.fail;

public class AbstractCoordinatorTest {
	private static final ByteBuffer EMPTY_DATA = ByteBuffer.wrap(new byte[0]);
	private static final int REBALANCE_TIMEOUT_MS = 60000;
	private static final int SESSION_TIMEOUT_MS = 10000;
	private static final int HEARTBEAT_INTERVAL_MS = 3000;
	private static final int RETRY_BACKOFF_MS = 100;
	private static final int REQUEST_TIMEOUT_MS = 40000;
	private static final String GROUP_ID = "dummy-group";
	private static final String METRIC_GROUP_PREFIX = "consumer";
	private static final String PROTOCOL_TYPE = "dummy";
	private static final String PROTOCOL_NAME = "dummy-subprotocol";

	private Node node;
	private Metrics metrics;
	private MockTime mockTime;
	private Node coordinatorNode;
	private MockClient mockClient;
	private DummyCoordinator coordinator;
	private ConsumerNetworkClient consumerClient;

	private final String memberId = "memberId";
	private final String leaderId = "leaderId";
	private final int defaultGeneration = -1;

	@AfterEach
	public void closeCoordinator() {
		Utils.closeQuietly(coordinator, "close coordinator");
		Utils.closeQuietly(consumerClient, "close consumer client");
	}

	private void setupCoordinator() {
		setupCoordinator(RETRY_BACKOFF_MS, REBALANCE_TIMEOUT_MS,
				Optional.empty());
	}

	private void setupCoordinator(int retryBackoffMs) {
		setupCoordinator(retryBackoffMs, REBALANCE_TIMEOUT_MS,
				Optional.empty());
	}

    private void setupCoordinator(int retryBackoffMs, int rebalanceTimeoutMs, Optional<String> groupInstanceId) {
        LogContext logContext = new LogContext();
        this.mockTime = new MockTime();
        ConsumerMetadata metadata = new ConsumerMetadata(retryBackoffMs, 60 * 60 * 1000L,
                false, false, new SubscriptionState(logContext, OffsetResetStrategy.EARLIEST),
                logContext, new ClusterResourceListeners());

        this.mockClient = new MockClient(mockTime, metadata);
		this.consumerClient = new ConsumerNetworkClient(logContext,
				mockClient,
				metadata,
				mockTime,
				retryBackoffMs,
				REQUEST_TIMEOUT_MS,
				HEARTBEAT_INTERVAL_MS);
		metrics = new Metrics(mockTime);

		mockClient.updateMetadata(RequestTestUtils.metadataUpdateWith(1, emptyMap()));
		this.node = metadata.fetch().nodes().get(0);
        this.coordinatorNode = new Node(Integer.MAX_VALUE - node.id(), node.host(), node.port());

        GroupRebalanceConfig rebalanceConfig = new GroupRebalanceConfig(SESSION_TIMEOUT_MS,
                                                                        rebalanceTimeoutMs,
                                                                        HEARTBEAT_INTERVAL_MS,
				GROUP_ID,
				groupInstanceId,
				retryBackoffMs,
				!groupInstanceId.isPresent());
		this.coordinator = new DummyCoordinator(rebalanceConfig,
				consumerClient,
				metrics,
				mockTime);
	}

	private void joinGroup() {
		mockClient.prepareResponse(groupCoordinatorResponse(node, Errors.NONE));

		final int generation = 1;

		mockClient.prepareResponse(joinGroupFollowerResponse(generation, memberId, JoinGroupRequest.UNKNOWN_MEMBER_ID, Errors.NONE));
		mockClient.prepareResponse(syncGroupResponse(Errors.NONE));

		coordinator.ensureActiveGroup();
	}

	@Test
	public void testMetrics() {
		setupCoordinator();

		assertNotNull(getMetric("heartbeat-response-time-max"));
		assertNotNull(getMetric("heartbeat-rate"));
		assertNotNull(getMetric("heartbeat-total"));
		assertNotNull(getMetric("last-heartbeat-seconds-ago"));
		assertNotNull(getMetric("join-time-avg"));
		assertNotNull(getMetric("join-time-max"));
		assertNotNull(getMetric("join-rate"));
		assertNotNull(getMetric("join-total"));
		assertNotNull(getMetric("sync-time-avg"));
		assertNotNull(getMetric("sync-time-max"));
		assertNotNull(getMetric("sync-rate"));
		assertNotNull(getMetric("sync-total"));
		assertNotNull(getMetric("rebalance-latency-avg"));
		assertNotNull(getMetric("rebalance-latency-max"));
		assertNotNull(getMetric("rebalance-latency-total"));
		assertNotNull(getMetric("rebalance-rate-per-hour"));
		assertNotNull(getMetric("rebalance-total"));
		assertNotNull(getMetric("last-rebalance-seconds-ago"));
		assertNotNull(getMetric("failed-rebalance-rate-per-hour"));
		assertNotNull(getMetric("failed-rebalance-total"));

		metrics.sensor("heartbeat-latency").record(1.0d);
		metrics.sensor("heartbeat-latency").record(6.0d);
		metrics.sensor("heartbeat-latency").record(2.0d);

		assertEquals(6.0d, getMetric("heartbeat-response-time-max").metricValue());
		assertEquals(0.1d, getMetric("heartbeat-rate").metricValue());
		assertEquals(3.0d, getMetric("heartbeat-total").metricValue());

		assertEquals(-1.0d, getMetric("last-heartbeat-seconds-ago").metricValue());
		coordinator.heartbeat().sentHeartbeat(mockTime.milliseconds());
		assertEquals(0.0d, getMetric("last-heartbeat-seconds-ago").metricValue());
		mockTime.sleep(10 * 1000L);
		assertEquals(10.0d, getMetric("last-heartbeat-seconds-ago").metricValue());

		metrics.sensor("join-latency").record(1.0d);
		metrics.sensor("join-latency").record(6.0d);
		metrics.sensor("join-latency").record(2.0d);

		assertEquals(3.0d, getMetric("join-time-avg").metricValue());
		assertEquals(6.0d, getMetric("join-time-max").metricValue());
		assertEquals(0.1d, getMetric("join-rate").metricValue());
		assertEquals(3.0d, getMetric("join-total").metricValue());

		metrics.sensor("sync-latency").record(1.0d);
		metrics.sensor("sync-latency").record(6.0d);
		metrics.sensor("sync-latency").record(2.0d);

		assertEquals(3.0d, getMetric("sync-time-avg").metricValue());
		assertEquals(6.0d, getMetric("sync-time-max").metricValue());
		assertEquals(0.1d, getMetric("sync-rate").metricValue());
		assertEquals(3.0d, getMetric("sync-total").metricValue());

		metrics.sensor("rebalance-latency").record(1.0d);
		metrics.sensor("rebalance-latency").record(6.0d);
		metrics.sensor("rebalance-latency").record(2.0d);

		assertEquals(3.0d, getMetric("rebalance-latency-avg").metricValue());
		assertEquals(6.0d, getMetric("rebalance-latency-max").metricValue());
		assertEquals(9.0d, getMetric("rebalance-latency-total").metricValue());
		assertEquals(360.0d, getMetric("rebalance-rate-per-hour").metricValue());
		assertEquals(3.0d, getMetric("rebalance-total").metricValue());

		metrics.sensor("failed-rebalance").record(1.0d);
		metrics.sensor("failed-rebalance").record(6.0d);
		metrics.sensor("failed-rebalance").record(2.0d);

		assertEquals(360.0d, getMetric("failed-rebalance-rate-per-hour").metricValue());
		assertEquals(3.0d, getMetric("failed-rebalance-total").metricValue());

		assertEquals(-1.0d, getMetric("last-rebalance-seconds-ago").metricValue());
		coordinator.setLastRebalanceTime(mockTime.milliseconds());
		assertEquals(0.0d, getMetric("last-rebalance-seconds-ago").metricValue());
		mockTime.sleep(10 * 1000L);
		assertEquals(10.0d, getMetric("last-rebalance-seconds-ago").metricValue());
	}

	private KafkaMetric getMetric(final String name) {
		return metrics.metrics().get(metrics.metricName(name, "consumer-coordinator-metrics"));
	}

	@Test
	public void testCoordinatorDiscoveryBackoff() {
		setupCoordinator();

		mockClient.prepareResponse(groupCoordinatorResponse(node, Errors.NONE));
		mockClient.prepareResponse(groupCoordinatorResponse(node, Errors.NONE));

		// cut out the coordinator for 10 milliseconds to simulate a disconnect.
		// after backing off, we should be able to connect.
		mockClient.backoff(coordinatorNode, 10L);

        long initialTime = mockTime.milliseconds();
        coordinator.ensureCoordinatorReady(mockTime.timer(Long.MAX_VALUE));
        long endTime = mockTime.milliseconds();

        assertTrue(endTime - initialTime >= RETRY_BACKOFF_MS);
    }

    @Test
    public void testWakeupFromEnsureCoordinatorReady() {
        setupCoordinator();

        consumerClient.wakeup();

        // No wakeup should occur from the async variation.
        coordinator.ensureCoordinatorReadyAsync();

        // But should wakeup in sync variation even if timer is 0.
        assertThrows(WakeupException.class, () -> {
            coordinator.ensureCoordinatorReady(mockTime.timer(0));
        });
    }

    @Test
    public void testTimeoutAndRetryJoinGroupIfNeeded() throws Exception {
        setupCoordinator();
        mockClient.prepareResponse(groupCoordinatorResponse(node, Errors.NONE));
        coordinator.ensureCoordinatorReady(mockTime.timer(0));

        ExecutorService executor = Executors.newFixedThreadPool(1);
        try {
            Timer firstAttemptTimer = mockTime.timer(REQUEST_TIMEOUT_MS);
            Future<Boolean> firstAttempt = executor.submit(() -> coordinator.joinGroupIfNeeded(firstAttemptTimer));

            mockTime.sleep(REQUEST_TIMEOUT_MS);
            assertFalse(firstAttempt.get());
            assertTrue(consumerClient.hasPendingRequests(coordinatorNode));

            mockClient.respond(joinGroupFollowerResponse(1, memberId, leaderId, Errors.NONE));
            mockClient.prepareResponse(syncGroupResponse(Errors.NONE));

            Timer secondAttemptTimer = mockTime.timer(REQUEST_TIMEOUT_MS);
            Future<Boolean> secondAttempt = executor.submit(() -> coordinator.joinGroupIfNeeded(secondAttemptTimer));

            assertTrue(secondAttempt.get());
        } finally {
            executor.shutdownNow();
            executor.awaitTermination(1000, TimeUnit.MILLISECONDS);
        }
    }

    @Test
    public void testGroupMaxSizeExceptionIsFatal() {
        setupCoordinator();
        mockClient.prepareResponse(groupCoordinatorResponse(node, Errors.NONE));
        coordinator.ensureCoordinatorReady(mockTime.timer(0));

		mockClient.prepareResponse(joinGroupFollowerResponse(defaultGeneration, memberId, JoinGroupRequest.UNKNOWN_MEMBER_ID, Errors.GROUP_MAX_SIZE_REACHED));

        RequestFuture<ByteBuffer> future = coordinator.sendJoinGroupRequest();
        assertTrue(consumerClient.poll(future, mockTime.timer(REQUEST_TIMEOUT_MS)));
        assertTrue(future.exception().getClass().isInstance(Errors.GROUP_MAX_SIZE_REACHED.exception()));
        assertFalse(future.isRetriable());
    }

    @Test
    public void testJoinGroupRequestTimeout() {
		setupCoordinator(RETRY_BACKOFF_MS, REBALANCE_TIMEOUT_MS,
				Optional.empty());
		mockClient.prepareResponse(groupCoordinatorResponse(node, Errors.NONE));
		coordinator.ensureCoordinatorReady(mockTime.timer(0));

		RequestFuture<ByteBuffer> future = coordinator.sendJoinGroupRequest();

		mockTime.sleep(REQUEST_TIMEOUT_MS + 1);
		assertFalse(consumerClient.poll(future, mockTime.timer(0)));

		mockTime.sleep(REBALANCE_TIMEOUT_MS - REQUEST_TIMEOUT_MS + AbstractCoordinator.JOIN_GROUP_TIMEOUT_LAPSE);
		assertTrue(consumerClient.poll(future, mockTime.timer(0)));
		assertTrue(future.exception() instanceof DisconnectException);
	}

	@Test
	public void testJoinGroupRequestTimeoutLowerBoundedByDefaultRequestTimeout() {
		int rebalanceTimeoutMs = REQUEST_TIMEOUT_MS - 10000;
		setupCoordinator(RETRY_BACKOFF_MS, rebalanceTimeoutMs, Optional.empty());
		mockClient.prepareResponse(groupCoordinatorResponse(node, Errors.NONE));
		coordinator.ensureCoordinatorReady(mockTime.timer(0));

		RequestFuture<ByteBuffer> future = coordinator.sendJoinGroupRequest();

		long expectedRequestDeadline = mockTime.milliseconds() + REQUEST_TIMEOUT_MS;
		mockTime.sleep(rebalanceTimeoutMs + AbstractCoordinator.JOIN_GROUP_TIMEOUT_LAPSE + 1);
		assertFalse(consumerClient.poll(future, mockTime.timer(0)));

		mockTime.sleep(expectedRequestDeadline - mockTime.milliseconds() + 1);
		assertTrue(consumerClient.poll(future, mockTime.timer(0)));
		assertTrue(future.exception() instanceof DisconnectException);
	}

	@Test
	public void testJoinGroupRequestMaxTimeout() {
		// Ensure we can handle the maximum allowed rebalance timeout

		setupCoordinator(RETRY_BACKOFF_MS, Integer.MAX_VALUE,
				Optional.empty());
        mockClient.prepareResponse(groupCoordinatorResponse(node, Errors.NONE));
        coordinator.ensureCoordinatorReady(mockTime.timer(0));

        RequestFuture<ByteBuffer> future = coordinator.sendJoinGroupRequest();
        assertFalse(consumerClient.poll(future, mockTime.timer(0)));

        mockTime.sleep(Integer.MAX_VALUE + 1L);
        assertTrue(consumerClient.poll(future, mockTime.timer(0)));
    }

    @Test
    public void testJoinGroupRequestWithMemberIdRequired() {
        setupCoordinator();
        mockClient.prepareResponse(groupCoordinatorResponse(node, Errors.NONE));
        coordinator.ensureCoordinatorReady(mockTime.timer(0));

		mockClient.prepareResponse(joinGroupFollowerResponse(defaultGeneration, memberId, JoinGroupRequest.UNKNOWN_MEMBER_ID, Errors.MEMBER_ID_REQUIRED));

        mockClient.prepareResponse(body -> {
            if (!(body instanceof JoinGroupRequest)) {
                return false;
            }
            JoinGroupRequest joinGroupRequest = (JoinGroupRequest) body;
            return joinGroupRequest.data().memberId().equals(memberId);
        }, joinGroupResponse(Errors.UNKNOWN_MEMBER_ID));

        RequestFuture<ByteBuffer> future = coordinator.sendJoinGroupRequest();
        assertTrue(consumerClient.poll(future, mockTime.timer(REQUEST_TIMEOUT_MS)));
        assertEquals(Errors.MEMBER_ID_REQUIRED.message(), future.exception().getMessage());
        assertTrue(coordinator.rejoinNeededOrPending());
        assertTrue(coordinator.hasValidMemberId());
        assertTrue(coordinator.hasMatchingGenerationId(defaultGeneration));
        future = coordinator.sendJoinGroupRequest();
        assertTrue(consumerClient.poll(future, mockTime.timer(REBALANCE_TIMEOUT_MS)));
    }

    @Test
    public void testJoinGroupRequestWithFencedInstanceIdException() {
        setupCoordinator();
        mockClient.prepareResponse(groupCoordinatorResponse(node, Errors.NONE));
        coordinator.ensureCoordinatorReady(mockTime.timer(0));

		mockClient.prepareResponse(joinGroupFollowerResponse(defaultGeneration, memberId, JoinGroupRequest.UNKNOWN_MEMBER_ID, Errors.FENCED_INSTANCE_ID));

		RequestFuture<ByteBuffer> future = coordinator.sendJoinGroupRequest();
		assertTrue(consumerClient.poll(future, mockTime.timer(REQUEST_TIMEOUT_MS)));
		assertEquals(Errors.FENCED_INSTANCE_ID.message(), future.exception().getMessage());
		// Make sure the exception is fatal.
		assertFalse(future.isRetriable());
	}

	@Test
	public void testJoinGroupProtocolTypeAndName() {
		final String wrongProtocolType = "wrong-type";
		final String wrongProtocolName = "wrong-name";

		// No Protocol Type in both JoinGroup and SyncGroup responses
		assertTrue(joinGroupWithProtocolTypeAndName(null, null, null));

		// Protocol Type in both JoinGroup and SyncGroup responses
		assertTrue(joinGroupWithProtocolTypeAndName(PROTOCOL_TYPE, PROTOCOL_TYPE, PROTOCOL_NAME));

		// Wrong protocol type in the JoinGroupResponse
		assertThrows(InconsistentGroupProtocolException.class,
				() -> joinGroupWithProtocolTypeAndName("wrong", null, null));

		// Correct protocol type in the JoinGroupResponse
		// Wrong protocol type in the SyncGroupResponse
		// Correct protocol name in the SyncGroupResponse
		assertThrows(InconsistentGroupProtocolException.class,
				() -> joinGroupWithProtocolTypeAndName(PROTOCOL_TYPE, wrongProtocolType, PROTOCOL_NAME));

		// Correct protocol type in the JoinGroupResponse
		// Correct protocol type in the SyncGroupResponse
		// Wrong protocol name in the SyncGroupResponse
		assertThrows(InconsistentGroupProtocolException.class,
				() -> joinGroupWithProtocolTypeAndName(PROTOCOL_TYPE, PROTOCOL_TYPE, wrongProtocolName));
	}

	@Test
	public void testNoGenerationWillNotTriggerProtocolNameCheck() {
		final String wrongProtocolName = "wrong-name";

		setupCoordinator();
		mockClient.reset();
		mockClient.prepareResponse(groupCoordinatorResponse(node, Errors.NONE));
		coordinator.ensureCoordinatorReady(mockTime.timer(0));

		mockClient.prepareResponse(body -> {
			if (!(body instanceof JoinGroupRequest)) {
				return false;
			}
			JoinGroupRequest joinGroupRequest = (JoinGroupRequest) body;
			return joinGroupRequest.data().protocolType().equals(PROTOCOL_TYPE);
		}, joinGroupFollowerResponse(defaultGeneration, memberId,
				"memberid", Errors.NONE, PROTOCOL_TYPE));

		mockClient.prepareResponse(body -> {
			if (!(body instanceof SyncGroupRequest)) {
				return false;
			}
			coordinator.resetGenerationOnLeaveGroup();

			SyncGroupRequest syncGroupRequest = (SyncGroupRequest) body;
			return syncGroupRequest.data().protocolType().equals(PROTOCOL_TYPE)
					&& syncGroupRequest.data().protocolName().equals(PROTOCOL_NAME);
		}, syncGroupResponse(Errors.NONE, PROTOCOL_TYPE, wrongProtocolName));

		// let the retry to complete successfully to break out of the while loop
		mockClient.prepareResponse(body -> {
			if (!(body instanceof JoinGroupRequest)) {
				return false;
			}
			JoinGroupRequest joinGroupRequest = (JoinGroupRequest) body;
			return joinGroupRequest.data().protocolType().equals(PROTOCOL_TYPE);
		}, joinGroupFollowerResponse(1, memberId,
				"memberid", Errors.NONE, PROTOCOL_TYPE));

		mockClient.prepareResponse(body -> {
			if (!(body instanceof SyncGroupRequest)) {
				return false;
			}

			SyncGroupRequest syncGroupRequest = (SyncGroupRequest) body;
			return syncGroupRequest.data().protocolType().equals(PROTOCOL_TYPE)
					&& syncGroupRequest.data().protocolName().equals(PROTOCOL_NAME);
		}, syncGroupResponse(Errors.NONE, PROTOCOL_TYPE, PROTOCOL_NAME));

		// No exception shall be thrown as the generation is reset.
		coordinator.joinGroupIfNeeded(mockTime.timer(100L));
	}

	private boolean joinGroupWithProtocolTypeAndName(String joinGroupResponseProtocolType,
													 String syncGroupResponseProtocolType,
													 String syncGroupResponseProtocolName) {
		setupCoordinator();
		mockClient.reset();
		mockClient.prepareResponse(groupCoordinatorResponse(node, Errors.NONE));
		coordinator.ensureCoordinatorReady(mockTime.timer(0));

		mockClient.prepareResponse(body -> {
			if (!(body instanceof JoinGroupRequest)) {
				return false;
			}
			JoinGroupRequest joinGroupRequest = (JoinGroupRequest) body;
			return joinGroupRequest.data().protocolType().equals(PROTOCOL_TYPE);
		}, joinGroupFollowerResponse(defaultGeneration, memberId,
				"memberid", Errors.NONE, joinGroupResponseProtocolType));

		mockClient.prepareResponse(body -> {
			if (!(body instanceof SyncGroupRequest)) {
				return false;
			}
			SyncGroupRequest syncGroupRequest = (SyncGroupRequest) body;
			return syncGroupRequest.data().protocolType().equals(PROTOCOL_TYPE)
					&& syncGroupRequest.data().protocolName().equals(PROTOCOL_NAME);
		}, syncGroupResponse(Errors.NONE, syncGroupResponseProtocolType, syncGroupResponseProtocolName));

		return coordinator.joinGroupIfNeeded(mockTime.timer(5000L));
	}

	@Test
	public void testSyncGroupRequestWithFencedInstanceIdException() {
		setupCoordinator();
		mockClient.prepareResponse(groupCoordinatorResponse(node, Errors.NONE));

		final int generation = -1;

		mockClient.prepareResponse(joinGroupFollowerResponse(generation, memberId, JoinGroupRequest.UNKNOWN_MEMBER_ID, Errors.NONE));
		mockClient.prepareResponse(syncGroupResponse(Errors.FENCED_INSTANCE_ID));

		assertThrows(FencedInstanceIdException.class, () -> coordinator.ensureActiveGroup());
	}

	@Test
	public void testJoinGroupUnknownMemberResponseWithOldGeneration() throws InterruptedException {
		setupCoordinator();
		joinGroup();

		final AbstractCoordinator.Generation currGen = coordinator.generation();

		RequestFuture<ByteBuffer> future = coordinator.sendJoinGroupRequest();

		TestUtils.waitForCondition(() -> !mockClient.requests().isEmpty(), 2000,
				"The join-group request was not sent");

		// change the generation after the join-group request
		final AbstractCoordinator.Generation newGen = new AbstractCoordinator.Generation(
				currGen.generationId,
				currGen.memberId + "-new",
				currGen.protocolName);
		coordinator.setNewGeneration(newGen);

		mockClient.respond(joinGroupFollowerResponse(currGen.generationId + 1, memberId, JoinGroupRequest.UNKNOWN_MEMBER_ID, Errors.UNKNOWN_MEMBER_ID));

		assertTrue(consumerClient.poll(future, mockTime.timer(REQUEST_TIMEOUT_MS)));
		assertTrue(future.exception().getClass().isInstance(Errors.UNKNOWN_MEMBER_ID.exception()));

		// the generation should not be reset
		assertEquals(newGen, coordinator.generation());
	}

	@Test
	public void testSyncGroupUnknownMemberResponseWithOldGeneration() throws InterruptedException {
		setupCoordinator();
		joinGroup();

		final AbstractCoordinator.Generation currGen = coordinator.generation();

		coordinator.setNewState(AbstractCoordinator.MemberState.PREPARING_REBALANCE);
		RequestFuture<ByteBuffer> future = coordinator.sendJoinGroupRequest();

		TestUtils.waitForCondition(() -> {
					consumerClient.poll(mockTime.timer(REQUEST_TIMEOUT_MS));
					return !mockClient.requests().isEmpty();
				}, 2000,
				"The join-group request was not sent");

		mockClient.respond(joinGroupFollowerResponse(currGen.generationId, memberId, JoinGroupRequest.UNKNOWN_MEMBER_ID, Errors.NONE));
		assertTrue(mockClient.requests().isEmpty());

		TestUtils.waitForCondition(() -> {
					consumerClient.poll(mockTime.timer(REQUEST_TIMEOUT_MS));
					return !mockClient.requests().isEmpty();
				}, 2000,
				"The sync-group request was not sent");

		// change the generation after the sync-group request
		final AbstractCoordinator.Generation newGen = new AbstractCoordinator.Generation(
				currGen.generationId,
				currGen.memberId + "-new",
				currGen.protocolName);
		coordinator.setNewGeneration(newGen);

		mockClient.respond(syncGroupResponse(Errors.UNKNOWN_MEMBER_ID));
		assertTrue(consumerClient.poll(future, mockTime.timer(REQUEST_TIMEOUT_MS)));
		assertTrue(future.exception().getClass().isInstance(Errors.UNKNOWN_MEMBER_ID.exception()));

		// the generation should not be reset
		assertEquals(newGen, coordinator.generation());
	}

	@Test
	public void testSyncGroupIllegalGenerationResponseWithOldGeneration() throws InterruptedException {
		setupCoordinator();
		joinGroup();

		final AbstractCoordinator.Generation currGen = coordinator.generation();

		coordinator.setNewState(AbstractCoordinator.MemberState.PREPARING_REBALANCE);
		RequestFuture<ByteBuffer> future = coordinator.sendJoinGroupRequest();

		TestUtils.waitForCondition(() -> {
					consumerClient.poll(mockTime.timer(REQUEST_TIMEOUT_MS));
					return !mockClient.requests().isEmpty();
				}, 2000,
				"The join-group request was not sent");

		mockClient.respond(joinGroupFollowerResponse(currGen.generationId, memberId, JoinGroupRequest.UNKNOWN_MEMBER_ID, Errors.NONE));
		assertTrue(mockClient.requests().isEmpty());

<<<<<<< HEAD
		TestUtils.waitForCondition(() -> {
					consumerClient.poll(mockTime.timer(REQUEST_TIMEOUT_MS));
					return !mockClient.requests().isEmpty();
				}, 2000,
				"The sync-group request was not sent");

		// change the generation after the sync-group request
		final AbstractCoordinator.Generation newGen = new AbstractCoordinator.Generation(
				currGen.generationId,
				currGen.memberId + "-new",
				currGen.protocolName);
		coordinator.setNewGeneration(newGen);

		mockClient.respond(syncGroupResponse(Errors.ILLEGAL_GENERATION));
		assertTrue(consumerClient.poll(future, mockTime.timer(REQUEST_TIMEOUT_MS)));
		assertTrue(future.exception().getClass().isInstance(Errors.ILLEGAL_GENERATION.exception()));

		// the generation should not be reset
		assertEquals(newGen, coordinator.generation());
	}

	@Test
	public void testHeartbeatSentWhenCompletingRebalance() throws Exception {
		setupCoordinator();
		joinGroup();

		final AbstractCoordinator.Generation currGen = coordinator.generation();
=======
    @Test
    public void testRetainMemberIdAfterJoinGroupDisconnect() {
        setupCoordinator();

        String memberId = "memberId";
        int generation = 5;

        // Rebalance once to initialize the generation and memberId
        mockClient.prepareResponse(groupCoordinatorResponse(node, Errors.NONE));
        expectJoinGroup("", generation, memberId);
        expectSyncGroup(generation, memberId);
        ensureActiveGroup(generation, memberId);

        // Force a rebalance
        coordinator.requestRejoin("Manual test trigger");
        assertTrue(coordinator.rejoinNeededOrPending());

        // Disconnect during the JoinGroup and ensure that the retry preserves the memberId
        int rejoinedGeneration = 10;
        expectDisconnectInJoinGroup(memberId);
        mockClient.prepareResponse(groupCoordinatorResponse(node, Errors.NONE));
        expectJoinGroup(memberId, rejoinedGeneration, memberId);
        expectSyncGroup(rejoinedGeneration, memberId);
        ensureActiveGroup(rejoinedGeneration, memberId);
    }

    @Test
    public void testRetainMemberIdAfterSyncGroupDisconnect() {
        setupCoordinator();

        String memberId = "memberId";
        int generation = 5;

        // Rebalance once to initialize the generation and memberId
        mockClient.prepareResponse(groupCoordinatorResponse(node, Errors.NONE));
        expectJoinGroup("", generation, memberId);
        expectSyncGroup(generation, memberId);
        ensureActiveGroup(generation, memberId);

        // Force a rebalance
        coordinator.requestRejoin("Manual test trigger");
        assertTrue(coordinator.rejoinNeededOrPending());

        // Disconnect during the SyncGroup and ensure that the retry preserves the memberId
        int rejoinedGeneration = 10;
        expectJoinGroup(memberId, rejoinedGeneration, memberId);
        expectDisconnectInSyncGroup(rejoinedGeneration, memberId);
        mockClient.prepareResponse(groupCoordinatorResponse(node, Errors.NONE));

        // Note that the consumer always starts from JoinGroup after a failed rebalance
        expectJoinGroup(memberId, rejoinedGeneration, memberId);
        expectSyncGroup(rejoinedGeneration, memberId);
        ensureActiveGroup(rejoinedGeneration, memberId);
    }

    @Test
    public void testRejoinReason() {
        setupCoordinator();

        String memberId = "memberId";
        int generation = 5;

        // test initial reason
        mockClient.prepareResponse(groupCoordinatorResponse(node, Errors.NONE));
        expectJoinGroup("", "", generation, memberId);

        // successful sync group response should reset reason
        expectSyncGroup(generation, memberId);
        ensureActiveGroup(generation, memberId);
        assertEquals("", coordinator.rejoinReason());

        // force a rebalance
        expectJoinGroup(memberId, "Manual test trigger", generation, memberId);
        expectSyncGroup(generation, memberId);
        coordinator.requestRejoin("Manual test trigger");
        ensureActiveGroup(generation, memberId);
        assertEquals("", coordinator.rejoinReason());

        // max group size reached
        mockClient.prepareResponse(joinGroupFollowerResponse(defaultGeneration, memberId, JoinGroupRequest.UNKNOWN_MEMBER_ID, Errors.GROUP_MAX_SIZE_REACHED));
        coordinator.requestRejoin("Manual test trigger 2");
        Throwable e = assertThrows(GroupMaxSizeReachedException.class,
                () -> coordinator.joinGroupIfNeeded(mockTime.timer(100L)));

        // next join group request should contain exception message
        expectJoinGroup(memberId, String.format("rebalance failed due to %s", e.getClass().getSimpleName()), generation, memberId);
        expectSyncGroup(generation, memberId);
        ensureActiveGroup(generation, memberId);
        assertEquals("", coordinator.rejoinReason());

        // check limit length of reason field
        final String reason = "Very looooooooooooooooooooooooooooooooooooooooooooooooooooooooooooooooooooooooooooooooooooooooooooooooooooooooooooooooooooooooooooooooooooooooooooooooooooooooooooooooooong reason that is 271 characters long to make sure that length limit logic handles the scenario nicely";
        final String truncatedReason = reason.substring(0, 255);
        expectJoinGroup(memberId, truncatedReason, generation, memberId);
        expectSyncGroup(generation, memberId);
        coordinator.requestRejoin(reason);
        ensureActiveGroup(generation, memberId);
        assertEquals("", coordinator.rejoinReason());
    }

    private void ensureActiveGroup(
        int generation,
        String memberId
    ) {
        coordinator.ensureActiveGroup();
        assertEquals(generation, coordinator.generation().generationId);
        assertEquals(memberId, coordinator.generation().memberId);
        assertFalse(coordinator.rejoinNeededOrPending());
    }

    private void expectSyncGroup(
        int expectedGeneration,
        String expectedMemberId
    ) {
        mockClient.prepareResponse(body -> {
            if (!(body instanceof SyncGroupRequest)) {
                return false;
            }
            SyncGroupRequestData syncGroupRequest = ((SyncGroupRequest) body).data();
            return syncGroupRequest.generationId() == expectedGeneration
                && syncGroupRequest.memberId().equals(expectedMemberId)
                && syncGroupRequest.protocolType().equals(PROTOCOL_TYPE)
                && syncGroupRequest.protocolName().equals(PROTOCOL_NAME);
        }, syncGroupResponse(Errors.NONE, PROTOCOL_TYPE, PROTOCOL_NAME));
    }

    private void expectDisconnectInSyncGroup(
        int expectedGeneration,
        String expectedMemberId
    ) {
        mockClient.prepareResponse(body -> {
            if (!(body instanceof SyncGroupRequest)) {
                return false;
            }
            SyncGroupRequestData syncGroupRequest = ((SyncGroupRequest) body).data();
            return syncGroupRequest.generationId() == expectedGeneration
                && syncGroupRequest.memberId().equals(expectedMemberId)
                && syncGroupRequest.protocolType().equals(PROTOCOL_TYPE)
                && syncGroupRequest.protocolName().equals(PROTOCOL_NAME);
        }, null, true);
    }

    private void expectDisconnectInJoinGroup(
        String expectedMemberId
    ) {
        mockClient.prepareResponse(body -> {
            if (!(body instanceof JoinGroupRequest)) {
                return false;
            }
            JoinGroupRequestData joinGroupRequest = ((JoinGroupRequest) body).data();
            return joinGroupRequest.memberId().equals(expectedMemberId)
                && joinGroupRequest.protocolType().equals(PROTOCOL_TYPE);
        }, null, true);
    }

    private void expectJoinGroup(
        String expectedMemberId,
        int responseGeneration,
        String responseMemberId
    ) {
        expectJoinGroup(expectedMemberId, null, responseGeneration, responseMemberId);
    }

    private void expectJoinGroup(
        String expectedMemberId,
        String expectedReason,
        int responseGeneration,
        String responseMemberId
    ) {
        JoinGroupResponse response = joinGroupFollowerResponse(
            responseGeneration,
            responseMemberId,
            "leaderId",
            Errors.NONE,
            PROTOCOL_TYPE
        );

        mockClient.prepareResponse(body -> {
            if (!(body instanceof JoinGroupRequest)) {
                return false;
            }
            JoinGroupRequestData joinGroupRequest = ((JoinGroupRequest) body).data();
            // abstract coordinator never sets reason to null
            String actualReason = joinGroupRequest.reason();
            boolean isReasonMatching = expectedReason == null || expectedReason.equals(actualReason);
            return joinGroupRequest.memberId().equals(expectedMemberId)
                && joinGroupRequest.protocolType().equals(PROTOCOL_TYPE)
                && isReasonMatching;
        }, response);
    }

    @Test
    public void testNoGenerationWillNotTriggerProtocolNameCheck() {
        final String wrongProtocolName = "wrong-name";
>>>>>>> 15418db6

		coordinator.setNewState(AbstractCoordinator.MemberState.COMPLETING_REBALANCE);

		// the heartbeat should be sent out during a rebalance
		mockTime.sleep(HEARTBEAT_INTERVAL_MS);
		TestUtils.waitForCondition(() -> !mockClient.requests().isEmpty(), 2000,
				"The heartbeat request was not sent");
		assertTrue(coordinator.heartbeat().hasInflight());

		mockClient.respond(heartbeatResponse(Errors.REBALANCE_IN_PROGRESS));
		assertEquals(currGen, coordinator.generation());
	}

	@Test
	public void testHeartbeatIllegalGenerationResponseWithOldGeneration() throws InterruptedException {
		setupCoordinator();
		joinGroup();

		final AbstractCoordinator.Generation currGen = coordinator.generation();

		// let the heartbeat thread send out a request
		mockTime.sleep(HEARTBEAT_INTERVAL_MS);

		TestUtils.waitForCondition(() -> !mockClient.requests().isEmpty(), 2000,
				"The heartbeat request was not sent");
		assertTrue(coordinator.heartbeat().hasInflight());

		// change the generation
		final AbstractCoordinator.Generation newGen = new AbstractCoordinator.Generation(
				currGen.generationId + 1,
				currGen.memberId,
				currGen.protocolName);
		coordinator.setNewGeneration(newGen);

		mockClient.respond(heartbeatResponse(Errors.ILLEGAL_GENERATION));

		// the heartbeat error code should be ignored
		TestUtils.waitForCondition(() -> {
					coordinator.pollHeartbeat(mockTime.milliseconds());
					return !coordinator.heartbeat().hasInflight();
				}, 2000,
				"The heartbeat response was not received");

		// the generation should not be reset
		assertEquals(newGen, coordinator.generation());
	}

	@Test
	public void testHeartbeatUnknownMemberResponseWithOldGeneration() throws InterruptedException {
		setupCoordinator();
		joinGroup();

		final AbstractCoordinator.Generation currGen = coordinator.generation();

		// let the heartbeat request to send out a request
		mockTime.sleep(HEARTBEAT_INTERVAL_MS);

		TestUtils.waitForCondition(() -> !mockClient.requests().isEmpty(), 2000,
				"The heartbeat request was not sent");
		assertTrue(coordinator.heartbeat().hasInflight());

		// change the generation
		final AbstractCoordinator.Generation newGen = new AbstractCoordinator.Generation(
				currGen.generationId,
				currGen.memberId + "-new",
				currGen.protocolName);
		coordinator.setNewGeneration(newGen);

		mockClient.respond(heartbeatResponse(Errors.UNKNOWN_MEMBER_ID));

		// the heartbeat error code should be ignored
		TestUtils.waitForCondition(() -> {
					coordinator.pollHeartbeat(mockTime.milliseconds());
					return !coordinator.heartbeat().hasInflight();
				}, 2000,
				"The heartbeat response was not received");

		// the generation should not be reset
		assertEquals(newGen, coordinator.generation());
	}

	@Test
	public void testHeartbeatRebalanceInProgressResponseDuringRebalancing() throws InterruptedException {
		setupCoordinator();
		joinGroup();

		final AbstractCoordinator.Generation currGen = coordinator.generation();

		// let the heartbeat request to send out a request
		mockTime.sleep(HEARTBEAT_INTERVAL_MS);

		TestUtils.waitForCondition(() -> !mockClient.requests().isEmpty(), 2000,
				"The heartbeat request was not sent");

		assertTrue(coordinator.heartbeat().hasInflight());

		mockClient.respond(heartbeatResponse(Errors.REBALANCE_IN_PROGRESS));

		coordinator.requestRejoin("test");

		TestUtils.waitForCondition(() -> {
					coordinator.ensureActiveGroup(new MockTime(1L).timer(100L));
					return !coordinator.heartbeat().hasInflight();
				},
				2000,
				"The heartbeat response was not received");

		// the generation would not be reset while the rebalance is in progress
		assertEquals(currGen, coordinator.generation());

		mockClient.respond(joinGroupFollowerResponse(currGen.generationId, memberId, JoinGroupRequest.UNKNOWN_MEMBER_ID, Errors.NONE));
		mockClient.prepareResponse(syncGroupResponse(Errors.NONE));

		coordinator.ensureActiveGroup();
		assertEquals(currGen, coordinator.generation());
	}

	@Test
	public void testHeartbeatInstanceFencedResponseWithOldGeneration() throws InterruptedException {
		setupCoordinator();
		joinGroup();

		final AbstractCoordinator.Generation currGen = coordinator.generation();

		// let the heartbeat request to send out a request
		mockTime.sleep(HEARTBEAT_INTERVAL_MS);

		TestUtils.waitForCondition(() -> !mockClient.requests().isEmpty(), 2000,
				"The heartbeat request was not sent");
		assertTrue(coordinator.heartbeat().hasInflight());

		// change the generation
		final AbstractCoordinator.Generation newGen = new AbstractCoordinator.Generation(
				currGen.generationId,
				currGen.memberId + "-new",
				currGen.protocolName);
		coordinator.setNewGeneration(newGen);

		mockClient.respond(heartbeatResponse(Errors.FENCED_INSTANCE_ID));

		// the heartbeat error code should be ignored
		TestUtils.waitForCondition(() -> {
					coordinator.pollHeartbeat(mockTime.milliseconds());
					return !coordinator.heartbeat().hasInflight();
				}, 2000,
				"The heartbeat response was not received");

		// the generation should not be reset
		assertEquals(newGen, coordinator.generation());
	}

	@Test
	public void testHeartbeatRequestWithFencedInstanceIdException() throws InterruptedException {
		setupCoordinator();
		mockClient.prepareResponse(groupCoordinatorResponse(node, Errors.NONE));

		final int generation = -1;

		mockClient.prepareResponse(joinGroupFollowerResponse(generation, memberId, JoinGroupRequest.UNKNOWN_MEMBER_ID, Errors.NONE));
		mockClient.prepareResponse(syncGroupResponse(Errors.NONE));
        mockClient.prepareResponse(heartbeatResponse(Errors.FENCED_INSTANCE_ID));

        try {
            coordinator.ensureActiveGroup();
            mockTime.sleep(HEARTBEAT_INTERVAL_MS);
            long startMs = System.currentTimeMillis();
            while (System.currentTimeMillis() - startMs < 1000) {
                Thread.sleep(10);
                coordinator.pollHeartbeat(mockTime.milliseconds());
            }
            fail("Expected pollHeartbeat to raise fenced instance id exception in 1 second");
        } catch (RuntimeException exception) {
            assertTrue(exception instanceof FencedInstanceIdException);
        }
    }

    @Test
    public void testJoinGroupRequestWithGroupInstanceIdNotFound() {
        setupCoordinator();
		mockClient.prepareResponse(groupCoordinatorResponse(node, Errors.NONE));
		coordinator.ensureCoordinatorReady(mockTime.timer(0));

		mockClient.prepareResponse(joinGroupFollowerResponse(defaultGeneration, memberId, JoinGroupRequest.UNKNOWN_MEMBER_ID, Errors.UNKNOWN_MEMBER_ID));

		RequestFuture<ByteBuffer> future = coordinator.sendJoinGroupRequest();

		assertTrue(consumerClient.poll(future, mockTime.timer(REQUEST_TIMEOUT_MS)));
		assertEquals(Errors.UNKNOWN_MEMBER_ID.message(), future.exception().getMessage());
		assertTrue(coordinator.rejoinNeededOrPending());
		assertTrue(coordinator.hasUnknownGeneration());
	}

	@Test
	public void testJoinGroupRequestWithRebalanceInProgress() {
		setupCoordinator();
		mockClient.prepareResponse(groupCoordinatorResponse(node, Errors.NONE));
		coordinator.ensureCoordinatorReady(mockTime.timer(0));

		mockClient.prepareResponse(
				joinGroupFollowerResponse(defaultGeneration, memberId, JoinGroupRequest.UNKNOWN_MEMBER_ID, Errors.REBALANCE_IN_PROGRESS));

		RequestFuture<ByteBuffer> future = coordinator.sendJoinGroupRequest();

		assertTrue(consumerClient.poll(future, mockTime.timer(REQUEST_TIMEOUT_MS)));
		assertTrue(future.exception().getClass().isInstance(Errors.REBALANCE_IN_PROGRESS.exception()));
		assertEquals(Errors.REBALANCE_IN_PROGRESS.message(), future.exception().getMessage());
		assertTrue(coordinator.rejoinNeededOrPending());

		// make sure we'll retry on next poll
		assertEquals(0, coordinator.onJoinPrepareInvokes);
		assertEquals(0, coordinator.onJoinCompleteInvokes);

		mockClient.prepareResponse(joinGroupFollowerResponse(defaultGeneration, memberId, JoinGroupRequest.UNKNOWN_MEMBER_ID, Errors.NONE));
		mockClient.prepareResponse(syncGroupResponse(Errors.NONE));

		coordinator.ensureActiveGroup();
		// make sure both onJoinPrepare and onJoinComplete got called
		assertEquals(1, coordinator.onJoinPrepareInvokes);
		assertEquals(1, coordinator.onJoinCompleteInvokes);
	}

	@Test
	public void testLeaveGroupSentWithGroupInstanceIdUnSet() {
		checkLeaveGroupRequestSent(Optional.empty());
		checkLeaveGroupRequestSent(Optional.of("groupInstanceId"));
	}

	private void checkLeaveGroupRequestSent(Optional<String> groupInstanceId) {
		setupCoordinator(RETRY_BACKOFF_MS, Integer.MAX_VALUE, groupInstanceId);

        mockClient.prepareResponse(groupCoordinatorResponse(node, Errors.NONE));
        mockClient.prepareResponse(joinGroupFollowerResponse(1, memberId, leaderId, Errors.NONE));
        mockClient.prepareResponse(syncGroupResponse(Errors.NONE));

        final RuntimeException e = new RuntimeException();

        // raise the error when the coordinator tries to send leave group request.
        mockClient.prepareResponse(body -> {
            if (body instanceof LeaveGroupRequest)
                throw e;
            return false;
        }, heartbeatResponse(Errors.UNKNOWN_SERVER_ERROR));

        try {
            coordinator.ensureActiveGroup();
            coordinator.close();
            if (coordinator.isDynamicMember()) {
                fail("Expected leavegroup to raise an error.");
            }
        } catch (RuntimeException exception) {
            if (coordinator.isDynamicMember()) {
                assertEquals(exception, e);
            } else {
                fail("Coordinator with group.instance.id set shouldn't send leave group request.");
            }
        }
    }

    @Test
    public void testHandleNormalLeaveGroupResponse() {
        MemberResponse memberResponse = new MemberResponse()
                                            .setMemberId(memberId)
                                            .setErrorCode(Errors.NONE.code());
        LeaveGroupResponse response =
            leaveGroupResponse(Collections.singletonList(memberResponse));
        RequestFuture<Void> leaveGroupFuture = setupLeaveGroup(response);
        assertNotNull(leaveGroupFuture);
        assertTrue(leaveGroupFuture.succeeded());
    }

    @Test
    public void testHandleNormalLeaveGroupResponseAndTruncatedLeaveReason() {
        MemberResponse memberResponse = new MemberResponse()
                .setMemberId(memberId)
                .setErrorCode(Errors.NONE.code());
        LeaveGroupResponse response =
                leaveGroupResponse(Collections.singletonList(memberResponse));
        String leaveReason = "Very looooooooooooooooooooooooooooooooooooooooooooooooooooooooooooooooooooooooooooooooooooooooooooooooooooooooooooooooooooooooooooooooooooooooooooooooooooooooooooooooooong leaveReason that is 271 characters long to make sure that length limit logic handles the scenario nicely";
        RequestFuture<Void> leaveGroupFuture = setupLeaveGroup(response, leaveReason, leaveReason.substring(0, 255));
        assertNotNull(leaveGroupFuture);
        assertTrue(leaveGroupFuture.succeeded());
    }

    @Test
    public void testHandleMultipleMembersLeaveGroupResponse() {
        MemberResponse memberResponse = new MemberResponse()
                                            .setMemberId(memberId)
                                            .setErrorCode(Errors.NONE.code());
        LeaveGroupResponse response =
            leaveGroupResponse(Arrays.asList(memberResponse, memberResponse));
        RequestFuture<Void> leaveGroupFuture = setupLeaveGroup(response);
        assertNotNull(leaveGroupFuture);
        assertTrue(leaveGroupFuture.exception() instanceof IllegalStateException);
    }

    @Test
    public void testHandleLeaveGroupResponseWithEmptyMemberResponse() {
        LeaveGroupResponse response =
            leaveGroupResponse(Collections.emptyList());
        RequestFuture<Void> leaveGroupFuture = setupLeaveGroup(response);
        assertNotNull(leaveGroupFuture);
        assertTrue(leaveGroupFuture.succeeded());
    }

    @Test
    public void testHandleLeaveGroupResponseWithException() {
        MemberResponse memberResponse = new MemberResponse()
                                            .setMemberId(memberId)
                                            .setErrorCode(Errors.UNKNOWN_MEMBER_ID.code());
        LeaveGroupResponse response =
            leaveGroupResponse(Collections.singletonList(memberResponse));
        RequestFuture<Void> leaveGroupFuture = setupLeaveGroup(response);
        assertNotNull(leaveGroupFuture);
        assertTrue(leaveGroupFuture.exception() instanceof UnknownMemberIdException);
    }

    private RequestFuture<Void> setupLeaveGroup(LeaveGroupResponse leaveGroupResponse) {
        return setupLeaveGroup(leaveGroupResponse, "test maybe leave group", "test maybe leave group");
    }

    private RequestFuture<Void> setupLeaveGroup(LeaveGroupResponse leaveGroupResponse,
                                                String leaveReason,
                                                String expectedLeaveReason) {
        setupCoordinator(RETRY_BACKOFF_MS, Integer.MAX_VALUE, Optional.empty());

        mockClient.prepareResponse(groupCoordinatorResponse(node, Errors.NONE));
        mockClient.prepareResponse(joinGroupFollowerResponse(1, memberId, leaderId, Errors.NONE));
        mockClient.prepareResponse(syncGroupResponse(Errors.NONE));
        mockClient.prepareResponse(body -> {
            if (!(body instanceof LeaveGroupRequest)) {
                return false;
            }
            LeaveGroupRequestData leaveGroupRequest = ((LeaveGroupRequest) body).data();
            return leaveGroupRequest.members().get(0).memberId().equals(memberId) &&
                   leaveGroupRequest.members().get(0).reason().equals(expectedLeaveReason);
        }, leaveGroupResponse);

        coordinator.ensureActiveGroup();
        return coordinator.maybeLeaveGroup(leaveReason);
    }

    @Test
    public void testUncaughtExceptionInHeartbeatThread() throws Exception {
        setupCoordinator();

        mockClient.prepareResponse(groupCoordinatorResponse(node, Errors.NONE));
        mockClient.prepareResponse(joinGroupFollowerResponse(1, memberId, leaderId, Errors.NONE));
        mockClient.prepareResponse(syncGroupResponse(Errors.NONE));

        final RuntimeException e = new RuntimeException();

        // raise the error when the background thread tries to send a heartbeat
        mockClient.prepareResponse(body -> {
            if (body instanceof HeartbeatRequest)
                throw e;
            return false;
        }, heartbeatResponse(Errors.UNKNOWN_SERVER_ERROR));
        coordinator.ensureActiveGroup();
        mockTime.sleep(HEARTBEAT_INTERVAL_MS);

        try {
            long startMs = System.currentTimeMillis();
            while (System.currentTimeMillis() - startMs < 1000) {
                Thread.sleep(10);
                coordinator.timeToNextHeartbeat(0);
            }
            fail("Expected timeToNextHeartbeat to raise an error in 1 second");
        } catch (RuntimeException exception) {
            assertEquals(exception, e);
        }

        try {
            long startMs = System.currentTimeMillis();
            while (System.currentTimeMillis() - startMs < 1000) {
                Thread.sleep(10);
                coordinator.pollHeartbeat(mockTime.milliseconds());
            }
            fail("Expected pollHeartbeat to raise an error in 1 second");
        } catch (RuntimeException exception) {
            assertEquals(exception, e);
        }
    }

    @Test
    public void testPollHeartbeatAwakesHeartbeatThread() throws Exception {
        final int longRetryBackoffMs = 10000;
        setupCoordinator(longRetryBackoffMs);

        mockClient.prepareResponse(groupCoordinatorResponse(node, Errors.NONE));
        mockClient.prepareResponse(joinGroupFollowerResponse(1, memberId, leaderId, Errors.NONE));
        mockClient.prepareResponse(syncGroupResponse(Errors.NONE));

        coordinator.ensureActiveGroup();

        final CountDownLatch heartbeatDone = new CountDownLatch(1);
        mockClient.prepareResponse(body -> {
            heartbeatDone.countDown();
            return body instanceof HeartbeatRequest;
        }, heartbeatResponse(Errors.NONE));

        mockTime.sleep(HEARTBEAT_INTERVAL_MS);
        coordinator.pollHeartbeat(mockTime.milliseconds());

        if (!heartbeatDone.await(1, TimeUnit.SECONDS)) {
            fail("Should have received a heartbeat request after calling pollHeartbeat");
        }
    }

    @Test
    public void testLookupCoordinator() {
		setupCoordinator();

		mockClient.backoff(node, 50);
		RequestFuture<Void> noBrokersAvailableFuture = coordinator.lookupCoordinator();
		assertTrue(noBrokersAvailableFuture.failed(), "Failed future expected");
		mockTime.sleep(50);

		RequestFuture<Void> future = coordinator.lookupCoordinator();
		assertFalse(future.isDone(), "Request not sent");
		assertSame(future, coordinator.lookupCoordinator(), "New request sent while one is in progress");

		mockClient.prepareResponse(groupCoordinatorResponse(node, Errors.NONE));
		coordinator.ensureCoordinatorReady(mockTime.timer(Long.MAX_VALUE));
		assertNotSame(future, coordinator.lookupCoordinator(), "New request not sent after previous completed");
	}

    @Test
    public void testWakeupAfterJoinGroupSent() throws Exception {
        setupCoordinator();

        mockClient.prepareResponse(groupCoordinatorResponse(node, Errors.NONE));
        mockClient.prepareResponse(new MockClient.RequestMatcher() {
            private int invocations = 0;
            @Override
            public boolean matches(AbstractRequest body) {
                invocations++;
                boolean isJoinGroupRequest = body instanceof JoinGroupRequest;
                if (isJoinGroupRequest && invocations == 1)
                    // simulate wakeup before the request returns
                    throw new WakeupException();
                return isJoinGroupRequest;
            }
        }, joinGroupFollowerResponse(1, memberId, leaderId, Errors.NONE));
        mockClient.prepareResponse(syncGroupResponse(Errors.NONE));
        AtomicBoolean heartbeatReceived = prepareFirstHeartbeat();

		try {
			coordinator.ensureActiveGroup();
			fail("Should have woken up from ensureActiveGroup()");
		} catch (WakeupException ignored) {
		}

        assertEquals(1, coordinator.onJoinPrepareInvokes);
        assertEquals(0, coordinator.onJoinCompleteInvokes);
        assertFalse(heartbeatReceived.get());

        coordinator.ensureActiveGroup();

        assertEquals(1, coordinator.onJoinPrepareInvokes);
        assertEquals(1, coordinator.onJoinCompleteInvokes);

        awaitFirstHeartbeat(heartbeatReceived);
    }

    @Test
    public void testWakeupAfterJoinGroupSentExternalCompletion() throws Exception {
        setupCoordinator();

        mockClient.prepareResponse(groupCoordinatorResponse(node, Errors.NONE));
        mockClient.prepareResponse(new MockClient.RequestMatcher() {
            private int invocations = 0;
            @Override
            public boolean matches(AbstractRequest body) {
                invocations++;
                boolean isJoinGroupRequest = body instanceof JoinGroupRequest;
                if (isJoinGroupRequest && invocations == 1)
                    // simulate wakeup before the request returns
                    throw new WakeupException();
                return isJoinGroupRequest;
            }
        }, joinGroupFollowerResponse(1, memberId, leaderId, Errors.NONE));
        mockClient.prepareResponse(syncGroupResponse(Errors.NONE));
        AtomicBoolean heartbeatReceived = prepareFirstHeartbeat();

		try {
			coordinator.ensureActiveGroup();
			fail("Should have woken up from ensureActiveGroup()");
		} catch (WakeupException ignored) {
		}

        assertEquals(1, coordinator.onJoinPrepareInvokes);
        assertEquals(0, coordinator.onJoinCompleteInvokes);
        assertFalse(heartbeatReceived.get());

        // the join group completes in this poll()
        consumerClient.poll(mockTime.timer(0));
        coordinator.ensureActiveGroup();

        assertEquals(1, coordinator.onJoinPrepareInvokes);
        assertEquals(1, coordinator.onJoinCompleteInvokes);

        awaitFirstHeartbeat(heartbeatReceived);
    }

    @Test
    public void testWakeupAfterJoinGroupReceived() throws Exception {
        setupCoordinator();

        mockClient.prepareResponse(groupCoordinatorResponse(node, Errors.NONE));
        mockClient.prepareResponse(body -> {
            boolean isJoinGroupRequest = body instanceof JoinGroupRequest;
            if (isJoinGroupRequest)
                // wakeup after the request returns
                consumerClient.wakeup();
            return isJoinGroupRequest;
        }, joinGroupFollowerResponse(1, memberId, leaderId, Errors.NONE));
        mockClient.prepareResponse(syncGroupResponse(Errors.NONE));
        AtomicBoolean heartbeatReceived = prepareFirstHeartbeat();

		try {
			coordinator.ensureActiveGroup();
			fail("Should have woken up from ensureActiveGroup()");
		} catch (WakeupException ignored) {
		}

        assertEquals(1, coordinator.onJoinPrepareInvokes);
        assertEquals(0, coordinator.onJoinCompleteInvokes);
        assertFalse(heartbeatReceived.get());

        coordinator.ensureActiveGroup();

        assertEquals(1, coordinator.onJoinPrepareInvokes);
        assertEquals(1, coordinator.onJoinCompleteInvokes);

        awaitFirstHeartbeat(heartbeatReceived);
    }

    @Test
    public void testWakeupAfterJoinGroupReceivedExternalCompletion() throws Exception {
        setupCoordinator();

        mockClient.prepareResponse(groupCoordinatorResponse(node, Errors.NONE));
        mockClient.prepareResponse(body -> {
            boolean isJoinGroupRequest = body instanceof JoinGroupRequest;
            if (isJoinGroupRequest)
                // wakeup after the request returns
                consumerClient.wakeup();
            return isJoinGroupRequest;
        }, joinGroupFollowerResponse(1, memberId, leaderId, Errors.NONE));
        mockClient.prepareResponse(syncGroupResponse(Errors.NONE));
        AtomicBoolean heartbeatReceived = prepareFirstHeartbeat();

        try {
            coordinator.ensureActiveGroup();
            fail("Should have woken up from ensureActiveGroup()");
        } catch (WakeupException e) {
        }

        assertEquals(1, coordinator.onJoinPrepareInvokes);
        assertEquals(0, coordinator.onJoinCompleteInvokes);
        assertFalse(heartbeatReceived.get());

        // the join group completes in this poll()
        consumerClient.poll(mockTime.timer(0));
        coordinator.ensureActiveGroup();

        assertEquals(1, coordinator.onJoinPrepareInvokes);
        assertEquals(1, coordinator.onJoinCompleteInvokes);

        awaitFirstHeartbeat(heartbeatReceived);
    }

    @Test
    public void testWakeupAfterSyncGroupSentExternalCompletion() throws Exception {
        setupCoordinator();

        mockClient.prepareResponse(groupCoordinatorResponse(node, Errors.NONE));
        mockClient.prepareResponse(joinGroupFollowerResponse(1, memberId, leaderId, Errors.NONE));
        mockClient.prepareResponse(new MockClient.RequestMatcher() {
            private int invocations = 0;
            @Override
            public boolean matches(AbstractRequest body) {
                invocations++;
                boolean isSyncGroupRequest = body instanceof SyncGroupRequest;
				if (isSyncGroupRequest && invocations == 1)
					// wakeup after the request returns
					consumerClient.wakeup();
                return isSyncGroupRequest;
            }
        }, syncGroupResponse(Errors.NONE));
        AtomicBoolean heartbeatReceived = prepareFirstHeartbeat();

        try {
            coordinator.ensureActiveGroup();
            fail("Should have woken up from ensureActiveGroup()");
        } catch (WakeupException e) {
        }

        assertEquals(1, coordinator.onJoinPrepareInvokes);
        assertEquals(0, coordinator.onJoinCompleteInvokes);
        assertFalse(heartbeatReceived.get());

        // the join group completes in this poll()
        consumerClient.poll(mockTime.timer(0));
        coordinator.ensureActiveGroup();

        assertEquals(1, coordinator.onJoinPrepareInvokes);
        assertEquals(1, coordinator.onJoinCompleteInvokes);

        awaitFirstHeartbeat(heartbeatReceived);
    }

    @Test
    public void testWakeupAfterSyncGroupReceived() throws Exception {
        setupCoordinator();

        mockClient.prepareResponse(groupCoordinatorResponse(node, Errors.NONE));
        mockClient.prepareResponse(joinGroupFollowerResponse(1, memberId, leaderId, Errors.NONE));
        mockClient.prepareResponse(body -> {
            boolean isSyncGroupRequest = body instanceof SyncGroupRequest;
            if (isSyncGroupRequest)
                // wakeup after the request returns
                consumerClient.wakeup();
            return isSyncGroupRequest;
        }, syncGroupResponse(Errors.NONE));
        AtomicBoolean heartbeatReceived = prepareFirstHeartbeat();

		try {
			coordinator.ensureActiveGroup();
			fail("Should have woken up from ensureActiveGroup()");
		} catch (WakeupException ignored) {
		}

        assertEquals(1, coordinator.onJoinPrepareInvokes);
        assertEquals(0, coordinator.onJoinCompleteInvokes);
        assertFalse(heartbeatReceived.get());

        coordinator.ensureActiveGroup();

        assertEquals(1, coordinator.onJoinPrepareInvokes);
        assertEquals(1, coordinator.onJoinCompleteInvokes);

        awaitFirstHeartbeat(heartbeatReceived);
    }

    @Test
    public void testWakeupAfterSyncGroupReceivedExternalCompletion() throws Exception {
        setupCoordinator();

        mockClient.prepareResponse(groupCoordinatorResponse(node, Errors.NONE));
        mockClient.prepareResponse(joinGroupFollowerResponse(1, memberId, leaderId, Errors.NONE));
        mockClient.prepareResponse(body -> {
            boolean isSyncGroupRequest = body instanceof SyncGroupRequest;
            if (isSyncGroupRequest)
                // wakeup after the request returns
                consumerClient.wakeup();
            return isSyncGroupRequest;
        }, syncGroupResponse(Errors.NONE));
        AtomicBoolean heartbeatReceived = prepareFirstHeartbeat();

        try {
            coordinator.ensureActiveGroup();
            fail("Should have woken up from ensureActiveGroup()");
        } catch (WakeupException e) {
        }

        assertEquals(1, coordinator.onJoinPrepareInvokes);
        assertEquals(0, coordinator.onJoinCompleteInvokes);
        assertFalse(heartbeatReceived.get());

        coordinator.ensureActiveGroup();

        assertEquals(1, coordinator.onJoinPrepareInvokes);
        assertEquals(1, coordinator.onJoinCompleteInvokes);

        awaitFirstHeartbeat(heartbeatReceived);
    }

    @Test
    public void testWakeupInOnJoinComplete() throws Exception {
        setupCoordinator();

        coordinator.wakeupOnJoinComplete = true;
        mockClient.prepareResponse(groupCoordinatorResponse(node, Errors.NONE));
        mockClient.prepareResponse(joinGroupFollowerResponse(1, memberId, leaderId, Errors.NONE));
        mockClient.prepareResponse(syncGroupResponse(Errors.NONE));
        AtomicBoolean heartbeatReceived = prepareFirstHeartbeat();

		try {
			coordinator.ensureActiveGroup();
			fail("Should have woken up from ensureActiveGroup()");
		} catch (WakeupException ignored) {
		}

        assertEquals(1, coordinator.onJoinPrepareInvokes);
        assertEquals(0, coordinator.onJoinCompleteInvokes);
        assertFalse(heartbeatReceived.get());

        // the join group completes in this poll()
        coordinator.wakeupOnJoinComplete = false;
        consumerClient.poll(mockTime.timer(0));
        coordinator.ensureActiveGroup();

        assertEquals(1, coordinator.onJoinPrepareInvokes);
        assertEquals(1, coordinator.onJoinCompleteInvokes);

        awaitFirstHeartbeat(heartbeatReceived);
    }

    @Test
    public void testAuthenticationErrorInEnsureCoordinatorReady() {
        setupCoordinator();

        mockClient.createPendingAuthenticationError(node, 300);

        try {
            coordinator.ensureCoordinatorReady(mockTime.timer(Long.MAX_VALUE));
            fail("Expected an authentication error.");
        } catch (AuthenticationException e) {
            // OK
        }
    }

    @Test
    public void testBackoffAndRetryUponRetriableError() {
        this.mockTime = new MockTime();
        long currentTimeMs = System.currentTimeMillis();
        this.mockTime.setCurrentTimeMs(System.currentTimeMillis());

        setupCoordinator(); // note: uses 100ms backoff
        mockClient.prepareResponse(groupCoordinatorResponse(node, Errors.NONE));
        coordinator.ensureCoordinatorReady(mockTime.timer(0));

        // Retriable Exception
        mockClient.prepareResponse(joinGroupResponse(Errors.COORDINATOR_LOAD_IN_PROGRESS));
        mockClient.prepareResponse(joinGroupResponse(Errors.NONE)); // Retry w/o error
        mockClient.prepareResponse(syncGroupResponse(Errors.NONE));
        coordinator.joinGroupIfNeeded(mockTime.timer(REQUEST_TIMEOUT_MS));

        assertEquals(100, mockTime.milliseconds() - currentTimeMs, 1);
    }

    @Test
    public void testReturnUponRetriableErrorAndExpiredTimer() throws InterruptedException {
        setupCoordinator();
        mockClient.prepareResponse(groupCoordinatorResponse(node, Errors.NONE));
        coordinator.ensureCoordinatorReady(mockTime.timer(0));
        ExecutorService executor = Executors.newFixedThreadPool(1);
        Timer t = mockTime.timer(500);
        try {
            Future<Boolean> attempt = executor.submit(() -> coordinator.joinGroupIfNeeded(t));
            mockTime.sleep(500);
            mockClient.prepareResponse(joinGroupResponse(Errors.COORDINATOR_LOAD_IN_PROGRESS));
            assertFalse(attempt.get());
        } catch (Exception e) {
            fail();
        } finally {
            executor.shutdownNow();
            executor.awaitTermination(1000, TimeUnit.MILLISECONDS);
        }
    }

    private AtomicBoolean prepareFirstHeartbeat() {
        final AtomicBoolean heartbeatReceived = new AtomicBoolean(false);
        mockClient.prepareResponse(body -> {
            boolean isHeartbeatRequest = body instanceof HeartbeatRequest;
            if (isHeartbeatRequest)
                heartbeatReceived.set(true);
            return isHeartbeatRequest;
        }, heartbeatResponse(Errors.UNKNOWN_SERVER_ERROR));
        return heartbeatReceived;
    }

    private void awaitFirstHeartbeat(final AtomicBoolean heartbeatReceived) throws Exception {
<<<<<<< HEAD
		mockTime.sleep(HEARTBEAT_INTERVAL_MS);
		TestUtils.waitForCondition(heartbeatReceived::get,
				3000, "Should have received a heartbeat request after joining the group");
	}

	private FindCoordinatorResponse groupCoordinatorResponse(Node node, Errors error) {
		return FindCoordinatorResponse.prepareResponse(error, node);
	}

	private HeartbeatResponse heartbeatResponse(Errors error) {
		return new HeartbeatResponse(new HeartbeatResponseData().setErrorCode(error.code()));
	}

	private JoinGroupResponse joinGroupFollowerResponse(int generationId,
														String memberId,
														String leaderId,
														Errors error) {
		return joinGroupFollowerResponse(generationId, memberId, leaderId, error, null);
	}

	private JoinGroupResponse joinGroupFollowerResponse(int generationId,
														String memberId,
														String leaderId,
														Errors error,
														String protocolType) {
		return new JoinGroupResponse(
				new JoinGroupResponseData()
						.setErrorCode(error.code())
						.setGenerationId(generationId)
						.setProtocolType(protocolType)
						.setProtocolName(PROTOCOL_NAME)
						.setMemberId(memberId)
						.setLeader(leaderId)
						.setMembers(Collections.emptyList())
		);
	}

	private JoinGroupResponse joinGroupResponse(Errors error) {
		return joinGroupFollowerResponse(JoinGroupRequest.UNKNOWN_GENERATION_ID,
				JoinGroupRequest.UNKNOWN_MEMBER_ID, JoinGroupRequest.UNKNOWN_MEMBER_ID, error);
	}

	private SyncGroupResponse syncGroupResponse(Errors error) {
		return syncGroupResponse(error, null, null);
	}

	private SyncGroupResponse syncGroupResponse(Errors error,
												String protocolType,
												String protocolName) {
		return new SyncGroupResponse(
				new SyncGroupResponseData()
						.setErrorCode(error.code())
						.setProtocolType(protocolType)
						.setProtocolName(protocolName)
						.setAssignment(new byte[0])
		);
	}

	private LeaveGroupResponse leaveGroupResponse(List<MemberResponse> members) {
=======
        mockTime.sleep(HEARTBEAT_INTERVAL_MS);
        TestUtils.waitForCondition(heartbeatReceived::get,
            3000, "Should have received a heartbeat request after joining the group");
    }

    private FindCoordinatorResponse groupCoordinatorResponse(Node node, Errors error) {
        return FindCoordinatorResponse.prepareResponse(error, GROUP_ID, node);
    }

    private HeartbeatResponse heartbeatResponse(Errors error) {
        return new HeartbeatResponse(new HeartbeatResponseData().setErrorCode(error.code()));
    }

    private JoinGroupResponse joinGroupFollowerResponse(int generationId,
                                                        String memberId,
                                                        String leaderId,
                                                        Errors error) {
        return joinGroupFollowerResponse(generationId, memberId, leaderId, error, null);
    }

    private JoinGroupResponse joinGroupFollowerResponse(int generationId,
                                                        String memberId,
                                                        String leaderId,
                                                        Errors error,
                                                        String protocolType) {
        return new JoinGroupResponse(
                new JoinGroupResponseData()
                        .setErrorCode(error.code())
                        .setGenerationId(generationId)
                        .setProtocolType(protocolType)
                        .setProtocolName(PROTOCOL_NAME)
                        .setMemberId(memberId)
                        .setLeader(leaderId)
                        .setMembers(Collections.emptyList()),
                ApiKeys.JOIN_GROUP.latestVersion()
        );
    }

    private JoinGroupResponse joinGroupResponse(Errors error) {
        return joinGroupFollowerResponse(JoinGroupRequest.UNKNOWN_GENERATION_ID,
            JoinGroupRequest.UNKNOWN_MEMBER_ID, JoinGroupRequest.UNKNOWN_MEMBER_ID, error);
    }

    private SyncGroupResponse syncGroupResponse(Errors error) {
        return syncGroupResponse(error, null, null);
    }

    private SyncGroupResponse syncGroupResponse(Errors error,
                                                String protocolType,
                                                String protocolName) {
        return new SyncGroupResponse(
                new SyncGroupResponseData()
                        .setErrorCode(error.code())
                        .setProtocolType(protocolType)
                        .setProtocolName(protocolName)
                        .setAssignment(new byte[0])
        );
    }

    private LeaveGroupResponse leaveGroupResponse(List<MemberResponse> members) {
>>>>>>> 15418db6
        return new LeaveGroupResponse(new LeaveGroupResponseData()
                .setErrorCode(Errors.NONE.code())
                .setMembers(members));
    }

	public static class DummyCoordinator extends AbstractCoordinator {

		private int onJoinPrepareInvokes = 0;
		private int onJoinCompleteInvokes = 0;
		private boolean wakeupOnJoinComplete = false;

		DummyCoordinator(GroupRebalanceConfig rebalanceConfig,
						 ConsumerNetworkClient client,
						 Metrics metrics,
						 Time time) {
			super(rebalanceConfig, new LogContext(), client, metrics, METRIC_GROUP_PREFIX, time);
		}

		@Override
		protected String protocolType() {
			return PROTOCOL_TYPE;
		}

		@Override
		protected JoinGroupRequestData.JoinGroupRequestProtocolCollection metadata() {
            return new JoinGroupRequestData.JoinGroupRequestProtocolCollection(
                    Collections.singleton(new JoinGroupRequestData.JoinGroupRequestProtocol()
							.setName(PROTOCOL_NAME)
                            .setMetadata(EMPTY_DATA.array())).iterator()
            );
        }

        @Override
        protected Map<String, ByteBuffer> onLeaderElected(String leaderId,
                                                          String protocol,
                                                          List<JoinGroupResponseData.JoinGroupResponseMember> allMemberMetadata,
                                                          boolean skipAssignment) {
            Map<String, ByteBuffer> assignment = new HashMap<>();
            for (JoinGroupResponseData.JoinGroupResponseMember member : allMemberMetadata) {
                assignment.put(member.memberId(), EMPTY_DATA);
            }
            return assignment;
        }

        @Override
        protected boolean onJoinPrepare(Timer timer, int generation, String memberId) {
            onJoinPrepareInvokes++;
            return true;
        }

        @Override
        protected void onJoinComplete(int generation, String memberId, String protocol, ByteBuffer memberAssignment) {
            if (wakeupOnJoinComplete)
                throw new WakeupException();
            onJoinCompleteInvokes++;
        }
    }

}<|MERGE_RESOLUTION|>--- conflicted
+++ resolved
@@ -20,250 +20,191 @@
 import org.apache.kafka.clients.MockClient;
 import org.apache.kafka.clients.consumer.OffsetResetStrategy;
 import org.apache.kafka.common.Node;
-import org.apache.kafka.common.errors.AuthenticationException;
-import org.apache.kafka.common.errors.DisconnectException;
-import org.apache.kafka.common.errors.FencedInstanceIdException;
-import org.apache.kafka.common.errors.GroupMaxSizeReachedException;
-import org.apache.kafka.common.errors.InconsistentGroupProtocolException;
-import org.apache.kafka.common.errors.UnknownMemberIdException;
-import org.apache.kafka.common.errors.WakeupException;
+import org.apache.kafka.common.errors.*;
 import org.apache.kafka.common.internals.ClusterResourceListeners;
-import org.apache.kafka.common.message.HeartbeatResponseData;
-import org.apache.kafka.common.message.JoinGroupRequestData;
-import org.apache.kafka.common.message.JoinGroupResponseData;
-import org.apache.kafka.common.message.LeaveGroupRequestData;
-import org.apache.kafka.common.message.LeaveGroupResponseData;
+import org.apache.kafka.common.message.*;
 import org.apache.kafka.common.message.LeaveGroupResponseData.MemberResponse;
-import org.apache.kafka.common.message.SyncGroupRequestData;
-import org.apache.kafka.common.message.SyncGroupResponseData;
 import org.apache.kafka.common.metrics.KafkaMetric;
 import org.apache.kafka.common.metrics.Metrics;
 import org.apache.kafka.common.protocol.ApiKeys;
 import org.apache.kafka.common.protocol.Errors;
-import org.apache.kafka.common.requests.AbstractRequest;
-import org.apache.kafka.common.requests.FindCoordinatorResponse;
-import org.apache.kafka.common.requests.HeartbeatRequest;
-import org.apache.kafka.common.requests.HeartbeatResponse;
-import org.apache.kafka.common.requests.JoinGroupRequest;
-import org.apache.kafka.common.requests.JoinGroupResponse;
-import org.apache.kafka.common.requests.LeaveGroupRequest;
-import org.apache.kafka.common.requests.LeaveGroupResponse;
-import org.apache.kafka.common.requests.RequestTestUtils;
-import org.apache.kafka.common.requests.SyncGroupRequest;
-import org.apache.kafka.common.requests.SyncGroupResponse;
-import org.apache.kafka.common.utils.LogContext;
-import org.apache.kafka.common.utils.MockTime;
-import org.apache.kafka.common.utils.Time;
+import org.apache.kafka.common.requests.*;
 import org.apache.kafka.common.utils.Timer;
 import org.apache.kafka.common.utils.Utils;
+import org.apache.kafka.common.utils.*;
 import org.apache.kafka.test.TestUtils;
 import org.junit.jupiter.api.AfterEach;
 import org.junit.jupiter.api.Test;
 
 import java.nio.ByteBuffer;
-import java.util.Arrays;
-import java.util.Collections;
-import java.util.HashMap;
-import java.util.List;
-import java.util.Map;
-import java.util.Optional;
-import java.util.concurrent.CountDownLatch;
-import java.util.concurrent.ExecutorService;
-import java.util.concurrent.Executors;
-import java.util.concurrent.Future;
-import java.util.concurrent.TimeUnit;
+import java.util.*;
+import java.util.concurrent.*;
 import java.util.concurrent.atomic.AtomicBoolean;
 
 import static java.util.Collections.emptyMap;
-import static org.junit.jupiter.api.Assertions.assertEquals;
-import static org.junit.jupiter.api.Assertions.assertFalse;
-import static org.junit.jupiter.api.Assertions.assertNotNull;
-import static org.junit.jupiter.api.Assertions.assertNotSame;
-import static org.junit.jupiter.api.Assertions.assertSame;
-import static org.junit.jupiter.api.Assertions.assertThrows;
-import static org.junit.jupiter.api.Assertions.assertTrue;
-import static org.junit.jupiter.api.Assertions.fail;
+import static org.junit.jupiter.api.Assertions.*;
 
 public class AbstractCoordinatorTest {
-	private static final ByteBuffer EMPTY_DATA = ByteBuffer.wrap(new byte[0]);
-	private static final int REBALANCE_TIMEOUT_MS = 60000;
-	private static final int SESSION_TIMEOUT_MS = 10000;
-	private static final int HEARTBEAT_INTERVAL_MS = 3000;
-	private static final int RETRY_BACKOFF_MS = 100;
-	private static final int REQUEST_TIMEOUT_MS = 40000;
-	private static final String GROUP_ID = "dummy-group";
-	private static final String METRIC_GROUP_PREFIX = "consumer";
-	private static final String PROTOCOL_TYPE = "dummy";
-	private static final String PROTOCOL_NAME = "dummy-subprotocol";
-
-	private Node node;
-	private Metrics metrics;
-	private MockTime mockTime;
-	private Node coordinatorNode;
-	private MockClient mockClient;
-	private DummyCoordinator coordinator;
-	private ConsumerNetworkClient consumerClient;
-
-	private final String memberId = "memberId";
-	private final String leaderId = "leaderId";
-	private final int defaultGeneration = -1;
-
-	@AfterEach
-	public void closeCoordinator() {
-		Utils.closeQuietly(coordinator, "close coordinator");
-		Utils.closeQuietly(consumerClient, "close consumer client");
-	}
-
-	private void setupCoordinator() {
-		setupCoordinator(RETRY_BACKOFF_MS, REBALANCE_TIMEOUT_MS,
-				Optional.empty());
-	}
-
-	private void setupCoordinator(int retryBackoffMs) {
-		setupCoordinator(retryBackoffMs, REBALANCE_TIMEOUT_MS,
-				Optional.empty());
-	}
+    private static final ByteBuffer EMPTY_DATA = ByteBuffer.wrap(new byte[0]);
+    private static final int REBALANCE_TIMEOUT_MS = 60000;
+    private static final int SESSION_TIMEOUT_MS = 10000;
+    private static final int HEARTBEAT_INTERVAL_MS = 3000;
+    private static final int RETRY_BACKOFF_MS = 100;
+    private static final int REQUEST_TIMEOUT_MS = 40000;
+    private static final String GROUP_ID = "dummy-group";
+    private static final String METRIC_GROUP_PREFIX = "consumer";
+    private static final String PROTOCOL_TYPE = "dummy";
+    private static final String PROTOCOL_NAME = "dummy-subprotocol";
+
+    private Node node;
+    private Metrics metrics;
+    private MockTime mockTime;
+    private Node coordinatorNode;
+    private MockClient mockClient;
+    private DummyCoordinator coordinator;
+    private ConsumerNetworkClient consumerClient;
+
+    private final String memberId = "memberId";
+    private final String leaderId = "leaderId";
+    private final int defaultGeneration = -1;
+
+    @AfterEach
+    public void closeCoordinator() {
+        Utils.closeQuietly(coordinator, "close coordinator");
+        Utils.closeQuietly(consumerClient, "close consumer client");
+    }
+
+    private void setupCoordinator() {
+        setupCoordinator(RETRY_BACKOFF_MS, REBALANCE_TIMEOUT_MS, Optional.empty());
+    }
+
+    private void setupCoordinator(int retryBackoffMs) {
+        setupCoordinator(retryBackoffMs, REBALANCE_TIMEOUT_MS, Optional.empty());
+    }
 
     private void setupCoordinator(int retryBackoffMs, int rebalanceTimeoutMs, Optional<String> groupInstanceId) {
         LogContext logContext = new LogContext();
         this.mockTime = new MockTime();
-        ConsumerMetadata metadata = new ConsumerMetadata(retryBackoffMs, 60 * 60 * 1000L,
-                false, false, new SubscriptionState(logContext, OffsetResetStrategy.EARLIEST),
-                logContext, new ClusterResourceListeners());
+        ConsumerMetadata metadata = new ConsumerMetadata(retryBackoffMs, 60 * 60 * 1000L, false, false, new SubscriptionState(logContext, OffsetResetStrategy.EARLIEST), logContext, new ClusterResourceListeners());
 
         this.mockClient = new MockClient(mockTime, metadata);
-		this.consumerClient = new ConsumerNetworkClient(logContext,
-				mockClient,
-				metadata,
-				mockTime,
-				retryBackoffMs,
-				REQUEST_TIMEOUT_MS,
-				HEARTBEAT_INTERVAL_MS);
-		metrics = new Metrics(mockTime);
-
-		mockClient.updateMetadata(RequestTestUtils.metadataUpdateWith(1, emptyMap()));
-		this.node = metadata.fetch().nodes().get(0);
+        this.consumerClient = new ConsumerNetworkClient(logContext, mockClient, metadata, mockTime, retryBackoffMs, REQUEST_TIMEOUT_MS, HEARTBEAT_INTERVAL_MS);
+        metrics = new Metrics(mockTime);
+
+        mockClient.updateMetadata(RequestTestUtils.metadataUpdateWith(1, emptyMap()));
+        this.node = metadata.fetch().nodes().get(0);
         this.coordinatorNode = new Node(Integer.MAX_VALUE - node.id(), node.host(), node.port());
 
-        GroupRebalanceConfig rebalanceConfig = new GroupRebalanceConfig(SESSION_TIMEOUT_MS,
-                                                                        rebalanceTimeoutMs,
-                                                                        HEARTBEAT_INTERVAL_MS,
-				GROUP_ID,
-				groupInstanceId,
-				retryBackoffMs,
-				!groupInstanceId.isPresent());
-		this.coordinator = new DummyCoordinator(rebalanceConfig,
-				consumerClient,
-				metrics,
-				mockTime);
-	}
-
-	private void joinGroup() {
-		mockClient.prepareResponse(groupCoordinatorResponse(node, Errors.NONE));
-
-		final int generation = 1;
-
-		mockClient.prepareResponse(joinGroupFollowerResponse(generation, memberId, JoinGroupRequest.UNKNOWN_MEMBER_ID, Errors.NONE));
-		mockClient.prepareResponse(syncGroupResponse(Errors.NONE));
-
-		coordinator.ensureActiveGroup();
-	}
-
-	@Test
-	public void testMetrics() {
-		setupCoordinator();
-
-		assertNotNull(getMetric("heartbeat-response-time-max"));
-		assertNotNull(getMetric("heartbeat-rate"));
-		assertNotNull(getMetric("heartbeat-total"));
-		assertNotNull(getMetric("last-heartbeat-seconds-ago"));
-		assertNotNull(getMetric("join-time-avg"));
-		assertNotNull(getMetric("join-time-max"));
-		assertNotNull(getMetric("join-rate"));
-		assertNotNull(getMetric("join-total"));
-		assertNotNull(getMetric("sync-time-avg"));
-		assertNotNull(getMetric("sync-time-max"));
-		assertNotNull(getMetric("sync-rate"));
-		assertNotNull(getMetric("sync-total"));
-		assertNotNull(getMetric("rebalance-latency-avg"));
-		assertNotNull(getMetric("rebalance-latency-max"));
-		assertNotNull(getMetric("rebalance-latency-total"));
-		assertNotNull(getMetric("rebalance-rate-per-hour"));
-		assertNotNull(getMetric("rebalance-total"));
-		assertNotNull(getMetric("last-rebalance-seconds-ago"));
-		assertNotNull(getMetric("failed-rebalance-rate-per-hour"));
-		assertNotNull(getMetric("failed-rebalance-total"));
-
-		metrics.sensor("heartbeat-latency").record(1.0d);
-		metrics.sensor("heartbeat-latency").record(6.0d);
-		metrics.sensor("heartbeat-latency").record(2.0d);
-
-		assertEquals(6.0d, getMetric("heartbeat-response-time-max").metricValue());
-		assertEquals(0.1d, getMetric("heartbeat-rate").metricValue());
-		assertEquals(3.0d, getMetric("heartbeat-total").metricValue());
-
-		assertEquals(-1.0d, getMetric("last-heartbeat-seconds-ago").metricValue());
-		coordinator.heartbeat().sentHeartbeat(mockTime.milliseconds());
-		assertEquals(0.0d, getMetric("last-heartbeat-seconds-ago").metricValue());
-		mockTime.sleep(10 * 1000L);
-		assertEquals(10.0d, getMetric("last-heartbeat-seconds-ago").metricValue());
-
-		metrics.sensor("join-latency").record(1.0d);
-		metrics.sensor("join-latency").record(6.0d);
-		metrics.sensor("join-latency").record(2.0d);
-
-		assertEquals(3.0d, getMetric("join-time-avg").metricValue());
-		assertEquals(6.0d, getMetric("join-time-max").metricValue());
-		assertEquals(0.1d, getMetric("join-rate").metricValue());
-		assertEquals(3.0d, getMetric("join-total").metricValue());
-
-		metrics.sensor("sync-latency").record(1.0d);
-		metrics.sensor("sync-latency").record(6.0d);
-		metrics.sensor("sync-latency").record(2.0d);
-
-		assertEquals(3.0d, getMetric("sync-time-avg").metricValue());
-		assertEquals(6.0d, getMetric("sync-time-max").metricValue());
-		assertEquals(0.1d, getMetric("sync-rate").metricValue());
-		assertEquals(3.0d, getMetric("sync-total").metricValue());
-
-		metrics.sensor("rebalance-latency").record(1.0d);
-		metrics.sensor("rebalance-latency").record(6.0d);
-		metrics.sensor("rebalance-latency").record(2.0d);
-
-		assertEquals(3.0d, getMetric("rebalance-latency-avg").metricValue());
-		assertEquals(6.0d, getMetric("rebalance-latency-max").metricValue());
-		assertEquals(9.0d, getMetric("rebalance-latency-total").metricValue());
-		assertEquals(360.0d, getMetric("rebalance-rate-per-hour").metricValue());
-		assertEquals(3.0d, getMetric("rebalance-total").metricValue());
-
-		metrics.sensor("failed-rebalance").record(1.0d);
-		metrics.sensor("failed-rebalance").record(6.0d);
-		metrics.sensor("failed-rebalance").record(2.0d);
-
-		assertEquals(360.0d, getMetric("failed-rebalance-rate-per-hour").metricValue());
-		assertEquals(3.0d, getMetric("failed-rebalance-total").metricValue());
-
-		assertEquals(-1.0d, getMetric("last-rebalance-seconds-ago").metricValue());
-		coordinator.setLastRebalanceTime(mockTime.milliseconds());
-		assertEquals(0.0d, getMetric("last-rebalance-seconds-ago").metricValue());
-		mockTime.sleep(10 * 1000L);
-		assertEquals(10.0d, getMetric("last-rebalance-seconds-ago").metricValue());
-	}
-
-	private KafkaMetric getMetric(final String name) {
-		return metrics.metrics().get(metrics.metricName(name, "consumer-coordinator-metrics"));
-	}
-
-	@Test
-	public void testCoordinatorDiscoveryBackoff() {
-		setupCoordinator();
-
-		mockClient.prepareResponse(groupCoordinatorResponse(node, Errors.NONE));
-		mockClient.prepareResponse(groupCoordinatorResponse(node, Errors.NONE));
-
-		// cut out the coordinator for 10 milliseconds to simulate a disconnect.
-		// after backing off, we should be able to connect.
-		mockClient.backoff(coordinatorNode, 10L);
+        GroupRebalanceConfig rebalanceConfig = new GroupRebalanceConfig(SESSION_TIMEOUT_MS, rebalanceTimeoutMs, HEARTBEAT_INTERVAL_MS, GROUP_ID, groupInstanceId, retryBackoffMs, !groupInstanceId.isPresent());
+        this.coordinator = new DummyCoordinator(rebalanceConfig, consumerClient, metrics, mockTime);
+    }
+
+    private void joinGroup() {
+        mockClient.prepareResponse(groupCoordinatorResponse(node, Errors.NONE));
+
+        final int generation = 1;
+
+        mockClient.prepareResponse(joinGroupFollowerResponse(generation, memberId, JoinGroupRequest.UNKNOWN_MEMBER_ID, Errors.NONE));
+        mockClient.prepareResponse(syncGroupResponse(Errors.NONE));
+
+        coordinator.ensureActiveGroup();
+    }
+
+    @Test
+    public void testMetrics() {
+        setupCoordinator();
+
+        assertNotNull(getMetric("heartbeat-response-time-max"));
+        assertNotNull(getMetric("heartbeat-rate"));
+        assertNotNull(getMetric("heartbeat-total"));
+        assertNotNull(getMetric("last-heartbeat-seconds-ago"));
+        assertNotNull(getMetric("join-time-avg"));
+        assertNotNull(getMetric("join-time-max"));
+        assertNotNull(getMetric("join-rate"));
+        assertNotNull(getMetric("join-total"));
+        assertNotNull(getMetric("sync-time-avg"));
+        assertNotNull(getMetric("sync-time-max"));
+        assertNotNull(getMetric("sync-rate"));
+        assertNotNull(getMetric("sync-total"));
+        assertNotNull(getMetric("rebalance-latency-avg"));
+        assertNotNull(getMetric("rebalance-latency-max"));
+        assertNotNull(getMetric("rebalance-latency-total"));
+        assertNotNull(getMetric("rebalance-rate-per-hour"));
+        assertNotNull(getMetric("rebalance-total"));
+        assertNotNull(getMetric("last-rebalance-seconds-ago"));
+        assertNotNull(getMetric("failed-rebalance-rate-per-hour"));
+        assertNotNull(getMetric("failed-rebalance-total"));
+
+        metrics.sensor("heartbeat-latency").record(1.0d);
+        metrics.sensor("heartbeat-latency").record(6.0d);
+        metrics.sensor("heartbeat-latency").record(2.0d);
+
+        assertEquals(6.0d, getMetric("heartbeat-response-time-max").metricValue());
+        assertEquals(0.1d, getMetric("heartbeat-rate").metricValue());
+        assertEquals(3.0d, getMetric("heartbeat-total").metricValue());
+
+        assertEquals(-1.0d, getMetric("last-heartbeat-seconds-ago").metricValue());
+        coordinator.heartbeat().sentHeartbeat(mockTime.milliseconds());
+        assertEquals(0.0d, getMetric("last-heartbeat-seconds-ago").metricValue());
+        mockTime.sleep(10 * 1000L);
+        assertEquals(10.0d, getMetric("last-heartbeat-seconds-ago").metricValue());
+
+        metrics.sensor("join-latency").record(1.0d);
+        metrics.sensor("join-latency").record(6.0d);
+        metrics.sensor("join-latency").record(2.0d);
+
+        assertEquals(3.0d, getMetric("join-time-avg").metricValue());
+        assertEquals(6.0d, getMetric("join-time-max").metricValue());
+        assertEquals(0.1d, getMetric("join-rate").metricValue());
+        assertEquals(3.0d, getMetric("join-total").metricValue());
+
+        metrics.sensor("sync-latency").record(1.0d);
+        metrics.sensor("sync-latency").record(6.0d);
+        metrics.sensor("sync-latency").record(2.0d);
+
+        assertEquals(3.0d, getMetric("sync-time-avg").metricValue());
+        assertEquals(6.0d, getMetric("sync-time-max").metricValue());
+        assertEquals(0.1d, getMetric("sync-rate").metricValue());
+        assertEquals(3.0d, getMetric("sync-total").metricValue());
+
+        metrics.sensor("rebalance-latency").record(1.0d);
+        metrics.sensor("rebalance-latency").record(6.0d);
+        metrics.sensor("rebalance-latency").record(2.0d);
+
+        assertEquals(3.0d, getMetric("rebalance-latency-avg").metricValue());
+        assertEquals(6.0d, getMetric("rebalance-latency-max").metricValue());
+        assertEquals(9.0d, getMetric("rebalance-latency-total").metricValue());
+        assertEquals(360.0d, getMetric("rebalance-rate-per-hour").metricValue());
+        assertEquals(3.0d, getMetric("rebalance-total").metricValue());
+
+        metrics.sensor("failed-rebalance").record(1.0d);
+        metrics.sensor("failed-rebalance").record(6.0d);
+        metrics.sensor("failed-rebalance").record(2.0d);
+
+        assertEquals(360.0d, getMetric("failed-rebalance-rate-per-hour").metricValue());
+        assertEquals(3.0d, getMetric("failed-rebalance-total").metricValue());
+
+        assertEquals(-1.0d, getMetric("last-rebalance-seconds-ago").metricValue());
+        coordinator.setLastRebalanceTime(mockTime.milliseconds());
+        assertEquals(0.0d, getMetric("last-rebalance-seconds-ago").metricValue());
+        mockTime.sleep(10 * 1000L);
+        assertEquals(10.0d, getMetric("last-rebalance-seconds-ago").metricValue());
+    }
+
+    private KafkaMetric getMetric(final String name) {
+        return metrics.metrics().get(metrics.metricName(name, "consumer-coordinator-metrics"));
+    }
+
+    @Test
+    public void testCoordinatorDiscoveryBackoff() {
+        setupCoordinator();
+
+        mockClient.prepareResponse(groupCoordinatorResponse(node, Errors.NONE));
+        mockClient.prepareResponse(groupCoordinatorResponse(node, Errors.NONE));
+
+        // cut out the coordinator for 10 milliseconds to simulate a disconnect.
+        // after backing off, we should be able to connect.
+        mockClient.backoff(coordinatorNode, 10L);
 
         long initialTime = mockTime.milliseconds();
         coordinator.ensureCoordinatorReady(mockTime.timer(Long.MAX_VALUE));
@@ -321,7 +262,7 @@
         mockClient.prepareResponse(groupCoordinatorResponse(node, Errors.NONE));
         coordinator.ensureCoordinatorReady(mockTime.timer(0));
 
-		mockClient.prepareResponse(joinGroupFollowerResponse(defaultGeneration, memberId, JoinGroupRequest.UNKNOWN_MEMBER_ID, Errors.GROUP_MAX_SIZE_REACHED));
+        mockClient.prepareResponse(joinGroupFollowerResponse(defaultGeneration, memberId, JoinGroupRequest.UNKNOWN_MEMBER_ID, Errors.GROUP_MAX_SIZE_REACHED));
 
         RequestFuture<ByteBuffer> future = coordinator.sendJoinGroupRequest();
         assertTrue(consumerClient.poll(future, mockTime.timer(REQUEST_TIMEOUT_MS)));
@@ -331,45 +272,43 @@
 
     @Test
     public void testJoinGroupRequestTimeout() {
-		setupCoordinator(RETRY_BACKOFF_MS, REBALANCE_TIMEOUT_MS,
-				Optional.empty());
-		mockClient.prepareResponse(groupCoordinatorResponse(node, Errors.NONE));
-		coordinator.ensureCoordinatorReady(mockTime.timer(0));
-
-		RequestFuture<ByteBuffer> future = coordinator.sendJoinGroupRequest();
-
-		mockTime.sleep(REQUEST_TIMEOUT_MS + 1);
-		assertFalse(consumerClient.poll(future, mockTime.timer(0)));
-
-		mockTime.sleep(REBALANCE_TIMEOUT_MS - REQUEST_TIMEOUT_MS + AbstractCoordinator.JOIN_GROUP_TIMEOUT_LAPSE);
-		assertTrue(consumerClient.poll(future, mockTime.timer(0)));
-		assertTrue(future.exception() instanceof DisconnectException);
-	}
-
-	@Test
-	public void testJoinGroupRequestTimeoutLowerBoundedByDefaultRequestTimeout() {
-		int rebalanceTimeoutMs = REQUEST_TIMEOUT_MS - 10000;
-		setupCoordinator(RETRY_BACKOFF_MS, rebalanceTimeoutMs, Optional.empty());
-		mockClient.prepareResponse(groupCoordinatorResponse(node, Errors.NONE));
-		coordinator.ensureCoordinatorReady(mockTime.timer(0));
-
-		RequestFuture<ByteBuffer> future = coordinator.sendJoinGroupRequest();
-
-		long expectedRequestDeadline = mockTime.milliseconds() + REQUEST_TIMEOUT_MS;
-		mockTime.sleep(rebalanceTimeoutMs + AbstractCoordinator.JOIN_GROUP_TIMEOUT_LAPSE + 1);
-		assertFalse(consumerClient.poll(future, mockTime.timer(0)));
-
-		mockTime.sleep(expectedRequestDeadline - mockTime.milliseconds() + 1);
-		assertTrue(consumerClient.poll(future, mockTime.timer(0)));
-		assertTrue(future.exception() instanceof DisconnectException);
-	}
-
-	@Test
-	public void testJoinGroupRequestMaxTimeout() {
-		// Ensure we can handle the maximum allowed rebalance timeout
-
-		setupCoordinator(RETRY_BACKOFF_MS, Integer.MAX_VALUE,
-				Optional.empty());
+        setupCoordinator(RETRY_BACKOFF_MS, REBALANCE_TIMEOUT_MS, Optional.empty());
+        mockClient.prepareResponse(groupCoordinatorResponse(node, Errors.NONE));
+        coordinator.ensureCoordinatorReady(mockTime.timer(0));
+
+        RequestFuture<ByteBuffer> future = coordinator.sendJoinGroupRequest();
+
+        mockTime.sleep(REQUEST_TIMEOUT_MS + 1);
+        assertFalse(consumerClient.poll(future, mockTime.timer(0)));
+
+        mockTime.sleep(REBALANCE_TIMEOUT_MS - REQUEST_TIMEOUT_MS + AbstractCoordinator.JOIN_GROUP_TIMEOUT_LAPSE);
+        assertTrue(consumerClient.poll(future, mockTime.timer(0)));
+        assertTrue(future.exception() instanceof DisconnectException);
+    }
+
+    @Test
+    public void testJoinGroupRequestTimeoutLowerBoundedByDefaultRequestTimeout() {
+        int rebalanceTimeoutMs = REQUEST_TIMEOUT_MS - 10000;
+        setupCoordinator(RETRY_BACKOFF_MS, rebalanceTimeoutMs, Optional.empty());
+        mockClient.prepareResponse(groupCoordinatorResponse(node, Errors.NONE));
+        coordinator.ensureCoordinatorReady(mockTime.timer(0));
+
+        RequestFuture<ByteBuffer> future = coordinator.sendJoinGroupRequest();
+
+        long expectedRequestDeadline = mockTime.milliseconds() + REQUEST_TIMEOUT_MS;
+        mockTime.sleep(rebalanceTimeoutMs + AbstractCoordinator.JOIN_GROUP_TIMEOUT_LAPSE + 1);
+        assertFalse(consumerClient.poll(future, mockTime.timer(0)));
+
+        mockTime.sleep(expectedRequestDeadline - mockTime.milliseconds() + 1);
+        assertTrue(consumerClient.poll(future, mockTime.timer(0)));
+        assertTrue(future.exception() instanceof DisconnectException);
+    }
+
+    @Test
+    public void testJoinGroupRequestMaxTimeout() {
+        // Ensure we can handle the maximum allowed rebalance timeout
+
+        setupCoordinator(RETRY_BACKOFF_MS, Integer.MAX_VALUE, Optional.empty());
         mockClient.prepareResponse(groupCoordinatorResponse(node, Errors.NONE));
         coordinator.ensureCoordinatorReady(mockTime.timer(0));
 
@@ -386,7 +325,7 @@
         mockClient.prepareResponse(groupCoordinatorResponse(node, Errors.NONE));
         coordinator.ensureCoordinatorReady(mockTime.timer(0));
 
-		mockClient.prepareResponse(joinGroupFollowerResponse(defaultGeneration, memberId, JoinGroupRequest.UNKNOWN_MEMBER_ID, Errors.MEMBER_ID_REQUIRED));
+        mockClient.prepareResponse(joinGroupFollowerResponse(defaultGeneration, memberId, JoinGroupRequest.UNKNOWN_MEMBER_ID, Errors.MEMBER_ID_REQUIRED));
 
         mockClient.prepareResponse(body -> {
             if (!(body instanceof JoinGroupRequest)) {
@@ -412,254 +351,40 @@
         mockClient.prepareResponse(groupCoordinatorResponse(node, Errors.NONE));
         coordinator.ensureCoordinatorReady(mockTime.timer(0));
 
-		mockClient.prepareResponse(joinGroupFollowerResponse(defaultGeneration, memberId, JoinGroupRequest.UNKNOWN_MEMBER_ID, Errors.FENCED_INSTANCE_ID));
-
-		RequestFuture<ByteBuffer> future = coordinator.sendJoinGroupRequest();
-		assertTrue(consumerClient.poll(future, mockTime.timer(REQUEST_TIMEOUT_MS)));
-		assertEquals(Errors.FENCED_INSTANCE_ID.message(), future.exception().getMessage());
-		// Make sure the exception is fatal.
-		assertFalse(future.isRetriable());
-	}
-
-	@Test
-	public void testJoinGroupProtocolTypeAndName() {
-		final String wrongProtocolType = "wrong-type";
-		final String wrongProtocolName = "wrong-name";
-
-		// No Protocol Type in both JoinGroup and SyncGroup responses
-		assertTrue(joinGroupWithProtocolTypeAndName(null, null, null));
-
-		// Protocol Type in both JoinGroup and SyncGroup responses
-		assertTrue(joinGroupWithProtocolTypeAndName(PROTOCOL_TYPE, PROTOCOL_TYPE, PROTOCOL_NAME));
-
-		// Wrong protocol type in the JoinGroupResponse
-		assertThrows(InconsistentGroupProtocolException.class,
-				() -> joinGroupWithProtocolTypeAndName("wrong", null, null));
-
-		// Correct protocol type in the JoinGroupResponse
-		// Wrong protocol type in the SyncGroupResponse
-		// Correct protocol name in the SyncGroupResponse
-		assertThrows(InconsistentGroupProtocolException.class,
-				() -> joinGroupWithProtocolTypeAndName(PROTOCOL_TYPE, wrongProtocolType, PROTOCOL_NAME));
-
-		// Correct protocol type in the JoinGroupResponse
-		// Correct protocol type in the SyncGroupResponse
-		// Wrong protocol name in the SyncGroupResponse
-		assertThrows(InconsistentGroupProtocolException.class,
-				() -> joinGroupWithProtocolTypeAndName(PROTOCOL_TYPE, PROTOCOL_TYPE, wrongProtocolName));
-	}
-
-	@Test
-	public void testNoGenerationWillNotTriggerProtocolNameCheck() {
-		final String wrongProtocolName = "wrong-name";
-
-		setupCoordinator();
-		mockClient.reset();
-		mockClient.prepareResponse(groupCoordinatorResponse(node, Errors.NONE));
-		coordinator.ensureCoordinatorReady(mockTime.timer(0));
-
-		mockClient.prepareResponse(body -> {
-			if (!(body instanceof JoinGroupRequest)) {
-				return false;
-			}
-			JoinGroupRequest joinGroupRequest = (JoinGroupRequest) body;
-			return joinGroupRequest.data().protocolType().equals(PROTOCOL_TYPE);
-		}, joinGroupFollowerResponse(defaultGeneration, memberId,
-				"memberid", Errors.NONE, PROTOCOL_TYPE));
-
-		mockClient.prepareResponse(body -> {
-			if (!(body instanceof SyncGroupRequest)) {
-				return false;
-			}
-			coordinator.resetGenerationOnLeaveGroup();
-
-			SyncGroupRequest syncGroupRequest = (SyncGroupRequest) body;
-			return syncGroupRequest.data().protocolType().equals(PROTOCOL_TYPE)
-					&& syncGroupRequest.data().protocolName().equals(PROTOCOL_NAME);
-		}, syncGroupResponse(Errors.NONE, PROTOCOL_TYPE, wrongProtocolName));
-
-		// let the retry to complete successfully to break out of the while loop
-		mockClient.prepareResponse(body -> {
-			if (!(body instanceof JoinGroupRequest)) {
-				return false;
-			}
-			JoinGroupRequest joinGroupRequest = (JoinGroupRequest) body;
-			return joinGroupRequest.data().protocolType().equals(PROTOCOL_TYPE);
-		}, joinGroupFollowerResponse(1, memberId,
-				"memberid", Errors.NONE, PROTOCOL_TYPE));
-
-		mockClient.prepareResponse(body -> {
-			if (!(body instanceof SyncGroupRequest)) {
-				return false;
-			}
-
-			SyncGroupRequest syncGroupRequest = (SyncGroupRequest) body;
-			return syncGroupRequest.data().protocolType().equals(PROTOCOL_TYPE)
-					&& syncGroupRequest.data().protocolName().equals(PROTOCOL_NAME);
-		}, syncGroupResponse(Errors.NONE, PROTOCOL_TYPE, PROTOCOL_NAME));
-
-		// No exception shall be thrown as the generation is reset.
-		coordinator.joinGroupIfNeeded(mockTime.timer(100L));
-	}
-
-	private boolean joinGroupWithProtocolTypeAndName(String joinGroupResponseProtocolType,
-													 String syncGroupResponseProtocolType,
-													 String syncGroupResponseProtocolName) {
-		setupCoordinator();
-		mockClient.reset();
-		mockClient.prepareResponse(groupCoordinatorResponse(node, Errors.NONE));
-		coordinator.ensureCoordinatorReady(mockTime.timer(0));
-
-		mockClient.prepareResponse(body -> {
-			if (!(body instanceof JoinGroupRequest)) {
-				return false;
-			}
-			JoinGroupRequest joinGroupRequest = (JoinGroupRequest) body;
-			return joinGroupRequest.data().protocolType().equals(PROTOCOL_TYPE);
-		}, joinGroupFollowerResponse(defaultGeneration, memberId,
-				"memberid", Errors.NONE, joinGroupResponseProtocolType));
-
-		mockClient.prepareResponse(body -> {
-			if (!(body instanceof SyncGroupRequest)) {
-				return false;
-			}
-			SyncGroupRequest syncGroupRequest = (SyncGroupRequest) body;
-			return syncGroupRequest.data().protocolType().equals(PROTOCOL_TYPE)
-					&& syncGroupRequest.data().protocolName().equals(PROTOCOL_NAME);
-		}, syncGroupResponse(Errors.NONE, syncGroupResponseProtocolType, syncGroupResponseProtocolName));
-
-		return coordinator.joinGroupIfNeeded(mockTime.timer(5000L));
-	}
-
-	@Test
-	public void testSyncGroupRequestWithFencedInstanceIdException() {
-		setupCoordinator();
-		mockClient.prepareResponse(groupCoordinatorResponse(node, Errors.NONE));
-
-		final int generation = -1;
-
-		mockClient.prepareResponse(joinGroupFollowerResponse(generation, memberId, JoinGroupRequest.UNKNOWN_MEMBER_ID, Errors.NONE));
-		mockClient.prepareResponse(syncGroupResponse(Errors.FENCED_INSTANCE_ID));
-
-		assertThrows(FencedInstanceIdException.class, () -> coordinator.ensureActiveGroup());
-	}
-
-	@Test
-	public void testJoinGroupUnknownMemberResponseWithOldGeneration() throws InterruptedException {
-		setupCoordinator();
-		joinGroup();
-
-		final AbstractCoordinator.Generation currGen = coordinator.generation();
-
-		RequestFuture<ByteBuffer> future = coordinator.sendJoinGroupRequest();
-
-		TestUtils.waitForCondition(() -> !mockClient.requests().isEmpty(), 2000,
-				"The join-group request was not sent");
-
-		// change the generation after the join-group request
-		final AbstractCoordinator.Generation newGen = new AbstractCoordinator.Generation(
-				currGen.generationId,
-				currGen.memberId + "-new",
-				currGen.protocolName);
-		coordinator.setNewGeneration(newGen);
-
-		mockClient.respond(joinGroupFollowerResponse(currGen.generationId + 1, memberId, JoinGroupRequest.UNKNOWN_MEMBER_ID, Errors.UNKNOWN_MEMBER_ID));
-
-		assertTrue(consumerClient.poll(future, mockTime.timer(REQUEST_TIMEOUT_MS)));
-		assertTrue(future.exception().getClass().isInstance(Errors.UNKNOWN_MEMBER_ID.exception()));
-
-		// the generation should not be reset
-		assertEquals(newGen, coordinator.generation());
-	}
-
-	@Test
-	public void testSyncGroupUnknownMemberResponseWithOldGeneration() throws InterruptedException {
-		setupCoordinator();
-		joinGroup();
-
-		final AbstractCoordinator.Generation currGen = coordinator.generation();
-
-		coordinator.setNewState(AbstractCoordinator.MemberState.PREPARING_REBALANCE);
-		RequestFuture<ByteBuffer> future = coordinator.sendJoinGroupRequest();
-
-		TestUtils.waitForCondition(() -> {
-					consumerClient.poll(mockTime.timer(REQUEST_TIMEOUT_MS));
-					return !mockClient.requests().isEmpty();
-				}, 2000,
-				"The join-group request was not sent");
-
-		mockClient.respond(joinGroupFollowerResponse(currGen.generationId, memberId, JoinGroupRequest.UNKNOWN_MEMBER_ID, Errors.NONE));
-		assertTrue(mockClient.requests().isEmpty());
-
-		TestUtils.waitForCondition(() -> {
-					consumerClient.poll(mockTime.timer(REQUEST_TIMEOUT_MS));
-					return !mockClient.requests().isEmpty();
-				}, 2000,
-				"The sync-group request was not sent");
-
-		// change the generation after the sync-group request
-		final AbstractCoordinator.Generation newGen = new AbstractCoordinator.Generation(
-				currGen.generationId,
-				currGen.memberId + "-new",
-				currGen.protocolName);
-		coordinator.setNewGeneration(newGen);
-
-		mockClient.respond(syncGroupResponse(Errors.UNKNOWN_MEMBER_ID));
-		assertTrue(consumerClient.poll(future, mockTime.timer(REQUEST_TIMEOUT_MS)));
-		assertTrue(future.exception().getClass().isInstance(Errors.UNKNOWN_MEMBER_ID.exception()));
-
-		// the generation should not be reset
-		assertEquals(newGen, coordinator.generation());
-	}
-
-	@Test
-	public void testSyncGroupIllegalGenerationResponseWithOldGeneration() throws InterruptedException {
-		setupCoordinator();
-		joinGroup();
-
-		final AbstractCoordinator.Generation currGen = coordinator.generation();
-
-		coordinator.setNewState(AbstractCoordinator.MemberState.PREPARING_REBALANCE);
-		RequestFuture<ByteBuffer> future = coordinator.sendJoinGroupRequest();
-
-		TestUtils.waitForCondition(() -> {
-					consumerClient.poll(mockTime.timer(REQUEST_TIMEOUT_MS));
-					return !mockClient.requests().isEmpty();
-				}, 2000,
-				"The join-group request was not sent");
-
-		mockClient.respond(joinGroupFollowerResponse(currGen.generationId, memberId, JoinGroupRequest.UNKNOWN_MEMBER_ID, Errors.NONE));
-		assertTrue(mockClient.requests().isEmpty());
-
-<<<<<<< HEAD
-		TestUtils.waitForCondition(() -> {
-					consumerClient.poll(mockTime.timer(REQUEST_TIMEOUT_MS));
-					return !mockClient.requests().isEmpty();
-				}, 2000,
-				"The sync-group request was not sent");
-
-		// change the generation after the sync-group request
-		final AbstractCoordinator.Generation newGen = new AbstractCoordinator.Generation(
-				currGen.generationId,
-				currGen.memberId + "-new",
-				currGen.protocolName);
-		coordinator.setNewGeneration(newGen);
-
-		mockClient.respond(syncGroupResponse(Errors.ILLEGAL_GENERATION));
-		assertTrue(consumerClient.poll(future, mockTime.timer(REQUEST_TIMEOUT_MS)));
-		assertTrue(future.exception().getClass().isInstance(Errors.ILLEGAL_GENERATION.exception()));
-
-		// the generation should not be reset
-		assertEquals(newGen, coordinator.generation());
-	}
-
-	@Test
-	public void testHeartbeatSentWhenCompletingRebalance() throws Exception {
-		setupCoordinator();
-		joinGroup();
-
-		final AbstractCoordinator.Generation currGen = coordinator.generation();
-=======
+        mockClient.prepareResponse(joinGroupFollowerResponse(defaultGeneration, memberId, JoinGroupRequest.UNKNOWN_MEMBER_ID, Errors.FENCED_INSTANCE_ID));
+
+        RequestFuture<ByteBuffer> future = coordinator.sendJoinGroupRequest();
+        assertTrue(consumerClient.poll(future, mockTime.timer(REQUEST_TIMEOUT_MS)));
+        assertEquals(Errors.FENCED_INSTANCE_ID.message(), future.exception().getMessage());
+        // Make sure the exception is fatal.
+        assertFalse(future.isRetriable());
+    }
+
+    @Test
+    public void testJoinGroupProtocolTypeAndName() {
+        final String wrongProtocolType = "wrong-type";
+        final String wrongProtocolName = "wrong-name";
+
+        // No Protocol Type in both JoinGroup and SyncGroup responses
+        assertTrue(joinGroupWithProtocolTypeAndName(null, null, null));
+
+        // Protocol Type in both JoinGroup and SyncGroup responses
+        assertTrue(joinGroupWithProtocolTypeAndName(PROTOCOL_TYPE, PROTOCOL_TYPE, PROTOCOL_NAME));
+
+        // Wrong protocol type in the JoinGroupResponse
+        assertThrows(InconsistentGroupProtocolException.class, () -> joinGroupWithProtocolTypeAndName("wrong", null, null));
+
+        // Correct protocol type in the JoinGroupResponse
+        // Wrong protocol type in the SyncGroupResponse
+        // Correct protocol name in the SyncGroupResponse
+        assertThrows(InconsistentGroupProtocolException.class, () -> joinGroupWithProtocolTypeAndName(PROTOCOL_TYPE, wrongProtocolType, PROTOCOL_NAME));
+
+        // Correct protocol type in the JoinGroupResponse
+        // Correct protocol type in the SyncGroupResponse
+        // Wrong protocol name in the SyncGroupResponse
+        assertThrows(InconsistentGroupProtocolException.class, () -> joinGroupWithProtocolTypeAndName(PROTOCOL_TYPE, PROTOCOL_TYPE, wrongProtocolName));
+    }
+
     @Test
     public void testRetainMemberIdAfterJoinGroupDisconnect() {
         setupCoordinator();
@@ -741,8 +466,7 @@
         // max group size reached
         mockClient.prepareResponse(joinGroupFollowerResponse(defaultGeneration, memberId, JoinGroupRequest.UNKNOWN_MEMBER_ID, Errors.GROUP_MAX_SIZE_REACHED));
         coordinator.requestRejoin("Manual test trigger 2");
-        Throwable e = assertThrows(GroupMaxSizeReachedException.class,
-                () -> coordinator.joinGroupIfNeeded(mockTime.timer(100L)));
+        Throwable e = assertThrows(GroupMaxSizeReachedException.class, () -> coordinator.joinGroupIfNeeded(mockTime.timer(100L)));
 
         // next join group request should contain exception message
         expectJoinGroup(memberId, String.format("rebalance failed due to %s", e.getClass().getSimpleName()), generation, memberId);
@@ -760,82 +484,49 @@
         assertEquals("", coordinator.rejoinReason());
     }
 
-    private void ensureActiveGroup(
-        int generation,
-        String memberId
-    ) {
+    private void ensureActiveGroup(int generation, String memberId) {
         coordinator.ensureActiveGroup();
         assertEquals(generation, coordinator.generation().generationId);
         assertEquals(memberId, coordinator.generation().memberId);
         assertFalse(coordinator.rejoinNeededOrPending());
     }
 
-    private void expectSyncGroup(
-        int expectedGeneration,
-        String expectedMemberId
-    ) {
+    private void expectSyncGroup(int expectedGeneration, String expectedMemberId) {
         mockClient.prepareResponse(body -> {
             if (!(body instanceof SyncGroupRequest)) {
                 return false;
             }
             SyncGroupRequestData syncGroupRequest = ((SyncGroupRequest) body).data();
-            return syncGroupRequest.generationId() == expectedGeneration
-                && syncGroupRequest.memberId().equals(expectedMemberId)
-                && syncGroupRequest.protocolType().equals(PROTOCOL_TYPE)
-                && syncGroupRequest.protocolName().equals(PROTOCOL_NAME);
+            return syncGroupRequest.generationId() == expectedGeneration && syncGroupRequest.memberId().equals(expectedMemberId) && syncGroupRequest.protocolType().equals(PROTOCOL_TYPE) && syncGroupRequest.protocolName().equals(PROTOCOL_NAME);
         }, syncGroupResponse(Errors.NONE, PROTOCOL_TYPE, PROTOCOL_NAME));
     }
 
-    private void expectDisconnectInSyncGroup(
-        int expectedGeneration,
-        String expectedMemberId
-    ) {
+    private void expectDisconnectInSyncGroup(int expectedGeneration, String expectedMemberId) {
         mockClient.prepareResponse(body -> {
             if (!(body instanceof SyncGroupRequest)) {
                 return false;
             }
             SyncGroupRequestData syncGroupRequest = ((SyncGroupRequest) body).data();
-            return syncGroupRequest.generationId() == expectedGeneration
-                && syncGroupRequest.memberId().equals(expectedMemberId)
-                && syncGroupRequest.protocolType().equals(PROTOCOL_TYPE)
-                && syncGroupRequest.protocolName().equals(PROTOCOL_NAME);
+            return syncGroupRequest.generationId() == expectedGeneration && syncGroupRequest.memberId().equals(expectedMemberId) && syncGroupRequest.protocolType().equals(PROTOCOL_TYPE) && syncGroupRequest.protocolName().equals(PROTOCOL_NAME);
         }, null, true);
     }
 
-    private void expectDisconnectInJoinGroup(
-        String expectedMemberId
-    ) {
+    private void expectDisconnectInJoinGroup(String expectedMemberId) {
         mockClient.prepareResponse(body -> {
             if (!(body instanceof JoinGroupRequest)) {
                 return false;
             }
             JoinGroupRequestData joinGroupRequest = ((JoinGroupRequest) body).data();
-            return joinGroupRequest.memberId().equals(expectedMemberId)
-                && joinGroupRequest.protocolType().equals(PROTOCOL_TYPE);
+            return joinGroupRequest.memberId().equals(expectedMemberId) && joinGroupRequest.protocolType().equals(PROTOCOL_TYPE);
         }, null, true);
     }
 
-    private void expectJoinGroup(
-        String expectedMemberId,
-        int responseGeneration,
-        String responseMemberId
-    ) {
+    private void expectJoinGroup(String expectedMemberId, int responseGeneration, String responseMemberId) {
         expectJoinGroup(expectedMemberId, null, responseGeneration, responseMemberId);
     }
 
-    private void expectJoinGroup(
-        String expectedMemberId,
-        String expectedReason,
-        int responseGeneration,
-        String responseMemberId
-    ) {
-        JoinGroupResponse response = joinGroupFollowerResponse(
-            responseGeneration,
-            responseMemberId,
-            "leaderId",
-            Errors.NONE,
-            PROTOCOL_TYPE
-        );
+    private void expectJoinGroup(String expectedMemberId, String expectedReason, int responseGeneration, String responseMemberId) {
+        JoinGroupResponse response = joinGroupFollowerResponse(responseGeneration, responseMemberId, "leaderId", Errors.NONE, PROTOCOL_TYPE);
 
         mockClient.prepareResponse(body -> {
             if (!(body instanceof JoinGroupRequest)) {
@@ -845,176 +536,338 @@
             // abstract coordinator never sets reason to null
             String actualReason = joinGroupRequest.reason();
             boolean isReasonMatching = expectedReason == null || expectedReason.equals(actualReason);
-            return joinGroupRequest.memberId().equals(expectedMemberId)
-                && joinGroupRequest.protocolType().equals(PROTOCOL_TYPE)
-                && isReasonMatching;
+            return joinGroupRequest.memberId().equals(expectedMemberId) && joinGroupRequest.protocolType().equals(PROTOCOL_TYPE) && isReasonMatching;
         }, response);
     }
 
     @Test
     public void testNoGenerationWillNotTriggerProtocolNameCheck() {
         final String wrongProtocolName = "wrong-name";
->>>>>>> 15418db6
-
-		coordinator.setNewState(AbstractCoordinator.MemberState.COMPLETING_REBALANCE);
-
-		// the heartbeat should be sent out during a rebalance
-		mockTime.sleep(HEARTBEAT_INTERVAL_MS);
-		TestUtils.waitForCondition(() -> !mockClient.requests().isEmpty(), 2000,
-				"The heartbeat request was not sent");
-		assertTrue(coordinator.heartbeat().hasInflight());
-
-		mockClient.respond(heartbeatResponse(Errors.REBALANCE_IN_PROGRESS));
-		assertEquals(currGen, coordinator.generation());
-	}
-
-	@Test
-	public void testHeartbeatIllegalGenerationResponseWithOldGeneration() throws InterruptedException {
-		setupCoordinator();
-		joinGroup();
-
-		final AbstractCoordinator.Generation currGen = coordinator.generation();
-
-		// let the heartbeat thread send out a request
-		mockTime.sleep(HEARTBEAT_INTERVAL_MS);
-
-		TestUtils.waitForCondition(() -> !mockClient.requests().isEmpty(), 2000,
-				"The heartbeat request was not sent");
-		assertTrue(coordinator.heartbeat().hasInflight());
-
-		// change the generation
-		final AbstractCoordinator.Generation newGen = new AbstractCoordinator.Generation(
-				currGen.generationId + 1,
-				currGen.memberId,
-				currGen.protocolName);
-		coordinator.setNewGeneration(newGen);
-
-		mockClient.respond(heartbeatResponse(Errors.ILLEGAL_GENERATION));
-
-		// the heartbeat error code should be ignored
-		TestUtils.waitForCondition(() -> {
-					coordinator.pollHeartbeat(mockTime.milliseconds());
-					return !coordinator.heartbeat().hasInflight();
-				}, 2000,
-				"The heartbeat response was not received");
-
-		// the generation should not be reset
-		assertEquals(newGen, coordinator.generation());
-	}
-
-	@Test
-	public void testHeartbeatUnknownMemberResponseWithOldGeneration() throws InterruptedException {
-		setupCoordinator();
-		joinGroup();
-
-		final AbstractCoordinator.Generation currGen = coordinator.generation();
-
-		// let the heartbeat request to send out a request
-		mockTime.sleep(HEARTBEAT_INTERVAL_MS);
-
-		TestUtils.waitForCondition(() -> !mockClient.requests().isEmpty(), 2000,
-				"The heartbeat request was not sent");
-		assertTrue(coordinator.heartbeat().hasInflight());
-
-		// change the generation
-		final AbstractCoordinator.Generation newGen = new AbstractCoordinator.Generation(
-				currGen.generationId,
-				currGen.memberId + "-new",
-				currGen.protocolName);
-		coordinator.setNewGeneration(newGen);
-
-		mockClient.respond(heartbeatResponse(Errors.UNKNOWN_MEMBER_ID));
-
-		// the heartbeat error code should be ignored
-		TestUtils.waitForCondition(() -> {
-					coordinator.pollHeartbeat(mockTime.milliseconds());
-					return !coordinator.heartbeat().hasInflight();
-				}, 2000,
-				"The heartbeat response was not received");
-
-		// the generation should not be reset
-		assertEquals(newGen, coordinator.generation());
-	}
-
-	@Test
-	public void testHeartbeatRebalanceInProgressResponseDuringRebalancing() throws InterruptedException {
-		setupCoordinator();
-		joinGroup();
-
-		final AbstractCoordinator.Generation currGen = coordinator.generation();
-
-		// let the heartbeat request to send out a request
-		mockTime.sleep(HEARTBEAT_INTERVAL_MS);
-
-		TestUtils.waitForCondition(() -> !mockClient.requests().isEmpty(), 2000,
-				"The heartbeat request was not sent");
-
-		assertTrue(coordinator.heartbeat().hasInflight());
-
-		mockClient.respond(heartbeatResponse(Errors.REBALANCE_IN_PROGRESS));
-
-		coordinator.requestRejoin("test");
-
-		TestUtils.waitForCondition(() -> {
-					coordinator.ensureActiveGroup(new MockTime(1L).timer(100L));
-					return !coordinator.heartbeat().hasInflight();
-				},
-				2000,
-				"The heartbeat response was not received");
-
-		// the generation would not be reset while the rebalance is in progress
-		assertEquals(currGen, coordinator.generation());
-
-		mockClient.respond(joinGroupFollowerResponse(currGen.generationId, memberId, JoinGroupRequest.UNKNOWN_MEMBER_ID, Errors.NONE));
-		mockClient.prepareResponse(syncGroupResponse(Errors.NONE));
-
-		coordinator.ensureActiveGroup();
-		assertEquals(currGen, coordinator.generation());
-	}
-
-	@Test
-	public void testHeartbeatInstanceFencedResponseWithOldGeneration() throws InterruptedException {
-		setupCoordinator();
-		joinGroup();
-
-		final AbstractCoordinator.Generation currGen = coordinator.generation();
-
-		// let the heartbeat request to send out a request
-		mockTime.sleep(HEARTBEAT_INTERVAL_MS);
-
-		TestUtils.waitForCondition(() -> !mockClient.requests().isEmpty(), 2000,
-				"The heartbeat request was not sent");
-		assertTrue(coordinator.heartbeat().hasInflight());
-
-		// change the generation
-		final AbstractCoordinator.Generation newGen = new AbstractCoordinator.Generation(
-				currGen.generationId,
-				currGen.memberId + "-new",
-				currGen.protocolName);
-		coordinator.setNewGeneration(newGen);
-
-		mockClient.respond(heartbeatResponse(Errors.FENCED_INSTANCE_ID));
-
-		// the heartbeat error code should be ignored
-		TestUtils.waitForCondition(() -> {
-					coordinator.pollHeartbeat(mockTime.milliseconds());
-					return !coordinator.heartbeat().hasInflight();
-				}, 2000,
-				"The heartbeat response was not received");
-
-		// the generation should not be reset
-		assertEquals(newGen, coordinator.generation());
-	}
-
-	@Test
-	public void testHeartbeatRequestWithFencedInstanceIdException() throws InterruptedException {
-		setupCoordinator();
-		mockClient.prepareResponse(groupCoordinatorResponse(node, Errors.NONE));
-
-		final int generation = -1;
-
-		mockClient.prepareResponse(joinGroupFollowerResponse(generation, memberId, JoinGroupRequest.UNKNOWN_MEMBER_ID, Errors.NONE));
-		mockClient.prepareResponse(syncGroupResponse(Errors.NONE));
+
+        setupCoordinator();
+        mockClient.reset();
+        mockClient.prepareResponse(groupCoordinatorResponse(node, Errors.NONE));
+        coordinator.ensureCoordinatorReady(mockTime.timer(0));
+
+        mockClient.prepareResponse(body -> {
+            if (!(body instanceof JoinGroupRequest)) {
+                return false;
+            }
+            JoinGroupRequest joinGroupRequest = (JoinGroupRequest) body;
+            return joinGroupRequest.data().protocolType().equals(PROTOCOL_TYPE);
+        }, joinGroupFollowerResponse(defaultGeneration, memberId, "memberid", Errors.NONE, PROTOCOL_TYPE));
+
+        mockClient.prepareResponse(body -> {
+            if (!(body instanceof SyncGroupRequest)) {
+                return false;
+            }
+            coordinator.resetGenerationOnLeaveGroup();
+
+            SyncGroupRequest syncGroupRequest = (SyncGroupRequest) body;
+            return syncGroupRequest.data().protocolType().equals(PROTOCOL_TYPE) && syncGroupRequest.data().protocolName().equals(PROTOCOL_NAME);
+        }, syncGroupResponse(Errors.NONE, PROTOCOL_TYPE, wrongProtocolName));
+
+        // let the retry to complete successfully to break out of the while loop
+        mockClient.prepareResponse(body -> {
+            if (!(body instanceof JoinGroupRequest)) {
+                return false;
+            }
+            JoinGroupRequest joinGroupRequest = (JoinGroupRequest) body;
+            return joinGroupRequest.data().protocolType().equals(PROTOCOL_TYPE);
+        }, joinGroupFollowerResponse(1, memberId, "memberid", Errors.NONE, PROTOCOL_TYPE));
+
+        mockClient.prepareResponse(body -> {
+            if (!(body instanceof SyncGroupRequest)) {
+                return false;
+            }
+
+            SyncGroupRequest syncGroupRequest = (SyncGroupRequest) body;
+            return syncGroupRequest.data().protocolType().equals(PROTOCOL_TYPE) && syncGroupRequest.data().protocolName().equals(PROTOCOL_NAME);
+        }, syncGroupResponse(Errors.NONE, PROTOCOL_TYPE, PROTOCOL_NAME));
+
+        // No exception shall be thrown as the generation is reset.
+        coordinator.joinGroupIfNeeded(mockTime.timer(100L));
+    }
+
+    private boolean joinGroupWithProtocolTypeAndName(String joinGroupResponseProtocolType, String syncGroupResponseProtocolType, String syncGroupResponseProtocolName) {
+        setupCoordinator();
+        mockClient.reset();
+        mockClient.prepareResponse(groupCoordinatorResponse(node, Errors.NONE));
+        coordinator.ensureCoordinatorReady(mockTime.timer(0));
+
+        mockClient.prepareResponse(body -> {
+            if (!(body instanceof JoinGroupRequest)) {
+                return false;
+            }
+            JoinGroupRequest joinGroupRequest = (JoinGroupRequest) body;
+            return joinGroupRequest.data().protocolType().equals(PROTOCOL_TYPE);
+        }, joinGroupFollowerResponse(defaultGeneration, memberId, "memberid", Errors.NONE, joinGroupResponseProtocolType));
+
+        mockClient.prepareResponse(body -> {
+            if (!(body instanceof SyncGroupRequest)) {
+                return false;
+            }
+            SyncGroupRequest syncGroupRequest = (SyncGroupRequest) body;
+            return syncGroupRequest.data().protocolType().equals(PROTOCOL_TYPE) && syncGroupRequest.data().protocolName().equals(PROTOCOL_NAME);
+        }, syncGroupResponse(Errors.NONE, syncGroupResponseProtocolType, syncGroupResponseProtocolName));
+
+        return coordinator.joinGroupIfNeeded(mockTime.timer(5000L));
+    }
+
+    @Test
+    public void testSyncGroupRequestWithFencedInstanceIdException() {
+        setupCoordinator();
+        mockClient.prepareResponse(groupCoordinatorResponse(node, Errors.NONE));
+
+        final int generation = -1;
+
+        mockClient.prepareResponse(joinGroupFollowerResponse(generation, memberId, JoinGroupRequest.UNKNOWN_MEMBER_ID, Errors.NONE));
+        mockClient.prepareResponse(syncGroupResponse(Errors.FENCED_INSTANCE_ID));
+
+        assertThrows(FencedInstanceIdException.class, () -> coordinator.ensureActiveGroup());
+    }
+
+    @Test
+    public void testJoinGroupUnknownMemberResponseWithOldGeneration() throws InterruptedException {
+        setupCoordinator();
+        joinGroup();
+
+        final AbstractCoordinator.Generation currGen = coordinator.generation();
+
+        RequestFuture<ByteBuffer> future = coordinator.sendJoinGroupRequest();
+
+        TestUtils.waitForCondition(() -> !mockClient.requests().isEmpty(), 2000, "The join-group request was not sent");
+
+        // change the generation after the join-group request
+        final AbstractCoordinator.Generation newGen = new AbstractCoordinator.Generation(currGen.generationId, currGen.memberId + "-new", currGen.protocolName);
+        coordinator.setNewGeneration(newGen);
+
+        mockClient.respond(joinGroupFollowerResponse(currGen.generationId + 1, memberId, JoinGroupRequest.UNKNOWN_MEMBER_ID, Errors.UNKNOWN_MEMBER_ID));
+
+        assertTrue(consumerClient.poll(future, mockTime.timer(REQUEST_TIMEOUT_MS)));
+        assertTrue(future.exception().getClass().isInstance(Errors.UNKNOWN_MEMBER_ID.exception()));
+
+        // the generation should not be reset
+        assertEquals(newGen, coordinator.generation());
+    }
+
+    @Test
+    public void testSyncGroupUnknownMemberResponseWithOldGeneration() throws InterruptedException {
+        setupCoordinator();
+        joinGroup();
+
+        final AbstractCoordinator.Generation currGen = coordinator.generation();
+
+        coordinator.setNewState(AbstractCoordinator.MemberState.PREPARING_REBALANCE);
+        RequestFuture<ByteBuffer> future = coordinator.sendJoinGroupRequest();
+
+        TestUtils.waitForCondition(() -> {
+            consumerClient.poll(mockTime.timer(REQUEST_TIMEOUT_MS));
+            return !mockClient.requests().isEmpty();
+        }, 2000, "The join-group request was not sent");
+
+        mockClient.respond(joinGroupFollowerResponse(currGen.generationId, memberId, JoinGroupRequest.UNKNOWN_MEMBER_ID, Errors.NONE));
+        assertTrue(mockClient.requests().isEmpty());
+
+        TestUtils.waitForCondition(() -> {
+            consumerClient.poll(mockTime.timer(REQUEST_TIMEOUT_MS));
+            return !mockClient.requests().isEmpty();
+        }, 2000, "The sync-group request was not sent");
+
+        // change the generation after the sync-group request
+        final AbstractCoordinator.Generation newGen = new AbstractCoordinator.Generation(currGen.generationId, currGen.memberId + "-new", currGen.protocolName);
+        coordinator.setNewGeneration(newGen);
+
+        mockClient.respond(syncGroupResponse(Errors.UNKNOWN_MEMBER_ID));
+        assertTrue(consumerClient.poll(future, mockTime.timer(REQUEST_TIMEOUT_MS)));
+        assertTrue(future.exception().getClass().isInstance(Errors.UNKNOWN_MEMBER_ID.exception()));
+
+        // the generation should not be reset
+        assertEquals(newGen, coordinator.generation());
+    }
+
+    @Test
+    public void testSyncGroupIllegalGenerationResponseWithOldGeneration() throws InterruptedException {
+        setupCoordinator();
+        joinGroup();
+
+        final AbstractCoordinator.Generation currGen = coordinator.generation();
+
+        coordinator.setNewState(AbstractCoordinator.MemberState.PREPARING_REBALANCE);
+        RequestFuture<ByteBuffer> future = coordinator.sendJoinGroupRequest();
+
+        TestUtils.waitForCondition(() -> {
+            consumerClient.poll(mockTime.timer(REQUEST_TIMEOUT_MS));
+            return !mockClient.requests().isEmpty();
+        }, 2000, "The join-group request was not sent");
+
+        mockClient.respond(joinGroupFollowerResponse(currGen.generationId, memberId, JoinGroupRequest.UNKNOWN_MEMBER_ID, Errors.NONE));
+        assertTrue(mockClient.requests().isEmpty());
+
+        TestUtils.waitForCondition(() -> {
+            consumerClient.poll(mockTime.timer(REQUEST_TIMEOUT_MS));
+            return !mockClient.requests().isEmpty();
+        }, 2000, "The sync-group request was not sent");
+
+        // change the generation after the sync-group request
+        final AbstractCoordinator.Generation newGen = new AbstractCoordinator.Generation(currGen.generationId, currGen.memberId + "-new", currGen.protocolName);
+        coordinator.setNewGeneration(newGen);
+
+        mockClient.respond(syncGroupResponse(Errors.ILLEGAL_GENERATION));
+        assertTrue(consumerClient.poll(future, mockTime.timer(REQUEST_TIMEOUT_MS)));
+        assertTrue(future.exception().getClass().isInstance(Errors.ILLEGAL_GENERATION.exception()));
+
+        // the generation should not be reset
+        assertEquals(newGen, coordinator.generation());
+    }
+
+    @Test
+    public void testHeartbeatSentWhenCompletingRebalance() throws Exception {
+        setupCoordinator();
+        joinGroup();
+
+        final AbstractCoordinator.Generation currGen = coordinator.generation();
+
+        coordinator.setNewState(AbstractCoordinator.MemberState.COMPLETING_REBALANCE);
+
+        // the heartbeat should be sent out during a rebalance
+        mockTime.sleep(HEARTBEAT_INTERVAL_MS);
+        TestUtils.waitForCondition(() -> !mockClient.requests().isEmpty(), 2000, "The heartbeat request was not sent");
+        assertTrue(coordinator.heartbeat().hasInflight());
+
+        mockClient.respond(heartbeatResponse(Errors.REBALANCE_IN_PROGRESS));
+        assertEquals(currGen, coordinator.generation());
+    }
+
+    @Test
+    public void testHeartbeatIllegalGenerationResponseWithOldGeneration() throws InterruptedException {
+        setupCoordinator();
+        joinGroup();
+
+        final AbstractCoordinator.Generation currGen = coordinator.generation();
+
+        // let the heartbeat thread send out a request
+        mockTime.sleep(HEARTBEAT_INTERVAL_MS);
+
+        TestUtils.waitForCondition(() -> !mockClient.requests().isEmpty(), 2000, "The heartbeat request was not sent");
+        assertTrue(coordinator.heartbeat().hasInflight());
+
+        // change the generation
+        final AbstractCoordinator.Generation newGen = new AbstractCoordinator.Generation(currGen.generationId + 1, currGen.memberId, currGen.protocolName);
+        coordinator.setNewGeneration(newGen);
+
+        mockClient.respond(heartbeatResponse(Errors.ILLEGAL_GENERATION));
+
+        // the heartbeat error code should be ignored
+        TestUtils.waitForCondition(() -> {
+            coordinator.pollHeartbeat(mockTime.milliseconds());
+            return !coordinator.heartbeat().hasInflight();
+        }, 2000, "The heartbeat response was not received");
+
+        // the generation should not be reset
+        assertEquals(newGen, coordinator.generation());
+    }
+
+    @Test
+    public void testHeartbeatUnknownMemberResponseWithOldGeneration() throws InterruptedException {
+        setupCoordinator();
+        joinGroup();
+
+        final AbstractCoordinator.Generation currGen = coordinator.generation();
+
+        // let the heartbeat request to send out a request
+        mockTime.sleep(HEARTBEAT_INTERVAL_MS);
+
+        TestUtils.waitForCondition(() -> !mockClient.requests().isEmpty(), 2000, "The heartbeat request was not sent");
+        assertTrue(coordinator.heartbeat().hasInflight());
+
+        // change the generation
+        final AbstractCoordinator.Generation newGen = new AbstractCoordinator.Generation(currGen.generationId, currGen.memberId + "-new", currGen.protocolName);
+        coordinator.setNewGeneration(newGen);
+
+        mockClient.respond(heartbeatResponse(Errors.UNKNOWN_MEMBER_ID));
+
+        // the heartbeat error code should be ignored
+        TestUtils.waitForCondition(() -> {
+            coordinator.pollHeartbeat(mockTime.milliseconds());
+            return !coordinator.heartbeat().hasInflight();
+        }, 2000, "The heartbeat response was not received");
+
+        // the generation should not be reset
+        assertEquals(newGen, coordinator.generation());
+    }
+
+    @Test
+    public void testHeartbeatRebalanceInProgressResponseDuringRebalancing() throws InterruptedException {
+        setupCoordinator();
+        joinGroup();
+
+        final AbstractCoordinator.Generation currGen = coordinator.generation();
+
+        // let the heartbeat request to send out a request
+        mockTime.sleep(HEARTBEAT_INTERVAL_MS);
+
+        TestUtils.waitForCondition(() -> !mockClient.requests().isEmpty(), 2000, "The heartbeat request was not sent");
+
+        assertTrue(coordinator.heartbeat().hasInflight());
+
+        mockClient.respond(heartbeatResponse(Errors.REBALANCE_IN_PROGRESS));
+
+        coordinator.requestRejoin("test");
+
+        TestUtils.waitForCondition(() -> {
+            coordinator.ensureActiveGroup(new MockTime(1L).timer(100L));
+            return !coordinator.heartbeat().hasInflight();
+        }, 2000, "The heartbeat response was not received");
+
+        // the generation would not be reset while the rebalance is in progress
+        assertEquals(currGen, coordinator.generation());
+
+        mockClient.respond(joinGroupFollowerResponse(currGen.generationId, memberId, JoinGroupRequest.UNKNOWN_MEMBER_ID, Errors.NONE));
+        mockClient.prepareResponse(syncGroupResponse(Errors.NONE));
+
+        coordinator.ensureActiveGroup();
+        assertEquals(currGen, coordinator.generation());
+    }
+
+    @Test
+    public void testHeartbeatInstanceFencedResponseWithOldGeneration() throws InterruptedException {
+        setupCoordinator();
+        joinGroup();
+
+        final AbstractCoordinator.Generation currGen = coordinator.generation();
+
+        // let the heartbeat request to send out a request
+        mockTime.sleep(HEARTBEAT_INTERVAL_MS);
+
+        TestUtils.waitForCondition(() -> !mockClient.requests().isEmpty(), 2000, "The heartbeat request was not sent");
+        assertTrue(coordinator.heartbeat().hasInflight());
+
+        // change the generation
+        final AbstractCoordinator.Generation newGen = new AbstractCoordinator.Generation(currGen.generationId, currGen.memberId + "-new", currGen.protocolName);
+        coordinator.setNewGeneration(newGen);
+
+        mockClient.respond(heartbeatResponse(Errors.FENCED_INSTANCE_ID));
+
+        // the heartbeat error code should be ignored
+        TestUtils.waitForCondition(() -> {
+            coordinator.pollHeartbeat(mockTime.milliseconds());
+            return !coordinator.heartbeat().hasInflight();
+        }, 2000, "The heartbeat response was not received");
+
+        // the generation should not be reset
+        assertEquals(newGen, coordinator.generation());
+    }
+
+    @Test
+    public void testHeartbeatRequestWithFencedInstanceIdException() throws InterruptedException {
+        setupCoordinator();
+        mockClient.prepareResponse(groupCoordinatorResponse(node, Errors.NONE));
+
+        final int generation = -1;
+
+        mockClient.prepareResponse(joinGroupFollowerResponse(generation, memberId, JoinGroupRequest.UNKNOWN_MEMBER_ID, Errors.NONE));
+        mockClient.prepareResponse(syncGroupResponse(Errors.NONE));
         mockClient.prepareResponse(heartbeatResponse(Errors.FENCED_INSTANCE_ID));
 
         try {
@@ -1034,56 +887,55 @@
     @Test
     public void testJoinGroupRequestWithGroupInstanceIdNotFound() {
         setupCoordinator();
-		mockClient.prepareResponse(groupCoordinatorResponse(node, Errors.NONE));
-		coordinator.ensureCoordinatorReady(mockTime.timer(0));
-
-		mockClient.prepareResponse(joinGroupFollowerResponse(defaultGeneration, memberId, JoinGroupRequest.UNKNOWN_MEMBER_ID, Errors.UNKNOWN_MEMBER_ID));
-
-		RequestFuture<ByteBuffer> future = coordinator.sendJoinGroupRequest();
-
-		assertTrue(consumerClient.poll(future, mockTime.timer(REQUEST_TIMEOUT_MS)));
-		assertEquals(Errors.UNKNOWN_MEMBER_ID.message(), future.exception().getMessage());
-		assertTrue(coordinator.rejoinNeededOrPending());
-		assertTrue(coordinator.hasUnknownGeneration());
-	}
-
-	@Test
-	public void testJoinGroupRequestWithRebalanceInProgress() {
-		setupCoordinator();
-		mockClient.prepareResponse(groupCoordinatorResponse(node, Errors.NONE));
-		coordinator.ensureCoordinatorReady(mockTime.timer(0));
-
-		mockClient.prepareResponse(
-				joinGroupFollowerResponse(defaultGeneration, memberId, JoinGroupRequest.UNKNOWN_MEMBER_ID, Errors.REBALANCE_IN_PROGRESS));
-
-		RequestFuture<ByteBuffer> future = coordinator.sendJoinGroupRequest();
-
-		assertTrue(consumerClient.poll(future, mockTime.timer(REQUEST_TIMEOUT_MS)));
-		assertTrue(future.exception().getClass().isInstance(Errors.REBALANCE_IN_PROGRESS.exception()));
-		assertEquals(Errors.REBALANCE_IN_PROGRESS.message(), future.exception().getMessage());
-		assertTrue(coordinator.rejoinNeededOrPending());
-
-		// make sure we'll retry on next poll
-		assertEquals(0, coordinator.onJoinPrepareInvokes);
-		assertEquals(0, coordinator.onJoinCompleteInvokes);
-
-		mockClient.prepareResponse(joinGroupFollowerResponse(defaultGeneration, memberId, JoinGroupRequest.UNKNOWN_MEMBER_ID, Errors.NONE));
-		mockClient.prepareResponse(syncGroupResponse(Errors.NONE));
-
-		coordinator.ensureActiveGroup();
-		// make sure both onJoinPrepare and onJoinComplete got called
-		assertEquals(1, coordinator.onJoinPrepareInvokes);
-		assertEquals(1, coordinator.onJoinCompleteInvokes);
-	}
-
-	@Test
-	public void testLeaveGroupSentWithGroupInstanceIdUnSet() {
-		checkLeaveGroupRequestSent(Optional.empty());
-		checkLeaveGroupRequestSent(Optional.of("groupInstanceId"));
-	}
-
-	private void checkLeaveGroupRequestSent(Optional<String> groupInstanceId) {
-		setupCoordinator(RETRY_BACKOFF_MS, Integer.MAX_VALUE, groupInstanceId);
+        mockClient.prepareResponse(groupCoordinatorResponse(node, Errors.NONE));
+        coordinator.ensureCoordinatorReady(mockTime.timer(0));
+
+        mockClient.prepareResponse(joinGroupFollowerResponse(defaultGeneration, memberId, JoinGroupRequest.UNKNOWN_MEMBER_ID, Errors.UNKNOWN_MEMBER_ID));
+
+        RequestFuture<ByteBuffer> future = coordinator.sendJoinGroupRequest();
+
+        assertTrue(consumerClient.poll(future, mockTime.timer(REQUEST_TIMEOUT_MS)));
+        assertEquals(Errors.UNKNOWN_MEMBER_ID.message(), future.exception().getMessage());
+        assertTrue(coordinator.rejoinNeededOrPending());
+        assertTrue(coordinator.hasUnknownGeneration());
+    }
+
+    @Test
+    public void testJoinGroupRequestWithRebalanceInProgress() {
+        setupCoordinator();
+        mockClient.prepareResponse(groupCoordinatorResponse(node, Errors.NONE));
+        coordinator.ensureCoordinatorReady(mockTime.timer(0));
+
+        mockClient.prepareResponse(joinGroupFollowerResponse(defaultGeneration, memberId, JoinGroupRequest.UNKNOWN_MEMBER_ID, Errors.REBALANCE_IN_PROGRESS));
+
+        RequestFuture<ByteBuffer> future = coordinator.sendJoinGroupRequest();
+
+        assertTrue(consumerClient.poll(future, mockTime.timer(REQUEST_TIMEOUT_MS)));
+        assertTrue(future.exception().getClass().isInstance(Errors.REBALANCE_IN_PROGRESS.exception()));
+        assertEquals(Errors.REBALANCE_IN_PROGRESS.message(), future.exception().getMessage());
+        assertTrue(coordinator.rejoinNeededOrPending());
+
+        // make sure we'll retry on next poll
+        assertEquals(0, coordinator.onJoinPrepareInvokes);
+        assertEquals(0, coordinator.onJoinCompleteInvokes);
+
+        mockClient.prepareResponse(joinGroupFollowerResponse(defaultGeneration, memberId, JoinGroupRequest.UNKNOWN_MEMBER_ID, Errors.NONE));
+        mockClient.prepareResponse(syncGroupResponse(Errors.NONE));
+
+        coordinator.ensureActiveGroup();
+        // make sure both onJoinPrepare and onJoinComplete got called
+        assertEquals(1, coordinator.onJoinPrepareInvokes);
+        assertEquals(1, coordinator.onJoinCompleteInvokes);
+    }
+
+    @Test
+    public void testLeaveGroupSentWithGroupInstanceIdUnSet() {
+        checkLeaveGroupRequestSent(Optional.empty());
+        checkLeaveGroupRequestSent(Optional.of("groupInstanceId"));
+    }
+
+    private void checkLeaveGroupRequestSent(Optional<String> groupInstanceId) {
+        setupCoordinator(RETRY_BACKOFF_MS, Integer.MAX_VALUE, groupInstanceId);
 
         mockClient.prepareResponse(groupCoordinatorResponse(node, Errors.NONE));
         mockClient.prepareResponse(joinGroupFollowerResponse(1, memberId, leaderId, Errors.NONE));
@@ -1115,11 +967,8 @@
 
     @Test
     public void testHandleNormalLeaveGroupResponse() {
-        MemberResponse memberResponse = new MemberResponse()
-                                            .setMemberId(memberId)
-                                            .setErrorCode(Errors.NONE.code());
-        LeaveGroupResponse response =
-            leaveGroupResponse(Collections.singletonList(memberResponse));
+        MemberResponse memberResponse = new MemberResponse().setMemberId(memberId).setErrorCode(Errors.NONE.code());
+        LeaveGroupResponse response = leaveGroupResponse(Collections.singletonList(memberResponse));
         RequestFuture<Void> leaveGroupFuture = setupLeaveGroup(response);
         assertNotNull(leaveGroupFuture);
         assertTrue(leaveGroupFuture.succeeded());
@@ -1127,11 +976,8 @@
 
     @Test
     public void testHandleNormalLeaveGroupResponseAndTruncatedLeaveReason() {
-        MemberResponse memberResponse = new MemberResponse()
-                .setMemberId(memberId)
-                .setErrorCode(Errors.NONE.code());
-        LeaveGroupResponse response =
-                leaveGroupResponse(Collections.singletonList(memberResponse));
+        MemberResponse memberResponse = new MemberResponse().setMemberId(memberId).setErrorCode(Errors.NONE.code());
+        LeaveGroupResponse response = leaveGroupResponse(Collections.singletonList(memberResponse));
         String leaveReason = "Very looooooooooooooooooooooooooooooooooooooooooooooooooooooooooooooooooooooooooooooooooooooooooooooooooooooooooooooooooooooooooooooooooooooooooooooooooooooooooooooooooong leaveReason that is 271 characters long to make sure that length limit logic handles the scenario nicely";
         RequestFuture<Void> leaveGroupFuture = setupLeaveGroup(response, leaveReason, leaveReason.substring(0, 255));
         assertNotNull(leaveGroupFuture);
@@ -1140,11 +986,8 @@
 
     @Test
     public void testHandleMultipleMembersLeaveGroupResponse() {
-        MemberResponse memberResponse = new MemberResponse()
-                                            .setMemberId(memberId)
-                                            .setErrorCode(Errors.NONE.code());
-        LeaveGroupResponse response =
-            leaveGroupResponse(Arrays.asList(memberResponse, memberResponse));
+        MemberResponse memberResponse = new MemberResponse().setMemberId(memberId).setErrorCode(Errors.NONE.code());
+        LeaveGroupResponse response = leaveGroupResponse(Arrays.asList(memberResponse, memberResponse));
         RequestFuture<Void> leaveGroupFuture = setupLeaveGroup(response);
         assertNotNull(leaveGroupFuture);
         assertTrue(leaveGroupFuture.exception() instanceof IllegalStateException);
@@ -1161,11 +1004,8 @@
 
     @Test
     public void testHandleLeaveGroupResponseWithException() {
-        MemberResponse memberResponse = new MemberResponse()
-                                            .setMemberId(memberId)
-                                            .setErrorCode(Errors.UNKNOWN_MEMBER_ID.code());
-        LeaveGroupResponse response =
-            leaveGroupResponse(Collections.singletonList(memberResponse));
+        MemberResponse memberResponse = new MemberResponse().setMemberId(memberId).setErrorCode(Errors.UNKNOWN_MEMBER_ID.code());
+        LeaveGroupResponse response = leaveGroupResponse(Collections.singletonList(memberResponse));
         RequestFuture<Void> leaveGroupFuture = setupLeaveGroup(response);
         assertNotNull(leaveGroupFuture);
         assertTrue(leaveGroupFuture.exception() instanceof UnknownMemberIdException);
@@ -1175,9 +1015,7 @@
         return setupLeaveGroup(leaveGroupResponse, "test maybe leave group", "test maybe leave group");
     }
 
-    private RequestFuture<Void> setupLeaveGroup(LeaveGroupResponse leaveGroupResponse,
-                                                String leaveReason,
-                                                String expectedLeaveReason) {
+    private RequestFuture<Void> setupLeaveGroup(LeaveGroupResponse leaveGroupResponse, String leaveReason, String expectedLeaveReason) {
         setupCoordinator(RETRY_BACKOFF_MS, Integer.MAX_VALUE, Optional.empty());
 
         mockClient.prepareResponse(groupCoordinatorResponse(node, Errors.NONE));
@@ -1188,8 +1026,7 @@
                 return false;
             }
             LeaveGroupRequestData leaveGroupRequest = ((LeaveGroupRequest) body).data();
-            return leaveGroupRequest.members().get(0).memberId().equals(memberId) &&
-                   leaveGroupRequest.members().get(0).reason().equals(expectedLeaveReason);
+            return leaveGroupRequest.members().get(0).memberId().equals(memberId) && leaveGroupRequest.members().get(0).reason().equals(expectedLeaveReason);
         }, leaveGroupResponse);
 
         coordinator.ensureActiveGroup();
@@ -1265,21 +1102,21 @@
 
     @Test
     public void testLookupCoordinator() {
-		setupCoordinator();
-
-		mockClient.backoff(node, 50);
-		RequestFuture<Void> noBrokersAvailableFuture = coordinator.lookupCoordinator();
-		assertTrue(noBrokersAvailableFuture.failed(), "Failed future expected");
-		mockTime.sleep(50);
-
-		RequestFuture<Void> future = coordinator.lookupCoordinator();
-		assertFalse(future.isDone(), "Request not sent");
-		assertSame(future, coordinator.lookupCoordinator(), "New request sent while one is in progress");
-
-		mockClient.prepareResponse(groupCoordinatorResponse(node, Errors.NONE));
-		coordinator.ensureCoordinatorReady(mockTime.timer(Long.MAX_VALUE));
-		assertNotSame(future, coordinator.lookupCoordinator(), "New request not sent after previous completed");
-	}
+        setupCoordinator();
+
+        mockClient.backoff(node, 50);
+        RequestFuture<Void> noBrokersAvailableFuture = coordinator.lookupCoordinator();
+        assertTrue(noBrokersAvailableFuture.failed(), "Failed future expected");
+        mockTime.sleep(50);
+
+        RequestFuture<Void> future = coordinator.lookupCoordinator();
+        assertFalse(future.isDone(), "Request not sent");
+        assertSame(future, coordinator.lookupCoordinator(), "New request sent while one is in progress");
+
+        mockClient.prepareResponse(groupCoordinatorResponse(node, Errors.NONE));
+        coordinator.ensureCoordinatorReady(mockTime.timer(Long.MAX_VALUE));
+        assertNotSame(future, coordinator.lookupCoordinator(), "New request not sent after previous completed");
+    }
 
     @Test
     public void testWakeupAfterJoinGroupSent() throws Exception {
@@ -1301,11 +1138,11 @@
         mockClient.prepareResponse(syncGroupResponse(Errors.NONE));
         AtomicBoolean heartbeatReceived = prepareFirstHeartbeat();
 
-		try {
-			coordinator.ensureActiveGroup();
-			fail("Should have woken up from ensureActiveGroup()");
-		} catch (WakeupException ignored) {
-		}
+        try {
+            coordinator.ensureActiveGroup();
+            fail("Should have woken up from ensureActiveGroup()");
+        } catch (WakeupException ignored) {
+        }
 
         assertEquals(1, coordinator.onJoinPrepareInvokes);
         assertEquals(0, coordinator.onJoinCompleteInvokes);
@@ -1339,11 +1176,11 @@
         mockClient.prepareResponse(syncGroupResponse(Errors.NONE));
         AtomicBoolean heartbeatReceived = prepareFirstHeartbeat();
 
-		try {
-			coordinator.ensureActiveGroup();
-			fail("Should have woken up from ensureActiveGroup()");
-		} catch (WakeupException ignored) {
-		}
+        try {
+            coordinator.ensureActiveGroup();
+            fail("Should have woken up from ensureActiveGroup()");
+        } catch (WakeupException ignored) {
+        }
 
         assertEquals(1, coordinator.onJoinPrepareInvokes);
         assertEquals(0, coordinator.onJoinCompleteInvokes);
@@ -1374,11 +1211,11 @@
         mockClient.prepareResponse(syncGroupResponse(Errors.NONE));
         AtomicBoolean heartbeatReceived = prepareFirstHeartbeat();
 
-		try {
-			coordinator.ensureActiveGroup();
-			fail("Should have woken up from ensureActiveGroup()");
-		} catch (WakeupException ignored) {
-		}
+        try {
+            coordinator.ensureActiveGroup();
+            fail("Should have woken up from ensureActiveGroup()");
+        } catch (WakeupException ignored) {
+        }
 
         assertEquals(1, coordinator.onJoinPrepareInvokes);
         assertEquals(0, coordinator.onJoinCompleteInvokes);
@@ -1439,9 +1276,9 @@
             public boolean matches(AbstractRequest body) {
                 invocations++;
                 boolean isSyncGroupRequest = body instanceof SyncGroupRequest;
-				if (isSyncGroupRequest && invocations == 1)
-					// wakeup after the request returns
-					consumerClient.wakeup();
+                if (isSyncGroupRequest && invocations == 1)
+                    // wakeup after the request returns
+                    consumerClient.wakeup();
                 return isSyncGroupRequest;
             }
         }, syncGroupResponse(Errors.NONE));
@@ -1482,11 +1319,11 @@
         }, syncGroupResponse(Errors.NONE));
         AtomicBoolean heartbeatReceived = prepareFirstHeartbeat();
 
-		try {
-			coordinator.ensureActiveGroup();
-			fail("Should have woken up from ensureActiveGroup()");
-		} catch (WakeupException ignored) {
-		}
+        try {
+            coordinator.ensureActiveGroup();
+            fail("Should have woken up from ensureActiveGroup()");
+        } catch (WakeupException ignored) {
+        }
 
         assertEquals(1, coordinator.onJoinPrepareInvokes);
         assertEquals(0, coordinator.onJoinCompleteInvokes);
@@ -1543,11 +1380,11 @@
         mockClient.prepareResponse(syncGroupResponse(Errors.NONE));
         AtomicBoolean heartbeatReceived = prepareFirstHeartbeat();
 
-		try {
-			coordinator.ensureActiveGroup();
-			fail("Should have woken up from ensureActiveGroup()");
-		} catch (WakeupException ignored) {
-		}
+        try {
+            coordinator.ensureActiveGroup();
+            fail("Should have woken up from ensureActiveGroup()");
+        } catch (WakeupException ignored) {
+        }
 
         assertEquals(1, coordinator.onJoinPrepareInvokes);
         assertEquals(0, coordinator.onJoinCompleteInvokes);
@@ -1629,70 +1466,8 @@
     }
 
     private void awaitFirstHeartbeat(final AtomicBoolean heartbeatReceived) throws Exception {
-<<<<<<< HEAD
-		mockTime.sleep(HEARTBEAT_INTERVAL_MS);
-		TestUtils.waitForCondition(heartbeatReceived::get,
-				3000, "Should have received a heartbeat request after joining the group");
-	}
-
-	private FindCoordinatorResponse groupCoordinatorResponse(Node node, Errors error) {
-		return FindCoordinatorResponse.prepareResponse(error, node);
-	}
-
-	private HeartbeatResponse heartbeatResponse(Errors error) {
-		return new HeartbeatResponse(new HeartbeatResponseData().setErrorCode(error.code()));
-	}
-
-	private JoinGroupResponse joinGroupFollowerResponse(int generationId,
-														String memberId,
-														String leaderId,
-														Errors error) {
-		return joinGroupFollowerResponse(generationId, memberId, leaderId, error, null);
-	}
-
-	private JoinGroupResponse joinGroupFollowerResponse(int generationId,
-														String memberId,
-														String leaderId,
-														Errors error,
-														String protocolType) {
-		return new JoinGroupResponse(
-				new JoinGroupResponseData()
-						.setErrorCode(error.code())
-						.setGenerationId(generationId)
-						.setProtocolType(protocolType)
-						.setProtocolName(PROTOCOL_NAME)
-						.setMemberId(memberId)
-						.setLeader(leaderId)
-						.setMembers(Collections.emptyList())
-		);
-	}
-
-	private JoinGroupResponse joinGroupResponse(Errors error) {
-		return joinGroupFollowerResponse(JoinGroupRequest.UNKNOWN_GENERATION_ID,
-				JoinGroupRequest.UNKNOWN_MEMBER_ID, JoinGroupRequest.UNKNOWN_MEMBER_ID, error);
-	}
-
-	private SyncGroupResponse syncGroupResponse(Errors error) {
-		return syncGroupResponse(error, null, null);
-	}
-
-	private SyncGroupResponse syncGroupResponse(Errors error,
-												String protocolType,
-												String protocolName) {
-		return new SyncGroupResponse(
-				new SyncGroupResponseData()
-						.setErrorCode(error.code())
-						.setProtocolType(protocolType)
-						.setProtocolName(protocolName)
-						.setAssignment(new byte[0])
-		);
-	}
-
-	private LeaveGroupResponse leaveGroupResponse(List<MemberResponse> members) {
-=======
         mockTime.sleep(HEARTBEAT_INTERVAL_MS);
-        TestUtils.waitForCondition(heartbeatReceived::get,
-            3000, "Should have received a heartbeat request after joining the group");
+        TestUtils.waitForCondition(heartbeatReceived::get, 3000, "Should have received a heartbeat request after joining the group");
     }
 
     private FindCoordinatorResponse groupCoordinatorResponse(Node node, Errors error) {
@@ -1703,91 +1478,52 @@
         return new HeartbeatResponse(new HeartbeatResponseData().setErrorCode(error.code()));
     }
 
-    private JoinGroupResponse joinGroupFollowerResponse(int generationId,
-                                                        String memberId,
-                                                        String leaderId,
-                                                        Errors error) {
+    private JoinGroupResponse joinGroupFollowerResponse(int generationId, String memberId, String leaderId, Errors error) {
         return joinGroupFollowerResponse(generationId, memberId, leaderId, error, null);
     }
 
-    private JoinGroupResponse joinGroupFollowerResponse(int generationId,
-                                                        String memberId,
-                                                        String leaderId,
-                                                        Errors error,
-                                                        String protocolType) {
-        return new JoinGroupResponse(
-                new JoinGroupResponseData()
-                        .setErrorCode(error.code())
-                        .setGenerationId(generationId)
-                        .setProtocolType(protocolType)
-                        .setProtocolName(PROTOCOL_NAME)
-                        .setMemberId(memberId)
-                        .setLeader(leaderId)
-                        .setMembers(Collections.emptyList()),
-                ApiKeys.JOIN_GROUP.latestVersion()
-        );
+    private JoinGroupResponse joinGroupFollowerResponse(int generationId, String memberId, String leaderId, Errors error, String protocolType) {
+        return new JoinGroupResponse(new JoinGroupResponseData().setErrorCode(error.code()).setGenerationId(generationId).setProtocolType(protocolType).setProtocolName(PROTOCOL_NAME).setMemberId(memberId).setLeader(leaderId).setMembers(Collections.emptyList()), ApiKeys.JOIN_GROUP.latestVersion());
     }
 
     private JoinGroupResponse joinGroupResponse(Errors error) {
-        return joinGroupFollowerResponse(JoinGroupRequest.UNKNOWN_GENERATION_ID,
-            JoinGroupRequest.UNKNOWN_MEMBER_ID, JoinGroupRequest.UNKNOWN_MEMBER_ID, error);
+        return joinGroupFollowerResponse(JoinGroupRequest.UNKNOWN_GENERATION_ID, JoinGroupRequest.UNKNOWN_MEMBER_ID, JoinGroupRequest.UNKNOWN_MEMBER_ID, error);
     }
 
     private SyncGroupResponse syncGroupResponse(Errors error) {
         return syncGroupResponse(error, null, null);
     }
 
-    private SyncGroupResponse syncGroupResponse(Errors error,
-                                                String protocolType,
-                                                String protocolName) {
-        return new SyncGroupResponse(
-                new SyncGroupResponseData()
-                        .setErrorCode(error.code())
-                        .setProtocolType(protocolType)
-                        .setProtocolName(protocolName)
-                        .setAssignment(new byte[0])
-        );
+    private SyncGroupResponse syncGroupResponse(Errors error, String protocolType, String protocolName) {
+        return new SyncGroupResponse(new SyncGroupResponseData().setErrorCode(error.code()).setProtocolType(protocolType).setProtocolName(protocolName).setAssignment(new byte[0]));
     }
 
     private LeaveGroupResponse leaveGroupResponse(List<MemberResponse> members) {
->>>>>>> 15418db6
-        return new LeaveGroupResponse(new LeaveGroupResponseData()
-                .setErrorCode(Errors.NONE.code())
-                .setMembers(members));
-    }
-
-	public static class DummyCoordinator extends AbstractCoordinator {
-
-		private int onJoinPrepareInvokes = 0;
-		private int onJoinCompleteInvokes = 0;
-		private boolean wakeupOnJoinComplete = false;
-
-		DummyCoordinator(GroupRebalanceConfig rebalanceConfig,
-						 ConsumerNetworkClient client,
-						 Metrics metrics,
-						 Time time) {
-			super(rebalanceConfig, new LogContext(), client, metrics, METRIC_GROUP_PREFIX, time);
-		}
-
-		@Override
-		protected String protocolType() {
-			return PROTOCOL_TYPE;
-		}
-
-		@Override
-		protected JoinGroupRequestData.JoinGroupRequestProtocolCollection metadata() {
-            return new JoinGroupRequestData.JoinGroupRequestProtocolCollection(
-                    Collections.singleton(new JoinGroupRequestData.JoinGroupRequestProtocol()
-							.setName(PROTOCOL_NAME)
-                            .setMetadata(EMPTY_DATA.array())).iterator()
-            );
+        return new LeaveGroupResponse(new LeaveGroupResponseData().setErrorCode(Errors.NONE.code()).setMembers(members));
+    }
+
+    public static class DummyCoordinator extends AbstractCoordinator {
+
+        private int onJoinPrepareInvokes = 0;
+        private int onJoinCompleteInvokes = 0;
+        private boolean wakeupOnJoinComplete = false;
+
+        DummyCoordinator(GroupRebalanceConfig rebalanceConfig, ConsumerNetworkClient client, Metrics metrics, Time time) {
+            super(rebalanceConfig, new LogContext(), client, metrics, METRIC_GROUP_PREFIX, time);
         }
 
         @Override
-        protected Map<String, ByteBuffer> onLeaderElected(String leaderId,
-                                                          String protocol,
-                                                          List<JoinGroupResponseData.JoinGroupResponseMember> allMemberMetadata,
-                                                          boolean skipAssignment) {
+        protected String protocolType() {
+            return PROTOCOL_TYPE;
+        }
+
+        @Override
+        protected JoinGroupRequestData.JoinGroupRequestProtocolCollection metadata() {
+            return new JoinGroupRequestData.JoinGroupRequestProtocolCollection(Collections.singleton(new JoinGroupRequestData.JoinGroupRequestProtocol().setName(PROTOCOL_NAME).setMetadata(EMPTY_DATA.array())).iterator());
+        }
+
+        @Override
+        protected Map<String, ByteBuffer> onLeaderElected(String leaderId, String protocol, List<JoinGroupResponseData.JoinGroupResponseMember> allMemberMetadata, boolean skipAssignment) {
             Map<String, ByteBuffer> assignment = new HashMap<>();
             for (JoinGroupResponseData.JoinGroupResponseMember member : allMemberMetadata) {
                 assignment.put(member.memberId(), EMPTY_DATA);
