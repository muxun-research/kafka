--- conflicted
+++ resolved
@@ -22,13 +22,6 @@
 import org.apache.kafka.clients.NodeApiVersions;
 import org.apache.kafka.clients.producer.Callback;
 import org.apache.kafka.clients.producer.RecordMetadata;
-<<<<<<< HEAD
-import org.apache.kafka.common.*;
-import org.apache.kafka.common.errors.UnsupportedVersionException;
-import org.apache.kafka.common.metrics.Metrics;
-import org.apache.kafka.common.protocol.ApiKeys;
-import org.apache.kafka.common.record.*;
-=======
 import org.apache.kafka.common.Cluster;
 import org.apache.kafka.common.KafkaException;
 import org.apache.kafka.common.Node;
@@ -49,7 +42,6 @@
 import org.apache.kafka.common.record.TimestampType;
 import org.apache.kafka.common.requests.MetadataResponse;
 import org.apache.kafka.common.requests.MetadataResponse.PartitionMetadata;
->>>>>>> 9494bebe
 import org.apache.kafka.common.utils.LogContext;
 import org.apache.kafka.common.utils.MockTime;
 import org.apache.kafka.common.utils.ProducerIdAndEpoch;
@@ -62,9 +54,6 @@
 import org.mockito.Mockito;
 
 import java.nio.ByteBuffer;
-<<<<<<< HEAD
-import java.util.*;
-=======
 import java.util.ArrayList;
 import java.util.Arrays;
 import java.util.Collection;
@@ -78,38 +67,11 @@
 import java.util.OptionalInt;
 import java.util.Random;
 import java.util.Set;
->>>>>>> 9494bebe
 import java.util.concurrent.ExecutionException;
 import java.util.concurrent.Future;
 import java.util.concurrent.atomic.AtomicInteger;
 import java.util.function.Function;
 import java.util.stream.Collectors;
-<<<<<<< HEAD
-
-import static java.util.Arrays.asList;
-import static org.junit.jupiter.api.Assertions.*;
-
-public class RecordAccumulatorTest {
-
-    private String topic = "test";
-    private int partition1 = 0;
-    private int partition2 = 1;
-    private int partition3 = 2;
-    private Node node1 = new Node(0, "localhost", 1111);
-    private Node node2 = new Node(1, "localhost", 1112);
-    private TopicPartition tp1 = new TopicPartition(topic, partition1);
-    private TopicPartition tp2 = new TopicPartition(topic, partition2);
-    private TopicPartition tp3 = new TopicPartition(topic, partition3);
-    private PartitionInfo part1 = new PartitionInfo(topic, partition1, node1, null, null);
-    private PartitionInfo part2 = new PartitionInfo(topic, partition2, node1, null, null);
-    private PartitionInfo part3 = new PartitionInfo(topic, partition3, node2, null, null);
-    private MockTime time = new MockTime();
-    private byte[] key = "key".getBytes();
-    private byte[] value = "value".getBytes();
-    private int msgSize = DefaultRecord.sizeInBytes(0, 0, key.length, value.length, Record.EMPTY_HEADERS);
-    private Cluster cluster = new Cluster(null, Arrays.asList(node1, node2), Arrays.asList(part1, part2, part3), Collections.emptySet(), Collections.emptySet());
-    private Metrics metrics = new Metrics(time);
-=======
 import java.util.stream.Stream;
 
 import static java.util.Arrays.asList;
@@ -155,7 +117,6 @@
     private final int msgSize = DefaultRecord.sizeInBytes(0, 0, key.length, value.length, Record.EMPTY_HEADERS);
 
     private final Metrics metrics = new Metrics(time);
->>>>>>> 9494bebe
     private final long maxBlockTimeMs = 1000;
     private final LogContext logContext = new LogContext();
     private AtomicInteger mockRandom = null;
@@ -173,13 +134,6 @@
         // add tp-4
         int partition4 = 3;
         TopicPartition tp4 = new TopicPartition(topic, partition4);
-<<<<<<< HEAD
-        PartitionInfo part4 = new PartitionInfo(topic, partition4, node2, null, null);
-
-        long batchSize = value.length + DefaultRecordBatch.RECORD_BATCH_OVERHEAD;
-        RecordAccumulator accum = createTestRecordAccumulator((int) batchSize, Integer.MAX_VALUE, CompressionType.NONE, 10);
-        Cluster cluster = new Cluster(null, Arrays.asList(node1, node2), Arrays.asList(part1, part2, part3, part4), Collections.emptySet(), Collections.emptySet());
-=======
         PartitionMetadata partMetadata4 = new PartitionMetadata(Errors.NONE, tp4, Optional.of(node2.id()), Optional.empty(), null, null, null);
         partMetadatas.add(partMetadata4);
 
@@ -205,7 +159,6 @@
         long batchSize = value.length + DefaultRecordBatch.RECORD_BATCH_OVERHEAD;
         RecordAccumulator accum = createTestRecordAccumulator((int) batchSize, Integer.MAX_VALUE, Compression.NONE, 10);
 
->>>>>>> 9494bebe
 
         //  initial data
         accum.append(topic, partition1, 0L, key, value, Record.EMPTY_HEADERS, null, maxBlockTimeMs, time.milliseconds(), cluster);
@@ -271,12 +224,8 @@
         // test case assumes that the records do not fill the batch completely
         int batchSize = 1025;
 
-<<<<<<< HEAD
-        RecordAccumulator accum = createTestRecordAccumulator(batchSize + DefaultRecordBatch.RECORD_BATCH_OVERHEAD, 10L * batchSize, CompressionType.NONE, 10);
-=======
         RecordAccumulator accum = createTestRecordAccumulator(
                 batchSize + DefaultRecordBatch.RECORD_BATCH_OVERHEAD, 10L * batchSize, Compression.NONE, 10);
->>>>>>> 9494bebe
         int appends = expectedNumAppends(batchSize);
         for (int i = 0; i < appends; i++) {
             // append to the first batch
@@ -324,16 +273,10 @@
     private void testAppendLarge(Compression compression) throws Exception {
         int batchSize = 512;
         byte[] value = new byte[2 * batchSize];
-<<<<<<< HEAD
-        RecordAccumulator accum = createTestRecordAccumulator(batchSize + DefaultRecordBatch.RECORD_BATCH_OVERHEAD, 10 * 1024, compressionType, 0);
-        accum.append(topic, partition1, 0L, key, value, Record.EMPTY_HEADERS, null, maxBlockTimeMs, false, time.milliseconds(), cluster);
-        assertEquals(Collections.singleton(node1), accum.ready(cluster, time.milliseconds()).readyNodes, "Our partition's leader should be ready");
-=======
         RecordAccumulator accum = createTestRecordAccumulator(
                 batchSize + DefaultRecordBatch.RECORD_BATCH_OVERHEAD, 10 * 1024, compression, 0);
         accum.append(topic, partition1, 0L, key, value, Record.EMPTY_HEADERS, null, maxBlockTimeMs, time.milliseconds(), metadataCache.cluster());
         assertEquals(Collections.singleton(node1), accum.ready(metadataCache, time.milliseconds()).readyNodes, "Our partition's leader should be ready");
->>>>>>> 9494bebe
 
         Deque<ProducerBatch> batches = accum.getDeque(tp1);
         assertEquals(1, batches.size());
@@ -368,16 +311,10 @@
         ApiVersions apiVersions = new ApiVersions();
         apiVersions.update(node1.idString(), NodeApiVersions.create(ApiKeys.PRODUCE.id, (short) 0, (short) 2));
 
-<<<<<<< HEAD
-        RecordAccumulator accum = createTestRecordAccumulator(batchSize + DefaultRecordBatch.RECORD_BATCH_OVERHEAD, 10 * 1024, compressionType, 0);
-        accum.append(topic, partition1, 0L, key, value, Record.EMPTY_HEADERS, null, maxBlockTimeMs, false, time.milliseconds(), cluster);
-        assertEquals(Collections.singleton(node1), accum.ready(cluster, time.milliseconds()).readyNodes, "Our partition's leader should be ready");
-=======
         RecordAccumulator accum = createTestRecordAccumulator(
                 batchSize + DefaultRecordBatch.RECORD_BATCH_OVERHEAD, 10 * 1024, compression, 0);
         accum.append(topic, partition1, 0L, key, value, Record.EMPTY_HEADERS, null, maxBlockTimeMs, time.milliseconds(), metadataCache.cluster());
         assertEquals(Collections.singleton(node1), accum.ready(metadataCache, time.milliseconds()).readyNodes, "Our partition's leader should be ready");
->>>>>>> 9494bebe
 
         Deque<ProducerBatch> batches = accum.getDeque(tp1);
         assertEquals(1, batches.size());
@@ -398,16 +335,10 @@
     @Test
     public void testLinger() throws Exception {
         int lingerMs = 10;
-<<<<<<< HEAD
-        RecordAccumulator accum = createTestRecordAccumulator(1024 + DefaultRecordBatch.RECORD_BATCH_OVERHEAD, 10 * 1024, CompressionType.NONE, lingerMs);
-        accum.append(topic, partition1, 0L, key, value, Record.EMPTY_HEADERS, null, maxBlockTimeMs, false, time.milliseconds(), cluster);
-        assertEquals(0, accum.ready(cluster, time.milliseconds()).readyNodes.size(), "No partitions should be ready");
-=======
         RecordAccumulator accum = createTestRecordAccumulator(
                 1024 + DefaultRecordBatch.RECORD_BATCH_OVERHEAD, 10 * 1024, Compression.NONE, lingerMs);
         accum.append(topic, partition1, 0L, key, value, Record.EMPTY_HEADERS, null, maxBlockTimeMs, time.milliseconds(), cluster);
         assertEquals(0, accum.ready(metadataCache, time.milliseconds()).readyNodes.size(), "No partitions should be ready");
->>>>>>> 9494bebe
         time.sleep(10);
         assertEquals(Collections.singleton(node1), accum.ready(metadataCache, time.milliseconds()).readyNodes, "Our partition's leader should be ready");
         List<ProducerBatch> batches = accum.drain(metadataCache, Collections.singleton(node1), Integer.MAX_VALUE, 0).get(node1.id());
@@ -486,12 +417,8 @@
         // test case assumes that the records do not fill the batch completely
         int batchSize = 1025;
 
-<<<<<<< HEAD
-        RecordAccumulator accum = createTestRecordAccumulator(batchSize + DefaultRecordBatch.RECORD_BATCH_OVERHEAD, 10 * batchSize, CompressionType.NONE, lingerMs);
-=======
         RecordAccumulator accum = createTestRecordAccumulator(batchSize + DefaultRecordBatch.RECORD_BATCH_OVERHEAD,
                 10 * batchSize, Compression.NONE, lingerMs);
->>>>>>> 9494bebe
         // Just short of going over the limit so we trigger linger time
         int appends = expectedNumAppends(batchSize);
 
@@ -531,14 +458,10 @@
         int batchSize = 1024 + DefaultRecordBatch.RECORD_BATCH_OVERHEAD;
         String metricGrpName = "producer-metrics";
 
-<<<<<<< HEAD
-        final RecordAccumulator accum = new RecordAccumulator(logContext, batchSize, CompressionType.NONE, lingerMs, retryBackoffMs, deliveryTimeoutMs, metrics, metricGrpName, time, new ApiVersions(), null, new BufferPool(totalSize, batchSize, metrics, time, metricGrpName));
-=======
         final RecordAccumulator accum = new RecordAccumulator(logContext, batchSize,
             Compression.NONE, lingerMs, retryBackoffMs, retryBackoffMaxMs,
             deliveryTimeoutMs, metrics, metricGrpName, time, new ApiVersions(), null,
             new BufferPool(totalSize, batchSize, metrics, time, metricGrpName));
->>>>>>> 9494bebe
 
         long now = time.milliseconds();
         accum.append(topic, partition1, 0L, key, value, Record.EMPTY_HEADERS, null, maxBlockTimeMs, time.milliseconds(), cluster);
@@ -780,12 +703,8 @@
         int numRecords = 100;
 
         final AtomicInteger numExceptionReceivedInCallback = new AtomicInteger(0);
-<<<<<<< HEAD
-        final RecordAccumulator accum = createTestRecordAccumulator(128 + DefaultRecordBatch.RECORD_BATCH_OVERHEAD, 64 * 1024, CompressionType.NONE, lingerMs);
-=======
         final RecordAccumulator accum = createTestRecordAccumulator(
             128 + DefaultRecordBatch.RECORD_BATCH_OVERHEAD, 64 * 1024, Compression.NONE, lingerMs);
->>>>>>> 9494bebe
         class TestCallback implements RecordAccumulator.AppendCallbacks {
             @Override
             public void onCompletion(RecordMetadata metadata, Exception exception) {
@@ -925,12 +844,8 @@
         // test case assumes that the records do not fill the batch completely
         int batchSize = 1025;
 
-<<<<<<< HEAD
-        RecordAccumulator accum = createTestRecordAccumulator(deliveryTimeoutMs, batchSize + DefaultRecordBatch.RECORD_BATCH_OVERHEAD, 10 * batchSize, CompressionType.NONE, lingerMs);
-=======
         RecordAccumulator accum = createTestRecordAccumulator(
             deliveryTimeoutMs, batchSize + DefaultRecordBatch.RECORD_BATCH_OVERHEAD, 10 * batchSize, Compression.NONE, lingerMs);
->>>>>>> 9494bebe
         int appends = expectedNumAppends(batchSize);
 
         // Test batches not in retry
@@ -1048,30 +963,8 @@
 
         // Test drain without muted partition.
         accum.unmutePartition(tp1);
-<<<<<<< HEAD
-        drained = accum.drain(cluster, result.readyNodes, Integer.MAX_VALUE, time.milliseconds());
-        assertTrue(drained.get(node1.id()).size() > 0, "The batch should have been drained.");
-    }
-
-    @Test
-    public void testIdempotenceWithOldMagic() {
-        // Simulate talking to an older broker, ie. one which supports a lower magic.
-        ApiVersions apiVersions = new ApiVersions();
-        int batchSize = 1025;
-        int deliveryTimeoutMs = 3200;
-        int lingerMs = 10;
-        long retryBackoffMs = 100L;
-        long totalSize = 10 * batchSize;
-        String metricGrpName = "producer-metrics";
-
-        apiVersions.update("foobar", NodeApiVersions.create(ApiKeys.PRODUCE.id, (short) 0, (short) 2));
-        TransactionManager transactionManager = new TransactionManager(new LogContext(), null, 0, retryBackoffMs, apiVersions);
-        RecordAccumulator accum = new RecordAccumulator(logContext, batchSize + DefaultRecordBatch.RECORD_BATCH_OVERHEAD, CompressionType.NONE, lingerMs, retryBackoffMs, deliveryTimeoutMs, metrics, metricGrpName, time, apiVersions, transactionManager, new BufferPool(totalSize, batchSize, metrics, time, metricGrpName));
-        assertThrows(UnsupportedVersionException.class, () -> accum.append(topic, partition1, 0L, key, value, Record.EMPTY_HEADERS, null, 0, false, time.milliseconds(), cluster));
-=======
         drained = accum.drain(metadataCache, result.readyNodes, Integer.MAX_VALUE, time.milliseconds());
         assertFalse(drained.get(node1.id()).isEmpty(), "The batch should have been drained.");
->>>>>>> 9494bebe
     }
 
     @Test
@@ -1082,12 +975,8 @@
         long totalSize = 10 * batchSize;
 
         TransactionManager transactionManager = Mockito.mock(TransactionManager.class);
-<<<<<<< HEAD
-        RecordAccumulator accumulator = createTestRecordAccumulator(transactionManager, deliveryTimeoutMs, batchSize, totalSize, CompressionType.NONE, lingerMs);
-=======
         RecordAccumulator accumulator = createTestRecordAccumulator(transactionManager, deliveryTimeoutMs,
             batchSize, totalSize, Compression.NONE, lingerMs);
->>>>>>> 9494bebe
 
         ProducerIdAndEpoch producerIdAndEpoch = new ProducerIdAndEpoch(12345L, (short) 5);
         Mockito.when(transactionManager.producerIdAndEpoch()).thenReturn(producerIdAndEpoch);
@@ -1098,25 +987,16 @@
         // Initially, the transaction is still in progress, so we should respect the linger.
         Mockito.when(transactionManager.isCompleting()).thenReturn(false);
 
-<<<<<<< HEAD
-        accumulator.append(topic, partition1, 0L, key, value, Record.EMPTY_HEADERS, null, maxBlockTimeMs, false, time.milliseconds(), cluster);
-        accumulator.append(topic, partition1, 0L, key, value, Record.EMPTY_HEADERS, null, maxBlockTimeMs, false, time.milliseconds(), cluster);
-=======
         accumulator.append(topic, partition1, 0L, key, value, Record.EMPTY_HEADERS, null, maxBlockTimeMs,
             time.milliseconds(), cluster);
         accumulator.append(topic, partition1, 0L, key, value, Record.EMPTY_HEADERS, null, maxBlockTimeMs,
             time.milliseconds(), cluster);
->>>>>>> 9494bebe
         assertTrue(accumulator.hasUndrained());
 
         RecordAccumulator.ReadyCheckResult firstResult = accumulator.ready(metadataCache, time.milliseconds());
         assertEquals(0, firstResult.readyNodes.size());
-<<<<<<< HEAD
-        Map<Integer, List<ProducerBatch>> firstDrained = accumulator.drain(cluster, firstResult.readyNodes, Integer.MAX_VALUE, time.milliseconds());
-=======
         Map<Integer, List<ProducerBatch>> firstDrained = accumulator.drain(metadataCache, firstResult.readyNodes,
             Integer.MAX_VALUE, time.milliseconds());
->>>>>>> 9494bebe
         assertEquals(0, firstDrained.size());
 
         // Once the transaction begins completion, then the batch should be drained immediately.
@@ -1126,12 +1006,8 @@
         assertEquals(1, secondResult.readyNodes.size());
         Node readyNode = secondResult.readyNodes.iterator().next();
 
-<<<<<<< HEAD
-        Map<Integer, List<ProducerBatch>> secondDrained = accumulator.drain(cluster, secondResult.readyNodes, Integer.MAX_VALUE, time.milliseconds());
-=======
         Map<Integer, List<ProducerBatch>> secondDrained = accumulator.drain(metadataCache, secondResult.readyNodes,
             Integer.MAX_VALUE, time.milliseconds());
->>>>>>> 9494bebe
         assertEquals(Collections.singleton(readyNode.id()), secondDrained.keySet());
         List<ProducerBatch> batches = secondDrained.get(readyNode.id());
         assertEquals(1, batches.size());
@@ -1201,14 +1077,6 @@
         // Drain all the split batches.
         RecordAccumulator.ReadyCheckResult result = accum.ready(metadataCache, time.milliseconds());
         for (int i = 0; i < numSplitBatches; i++) {
-<<<<<<< HEAD
-            Map<Integer, List<ProducerBatch>> drained = accum.drain(cluster, result.readyNodes, Integer.MAX_VALUE, time.milliseconds());
-            assertFalse(drained.isEmpty());
-            assertFalse(drained.get(node1.id()).isEmpty());
-        }
-        assertTrue(accum.ready(cluster, time.milliseconds()).readyNodes.isEmpty(), "All the batches should have been drained.");
-        assertEquals(bufferCapacity, accum.bufferPoolAvailableMemory(), "The split batches should be allocated off the accumulator");
-=======
             Map<Integer, List<ProducerBatch>> drained =
                 accum.drain(metadataCache, result.readyNodes, Integer.MAX_VALUE, time.milliseconds());
             assertFalse(drained.isEmpty());
@@ -1217,7 +1085,6 @@
         assertTrue(accum.ready(metadataCache, time.milliseconds()).readyNodes.isEmpty(), "All the batches should have been drained.");
         assertEquals(bufferCapacity, accum.bufferPoolAvailableMemory(),
             "The split batches should be allocated off the accumulator");
->>>>>>> 9494bebe
     }
 
     @Test
@@ -1236,14 +1103,9 @@
             CompressionRatioEstimator.resetEstimation(topic);
             for (int i = 0; i < numMessages; i++) {
                 int dice = random.nextInt(100);
-<<<<<<< HEAD
-                byte[] value = (dice < goodCompRatioPercentage) ? bytesWithGoodCompression(random) : bytesWithPoorCompression(random, 100);
-                accum.append(topic, partition1, 0L, null, value, Record.EMPTY_HEADERS, null, 0, false, time.milliseconds(), cluster);
-=======
                 byte[] value = (dice < goodCompRatioPercentage) ?
                         bytesWithGoodCompression(random) : bytesWithPoorCompression(random, 100);
                 accum.append(topic, partition1, 0L, null, value, Record.EMPTY_HEADERS, null, 0, time.milliseconds(), cluster);
->>>>>>> 9494bebe
                 BatchDrainedResult result = completeOrSplitBatches(accum, batchSize);
                 numSplit += result.numSplit;
                 numBatches += result.numBatches;
@@ -1252,7 +1114,9 @@
             BatchDrainedResult result = completeOrSplitBatches(accum, batchSize);
             numSplit += result.numSplit;
             numBatches += result.numBatches;
-            assertTrue((double) numSplit / numBatches < 0.1f, String.format("Total num batches = %d, split batches = %d, more than 10%% of the batch splits. " + "Random seed is " + seed, numBatches, numSplit));
+            assertTrue((double) numSplit / numBatches < 0.1f, String.format("Total num batches = %d, split batches = %d, more than 10%% of the batch splits. "
+                    + "Random seed is " + seed,
+                numBatches, numSplit));
         }
     }
 
@@ -1331,63 +1195,6 @@
 
         mockRandom = new AtomicInteger();
 
-<<<<<<< HEAD
-        Partitioner partitioner = new DefaultPartitioner();
-        RecordAccumulator accum = createTestRecordAccumulator(3200, batchSize + DefaultRecordBatch.RECORD_BATCH_OVERHEAD, 10L * batchSize, CompressionType.NONE, 10);
-        int expectedAppends = expectedNumAppendsNoKey(batchSize);
-
-        // Create first batch
-        int partition = partitioner.partition(topic, null, null, "value", value, cluster);
-        accum.append(topic, partition, 0L, null, value, Record.EMPTY_HEADERS, null, maxBlockTimeMs, false, time.milliseconds(), cluster);
-        int appends = 1;
-
-        boolean switchPartition = false;
-        while (!switchPartition) {
-            // Append to the first batch
-            partition = partitioner.partition(topic, null, null, "value", value, cluster);
-            RecordAccumulator.RecordAppendResult result = accum.append(topic, partition, 0L, null, value, Record.EMPTY_HEADERS, null, maxBlockTimeMs, true, time.milliseconds(), cluster);
-            Deque<ProducerBatch> partitionBatches1 = accum.getDeque(tp1);
-            Deque<ProducerBatch> partitionBatches2 = accum.getDeque(tp2);
-            Deque<ProducerBatch> partitionBatches3 = accum.getDeque(tp3);
-            int numBatches = (partitionBatches1 == null ? 0 : partitionBatches1.size()) + (partitionBatches2 == null ? 0 : partitionBatches2.size()) + (partitionBatches3 == null ? 0 : partitionBatches3.size());
-            // Only one batch is created because the partition is sticky.
-            assertEquals(1, numBatches);
-
-            switchPartition = result.abortForNewBatch;
-            // We only appended if we do not retry.
-            if (!switchPartition) {
-                appends++;
-                assertEquals(0, accum.ready(cluster, now).readyNodes.size(), "No partitions should be ready.");
-            }
-        }
-
-        // Batch should be full.
-        assertEquals(1, accum.ready(cluster, time.milliseconds()).readyNodes.size());
-        assertEquals(appends, expectedAppends);
-        switchPartition = false;
-
-        // KafkaProducer would call this method in this case, make second batch
-        partitioner.onNewBatch(topic, cluster, partition);
-        partition = partitioner.partition(topic, null, null, "value", value, cluster);
-        accum.append(topic, partition, 0L, null, value, Record.EMPTY_HEADERS, null, maxBlockTimeMs, false, time.milliseconds(), cluster);
-        appends++;
-
-        // These appends all go into the second batch
-        while (!switchPartition) {
-            partition = partitioner.partition(topic, null, null, "value", value, cluster);
-            RecordAccumulator.RecordAppendResult result = accum.append(topic, partition, 0L, null, value, Record.EMPTY_HEADERS, null, maxBlockTimeMs, true, time.milliseconds(), cluster);
-            Deque<ProducerBatch> partitionBatches1 = accum.getDeque(tp1);
-            Deque<ProducerBatch> partitionBatches2 = accum.getDeque(tp2);
-            Deque<ProducerBatch> partitionBatches3 = accum.getDeque(tp3);
-            int numBatches = (partitionBatches1 == null ? 0 : partitionBatches1.size()) + (partitionBatches2 == null ? 0 : partitionBatches2.size()) + (partitionBatches3 == null ? 0 : partitionBatches3.size());
-            // Only two batches because the new partition is also sticky.
-            assertEquals(2, numBatches);
-
-            switchPartition = result.abortForNewBatch;
-            // We only appended if we do not retry.
-            if (!switchPartition) {
-                appends++;
-=======
         long totalSize = 1024 * 1024;
         int batchSize = 1024;  // note that this is also a "sticky" limit for the partitioner
         RecordAccumulator accum = createTestRecordAccumulator(batchSize, totalSize, Compression.NONE, 0);
@@ -1398,47 +1205,8 @@
             @Override
             public void setPartition(int p) {
                 partition.set(p);
->>>>>>> 9494bebe
             }
 
-<<<<<<< HEAD
-                }
-            };
-
-            // Produce small record, we should switch to first partition.
-            accum.append(topic, RecordMetadata.UNKNOWN_PARTITION, 0L, null, value, Record.EMPTY_HEADERS, callbacks, maxBlockTimeMs, false, time.milliseconds(), cluster);
-            assertEquals(partition1, partition.get());
-            assertEquals(1, mockRandom.get());
-
-            // Produce large record, we should exceed "sticky" limit, but produce to this partition
-            // as we try to switch after the "sticky" limit is exceeded.  The switch is disabled
-            // because of incomplete batch.
-            byte[] largeValue = new byte[batchSize];
-            accum.append(topic, RecordMetadata.UNKNOWN_PARTITION, 0L, null, largeValue, Record.EMPTY_HEADERS, callbacks, maxBlockTimeMs, false, time.milliseconds(), cluster);
-            assertEquals(partition1, partition.get());
-            assertEquals(1, mockRandom.get());
-
-            // Produce large record, we should switch to next partition as we complete
-            // previous batch and exceeded sticky limit.
-            accum.append(topic, RecordMetadata.UNKNOWN_PARTITION, 0L, null, largeValue, Record.EMPTY_HEADERS, callbacks, maxBlockTimeMs, false, time.milliseconds(), cluster);
-            assertEquals(partition2, partition.get());
-            assertEquals(2, mockRandom.get());
-
-            // Produce large record, we should switch to next partition as we complete
-            // previous batch and exceeded sticky limit.
-            accum.append(topic, RecordMetadata.UNKNOWN_PARTITION, 0L, null, largeValue, Record.EMPTY_HEADERS, callbacks, maxBlockTimeMs, false, time.milliseconds(), cluster);
-            assertEquals(partition3, partition.get());
-            assertEquals(3, mockRandom.get());
-
-            // Produce large record, we should switch to next partition as we complete
-            // previous batch and exceeded sticky limit.
-            accum.append(topic, RecordMetadata.UNKNOWN_PARTITION, 0L, null, largeValue, Record.EMPTY_HEADERS, callbacks, maxBlockTimeMs, false, time.milliseconds(), cluster);
-            assertEquals(partition1, partition.get());
-            assertEquals(4, mockRandom.get());
-        } finally {
-            BuiltInPartitioner.mockRandom = null;
-        }
-=======
             @Override
             public void onCompletion(RecordMetadata metadata, Exception exception) {
 
@@ -1486,34 +1254,10 @@
                 callbacks, maxBlockTimeMs, time.milliseconds(), cluster);
         assertEquals(partition1, partition.get());
         assertEquals(4, mockRandom.get());
->>>>>>> 9494bebe
     }
 
     @Test
     public void testAdaptiveBuiltInPartitioner() throws Exception {
-<<<<<<< HEAD
-        try {
-            // Mock random number generator with just sequential integer.
-            AtomicInteger mockRandom = new AtomicInteger();
-            BuiltInPartitioner.mockRandom = () -> mockRandom.getAndAdd(1);
-
-            // Create accumulator with partitioner config to enable adaptive partitioning.
-            RecordAccumulator.PartitionerConfig config = new RecordAccumulator.PartitionerConfig(true, 100);
-            long totalSize = 1024 * 1024;
-            int batchSize = 128;
-            RecordAccumulator accum = new RecordAccumulator(logContext, batchSize, CompressionType.NONE, 0, 0L, 3200, config, metrics, "producer-metrics", time, new ApiVersions(), null, new BufferPool(totalSize, batchSize, metrics, time, "producer-internal-metrics"));
-
-            byte[] largeValue = new byte[batchSize];
-            int[] queueSizes = {1, 7, 2};
-            int[] expectedFrequencies = new int[queueSizes.length];
-            for (int i = 0; i < queueSizes.length; i++) {
-                expectedFrequencies[i] = 8 - queueSizes[i];  // 8 is max(queueSizes) + 1
-                for (int c = queueSizes[i]; c-- > 0; ) {
-                    // Add large records to each partition, so that each record creates a batch.
-                    accum.append(topic, i, 0L, null, largeValue, Record.EMPTY_HEADERS, null, maxBlockTimeMs, false, time.milliseconds(), cluster);
-                }
-                assertEquals(queueSizes[i], accum.getDeque(new TopicPartition(topic, i)).size());
-=======
         // Mock random number generator with just sequential integer.
         mockRandom = new AtomicInteger();
 
@@ -1528,7 +1272,6 @@
             BuiltInPartitioner createBuiltInPartitioner(LogContext logContext, String topic,
                                                                   int stickyBatchSize) {
                 return new SequentialPartitioner(logContext, topic, stickyBatchSize);
->>>>>>> 9494bebe
             }
         };
 
@@ -1559,24 +1302,6 @@
             @Override
             public void onCompletion(RecordMetadata metadata, Exception exception) {
 
-<<<<<<< HEAD
-            // Prime built-in partitioner so that it'd switch on every record, as switching only
-            // happens after the "sticky" limit is exceeded.
-            accum.append(topic, RecordMetadata.UNKNOWN_PARTITION, 0L, null, largeValue, Record.EMPTY_HEADERS, callbacks, maxBlockTimeMs, false, time.milliseconds(), cluster);
-
-            // Issue a certain number of partition calls to validate that the partitions would be
-            // distributed with frequencies that are reciprocal to the queue sizes.  The number of
-            // iterations is defined by the last element of the cumulative frequency table which is
-            // the sum of all frequencies.  We do 2 cycles, just so it's more than 1.
-            final int numberOfCycles = 2;
-            int numberOfIterations = accum.getBuiltInPartitioner(topic).loadStatsRangeEnd() * numberOfCycles;
-            int[] frequencies = new int[queueSizes.length];
-
-            for (int i = 0; i < numberOfIterations; i++) {
-                accum.append(topic, RecordMetadata.UNKNOWN_PARTITION, 0L, null, largeValue, Record.EMPTY_HEADERS, callbacks, maxBlockTimeMs, false, time.milliseconds(), cluster);
-                ++frequencies[partition.get()];
-=======
->>>>>>> 9494bebe
             }
         };
 
@@ -1599,35 +1324,17 @@
             ++frequencies[partition.get()];
         }
 
-<<<<<<< HEAD
-            // Verify that frequencies are reciprocal of queue sizes.
-            for (int i = 0; i < frequencies.length; i++) {
-                assertEquals(expectedFrequencies[i] * numberOfCycles, frequencies[i], "Partition " + i + " was chosen " + frequencies[i] + " times");
-            }
-=======
         // Verify that frequencies are reciprocal of queue sizes.
         for (int i = 0; i < frequencies.length; i++) {
             assertEquals(expectedFrequencies[i] * numberOfCycles, frequencies[i],
                     "Partition " + i + " was chosen " + frequencies[i] + " times");
         }
->>>>>>> 9494bebe
 
         // Test that partitions residing on high-latency nodes don't get switched to.
         accum.updateNodeLatencyStats(0, time.milliseconds() - 200, true);
         accum.updateNodeLatencyStats(0, time.milliseconds(), false);
         accum.ready(metadataCache, time.milliseconds());
 
-<<<<<<< HEAD
-            // Do one append, because partition gets switched after append.
-            accum.append(topic, RecordMetadata.UNKNOWN_PARTITION, 0L, null, largeValue, Record.EMPTY_HEADERS, callbacks, maxBlockTimeMs, false, time.milliseconds(), cluster);
-
-            for (int c = 10; c-- > 0; ) {
-                accum.append(topic, RecordMetadata.UNKNOWN_PARTITION, 0L, null, largeValue, Record.EMPTY_HEADERS, callbacks, maxBlockTimeMs, false, time.milliseconds(), cluster);
-                assertEquals(partition3, partition.get());
-            }
-        } finally {
-            BuiltInPartitioner.mockRandom = null;
-=======
         // Do one append, because partition gets switched after append.
         accum.append(topic, RecordMetadata.UNKNOWN_PARTITION, 0L, null, largeValue, Record.EMPTY_HEADERS,
                 callbacks, maxBlockTimeMs, time.milliseconds(), cluster);
@@ -1636,7 +1343,6 @@
             accum.append(topic, RecordMetadata.UNKNOWN_PARTITION, 0L, null, largeValue, Record.EMPTY_HEADERS,
                     callbacks, maxBlockTimeMs, time.milliseconds(), cluster);
             assertEquals(partition3, partition.get());
->>>>>>> 9494bebe
         }
 
     }
@@ -1654,12 +1360,8 @@
         for (int c = 10; c-- > 0; ) {
             // Produce about 2/3 of the batch size.
             for (int recCount = batchSize * 2 / 3 / valSize; recCount-- > 0; ) {
-<<<<<<< HEAD
-                accum.append(topic, RecordMetadata.UNKNOWN_PARTITION, 0, null, value, Record.EMPTY_HEADERS, null, maxBlockTimeMs, false, time.milliseconds(), cluster);
-=======
                 accum.append(topic, RecordMetadata.UNKNOWN_PARTITION, 0, null, value, Record.EMPTY_HEADERS,
                     null, maxBlockTimeMs, time.milliseconds(), cluster);
->>>>>>> 9494bebe
             }
 
             // Advance the time to make the batch ready.
@@ -1676,9 +1378,6 @@
         }
     }
 
-<<<<<<< HEAD
-    private int prepareSplitBatches(RecordAccumulator accum, long seed, int recordSize, int numRecords) throws InterruptedException {
-=======
     /**
      * For a batch being retried, this validates ready() and drain() whether a batch should skip-backoff(retries-immediately), or backoff, based on -
      * 1. how long it has waited between retry attempts.
@@ -1818,7 +1517,6 @@
 
     private int prepareSplitBatches(RecordAccumulator accum, long seed, int recordSize, int numRecords)
         throws InterruptedException {
->>>>>>> 9494bebe
         Random random = new Random();
         random.setSeed(seed);
 
@@ -1912,7 +1610,7 @@
         }
     }
 
-    /**
+     /**
      * Return the offset delta when there is no key.
      */
     private int expectedNumAppendsNoKey(int batchSize) {
@@ -1940,9 +1638,6 @@
     /**
      * Return a test RecordAccumulator instance
      */
-<<<<<<< HEAD
-    private RecordAccumulator createTestRecordAccumulator(TransactionManager txnManager, int deliveryTimeoutMs, int batchSize, long totalSize, CompressionType type, int lingerMs) {
-=======
     private RecordAccumulator createTestRecordAccumulator(
         TransactionManager txnManager,
         int deliveryTimeoutMs,
@@ -1951,14 +1646,10 @@
         Compression compression,
         int lingerMs
     ) {
->>>>>>> 9494bebe
         long retryBackoffMs = 100L;
         long retryBackoffMaxMs = 1000L;
         String metricGrpName = "producer-metrics";
 
-<<<<<<< HEAD
-        return new RecordAccumulator(logContext, batchSize, type, lingerMs, retryBackoffMs, deliveryTimeoutMs, metrics, metricGrpName, time, new ApiVersions(), txnManager, new BufferPool(totalSize, batchSize, metrics, time, metricGrpName));
-=======
         return new RecordAccumulator(
             logContext,
             batchSize,
@@ -1991,6 +1682,5 @@
         int randomPartition() {
             return mockRandom == null ? super.randomPartition() : mockRandom.getAndIncrement();
         }
->>>>>>> 9494bebe
     }
 }