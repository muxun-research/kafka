/*
 * Licensed to the Apache Software Foundation (ASF) under one or more
 * contributor license agreements. See the NOTICE file distributed with
 * this work for additional information regarding copyright ownership.
 * The ASF licenses this file to You under the Apache License, Version 2.0
 * (the "License"); you may not use this file except in compliance with
 * the License. You may obtain a copy of the License at
 *
 *    http://www.apache.org/licenses/LICENSE-2.0
 *
 * Unless required by applicable law or agreed to in writing, software
 * distributed under the License is distributed on an "AS IS" BASIS,
 * WITHOUT WARRANTIES OR CONDITIONS OF ANY KIND, either express or implied.
 * See the License for the specific language governing permissions and
 * limitations under the License.
 */
package org.apache.kafka.clients;

import org.apache.kafka.common.Node;
import org.apache.kafka.common.errors.AuthenticationException;
import org.apache.kafka.common.errors.InterruptException;
import org.apache.kafka.common.errors.UnsupportedVersionException;
import org.apache.kafka.common.protocol.Errors;
import org.apache.kafka.common.requests.AbstractRequest;
import org.apache.kafka.common.requests.AbstractResponse;
import org.apache.kafka.common.requests.MetadataRequest;
import org.apache.kafka.common.requests.MetadataResponse;
import org.apache.kafka.common.utils.Time;
import org.apache.kafka.test.TestUtils;

import java.util.ArrayList;
import java.util.Collections;
import java.util.HashMap;
import java.util.HashSet;
import java.util.Iterator;
import java.util.List;
import java.util.Map;
import java.util.Queue;
import java.util.Set;
import java.util.concurrent.CompletableFuture;
import java.util.concurrent.ConcurrentLinkedDeque;
import java.util.function.Consumer;
import java.util.stream.Collectors;

/**
 * A mock network client for use testing code
 */
public class MockClient implements KafkaClient {
	public static final RequestMatcher ALWAYS_TRUE = body -> true;

    private static class FutureResponse {
        private final Node node;
        private final RequestMatcher requestMatcher;
        private final AbstractResponse responseBody;
        private final boolean disconnected;
        private final boolean isUnsupportedRequest;

        public FutureResponse(Node node,
                              RequestMatcher requestMatcher,
                              AbstractResponse responseBody,
                              boolean disconnected,
                              boolean isUnsupportedRequest) {
            this.node = node;
            this.requestMatcher = requestMatcher;
            this.responseBody = responseBody;
            this.disconnected = disconnected;
            this.isUnsupportedRequest = isUnsupportedRequest;
        }

    }

	private int correlation;
	private Runnable wakeupHook;
	private final Time time;
    private final MockMetadataUpdater metadataUpdater;
    private final Map<String, ConnectionState> connections = new HashMap<>();
    private final Map<Node, Long> pendingAuthenticationErrors = new HashMap<>();
	private final Map<Node, AuthenticationException> authenticationErrors = new HashMap<>();
	// Use concurrent queue for requests so that requests may be queried from a different thread
	private final Queue<ClientRequest> requests = new ConcurrentLinkedDeque<>();
	// Use concurrent queue for responses so that responses may be updated during poll() from a different thread.
	private final Queue<ClientResponse> responses = new ConcurrentLinkedDeque<>();
	private final Queue<FutureResponse> futureResponses = new ConcurrentLinkedDeque<>();
	private final Queue<MetadataUpdate> metadataUpdates = new ConcurrentLinkedDeque<>();
	private volatile NodeApiVersions nodeApiVersions = NodeApiVersions.create();
	private volatile int numBlockingWakeups = 0;
	private volatile boolean active = true;
	private volatile CompletableFuture<String> disconnectFuture;
	private volatile Consumer<Node> readyCallback;

	public MockClient(Time time) {
		this(time, new NoOpMetadataUpdater());
	}

	public MockClient(Time time, Metadata metadata) {
		this(time, new DefaultMockMetadataUpdater(metadata));
	}

	public MockClient(Time time, MockMetadataUpdater metadataUpdater) {
		this.time = time;
		this.metadataUpdater = metadataUpdater;
	}

    public MockClient(Time time, List<Node> staticNodes) {
        this(time, new StaticMetadataUpdater(staticNodes));
    }

    public boolean isConnected(String idString) {
        return connectionState(idString).state == ConnectionState.State.CONNECTED;
    }

    private ConnectionState connectionState(String idString) {
        ConnectionState connectionState = connections.get(idString);
        if (connectionState == null) {
            connectionState = new ConnectionState();
            connections.put(idString, connectionState);
        }
        return connectionState;
    }

    @Override
    public boolean isReady(Node node, long now) {
        return connectionState(node.idString()).isReady(now);
    }

    @Override
    public boolean ready(Node node, long now) {
		if (readyCallback != null) {
			readyCallback.accept(node);
		}
		return connectionState(node.idString()).ready(now);
	}

    @Override
    public long connectionDelay(Node node, long now) {
        return connectionState(node.idString()).connectionDelay(now);
    }

    @Override
    public long pollDelayMs(Node node, long now) {
        return connectionDelay(node, now);
    }

	public void backoff(Node node, long durationMs) {
		connectionState(node.idString()).backoff(time.milliseconds() + durationMs);
	}

    public void setUnreachable(Node node, long durationMs) {
        disconnect(node.idString());
        connectionState(node.idString()).setUnreachable(time.milliseconds() + durationMs);
    }

    public void throttle(Node node, long durationMs) {
        connectionState(node.idString()).throttle(time.milliseconds() + durationMs);
    }

    public void delayReady(Node node, long durationMs) {
<<<<<<< HEAD
		connectionState(node.idString()).setReadyDelayed(time.milliseconds() + durationMs);
	}

	public void authenticationFailed(Node node, long backoffMs) {
		pendingAuthenticationErrors.remove(node);
		authenticationErrors.put(node, (AuthenticationException) Errors.SASL_AUTHENTICATION_FAILED.exception());
		disconnect(node.idString());
		backoff(node, backoffMs);
	}

	public void createPendingAuthenticationError(Node node, long backoffMs) {
		pendingAuthenticationErrors.put(node, backoffMs);
	}

	@Override
	public boolean connectionFailed(Node node) {
		return connectionState(node.idString()).isBackingOff(time.milliseconds());
	}

	@Override
	public AuthenticationException authenticationException(Node node) {
		return authenticationErrors.get(node);
	}

	public void setReadyCallback(Consumer<Node> onReadyCall) {
		this.readyCallback = onReadyCall;
	}

	public void setDisconnectFuture(CompletableFuture<String> disconnectFuture) {
		this.disconnectFuture = disconnectFuture;
	}

	@Override
	public void disconnect(String node) {
		long now = time.milliseconds();
		Iterator<ClientRequest> iter = requests.iterator();
		while (iter.hasNext()) {
			ClientRequest request = iter.next();
			if (request.destination().equals(node)) {
				short version = request.requestBuilder().latestAllowedVersion();
				responses.add(new ClientResponse(request.makeHeader(version), request.callback(), request.destination(),
						request.createdTimeMs(), now, true, null, null, null));
				iter.remove();
			}
		}
		CompletableFuture<String> curDisconnectFuture = disconnectFuture;
		if (curDisconnectFuture != null) {
			curDisconnectFuture.complete(node);
		}
		connectionState(node).disconnect();
	}
=======
        connectionState(node.idString()).setReadyDelayed(time.milliseconds() + durationMs);
    }

    public void authenticationFailed(Node node, long backoffMs) {
        pendingAuthenticationErrors.remove(node);
        authenticationErrors.put(node, (AuthenticationException) Errors.SASL_AUTHENTICATION_FAILED.exception());
        disconnect(node.idString());
        backoff(node, backoffMs);
    }

    public void createPendingAuthenticationError(Node node, long backoffMs) {
        pendingAuthenticationErrors.put(node, backoffMs);
    }

    @Override
    public boolean connectionFailed(Node node) {
        return connectionState(node.idString()).isBackingOff(time.milliseconds());
    }

    @Override
    public AuthenticationException authenticationException(Node node) {
        return authenticationErrors.get(node);
    }

    public void setReadyCallback(Consumer<Node> onReadyCall) {
        this.readyCallback = onReadyCall;
    }

    public void setDisconnectFuture(CompletableFuture<String> disconnectFuture) {
        this.disconnectFuture = disconnectFuture;
    }

    @Override
    public void disconnect(String node) {
        disconnect(node, false);
    }

    public void disconnect(String node, boolean allowLateResponses) {
        long now = time.milliseconds();
        Iterator<ClientRequest> iter = requests.iterator();
        while (iter.hasNext()) {
            ClientRequest request = iter.next();
            if (request.destination().equals(node)) {
                short version = request.requestBuilder().latestAllowedVersion();
                responses.add(new ClientResponse(request.makeHeader(version), request.callback(), request.destination(),
                        request.createdTimeMs(), now, true, null, null, null));
                if (!allowLateResponses)
                    iter.remove();
            }
        }
        CompletableFuture<String> curDisconnectFuture = disconnectFuture;
        if (curDisconnectFuture != null) {
            curDisconnectFuture.complete(node);
        }
        connectionState(node).disconnect();
    }
>>>>>>> 15418db6

    @Override
    public void send(ClientRequest request, long now) {
        if (!connectionState(request.destination()).isReady(now))
            throw new IllegalStateException("Cannot send " + request + " since the destination is not ready");

        // Check if the request is directed to a node with a pending authentication error.
        for (Iterator<Map.Entry<Node, Long>> authErrorIter =
             pendingAuthenticationErrors.entrySet().iterator(); authErrorIter.hasNext(); ) {
            Map.Entry<Node, Long> entry = authErrorIter.next();
			Node node = entry.getKey();
			long backoffMs = entry.getValue();
            if (node.idString().equals(request.destination())) {
                authErrorIter.remove();
                // Set up a disconnected ClientResponse and create an authentication error
                // for the affected node.
				authenticationFailed(node, backoffMs);
                AbstractRequest.Builder<?> builder = request.requestBuilder();
                short version = nodeApiVersions.latestUsableVersion(request.apiKey(), builder.oldestAllowedVersion(),
                    builder.latestAllowedVersion());
                ClientResponse resp = new ClientResponse(request.makeHeader(version), request.callback(), request.destination(),
                    request.createdTimeMs(), time.milliseconds(), true, null,
                        new AuthenticationException("Authentication failed"), null);
                responses.add(resp);
                return;
            }
        }
        Iterator<FutureResponse> iterator = futureResponses.iterator();
        while (iterator.hasNext()) {
<<<<<<< HEAD
			FutureResponse futureResp = iterator.next();
			if (futureResp.node != null && !request.destination().equals(futureResp.node.idString()))
				continue;

			AbstractRequest.Builder<?> builder = request.requestBuilder();
			short version = nodeApiVersions.latestUsableVersion(request.apiKey(), builder.oldestAllowedVersion(),
					builder.latestAllowedVersion());

			UnsupportedVersionException unsupportedVersionException = null;
			if (futureResp.isUnsupportedRequest) {
				unsupportedVersionException = new UnsupportedVersionException(
						"Api " + request.apiKey() + " with version " + version);
			} else {
				AbstractRequest abstractRequest = request.requestBuilder().build(version);
				if (!futureResp.requestMatcher.matches(abstractRequest))
					throw new IllegalStateException("Request matcher did not match next-in-line request "
							+ abstractRequest + " with prepared response " + futureResp.responseBody);
			}
			ClientResponse resp = new ClientResponse(request.makeHeader(version), request.callback(), request.destination(),
					request.createdTimeMs(), time.milliseconds(), futureResp.disconnected,
					unsupportedVersionException, null, futureResp.responseBody);
			responses.add(resp);
			iterator.remove();
			return;
		}
=======
            FutureResponse futureResp = iterator.next();
            if (futureResp.node != null && !request.destination().equals(futureResp.node.idString()))
                continue;

            AbstractRequest.Builder<?> builder = request.requestBuilder();

            try {
                short version = nodeApiVersions.latestUsableVersion(request.apiKey(), builder.oldestAllowedVersion(),
                        builder.latestAllowedVersion());

                UnsupportedVersionException unsupportedVersionException = null;
                if (futureResp.isUnsupportedRequest) {
                    unsupportedVersionException = new UnsupportedVersionException(
                            "Api " + request.apiKey() + " with version " + version);
                } else {
                    AbstractRequest abstractRequest = request.requestBuilder().build(version);
                    if (!futureResp.requestMatcher.matches(abstractRequest))
                        throw new IllegalStateException("Request matcher did not match next-in-line request "
                                + abstractRequest + " with prepared response " + futureResp.responseBody);
                }

                ClientResponse resp = new ClientResponse(request.makeHeader(version), request.callback(), request.destination(),
                        request.createdTimeMs(), time.milliseconds(), futureResp.disconnected,
                        unsupportedVersionException, null, futureResp.responseBody);
                responses.add(resp);
            } catch (UnsupportedVersionException unsupportedVersionException) {
                ClientResponse resp = new ClientResponse(request.makeHeader(builder.latestAllowedVersion()), request.callback(), request.destination(),
                        request.createdTimeMs(), time.milliseconds(), false, unsupportedVersionException, null, null);
                responses.add(resp);
            }
            iterator.remove();
            return;
        }
>>>>>>> 15418db6

        this.requests.add(request);
    }

    /**
     * Simulate a blocking poll in order to test wakeup behavior.
     *
     * @param numBlockingWakeups The number of polls which will block until woken up
     */
    public synchronized void enableBlockingUntilWakeup(int numBlockingWakeups) {
        this.numBlockingWakeups = numBlockingWakeups;
    }

    @Override
    public synchronized void wakeup() {
		if (numBlockingWakeups > 0) {
			numBlockingWakeups--;
			notify();
		}
		if (wakeupHook != null) {
			wakeupHook.run();
		}
	}

    private synchronized void maybeAwaitWakeup() {
        try {
			int remainingBlockingWakeups = numBlockingWakeups;
			if (remainingBlockingWakeups <= 0)
				return;

			TestUtils.waitForCondition(() -> {
				if (numBlockingWakeups == remainingBlockingWakeups)
					MockClient.this.wait(500);
				return numBlockingWakeups < remainingBlockingWakeups;
			}, 5000, "Failed to receive expected wakeup");
		} catch (InterruptedException e) {
            throw new InterruptException(e);
        }
    }

    @Override
    public List<ClientResponse> poll(long timeoutMs, long now) {
        maybeAwaitWakeup();
        checkTimeoutOfPendingRequests(now);

        // We skip metadata updates if all nodes are currently blacked out
        if (metadataUpdater.isUpdateNeeded() && leastLoadedNode(now) != null) {
            MetadataUpdate metadataUpdate = metadataUpdates.poll();
            if (metadataUpdate != null) {
                metadataUpdater.update(time, metadataUpdate);
            } else {
                metadataUpdater.updateWithCurrentMetadata(time);
            }
        }

        List<ClientResponse> copy = new ArrayList<>();
        ClientResponse response;
        while ((response = this.responses.poll()) != null) {
            response.onComplete();
            copy.add(response);
        }

        return copy;
    }

    private long elapsedTimeMs(long currentTimeMs, long startTimeMs) {
        return Math.max(0, currentTimeMs - startTimeMs);
    }

    private void checkTimeoutOfPendingRequests(long nowMs) {
        ClientRequest request = requests.peek();
		while (request != null && elapsedTimeMs(nowMs, request.createdTimeMs()) >= request.requestTimeoutMs()) {
			disconnect(request.destination());
			requests.poll();
			request = requests.peek();
		}
	}

	public Queue<ClientRequest> requests() {
		return this.requests;
	}

	public Queue<ClientResponse> responses() {
		return this.responses;
	}

	public Queue<FutureResponse> futureResponses() {
		return this.futureResponses;
	}

	public void respond(AbstractResponse response) {
		respond(response, false);
	}

	public void respond(RequestMatcher matcher, AbstractResponse response) {
		ClientRequest nextRequest = requests.peek();
		if (nextRequest == null)
			throw new IllegalStateException("No current requests queued");

        AbstractRequest request = nextRequest.requestBuilder().build();
        if (!matcher.matches(request))
            throw new IllegalStateException("Request matcher did not match next-in-line request " + request);

        respond(response);
    }

    // Utility method to enable out of order responses
    public void respondToRequest(ClientRequest clientRequest, AbstractResponse response) {
        requests.remove(clientRequest);
        short version = clientRequest.requestBuilder().latestAllowedVersion();
        responses.add(new ClientResponse(clientRequest.makeHeader(version), clientRequest.callback(), clientRequest.destination(),
                clientRequest.createdTimeMs(), time.milliseconds(), false, null, null, response));
    }


    public void respond(AbstractResponse response, boolean disconnected) {
        if (requests.isEmpty())
            throw new IllegalStateException("No requests pending for inbound response " + response);
        ClientRequest request = requests.poll();
        short version = request.requestBuilder().latestAllowedVersion();
        responses.add(new ClientResponse(request.makeHeader(version), request.callback(), request.destination(),
                request.createdTimeMs(), time.milliseconds(), disconnected, null, null, response));
    }

    public void respondFrom(AbstractResponse response, Node node) {
        respondFrom(response, node, false);
    }

    public void respondFrom(AbstractResponse response, Node node, boolean disconnected) {
        Iterator<ClientRequest> iterator = requests.iterator();
        while (iterator.hasNext()) {
            ClientRequest request = iterator.next();
            if (request.destination().equals(node.idString())) {
                iterator.remove();
                short version = request.requestBuilder().latestAllowedVersion();
                responses.add(new ClientResponse(request.makeHeader(version), request.callback(), request.destination(),
                        request.createdTimeMs(), time.milliseconds(), disconnected, null, null, response));
                return;
            }
        }
        throw new IllegalArgumentException("No requests available to node " + node);
    }

    public void prepareResponse(AbstractResponse response) {
        prepareResponse(ALWAYS_TRUE, response, false);
    }

    public void prepareResponseFrom(AbstractResponse response, Node node) {
        prepareResponseFrom(ALWAYS_TRUE, response, node, false, false);
    }

    /**
     * Prepare a response for a request matching the provided matcher. If the matcher does not
     * match, {@link KafkaClient#send(ClientRequest, long)} will throw IllegalStateException
     * @param matcher The matcher to apply
	 * @param response The response body
	 */
	public void prepareResponse(RequestMatcher matcher, AbstractResponse response) {
		prepareResponse(matcher, response, false);
	}

	public void prepareResponseFrom(RequestMatcher matcher, AbstractResponse response, Node node) {
		prepareResponseFrom(matcher, response, node, false, false);
	}

	public void prepareResponseFrom(RequestMatcher matcher, AbstractResponse response, Node node, boolean disconnected) {
		prepareResponseFrom(matcher, response, node, disconnected, false);
	}

	public void prepareResponse(AbstractResponse response, boolean disconnected) {
		prepareResponse(ALWAYS_TRUE, response, disconnected);
	}

	public void prepareResponseFrom(AbstractResponse response, Node node, boolean disconnected) {
		prepareResponseFrom(ALWAYS_TRUE, response, node, disconnected, false);
	}

	/**
     * Prepare a response for a request matching the provided matcher. If the matcher does not
     * match, {@link KafkaClient#send(ClientRequest, long)} will throw IllegalStateException.
     * @param matcher The request matcher to apply
     * @param response The response body
     * @param disconnected Whether the request was disconnected
     */
    public void prepareResponse(RequestMatcher matcher, AbstractResponse response, boolean disconnected) {
        prepareResponseFrom(matcher, response, null, disconnected, false);
    }

    /**
     * Raise an unsupported version error on the next request if it matches the given matcher.
     * If the matcher does not match, {@link KafkaClient#send(ClientRequest, long)} will throw IllegalStateException.
     * @param matcher The request matcher to apply
     */
    public void prepareUnsupportedVersionResponse(RequestMatcher matcher) {
        prepareResponseFrom(matcher, null, null, false, true);
    }

    private void prepareResponseFrom(RequestMatcher matcher,
                                     AbstractResponse response,
                                     Node node,
                                     boolean disconnected,
                                     boolean isUnsupportedVersion) {
        futureResponses.add(new FutureResponse(node, matcher, response, disconnected, isUnsupportedVersion));
    }

    public void waitForRequests(final int minRequests, long maxWaitMs) throws InterruptedException {
        TestUtils.waitForCondition(
                () -> requests.size() >= minRequests,
                maxWaitMs,
                "Expected requests have not been sent");
    }

    public void reset() {
        connections.clear();
        requests.clear();
        responses.clear();
        futureResponses.clear();
        metadataUpdates.clear();
        authenticationErrors.clear();
    }

    public boolean hasPendingMetadataUpdates() {
        return !metadataUpdates.isEmpty();
    }

    public int numAwaitingResponses() {
        return futureResponses.size();
    }

    public void prepareMetadataUpdate(MetadataResponse updateResponse) {
        prepareMetadataUpdate(updateResponse, false);
    }

    public void prepareMetadataUpdate(MetadataResponse updateResponse,
                                      boolean expectMatchMetadataTopics) {
        metadataUpdates.add(new MetadataUpdate(updateResponse, expectMatchMetadataTopics));
    }

    public void updateMetadata(MetadataResponse updateResponse) {
        metadataUpdater.update(time, new MetadataUpdate(updateResponse, false));
    }

    @Override
    public int inFlightRequestCount() {
        return requests.size();
    }

    @Override
    public boolean hasInFlightRequests() {
        return !requests.isEmpty();
    }

    public boolean hasPendingResponses() {
        return !responses.isEmpty() || !futureResponses.isEmpty();
    }

    @Override
    public int inFlightRequestCount(String node) {
        int result = 0;
        for (ClientRequest req : requests) {
            if (req.destination().equals(node))
                ++result;
        }
        return result;
    }

    @Override
    public boolean hasInFlightRequests(String node) {
        return inFlightRequestCount(node) > 0;
    }

    @Override
    public boolean hasReadyNodes(long now) {
        return connections.values().stream().anyMatch(cxn -> cxn.isReady(now));
    }

    @Override
    public ClientRequest newClientRequest(String nodeId, AbstractRequest.Builder<?> requestBuilder, long createdTimeMs,
                                          boolean expectResponse) {
        return newClientRequest(nodeId, requestBuilder, createdTimeMs, expectResponse, 5000, null);
    }

    @Override
    public ClientRequest newClientRequest(String nodeId,
                                          AbstractRequest.Builder<?> requestBuilder,
                                          long createdTimeMs,
                                          boolean expectResponse,
                                          int requestTimeoutMs,
                                          RequestCompletionHandler callback) {
        return new ClientRequest(nodeId, requestBuilder, correlation++, "mockClientId", createdTimeMs,
                expectResponse, requestTimeoutMs, callback);
    }

    @Override
    public void initiateClose() {
        close();
    }

    @Override
    public boolean active() {
        return active;
    }

    @Override
    public void close() {
        active = false;
        metadataUpdater.close();
    }

    @Override
    public void close(String node) {
        connections.remove(node);
    }

	@Override
	public Node leastLoadedNode(long now) {
		// Consistent with NetworkClient, we do not return nodes awaiting reconnect backoff
		for (Node node : metadataUpdater.fetchNodes()) {
			if (!connectionState(node.idString()).isBackingOff(now))
				return node;
		}
		return null;
	}

	public void setWakeupHook(Runnable wakeupHook) {
		this.wakeupHook = wakeupHook;
	}

	/**
	 * The RequestMatcher provides a way to match a particular request to a response prepared
	 * through {@link #prepareResponse(RequestMatcher, AbstractResponse)}. Basically this allows testers
	 * to inspect the request body for the type of the request or for specific fields that should be set,
	 * and to fail the test if it doesn't match.
	 */
	@FunctionalInterface
	public interface RequestMatcher {
		boolean matches(AbstractRequest body);
    }

    public void setNodeApiVersions(NodeApiVersions nodeApiVersions) {
        this.nodeApiVersions = nodeApiVersions;
    }

    public static class MetadataUpdate {
        final MetadataResponse updateResponse;
        final boolean expectMatchRefreshTopics;

        MetadataUpdate(MetadataResponse updateResponse, boolean expectMatchRefreshTopics) {
            this.updateResponse = updateResponse;
            this.expectMatchRefreshTopics = expectMatchRefreshTopics;
        }

        private Set<String> topics() {
            return updateResponse.topicMetadata().stream()
                    .map(MetadataResponse.TopicMetadata::topic)
                    .collect(Collectors.toSet());
        }
    }

    /**
     * This is a dumbed down version of {@link MetadataUpdater} which is used to facilitate
     * metadata tracking primarily in order to serve {@link KafkaClient#leastLoadedNode(long)}
     * and bookkeeping through {@link Metadata}. The extensibility allows AdminClient, which does
     * not rely on {@link Metadata} to do its own thing.
     */
    public interface MockMetadataUpdater {
        List<Node> fetchNodes();

		boolean isUpdateNeeded();

		void update(Time time, MetadataUpdate update);

		default void updateWithCurrentMetadata(Time time) {
		}

		default void close() {
		}
	}

	private static class NoOpMetadataUpdater implements MockMetadataUpdater {
		@Override
		public List<Node> fetchNodes() {
			return Collections.emptyList();
		}

		@Override
		public boolean isUpdateNeeded() {
			return false;
		}

		@Override
		public void update(Time time, MetadataUpdate update) {
			throw new UnsupportedOperationException();
		}
	}

<<<<<<< HEAD
	private static class DefaultMockMetadataUpdater implements MockMetadataUpdater {
		private final Metadata metadata;
		private MetadataUpdate lastUpdate;
=======
    private static class StaticMetadataUpdater extends NoOpMetadataUpdater {
        private final List<Node> nodes;
        public StaticMetadataUpdater(List<Node> nodes) {
            this.nodes = nodes;
        }

        @Override
        public List<Node> fetchNodes() {
            return nodes;
        }

    }

    private static class DefaultMockMetadataUpdater implements MockMetadataUpdater {
        private final Metadata metadata;
        private MetadataUpdate lastUpdate;
>>>>>>> 15418db6

		public DefaultMockMetadataUpdater(Metadata metadata) {
			this.metadata = metadata;
		}

		@Override
        public List<Node> fetchNodes() {
            return metadata.fetch().nodes();
        }

        @Override
        public boolean isUpdateNeeded() {
            return metadata.updateRequested();
        }

        @Override
        public void updateWithCurrentMetadata(Time time) {
            if (lastUpdate == null)
                throw new IllegalStateException("No previous metadata update to use");
            update(time, lastUpdate);
        }

        private void maybeCheckExpectedTopics(MetadataUpdate update, MetadataRequest.Builder builder) {
            if (update.expectMatchRefreshTopics) {
                if (builder.isAllTopics())
                    throw new IllegalStateException("The metadata topics does not match expectation. "
                            + "Expected topics: " + update.topics()
                            + ", asked topics: ALL");

                Set<String> requestedTopics = new HashSet<>(builder.topics());
                if (!requestedTopics.equals(update.topics())) {
                    throw new IllegalStateException("The metadata topics does not match expectation. "
                            + "Expected topics: " + update.topics()
                            + ", asked topics: " + requestedTopics);
                }
            }
        }

        @Override
        public void update(Time time, MetadataUpdate update) {
            MetadataRequest.Builder builder = metadata.newMetadataRequestBuilder();
			maybeCheckExpectedTopics(update, builder);
			metadata.updateWithCurrentRequestVersion(update.updateResponse, false, time.milliseconds());
			this.lastUpdate = update;
        }

        @Override
        public void close() {
            metadata.close();
        }
    }

    private static class ConnectionState {
        enum State { CONNECTING, CONNECTED, DISCONNECTED }

        private long throttledUntilMs = 0L;
        private long readyDelayedUntilMs = 0L;
        private long backingOffUntilMs = 0L;
        private long unreachableUntilMs = 0L;
        private State state = State.DISCONNECTED;

        void backoff(long untilMs) {
            backingOffUntilMs = untilMs;
        }

        void throttle(long untilMs) {
            throttledUntilMs = untilMs;
        }

        void setUnreachable(long untilMs) {
            unreachableUntilMs = untilMs;
        }

        void setReadyDelayed(long untilMs) {
            readyDelayedUntilMs = untilMs;
        }

        boolean isReady(long now) {
            return state == State.CONNECTED && notThrottled(now);
        }

        boolean isReadyDelayed(long now) {
            return now < readyDelayedUntilMs;
        }

        boolean notThrottled(long now) {
            return now > throttledUntilMs;
        }

        boolean isBackingOff(long now) {
            return now < backingOffUntilMs;
        }

        boolean isUnreachable(long now) {
            return now < unreachableUntilMs;
        }

        void disconnect() {
            state = State.DISCONNECTED;
        }

        long connectionDelay(long now) {
            if (state != State.DISCONNECTED)
                return Long.MAX_VALUE;

            if (backingOffUntilMs > now)
                return backingOffUntilMs - now;

            return 0;
        }

        boolean ready(long now) {
            switch (state) {
                case CONNECTED:
                    return notThrottled(now);

                case CONNECTING:
                    if (isReadyDelayed(now))
                        return false;
                    state = State.CONNECTED;
                    return ready(now);

                case DISCONNECTED:
                    if (isBackingOff(now)) {
                        return false;
                    } else if (isUnreachable(now)) {
                        backingOffUntilMs = now + 100;
                        return false;
                    }

                    state = State.CONNECTING;
                    return ready(now);

                default:
                    throw new IllegalArgumentException("Invalid state: " + state);
            }
        }

    }

}<|MERGE_RESOLUTION|>--- conflicted
+++ resolved
@@ -28,15 +28,7 @@
 import org.apache.kafka.common.utils.Time;
 import org.apache.kafka.test.TestUtils;
 
-import java.util.ArrayList;
-import java.util.Collections;
-import java.util.HashMap;
-import java.util.HashSet;
-import java.util.Iterator;
-import java.util.List;
-import java.util.Map;
-import java.util.Queue;
-import java.util.Set;
+import java.util.*;
 import java.util.concurrent.CompletableFuture;
 import java.util.concurrent.ConcurrentLinkedDeque;
 import java.util.function.Consumer;
@@ -46,7 +38,7 @@
  * A mock network client for use testing code
  */
 public class MockClient implements KafkaClient {
-	public static final RequestMatcher ALWAYS_TRUE = body -> true;
+    public static final RequestMatcher ALWAYS_TRUE = body -> true;
 
     private static class FutureResponse {
         private final Node node;
@@ -58,8 +50,7 @@
         public FutureResponse(Node node,
                               RequestMatcher requestMatcher,
                               AbstractResponse responseBody,
-                              boolean disconnected,
-                              boolean isUnsupportedRequest) {
+                              boolean disconnected, boolean isUnsupportedRequest) {
             this.node = node;
             this.requestMatcher = requestMatcher;
             this.responseBody = responseBody;
@@ -69,37 +60,37 @@
 
     }
 
-	private int correlation;
-	private Runnable wakeupHook;
-	private final Time time;
+    private int correlation;
+    private Runnable wakeupHook;
+    private final Time time;
     private final MockMetadataUpdater metadataUpdater;
     private final Map<String, ConnectionState> connections = new HashMap<>();
     private final Map<Node, Long> pendingAuthenticationErrors = new HashMap<>();
-	private final Map<Node, AuthenticationException> authenticationErrors = new HashMap<>();
-	// Use concurrent queue for requests so that requests may be queried from a different thread
-	private final Queue<ClientRequest> requests = new ConcurrentLinkedDeque<>();
-	// Use concurrent queue for responses so that responses may be updated during poll() from a different thread.
-	private final Queue<ClientResponse> responses = new ConcurrentLinkedDeque<>();
-	private final Queue<FutureResponse> futureResponses = new ConcurrentLinkedDeque<>();
-	private final Queue<MetadataUpdate> metadataUpdates = new ConcurrentLinkedDeque<>();
-	private volatile NodeApiVersions nodeApiVersions = NodeApiVersions.create();
-	private volatile int numBlockingWakeups = 0;
-	private volatile boolean active = true;
-	private volatile CompletableFuture<String> disconnectFuture;
-	private volatile Consumer<Node> readyCallback;
-
-	public MockClient(Time time) {
-		this(time, new NoOpMetadataUpdater());
-	}
-
-	public MockClient(Time time, Metadata metadata) {
-		this(time, new DefaultMockMetadataUpdater(metadata));
-	}
-
-	public MockClient(Time time, MockMetadataUpdater metadataUpdater) {
-		this.time = time;
-		this.metadataUpdater = metadataUpdater;
-	}
+    private final Map<Node, AuthenticationException> authenticationErrors = new HashMap<>();
+    // Use concurrent queue for requests so that requests may be queried from a different thread
+    private final Queue<ClientRequest> requests = new ConcurrentLinkedDeque<>();
+    // Use concurrent queue for responses so that responses may be updated during poll() from a different thread.
+    private final Queue<ClientResponse> responses = new ConcurrentLinkedDeque<>();
+    private final Queue<FutureResponse> futureResponses = new ConcurrentLinkedDeque<>();
+    private final Queue<MetadataUpdate> metadataUpdates = new ConcurrentLinkedDeque<>();
+    private volatile NodeApiVersions nodeApiVersions = NodeApiVersions.create();
+    private volatile int numBlockingWakeups = 0;
+    private volatile boolean active = true;
+    private volatile CompletableFuture<String> disconnectFuture;
+    private volatile Consumer<Node> readyCallback;
+
+    public MockClient(Time time) {
+        this(time, new NoOpMetadataUpdater());
+    }
+
+    public MockClient(Time time, Metadata metadata) {
+        this(time, new DefaultMockMetadataUpdater(metadata));
+    }
+
+    public MockClient(Time time, MockMetadataUpdater metadataUpdater) {
+        this.time = time;
+        this.metadataUpdater = metadataUpdater;
+    }
 
     public MockClient(Time time, List<Node> staticNodes) {
         this(time, new StaticMetadataUpdater(staticNodes));
@@ -125,11 +116,11 @@
 
     @Override
     public boolean ready(Node node, long now) {
-		if (readyCallback != null) {
-			readyCallback.accept(node);
-		}
-		return connectionState(node.idString()).ready(now);
-	}
+        if (readyCallback != null) {
+            readyCallback.accept(node);
+        }
+        return connectionState(node.idString()).ready(now);
+    }
 
     @Override
     public long connectionDelay(Node node, long now) {
@@ -141,9 +132,9 @@
         return connectionDelay(node, now);
     }
 
-	public void backoff(Node node, long durationMs) {
-		connectionState(node.idString()).backoff(time.milliseconds() + durationMs);
-	}
+    public void backoff(Node node, long durationMs) {
+        connectionState(node.idString()).backoff(time.milliseconds() + durationMs);
+    }
 
     public void setUnreachable(Node node, long durationMs) {
         disconnect(node.idString());
@@ -155,59 +146,6 @@
     }
 
     public void delayReady(Node node, long durationMs) {
-<<<<<<< HEAD
-		connectionState(node.idString()).setReadyDelayed(time.milliseconds() + durationMs);
-	}
-
-	public void authenticationFailed(Node node, long backoffMs) {
-		pendingAuthenticationErrors.remove(node);
-		authenticationErrors.put(node, (AuthenticationException) Errors.SASL_AUTHENTICATION_FAILED.exception());
-		disconnect(node.idString());
-		backoff(node, backoffMs);
-	}
-
-	public void createPendingAuthenticationError(Node node, long backoffMs) {
-		pendingAuthenticationErrors.put(node, backoffMs);
-	}
-
-	@Override
-	public boolean connectionFailed(Node node) {
-		return connectionState(node.idString()).isBackingOff(time.milliseconds());
-	}
-
-	@Override
-	public AuthenticationException authenticationException(Node node) {
-		return authenticationErrors.get(node);
-	}
-
-	public void setReadyCallback(Consumer<Node> onReadyCall) {
-		this.readyCallback = onReadyCall;
-	}
-
-	public void setDisconnectFuture(CompletableFuture<String> disconnectFuture) {
-		this.disconnectFuture = disconnectFuture;
-	}
-
-	@Override
-	public void disconnect(String node) {
-		long now = time.milliseconds();
-		Iterator<ClientRequest> iter = requests.iterator();
-		while (iter.hasNext()) {
-			ClientRequest request = iter.next();
-			if (request.destination().equals(node)) {
-				short version = request.requestBuilder().latestAllowedVersion();
-				responses.add(new ClientResponse(request.makeHeader(version), request.callback(), request.destination(),
-						request.createdTimeMs(), now, true, null, null, null));
-				iter.remove();
-			}
-		}
-		CompletableFuture<String> curDisconnectFuture = disconnectFuture;
-		if (curDisconnectFuture != null) {
-			curDisconnectFuture.complete(node);
-		}
-		connectionState(node).disconnect();
-	}
-=======
         connectionState(node.idString()).setReadyDelayed(time.milliseconds() + durationMs);
     }
 
@@ -252,8 +190,7 @@
             ClientRequest request = iter.next();
             if (request.destination().equals(node)) {
                 short version = request.requestBuilder().latestAllowedVersion();
-                responses.add(new ClientResponse(request.makeHeader(version), request.callback(), request.destination(),
-                        request.createdTimeMs(), now, true, null, null, null));
+                responses.add(new ClientResponse(request.makeHeader(version), request.callback(), request.destination(), request.createdTimeMs(), now, true, null, null, null));
                 if (!allowLateResponses)
                     iter.remove();
             }
@@ -264,7 +201,6 @@
         }
         connectionState(node).disconnect();
     }
->>>>>>> 15418db6
 
     @Override
     public void send(ClientRequest request, long now) {
@@ -272,21 +208,18 @@
             throw new IllegalStateException("Cannot send " + request + " since the destination is not ready");
 
         // Check if the request is directed to a node with a pending authentication error.
-        for (Iterator<Map.Entry<Node, Long>> authErrorIter =
-             pendingAuthenticationErrors.entrySet().iterator(); authErrorIter.hasNext(); ) {
+        for (Iterator<Map.Entry<Node, Long>> authErrorIter = pendingAuthenticationErrors.entrySet().iterator(); authErrorIter.hasNext(); ) {
             Map.Entry<Node, Long> entry = authErrorIter.next();
-			Node node = entry.getKey();
-			long backoffMs = entry.getValue();
+            Node node = entry.getKey();
+            long backoffMs = entry.getValue();
             if (node.idString().equals(request.destination())) {
                 authErrorIter.remove();
                 // Set up a disconnected ClientResponse and create an authentication error
                 // for the affected node.
-				authenticationFailed(node, backoffMs);
+                authenticationFailed(node, backoffMs);
                 AbstractRequest.Builder<?> builder = request.requestBuilder();
-                short version = nodeApiVersions.latestUsableVersion(request.apiKey(), builder.oldestAllowedVersion(),
-                    builder.latestAllowedVersion());
-                ClientResponse resp = new ClientResponse(request.makeHeader(version), request.callback(), request.destination(),
-                    request.createdTimeMs(), time.milliseconds(), true, null,
+                short version = nodeApiVersions.latestUsableVersion(request.apiKey(), builder.oldestAllowedVersion(), builder.latestAllowedVersion());
+                ClientResponse resp = new ClientResponse(request.makeHeader(version), request.callback(), request.destination(), request.createdTimeMs(), time.milliseconds(), true, null,
                         new AuthenticationException("Authentication failed"), null);
                 responses.add(resp);
                 return;
@@ -294,33 +227,6 @@
         }
         Iterator<FutureResponse> iterator = futureResponses.iterator();
         while (iterator.hasNext()) {
-<<<<<<< HEAD
-			FutureResponse futureResp = iterator.next();
-			if (futureResp.node != null && !request.destination().equals(futureResp.node.idString()))
-				continue;
-
-			AbstractRequest.Builder<?> builder = request.requestBuilder();
-			short version = nodeApiVersions.latestUsableVersion(request.apiKey(), builder.oldestAllowedVersion(),
-					builder.latestAllowedVersion());
-
-			UnsupportedVersionException unsupportedVersionException = null;
-			if (futureResp.isUnsupportedRequest) {
-				unsupportedVersionException = new UnsupportedVersionException(
-						"Api " + request.apiKey() + " with version " + version);
-			} else {
-				AbstractRequest abstractRequest = request.requestBuilder().build(version);
-				if (!futureResp.requestMatcher.matches(abstractRequest))
-					throw new IllegalStateException("Request matcher did not match next-in-line request "
-							+ abstractRequest + " with prepared response " + futureResp.responseBody);
-			}
-			ClientResponse resp = new ClientResponse(request.makeHeader(version), request.callback(), request.destination(),
-					request.createdTimeMs(), time.milliseconds(), futureResp.disconnected,
-					unsupportedVersionException, null, futureResp.responseBody);
-			responses.add(resp);
-			iterator.remove();
-			return;
-		}
-=======
             FutureResponse futureResp = iterator.next();
             if (futureResp.node != null && !request.destination().equals(futureResp.node.idString()))
                 continue;
@@ -328,33 +234,26 @@
             AbstractRequest.Builder<?> builder = request.requestBuilder();
 
             try {
-                short version = nodeApiVersions.latestUsableVersion(request.apiKey(), builder.oldestAllowedVersion(),
-                        builder.latestAllowedVersion());
+                short version = nodeApiVersions.latestUsableVersion(request.apiKey(), builder.oldestAllowedVersion(), builder.latestAllowedVersion());
 
                 UnsupportedVersionException unsupportedVersionException = null;
                 if (futureResp.isUnsupportedRequest) {
-                    unsupportedVersionException = new UnsupportedVersionException(
-                            "Api " + request.apiKey() + " with version " + version);
+                    unsupportedVersionException = new UnsupportedVersionException("Api " + request.apiKey() + " with version " + version);
                 } else {
                     AbstractRequest abstractRequest = request.requestBuilder().build(version);
                     if (!futureResp.requestMatcher.matches(abstractRequest))
-                        throw new IllegalStateException("Request matcher did not match next-in-line request "
-                                + abstractRequest + " with prepared response " + futureResp.responseBody);
+                        throw new IllegalStateException("Request matcher did not match next-in-line request " + abstractRequest + " with prepared response " + futureResp.responseBody);
                 }
 
-                ClientResponse resp = new ClientResponse(request.makeHeader(version), request.callback(), request.destination(),
-                        request.createdTimeMs(), time.milliseconds(), futureResp.disconnected,
-                        unsupportedVersionException, null, futureResp.responseBody);
+                ClientResponse resp = new ClientResponse(request.makeHeader(version), request.callback(), request.destination(), request.createdTimeMs(), time.milliseconds(), futureResp.disconnected, unsupportedVersionException, null, futureResp.responseBody);
                 responses.add(resp);
             } catch (UnsupportedVersionException unsupportedVersionException) {
-                ClientResponse resp = new ClientResponse(request.makeHeader(builder.latestAllowedVersion()), request.callback(), request.destination(),
-                        request.createdTimeMs(), time.milliseconds(), false, unsupportedVersionException, null, null);
+                ClientResponse resp = new ClientResponse(request.makeHeader(builder.latestAllowedVersion()), request.callback(), request.destination(), request.createdTimeMs(), time.milliseconds(), false, unsupportedVersionException, null, null);
                 responses.add(resp);
             }
             iterator.remove();
             return;
         }
->>>>>>> 15418db6
 
         this.requests.add(request);
     }
@@ -370,27 +269,27 @@
 
     @Override
     public synchronized void wakeup() {
-		if (numBlockingWakeups > 0) {
-			numBlockingWakeups--;
-			notify();
-		}
-		if (wakeupHook != null) {
-			wakeupHook.run();
-		}
-	}
+        if (numBlockingWakeups > 0) {
+            numBlockingWakeups--;
+            notify();
+        }
+        if (wakeupHook != null) {
+            wakeupHook.run();
+        }
+    }
 
     private synchronized void maybeAwaitWakeup() {
         try {
-			int remainingBlockingWakeups = numBlockingWakeups;
-			if (remainingBlockingWakeups <= 0)
-				return;
-
-			TestUtils.waitForCondition(() -> {
-				if (numBlockingWakeups == remainingBlockingWakeups)
-					MockClient.this.wait(500);
-				return numBlockingWakeups < remainingBlockingWakeups;
-			}, 5000, "Failed to receive expected wakeup");
-		} catch (InterruptedException e) {
+            int remainingBlockingWakeups = numBlockingWakeups;
+            if (remainingBlockingWakeups <= 0)
+                return;
+
+            TestUtils.waitForCondition(() -> {
+                if (numBlockingWakeups == remainingBlockingWakeups)
+                    MockClient.this.wait(500);
+                return numBlockingWakeups < remainingBlockingWakeups;
+            }, 5000, "Failed to receive expected wakeup");
+        } catch (InterruptedException e) {
             throw new InterruptException(e);
         }
     }
@@ -426,33 +325,33 @@
 
     private void checkTimeoutOfPendingRequests(long nowMs) {
         ClientRequest request = requests.peek();
-		while (request != null && elapsedTimeMs(nowMs, request.createdTimeMs()) >= request.requestTimeoutMs()) {
-			disconnect(request.destination());
-			requests.poll();
-			request = requests.peek();
-		}
-	}
-
-	public Queue<ClientRequest> requests() {
-		return this.requests;
-	}
-
-	public Queue<ClientResponse> responses() {
-		return this.responses;
-	}
-
-	public Queue<FutureResponse> futureResponses() {
-		return this.futureResponses;
-	}
-
-	public void respond(AbstractResponse response) {
-		respond(response, false);
-	}
-
-	public void respond(RequestMatcher matcher, AbstractResponse response) {
-		ClientRequest nextRequest = requests.peek();
-		if (nextRequest == null)
-			throw new IllegalStateException("No current requests queued");
+        while (request != null && elapsedTimeMs(nowMs, request.createdTimeMs()) >= request.requestTimeoutMs()) {
+            disconnect(request.destination());
+            requests.poll();
+            request = requests.peek();
+        }
+    }
+
+    public Queue<ClientRequest> requests() {
+        return this.requests;
+    }
+
+    public Queue<ClientResponse> responses() {
+        return this.responses;
+    }
+
+    public Queue<FutureResponse> futureResponses() {
+        return this.futureResponses;
+    }
+
+    public void respond(AbstractResponse response) {
+        respond(response, false);
+    }
+
+    public void respond(RequestMatcher matcher, AbstractResponse response) {
+        ClientRequest nextRequest = requests.peek();
+        if (nextRequest == null)
+            throw new IllegalStateException("No current requests queued");
 
         AbstractRequest request = nextRequest.requestBuilder().build();
         if (!matcher.matches(request))
@@ -509,34 +408,34 @@
     /**
      * Prepare a response for a request matching the provided matcher. If the matcher does not
      * match, {@link KafkaClient#send(ClientRequest, long)} will throw IllegalStateException
-     * @param matcher The matcher to apply
-	 * @param response The response body
-	 */
-	public void prepareResponse(RequestMatcher matcher, AbstractResponse response) {
-		prepareResponse(matcher, response, false);
-	}
-
-	public void prepareResponseFrom(RequestMatcher matcher, AbstractResponse response, Node node) {
-		prepareResponseFrom(matcher, response, node, false, false);
-	}
-
-	public void prepareResponseFrom(RequestMatcher matcher, AbstractResponse response, Node node, boolean disconnected) {
-		prepareResponseFrom(matcher, response, node, disconnected, false);
-	}
-
-	public void prepareResponse(AbstractResponse response, boolean disconnected) {
-		prepareResponse(ALWAYS_TRUE, response, disconnected);
-	}
-
-	public void prepareResponseFrom(AbstractResponse response, Node node, boolean disconnected) {
-		prepareResponseFrom(ALWAYS_TRUE, response, node, disconnected, false);
-	}
-
-	/**
+     * @param matcher  The matcher to apply
+     * @param response The response body
+     */
+    public void prepareResponse(RequestMatcher matcher, AbstractResponse response) {
+        prepareResponse(matcher, response, false);
+    }
+
+    public void prepareResponseFrom(RequestMatcher matcher, AbstractResponse response, Node node) {
+        prepareResponseFrom(matcher, response, node, false, false);
+    }
+
+    public void prepareResponseFrom(RequestMatcher matcher, AbstractResponse response, Node node, boolean disconnected) {
+        prepareResponseFrom(matcher, response, node, disconnected, false);
+    }
+
+    public void prepareResponse(AbstractResponse response, boolean disconnected) {
+        prepareResponse(ALWAYS_TRUE, response, disconnected);
+    }
+
+    public void prepareResponseFrom(AbstractResponse response, Node node, boolean disconnected) {
+        prepareResponseFrom(ALWAYS_TRUE, response, node, disconnected, false);
+    }
+
+    /**
      * Prepare a response for a request matching the provided matcher. If the matcher does not
      * match, {@link KafkaClient#send(ClientRequest, long)} will throw IllegalStateException.
-     * @param matcher The request matcher to apply
-     * @param response The response body
+     * @param matcher      The request matcher to apply
+     * @param response     The response body
      * @param disconnected Whether the request was disconnected
      */
     public void prepareResponse(RequestMatcher matcher, AbstractResponse response, boolean disconnected) {
@@ -561,10 +460,7 @@
     }
 
     public void waitForRequests(final int minRequests, long maxWaitMs) throws InterruptedException {
-        TestUtils.waitForCondition(
-                () -> requests.size() >= minRequests,
-                maxWaitMs,
-                "Expected requests have not been sent");
+        TestUtils.waitForCondition(() -> requests.size() >= minRequests, maxWaitMs, "Expected requests have not been sent");
     }
 
     public void reset() {
@@ -669,29 +565,29 @@
         connections.remove(node);
     }
 
-	@Override
-	public Node leastLoadedNode(long now) {
-		// Consistent with NetworkClient, we do not return nodes awaiting reconnect backoff
-		for (Node node : metadataUpdater.fetchNodes()) {
-			if (!connectionState(node.idString()).isBackingOff(now))
-				return node;
-		}
-		return null;
-	}
-
-	public void setWakeupHook(Runnable wakeupHook) {
-		this.wakeupHook = wakeupHook;
-	}
-
-	/**
-	 * The RequestMatcher provides a way to match a particular request to a response prepared
-	 * through {@link #prepareResponse(RequestMatcher, AbstractResponse)}. Basically this allows testers
-	 * to inspect the request body for the type of the request or for specific fields that should be set,
-	 * and to fail the test if it doesn't match.
-	 */
-	@FunctionalInterface
-	public interface RequestMatcher {
-		boolean matches(AbstractRequest body);
+    @Override
+    public Node leastLoadedNode(long now) {
+        // Consistent with NetworkClient, we do not return nodes awaiting reconnect backoff
+        for (Node node : metadataUpdater.fetchNodes()) {
+            if (!connectionState(node.idString()).isBackingOff(now))
+                return node;
+        }
+        return null;
+    }
+
+    public void setWakeupHook(Runnable wakeupHook) {
+        this.wakeupHook = wakeupHook;
+    }
+
+    /**
+     * The RequestMatcher provides a way to match a particular request to a response prepared
+     * through {@link #prepareResponse(RequestMatcher, AbstractResponse)}. Basically this allows testers
+     * to inspect the request body for the type of the request or for specific fields that should be set,
+     * and to fail the test if it doesn't match.
+     */
+    @FunctionalInterface
+    public interface RequestMatcher {
+        boolean matches(AbstractRequest body);
     }
 
     public void setNodeApiVersions(NodeApiVersions nodeApiVersions) {
@@ -723,41 +619,37 @@
     public interface MockMetadataUpdater {
         List<Node> fetchNodes();
 
-		boolean isUpdateNeeded();
-
-		void update(Time time, MetadataUpdate update);
-
-		default void updateWithCurrentMetadata(Time time) {
-		}
-
-		default void close() {
-		}
-	}
-
-	private static class NoOpMetadataUpdater implements MockMetadataUpdater {
-		@Override
-		public List<Node> fetchNodes() {
-			return Collections.emptyList();
-		}
-
-		@Override
-		public boolean isUpdateNeeded() {
-			return false;
-		}
-
-		@Override
-		public void update(Time time, MetadataUpdate update) {
-			throw new UnsupportedOperationException();
-		}
-	}
-
-<<<<<<< HEAD
-	private static class DefaultMockMetadataUpdater implements MockMetadataUpdater {
-		private final Metadata metadata;
-		private MetadataUpdate lastUpdate;
-=======
+        boolean isUpdateNeeded();
+
+        void update(Time time, MetadataUpdate update);
+
+        default void updateWithCurrentMetadata(Time time) {
+        }
+
+        default void close() {
+        }
+    }
+
+    private static class NoOpMetadataUpdater implements MockMetadataUpdater {
+        @Override
+        public List<Node> fetchNodes() {
+            return Collections.emptyList();
+        }
+
+        @Override
+        public boolean isUpdateNeeded() {
+            return false;
+        }
+
+        @Override
+        public void update(Time time, MetadataUpdate update) {
+            throw new UnsupportedOperationException();
+        }
+    }
+
     private static class StaticMetadataUpdater extends NoOpMetadataUpdater {
         private final List<Node> nodes;
+
         public StaticMetadataUpdater(List<Node> nodes) {
             this.nodes = nodes;
         }
@@ -772,13 +664,12 @@
     private static class DefaultMockMetadataUpdater implements MockMetadataUpdater {
         private final Metadata metadata;
         private MetadataUpdate lastUpdate;
->>>>>>> 15418db6
-
-		public DefaultMockMetadataUpdater(Metadata metadata) {
-			this.metadata = metadata;
-		}
-
-		@Override
+
+        public DefaultMockMetadataUpdater(Metadata metadata) {
+            this.metadata = metadata;
+        }
+
+        @Override
         public List<Node> fetchNodes() {
             return metadata.fetch().nodes();
         }
@@ -814,9 +705,9 @@
         @Override
         public void update(Time time, MetadataUpdate update) {
             MetadataRequest.Builder builder = metadata.newMetadataRequestBuilder();
-			maybeCheckExpectedTopics(update, builder);
-			metadata.updateWithCurrentRequestVersion(update.updateResponse, false, time.milliseconds());
-			this.lastUpdate = update;
+            maybeCheckExpectedTopics(update, builder);
+            metadata.updateWithCurrentRequestVersion(update.updateResponse, false, time.milliseconds());
+            this.lastUpdate = update;
         }
 
         @Override
