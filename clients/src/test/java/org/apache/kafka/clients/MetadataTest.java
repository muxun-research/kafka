--- conflicted
+++ resolved
@@ -44,13 +44,6 @@
 
 import java.net.InetSocketAddress;
 import java.nio.ByteBuffer;
-<<<<<<< HEAD
-import java.util.*;
-import java.util.concurrent.atomic.AtomicReference;
-
-import static org.apache.kafka.test.TestUtils.assertOptional;
-import static org.junit.jupiter.api.Assertions.*;
-=======
 import java.util.Arrays;
 import java.util.Collections;
 import java.util.HashMap;
@@ -75,7 +68,6 @@
 import static org.junit.jupiter.api.Assertions.assertNull;
 import static org.junit.jupiter.api.Assertions.assertThrows;
 import static org.junit.jupiter.api.Assertions.assertTrue;
->>>>>>> 9494bebe
 
 public class MetadataTest {
 
@@ -86,7 +78,11 @@
             metadataExpireMs, new LogContext(), new ClusterResourceListeners());
 
     private static MetadataResponse emptyMetadataResponse() {
-        return RequestTestUtils.metadataResponse(Collections.emptyList(), null, -1, Collections.emptyList());
+        return RequestTestUtils.metadataResponse(
+                Collections.emptyList(),
+                null,
+                -1,
+                Collections.emptyList());
     }
 
     @Test
@@ -139,12 +135,8 @@
     public void testUpdateMetadataAllowedImmediatelyAfterBootstrap() {
         MockTime time = new MockTime();
 
-<<<<<<< HEAD
-        Metadata metadata = new Metadata(refreshBackoffMs, metadataExpireMs, new LogContext(), new ClusterResourceListeners());
-=======
         Metadata metadata = new Metadata(refreshBackoffMs, refreshBackoffMaxMs,
                 metadataExpireMs, new LogContext(), new ClusterResourceListeners());
->>>>>>> 9494bebe
         metadata.bootstrap(Collections.singletonList(new InetSocketAddress("localhost", 9002)));
 
         assertEquals(0, metadata.timeToAllowUpdate(time.milliseconds()));
@@ -192,14 +184,29 @@
     public void testIgnoreLeaderEpochInOlderMetadataResponse() {
         TopicPartition tp = new TopicPartition("topic", 0);
 
-        MetadataResponsePartition partitionMetadata = new MetadataResponsePartition().setPartitionIndex(tp.partition()).setLeaderId(5).setLeaderEpoch(10).setReplicaNodes(Arrays.asList(1, 2, 3)).setIsrNodes(Arrays.asList(1, 2, 3)).setOfflineReplicas(Collections.emptyList()).setErrorCode(Errors.NONE.code());
-
-        MetadataResponseTopic topicMetadata = new MetadataResponseTopic().setName(tp.topic()).setErrorCode(Errors.NONE.code()).setPartitions(Collections.singletonList(partitionMetadata)).setIsInternal(false);
+        MetadataResponsePartition partitionMetadata = new MetadataResponsePartition()
+                .setPartitionIndex(tp.partition())
+                .setLeaderId(5)
+                .setLeaderEpoch(10)
+                .setReplicaNodes(Arrays.asList(1, 2, 3))
+                .setIsrNodes(Arrays.asList(1, 2, 3))
+                .setOfflineReplicas(Collections.emptyList())
+                .setErrorCode(Errors.NONE.code());
+
+        MetadataResponseTopic topicMetadata = new MetadataResponseTopic()
+                .setName(tp.topic())
+                .setErrorCode(Errors.NONE.code())
+                .setPartitions(Collections.singletonList(partitionMetadata))
+                .setIsInternal(false);
 
         MetadataResponseTopicCollection topics = new MetadataResponseTopicCollection();
         topics.add(topicMetadata);
 
-        MetadataResponseData data = new MetadataResponseData().setClusterId("clusterId").setControllerId(0).setTopics(topics).setBrokers(new MetadataResponseBrokerCollection());
+        MetadataResponseData data = new MetadataResponseData()
+                .setClusterId("clusterId")
+                .setControllerId(0)
+                .setTopics(topics)
+                .setBrokers(new MetadataResponseBrokerCollection());
 
         for (short version = ApiKeys.METADATA.oldestVersion(); version < 9; version++) {
             ByteBuffer buffer = MessageUtil.toByteBuffer(data, version);
@@ -226,19 +233,41 @@
     public void testStaleMetadata() {
         TopicPartition tp = new TopicPartition("topic", 0);
 
-        MetadataResponsePartition partitionMetadata = new MetadataResponsePartition().setPartitionIndex(tp.partition()).setLeaderId(1).setLeaderEpoch(10).setReplicaNodes(Arrays.asList(1, 2, 3)).setIsrNodes(Arrays.asList(1, 2, 3)).setOfflineReplicas(Collections.emptyList()).setErrorCode(Errors.NONE.code());
-
-        MetadataResponseTopic topicMetadata = new MetadataResponseTopic().setName(tp.topic()).setErrorCode(Errors.NONE.code()).setPartitions(Collections.singletonList(partitionMetadata)).setIsInternal(false);
+        MetadataResponsePartition partitionMetadata = new MetadataResponsePartition()
+                .setPartitionIndex(tp.partition())
+                .setLeaderId(1)
+                .setLeaderEpoch(10)
+                .setReplicaNodes(Arrays.asList(1, 2, 3))
+                .setIsrNodes(Arrays.asList(1, 2, 3))
+                .setOfflineReplicas(Collections.emptyList())
+                .setErrorCode(Errors.NONE.code());
+
+        MetadataResponseTopic topicMetadata = new MetadataResponseTopic()
+                .setName(tp.topic())
+                .setErrorCode(Errors.NONE.code())
+                .setPartitions(Collections.singletonList(partitionMetadata))
+                .setIsInternal(false);
 
         MetadataResponseTopicCollection topics = new MetadataResponseTopicCollection();
         topics.add(topicMetadata);
 
-        MetadataResponseData data = new MetadataResponseData().setClusterId("clusterId").setControllerId(0).setTopics(topics).setBrokers(new MetadataResponseBrokerCollection());
+        MetadataResponseData data = new MetadataResponseData()
+                .setClusterId("clusterId")
+                .setControllerId(0)
+                .setTopics(topics)
+                .setBrokers(new MetadataResponseBrokerCollection());
 
         metadata.updateWithCurrentRequestVersion(new MetadataResponse(data, ApiKeys.METADATA.latestVersion()), false, 100);
 
         // Older epoch with changed ISR should be ignored
-        partitionMetadata.setPartitionIndex(tp.partition()).setLeaderId(1).setLeaderEpoch(9).setReplicaNodes(Arrays.asList(1, 2, 3)).setIsrNodes(Arrays.asList(1, 2)).setOfflineReplicas(Collections.emptyList()).setErrorCode(Errors.NONE.code());
+        partitionMetadata
+                .setPartitionIndex(tp.partition())
+                .setLeaderId(1)
+                .setLeaderEpoch(9)
+                .setReplicaNodes(Arrays.asList(1, 2, 3))
+                .setIsrNodes(Arrays.asList(1, 2))
+                .setOfflineReplicas(Collections.emptyList())
+                .setErrorCode(Errors.NONE.code());
 
         metadata.updateWithCurrentRequestVersion(new MetadataResponse(data, ApiKeys.METADATA.latestVersion()), false, 101);
         assertEquals(Optional.of(10), metadata.lastSeenLeaderEpoch(tp));
@@ -277,7 +306,8 @@
 
         String hostName = "www.example.com";
         metadata.bootstrap(Collections.singletonList(new InetSocketAddress(hostName, 9002)));
-        assertFalse(MockClusterResourceListener.IS_ON_UPDATE_CALLED.get(), "ClusterResourceListener should not called when metadata is updated with bootstrap Cluster");
+        assertFalse(MockClusterResourceListener.IS_ON_UPDATE_CALLED.get(),
+            "ClusterResourceListener should not called when metadata is updated with bootstrap Cluster");
 
         Map<String, Integer> partitionCounts = new HashMap<>();
         partitionCounts.put("topic", 1);
@@ -285,19 +315,22 @@
         MetadataResponse metadataResponse = RequestTestUtils.metadataUpdateWith("dummy", 1, partitionCounts);
         metadata.updateWithCurrentRequestVersion(metadataResponse, false, 100);
 
-        assertEquals("dummy", mockClusterListener.clusterResource().clusterId(), "MockClusterResourceListener did not get cluster metadata correctly");
-        assertTrue(MockClusterResourceListener.IS_ON_UPDATE_CALLED.get(), "MockClusterResourceListener should be called when metadata is updated with non-bootstrap Cluster");
+        assertEquals("dummy", mockClusterListener.clusterResource().clusterId(),
+            "MockClusterResourceListener did not get cluster metadata correctly");
+        assertTrue(MockClusterResourceListener.IS_ON_UPDATE_CALLED.get(),
+            "MockClusterResourceListener should be called when metadata is updated with non-bootstrap Cluster");
     }
 
     @Test
     public void testRequestUpdate() {
         assertFalse(metadata.updateRequested());
 
-        int[] epochs = {42, 42, 41, 41, 42, 43, 43, 42, 41, 44};
+        int[] epochs =           {42,   42,    41,    41,    42,    43,   43,    42,    41,    44};
         boolean[] updateResult = {true, false, false, false, false, true, false, false, false, true};
         TopicPartition tp = new TopicPartition("topic", 0);
 
-        MetadataResponse metadataResponse = RequestTestUtils.metadataUpdateWith("dummy", 1, Collections.emptyMap(), Collections.singletonMap("topic", 1), _tp -> 0);
+        MetadataResponse metadataResponse = RequestTestUtils.metadataUpdateWith("dummy", 1,
+                Collections.emptyMap(), Collections.singletonMap("topic", 1), _tp -> 0);
         metadata.updateWithCurrentRequestVersion(metadataResponse, false, 10L);
 
         for (int i = 0; i < epochs.length; i++) {
@@ -437,7 +470,10 @@
 
         // Fake an empty ISR, but with an older epoch, should reject it
         {
-            MetadataResponse metadataResponse = RequestTestUtils.metadataUpdateWith("dummy", 1, Collections.emptyMap(), partitionCounts, _tp -> 99, (error, partition, leader, leaderEpoch, replicas, isr, offlineReplicas) -> new MetadataResponse.PartitionMetadata(error, partition, leader, leaderEpoch, replicas, Collections.emptyList(), offlineReplicas), ApiKeys.METADATA.latestVersion(), Collections.emptyMap());
+            MetadataResponse metadataResponse = RequestTestUtils.metadataUpdateWith("dummy", 1, Collections.emptyMap(), partitionCounts, _tp -> 99,
+                (error, partition, leader, leaderEpoch, replicas, isr, offlineReplicas) ->
+                        new MetadataResponse.PartitionMetadata(error, partition, leader,
+                            leaderEpoch, replicas, Collections.emptyList(), offlineReplicas), ApiKeys.METADATA.latestVersion(), Collections.emptyMap());
             metadata.updateWithCurrentRequestVersion(metadataResponse, false, 20L);
             assertEquals(metadata.fetch().partition(tp).inSyncReplicas().length, 1);
             assertEquals(metadata.lastSeenLeaderEpoch(tp).get().longValue(), 100);
@@ -445,7 +481,10 @@
 
         // Fake an empty ISR, with same epoch, accept it
         {
-            MetadataResponse metadataResponse = RequestTestUtils.metadataUpdateWith("dummy", 1, Collections.emptyMap(), partitionCounts, _tp -> 100, (error, partition, leader, leaderEpoch, replicas, isr, offlineReplicas) -> new MetadataResponse.PartitionMetadata(error, partition, leader, leaderEpoch, replicas, Collections.emptyList(), offlineReplicas), ApiKeys.METADATA.latestVersion(), Collections.emptyMap());
+            MetadataResponse metadataResponse = RequestTestUtils.metadataUpdateWith("dummy", 1, Collections.emptyMap(), partitionCounts, _tp -> 100,
+                (error, partition, leader, leaderEpoch, replicas, isr, offlineReplicas) ->
+                        new MetadataResponse.PartitionMetadata(error, partition, leader,
+                            leaderEpoch, replicas, Collections.emptyList(), offlineReplicas), ApiKeys.METADATA.latestVersion(), Collections.emptyMap());
             metadata.updateWithCurrentRequestVersion(metadataResponse, false, 20L);
             assertEquals(metadata.fetch().partition(tp).inSyncReplicas().length, 0);
             assertEquals(metadata.lastSeenLeaderEpoch(tp).get().longValue(), 100);
@@ -576,7 +615,8 @@
 
         metadata.requestUpdate(true);
         Metadata.MetadataRequestAndVersion versionAndBuilder = metadata.newMetadataRequestAndVersion(time.milliseconds());
-        metadata.update(versionAndBuilder.requestVersion, RequestTestUtils.metadataUpdateWith(1, Collections.singletonMap("topic", 1)), false, time.milliseconds());
+        metadata.update(versionAndBuilder.requestVersion,
+                RequestTestUtils.metadataUpdateWith(1, Collections.singletonMap("topic", 1)), false, time.milliseconds());
         assertFalse(metadata.updateRequested());
 
         // bump the request version for new topics added to the metadata
@@ -585,14 +625,16 @@
         // simulating a bump while a metadata request is in flight
         versionAndBuilder = metadata.newMetadataRequestAndVersion(time.milliseconds());
         metadata.requestUpdateForNewTopics();
-        metadata.update(versionAndBuilder.requestVersion, RequestTestUtils.metadataUpdateWith(1, Collections.singletonMap("topic", 1)), true, time.milliseconds());
+        metadata.update(versionAndBuilder.requestVersion,
+                RequestTestUtils.metadataUpdateWith(1, Collections.singletonMap("topic", 1)), true, time.milliseconds());
 
         // metadata update is still needed
         assertTrue(metadata.updateRequested());
 
         // the next update will resolve it
         versionAndBuilder = metadata.newMetadataRequestAndVersion(time.milliseconds());
-        metadata.update(versionAndBuilder.requestVersion, RequestTestUtils.metadataUpdateWith(1, Collections.singletonMap("topic", 1)), true, time.milliseconds());
+        metadata.update(versionAndBuilder.requestVersion,
+                RequestTestUtils.metadataUpdateWith(1, Collections.singletonMap("topic", 1)), true, time.milliseconds());
         assertFalse(metadata.updateRequested());
     }
 
@@ -600,21 +642,12 @@
     public void testPartialMetadataUpdate() {
         Time time = new MockTime();
 
-<<<<<<< HEAD
-        metadata = new Metadata(refreshBackoffMs, metadataExpireMs, new LogContext(), new ClusterResourceListeners()) {
-            @Override
-            protected MetadataRequest.Builder newMetadataRequestBuilderForNewTopics() {
-                return newMetadataRequestBuilder();
-            }
-        };
-=======
         metadata = new Metadata(refreshBackoffMs, refreshBackoffMaxMs, metadataExpireMs, new LogContext(), new ClusterResourceListeners()) {
                 @Override
                 protected MetadataRequest.Builder newMetadataRequestBuilderForNewTopics() {
                     return newMetadataRequestBuilder();
                 }
             };
->>>>>>> 9494bebe
 
         assertFalse(metadata.updateRequested());
 
@@ -622,14 +655,16 @@
         metadata.requestUpdate(true);
         Metadata.MetadataRequestAndVersion versionAndBuilder = metadata.newMetadataRequestAndVersion(time.milliseconds());
         assertFalse(versionAndBuilder.isPartialUpdate);
-        metadata.update(versionAndBuilder.requestVersion, RequestTestUtils.metadataUpdateWith(1, Collections.singletonMap("topic", 1)), false, time.milliseconds());
+        metadata.update(versionAndBuilder.requestVersion,
+                RequestTestUtils.metadataUpdateWith(1, Collections.singletonMap("topic", 1)), false, time.milliseconds());
         assertFalse(metadata.updateRequested());
 
         // Request a metadata update for a new topic. This should perform a partial metadata update.
         metadata.requestUpdateForNewTopics();
         versionAndBuilder = metadata.newMetadataRequestAndVersion(time.milliseconds());
         assertTrue(versionAndBuilder.isPartialUpdate);
-        metadata.update(versionAndBuilder.requestVersion, RequestTestUtils.metadataUpdateWith(1, Collections.singletonMap("topic", 1)), true, time.milliseconds());
+        metadata.update(versionAndBuilder.requestVersion,
+                RequestTestUtils.metadataUpdateWith(1, Collections.singletonMap("topic", 1)), true, time.milliseconds());
         assertFalse(metadata.updateRequested());
 
         // Request both types of metadata updates. This should always perform a full update.
@@ -637,7 +672,8 @@
         metadata.requestUpdateForNewTopics();
         versionAndBuilder = metadata.newMetadataRequestAndVersion(time.milliseconds());
         assertFalse(versionAndBuilder.isPartialUpdate);
-        metadata.update(versionAndBuilder.requestVersion, RequestTestUtils.metadataUpdateWith(1, Collections.singletonMap("topic", 1)), false, time.milliseconds());
+        metadata.update(versionAndBuilder.requestVersion,
+                RequestTestUtils.metadataUpdateWith(1, Collections.singletonMap("topic", 1)), false, time.milliseconds());
         assertFalse(metadata.updateRequested());
 
         // Request only a partial metadata update, but elapse enough time such that a full refresh is needed.
@@ -645,7 +681,8 @@
         final long refreshTimeMs = time.milliseconds() + metadata.metadataExpireMs();
         versionAndBuilder = metadata.newMetadataRequestAndVersion(refreshTimeMs);
         assertFalse(versionAndBuilder.isPartialUpdate);
-        metadata.update(versionAndBuilder.requestVersion, RequestTestUtils.metadataUpdateWith(1, Collections.singletonMap("topic", 1)), true, refreshTimeMs);
+        metadata.update(versionAndBuilder.requestVersion,
+                RequestTestUtils.metadataUpdateWith(1, Collections.singletonMap("topic", 1)), true, refreshTimeMs);
         assertFalse(metadata.updateRequested());
 
         // Request two partial metadata updates that are overlapping.
@@ -656,9 +693,11 @@
         Metadata.MetadataRequestAndVersion overlappingVersionAndBuilder = metadata.newMetadataRequestAndVersion(time.milliseconds());
         assertTrue(overlappingVersionAndBuilder.isPartialUpdate);
         assertTrue(metadata.updateRequested());
-        metadata.update(versionAndBuilder.requestVersion, RequestTestUtils.metadataUpdateWith(1, Collections.singletonMap("topic-1", 1)), true, time.milliseconds());
+        metadata.update(versionAndBuilder.requestVersion,
+                RequestTestUtils.metadataUpdateWith(1, Collections.singletonMap("topic-1", 1)), true, time.milliseconds());
         assertTrue(metadata.updateRequested());
-        metadata.update(overlappingVersionAndBuilder.requestVersion, RequestTestUtils.metadataUpdateWith(1, Collections.singletonMap("topic-2", 1)), true, time.milliseconds());
+        metadata.update(overlappingVersionAndBuilder.requestVersion,
+                RequestTestUtils.metadataUpdateWith(1, Collections.singletonMap("topic-2", 1)), true, time.milliseconds());
         assertFalse(metadata.updateRequested());
     }
 
@@ -667,7 +706,8 @@
         Time time = new MockTime();
 
         String invalidTopic = "topic dfsa";
-        MetadataResponse invalidTopicResponse = RequestTestUtils.metadataUpdateWith("clusterId", 1, Collections.singletonMap(invalidTopic, Errors.INVALID_TOPIC_EXCEPTION), Collections.emptyMap());
+        MetadataResponse invalidTopicResponse = RequestTestUtils.metadataUpdateWith("clusterId", 1,
+                Collections.singletonMap(invalidTopic, Errors.INVALID_TOPIC_EXCEPTION), Collections.emptyMap());
         metadata.updateWithCurrentRequestVersion(invalidTopicResponse, false, time.milliseconds());
 
         InvalidTopicException e = assertThrows(InvalidTopicException.class, () -> metadata.maybeThrowAnyException());
@@ -689,7 +729,8 @@
         Time time = new MockTime();
 
         String invalidTopic = "foo";
-        MetadataResponse unauthorizedTopicResponse = RequestTestUtils.metadataUpdateWith("clusterId", 1, Collections.singletonMap(invalidTopic, Errors.TOPIC_AUTHORIZATION_FAILED), Collections.emptyMap());
+        MetadataResponse unauthorizedTopicResponse = RequestTestUtils.metadataUpdateWith("clusterId", 1,
+                Collections.singletonMap(invalidTopic, Errors.TOPIC_AUTHORIZATION_FAILED), Collections.emptyMap());
         metadata.updateWithCurrentRequestVersion(unauthorizedTopicResponse, false, time.milliseconds());
 
         TopicAuthorizationException e = assertThrows(TopicAuthorizationException.class, () -> metadata.maybeThrowAnyException());
@@ -729,7 +770,8 @@
         metadata.maybeThrowAnyException();
 
         metadata.updateWithCurrentRequestVersion(metadataResponse, false, time.milliseconds());
-        InvalidTopicException e3 = assertThrows(InvalidTopicException.class, () -> metadata.maybeThrowExceptionForTopic("invalidTopic"));
+        InvalidTopicException e3 = assertThrows(InvalidTopicException.class,
+            () -> metadata.maybeThrowExceptionForTopic("invalidTopic"));
         assertEquals(Collections.singleton("invalidTopic"), e3.invalidTopics());
         metadata.maybeThrowAnyException();
 
@@ -746,7 +788,11 @@
         Node node0 = new Node(0, "localhost", 9092);
         Node node1 = new Node(1, "localhost", 9093);
 
-        MetadataResponse metadataResponse = RequestTestUtils.metadataUpdateWith("dummy", 2, Collections.emptyMap(), partitionCounts, _tp -> 99, (error, partition, leader, leaderEpoch, replicas, isr, offlineReplicas) -> new MetadataResponse.PartitionMetadata(error, partition, Optional.of(node0.id()), leaderEpoch, Collections.singletonList(node0.id()), Collections.emptyList(), Collections.singletonList(node1.id())), ApiKeys.METADATA.latestVersion(), Collections.emptyMap());
+        MetadataResponse metadataResponse = RequestTestUtils.metadataUpdateWith("dummy", 2, Collections.emptyMap(), partitionCounts, _tp -> 99,
+            (error, partition, leader, leaderEpoch, replicas, isr, offlineReplicas) ->
+                new MetadataResponse.PartitionMetadata(error, partition, Optional.of(node0.id()), leaderEpoch,
+                    Collections.singletonList(node0.id()), Collections.emptyList(),
+                        Collections.singletonList(node1.id())), ApiKeys.METADATA.latestVersion(), Collections.emptyMap());
         metadata.updateWithCurrentRequestVersion(emptyMetadataResponse(), false, 0L);
         metadata.updateWithCurrentRequestVersion(metadataResponse, false, 10L);
 
@@ -764,7 +810,11 @@
         partitionCounts.put("topic-1", 1);
         Node node0 = new Node(0, "localhost", 9092);
 
-        MetadataResponse metadataResponse = RequestTestUtils.metadataUpdateWith("dummy", 2, Collections.emptyMap(), partitionCounts, _tp -> 99, (error, partition, leader, leaderEpoch, replicas, isr, offlineReplicas) -> new MetadataResponse.PartitionMetadata(error, partition, Optional.of(node0.id()), leaderEpoch, Collections.singletonList(node0.id()), Collections.emptyList(), Collections.emptyList()), ApiKeys.METADATA.latestVersion(), Collections.emptyMap());
+        MetadataResponse metadataResponse = RequestTestUtils.metadataUpdateWith("dummy", 2, Collections.emptyMap(), partitionCounts, _tp -> 99,
+            (error, partition, leader, leaderEpoch, replicas, isr, offlineReplicas) ->
+                new MetadataResponse.PartitionMetadata(error, partition, Optional.of(node0.id()), leaderEpoch,
+                    Collections.singletonList(node0.id()), Collections.emptyList(),
+                        Collections.emptyList()), ApiKeys.METADATA.latestVersion(), Collections.emptyMap());
         metadata.updateWithCurrentRequestVersion(emptyMetadataResponse(), false, 0L);
         metadata.updateWithCurrentRequestVersion(metadataResponse, false, 10L);
 
@@ -799,14 +849,36 @@
         Node node2 = new Node(2, "localhost", 9094);
 
         // The first metadata received by broker (epoch=10)
-        MetadataResponsePartition firstPartitionMetadata = new MetadataResponsePartition().setPartitionIndex(tp.partition()).setErrorCode(Errors.NONE.code()).setLeaderEpoch(10).setLeaderId(0).setReplicaNodes(Arrays.asList(0, 1, 2)).setIsrNodes(Arrays.asList(0, 1, 2)).setOfflineReplicas(Collections.emptyList());
+        MetadataResponsePartition firstPartitionMetadata = new MetadataResponsePartition()
+                .setPartitionIndex(tp.partition())
+                .setErrorCode(Errors.NONE.code())
+                .setLeaderEpoch(10)
+                .setLeaderId(0)
+                .setReplicaNodes(Arrays.asList(0, 1, 2))
+                .setIsrNodes(Arrays.asList(0, 1, 2))
+                .setOfflineReplicas(Collections.emptyList());
 
         // The second metadata received has stale metadata (epoch=8)
-        MetadataResponsePartition secondPartitionMetadata = new MetadataResponsePartition().setPartitionIndex(tp.partition()).setErrorCode(Errors.NONE.code()).setLeaderEpoch(8).setLeaderId(1).setReplicaNodes(Arrays.asList(0, 1, 2)).setIsrNodes(Arrays.asList(1, 2)).setOfflineReplicas(Collections.singletonList(0));
-
-        metadata.updateWithCurrentRequestVersion(new MetadataResponse(new MetadataResponseData().setTopics(buildTopicCollection(tp.topic(), firstPartitionMetadata)).setBrokers(buildBrokerCollection(Arrays.asList(node0, node1, node2))), ApiKeys.METADATA.latestVersion()), false, 10L);
-
-        metadata.updateWithCurrentRequestVersion(new MetadataResponse(new MetadataResponseData().setTopics(buildTopicCollection(tp.topic(), secondPartitionMetadata)).setBrokers(buildBrokerCollection(Arrays.asList(node1, node2))), ApiKeys.METADATA.latestVersion()), false, 20L);
+        MetadataResponsePartition secondPartitionMetadata = new MetadataResponsePartition()
+                .setPartitionIndex(tp.partition())
+                .setErrorCode(Errors.NONE.code())
+                .setLeaderEpoch(8)
+                .setLeaderId(1)
+                .setReplicaNodes(Arrays.asList(0, 1, 2))
+                .setIsrNodes(Arrays.asList(1, 2))
+                .setOfflineReplicas(Collections.singletonList(0));
+
+        metadata.updateWithCurrentRequestVersion(new MetadataResponse(new MetadataResponseData()
+                        .setTopics(buildTopicCollection(tp.topic(), firstPartitionMetadata))
+                        .setBrokers(buildBrokerCollection(Arrays.asList(node0, node1, node2))),
+                        ApiKeys.METADATA.latestVersion()),
+                false, 10L);
+
+        metadata.updateWithCurrentRequestVersion(new MetadataResponse(new MetadataResponseData()
+                        .setTopics(buildTopicCollection(tp.topic(), secondPartitionMetadata))
+                        .setBrokers(buildBrokerCollection(Arrays.asList(node1, node2))),
+                        ApiKeys.METADATA.latestVersion()),
+                false, 20L);
 
         assertNull(metadata.fetch().leaderFor(tp));
         assertEquals(Optional.of(10), metadata.lastSeenLeaderEpoch(tp));
@@ -814,7 +886,10 @@
     }
 
     private MetadataResponseTopicCollection buildTopicCollection(String topic, MetadataResponsePartition partitionMetadata) {
-        MetadataResponseTopic topicMetadata = new MetadataResponseTopic().setErrorCode(Errors.NONE.code()).setName(topic).setIsInternal(false);
+        MetadataResponseTopic topicMetadata = new MetadataResponseTopic()
+                .setErrorCode(Errors.NONE.code())
+                .setName(topic)
+                .setIsInternal(false);
 
         topicMetadata.setPartitions(Collections.singletonList(partitionMetadata));
 
@@ -826,7 +901,11 @@
     private MetadataResponseBrokerCollection buildBrokerCollection(List<Node> nodes) {
         MetadataResponseBrokerCollection brokers = new MetadataResponseBrokerCollection();
         for (Node node : nodes) {
-            MetadataResponseData.MetadataResponseBroker broker = new MetadataResponseData.MetadataResponseBroker().setNodeId(node.id()).setHost(node.host()).setPort(node.port()).setRack(node.rack());
+            MetadataResponseData.MetadataResponseBroker broker = new MetadataResponseData.MetadataResponseBroker()
+                    .setNodeId(node.id())
+                    .setHost(node.host())
+                    .setPort(node.port())
+                    .setRack(node.rack());
             brokers.add(broker);
         }
         return brokers;
@@ -838,21 +917,12 @@
         Map<String, Uuid> topicIds = new HashMap<>();
 
         final AtomicReference<Set<String>> retainTopics = new AtomicReference<>(new HashSet<>());
-<<<<<<< HEAD
-        metadata = new Metadata(refreshBackoffMs, metadataExpireMs, new LogContext(), new ClusterResourceListeners()) {
-            @Override
-            protected boolean retainTopic(String topic, boolean isInternal, long nowMs) {
-                return retainTopics.get().contains(topic);
-            }
-        };
-=======
         metadata = new Metadata(refreshBackoffMs, refreshBackoffMaxMs, metadataExpireMs, new LogContext(), new ClusterResourceListeners()) {
                 @Override
                 protected boolean retainTopic(String topic, boolean isInternal, long nowMs) {
                     return retainTopics.get().contains(topic);
                 }
             };
->>>>>>> 9494bebe
 
         // Initialize a metadata instance with two topic variants "old" and "keep". Both will be retained.
         String oldClusterId = "oldClusterId";
@@ -866,9 +936,6 @@
         oldTopicPartitionCounts.put("oldValidTopic", 2);
         oldTopicPartitionCounts.put("keepValidTopic", 3);
 
-<<<<<<< HEAD
-        retainTopics.set(Utils.mkSet("oldInvalidTopic", "keepInvalidTopic", "oldUnauthorizedTopic", "keepUnauthorizedTopic", "oldValidTopic", "keepValidTopic"));
-=======
         retainTopics.set(Set.of(
             "oldInvalidTopic",
             "keepInvalidTopic",
@@ -876,11 +943,11 @@
             "keepUnauthorizedTopic",
             "oldValidTopic",
             "keepValidTopic"));
->>>>>>> 9494bebe
 
         topicIds.put("oldValidTopic", Uuid.randomUuid());
         topicIds.put("keepValidTopic", Uuid.randomUuid());
-        MetadataResponse metadataResponse = RequestTestUtils.metadataUpdateWithIds(oldClusterId, oldNodes, oldTopicErrors, oldTopicPartitionCounts, _tp -> 100, topicIds);
+        MetadataResponse metadataResponse =
+                RequestTestUtils.metadataUpdateWithIds(oldClusterId, oldNodes, oldTopicErrors, oldTopicPartitionCounts, _tp -> 100, topicIds);
         metadata.updateWithCurrentRequestVersion(metadataResponse, true, time.milliseconds());
         Map<String, Uuid> metadataTopicIds1 = metadata.topicIds();
         retainTopics.get().forEach(topic -> assertEquals(metadataTopicIds1.get(topic), topicIds.get(topic)));
@@ -906,9 +973,6 @@
         newTopicPartitionCounts.put("keepValidTopic", 2);
         newTopicPartitionCounts.put("newValidTopic", 4);
 
-<<<<<<< HEAD
-        retainTopics.set(Utils.mkSet("keepInvalidTopic", "newInvalidTopic", "keepUnauthorizedTopic", "newUnauthorizedTopic", "keepValidTopic", "newValidTopic"));
-=======
         retainTopics.set(Set.of(
             "keepInvalidTopic",
             "newInvalidTopic",
@@ -916,7 +980,6 @@
             "newUnauthorizedTopic",
             "keepValidTopic",
             "newValidTopic"));
->>>>>>> 9494bebe
 
         topicIds.put("newValidTopic", Uuid.randomUuid());
         metadataResponse = RequestTestUtils.metadataUpdateWithIds(newClusterId, newNodes, newTopicErrors, newTopicPartitionCounts, _tp -> 200, topicIds);
@@ -973,17 +1036,14 @@
         topicPartitionCounts.put("validTopic1", 2);
         topicPartitionCounts.put("validTopic2", 3);
 
-<<<<<<< HEAD
-        retainTopics.set(Utils.mkSet("validTopic1", "validTopic2"));
-=======
         retainTopics.set(Set.of(
                 "validTopic1",
                 "validTopic2"));
->>>>>>> 9494bebe
 
         topicIds.put("validTopic1", Uuid.randomUuid());
         topicIds.put("validTopic2", Uuid.randomUuid());
-        MetadataResponse metadataResponse = RequestTestUtils.metadataUpdateWithIds(clusterId, nodes, Collections.emptyMap(), topicPartitionCounts, _tp -> 100, topicIds);
+        MetadataResponse metadataResponse =
+                RequestTestUtils.metadataUpdateWithIds(clusterId, nodes, Collections.emptyMap(), topicPartitionCounts, _tp -> 100, topicIds);
         metadata.updateWithCurrentRequestVersion(metadataResponse, true, time.milliseconds());
         Map<String, Uuid> metadataTopicIds1 = metadata.topicIds();
         retainTopics.get().forEach(topic -> assertEquals(metadataTopicIds1.get(topic), topicIds.get(topic)));
