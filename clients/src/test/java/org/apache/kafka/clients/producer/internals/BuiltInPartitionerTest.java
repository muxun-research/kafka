/*
 * Licensed to the Apache Software Foundation (ASF) under one or more
 * contributor license agreements. See the NOTICE file distributed with
 * this work for additional information regarding copyright ownership.
 * The ASF licenses this file to You under the Apache License, Version 2.0
 * (the "License"); you may not use this file except in compliance with
 * the License. You may obtain a copy of the License at
 *
 *    http://www.apache.org/licenses/LICENSE-2.0
 *
 * Unless required by applicable law or agreed to in writing, software
 * distributed under the License is distributed on an "AS IS" BASIS,
 * WITHOUT WARRANTIES OR CONDITIONS OF ANY KIND, either express or implied.
 * See the License for the specific language governing permissions and
 * limitations under the License.
 */
package org.apache.kafka.clients.producer.internals;

import org.apache.kafka.common.Cluster;
import org.apache.kafka.common.Node;
import org.apache.kafka.common.PartitionInfo;
import org.apache.kafka.common.utils.LogContext;

import org.junit.jupiter.api.Test;

import java.util.ArrayList;
import java.util.Collections;
import java.util.List;
import java.util.concurrent.atomic.AtomicInteger;

import static java.util.Arrays.asList;
<<<<<<< HEAD
import static org.junit.jupiter.api.Assertions.*;

public class BuiltInPartitionerTest {
    private final static Node[] NODES = new Node[]{new Node(0, "localhost", 99), new Node(1, "localhost", 100), new Node(2, "localhost", 101), new Node(11, "localhost", 102)};
    final static String TOPIC_A = "topicA";
    final static String TOPIC_B = "topicB";
    final static String TOPIC_C = "topicC";
=======
import static org.junit.jupiter.api.Assertions.assertDoesNotThrow;
import static org.junit.jupiter.api.Assertions.assertEquals;
import static org.junit.jupiter.api.Assertions.assertNotEquals;
import static org.junit.jupiter.api.Assertions.assertThrows;
import static org.junit.jupiter.api.Assertions.assertTrue;

public class BuiltInPartitionerTest {
    private static final Node[] NODES = new Node[] {
        new Node(0, "localhost", 99),
        new Node(1, "localhost", 100),
        new Node(2, "localhost", 101),
        new Node(11, "localhost", 102)
    };
    static final String TOPIC_A = "topicA";
    static final String TOPIC_B = "topicB";
    static final String TOPIC_C = "topicC";
>>>>>>> 9494bebe
    final LogContext logContext = new LogContext();

    @Test
    public void testStickyPartitioning() {
        List<PartitionInfo> allPartitions = asList(new PartitionInfo(TOPIC_A, 0, NODES[0], NODES, NODES), new PartitionInfo(TOPIC_A, 1, NODES[1], NODES, NODES), new PartitionInfo(TOPIC_A, 2, NODES[2], NODES, NODES), new PartitionInfo(TOPIC_B, 0, NODES[0], NODES, NODES));
        Cluster testCluster = new Cluster("clusterId", asList(NODES), allPartitions, Collections.emptySet(), Collections.emptySet());

        // Create partitions with "sticky" batch size to accommodate 3 records.
        BuiltInPartitioner builtInPartitionerA = new SequentialPartitioner(logContext, TOPIC_A, 3);

        // Test the partition is not switched until sticky batch size is reached.
        BuiltInPartitioner.StickyPartitionInfo partitionInfo = builtInPartitionerA.peekCurrentPartitionInfo(testCluster);
        int partA = partitionInfo.partition();
        builtInPartitionerA.updatePartitionInfo(partitionInfo, 1, testCluster);

        partitionInfo = builtInPartitionerA.peekCurrentPartitionInfo(testCluster);
        assertEquals(partA, partitionInfo.partition());
        builtInPartitionerA.updatePartitionInfo(partitionInfo, 1, testCluster);

        partitionInfo = builtInPartitionerA.peekCurrentPartitionInfo(testCluster);
        assertEquals(partA, partitionInfo.partition());
        builtInPartitionerA.updatePartitionInfo(partitionInfo, 1, testCluster);

        // After producing 3 records, partition must've switched.
        assertNotEquals(partA, builtInPartitionerA.peekCurrentPartitionInfo(testCluster).partition());

        // Check that switching works even when there is one partition.
        BuiltInPartitioner builtInPartitionerB = new SequentialPartitioner(logContext, TOPIC_B, 1);
        for (int c = 10; c-- > 0; ) {
            partitionInfo = builtInPartitionerB.peekCurrentPartitionInfo(testCluster);
            assertEquals(0, partitionInfo.partition());
            builtInPartitionerB.updatePartitionInfo(partitionInfo, 1, testCluster);
        }
    }

    @Test
    public void unavailablePartitionsTest() {
        // Partition 1 in topic A, partition 0 in topic B and partition 0 in topic C are unavailable partitions.
        List<PartitionInfo> allPartitions = asList(new PartitionInfo(TOPIC_A, 0, NODES[0], NODES, NODES), new PartitionInfo(TOPIC_A, 1, null, NODES, NODES), new PartitionInfo(TOPIC_A, 2, NODES[2], NODES, NODES), new PartitionInfo(TOPIC_B, 0, null, NODES, NODES), new PartitionInfo(TOPIC_B, 1, NODES[0], NODES, NODES), new PartitionInfo(TOPIC_C, 0, null, NODES, NODES));

        Cluster testCluster = new Cluster("clusterId", asList(NODES[0], NODES[1], NODES[2]), allPartitions, Collections.emptySet(), Collections.emptySet());

        // Create partitions with "sticky" batch size to accommodate 1 record.
        BuiltInPartitioner builtInPartitionerA = new BuiltInPartitioner(logContext, TOPIC_A, 1);

        // Assure we never choose partition 1 because it is unavailable.
        BuiltInPartitioner.StickyPartitionInfo partitionInfo = builtInPartitionerA.peekCurrentPartitionInfo(testCluster);
        int partA = partitionInfo.partition();
        builtInPartitionerA.updatePartitionInfo(partitionInfo, 1, testCluster);

        boolean foundAnotherPartA = false;
        assertNotEquals(1, partA);
        for (int aPartitions = 0; aPartitions < 100; aPartitions++) {
            partitionInfo = builtInPartitionerA.peekCurrentPartitionInfo(testCluster);
            int anotherPartA = partitionInfo.partition();
            builtInPartitionerA.updatePartitionInfo(partitionInfo, 1, testCluster);

            assertNotEquals(1, anotherPartA);
            foundAnotherPartA = foundAnotherPartA || anotherPartA != partA;
        }
        assertTrue(foundAnotherPartA, "Expected to find partition other than " + partA);

        BuiltInPartitioner builtInPartitionerB = new BuiltInPartitioner(logContext, TOPIC_B, 1);
        // Assure we always choose partition 1 for topic B.
        partitionInfo = builtInPartitionerB.peekCurrentPartitionInfo(testCluster);
        int partB = partitionInfo.partition();
        builtInPartitionerB.updatePartitionInfo(partitionInfo, 1, testCluster);

        assertEquals(1, partB);
        for (int bPartitions = 0; bPartitions < 100; bPartitions++) {
            partitionInfo = builtInPartitionerB.peekCurrentPartitionInfo(testCluster);
            assertEquals(1, partitionInfo.partition());
            builtInPartitionerB.updatePartitionInfo(partitionInfo, 1, testCluster);
        }

        // Assure that we still choose the partition when there are no partitions available.
        BuiltInPartitioner builtInPartitionerC = new BuiltInPartitioner(logContext, TOPIC_C, 1);
        partitionInfo = builtInPartitionerC.peekCurrentPartitionInfo(testCluster);
        int partC = partitionInfo.partition();
        builtInPartitionerC.updatePartitionInfo(partitionInfo, 1, testCluster);
        assertEquals(0, partC);

        partitionInfo = builtInPartitionerC.peekCurrentPartitionInfo(testCluster);
        partC = partitionInfo.partition();
        assertEquals(0, partC);
    }

    @Test
    public void adaptivePartitionsTest() {
        BuiltInPartitioner builtInPartitioner = new SequentialPartitioner(logContext, TOPIC_A, 1);

        // Simulate partition queue sizes.
        int[] queueSizes = {5, 0, 3, 0, 1};
        int[] partitionIds = new int[queueSizes.length];
        int[] expectedFrequencies = new int[queueSizes.length];
        List<PartitionInfo> allPartitions = new ArrayList<>();
        for (int i = 0; i < partitionIds.length; i++) {
            partitionIds[i] = i;
            allPartitions.add(new PartitionInfo(TOPIC_A, i, NODES[i % NODES.length], NODES, NODES));
            expectedFrequencies[i] = 6 - queueSizes[i];  // 6 is max(queueSizes) + 1
        }

        builtInPartitioner.updatePartitionLoadStats(queueSizes, partitionIds, queueSizes.length);

        Cluster testCluster = new Cluster("clusterId", asList(NODES), allPartitions, Collections.emptySet(), Collections.emptySet());

        // Issue a certain number of partition calls to validate that the partitions would be
        // distributed with frequencies that are reciprocal to the queue sizes.  The number of
        // iterations is defined by the last element of the cumulative frequency table which is
        // the sum of all frequencies.  We do 2 cycles, just so it's more than 1.
        final int numberOfCycles = 2;
        int numberOfIterations = builtInPartitioner.loadStatsRangeEnd() * numberOfCycles;
        int[] frequencies = new int[queueSizes.length];

        for (int i = 0; i < numberOfIterations; i++) {
            BuiltInPartitioner.StickyPartitionInfo partitionInfo = builtInPartitioner.peekCurrentPartitionInfo(testCluster);
            ++frequencies[partitionInfo.partition()];
            builtInPartitioner.updatePartitionInfo(partitionInfo, 1, testCluster);
        }

        // Verify that frequencies are reciprocal of queue sizes.
        for (int i = 0; i < frequencies.length; i++) {
            assertEquals(expectedFrequencies[i] * numberOfCycles, frequencies[i], "Partition " + i + " was chosen " + frequencies[i] + " times");
        }
    }

    @Test
    void testStickyBatchSizeMoreThatZero() {
        assertThrows(IllegalArgumentException.class, () -> new BuiltInPartitioner(logContext, TOPIC_A, 0));
        assertDoesNotThrow(() -> new BuiltInPartitioner(logContext, TOPIC_A, 1));
    }


    private static class SequentialPartitioner extends BuiltInPartitioner {

        AtomicInteger mockRandom = new AtomicInteger();

        public SequentialPartitioner(LogContext logContext, String topic, int stickyBatchSize) {
            super(logContext, topic, stickyBatchSize);
        }

        @Override
        int randomPartition() {
            return mockRandom.getAndAdd(1);
        }
    }
}<|MERGE_RESOLUTION|>--- conflicted
+++ resolved
@@ -29,15 +29,6 @@
 import java.util.concurrent.atomic.AtomicInteger;
 
 import static java.util.Arrays.asList;
-<<<<<<< HEAD
-import static org.junit.jupiter.api.Assertions.*;
-
-public class BuiltInPartitionerTest {
-    private final static Node[] NODES = new Node[]{new Node(0, "localhost", 99), new Node(1, "localhost", 100), new Node(2, "localhost", 101), new Node(11, "localhost", 102)};
-    final static String TOPIC_A = "topicA";
-    final static String TOPIC_B = "topicB";
-    final static String TOPIC_C = "topicC";
-=======
 import static org.junit.jupiter.api.Assertions.assertDoesNotThrow;
 import static org.junit.jupiter.api.Assertions.assertEquals;
 import static org.junit.jupiter.api.Assertions.assertNotEquals;
@@ -54,13 +45,17 @@
     static final String TOPIC_A = "topicA";
     static final String TOPIC_B = "topicB";
     static final String TOPIC_C = "topicC";
->>>>>>> 9494bebe
     final LogContext logContext = new LogContext();
 
     @Test
     public void testStickyPartitioning() {
-        List<PartitionInfo> allPartitions = asList(new PartitionInfo(TOPIC_A, 0, NODES[0], NODES, NODES), new PartitionInfo(TOPIC_A, 1, NODES[1], NODES, NODES), new PartitionInfo(TOPIC_A, 2, NODES[2], NODES, NODES), new PartitionInfo(TOPIC_B, 0, NODES[0], NODES, NODES));
-        Cluster testCluster = new Cluster("clusterId", asList(NODES), allPartitions, Collections.emptySet(), Collections.emptySet());
+        List<PartitionInfo> allPartitions = asList(new PartitionInfo(TOPIC_A, 0, NODES[0], NODES, NODES),
+            new PartitionInfo(TOPIC_A, 1, NODES[1], NODES, NODES),
+            new PartitionInfo(TOPIC_A, 2, NODES[2], NODES, NODES),
+            new PartitionInfo(TOPIC_B, 0, NODES[0], NODES, NODES)
+        );
+        Cluster testCluster = new Cluster("clusterId", asList(NODES), allPartitions,
+            Collections.emptySet(), Collections.emptySet());
 
         // Create partitions with "sticky" batch size to accommodate 3 records.
         BuiltInPartitioner builtInPartitionerA = new SequentialPartitioner(logContext, TOPIC_A, 3);
@@ -93,9 +88,16 @@
     @Test
     public void unavailablePartitionsTest() {
         // Partition 1 in topic A, partition 0 in topic B and partition 0 in topic C are unavailable partitions.
-        List<PartitionInfo> allPartitions = asList(new PartitionInfo(TOPIC_A, 0, NODES[0], NODES, NODES), new PartitionInfo(TOPIC_A, 1, null, NODES, NODES), new PartitionInfo(TOPIC_A, 2, NODES[2], NODES, NODES), new PartitionInfo(TOPIC_B, 0, null, NODES, NODES), new PartitionInfo(TOPIC_B, 1, NODES[0], NODES, NODES), new PartitionInfo(TOPIC_C, 0, null, NODES, NODES));
-
-        Cluster testCluster = new Cluster("clusterId", asList(NODES[0], NODES[1], NODES[2]), allPartitions, Collections.emptySet(), Collections.emptySet());
+        List<PartitionInfo> allPartitions = asList(new PartitionInfo(TOPIC_A, 0, NODES[0], NODES, NODES),
+            new PartitionInfo(TOPIC_A, 1, null, NODES, NODES),
+            new PartitionInfo(TOPIC_A, 2, NODES[2], NODES, NODES),
+            new PartitionInfo(TOPIC_B, 0, null, NODES, NODES),
+            new PartitionInfo(TOPIC_B, 1, NODES[0], NODES, NODES),
+            new PartitionInfo(TOPIC_C, 0, null, NODES, NODES)
+        );
+
+        Cluster testCluster = new Cluster("clusterId", asList(NODES[0], NODES[1], NODES[2]), allPartitions,
+            Collections.emptySet(), Collections.emptySet());
 
         // Create partitions with "sticky" batch size to accommodate 1 record.
         BuiltInPartitioner builtInPartitionerA = new BuiltInPartitioner(logContext, TOPIC_A, 1);
@@ -159,7 +161,8 @@
 
         builtInPartitioner.updatePartitionLoadStats(queueSizes, partitionIds, queueSizes.length);
 
-        Cluster testCluster = new Cluster("clusterId", asList(NODES), allPartitions, Collections.emptySet(), Collections.emptySet());
+        Cluster testCluster = new Cluster("clusterId", asList(NODES), allPartitions,
+            Collections.emptySet(), Collections.emptySet());
 
         // Issue a certain number of partition calls to validate that the partitions would be
         // distributed with frequencies that are reciprocal to the queue sizes.  The number of
@@ -177,7 +180,8 @@
 
         // Verify that frequencies are reciprocal of queue sizes.
         for (int i = 0; i < frequencies.length; i++) {
-            assertEquals(expectedFrequencies[i] * numberOfCycles, frequencies[i], "Partition " + i + " was chosen " + frequencies[i] + " times");
+            assertEquals(expectedFrequencies[i] * numberOfCycles, frequencies[i],
+                "Partition " + i + " was chosen " + frequencies[i] + " times");
         }
     }
 
