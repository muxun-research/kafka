/*
 * Licensed to the Apache Software Foundation (ASF) under one or more
 * contributor license agreements. See the NOTICE file distributed with
 * this work for additional information regarding copyright ownership.
 * The ASF licenses this file to You under the Apache License, Version 2.0
 * (the "License"); you may not use this file except in compliance with
 * the License. You may obtain a copy of the License at
 *
 *    http://www.apache.org/licenses/LICENSE-2.0
 *
 * Unless required by applicable law or agreed to in writing, software
 * distributed under the License is distributed on an "AS IS" BASIS,
 * WITHOUT WARRANTIES OR CONDITIONS OF ANY KIND, either express or implied.
 * See the License for the specific language governing permissions and
 * limitations under the License.
 */
package org.apache.kafka.clients.producer.internals;

import org.apache.kafka.clients.producer.BufferExhaustedException;
import org.apache.kafka.common.KafkaException;
import org.apache.kafka.common.metrics.Metrics;
import org.apache.kafka.common.utils.MockTime;
import org.apache.kafka.common.utils.Time;
import org.apache.kafka.test.TestUtils;

import org.junit.jupiter.api.AfterEach;
import org.junit.jupiter.api.Test;

import java.nio.ByteBuffer;
import java.util.ArrayList;
import java.util.Deque;
import java.util.List;
<<<<<<< HEAD
import java.util.concurrent.*;
=======
import java.util.concurrent.Callable;
import java.util.concurrent.CountDownLatch;
import java.util.concurrent.ExecutorService;
import java.util.concurrent.Executors;
import java.util.concurrent.TimeUnit;
>>>>>>> 9494bebe
import java.util.concurrent.atomic.AtomicBoolean;
import java.util.concurrent.atomic.AtomicInteger;
import java.util.concurrent.locks.Condition;

import static org.junit.jupiter.api.Assertions.*;
import static org.mockito.ArgumentMatchers.anyLong;
import static org.mockito.Mockito.*;

public class BufferPoolTest {
    private final MockTime time = new MockTime();
    private final Metrics metrics = new Metrics(time);
    private final long maxBlockTimeMs = 10;
    private final String metricGroup = "TestMetrics";

    @AfterEach
    public void teardown() {
        this.metrics.close();
    }

    /**
     * Test the simple non-blocking allocation paths
     */
    @Test
    public void testSimple() throws Exception {
        long totalMemory = 64 * 1024;
        int size = 1024;
        BufferPool pool = new BufferPool(totalMemory, size, metrics, time, metricGroup);
        ByteBuffer buffer = pool.allocate(size, maxBlockTimeMs);
        assertEquals(size, buffer.limit(), "Buffer size should equal requested size.");
        assertEquals(totalMemory - size, pool.unallocatedMemory(), "Unallocated memory should have shrunk");
        assertEquals(totalMemory - size, pool.availableMemory(), "Available memory should have shrunk");
        buffer.putInt(1);
        buffer.flip();
        pool.deallocate(buffer);
        assertEquals(totalMemory, pool.availableMemory(), "All memory should be available");
        assertEquals(totalMemory - size, pool.unallocatedMemory(), "But now some is on the free list");
        buffer = pool.allocate(size, maxBlockTimeMs);
        assertEquals(0, buffer.position(), "Recycled buffer should be cleared.");
        assertEquals(buffer.capacity(), buffer.limit(), "Recycled buffer should be cleared.");
        pool.deallocate(buffer);
        assertEquals(totalMemory, pool.availableMemory(), "All memory should be available");
        assertEquals(totalMemory - size, pool.unallocatedMemory(), "Still a single buffer on the free list");
        buffer = pool.allocate(2 * size, maxBlockTimeMs);
        pool.deallocate(buffer);
        assertEquals(totalMemory, pool.availableMemory(), "All memory should be available");
        assertEquals(totalMemory - size, pool.unallocatedMemory(), "Non-standard size didn't go to the free list.");
    }

    /**
     * Test that we cannot try to allocate more memory than we have in the whole pool
     */
    @Test
    public void testCantAllocateMoreMemoryThanWeHave() throws Exception {
        BufferPool pool = new BufferPool(1024, 512, metrics, time, metricGroup);
        ByteBuffer buffer = pool.allocate(1024, maxBlockTimeMs);
        assertEquals(1024, buffer.limit());
        pool.deallocate(buffer);
        assertThrows(IllegalArgumentException.class, () -> pool.allocate(1025, maxBlockTimeMs));
    }

    /**
     * Test that delayed allocation blocks
     */
    @Test
    public void testDelayedAllocation() throws Exception {
        BufferPool pool = new BufferPool(5 * 1024, 1024, metrics, time, metricGroup);
        ByteBuffer buffer = pool.allocate(1024, maxBlockTimeMs);
        CountDownLatch doDealloc = asyncDeallocate(pool, buffer);
        CountDownLatch allocation = asyncAllocate(pool, 5 * 1024);
        assertEquals(1L, allocation.getCount(), "Allocation shouldn't have happened yet, waiting on memory.");
        doDealloc.countDown(); // return the memory
        assertTrue(allocation.await(1, TimeUnit.SECONDS), "Allocation should succeed soon after de-allocation");
    }

    private CountDownLatch asyncDeallocate(final BufferPool pool, final ByteBuffer buffer) {
        final CountDownLatch latch = new CountDownLatch(1);
        Thread thread = new Thread(() -> {
            try {
                latch.await();
            } catch (InterruptedException e) {
                e.printStackTrace();
            }
            pool.deallocate(buffer);
        });
        thread.start();
        return latch;
    }

    private CountDownLatch asyncAllocate(final BufferPool pool, final int size) {
        final CountDownLatch completed = new CountDownLatch(1);
        Thread thread = new Thread(() -> {
            try {
                pool.allocate(size, maxBlockTimeMs);
            } catch (InterruptedException e) {
                e.printStackTrace();
            } finally {
                completed.countDown();
            }
        });
        thread.start();
        return completed;
    }

    /**
     * Test if BufferExhausted exception is thrown when there is not enough memory to allocate and the elapsed
     * time is greater than the max specified block time.
     */
    @Test
    public void testBufferExhaustedExceptionIsThrown() throws Exception {
        BufferPool pool = new BufferPool(2, 1, metrics, time, metricGroup);
        pool.allocate(1, maxBlockTimeMs);
        assertThrows(BufferExhaustedException.class, () -> pool.allocate(2, maxBlockTimeMs));
    }

    /**
     * Verify that a failed allocation attempt due to not enough memory finishes soon after the maxBlockTimeMs.
     */
    @Test
    public void testBlockTimeout() throws Exception {
        BufferPool pool = new BufferPool(2, 1, metrics, Time.SYSTEM, metricGroup);
        pool.allocate(1, maxBlockTimeMs);

        long beginTimeMs = Time.SYSTEM.milliseconds();
        assertThrows(BufferExhaustedException.class, () -> pool.allocate(2, maxBlockTimeMs));
        long durationMs = Time.SYSTEM.milliseconds() - beginTimeMs;

        assertTrue(durationMs >= maxBlockTimeMs, "BufferExhaustedException should not throw before maxBlockTimeMs");
        assertTrue(durationMs < maxBlockTimeMs + 1000, "BufferExhaustedException should throw soon after maxBlockTimeMs");
    }

    /**
     * Test if the  waiter that is waiting on availability of more memory is cleaned up when a timeout occurs
     */
    @Test
    public void testCleanupMemoryAvailabilityWaiterOnBlockTimeout() throws Exception {
        BufferPool pool = new BufferPool(2, 1, metrics, time, metricGroup);
        pool.allocate(1, maxBlockTimeMs);
        try {
            pool.allocate(2, maxBlockTimeMs);
            fail("The buffer allocated more memory than its maximum value 2");
        } catch (BufferExhaustedException e) {
            // this is good
        }
        assertEquals(0, pool.queued());
        assertEquals(1, pool.availableMemory());
    }

    /**
     * Test if the  waiter that is waiting on availability of more memory is cleaned up when an interruption occurs
     */
    @Test
    public void testCleanupMemoryAvailabilityWaiterOnInterruption() throws Exception {
        BufferPool pool = new BufferPool(2, 1, metrics, time, metricGroup);
        long blockTime = 5000;
        pool.allocate(1, maxBlockTimeMs);
        Thread t1 = new Thread(new BufferPoolAllocator(pool, blockTime));
        Thread t2 = new Thread(new BufferPoolAllocator(pool, blockTime));
        // start thread t1 which will try to allocate more memory on to the Buffer pool
        t1.start();
        // sleep for 500ms. Condition variable c1 associated with pool.allocate() by thread t1 will be inserted in the waiters queue.
        Thread.sleep(500);
        Deque<Condition> waiters = pool.waiters();
        // get the condition object associated with pool.allocate() by thread t1
        Condition c1 = waiters.getFirst();
        // start thread t2 which will try to allocate more memory on to the Buffer pool
        t2.start();
        // sleep for 500ms. Condition variable c2 associated with pool.allocate() by thread t2 will be inserted in the waiters queue. The waiters queue will have 2 entries c1 and c2.
        Thread.sleep(500);
        t1.interrupt();
        // sleep for 500ms.
        Thread.sleep(500);
        // get the condition object associated with allocate() by thread t2
        Condition c2 = waiters.getLast();
        t2.interrupt();
        assertNotEquals(c1, c2);
        t1.join();
        t2.join();
        // both the allocate() called by threads t1 and t2 should have been interrupted and the waiters queue should be empty
        assertEquals(pool.queued(), 0);
    }

    @Test
    public void testCleanupMemoryAvailabilityOnMetricsException() throws Exception {
        BufferPool bufferPool = spy(new BufferPool(2, 1, new Metrics(), time, metricGroup));
        doThrow(new OutOfMemoryError()).when(bufferPool).recordWaitTime(anyLong());

        bufferPool.allocate(1, 0);
        try {
            bufferPool.allocate(2, 1000);
            fail("Expected oom.");
        } catch (OutOfMemoryError expected) {
        }
        assertEquals(1, bufferPool.availableMemory());
        assertEquals(0, bufferPool.queued());
        assertEquals(1, bufferPool.unallocatedMemory());
        //This shouldn't timeout
        bufferPool.allocate(1, 0);

        verify(bufferPool).recordWaitTime(anyLong());
    }

    private static class BufferPoolAllocator implements Runnable {
        BufferPool pool;
        long maxBlockTimeMs;

        BufferPoolAllocator(BufferPool pool, long maxBlockTimeMs) {
            this.pool = pool;
            this.maxBlockTimeMs = maxBlockTimeMs;
        }

        @Override
        public void run() {
            try {
                pool.allocate(2, maxBlockTimeMs);
                fail("The buffer allocated more memory than its maximum value 2");
            } catch (BufferExhaustedException e) {
                // this is good
            } catch (InterruptedException e) {
                // this can be neglected
            }
        }
    }

    /**
     * This test creates lots of threads that hammer on the pool
     */
    @Test
    public void testStressfulSituation() throws Exception {
        int numThreads = 10;
        final int iterations = 50000;
        final int poolableSize = 1024;
        final long totalMemory = numThreads / 2 * poolableSize;
        final BufferPool pool = new BufferPool(totalMemory, poolableSize, metrics, time, metricGroup);
        List<StressTestThread> threads = new ArrayList<>();
        for (int i = 0; i < numThreads; i++)
            threads.add(new StressTestThread(pool, iterations));
        for (StressTestThread thread : threads)
            thread.start();
        for (StressTestThread thread : threads)
            thread.join();
        for (StressTestThread thread : threads)
            assertTrue(thread.success.get(), "Thread should have completed all iterations successfully.");
        assertEquals(totalMemory, pool.availableMemory());
    }

    @Test
    public void testLargeAvailableMemory() throws Exception {
        long memory = 20_000_000_000L;
        int poolableSize = 2_000_000_000;
        final AtomicInteger freeSize = new AtomicInteger(0);
        BufferPool pool = new BufferPool(memory, poolableSize, metrics, time, metricGroup) {
            @Override
            protected ByteBuffer allocateByteBuffer(int size) {
                // Ignore size to avoid OOM due to large buffers
                return ByteBuffer.allocate(0);
            }

            @Override
            protected int freeSize() {
                return freeSize.get();
            }
        };
        pool.allocate(poolableSize, 0);
        assertEquals(18_000_000_000L, pool.availableMemory());
        pool.allocate(poolableSize, 0);
        assertEquals(16_000_000_000L, pool.availableMemory());

        // Emulate `deallocate` by increasing `freeSize`
        freeSize.incrementAndGet();
        assertEquals(18_000_000_000L, pool.availableMemory());
        freeSize.incrementAndGet();
        assertEquals(20_000_000_000L, pool.availableMemory());
    }

    @Test
    public void outOfMemoryOnAllocation() {
        BufferPool bufferPool = new BufferPool(1024, 1024, metrics, time, metricGroup) {
            @Override
            protected ByteBuffer allocateByteBuffer(int size) {
                throw new OutOfMemoryError();
            }
        };

        try {
            bufferPool.allocateByteBuffer(1024);
            // should not reach here
            fail("Should have thrown OutOfMemoryError");
        } catch (OutOfMemoryError ignored) {

        }

        assertEquals(bufferPool.availableMemory(), 1024);
    }

    public static class StressTestThread extends Thread {
        private final int iterations;
        private final BufferPool pool;
        private final long maxBlockTimeMs = 20_000;
        public final AtomicBoolean success = new AtomicBoolean(false);

        public StressTestThread(BufferPool pool, int iterations) {
            this.iterations = iterations;
            this.pool = pool;
        }

        @Override
        public void run() {
            try {
                for (int i = 0; i < iterations; i++) {
                    int size;
                    if (TestUtils.RANDOM.nextBoolean())
                        // allocate poolable size
                        size = pool.poolableSize();
                    else
                        // allocate a random size
                        size = TestUtils.RANDOM.nextInt((int) pool.totalMemory());
                    ByteBuffer buffer = pool.allocate(size, maxBlockTimeMs);
                    pool.deallocate(buffer);
                }
                success.set(true);
            } catch (Exception e) {
                e.printStackTrace();
            }
        }
    }

    @Test
    public void testCloseAllocations() throws Exception {
        BufferPool pool = new BufferPool(10, 1, metrics, Time.SYSTEM, metricGroup);
        ByteBuffer buffer = pool.allocate(1, maxBlockTimeMs);

        // Close the buffer pool. This should prevent any further allocations.
        pool.close();

        assertThrows(KafkaException.class, () -> pool.allocate(1, maxBlockTimeMs));

        // Ensure deallocation still works.
        pool.deallocate(buffer);
    }

    @Test
    public void testCloseNotifyWaiters() throws Exception {
        final int numWorkers = 2;

        BufferPool pool = new BufferPool(1, 1, metrics, Time.SYSTEM, metricGroup);
        ByteBuffer buffer = pool.allocate(1, Long.MAX_VALUE);

        ExecutorService executor = Executors.newFixedThreadPool(numWorkers);
        Callable<Void> work = () -> {
            assertThrows(KafkaException.class, () -> pool.allocate(1, Long.MAX_VALUE));
            return null;
        };
        for (int i = 0; i < numWorkers; ++i) {
            executor.submit(work);
        }

        TestUtils.waitForCondition(() -> pool.queued() == numWorkers, "Awaiting " + numWorkers + " workers to be blocked on allocation");

        // Close the buffer pool. This should notify all waiters.
        pool.close();

        TestUtils.waitForCondition(() -> pool.queued() == 0, "Awaiting " + numWorkers + " workers to be interrupted from allocation");

        pool.deallocate(buffer);
    }

}<|MERGE_RESOLUTION|>--- conflicted
+++ resolved
@@ -30,22 +30,24 @@
 import java.util.ArrayList;
 import java.util.Deque;
 import java.util.List;
-<<<<<<< HEAD
-import java.util.concurrent.*;
-=======
 import java.util.concurrent.Callable;
 import java.util.concurrent.CountDownLatch;
 import java.util.concurrent.ExecutorService;
 import java.util.concurrent.Executors;
 import java.util.concurrent.TimeUnit;
->>>>>>> 9494bebe
 import java.util.concurrent.atomic.AtomicBoolean;
 import java.util.concurrent.atomic.AtomicInteger;
 import java.util.concurrent.locks.Condition;
 
-import static org.junit.jupiter.api.Assertions.*;
+import static org.junit.jupiter.api.Assertions.assertEquals;
+import static org.junit.jupiter.api.Assertions.assertNotEquals;
+import static org.junit.jupiter.api.Assertions.assertThrows;
+import static org.junit.jupiter.api.Assertions.assertTrue;
+import static org.junit.jupiter.api.Assertions.fail;
 import static org.mockito.ArgumentMatchers.anyLong;
-import static org.mockito.Mockito.*;
+import static org.mockito.Mockito.doThrow;
+import static org.mockito.Mockito.spy;
+import static org.mockito.Mockito.verify;
 
 public class BufferPoolTest {
     private final MockTime time = new MockTime();
@@ -336,7 +338,7 @@
     public static class StressTestThread extends Thread {
         private final int iterations;
         private final BufferPool pool;
-        private final long maxBlockTimeMs = 20_000;
+        private final long maxBlockTimeMs =  20_000;
         public final AtomicBoolean success = new AtomicBoolean(false);
 
         public StressTestThread(BufferPool pool, int iterations) {
