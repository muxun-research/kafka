--- conflicted
+++ resolved
@@ -28,40 +28,17 @@
 
 import org.junit.jupiter.api.Test;
 
-<<<<<<< HEAD
-import java.util.*;
-=======
 import java.util.ArrayList;
 import java.util.HashMap;
 import java.util.List;
 import java.util.Map;
 import java.util.Optional;
->>>>>>> 9494bebe
-
-import static org.junit.jupiter.api.Assertions.*;
+
+import static org.junit.jupiter.api.Assertions.assertEquals;
+import static org.junit.jupiter.api.Assertions.assertFalse;
+import static org.junit.jupiter.api.Assertions.assertTrue;
 
 public class ConsumerInterceptorsTest {
-<<<<<<< HEAD
-	private final int filterPartition1 = 5;
-	private final int filterPartition2 = 6;
-	private final String topic = "test";
-	private final int partition = 1;
-	private final TopicPartition tp = new TopicPartition(topic, partition);
-	private final TopicPartition filterTopicPart1 = new TopicPartition("test5", filterPartition1);
-	private final TopicPartition filterTopicPart2 = new TopicPartition("test6", filterPartition2);
-	private final ConsumerRecord<Integer, Integer> consumerRecord = new ConsumerRecord<>(topic, partition, 0, 0L,
-			TimestampType.CREATE_TIME, 0, 0, 1, 1, new RecordHeaders(), Optional.empty());
-	private int onCommitCount = 0;
-	private int onConsumeCount = 0;
-
-	/**
-	 * Test consumer interceptor that filters records in onConsume() intercept
-	 */
-	private class FilterConsumerInterceptor<K, V> implements ConsumerInterceptor<K, V> {
-		private int filterPartition;
-		private boolean throwExceptionOnConsume = false;
-		private boolean throwExceptionOnCommit = false;
-=======
     private final int filterPartition1 = 5;
     private final int filterPartition2 = 6;
     private final String topic = "test";
@@ -81,7 +58,6 @@
         private final int filterPartition;
         private boolean throwExceptionOnConsume = false;
         private boolean throwExceptionOnCommit = false;
->>>>>>> 9494bebe
 
         FilterConsumerInterceptor(int filterPartition) {
             this.filterPartition = filterPartition;
@@ -137,33 +113,6 @@
         // we are testing two different interceptors by configuring the same interceptor differently, which is not
         // how it would be done in KafkaConsumer, but ok for testing interceptor callbacks
         FilterConsumerInterceptor<Integer, Integer> interceptor1 = new FilterConsumerInterceptor<>(filterPartition1);
-<<<<<<< HEAD
-		FilterConsumerInterceptor<Integer, Integer> interceptor2 = new FilterConsumerInterceptor<>(filterPartition2);
-		interceptorList.add(interceptor1);
-		interceptorList.add(interceptor2);
-		ConsumerInterceptors<Integer, Integer> interceptors = new ConsumerInterceptors<>(interceptorList);
-
-		// verify that onConsumer modifies ConsumerRecords
-		Map<TopicPartition, List<ConsumerRecord<Integer, Integer>>> records = new HashMap<>();
-		List<ConsumerRecord<Integer, Integer>> list1 = new ArrayList<>();
-		list1.add(consumerRecord);
-		List<ConsumerRecord<Integer, Integer>> list2 = new ArrayList<>();
-		list2.add(new ConsumerRecord<>(filterTopicPart1.topic(), filterTopicPart1.partition(), 0, 0L,
-				TimestampType.CREATE_TIME, 0, 0, 1, 1, new RecordHeaders(), Optional.empty()));
-		List<ConsumerRecord<Integer, Integer>> list3 = new ArrayList<>();
-		list3.add(new ConsumerRecord<>(filterTopicPart2.topic(), filterTopicPart2.partition(), 0, 0L, TimestampType.CREATE_TIME,
-				0, 0, 1, 1, new RecordHeaders(), Optional.empty()));
-		records.put(tp, list1);
-		records.put(filterTopicPart1, list2);
-		records.put(filterTopicPart2, list3);
-		ConsumerRecords<Integer, Integer> consumerRecords = new ConsumerRecords<>(records);
-		ConsumerRecords<Integer, Integer> interceptedRecords = interceptors.onConsume(consumerRecords);
-		assertEquals(1, interceptedRecords.count());
-		assertTrue(interceptedRecords.partitions().contains(tp));
-		assertFalse(interceptedRecords.partitions().contains(filterTopicPart1));
-		assertFalse(interceptedRecords.partitions().contains(filterTopicPart2));
-		assertEquals(2, onConsumeCount);
-=======
         FilterConsumerInterceptor<Integer, Integer> interceptor2 = new FilterConsumerInterceptor<>(filterPartition2);
         interceptorList.add(interceptor1);
         interceptorList.add(interceptor2);
@@ -198,7 +147,6 @@
         assertFalse(interceptedRecords.partitions().contains(filterTopicPart2));
         assertEquals(2, onConsumeCount);
         validateNextOffsets(interceptedRecords.nextOffsets(), 1);
->>>>>>> 9494bebe
 
         // verify that even if one of the intermediate interceptors throws an exception, all interceptors' onConsume are called
         interceptor1.injectOnConsumeError(true);
