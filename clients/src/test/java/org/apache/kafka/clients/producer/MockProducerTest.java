--- conflicted
+++ resolved
@@ -30,36 +30,27 @@
 import org.junit.jupiter.api.AfterEach;
 import org.junit.jupiter.api.Test;
 
-import java.util.ArrayList;
-import java.util.Collections;
-import java.util.HashMap;
-import java.util.List;
-import java.util.Map;
+import java.util.*;
 import java.util.concurrent.ExecutionException;
 import java.util.concurrent.Future;
 
 import static java.util.Arrays.asList;
 import static java.util.Collections.singletonList;
-import static org.junit.jupiter.api.Assertions.assertEquals;
-import static org.junit.jupiter.api.Assertions.assertFalse;
-import static org.junit.jupiter.api.Assertions.assertNotNull;
-import static org.junit.jupiter.api.Assertions.assertThrows;
-import static org.junit.jupiter.api.Assertions.assertTrue;
-import static org.junit.jupiter.api.Assertions.fail;
+import static org.junit.jupiter.api.Assertions.*;
 
 public class MockProducerTest {
 
     private final String topic = "topic";
     private MockProducer<byte[], byte[]> producer;
     private final ProducerRecord<byte[], byte[]> record1 = new ProducerRecord<>(topic, "key1".getBytes(), "value1".getBytes());
-	private final ProducerRecord<byte[], byte[]> record2 = new ProducerRecord<>(topic, "key2".getBytes(), "value2".getBytes());
-	private final String groupId = "group";
+    private final ProducerRecord<byte[], byte[]> record2 = new ProducerRecord<>(topic, "key2".getBytes(), "value2".getBytes());
+    private final String groupId = "group";
 
     private void buildMockProducer(boolean autoComplete) {
         this.producer = new MockProducer<>(autoComplete, new MockSerializer(), new MockSerializer());
     }
 
-	@AfterEach
+    @AfterEach
     public void cleanup() {
         if (this.producer != null && !this.producer.closed())
             this.producer.close();
@@ -67,57 +58,22 @@
 
     @Test
     public void testAutoCompleteMock() throws Exception {
-		buildMockProducer(true);
-		Future<RecordMetadata> metadata = producer.send(record1);
-		assertTrue(metadata.isDone(), "Send should be immediately complete");
-		assertFalse(isError(metadata), "Send should be successful");
-		assertEquals(0L, metadata.get().offset(), "Offset should be 0");
-		assertEquals(topic, metadata.get().topic());
-		assertEquals(singletonList(record1), producer.history(), "We should have the record in our history");
-		producer.clear();
-		assertEquals(0, producer.history().size(), "Clear should erase our history");
-	}
+        buildMockProducer(true);
+        Future<RecordMetadata> metadata = producer.send(record1);
+        assertTrue(metadata.isDone(), "Send should be immediately complete");
+        assertFalse(isError(metadata), "Send should be successful");
+        assertEquals(0L, metadata.get().offset(), "Offset should be 0");
+        assertEquals(topic, metadata.get().topic());
+        assertEquals(singletonList(record1), producer.history(), "We should have the record in our history");
+        producer.clear();
+        assertEquals(0, producer.history().size(), "Clear should erase our history");
+    }
 
     @Test
     public void testPartitioner() throws Exception {
-<<<<<<< HEAD
-		PartitionInfo partitionInfo0 = new PartitionInfo(topic, 0, null, null, null);
-		PartitionInfo partitionInfo1 = new PartitionInfo(topic, 1, null, null, null);
-		Cluster cluster = new Cluster(null, new ArrayList<>(0), asList(partitionInfo0, partitionInfo1),
-				Collections.emptySet(), Collections.emptySet());
-		MockProducer<String, String> producer = new MockProducer<>(cluster, true, new DefaultPartitioner(), new StringSerializer(), new StringSerializer());
-		ProducerRecord<String, String> record = new ProducerRecord<>(topic, "key", "value");
-		Future<RecordMetadata> metadata = producer.send(record);
-		assertEquals(1, metadata.get().partition(), "Partition should be correct");
-		producer.clear();
-		assertEquals(0, producer.history().size(), "Clear should erase our history");
-		producer.close();
-	}
-
-    @Test
-    public void testManualCompletion() throws Exception {
-		buildMockProducer(false);
-		Future<RecordMetadata> md1 = producer.send(record1);
-		assertFalse(md1.isDone(), "Send shouldn't have completed");
-		Future<RecordMetadata> md2 = producer.send(record2);
-		assertFalse(md2.isDone(), "Send shouldn't have completed");
-		assertTrue(producer.completeNext(), "Complete the first request");
-		assertFalse(isError(md1), "Requst should be successful");
-		assertFalse(md2.isDone(), "Second request still incomplete");
-		IllegalArgumentException e = new IllegalArgumentException("blah");
-		assertTrue(producer.errorNext(e), "Complete the second request with an error");
-		try {
-			md2.get();
-			fail("Expected error to be thrown");
-		} catch (ExecutionException err) {
-			assertEquals(e, err.getCause());
-		}
-		assertFalse(producer.completeNext(), "No more requests to complete");
-=======
         PartitionInfo partitionInfo0 = new PartitionInfo(topic, 0, null, null, null);
         PartitionInfo partitionInfo1 = new PartitionInfo(topic, 1, null, null, null);
-        Cluster cluster = new Cluster(null, new ArrayList<>(0), asList(partitionInfo0, partitionInfo1),
-                Collections.emptySet(), Collections.emptySet());
+        Cluster cluster = new Cluster(null, new ArrayList<>(0), asList(partitionInfo0, partitionInfo1), Collections.emptySet(), Collections.emptySet());
         MockProducer<String, String> producer = new MockProducer<>(cluster, true, new StringSerializer(), new StringSerializer());
         ProducerRecord<String, String> record = new ProducerRecord<>(topic, "key", "value");
         Future<RecordMetadata> metadata = producer.send(record);
@@ -146,13 +102,12 @@
             assertEquals(e, err.getCause());
         }
         assertFalse(producer.completeNext(), "No more requests to complete");
->>>>>>> 15418db6
 
         Future<RecordMetadata> md3 = producer.send(record1);
         Future<RecordMetadata> md4 = producer.send(record2);
-		assertTrue(!md3.isDone() && !md4.isDone(), "Requests should not be completed.");
-		producer.flush();
-		assertTrue(md3.isDone() && md4.isDone(), "Requests should be completed.");
+        assertTrue(!md3.isDone() && !md4.isDone(), "Requests should not be completed.");
+        producer.flush();
+        assertTrue(md3.isDone() && md4.isDone(), "Requests should be completed.");
     }
 
     @Test
@@ -165,48 +120,12 @@
     @Test
     public void shouldThrowOnInitTransactionIfProducerAlreadyInitializedForTransactions() {
         buildMockProducer(true);
-		producer.initTransactions();
-		assertThrows(IllegalStateException.class, producer::initTransactions);
-    }
-
-	@Test
+        producer.initTransactions();
+        assertThrows(IllegalStateException.class, producer::initTransactions);
+    }
+
+    @Test
     public void shouldThrowOnBeginTransactionIfTransactionsNotInitialized() {
-<<<<<<< HEAD
-		buildMockProducer(true);
-		assertThrows(IllegalStateException.class, producer::beginTransaction);
-	}
-
-	@Test
-	public void shouldBeginTransactions() {
-		buildMockProducer(true);
-		producer.initTransactions();
-		producer.beginTransaction();
-		assertTrue(producer.transactionInFlight());
-	}
-
-	@Test
-	public void shouldThrowOnBeginTransactionsIfTransactionInflight() {
-		buildMockProducer(true);
-		producer.initTransactions();
-		producer.beginTransaction();
-		assertThrows(IllegalStateException.class, () -> producer.beginTransaction());
-	}
-
-	@Test
-	public void shouldThrowOnSendOffsetsToTransactionIfTransactionsNotInitialized() {
-		buildMockProducer(true);
-		assertThrows(IllegalStateException.class, () -> producer.sendOffsetsToTransaction(null, groupId));
-	}
-
-	@Test
-	public void shouldThrowOnSendOffsetsToTransactionTransactionIfNoTransactionGotStarted() {
-		buildMockProducer(true);
-		producer.initTransactions();
-		assertThrows(IllegalStateException.class, () -> producer.sendOffsetsToTransaction(null, groupId));
-    }
-
-	@Test
-=======
         buildMockProducer(true);
         assertThrows(IllegalStateException.class, producer::beginTransaction);
     }
@@ -241,17 +160,16 @@
     }
 
     @Test
->>>>>>> 15418db6
     public void shouldThrowOnCommitIfTransactionsNotInitialized() {
-		buildMockProducer(true);
-		assertThrows(IllegalStateException.class, producer::commitTransaction);
+        buildMockProducer(true);
+        assertThrows(IllegalStateException.class, producer::commitTransaction);
     }
 
     @Test
     public void shouldThrowOnCommitTransactionIfNoTransactionGotStarted() {
         buildMockProducer(true);
-		producer.initTransactions();
-		assertThrows(IllegalStateException.class, producer::commitTransaction);
+        producer.initTransactions();
+        assertThrows(IllegalStateException.class, producer::commitTransaction);
     }
 
     @Test
@@ -271,9 +189,9 @@
         producer.initTransactions();
         producer.beginTransaction();
 
-		assertEquals(0L, producer.commitCount());
-		producer.commitTransaction();
-		assertEquals(1L, producer.commitCount());
+        assertEquals(0L, producer.commitCount());
+        producer.commitTransaction();
+        assertEquals(1L, producer.commitCount());
     }
 
     @Test
@@ -285,21 +203,21 @@
         producer.abortTransaction();
 
         producer.beginTransaction();
-		producer.commitTransaction();
-		assertEquals(1L, producer.commitCount());
-    }
-
-	@Test
+        producer.commitTransaction();
+        assertEquals(1L, producer.commitCount());
+    }
+
+    @Test
     public void shouldThrowOnAbortIfTransactionsNotInitialized() {
-		buildMockProducer(true);
-		assertThrows(IllegalStateException.class, () -> producer.abortTransaction());
+        buildMockProducer(true);
+        assertThrows(IllegalStateException.class, () -> producer.abortTransaction());
     }
 
     @Test
     public void shouldThrowOnAbortTransactionIfNoTransactionGotStarted() {
         buildMockProducer(true);
-		producer.initTransactions();
-		assertThrows(IllegalStateException.class, producer::abortTransaction);
+        producer.initTransactions();
+        assertThrows(IllegalStateException.class, producer::abortTransaction);
     }
 
     @Test
@@ -313,46 +231,15 @@
         assertFalse(producer.transactionCommitted());
     }
 
-	@Test
+    @Test
     public void shouldThrowFenceProducerIfTransactionsNotInitialized() {
-		buildMockProducer(true);
-		assertThrows(IllegalStateException.class, () -> producer.fenceProducer());
+        buildMockProducer(true);
+        assertThrows(IllegalStateException.class, () -> producer.fenceProducer());
     }
 
     @Test
     public void shouldThrowOnBeginTransactionsIfProducerGotFenced() {
         buildMockProducer(true);
-<<<<<<< HEAD
-		producer.initTransactions();
-		producer.fenceProducer();
-		assertThrows(ProducerFencedException.class, producer::beginTransaction);
-	}
-
-	@Test
-	public void shouldThrowOnSendIfProducerGotFenced() {
-		buildMockProducer(true);
-		producer.initTransactions();
-		producer.fenceProducer();
-		Throwable e = assertThrows(KafkaException.class, () -> producer.send(null));
-		assertTrue(e.getCause() instanceof ProducerFencedException, "The root cause of the exception should be ProducerFenced");
-	}
-
-	@Test
-	public void shouldThrowOnSendOffsetsToTransactionByGroupIdIfProducerGotFenced() {
-		buildMockProducer(true);
-		producer.initTransactions();
-		producer.fenceProducer();
-		assertThrows(ProducerFencedException.class, () -> producer.sendOffsetsToTransaction(null, groupId));
-	}
-
-	@Test
-	public void shouldThrowOnSendOffsetsToTransactionByGroupMetadataIfProducerGotFenced() {
-		buildMockProducer(true);
-		producer.initTransactions();
-		producer.fenceProducer();
-		assertThrows(ProducerFencedException.class, () -> producer.sendOffsetsToTransaction(null, new ConsumerGroupMetadata(groupId)));
-	}
-=======
         producer.initTransactions();
         producer.fenceProducer();
         assertThrows(ProducerFencedException.class, producer::beginTransaction);
@@ -382,22 +269,21 @@
         producer.fenceProducer();
         assertThrows(ProducerFencedException.class, () -> producer.sendOffsetsToTransaction(null, new ConsumerGroupMetadata(groupId)));
     }
->>>>>>> 15418db6
 
     @Test
     public void shouldThrowOnCommitTransactionIfProducerGotFenced() {
         buildMockProducer(true);
         producer.initTransactions();
-		producer.fenceProducer();
-		assertThrows(ProducerFencedException.class, producer::commitTransaction);
+        producer.fenceProducer();
+        assertThrows(ProducerFencedException.class, producer::commitTransaction);
     }
 
     @Test
     public void shouldThrowOnAbortTransactionIfProducerGotFenced() {
         buildMockProducer(true);
         producer.initTransactions();
-		producer.fenceProducer();
-		assertThrows(ProducerFencedException.class, producer::abortTransaction);
+        producer.fenceProducer();
+        assertThrows(ProducerFencedException.class, producer::abortTransaction);
     }
 
     @Test
@@ -417,7 +303,7 @@
         expectedResult.add(record1);
         expectedResult.add(record2);
 
-		assertEquals(expectedResult, producer.history());
+        assertEquals(expectedResult, producer.history());
     }
 
     @Test
@@ -454,18 +340,18 @@
         assertTrue(producer.history().isEmpty());
     }
 
-	@Test
-	public void shouldThrowOnAbortForNonAutoCompleteIfTransactionsAreEnabled() {
-		buildMockProducer(false);
-		producer.initTransactions();
-		producer.beginTransaction();
-
-		Future<RecordMetadata> md1 = producer.send(record1);
-		assertFalse(md1.isDone());
-
-		producer.abortTransaction();
-		assertTrue(md1.isDone());
-	}
+    @Test
+    public void shouldThrowOnAbortForNonAutoCompleteIfTransactionsAreEnabled() {
+        buildMockProducer(false);
+        producer.initTransactions();
+        producer.beginTransaction();
+
+        Future<RecordMetadata> md1 = producer.send(record1);
+        assertFalse(md1.isDone());
+
+        producer.abortTransaction();
+        assertTrue(md1.isDone());
+    }
 
     @Test
     public void shouldPreserveCommittedMessagesOnAbortIfTransactionsAreEnabled() {
@@ -484,7 +370,7 @@
         expectedResult.add(record1);
         expectedResult.add(record2);
 
-		assertEquals(expectedResult, producer.history());
+        assertEquals(expectedResult, producer.history());
     }
 
     @Test
@@ -516,107 +402,6 @@
         expectedResult.put(group1, group1Commit);
         expectedResult.put(group2, group2Commit);
 
-<<<<<<< HEAD
-		producer.commitTransaction();
-		assertEquals(Collections.singletonList(expectedResult), producer.consumerGroupOffsetsHistory());
-	}
-
-	@Test
-	public void shouldThrowOnNullConsumerGroupIdWhenSendOffsetsToTransaction() {
-		buildMockProducer(true);
-		producer.initTransactions();
-		producer.beginTransaction();
-		assertThrows(NullPointerException.class, () -> producer.sendOffsetsToTransaction(Collections.emptyMap(), (String) null));
-	}
-
-	@Test
-	public void shouldThrowOnNullConsumerGroupMetadataWhenSendOffsetsToTransaction() {
-		buildMockProducer(true);
-		producer.initTransactions();
-		producer.beginTransaction();
-		assertThrows(NullPointerException.class, () -> producer.sendOffsetsToTransaction(Collections.emptyMap(), new ConsumerGroupMetadata(null)));
-	}
-
-	@Test
-	public void shouldIgnoreEmptyOffsetsWhenSendOffsetsToTransactionByGroupId() {
-		buildMockProducer(true);
-		producer.initTransactions();
-		producer.beginTransaction();
-		producer.sendOffsetsToTransaction(Collections.emptyMap(), "groupId");
-		assertFalse(producer.sentOffsets());
-	}
-
-	@Test
-	public void shouldIgnoreEmptyOffsetsWhenSendOffsetsToTransactionByGroupMetadata() {
-		buildMockProducer(true);
-		producer.initTransactions();
-		producer.beginTransaction();
-		producer.sendOffsetsToTransaction(Collections.emptyMap(), new ConsumerGroupMetadata("groupId"));
-		assertFalse(producer.sentOffsets());
-	}
-
-	@Test
-	public void shouldAddOffsetsWhenSendOffsetsToTransactionByGroupId() {
-		buildMockProducer(true);
-		producer.initTransactions();
-		producer.beginTransaction();
-
-		assertFalse(producer.sentOffsets());
-
-		Map<TopicPartition, OffsetAndMetadata> groupCommit = new HashMap<TopicPartition, OffsetAndMetadata>() {
-			{
-				put(new TopicPartition(topic, 0), new OffsetAndMetadata(42L, null));
-			}
-		};
-		producer.sendOffsetsToTransaction(groupCommit, "groupId");
-		assertTrue(producer.sentOffsets());
-	}
-
-	@Test
-	public void shouldAddOffsetsWhenSendOffsetsToTransactionByGroupMetadata() {
-		buildMockProducer(true);
-		producer.initTransactions();
-		producer.beginTransaction();
-
-		assertFalse(producer.sentOffsets());
-
-		Map<TopicPartition, OffsetAndMetadata> groupCommit = new HashMap<TopicPartition, OffsetAndMetadata>() {
-			{
-				put(new TopicPartition(topic, 0), new OffsetAndMetadata(42L, null));
-			}
-		};
-		producer.sendOffsetsToTransaction(groupCommit, new ConsumerGroupMetadata("groupId"));
-		assertTrue(producer.sentOffsets());
-	}
-
-	@Test
-	public void shouldResetSentOffsetsFlagOnlyWhenBeginningNewTransaction() {
-		buildMockProducer(true);
-		producer.initTransactions();
-		producer.beginTransaction();
-
-		assertFalse(producer.sentOffsets());
-
-		Map<TopicPartition, OffsetAndMetadata> groupCommit = new HashMap<TopicPartition, OffsetAndMetadata>() {
-			{
-				put(new TopicPartition(topic, 0), new OffsetAndMetadata(42L, null));
-			}
-		};
-		producer.sendOffsetsToTransaction(groupCommit, "groupId");
-		producer.commitTransaction(); // commit should not reset "sentOffsets" flag
-		assertTrue(producer.sentOffsets());
-
-		producer.beginTransaction();
-		assertFalse(producer.sentOffsets());
-
-		producer.sendOffsetsToTransaction(groupCommit, new ConsumerGroupMetadata("groupId"));
-		producer.commitTransaction(); // commit should not reset "sentOffsets" flag
-		assertTrue(producer.sentOffsets());
-
-		producer.beginTransaction();
-		assertFalse(producer.sentOffsets());
-	}
-=======
         producer.commitTransaction();
         assertEquals(Collections.singletonList(expectedResult), producer.consumerGroupOffsetsHistory());
     }
@@ -719,7 +504,6 @@
         producer.beginTransaction();
         assertFalse(producer.sentOffsets());
     }
->>>>>>> 15418db6
 
     @Test
     public void shouldPublishLatestAndCumulativeConsumerGroupOffsetsOnlyAfterCommitIfTransactionsAreEnabled() {
@@ -740,13 +524,8 @@
                 put(new TopicPartition(topic, 2), new OffsetAndMetadata(21L, null));
             }
         };
-<<<<<<< HEAD
-		producer.sendOffsetsToTransaction(groupCommit1, group);
-		producer.sendOffsetsToTransaction(groupCommit2, new ConsumerGroupMetadata(group));
-=======
         producer.sendOffsetsToTransaction(groupCommit1, new ConsumerGroupMetadata(group));
         producer.sendOffsetsToTransaction(groupCommit2, new ConsumerGroupMetadata(group));
->>>>>>> 15418db6
 
         assertTrue(producer.consumerGroupOffsetsHistory().isEmpty());
 
@@ -759,8 +538,8 @@
             }
         });
 
-		producer.commitTransaction();
-		assertEquals(Collections.singletonList(expectedResult), producer.consumerGroupOffsetsHistory());
+        producer.commitTransaction();
+        assertEquals(Collections.singletonList(expectedResult), producer.consumerGroupOffsetsHistory());
     }
 
     @Test
@@ -769,98 +548,6 @@
         producer.initTransactions();
         producer.beginTransaction();
 
-<<<<<<< HEAD
-		String group = "g";
-		Map<TopicPartition, OffsetAndMetadata> groupCommit = new HashMap<TopicPartition, OffsetAndMetadata>() {
-			{
-				put(new TopicPartition(topic, 0), new OffsetAndMetadata(42L, null));
-				put(new TopicPartition(topic, 1), new OffsetAndMetadata(73L, null));
-			}
-		};
-		producer.sendOffsetsToTransaction(groupCommit, group);
-		producer.abortTransaction();
-
-		producer.beginTransaction();
-		producer.commitTransaction();
-		assertTrue(producer.consumerGroupOffsetsHistory().isEmpty());
-
-		producer.beginTransaction();
-		producer.sendOffsetsToTransaction(groupCommit, new ConsumerGroupMetadata(group));
-		producer.abortTransaction();
-
-		producer.beginTransaction();
-		producer.commitTransaction();
-		assertTrue(producer.consumerGroupOffsetsHistory().isEmpty());
-	}
-
-	@Test
-	public void shouldPreserveOffsetsFromCommitByGroupIdOnAbortIfTransactionsAreEnabled() {
-		buildMockProducer(true);
-		producer.initTransactions();
-		producer.beginTransaction();
-
-		String group = "g";
-		Map<TopicPartition, OffsetAndMetadata> groupCommit = new HashMap<TopicPartition, OffsetAndMetadata>() {
-			{
-				put(new TopicPartition(topic, 0), new OffsetAndMetadata(42L, null));
-				put(new TopicPartition(topic, 1), new OffsetAndMetadata(73L, null));
-			}
-		};
-		producer.sendOffsetsToTransaction(groupCommit, group);
-		producer.commitTransaction();
-
-		producer.beginTransaction();
-		producer.abortTransaction();
-
-		Map<String, Map<TopicPartition, OffsetAndMetadata>> expectedResult = new HashMap<>();
-		expectedResult.put(group, groupCommit);
-
-		assertEquals(Collections.singletonList(expectedResult), producer.consumerGroupOffsetsHistory());
-	}
-
-	@Test
-	public void shouldPreserveOffsetsFromCommitByGroupMetadataOnAbortIfTransactionsAreEnabled() {
-		buildMockProducer(true);
-		producer.initTransactions();
-		producer.beginTransaction();
-
-		String group = "g";
-		Map<TopicPartition, OffsetAndMetadata> groupCommit = new HashMap<TopicPartition, OffsetAndMetadata>() {
-			{
-				put(new TopicPartition(topic, 0), new OffsetAndMetadata(42L, null));
-				put(new TopicPartition(topic, 1), new OffsetAndMetadata(73L, null));
-			}
-		};
-		producer.sendOffsetsToTransaction(groupCommit, new ConsumerGroupMetadata(group));
-		producer.commitTransaction();
-
-		producer.beginTransaction();
-
-		String group2 = "g2";
-		Map<TopicPartition, OffsetAndMetadata> groupCommit2 = new HashMap<TopicPartition, OffsetAndMetadata>() {
-			{
-				put(new TopicPartition(topic, 2), new OffsetAndMetadata(53L, null));
-				put(new TopicPartition(topic, 3), new OffsetAndMetadata(84L, null));
-			}
-		};
-		producer.sendOffsetsToTransaction(groupCommit2, new ConsumerGroupMetadata(group2));
-		producer.abortTransaction();
-
-		Map<String, Map<TopicPartition, OffsetAndMetadata>> expectedResult = new HashMap<>();
-		expectedResult.put(group, groupCommit);
-
-		assertEquals(Collections.singletonList(expectedResult), producer.consumerGroupOffsetsHistory());
-	}
-
-	@Test
-	public void shouldThrowOnInitTransactionIfProducerIsClosed() {
-		buildMockProducer(true);
-		producer.close();
-		assertThrows(IllegalStateException.class, producer::initTransactions);
-	}
-
-	@Test
-=======
         String group = "g";
         Map<TopicPartition, OffsetAndMetadata> groupCommit = new HashMap<TopicPartition, OffsetAndMetadata>() {
             {
@@ -951,87 +638,77 @@
     }
 
     @Test
->>>>>>> 15418db6
     public void shouldThrowOnSendIfProducerIsClosed() {
         buildMockProducer(true);
-		producer.close();
-		assertThrows(IllegalStateException.class, () -> producer.send(null));
-    }
-
-    @Test
-	public void shouldThrowOnBeginTransactionIfProducerIsClosed() {
-		buildMockProducer(true);
-		producer.close();
-		assertThrows(IllegalStateException.class, producer::beginTransaction);
-	}
-
-<<<<<<< HEAD
-	@Test
-	public void shouldThrowSendOffsetsToTransactionByGroupIdIfProducerIsClosed() {
-		buildMockProducer(true);
-		producer.close();
-		assertThrows(IllegalStateException.class, () -> producer.sendOffsetsToTransaction(null, groupId));
-	}
-=======
+        producer.close();
+        assertThrows(IllegalStateException.class, () -> producer.send(null));
+    }
+
+    @Test
+    public void shouldThrowOnBeginTransactionIfProducerIsClosed() {
+        buildMockProducer(true);
+        producer.close();
+        assertThrows(IllegalStateException.class, producer::beginTransaction);
+    }
+
     @Test
     public void shouldThrowSendOffsetsToTransactionByGroupIdIfProducerIsClosed() {
         buildMockProducer(true);
         producer.close();
         assertThrows(IllegalStateException.class, () -> producer.sendOffsetsToTransaction(null, new ConsumerGroupMetadata(groupId)));
     }
->>>>>>> 15418db6
-
-	@Test
-	public void shouldThrowSendOffsetsToTransactionByGroupMetadataIfProducerIsClosed() {
-		buildMockProducer(true);
-		producer.close();
-		assertThrows(IllegalStateException.class, () -> producer.sendOffsetsToTransaction(null, new ConsumerGroupMetadata(groupId)));
-	}
-
-	@Test
-	public void shouldThrowOnCommitTransactionIfProducerIsClosed() {
-		buildMockProducer(true);
-		producer.close();
-		assertThrows(IllegalStateException.class, producer::commitTransaction);
-	}
-
-	@Test
+
+    @Test
+    public void shouldThrowSendOffsetsToTransactionByGroupMetadataIfProducerIsClosed() {
+        buildMockProducer(true);
+        producer.close();
+        assertThrows(IllegalStateException.class, () -> producer.sendOffsetsToTransaction(null, new ConsumerGroupMetadata(groupId)));
+    }
+
+    @Test
+    public void shouldThrowOnCommitTransactionIfProducerIsClosed() {
+        buildMockProducer(true);
+        producer.close();
+        assertThrows(IllegalStateException.class, producer::commitTransaction);
+    }
+
+    @Test
     public void shouldThrowOnAbortTransactionIfProducerIsClosed() {
         buildMockProducer(true);
-		producer.close();
-		assertThrows(IllegalStateException.class, producer::abortTransaction);
-    }
-
-    @Test
-	public void shouldThrowOnFenceProducerIfProducerIsClosed() {
-		buildMockProducer(true);
-		producer.close();
-		assertThrows(IllegalStateException.class, producer::fenceProducer);
-	}
-
-	@Test
-	public void shouldThrowOnFlushProducerIfProducerIsClosed() {
-		buildMockProducer(true);
-		producer.close();
-		assertThrows(IllegalStateException.class, producer::flush);
-	}
-
-	@Test
-	@SuppressWarnings("unchecked")
-	public void shouldThrowClassCastException() {
-		try (MockProducer<Integer, String> customProducer = new MockProducer<>(true, new IntegerSerializer(), new StringSerializer())) {
-			assertThrows(ClassCastException.class, () -> customProducer.send(new ProducerRecord(topic, "key1", "value1")));
-		}
-	}
-
-	@Test
-	public void shouldBeFlushedIfNoBufferedRecords() {
-		buildMockProducer(true);
-		assertTrue(producer.flushed());
-	}
-
-	@Test
-	public void shouldBeFlushedWithAutoCompleteIfBufferedRecords() {
+        producer.close();
+        assertThrows(IllegalStateException.class, producer::abortTransaction);
+    }
+
+    @Test
+    public void shouldThrowOnFenceProducerIfProducerIsClosed() {
+        buildMockProducer(true);
+        producer.close();
+        assertThrows(IllegalStateException.class, producer::fenceProducer);
+    }
+
+    @Test
+    public void shouldThrowOnFlushProducerIfProducerIsClosed() {
+        buildMockProducer(true);
+        producer.close();
+        assertThrows(IllegalStateException.class, producer::flush);
+    }
+
+    @Test
+    @SuppressWarnings("unchecked")
+    public void shouldThrowClassCastException() {
+        try (MockProducer<Integer, String> customProducer = new MockProducer<>(true, new IntegerSerializer(), new StringSerializer())) {
+            assertThrows(ClassCastException.class, () -> customProducer.send(new ProducerRecord(topic, "key1", "value1")));
+        }
+    }
+
+    @Test
+    public void shouldBeFlushedIfNoBufferedRecords() {
+        buildMockProducer(true);
+        assertTrue(producer.flushed());
+    }
+
+    @Test
+    public void shouldBeFlushedWithAutoCompleteIfBufferedRecords() {
         buildMockProducer(true);
         producer.send(record1);
         assertTrue(producer.flushed());
@@ -1042,42 +719,42 @@
         buildMockProducer(false);
         producer.send(record1);
         assertFalse(producer.flushed());
-	}
-
-	@Test
-	public void shouldNotBeFlushedAfterFlush() {
-		buildMockProducer(false);
-		producer.send(record1);
-		producer.flush();
-		assertTrue(producer.flushed());
-	}
-
-	@Test
-	public void testMetadataOnException() throws InterruptedException {
-		buildMockProducer(false);
-		Future<RecordMetadata> metadata = producer.send(record2, (md, exception) -> {
-			assertNotNull(md);
-			assertEquals(md.offset(), -1L, "Invalid offset");
-			assertEquals(md.timestamp(), RecordBatch.NO_TIMESTAMP, "Invalid timestamp");
-			assertEquals(md.serializedKeySize(), -1L, "Invalid Serialized Key size");
-			assertEquals(md.serializedValueSize(), -1L, "Invalid Serialized value size");
-		});
-		IllegalArgumentException e = new IllegalArgumentException("dummy exception");
-		assertTrue(producer.errorNext(e), "Complete the second request with an error");
-		try {
-			metadata.get();
-			fail("Something went wrong, expected an error");
-		} catch (ExecutionException err) {
-			assertEquals(e, err.getCause());
-		}
-	}
-
-	private boolean isError(Future<?> future) {
-		try {
-			future.get();
-			return false;
-		} catch (Exception e) {
-			return true;
-		}
-	}
+    }
+
+    @Test
+    public void shouldNotBeFlushedAfterFlush() {
+        buildMockProducer(false);
+        producer.send(record1);
+        producer.flush();
+        assertTrue(producer.flushed());
+    }
+
+    @Test
+    public void testMetadataOnException() throws InterruptedException {
+        buildMockProducer(false);
+        Future<RecordMetadata> metadata = producer.send(record2, (md, exception) -> {
+            assertNotNull(md);
+            assertEquals(md.offset(), -1L, "Invalid offset");
+            assertEquals(md.timestamp(), RecordBatch.NO_TIMESTAMP, "Invalid timestamp");
+            assertEquals(md.serializedKeySize(), -1L, "Invalid Serialized Key size");
+            assertEquals(md.serializedValueSize(), -1L, "Invalid Serialized value size");
+        });
+        IllegalArgumentException e = new IllegalArgumentException("dummy exception");
+        assertTrue(producer.errorNext(e), "Complete the second request with an error");
+        try {
+            metadata.get();
+            fail("Something went wrong, expected an error");
+        } catch (ExecutionException err) {
+            assertEquals(e, err.getCause());
+        }
+    }
+
+    private boolean isError(Future<?> future) {
+        try {
+            future.get();
+            return false;
+        } catch (Exception e) {
+            return true;
+        }
+    }
 }