--- conflicted
+++ resolved
@@ -31,15 +31,16 @@
 import org.junit.jupiter.api.AfterEach;
 import org.junit.jupiter.api.Test;
 
-import java.util.*;
+import java.util.ArrayList;
+import java.util.Collections;
+import java.util.HashMap;
+import java.util.List;
+import java.util.Map;
 import java.util.concurrent.ExecutionException;
 import java.util.concurrent.Future;
 
 import static java.util.Arrays.asList;
 import static java.util.Collections.singletonList;
-<<<<<<< HEAD
-import static org.junit.jupiter.api.Assertions.*;
-=======
 import static org.junit.jupiter.api.Assertions.assertDoesNotThrow;
 import static org.junit.jupiter.api.Assertions.assertEquals;
 import static org.junit.jupiter.api.Assertions.assertFalse;
@@ -48,7 +49,6 @@
 import static org.junit.jupiter.api.Assertions.assertThrows;
 import static org.junit.jupiter.api.Assertions.assertTrue;
 import static org.junit.jupiter.api.Assertions.fail;
->>>>>>> 9494bebe
 
 public class MockProducerTest {
 
@@ -85,10 +85,6 @@
     public void testPartitioner() throws Exception {
         PartitionInfo partitionInfo0 = new PartitionInfo(topic, 0, null, null, null);
         PartitionInfo partitionInfo1 = new PartitionInfo(topic, 1, null, null, null);
-<<<<<<< HEAD
-        Cluster cluster = new Cluster(null, new ArrayList<>(0), asList(partitionInfo0, partitionInfo1), Collections.emptySet(), Collections.emptySet());
-        MockProducer<String, String> producer = new MockProducer<>(cluster, true, new StringSerializer(), new StringSerializer());
-=======
         Cluster cluster = new Cluster(null, new ArrayList<>(0), asList(partitionInfo0, partitionInfo1),
                 Collections.emptySet(), Collections.emptySet());
         MockProducer<String, String> producer = new MockProducer<>(
@@ -98,7 +94,6 @@
             new StringSerializer(),
             new StringSerializer()
         );
->>>>>>> 9494bebe
         ProducerRecord<String, String> record = new ProducerRecord<>(topic, "key", "value");
         Future<RecordMetadata> metadata = producer.send(record);
         assertEquals(0, metadata.get().partition(), "Partition should be correct");
@@ -680,8 +675,6 @@
         assertThrows(IllegalStateException.class, producer::flush);
     }
 
-<<<<<<< HEAD
-=======
     @Test
     public void shouldNotThrowOnFlushProducerIfProducerIsFenced() {
         buildMockProducer(true);
@@ -690,7 +683,6 @@
         assertDoesNotThrow(producer::flush);
     }
 
->>>>>>> 9494bebe
     @Test
     @SuppressWarnings("unchecked")
     public void shouldThrowClassCastException() {
