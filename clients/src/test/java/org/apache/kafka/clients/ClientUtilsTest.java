--- conflicted
+++ resolved
@@ -17,28 +17,18 @@
 package org.apache.kafka.clients;
 
 import org.apache.kafka.common.config.ConfigException;
-<<<<<<< HEAD
-import org.junit.jupiter.api.Test;
-=======
 
 import org.junit.jupiter.api.Test;
 import org.junit.jupiter.params.ParameterizedTest;
 import org.junit.jupiter.params.provider.MethodSource;
 import org.mockito.MockedConstruction;
 import org.mockito.MockedStatic;
->>>>>>> 9494bebe
 
 import java.net.InetAddress;
 import java.net.InetSocketAddress;
 import java.net.UnknownHostException;
 import java.util.Collections;
 import java.util.List;
-<<<<<<< HEAD
-import java.util.stream.Collectors;
-
-import static java.util.Arrays.asList;
-import static org.junit.jupiter.api.Assertions.*;
-=======
 import java.util.stream.Stream;
 
 import static java.util.Arrays.asList;
@@ -51,7 +41,6 @@
 import static org.mockito.Mockito.mockConstruction;
 import static org.mockito.Mockito.mockStatic;
 import static org.mockito.Mockito.when;
->>>>>>> 9494bebe
 
 public class ClientUtilsTest {
 
@@ -75,16 +64,6 @@
         checkWithoutLookup("[::1]:8000");
         checkWithoutLookup("[2001:db8:85a3:8d3:1319:8a2e:370:7348]:1234", "localhost:10000");
 
-<<<<<<< HEAD
-        // With lookup of example.com, either one or two addresses are expected depending on
-        // whether ipv4 and ipv6 are enabled
-        List<InetSocketAddress> validatedAddresses = checkWithLookup(asList("example.com:10000"));
-        assertTrue(validatedAddresses.size() >= 1, "Unexpected addresses " + validatedAddresses);
-        List<String> validatedHostNames = validatedAddresses.stream().map(InetSocketAddress::getHostName).collect(Collectors.toList());
-        List<String> expectedHostNames = asList("93.184.216.34", "2606:2800:220:1:248:1893:25c8:1946");
-        assertTrue(expectedHostNames.containsAll(validatedHostNames), "Unexpected addresses " + validatedHostNames);
-        validatedAddresses.forEach(address -> assertEquals(10000, address.getPort()));
-=======
         String hostname = "example.com";
         Integer port = 10000;
         String canonicalHostname1 = "canonical_hostname1";
@@ -140,12 +119,12 @@
     public void testInvalidBrokerAddress(List<String> addresses) {
         assertThrows(ConfigException.class,
             () -> ClientUtils.parseAndValidateAddresses(addresses, ClientDnsLookup.USE_ALL_DNS_IPS));
->>>>>>> 9494bebe
     }
 
     @Test
     public void testInvalidConfig() {
-        assertThrows(IllegalArgumentException.class, () -> ClientUtils.parseAndValidateAddresses(Collections.singletonList("localhost:10000"), "random.value"));
+        assertThrows(IllegalArgumentException.class,
+            () -> ClientUtils.parseAndValidateAddresses(Collections.singletonList("localhost:10000"), "random.value"));
     }
 
     @Test
@@ -197,9 +176,6 @@
 
     @Test
     public void testResolveUnknownHostException() {
-<<<<<<< HEAD
-        assertThrows(UnknownHostException.class, () -> ClientUtils.resolve("some.invalid.hostname.foo.bar.local", hostResolver));
-=======
         HostResolver throwingHostResolver = host -> {
             throw new UnknownHostException();
         };
@@ -207,12 +183,13 @@
             UnknownHostException.class,
             () -> ClientUtils.resolve("some.invalid.hostname.foo.bar.local", throwingHostResolver)
         );
->>>>>>> 9494bebe
     }
 
     @Test
     public void testResolveDnsLookup() throws UnknownHostException {
-        InetAddress[] addresses = new InetAddress[]{InetAddress.getByName("198.51.100.0"), InetAddress.getByName("198.51.100.5")};
+        InetAddress[] addresses = new InetAddress[] {
+            InetAddress.getByName("198.51.100.0"), InetAddress.getByName("198.51.100.5")
+        };
         HostResolver hostResolver = new AddressChangeHostResolver(addresses, addresses);
         assertEquals(asList(addresses), ClientUtils.resolve("kafka.apache.org", hostResolver));
     }
