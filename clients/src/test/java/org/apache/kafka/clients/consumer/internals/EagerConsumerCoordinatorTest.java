/*
 * Licensed to the Apache Software Foundation (ASF) under one or more
 * contributor license agreements. See the NOTICE file distributed with
 * this work for additional information regarding copyright ownership.
 * The ASF licenses this file to You under the Apache License, Version 2.0
 * (the "License"); you may not use this file except in compliance with
 * the License. You may obtain a copy of the License at
 *
 *    http://www.apache.org/licenses/LICENSE-2.0
 *
 * Unless required by applicable law or agreed to in writing, software
 * distributed under the License is distributed on an "AS IS" BASIS,
 * WITHOUT WARRANTIES OR CONDITIONS OF ANY KIND, either express or implied.
 * See the License for the specific language governing permissions and
 * limitations under the License.
 */
package org.apache.kafka.clients.consumer.internals;

import org.apache.kafka.clients.consumer.ConsumerPartitionAssignor;

public class EagerConsumerCoordinatorTest extends ConsumerCoordinatorTest {
<<<<<<< HEAD
	public EagerConsumerCoordinatorTest() {
		super(ConsumerPartitionAssignor.RebalanceProtocol.EAGER);
	}
}
=======
    public EagerConsumerCoordinatorTest() {
        super(ConsumerPartitionAssignor.RebalanceProtocol.EAGER);
    }
}
>>>>>>> 9494bebe
<|MERGE_RESOLUTION|>--- conflicted
+++ resolved
@@ -19,14 +19,7 @@
 import org.apache.kafka.clients.consumer.ConsumerPartitionAssignor;
 
 public class EagerConsumerCoordinatorTest extends ConsumerCoordinatorTest {
-<<<<<<< HEAD
 	public EagerConsumerCoordinatorTest() {
 		super(ConsumerPartitionAssignor.RebalanceProtocol.EAGER);
 	}
-}
-=======
-    public EagerConsumerCoordinatorTest() {
-        super(ConsumerPartitionAssignor.RebalanceProtocol.EAGER);
-    }
-}
->>>>>>> 9494bebe
+}