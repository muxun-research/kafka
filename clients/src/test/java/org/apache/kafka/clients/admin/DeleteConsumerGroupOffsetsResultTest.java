/*
 * Licensed to the Apache Software Foundation (ASF) under one or more
 * contributor license agreements. See the NOTICE file distributed with
 * this work for additional information regarding copyright ownership.
 * The ASF licenses this file to You under the Apache License, Version 2.0
 * (the "License"); you may not use this file except in compliance with
 * the License. You may obtain a copy of the License at
 *
 *    http://www.apache.org/licenses/LICENSE-2.0
 *
 * Unless required by applicable law or agreed to in writing, software
 * distributed under the License is distributed on an "AS IS" BASIS,
 * WITHOUT WARRANTIES OR CONDITIONS OF ANY KIND, either express or implied.
 * See the License for the specific language governing permissions and
 * limitations under the License.
 */
package org.apache.kafka.clients.admin;

import org.apache.kafka.common.TopicPartition;
import org.apache.kafka.common.errors.GroupAuthorizationException;
import org.apache.kafka.common.errors.UnknownTopicOrPartitionException;
import org.apache.kafka.common.internals.KafkaFutureImpl;
import org.apache.kafka.common.protocol.Errors;
import org.apache.kafka.test.TestUtils;
import org.junit.jupiter.api.BeforeEach;
import org.junit.jupiter.api.Test;

import java.util.HashMap;
import java.util.HashSet;
import java.util.Map;
import java.util.Set;
import java.util.concurrent.ExecutionException;

import static org.junit.jupiter.api.Assertions.assertFalse;
import static org.junit.jupiter.api.Assertions.assertNull;
import static org.junit.jupiter.api.Assertions.assertThrows;

public class DeleteConsumerGroupOffsetsResultTest {

<<<<<<< HEAD
	private final String topic = "topic";
	private final TopicPartition tpZero = new TopicPartition(topic, 0);
	private final TopicPartition tpOne = new TopicPartition(topic, 1);
	private Set<TopicPartition> partitions;
	private Map<TopicPartition, Errors> errorsMap;

	private KafkaFutureImpl<Map<TopicPartition, Errors>> partitionFutures;

	@BeforeEach
	public void setUp() {
		partitionFutures = new KafkaFutureImpl<>();
		partitions = new HashSet<>();
		partitions.add(tpZero);
		partitions.add(tpOne);

		errorsMap = new HashMap<>();
		errorsMap.put(tpZero, Errors.NONE);
		errorsMap.put(tpOne, Errors.UNKNOWN_TOPIC_OR_PARTITION);
	}

	@Test
	public void testTopLevelErrorConstructor() throws InterruptedException {
		partitionFutures.completeExceptionally(Errors.GROUP_AUTHORIZATION_FAILED.exception());
		DeleteConsumerGroupOffsetsResult topLevelErrorResult =
				new DeleteConsumerGroupOffsetsResult(partitionFutures, partitions);
		TestUtils.assertFutureError(topLevelErrorResult.all(), GroupAuthorizationException.class);
	}

	@Test
	public void testPartitionLevelErrorConstructor() throws ExecutionException, InterruptedException {
		createAndVerifyPartitionLevelErrror();
	}

	@Test
	public void testPartitionMissingInResponseErrorConstructor() throws InterruptedException, ExecutionException {
		errorsMap.remove(tpOne);
		partitionFutures.complete(errorsMap);
		assertFalse(partitionFutures.isCompletedExceptionally());
		DeleteConsumerGroupOffsetsResult missingPartitionResult =
				new DeleteConsumerGroupOffsetsResult(partitionFutures, partitions);

		TestUtils.assertFutureError(missingPartitionResult.all(), IllegalArgumentException.class);
		assertNull(missingPartitionResult.partitionResult(tpZero).get());
		TestUtils.assertFutureError(missingPartitionResult.partitionResult(tpOne), IllegalArgumentException.class);
	}

	@Test
	public void testPartitionMissingInRequestErrorConstructor() throws InterruptedException, ExecutionException {
		DeleteConsumerGroupOffsetsResult partitionLevelErrorResult = createAndVerifyPartitionLevelErrror();
		assertThrows(IllegalArgumentException.class, () -> partitionLevelErrorResult.partitionResult(new TopicPartition("invalid-topic", 0)));
	}

	@Test
	public void testNoErrorConstructor() throws ExecutionException, InterruptedException {
		Map<TopicPartition, Errors> errorsMap = new HashMap<>();
		errorsMap.put(tpZero, Errors.NONE);
		errorsMap.put(tpOne, Errors.NONE);
		DeleteConsumerGroupOffsetsResult noErrorResult =
				new DeleteConsumerGroupOffsetsResult(partitionFutures, partitions);
		partitionFutures.complete(errorsMap);

		assertNull(noErrorResult.all().get());
		assertNull(noErrorResult.partitionResult(tpZero).get());
		assertNull(noErrorResult.partitionResult(tpOne).get());
	}

	private DeleteConsumerGroupOffsetsResult createAndVerifyPartitionLevelErrror() throws InterruptedException, ExecutionException {
		partitionFutures.complete(errorsMap);
		assertFalse(partitionFutures.isCompletedExceptionally());
		DeleteConsumerGroupOffsetsResult partitionLevelErrorResult =
				new DeleteConsumerGroupOffsetsResult(partitionFutures, partitions);

		TestUtils.assertFutureError(partitionLevelErrorResult.all(), UnknownTopicOrPartitionException.class);
		assertNull(partitionLevelErrorResult.partitionResult(tpZero).get());
		TestUtils.assertFutureError(partitionLevelErrorResult.partitionResult(tpOne), UnknownTopicOrPartitionException.class);
		return partitionLevelErrorResult;
	}
=======
    private final String topic = "topic";
    private final TopicPartition tpZero = new TopicPartition(topic, 0);
    private final TopicPartition tpOne = new TopicPartition(topic, 1);
    private Set<TopicPartition> partitions;
    private Map<TopicPartition, Errors> errorsMap;

    private KafkaFutureImpl<Map<TopicPartition, Errors>> partitionFutures;

    @BeforeEach
    public void setUp() {
        partitionFutures = new KafkaFutureImpl<>();
        partitions = new HashSet<>();
        partitions.add(tpZero);
        partitions.add(tpOne);

        errorsMap = new HashMap<>();
        errorsMap.put(tpZero, Errors.NONE);
        errorsMap.put(tpOne, Errors.UNKNOWN_TOPIC_OR_PARTITION);
    }

    @Test
    public void testTopLevelErrorConstructor() throws InterruptedException {
        partitionFutures.completeExceptionally(Errors.GROUP_AUTHORIZATION_FAILED.exception());
        DeleteConsumerGroupOffsetsResult topLevelErrorResult =
            new DeleteConsumerGroupOffsetsResult(partitionFutures, partitions);
        TestUtils.assertFutureError(topLevelErrorResult.all(), GroupAuthorizationException.class);
    }

    @Test
    public void testPartitionLevelErrorConstructor() throws ExecutionException, InterruptedException {
        createAndVerifyPartitionLevelError();
    }

    @Test
    public void testPartitionMissingInResponseErrorConstructor() throws InterruptedException, ExecutionException {
        errorsMap.remove(tpOne);
        partitionFutures.complete(errorsMap);
        assertFalse(partitionFutures.isCompletedExceptionally());
        DeleteConsumerGroupOffsetsResult missingPartitionResult =
            new DeleteConsumerGroupOffsetsResult(partitionFutures, partitions);

        TestUtils.assertFutureError(missingPartitionResult.all(), IllegalArgumentException.class);
        assertNull(missingPartitionResult.partitionResult(tpZero).get());
        TestUtils.assertFutureError(missingPartitionResult.partitionResult(tpOne), IllegalArgumentException.class);
    }

    @Test
    public void testPartitionMissingInRequestErrorConstructor() throws InterruptedException, ExecutionException {
        DeleteConsumerGroupOffsetsResult partitionLevelErrorResult = createAndVerifyPartitionLevelError();
        assertThrows(IllegalArgumentException.class, () -> partitionLevelErrorResult.partitionResult(new TopicPartition("invalid-topic", 0)));
    }

    @Test
    public void testNoErrorConstructor() throws ExecutionException, InterruptedException {
        Map<TopicPartition, Errors> errorsMap = new HashMap<>();
        errorsMap.put(tpZero, Errors.NONE);
        errorsMap.put(tpOne, Errors.NONE);
        DeleteConsumerGroupOffsetsResult noErrorResult =
            new DeleteConsumerGroupOffsetsResult(partitionFutures, partitions);
        partitionFutures.complete(errorsMap);

        assertNull(noErrorResult.all().get());
        assertNull(noErrorResult.partitionResult(tpZero).get());
        assertNull(noErrorResult.partitionResult(tpOne).get());
    }

    private DeleteConsumerGroupOffsetsResult createAndVerifyPartitionLevelError() throws InterruptedException, ExecutionException {
        partitionFutures.complete(errorsMap);
        assertFalse(partitionFutures.isCompletedExceptionally());
        DeleteConsumerGroupOffsetsResult partitionLevelErrorResult =
            new DeleteConsumerGroupOffsetsResult(partitionFutures, partitions);

        TestUtils.assertFutureError(partitionLevelErrorResult.all(), UnknownTopicOrPartitionException.class);
        assertNull(partitionLevelErrorResult.partitionResult(tpZero).get());
        TestUtils.assertFutureError(partitionLevelErrorResult.partitionResult(tpOne), UnknownTopicOrPartitionException.class);
        return partitionLevelErrorResult;
    }
>>>>>>> 15418db6
}<|MERGE_RESOLUTION|>--- conflicted
+++ resolved
@@ -31,91 +31,10 @@
 import java.util.Set;
 import java.util.concurrent.ExecutionException;
 
-import static org.junit.jupiter.api.Assertions.assertFalse;
-import static org.junit.jupiter.api.Assertions.assertNull;
-import static org.junit.jupiter.api.Assertions.assertThrows;
+import static org.junit.jupiter.api.Assertions.*;
 
 public class DeleteConsumerGroupOffsetsResultTest {
 
-<<<<<<< HEAD
-	private final String topic = "topic";
-	private final TopicPartition tpZero = new TopicPartition(topic, 0);
-	private final TopicPartition tpOne = new TopicPartition(topic, 1);
-	private Set<TopicPartition> partitions;
-	private Map<TopicPartition, Errors> errorsMap;
-
-	private KafkaFutureImpl<Map<TopicPartition, Errors>> partitionFutures;
-
-	@BeforeEach
-	public void setUp() {
-		partitionFutures = new KafkaFutureImpl<>();
-		partitions = new HashSet<>();
-		partitions.add(tpZero);
-		partitions.add(tpOne);
-
-		errorsMap = new HashMap<>();
-		errorsMap.put(tpZero, Errors.NONE);
-		errorsMap.put(tpOne, Errors.UNKNOWN_TOPIC_OR_PARTITION);
-	}
-
-	@Test
-	public void testTopLevelErrorConstructor() throws InterruptedException {
-		partitionFutures.completeExceptionally(Errors.GROUP_AUTHORIZATION_FAILED.exception());
-		DeleteConsumerGroupOffsetsResult topLevelErrorResult =
-				new DeleteConsumerGroupOffsetsResult(partitionFutures, partitions);
-		TestUtils.assertFutureError(topLevelErrorResult.all(), GroupAuthorizationException.class);
-	}
-
-	@Test
-	public void testPartitionLevelErrorConstructor() throws ExecutionException, InterruptedException {
-		createAndVerifyPartitionLevelErrror();
-	}
-
-	@Test
-	public void testPartitionMissingInResponseErrorConstructor() throws InterruptedException, ExecutionException {
-		errorsMap.remove(tpOne);
-		partitionFutures.complete(errorsMap);
-		assertFalse(partitionFutures.isCompletedExceptionally());
-		DeleteConsumerGroupOffsetsResult missingPartitionResult =
-				new DeleteConsumerGroupOffsetsResult(partitionFutures, partitions);
-
-		TestUtils.assertFutureError(missingPartitionResult.all(), IllegalArgumentException.class);
-		assertNull(missingPartitionResult.partitionResult(tpZero).get());
-		TestUtils.assertFutureError(missingPartitionResult.partitionResult(tpOne), IllegalArgumentException.class);
-	}
-
-	@Test
-	public void testPartitionMissingInRequestErrorConstructor() throws InterruptedException, ExecutionException {
-		DeleteConsumerGroupOffsetsResult partitionLevelErrorResult = createAndVerifyPartitionLevelErrror();
-		assertThrows(IllegalArgumentException.class, () -> partitionLevelErrorResult.partitionResult(new TopicPartition("invalid-topic", 0)));
-	}
-
-	@Test
-	public void testNoErrorConstructor() throws ExecutionException, InterruptedException {
-		Map<TopicPartition, Errors> errorsMap = new HashMap<>();
-		errorsMap.put(tpZero, Errors.NONE);
-		errorsMap.put(tpOne, Errors.NONE);
-		DeleteConsumerGroupOffsetsResult noErrorResult =
-				new DeleteConsumerGroupOffsetsResult(partitionFutures, partitions);
-		partitionFutures.complete(errorsMap);
-
-		assertNull(noErrorResult.all().get());
-		assertNull(noErrorResult.partitionResult(tpZero).get());
-		assertNull(noErrorResult.partitionResult(tpOne).get());
-	}
-
-	private DeleteConsumerGroupOffsetsResult createAndVerifyPartitionLevelErrror() throws InterruptedException, ExecutionException {
-		partitionFutures.complete(errorsMap);
-		assertFalse(partitionFutures.isCompletedExceptionally());
-		DeleteConsumerGroupOffsetsResult partitionLevelErrorResult =
-				new DeleteConsumerGroupOffsetsResult(partitionFutures, partitions);
-
-		TestUtils.assertFutureError(partitionLevelErrorResult.all(), UnknownTopicOrPartitionException.class);
-		assertNull(partitionLevelErrorResult.partitionResult(tpZero).get());
-		TestUtils.assertFutureError(partitionLevelErrorResult.partitionResult(tpOne), UnknownTopicOrPartitionException.class);
-		return partitionLevelErrorResult;
-	}
-=======
     private final String topic = "topic";
     private final TopicPartition tpZero = new TopicPartition(topic, 0);
     private final TopicPartition tpOne = new TopicPartition(topic, 1);
@@ -139,8 +58,7 @@
     @Test
     public void testTopLevelErrorConstructor() throws InterruptedException {
         partitionFutures.completeExceptionally(Errors.GROUP_AUTHORIZATION_FAILED.exception());
-        DeleteConsumerGroupOffsetsResult topLevelErrorResult =
-            new DeleteConsumerGroupOffsetsResult(partitionFutures, partitions);
+        DeleteConsumerGroupOffsetsResult topLevelErrorResult = new DeleteConsumerGroupOffsetsResult(partitionFutures, partitions);
         TestUtils.assertFutureError(topLevelErrorResult.all(), GroupAuthorizationException.class);
     }
 
@@ -154,8 +72,7 @@
         errorsMap.remove(tpOne);
         partitionFutures.complete(errorsMap);
         assertFalse(partitionFutures.isCompletedExceptionally());
-        DeleteConsumerGroupOffsetsResult missingPartitionResult =
-            new DeleteConsumerGroupOffsetsResult(partitionFutures, partitions);
+        DeleteConsumerGroupOffsetsResult missingPartitionResult = new DeleteConsumerGroupOffsetsResult(partitionFutures, partitions);
 
         TestUtils.assertFutureError(missingPartitionResult.all(), IllegalArgumentException.class);
         assertNull(missingPartitionResult.partitionResult(tpZero).get());
@@ -173,8 +90,7 @@
         Map<TopicPartition, Errors> errorsMap = new HashMap<>();
         errorsMap.put(tpZero, Errors.NONE);
         errorsMap.put(tpOne, Errors.NONE);
-        DeleteConsumerGroupOffsetsResult noErrorResult =
-            new DeleteConsumerGroupOffsetsResult(partitionFutures, partitions);
+        DeleteConsumerGroupOffsetsResult noErrorResult = new DeleteConsumerGroupOffsetsResult(partitionFutures, partitions);
         partitionFutures.complete(errorsMap);
 
         assertNull(noErrorResult.all().get());
@@ -185,13 +101,11 @@
     private DeleteConsumerGroupOffsetsResult createAndVerifyPartitionLevelError() throws InterruptedException, ExecutionException {
         partitionFutures.complete(errorsMap);
         assertFalse(partitionFutures.isCompletedExceptionally());
-        DeleteConsumerGroupOffsetsResult partitionLevelErrorResult =
-            new DeleteConsumerGroupOffsetsResult(partitionFutures, partitions);
+        DeleteConsumerGroupOffsetsResult partitionLevelErrorResult = new DeleteConsumerGroupOffsetsResult(partitionFutures, partitions);
 
         TestUtils.assertFutureError(partitionLevelErrorResult.all(), UnknownTopicOrPartitionException.class);
         assertNull(partitionLevelErrorResult.partitionResult(tpZero).get());
         TestUtils.assertFutureError(partitionLevelErrorResult.partitionResult(tpOne), UnknownTopicOrPartitionException.class);
         return partitionLevelErrorResult;
     }
->>>>>>> 15418db6
 }