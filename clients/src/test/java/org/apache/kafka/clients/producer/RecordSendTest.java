/*
 * Licensed to the Apache Software Foundation (ASF) under one or more
 * contributor license agreements. See the NOTICE file distributed with
 * this work for additional information regarding copyright ownership.
 * The ASF licenses this file to You under the Apache License, Version 2.0
 * (the "License"); you may not use this file except in compliance with
 * the License. You may obtain a copy of the License at
 *
 *    http://www.apache.org/licenses/LICENSE-2.0
 *
 * Unless required by applicable law or agreed to in writing, software
 * distributed under the License is distributed on an "AS IS" BASIS,
 * WITHOUT WARRANTIES OR CONDITIONS OF ANY KIND, either express or implied.
 * See the License for the specific language governing permissions and
 * limitations under the License.
 */
package org.apache.kafka.clients.producer;

import org.apache.kafka.clients.producer.internals.FutureRecordMetadata;
import org.apache.kafka.clients.producer.internals.ProduceRequestResult;
import org.apache.kafka.common.TopicPartition;
import org.apache.kafka.common.errors.CorruptRecordException;
import org.apache.kafka.common.record.RecordBatch;
import org.apache.kafka.common.utils.Time;
import org.junit.jupiter.api.Test;

import java.util.concurrent.ExecutionException;
import java.util.concurrent.TimeUnit;
import java.util.concurrent.TimeoutException;

import static org.junit.jupiter.api.Assertions.assertEquals;
import static org.junit.jupiter.api.Assertions.assertFalse;
import static org.junit.jupiter.api.Assertions.assertThrows;
import static org.junit.jupiter.api.Assertions.assertTrue;
import static org.junit.jupiter.api.Assertions.fail;

public class RecordSendTest {

    private final TopicPartition topicPartition = new TopicPartition("test", 0);
	private final long baseOffset = 45;
	private final int relOffset = 5;

    /**
     * Test that waiting on a request that never completes times out
     */
    @Test
    public void testTimeout() throws Exception {
		ProduceRequestResult request = new ProduceRequestResult(topicPartition);
		FutureRecordMetadata future = new FutureRecordMetadata(request, relOffset,
				RecordBatch.NO_TIMESTAMP, 0, 0, Time.SYSTEM);
		assertFalse(future.isDone(), "Request is not completed");
		try {
			future.get(5, TimeUnit.MILLISECONDS);
			fail("Should have thrown exception.");
		} catch (TimeoutException e) { /* this is good */
		}

		request.set(baseOffset, RecordBatch.NO_TIMESTAMP, null);
		request.done();
		assertTrue(future.isDone());
		assertEquals(baseOffset + relOffset, future.get().offset());
    }

    /**
     * Test that an asynchronous request will eventually throw the right exception
     */
<<<<<<< HEAD
	@Test
    public void testError() throws Exception {
		FutureRecordMetadata future = new FutureRecordMetadata(asyncRequest(baseOffset, new CorruptRecordException(), 50L),
				relOffset, RecordBatch.NO_TIMESTAMP, 0, 0, Time.SYSTEM);
		assertThrows(ExecutionException.class, future::get);
	}
=======
    @Test
    public void testError() {
        FutureRecordMetadata future = new FutureRecordMetadata(asyncRequest(baseOffset, new CorruptRecordException(), 50L),
                relOffset, RecordBatch.NO_TIMESTAMP, 0, 0, Time.SYSTEM);
        assertThrows(ExecutionException.class, future::get);
    }
>>>>>>> 15418db6

    /**
     * Test that an asynchronous request will eventually return the right offset
     */
    @Test
    public void testBlocking() throws Exception {
		FutureRecordMetadata future = new FutureRecordMetadata(asyncRequest(baseOffset, null, 50L),
				relOffset, RecordBatch.NO_TIMESTAMP, 0, 0, Time.SYSTEM);
        assertEquals(baseOffset + relOffset, future.get().offset());
    }

    /* create a new request result that will be completed after the given timeout */
    public ProduceRequestResult asyncRequest(final long baseOffset, final RuntimeException error, final long timeout) {
        final ProduceRequestResult request = new ProduceRequestResult(topicPartition);
<<<<<<< HEAD
        Thread thread = new Thread() {
            public void run() {
                try {
					sleep(timeout);
					if (error == null) {
						request.set(baseOffset, RecordBatch.NO_TIMESTAMP, null);
					} else {
						request.set(-1L, RecordBatch.NO_TIMESTAMP, index -> error);
					}

					request.done();
				} catch (InterruptedException e) { }
            }
        };
=======
        Thread thread = new Thread(() -> {
            try {
                Thread.sleep(timeout);
                if (error == null) {
                    request.set(baseOffset, RecordBatch.NO_TIMESTAMP, null);
                } else {
                    request.set(-1L, RecordBatch.NO_TIMESTAMP, index -> error);
                }

                request.done();
            } catch (InterruptedException e) { }
        });
>>>>>>> 15418db6
        thread.start();
        return request;
    }

}<|MERGE_RESOLUTION|>--- conflicted
+++ resolved
@@ -28,87 +28,55 @@
 import java.util.concurrent.TimeUnit;
 import java.util.concurrent.TimeoutException;
 
-import static org.junit.jupiter.api.Assertions.assertEquals;
-import static org.junit.jupiter.api.Assertions.assertFalse;
-import static org.junit.jupiter.api.Assertions.assertThrows;
-import static org.junit.jupiter.api.Assertions.assertTrue;
-import static org.junit.jupiter.api.Assertions.fail;
+import static org.junit.jupiter.api.Assertions.*;
 
 public class RecordSendTest {
 
     private final TopicPartition topicPartition = new TopicPartition("test", 0);
-	private final long baseOffset = 45;
-	private final int relOffset = 5;
+    private final long baseOffset = 45;
+    private final int relOffset = 5;
 
     /**
      * Test that waiting on a request that never completes times out
      */
     @Test
     public void testTimeout() throws Exception {
-		ProduceRequestResult request = new ProduceRequestResult(topicPartition);
-		FutureRecordMetadata future = new FutureRecordMetadata(request, relOffset,
-				RecordBatch.NO_TIMESTAMP, 0, 0, Time.SYSTEM);
-		assertFalse(future.isDone(), "Request is not completed");
-		try {
-			future.get(5, TimeUnit.MILLISECONDS);
-			fail("Should have thrown exception.");
-		} catch (TimeoutException e) { /* this is good */
-		}
+        ProduceRequestResult request = new ProduceRequestResult(topicPartition);
+        FutureRecordMetadata future = new FutureRecordMetadata(request, relOffset, RecordBatch.NO_TIMESTAMP, 0, 0, Time.SYSTEM);
+        assertFalse(future.isDone(), "Request is not completed");
+        try {
+            future.get(5, TimeUnit.MILLISECONDS);
+            fail("Should have thrown exception.");
+        } catch (TimeoutException e) { /* this is good */
+        }
 
-		request.set(baseOffset, RecordBatch.NO_TIMESTAMP, null);
-		request.done();
-		assertTrue(future.isDone());
-		assertEquals(baseOffset + relOffset, future.get().offset());
+        request.set(baseOffset, RecordBatch.NO_TIMESTAMP, null);
+        request.done();
+        assertTrue(future.isDone());
+        assertEquals(baseOffset + relOffset, future.get().offset());
     }
 
     /**
      * Test that an asynchronous request will eventually throw the right exception
      */
-<<<<<<< HEAD
-	@Test
-    public void testError() throws Exception {
-		FutureRecordMetadata future = new FutureRecordMetadata(asyncRequest(baseOffset, new CorruptRecordException(), 50L),
-				relOffset, RecordBatch.NO_TIMESTAMP, 0, 0, Time.SYSTEM);
-		assertThrows(ExecutionException.class, future::get);
-	}
-=======
     @Test
     public void testError() {
-        FutureRecordMetadata future = new FutureRecordMetadata(asyncRequest(baseOffset, new CorruptRecordException(), 50L),
-                relOffset, RecordBatch.NO_TIMESTAMP, 0, 0, Time.SYSTEM);
+        FutureRecordMetadata future = new FutureRecordMetadata(asyncRequest(baseOffset, new CorruptRecordException(), 50L), relOffset, RecordBatch.NO_TIMESTAMP, 0, 0, Time.SYSTEM);
         assertThrows(ExecutionException.class, future::get);
     }
->>>>>>> 15418db6
 
     /**
      * Test that an asynchronous request will eventually return the right offset
      */
     @Test
     public void testBlocking() throws Exception {
-		FutureRecordMetadata future = new FutureRecordMetadata(asyncRequest(baseOffset, null, 50L),
-				relOffset, RecordBatch.NO_TIMESTAMP, 0, 0, Time.SYSTEM);
+        FutureRecordMetadata future = new FutureRecordMetadata(asyncRequest(baseOffset, null, 50L), relOffset, RecordBatch.NO_TIMESTAMP, 0, 0, Time.SYSTEM);
         assertEquals(baseOffset + relOffset, future.get().offset());
     }
 
     /* create a new request result that will be completed after the given timeout */
     public ProduceRequestResult asyncRequest(final long baseOffset, final RuntimeException error, final long timeout) {
         final ProduceRequestResult request = new ProduceRequestResult(topicPartition);
-<<<<<<< HEAD
-        Thread thread = new Thread() {
-            public void run() {
-                try {
-					sleep(timeout);
-					if (error == null) {
-						request.set(baseOffset, RecordBatch.NO_TIMESTAMP, null);
-					} else {
-						request.set(-1L, RecordBatch.NO_TIMESTAMP, index -> error);
-					}
-
-					request.done();
-				} catch (InterruptedException e) { }
-            }
-        };
-=======
         Thread thread = new Thread(() -> {
             try {
                 Thread.sleep(timeout);
@@ -119,9 +87,9 @@
                 }
 
                 request.done();
-            } catch (InterruptedException e) { }
+            } catch (InterruptedException e) {
+            }
         });
->>>>>>> 15418db6
         thread.start();
         return request;
     }
