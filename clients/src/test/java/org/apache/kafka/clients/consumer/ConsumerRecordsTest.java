/*
 * Licensed to the Apache Software Foundation (ASF) under one or more
 * contributor license agreements. See the NOTICE file distributed with
 * this work for additional information regarding copyright ownership.
 * The ASF licenses this file to You under the Apache License, Version 2.0
 * (the "License"); you may not use this file except in compliance with
 * the License. You may obtain a copy of the License at
 *
 *    http://www.apache.org/licenses/LICENSE-2.0
 *
 * Unless required by applicable law or agreed to in writing, software
 * distributed under the License is distributed on an "AS IS" BASIS,
 * WITHOUT WARRANTIES OR CONDITIONS OF ANY KIND, either express or implied.
 * See the License for the specific language governing permissions and
 * limitations under the License.
 */
package org.apache.kafka.clients.consumer;

import org.apache.kafka.common.TopicPartition;
import org.apache.kafka.common.header.internals.RecordHeaders;
import org.apache.kafka.common.record.TimestampType;
<<<<<<< HEAD
import org.junit.jupiter.api.Test;
=======

import org.junit.jupiter.api.Test;

import java.util.ArrayList;
import java.util.Arrays;
import java.util.Collection;
import java.util.Collections;
import java.util.HashMap;
import java.util.Iterator;
import java.util.LinkedHashMap;
import java.util.List;
import java.util.Map;
import java.util.Optional;

import static org.junit.jupiter.api.Assertions.assertEquals;
import static org.junit.jupiter.api.Assertions.assertNotEquals;
import static org.junit.jupiter.api.Assertions.assertThrows;
import static org.junit.jupiter.api.Assertions.assertTrue;
>>>>>>> 9494bebe

import java.util.*;

import static org.junit.jupiter.api.Assertions.assertEquals;

public class ConsumerRecordsTest {

    @Test
    public void testIterator() {
        String topic = "topic";
        int recordSize = 10;
        int partitionSize = 15;
        int emptyPartitionIndex = 3;
        ConsumerRecords<Integer, String> records = buildTopicTestRecords(recordSize, partitionSize, emptyPartitionIndex, Collections.singleton(topic));
        Iterator<ConsumerRecord<Integer, String>> iterator = records.iterator();

        int recordCount = 0;
        int partitionCount = 0;
        int currentPartition = -1;

        while (iterator.hasNext()) {
            ConsumerRecord<Integer, String> record = iterator.next();
            validateEmptyPartition(record, emptyPartitionIndex);

            // Check if we have moved to a new partition
            if (currentPartition != record.partition()) {
                // Increment the partition count as we have encountered a new partition
                partitionCount++;
                // Update the current partition to the new partition
                currentPartition = record.partition();
            }

            validateRecordPayload(topic, record, currentPartition, recordCount, recordSize);
            recordCount++;
        }

        // Including empty partition
        assertEquals(partitionSize, partitionCount + 1);
    }

    @Test
    public void testRecordsByPartition() {
        List<String> topics = Arrays.asList("topic1", "topic2");
        int recordSize = 3;
        int partitionSize = 5;
        int emptyPartitionIndex = 2;

        ConsumerRecords<Integer, String> consumerRecords = buildTopicTestRecords(recordSize, partitionSize, emptyPartitionIndex, topics);

        assertEquals(partitionSize * topics.size(), consumerRecords.nextOffsets().size());
        for (String topic : topics) {
            for (int partition = 0; partition < partitionSize; partition++) {
                TopicPartition topicPartition = new TopicPartition(topic, partition);
                List<ConsumerRecord<Integer, String>> records = consumerRecords.records(topicPartition);

                if (partition == emptyPartitionIndex) {
                    assertTrue(records.isEmpty());
                } else {
                    assertEquals(recordSize, records.size());
                    final ConsumerRecord<Integer, String> lastRecord = records.get(recordSize - 1);
                    assertEquals(new OffsetAndMetadata(lastRecord.offset() + 1, lastRecord.leaderEpoch(), ""), consumerRecords.nextOffsets().get(topicPartition));
                    for (int i = 0; i < records.size(); i++) {
                        ConsumerRecord<Integer, String> record = records.get(i);
                        validateRecordPayload(topic, record, partition, i, recordSize);
                    }
                }
            }
        }
    }

    @Test
    public void testRecordsByNullTopic() {
        String nullTopic = null;
        ConsumerRecords<Integer, String> consumerRecords = ConsumerRecords.empty();
        IllegalArgumentException exception = assertThrows(IllegalArgumentException.class, () -> consumerRecords.records(nullTopic));
        assertEquals("Topic must be non-null.", exception.getMessage());
    }

    @Test
    public void testRecordsByTopic() {
        List<String> topics = Arrays.asList("topic1", "topic2", "topic3", "topic4");
        int recordSize = 3;
        int partitionSize = 10;
        int emptyPartitionIndex = 6;
        int expectedTotalRecordSizeOfEachTopic = recordSize * (partitionSize - 1);

        ConsumerRecords<Integer, String> consumerRecords = buildTopicTestRecords(recordSize, partitionSize, emptyPartitionIndex, topics);

        assertEquals(partitionSize * topics.size(), consumerRecords.nextOffsets().size());

        for (String topic : topics) {
            Iterable<ConsumerRecord<Integer, String>> records = consumerRecords.records(topic);
            int recordCount = 0;
            int partitionCount = 0;
            int currentPartition = -1;

            for (ConsumerRecord<Integer, String> record : records) {
                validateEmptyPartition(record, emptyPartitionIndex);

                // Check if we have moved to a new partition
                if (currentPartition != record.partition()) {
                    // Increment the partition count as we have encountered a new partition
                    partitionCount++;
                    // Update the current partition to the new partition
                    currentPartition = record.partition();
                }

                validateRecordPayload(topic, record, currentPartition, recordCount, recordSize);
                recordCount++;
            }

            // Including empty partition
            assertEquals(partitionSize, partitionCount + 1);
            assertEquals(expectedTotalRecordSizeOfEachTopic, recordCount);
        }
    }

    @Test
    public void testRecordsAreImmutable() {
        String topic = "topic";
<<<<<<< HEAD
        records.put(new TopicPartition(topic, 0), new ArrayList<>());
        ConsumerRecord<Integer, String> record1 = new ConsumerRecord<>(topic, 1, 0, 0L, TimestampType.CREATE_TIME, 0, 0, 1, "value1", new RecordHeaders(), Optional.empty());
        ConsumerRecord<Integer, String> record2 = new ConsumerRecord<>(topic, 1, 1, 0L, TimestampType.CREATE_TIME, 0, 0, 2, "value2", new RecordHeaders(), Optional.empty());
        records.put(new TopicPartition(topic, 1), Arrays.asList(record1, record2));
        records.put(new TopicPartition(topic, 2), new ArrayList<>());

        ConsumerRecords<Integer, String> consumerRecords = new ConsumerRecords<>(records);
        Iterator<ConsumerRecord<Integer, String>> iter = consumerRecords.iterator();

        int c = 0;
        for (; iter.hasNext(); c++) {
            ConsumerRecord<Integer, String> record = iter.next();
            assertEquals(1, record.partition());
            assertEquals(topic, record.topic());
            assertEquals(c, record.offset());
=======
        int recordSize = 3;
        int partitionSize = 6;
        int emptyPartitionIndex = 2;
        TopicPartition topicPartition = new TopicPartition(topic, 0);
        ConsumerRecord<Integer, String> newRecord = new ConsumerRecord<>(topic, 0, 0, 0L, TimestampType.CREATE_TIME,
            0, 0, 0, "0", new RecordHeaders(), Optional.empty());
        ConsumerRecords<Integer, String> records = buildTopicTestRecords(recordSize, partitionSize, emptyPartitionIndex, Collections.singleton(topic));
        ConsumerRecords<Integer, String> emptyRecords = ConsumerRecords.empty();

        assertEquals(partitionSize, records.nextOffsets().size());
        // check records(TopicPartition) / partitions by add method
        // check iterator / records(String) by remove method
        // check data count after all operations
        assertThrows(UnsupportedOperationException.class, () -> records.records(topicPartition).add(newRecord));
        assertThrows(UnsupportedOperationException.class, () -> records.partitions().add(topicPartition));
        assertThrows(UnsupportedOperationException.class, () -> records.iterator().remove());
        assertThrows(UnsupportedOperationException.class, () -> records.records(topic).iterator().remove());
        assertEquals(recordSize * (partitionSize - 1), records.count());

        // do the same unittest on the empty records
        assertThrows(UnsupportedOperationException.class, () -> emptyRecords.records(topicPartition).add(newRecord));
        assertThrows(UnsupportedOperationException.class, () -> emptyRecords.partitions().add(topicPartition));
        assertThrows(UnsupportedOperationException.class, () -> emptyRecords.iterator().remove());
        assertThrows(UnsupportedOperationException.class, () -> emptyRecords.records(topic).iterator().remove());
        assertEquals(0, emptyRecords.count());
    }

    private ConsumerRecords<Integer, String> buildTopicTestRecords(int recordSize,
                                                                   int partitionSize,
                                                                   int emptyPartitionIndex,
                                                                   Collection<String> topics) {
        Map<TopicPartition, List<ConsumerRecord<Integer, String>>> partitionToRecords = new LinkedHashMap<>();
        Map<TopicPartition, OffsetAndMetadata> nextOffsets = new HashMap<>();
        for (String topic : topics) {
            for (int i = 0; i < partitionSize; i++) {
                List<ConsumerRecord<Integer, String>> records = new ArrayList<>(recordSize);
                if (i != emptyPartitionIndex) {
                    for (int j = 0; j < recordSize; j++) {
                        records.add(
                            new ConsumerRecord<>(topic, i, j, 0L, TimestampType.CREATE_TIME,
                                0, 0, j, String.valueOf(j), new RecordHeaders(), Optional.empty())
                        );
                    }
                }
                final TopicPartition tp = new TopicPartition(topic, i);
                partitionToRecords.put(tp, records);
                nextOffsets.put(tp, new OffsetAndMetadata(recordSize, Optional.empty(), ""));
            }
>>>>>>> 9494bebe
        }

        return new ConsumerRecords<>(partitionToRecords, nextOffsets);
    }

    private void validateEmptyPartition(ConsumerRecord<Integer, String> record, int emptyPartitionIndex) {
        assertNotEquals(emptyPartitionIndex, record.partition(), "Partition " + record.partition() + " is not empty");
    }

    private void validateRecordPayload(String topic, ConsumerRecord<Integer, String> record, int currentPartition, int recordCount, int recordSize) {
        assertEquals(topic, record.topic());
        assertEquals(currentPartition, record.partition());
        assertEquals(recordCount % recordSize, record.offset());
        assertEquals(recordCount % recordSize, record.key());
        assertEquals(String.valueOf(recordCount % recordSize), record.value());
    }
}<|MERGE_RESOLUTION|>--- conflicted
+++ resolved
@@ -19,9 +19,6 @@
 import org.apache.kafka.common.TopicPartition;
 import org.apache.kafka.common.header.internals.RecordHeaders;
 import org.apache.kafka.common.record.TimestampType;
-<<<<<<< HEAD
-import org.junit.jupiter.api.Test;
-=======
 
 import org.junit.jupiter.api.Test;
 
@@ -40,11 +37,6 @@
 import static org.junit.jupiter.api.Assertions.assertNotEquals;
 import static org.junit.jupiter.api.Assertions.assertThrows;
 import static org.junit.jupiter.api.Assertions.assertTrue;
->>>>>>> 9494bebe
-
-import java.util.*;
-
-import static org.junit.jupiter.api.Assertions.assertEquals;
 
 public class ConsumerRecordsTest {
 
@@ -161,23 +153,6 @@
     @Test
     public void testRecordsAreImmutable() {
         String topic = "topic";
-<<<<<<< HEAD
-        records.put(new TopicPartition(topic, 0), new ArrayList<>());
-        ConsumerRecord<Integer, String> record1 = new ConsumerRecord<>(topic, 1, 0, 0L, TimestampType.CREATE_TIME, 0, 0, 1, "value1", new RecordHeaders(), Optional.empty());
-        ConsumerRecord<Integer, String> record2 = new ConsumerRecord<>(topic, 1, 1, 0L, TimestampType.CREATE_TIME, 0, 0, 2, "value2", new RecordHeaders(), Optional.empty());
-        records.put(new TopicPartition(topic, 1), Arrays.asList(record1, record2));
-        records.put(new TopicPartition(topic, 2), new ArrayList<>());
-
-        ConsumerRecords<Integer, String> consumerRecords = new ConsumerRecords<>(records);
-        Iterator<ConsumerRecord<Integer, String>> iter = consumerRecords.iterator();
-
-        int c = 0;
-        for (; iter.hasNext(); c++) {
-            ConsumerRecord<Integer, String> record = iter.next();
-            assertEquals(1, record.partition());
-            assertEquals(topic, record.topic());
-            assertEquals(c, record.offset());
-=======
         int recordSize = 3;
         int partitionSize = 6;
         int emptyPartitionIndex = 2;
@@ -226,7 +201,6 @@
                 partitionToRecords.put(tp, records);
                 nextOffsets.put(tp, new OffsetAndMetadata(recordSize, Optional.empty(), ""));
             }
->>>>>>> 9494bebe
         }
 
         return new ConsumerRecords<>(partitionToRecords, nextOffsets);
