/*
 * Licensed to the Apache Software Foundation (ASF) under one or more
 * contributor license agreements. See the NOTICE file distributed with
 * this work for additional information regarding copyright ownership.
 * The ASF licenses this file to You under the Apache License, Version 2.0
 * (the "License"); you may not use this file except in compliance with
 * the License. You may obtain a copy of the License at
 *
 *    http://www.apache.org/licenses/LICENSE-2.0
 *
 * Unless required by applicable law or agreed to in writing, software
 * distributed under the License is distributed on an "AS IS" BASIS,
 * WITHOUT WARRANTIES OR CONDITIONS OF ANY KIND, either express or implied.
 * See the License for the specific language governing permissions and
 * limitations under the License.
 */
package org.apache.kafka.clients.consumer;

<<<<<<< HEAD
=======
import static org.apache.kafka.clients.consumer.StickyAssignor.serializeTopicPartitionAssignment;
import static org.apache.kafka.clients.consumer.internals.AbstractPartitionAssignorTest.TEST_NAME_WITH_RACK_CONFIG;
import static org.apache.kafka.clients.consumer.internals.AbstractStickyAssignor.DEFAULT_GENERATION;
import static org.junit.jupiter.api.Assertions.assertEquals;
import static org.junit.jupiter.api.Assertions.assertFalse;
import static org.junit.jupiter.api.Assertions.assertTrue;

import java.nio.ByteBuffer;
import java.util.ArrayList;
import java.util.Arrays;
import java.util.Collection;
import java.util.Collections;
import java.util.HashMap;
import java.util.HashSet;
import java.util.List;
import java.util.Map;
import java.util.Optional;
>>>>>>> 15418db6
import org.apache.kafka.clients.consumer.ConsumerPartitionAssignor.Subscription;
import org.apache.kafka.clients.consumer.internals.AbstractPartitionAssignorTest.RackConfig;
import org.apache.kafka.clients.consumer.internals.AbstractStickyAssignor;
import org.apache.kafka.clients.consumer.internals.AbstractStickyAssignor.MemberData;
import org.apache.kafka.clients.consumer.internals.AbstractStickyAssignorTest;
import org.apache.kafka.common.PartitionInfo;
import org.apache.kafka.common.TopicPartition;
import org.apache.kafka.common.protocol.types.Struct;
import org.apache.kafka.common.utils.CollectionUtils;
import org.junit.jupiter.api.Test;
import org.junit.jupiter.params.ParameterizedTest;
import org.junit.jupiter.params.provider.Arguments;
import org.junit.jupiter.params.provider.EnumSource;
import org.junit.jupiter.params.provider.MethodSource;

import static java.util.Collections.emptyList;

import java.nio.ByteBuffer;
import java.util.ArrayList;
import java.util.Collections;
import java.util.HashMap;
import java.util.List;
import java.util.Map;
import java.util.Optional;

<<<<<<< HEAD
import static org.apache.kafka.clients.consumer.StickyAssignor.serializeTopicPartitionAssignment;
import static org.apache.kafka.clients.consumer.internals.AbstractStickyAssignor.DEFAULT_GENERATION;
import static org.junit.jupiter.api.Assertions.assertEquals;
import static org.junit.jupiter.api.Assertions.assertFalse;
import static org.junit.jupiter.api.Assertions.assertTrue;

public class StickyAssignorTest extends AbstractStickyAssignorTest {

	@Override
	public AbstractStickyAssignor createAssignor() {
		return new StickyAssignor();
	}

	@Override
	public Subscription buildSubscription(List<String> topics, List<TopicPartition> partitions) {
		return new Subscription(topics,
				serializeTopicPartitionAssignment(new MemberData(partitions, Optional.of(DEFAULT_GENERATION))));
	}

	@Test
	public void testAssignmentWithMultipleGenerations1() {
		String consumer1 = "consumer1";
		String consumer2 = "consumer2";
		String consumer3 = "consumer3";

		Map<String, Integer> partitionsPerTopic = new HashMap<>();
		partitionsPerTopic.put(topic, 6);
        subscriptions.put(consumer1, new Subscription(topics(topic)));
        subscriptions.put(consumer2, new Subscription(topics(topic)));
		subscriptions.put(consumer3, new Subscription(topics(topic)));

		Map<String, List<TopicPartition>> assignment = assignor.assign(partitionsPerTopic, subscriptions);
		List<TopicPartition> r1partitions1 = assignment.get(consumer1);
		List<TopicPartition> r1partitions2 = assignment.get(consumer2);
		List<TopicPartition> r1partitions3 = assignment.get(consumer3);
		assertTrue(r1partitions1.size() == 2 && r1partitions2.size() == 2 && r1partitions3.size() == 2);
		verifyValidityAndBalance(subscriptions, assignment, partitionsPerTopic);
		assertTrue(isFullyBalanced(assignment));

		subscriptions.put(consumer1, buildSubscription(topics(topic), r1partitions1));
		subscriptions.put(consumer2, buildSubscription(topics(topic), r1partitions2));
		subscriptions.remove(consumer3);

		assignment = assignor.assign(partitionsPerTopic, subscriptions);
		List<TopicPartition> r2partitions1 = assignment.get(consumer1);
		List<TopicPartition> r2partitions2 = assignment.get(consumer2);
		assertTrue(r2partitions1.size() == 3 && r2partitions2.size() == 3);
		assertTrue(r2partitions1.containsAll(r1partitions1));
		assertTrue(r2partitions2.containsAll(r1partitions2));
		verifyValidityAndBalance(subscriptions, assignment, partitionsPerTopic);
		assertTrue(isFullyBalanced(assignment));
		assertFalse(Collections.disjoint(r2partitions2, r1partitions3));

		subscriptions.remove(consumer1);
		subscriptions.put(consumer2, buildSubscriptionWithGeneration(topics(topic), r2partitions2, 2));
		subscriptions.put(consumer3, buildSubscriptionWithGeneration(topics(topic), r1partitions3, 1));

		assignment = assignor.assign(partitionsPerTopic, subscriptions);
		List<TopicPartition> r3partitions2 = assignment.get(consumer2);
		List<TopicPartition> r3partitions3 = assignment.get(consumer3);
		assertTrue(r3partitions2.size() == 3 && r3partitions3.size() == 3);
		assertTrue(Collections.disjoint(r3partitions2, r3partitions3));
		verifyValidityAndBalance(subscriptions, assignment, partitionsPerTopic);
		assertTrue(isFullyBalanced(assignment));
	}
=======
    @Override
    public Subscription buildSubscriptionV0(List<String> topics, List<TopicPartition> partitions, int generationId, int consumerIndex) {
        return new Subscription(topics, serializeTopicPartitionAssignment(new MemberData(partitions, Optional.of(generationId))),
            Collections.emptyList(), DEFAULT_GENERATION, consumerRackId(consumerIndex));
    }

    @Override
    public Subscription buildSubscriptionV1(List<String> topics, List<TopicPartition> partitions, int generationId, int consumerIndex) {
        return new Subscription(topics, serializeTopicPartitionAssignment(new MemberData(partitions, Optional.of(generationId))),
            partitions, DEFAULT_GENERATION, Optional.empty());
    }

    @Override
    public Subscription buildSubscriptionV2Above(List<String> topics, List<TopicPartition> partitions, int generationId, int consumerIndex) {
        return new Subscription(topics, serializeTopicPartitionAssignment(new MemberData(partitions, Optional.of(generationId))),
            partitions, generationId, Optional.empty());
    }

    @Override
    public ByteBuffer generateUserData(List<String> topics, List<TopicPartition> partitions, int generation) {
        return serializeTopicPartitionAssignment(new MemberData(partitions, Optional.of(generation)));
    }

    @ParameterizedTest(name = TEST_NAME_WITH_RACK_CONFIG)
    @EnumSource(RackConfig.class)
    public void testAllConsumersHaveOwnedPartitionInvalidatedWhenClaimedByMultipleConsumersInSameGenerationWithEqualPartitionsPerConsumer(RackConfig rackConfig) {
        initializeRacks(rackConfig);
        Map<String, List<PartitionInfo>> partitionsPerTopic = new HashMap<>();
        partitionsPerTopic.put(topic, partitionInfos(topic, 3));

        subscriptions.put(consumer1, buildSubscriptionV2Above(topics(topic), partitions(tp(topic, 0), tp(topic, 1)), generationId, 0));
        subscriptions.put(consumer2, buildSubscriptionV2Above(topics(topic), partitions(tp(topic, 0), tp(topic, 2)), generationId, 1));
        subscriptions.put(consumer3, buildSubscriptionV2Above(topics(topic), emptyList(), generationId, 2));

        Map<String, List<TopicPartition>> assignment = assignor.assignPartitions(partitionsPerTopic, subscriptions);
        assertEquals(partitions(tp(topic, 1)), assignment.get(consumer1));
        assertEquals(partitions(tp(topic, 2)), assignment.get(consumer2));
        assertEquals(partitions(tp(topic, 0)), assignment.get(consumer3));

        verifyValidityAndBalance(subscriptions, assignment, partitionsPerTopic);
        assertTrue(isFullyBalanced(assignment));
    }

    @ParameterizedTest(name = TEST_NAME_WITH_RACK_CONFIG)
    @EnumSource(RackConfig.class)
    public void testAllConsumersHaveOwnedPartitionInvalidatedWhenClaimedByMultipleConsumersInSameGenerationWithUnequalPartitionsPerConsumer(RackConfig rackConfig) {
        initializeRacks(rackConfig);
        Map<String, List<PartitionInfo>> partitionsPerTopic = new HashMap<>();
        partitionsPerTopic.put(topic, partitionInfos(topic, 4));

        subscriptions.put(consumer1, buildSubscriptionV2Above(topics(topic), partitions(tp(topic, 0), tp(topic, 1)), generationId, 0));
        subscriptions.put(consumer2, buildSubscriptionV2Above(topics(topic), partitions(tp(topic, 0), tp(topic, 2)), generationId, 1));
        subscriptions.put(consumer3, buildSubscriptionV2Above(topics(topic), emptyList(), generationId, 2));

        Map<String, List<TopicPartition>> assignment = assignor.assignPartitions(partitionsPerTopic, subscriptions);
        assertEquals(partitions(tp(topic, 1), tp(topic, 3)), assignment.get(consumer1));
        assertEquals(partitions(tp(topic, 2)), assignment.get(consumer2));
        assertEquals(partitions(tp(topic, 0)), assignment.get(consumer3));

        verifyValidityAndBalance(subscriptions, assignment, partitionsPerTopic);
        assertTrue(isFullyBalanced(assignment));
    }

    @ParameterizedTest(name = "{displayName}.rackConfig = {0}, isAllSubscriptionsEqual = {1}")
    @MethodSource("rackAndSubscriptionCombinations")
    public void testAssignmentWithMultipleGenerations1(RackConfig rackConfig, boolean isAllSubscriptionsEqual) {
        initializeRacks(rackConfig);
        List<String> allTopics = topics(topic, topic2);
        List<String> consumer2SubscribedTopics = isAllSubscriptionsEqual ? allTopics : topics(topic);

        Map<String, List<PartitionInfo>> partitionsPerTopic = new HashMap<>();
        partitionsPerTopic.put(topic, partitionInfos(topic, 6));
        partitionsPerTopic.put(topic2, partitionInfos(topic2, 6));
        subscriptions.put(consumer1, subscription(allTopics, 0));
        subscriptions.put(consumer2, subscription(consumer2SubscribedTopics, 1));
        subscriptions.put(consumer3, subscription(allTopics, 2));

        Map<String, List<TopicPartition>> assignment = assignor.assignPartitions(partitionsPerTopic, subscriptions);
        List<TopicPartition> r1partitions1 = assignment.get(consumer1);
        List<TopicPartition> r1partitions2 = assignment.get(consumer2);
        List<TopicPartition> r1partitions3 = assignment.get(consumer3);
        assertTrue(r1partitions1.size() == 4 && r1partitions2.size() == 4 && r1partitions3.size() == 4);
        verifyValidityAndBalance(subscriptions, assignment, partitionsPerTopic);
        assertTrue(isFullyBalanced(assignment));

        subscriptions.put(consumer1, buildSubscriptionV2Above(allTopics, r1partitions1, generationId, 0));
        subscriptions.put(consumer2, buildSubscriptionV2Above(consumer2SubscribedTopics, r1partitions2, generationId, 1));
        subscriptions.remove(consumer3);

        assignment = assignor.assignPartitions(partitionsPerTopic, subscriptions);
        List<TopicPartition> r2partitions1 = assignment.get(consumer1);
        List<TopicPartition> r2partitions2 = assignment.get(consumer2);
        assertTrue(r2partitions1.size() == 6 && r2partitions2.size() == 6);
        if (isAllSubscriptionsEqual) {
            // only true in all subscription equal case
            assertTrue(r2partitions1.containsAll(r1partitions1));
        }
        assertTrue(r2partitions2.containsAll(r1partitions2));
        verifyValidityAndBalance(subscriptions, assignment, partitionsPerTopic);
        assertTrue(isFullyBalanced(assignment));
        assertFalse(Collections.disjoint(r2partitions2, r1partitions3));

        subscriptions.remove(consumer1);
        subscriptions.put(consumer2, buildSubscriptionV2Above(consumer2SubscribedTopics, r2partitions2, 2, 1));
        subscriptions.put(consumer3, buildSubscriptionV2Above(allTopics, r1partitions3, 1, 2));

        assignment = assignor.assignPartitions(partitionsPerTopic, subscriptions);
        List<TopicPartition> r3partitions2 = assignment.get(consumer2);
        List<TopicPartition> r3partitions3 = assignment.get(consumer3);
        assertTrue(r3partitions2.size() == 6 && r3partitions3.size() == 6);
        assertTrue(Collections.disjoint(r3partitions2, r3partitions3));
        verifyValidityAndBalance(subscriptions, assignment, partitionsPerTopic);
        assertTrue(isFullyBalanced(assignment));
    }
>>>>>>> 15418db6

    @ParameterizedTest(name = "{displayName}.rackConfig = {0}, isAllSubscriptionsEqual = {1}")
    @MethodSource("rackAndSubscriptionCombinations")
    public void testAssignmentWithMultipleGenerations2(RackConfig rackConfig, boolean isAllSubscriptionsEqual) {
        initializeRacks(rackConfig);
        List<String> allTopics = topics(topic, topic2, topic3);
        List<String> consumer1SubscribedTopics = isAllSubscriptionsEqual ? allTopics : topics(topic);
        List<String> consumer3SubscribedTopics = isAllSubscriptionsEqual ? allTopics : topics(topic, topic2);

        Map<String, List<PartitionInfo>> partitionsPerTopic = new HashMap<>();
        partitionsPerTopic.put(topic, partitionInfos(topic, 4));
        partitionsPerTopic.put(topic2, partitionInfos(topic2, 4));
        partitionsPerTopic.put(topic3, partitionInfos(topic3, 4));
        subscriptions.put(consumer1, subscription(consumer1SubscribedTopics, 0));
        subscriptions.put(consumer2, subscription(allTopics, 1));
        subscriptions.put(consumer3, subscription(consumer3SubscribedTopics, 2));

        Map<String, List<TopicPartition>> assignment = assignor.assignPartitions(partitionsPerTopic, subscriptions);
        List<TopicPartition> r1partitions1 = assignment.get(consumer1);
        List<TopicPartition> r1partitions2 = assignment.get(consumer2);
        List<TopicPartition> r1partitions3 = assignment.get(consumer3);
<<<<<<< HEAD
		assertTrue(r1partitions1.size() == 2 && r1partitions2.size() == 2 && r1partitions3.size() == 2);
		verifyValidityAndBalance(subscriptions, assignment, partitionsPerTopic);
		assertTrue(isFullyBalanced(assignment));

		subscriptions.remove(consumer1);
		subscriptions.put(consumer2, buildSubscriptionWithGeneration(topics(topic), r1partitions2, 1));
		subscriptions.remove(consumer3);

		assignment = assignor.assign(partitionsPerTopic, subscriptions);
		List<TopicPartition> r2partitions2 = assignment.get(consumer2);
		assertEquals(6, r2partitions2.size());
		assertTrue(r2partitions2.containsAll(r1partitions2));
		verifyValidityAndBalance(subscriptions, assignment, partitionsPerTopic);
		assertTrue(isFullyBalanced(assignment));

		subscriptions.put(consumer1, buildSubscriptionWithGeneration(topics(topic), r1partitions1, 1));
		subscriptions.put(consumer2, buildSubscriptionWithGeneration(topics(topic), r2partitions2, 2));
		subscriptions.put(consumer3, buildSubscriptionWithGeneration(topics(topic), r1partitions3, 1));

		assignment = assignor.assign(partitionsPerTopic, subscriptions);
		List<TopicPartition> r3partitions1 = assignment.get(consumer1);
		List<TopicPartition> r3partitions2 = assignment.get(consumer2);
		List<TopicPartition> r3partitions3 = assignment.get(consumer3);
		assertTrue(r3partitions1.size() == 2 && r3partitions2.size() == 2 && r3partitions3.size() == 2);
		assertEquals(r1partitions1, r3partitions1);
		assertEquals(r1partitions2, r3partitions2);
		assertEquals(r1partitions3, r3partitions3);
		verifyValidityAndBalance(subscriptions, assignment, partitionsPerTopic);
		assertTrue(isFullyBalanced(assignment));
=======
        assertTrue(r1partitions1.size() == 4 && r1partitions2.size() == 4 && r1partitions3.size() == 4);
        verifyValidityAndBalance(subscriptions, assignment, partitionsPerTopic);
        assertTrue(isFullyBalanced(assignment));

        subscriptions.remove(consumer1);
        subscriptions.put(consumer2, buildSubscriptionV2Above(allTopics, r1partitions2, 1, 1));
        subscriptions.remove(consumer3);

        assignment = assignor.assignPartitions(partitionsPerTopic, subscriptions);
        List<TopicPartition> r2partitions2 = assignment.get(consumer2);
        assertEquals(12, r2partitions2.size());
        assertTrue(r2partitions2.containsAll(r1partitions2));
        verifyValidityAndBalance(subscriptions, assignment, partitionsPerTopic);
        assertTrue(isFullyBalanced(assignment));

        subscriptions.put(consumer1, buildSubscriptionV2Above(consumer1SubscribedTopics, r1partitions1, 1, 0));
        subscriptions.put(consumer2, buildSubscriptionV2Above(allTopics, r2partitions2, 2, 1));
        subscriptions.put(consumer3, buildSubscriptionV2Above(consumer3SubscribedTopics, r1partitions3, 1, 2));

        assignment = assignor.assignPartitions(partitionsPerTopic, subscriptions);
        List<TopicPartition> r3partitions1 = assignment.get(consumer1);
        List<TopicPartition> r3partitions2 = assignment.get(consumer2);
        List<TopicPartition> r3partitions3 = assignment.get(consumer3);
        assertTrue(r3partitions1.size() == 4 && r3partitions2.size() == 4 && r3partitions3.size() == 4);
        verifyValidityAndBalance(subscriptions, assignment, partitionsPerTopic);
        assertTrue(isFullyBalanced(assignment));
>>>>>>> 15418db6
    }

    @ParameterizedTest(name = "{displayName}.rackConfig = {0}, isAllSubscriptionsEqual = {1}")
    @MethodSource("rackAndSubscriptionCombinations")
    public void testAssignmentWithConflictingPreviousGenerations(RackConfig rackConfig, boolean isAllSubscriptionsEqual) {
        initializeRacks(rackConfig);
        Map<String, List<PartitionInfo>> partitionsPerTopic = new HashMap<>();
        partitionsPerTopic.put(topic, partitionInfos(topic, 4));
        partitionsPerTopic.put(topic2, partitionInfos(topic2, 4));
        partitionsPerTopic.put(topic3, partitionInfos(topic3, 4));

        List<String> allTopics = topics(topic, topic2, topic3);
        List<String> consumer1SubscribedTopics = isAllSubscriptionsEqual ? allTopics : topics(topic);
        List<String> consumer2SubscribedTopics = isAllSubscriptionsEqual ? allTopics : topics(topic, topic2);

        subscriptions.put(consumer1, subscription(consumer1SubscribedTopics, 0));
        subscriptions.put(consumer2, subscription(consumer2SubscribedTopics, 1));
        subscriptions.put(consumer3, subscription(allTopics, 2));

<<<<<<< HEAD
		TopicPartition tp0 = new TopicPartition(topic, 0);
		TopicPartition tp1 = new TopicPartition(topic, 1);
		TopicPartition tp2 = new TopicPartition(topic, 2);
		TopicPartition tp3 = new TopicPartition(topic, 3);
		TopicPartition tp4 = new TopicPartition(topic, 4);
		TopicPartition tp5 = new TopicPartition(topic, 5);

		List<TopicPartition> c1partitions0 = partitions(tp0, tp1, tp4);
		List<TopicPartition> c2partitions0 = partitions(tp0, tp1, tp2);
		List<TopicPartition> c3partitions0 = partitions(tp3, tp4, tp5);
		subscriptions.put(consumer1, buildSubscriptionWithGeneration(topics(topic), c1partitions0, 1));
		subscriptions.put(consumer2, buildSubscriptionWithGeneration(topics(topic), c2partitions0, 2));
		subscriptions.put(consumer3, buildSubscriptionWithGeneration(topics(topic), c3partitions0, 2));

		Map<String, List<TopicPartition>> assignment = assignor.assign(partitionsPerTopic, subscriptions);
		List<TopicPartition> c1partitions = assignment.get(consumer1);
		List<TopicPartition> c2partitions = assignment.get(consumer2);
		List<TopicPartition> c3partitions = assignment.get(consumer3);

		assertTrue(c1partitions.size() == 2 && c2partitions.size() == 2 && c3partitions.size() == 2);
		assertTrue(c2partitions0.containsAll(c2partitions));
		assertTrue(c3partitions0.containsAll(c3partitions));
		verifyValidityAndBalance(subscriptions, assignment, partitionsPerTopic);
		assertTrue(isFullyBalanced(assignment));
    }

    @Test
    public void testSchemaBackwardCompatibility() {
        String consumer1 = "consumer1";
        String consumer2 = "consumer2";
        String consumer3 = "consumer3";

        Map<String, Integer> partitionsPerTopic = new HashMap<>();
        partitionsPerTopic.put(topic, 3);
		subscriptions.put(consumer1, new Subscription(topics(topic)));
		subscriptions.put(consumer2, new Subscription(topics(topic)));
		subscriptions.put(consumer3, new Subscription(topics(topic)));

		TopicPartition tp0 = new TopicPartition(topic, 0);
		TopicPartition tp1 = new TopicPartition(topic, 1);
		TopicPartition tp2 = new TopicPartition(topic, 2);

		List<TopicPartition> c1partitions0 = partitions(tp0, tp2);
		List<TopicPartition> c2partitions0 = partitions(tp1);
		subscriptions.put(consumer1, buildSubscriptionWithGeneration(topics(topic), c1partitions0, 1));
		subscriptions.put(consumer2, buildSubscriptionWithOldSchema(topics(topic), c2partitions0));
		Map<String, List<TopicPartition>> assignment = assignor.assign(partitionsPerTopic, subscriptions);
		List<TopicPartition> c1partitions = assignment.get(consumer1);
		List<TopicPartition> c2partitions = assignment.get(consumer2);
		List<TopicPartition> c3partitions = assignment.get(consumer3);

		assertTrue(c1partitions.size() == 1 && c2partitions.size() == 1 && c3partitions.size() == 1);
		assertTrue(c1partitions0.containsAll(c1partitions));
		assertTrue(c2partitions0.containsAll(c2partitions));
		verifyValidityAndBalance(subscriptions, assignment, partitionsPerTopic);
		assertTrue(isFullyBalanced(assignment));
	}

	private Subscription buildSubscriptionWithGeneration(List<String> topics, List<TopicPartition> partitions, int generation) {
		return new Subscription(topics,
				serializeTopicPartitionAssignment(new MemberData(partitions, Optional.of(generation))));
	}

	private static Subscription buildSubscriptionWithOldSchema(List<String> topics, List<TopicPartition> partitions) {
		Struct struct = new Struct(StickyAssignor.STICKY_ASSIGNOR_USER_DATA_V0);
		List<Struct> topicAssignments = new ArrayList<>();
		for (Map.Entry<String, List<Integer>> topicEntry : CollectionUtils.groupPartitionsByTopic(partitions).entrySet()) {
			Struct topicAssignment = new Struct(StickyAssignor.TOPIC_ASSIGNMENT);
			topicAssignment.set(StickyAssignor.TOPIC_KEY_NAME, topicEntry.getKey());
			topicAssignment.set(StickyAssignor.PARTITIONS_KEY_NAME, topicEntry.getValue().toArray());
			topicAssignments.add(topicAssignment);
		}
		struct.set(StickyAssignor.TOPIC_PARTITIONS_KEY_NAME, topicAssignments.toArray());
		ByteBuffer buffer = ByteBuffer.allocate(StickyAssignor.STICKY_ASSIGNOR_USER_DATA_V0.sizeOf(struct));
        StickyAssignor.STICKY_ASSIGNOR_USER_DATA_V0.write(buffer, struct);
        buffer.flip();

		return new Subscription(topics, buffer);
=======
        TopicPartition tp0 = new TopicPartition(topic, 0);
        TopicPartition tp1 = new TopicPartition(topic, 1);
        TopicPartition tp2 = new TopicPartition(topic, 2);
        TopicPartition tp3 = new TopicPartition(topic, 3);
        TopicPartition t2p0 = new TopicPartition(topic2, 0);
        TopicPartition t2p1 = new TopicPartition(topic2, 1);
        TopicPartition t2p2 = new TopicPartition(topic2, 2);
        TopicPartition t2p3 = new TopicPartition(topic2, 3);
        TopicPartition t3p0 = new TopicPartition(topic3, 0);
        TopicPartition t3p1 = new TopicPartition(topic3, 1);
        TopicPartition t3p2 = new TopicPartition(topic3, 2);
        TopicPartition t3p3 = new TopicPartition(topic3, 3);

        List<TopicPartition> c1partitions0 = isAllSubscriptionsEqual ? partitions(tp0, tp1, tp2, t2p2, t2p3, t3p0) :
            partitions(tp0, tp1, tp2, tp3);
        List<TopicPartition> c2partitions0 = partitions(tp0, tp1, t2p0, t2p1, t2p2, t2p3);
        List<TopicPartition> c3partitions0 = partitions(tp2, tp3, t3p0, t3p1, t3p2, t3p3);
        subscriptions.put(consumer1, buildSubscriptionV2Above(consumer1SubscribedTopics, c1partitions0, 1, 0));
        subscriptions.put(consumer2, buildSubscriptionV2Above(consumer2SubscribedTopics, c2partitions0, 2, 1));
        subscriptions.put(consumer3, buildSubscriptionV2Above(allTopics, c3partitions0, 2, 2));

        Map<String, List<TopicPartition>> assignment = assignor.assignPartitions(partitionsPerTopic, subscriptions);
        List<TopicPartition> c1partitions = assignment.get(consumer1);
        List<TopicPartition> c2partitions = assignment.get(consumer2);
        List<TopicPartition> c3partitions = assignment.get(consumer3);

        assertTrue(c1partitions.size() == 4 && c2partitions.size() == 4 && c3partitions.size() == 4);
        assertTrue(c2partitions0.containsAll(c2partitions));
        assertTrue(c3partitions0.containsAll(c3partitions));
        verifyValidityAndBalance(subscriptions, assignment, partitionsPerTopic);
        assertTrue(isFullyBalanced(assignment));
    }

    @ParameterizedTest(name = TEST_NAME_WITH_RACK_CONFIG)
    @EnumSource(RackConfig.class)
    public void testSchemaBackwardCompatibility(RackConfig rackConfig) {
        initializeRacks(rackConfig);
        Map<String, List<PartitionInfo>> partitionsPerTopic = new HashMap<>();
        partitionsPerTopic.put(topic, partitionInfos(topic, 3));
        subscriptions.put(consumer1, subscription(topics(topic), 0));
        subscriptions.put(consumer2, subscription(topics(topic), 1));
        subscriptions.put(consumer3, subscription(topics(topic), 2));

        TopicPartition tp0 = new TopicPartition(topic, 0);
        TopicPartition tp1 = new TopicPartition(topic, 1);
        TopicPartition tp2 = new TopicPartition(topic, 2);

        List<TopicPartition> c1partitions0 = partitions(tp0, tp2);
        List<TopicPartition> c2partitions0 = partitions(tp1);
        subscriptions.put(consumer1, buildSubscriptionV2Above(topics(topic), c1partitions0, 1, 0));
        subscriptions.put(consumer2, buildSubscriptionWithOldSchema(topics(topic), c2partitions0, 1));
        Map<String, List<TopicPartition>> assignment = assignor.assignPartitions(partitionsPerTopic, subscriptions);
        List<TopicPartition> c1partitions = assignment.get(consumer1);
        List<TopicPartition> c2partitions = assignment.get(consumer2);
        List<TopicPartition> c3partitions = assignment.get(consumer3);

        assertTrue(c1partitions.size() == 1 && c2partitions.size() == 1 && c3partitions.size() == 1);
        assertTrue(c1partitions0.containsAll(c1partitions));
        assertTrue(c2partitions0.containsAll(c2partitions));
        verifyValidityAndBalance(subscriptions, assignment, partitionsPerTopic);
        assertTrue(isFullyBalanced(assignment));
    }

    @ParameterizedTest(name = TEST_NAME_WITH_RACK_CONFIG)
    @EnumSource(RackConfig.class)
    public void testMemberDataWithInconsistentData(RackConfig rackConfig) {
        initializeRacks(rackConfig);
        List<TopicPartition> ownedPartitionsInUserdata = partitions(tp1);
        List<TopicPartition> ownedPartitionsInSubscription = partitions(tp0);

        assignor.onAssignment(new ConsumerPartitionAssignor.Assignment(ownedPartitionsInUserdata), new ConsumerGroupMetadata(groupId, generationId, consumer1, Optional.empty()));
        ByteBuffer userDataWithHigherGenerationId = assignor.subscriptionUserData(new HashSet<>(topics(topic)));

        Subscription subscription = new Subscription(topics(topic), userDataWithHigherGenerationId, ownedPartitionsInSubscription);
        AbstractStickyAssignor.MemberData memberData = memberData(subscription);

        // In StickyAssignor, we'll serialize owned partition in assignment into userData and always honor userData
        assertEquals(ownedPartitionsInUserdata, memberData.partitions, "subscription: " + subscription + " doesn't have expected owned partition");
        assertEquals(generationId, memberData.generation.orElse(-1), "subscription: " + subscription + " doesn't have expected generation id");
    }

    @Test
    public void testMemberDataWillHonorUserData() {
        List<String> topics = topics(topic);
        List<TopicPartition> ownedPartitions = partitions(tp(topic1, 0), tp(topic2, 1));
        int generationIdInUserData = generationId - 1;

        Subscription subscription = new Subscription(topics, generateUserData(topics, ownedPartitions, generationIdInUserData), Collections.emptyList(), generationId, Optional.empty());
        AbstractStickyAssignor.MemberData memberData = memberData(subscription);
        // in StickyAssignor with eager rebalance protocol, we'll always honor data in user data
        assertEquals(ownedPartitions, memberData.partitions, "subscription: " + subscription + " doesn't have expected owned partition");
        assertEquals(generationIdInUserData, memberData.generation.orElse(-1), "subscription: " + subscription + " doesn't have expected generation id");
    }

    @Test
    public void testAssignorWithOldVersionSubscriptions() {
        Map<String, List<PartitionInfo>> partitionsPerTopic = new HashMap<>();
        partitionsPerTopic.put(topic1, partitionInfos(topic1, 3));

        List<String> subscribedTopics = topics(topic1);

        subscriptions.put(consumer1, buildSubscriptionV0(subscribedTopics, partitions(tp(topic1, 0)), generationId, 0));
        subscriptions.put(consumer2, buildSubscriptionV1(subscribedTopics, partitions(tp(topic1, 1)), generationId, 1));
        subscriptions.put(consumer3, buildSubscriptionV2Above(subscribedTopics, Collections.emptyList(), generationId, 2));

        Map<String, List<TopicPartition>> assignment = assignor.assignPartitions(partitionsPerTopic, subscriptions);
        assertEquals(partitions(tp(topic1, 0)), assignment.get(consumer1));
        assertEquals(partitions(tp(topic1, 1)), assignment.get(consumer2));
        assertEquals(partitions(tp(topic1, 2)), assignment.get(consumer3));

        verifyValidityAndBalance(subscriptions, assignment, partitionsPerTopic);
        assertTrue(isFullyBalanced(assignment));
    }

    private Subscription buildSubscriptionWithOldSchema(List<String> topics, List<TopicPartition> partitions, int consumerIndex) {
        Struct struct = new Struct(StickyAssignor.STICKY_ASSIGNOR_USER_DATA_V0);
        List<Struct> topicAssignments = new ArrayList<>();
        for (Map.Entry<String, List<Integer>> topicEntry : CollectionUtils.groupPartitionsByTopic(partitions).entrySet()) {
            Struct topicAssignment = new Struct(StickyAssignor.TOPIC_ASSIGNMENT);
            topicAssignment.set(StickyAssignor.TOPIC_KEY_NAME, topicEntry.getKey());
            topicAssignment.set(StickyAssignor.PARTITIONS_KEY_NAME, topicEntry.getValue().toArray());
            topicAssignments.add(topicAssignment);
        }
        struct.set(StickyAssignor.TOPIC_PARTITIONS_KEY_NAME, topicAssignments.toArray());
        ByteBuffer buffer = ByteBuffer.allocate(StickyAssignor.STICKY_ASSIGNOR_USER_DATA_V0.sizeOf(struct));
        StickyAssignor.STICKY_ASSIGNOR_USER_DATA_V0.write(buffer, struct);
        buffer.flip();

        return new Subscription(topics, buffer, Collections.emptyList(), DEFAULT_GENERATION, consumerRackId(consumerIndex));
    }

    public static Collection<Arguments> rackAndSubscriptionCombinations() {
        return Arrays.asList(
                Arguments.of(RackConfig.NO_BROKER_RACK, true),
                Arguments.of(RackConfig.NO_CONSUMER_RACK, true),
                Arguments.of(RackConfig.BROKER_AND_CONSUMER_RACK, true),
                Arguments.of(RackConfig.NO_BROKER_RACK, false),
                Arguments.of(RackConfig.NO_CONSUMER_RACK, false),
                Arguments.of(RackConfig.BROKER_AND_CONSUMER_RACK, false));
>>>>>>> 15418db6
    }
}<|MERGE_RESOLUTION|>--- conflicted
+++ resolved
@@ -16,26 +16,6 @@
  */
 package org.apache.kafka.clients.consumer;
 
-<<<<<<< HEAD
-=======
-import static org.apache.kafka.clients.consumer.StickyAssignor.serializeTopicPartitionAssignment;
-import static org.apache.kafka.clients.consumer.internals.AbstractPartitionAssignorTest.TEST_NAME_WITH_RACK_CONFIG;
-import static org.apache.kafka.clients.consumer.internals.AbstractStickyAssignor.DEFAULT_GENERATION;
-import static org.junit.jupiter.api.Assertions.assertEquals;
-import static org.junit.jupiter.api.Assertions.assertFalse;
-import static org.junit.jupiter.api.Assertions.assertTrue;
-
-import java.nio.ByteBuffer;
-import java.util.ArrayList;
-import java.util.Arrays;
-import java.util.Collection;
-import java.util.Collections;
-import java.util.HashMap;
-import java.util.HashSet;
-import java.util.List;
-import java.util.Map;
-import java.util.Optional;
->>>>>>> 15418db6
 import org.apache.kafka.clients.consumer.ConsumerPartitionAssignor.Subscription;
 import org.apache.kafka.clients.consumer.internals.AbstractPartitionAssignorTest.RackConfig;
 import org.apache.kafka.clients.consumer.internals.AbstractStickyAssignor;
@@ -51,99 +31,35 @@
 import org.junit.jupiter.params.provider.EnumSource;
 import org.junit.jupiter.params.provider.MethodSource;
 
+import java.nio.ByteBuffer;
+import java.util.*;
+
 import static java.util.Collections.emptyList;
-
-import java.nio.ByteBuffer;
-import java.util.ArrayList;
-import java.util.Collections;
-import java.util.HashMap;
-import java.util.List;
-import java.util.Map;
-import java.util.Optional;
-
-<<<<<<< HEAD
 import static org.apache.kafka.clients.consumer.StickyAssignor.serializeTopicPartitionAssignment;
+import static org.apache.kafka.clients.consumer.internals.AbstractPartitionAssignorTest.TEST_NAME_WITH_RACK_CONFIG;
 import static org.apache.kafka.clients.consumer.internals.AbstractStickyAssignor.DEFAULT_GENERATION;
-import static org.junit.jupiter.api.Assertions.assertEquals;
-import static org.junit.jupiter.api.Assertions.assertFalse;
-import static org.junit.jupiter.api.Assertions.assertTrue;
+import static org.junit.jupiter.api.Assertions.*;
 
 public class StickyAssignorTest extends AbstractStickyAssignorTest {
 
-	@Override
-	public AbstractStickyAssignor createAssignor() {
-		return new StickyAssignor();
-	}
-
-	@Override
-	public Subscription buildSubscription(List<String> topics, List<TopicPartition> partitions) {
-		return new Subscription(topics,
-				serializeTopicPartitionAssignment(new MemberData(partitions, Optional.of(DEFAULT_GENERATION))));
-	}
-
-	@Test
-	public void testAssignmentWithMultipleGenerations1() {
-		String consumer1 = "consumer1";
-		String consumer2 = "consumer2";
-		String consumer3 = "consumer3";
-
-		Map<String, Integer> partitionsPerTopic = new HashMap<>();
-		partitionsPerTopic.put(topic, 6);
-        subscriptions.put(consumer1, new Subscription(topics(topic)));
-        subscriptions.put(consumer2, new Subscription(topics(topic)));
-		subscriptions.put(consumer3, new Subscription(topics(topic)));
-
-		Map<String, List<TopicPartition>> assignment = assignor.assign(partitionsPerTopic, subscriptions);
-		List<TopicPartition> r1partitions1 = assignment.get(consumer1);
-		List<TopicPartition> r1partitions2 = assignment.get(consumer2);
-		List<TopicPartition> r1partitions3 = assignment.get(consumer3);
-		assertTrue(r1partitions1.size() == 2 && r1partitions2.size() == 2 && r1partitions3.size() == 2);
-		verifyValidityAndBalance(subscriptions, assignment, partitionsPerTopic);
-		assertTrue(isFullyBalanced(assignment));
-
-		subscriptions.put(consumer1, buildSubscription(topics(topic), r1partitions1));
-		subscriptions.put(consumer2, buildSubscription(topics(topic), r1partitions2));
-		subscriptions.remove(consumer3);
-
-		assignment = assignor.assign(partitionsPerTopic, subscriptions);
-		List<TopicPartition> r2partitions1 = assignment.get(consumer1);
-		List<TopicPartition> r2partitions2 = assignment.get(consumer2);
-		assertTrue(r2partitions1.size() == 3 && r2partitions2.size() == 3);
-		assertTrue(r2partitions1.containsAll(r1partitions1));
-		assertTrue(r2partitions2.containsAll(r1partitions2));
-		verifyValidityAndBalance(subscriptions, assignment, partitionsPerTopic);
-		assertTrue(isFullyBalanced(assignment));
-		assertFalse(Collections.disjoint(r2partitions2, r1partitions3));
-
-		subscriptions.remove(consumer1);
-		subscriptions.put(consumer2, buildSubscriptionWithGeneration(topics(topic), r2partitions2, 2));
-		subscriptions.put(consumer3, buildSubscriptionWithGeneration(topics(topic), r1partitions3, 1));
-
-		assignment = assignor.assign(partitionsPerTopic, subscriptions);
-		List<TopicPartition> r3partitions2 = assignment.get(consumer2);
-		List<TopicPartition> r3partitions3 = assignment.get(consumer3);
-		assertTrue(r3partitions2.size() == 3 && r3partitions3.size() == 3);
-		assertTrue(Collections.disjoint(r3partitions2, r3partitions3));
-		verifyValidityAndBalance(subscriptions, assignment, partitionsPerTopic);
-		assertTrue(isFullyBalanced(assignment));
-	}
-=======
+    @Override
+    public AbstractStickyAssignor createAssignor() {
+        return new StickyAssignor();
+    }
+
     @Override
     public Subscription buildSubscriptionV0(List<String> topics, List<TopicPartition> partitions, int generationId, int consumerIndex) {
-        return new Subscription(topics, serializeTopicPartitionAssignment(new MemberData(partitions, Optional.of(generationId))),
-            Collections.emptyList(), DEFAULT_GENERATION, consumerRackId(consumerIndex));
+        return new Subscription(topics, serializeTopicPartitionAssignment(new MemberData(partitions, Optional.of(generationId))), Collections.emptyList(), DEFAULT_GENERATION, consumerRackId(consumerIndex));
     }
 
     @Override
     public Subscription buildSubscriptionV1(List<String> topics, List<TopicPartition> partitions, int generationId, int consumerIndex) {
-        return new Subscription(topics, serializeTopicPartitionAssignment(new MemberData(partitions, Optional.of(generationId))),
-            partitions, DEFAULT_GENERATION, Optional.empty());
+        return new Subscription(topics, serializeTopicPartitionAssignment(new MemberData(partitions, Optional.of(generationId))), partitions, DEFAULT_GENERATION, Optional.empty());
     }
 
     @Override
     public Subscription buildSubscriptionV2Above(List<String> topics, List<TopicPartition> partitions, int generationId, int consumerIndex) {
-        return new Subscription(topics, serializeTopicPartitionAssignment(new MemberData(partitions, Optional.of(generationId))),
-            partitions, generationId, Optional.empty());
+        return new Subscription(topics, serializeTopicPartitionAssignment(new MemberData(partitions, Optional.of(generationId))), partitions, generationId, Optional.empty());
     }
 
     @Override
@@ -242,7 +158,6 @@
         verifyValidityAndBalance(subscriptions, assignment, partitionsPerTopic);
         assertTrue(isFullyBalanced(assignment));
     }
->>>>>>> 15418db6
 
     @ParameterizedTest(name = "{displayName}.rackConfig = {0}, isAllSubscriptionsEqual = {1}")
     @MethodSource("rackAndSubscriptionCombinations")
@@ -264,37 +179,6 @@
         List<TopicPartition> r1partitions1 = assignment.get(consumer1);
         List<TopicPartition> r1partitions2 = assignment.get(consumer2);
         List<TopicPartition> r1partitions3 = assignment.get(consumer3);
-<<<<<<< HEAD
-		assertTrue(r1partitions1.size() == 2 && r1partitions2.size() == 2 && r1partitions3.size() == 2);
-		verifyValidityAndBalance(subscriptions, assignment, partitionsPerTopic);
-		assertTrue(isFullyBalanced(assignment));
-
-		subscriptions.remove(consumer1);
-		subscriptions.put(consumer2, buildSubscriptionWithGeneration(topics(topic), r1partitions2, 1));
-		subscriptions.remove(consumer3);
-
-		assignment = assignor.assign(partitionsPerTopic, subscriptions);
-		List<TopicPartition> r2partitions2 = assignment.get(consumer2);
-		assertEquals(6, r2partitions2.size());
-		assertTrue(r2partitions2.containsAll(r1partitions2));
-		verifyValidityAndBalance(subscriptions, assignment, partitionsPerTopic);
-		assertTrue(isFullyBalanced(assignment));
-
-		subscriptions.put(consumer1, buildSubscriptionWithGeneration(topics(topic), r1partitions1, 1));
-		subscriptions.put(consumer2, buildSubscriptionWithGeneration(topics(topic), r2partitions2, 2));
-		subscriptions.put(consumer3, buildSubscriptionWithGeneration(topics(topic), r1partitions3, 1));
-
-		assignment = assignor.assign(partitionsPerTopic, subscriptions);
-		List<TopicPartition> r3partitions1 = assignment.get(consumer1);
-		List<TopicPartition> r3partitions2 = assignment.get(consumer2);
-		List<TopicPartition> r3partitions3 = assignment.get(consumer3);
-		assertTrue(r3partitions1.size() == 2 && r3partitions2.size() == 2 && r3partitions3.size() == 2);
-		assertEquals(r1partitions1, r3partitions1);
-		assertEquals(r1partitions2, r3partitions2);
-		assertEquals(r1partitions3, r3partitions3);
-		verifyValidityAndBalance(subscriptions, assignment, partitionsPerTopic);
-		assertTrue(isFullyBalanced(assignment));
-=======
         assertTrue(r1partitions1.size() == 4 && r1partitions2.size() == 4 && r1partitions3.size() == 4);
         verifyValidityAndBalance(subscriptions, assignment, partitionsPerTopic);
         assertTrue(isFullyBalanced(assignment));
@@ -321,7 +205,6 @@
         assertTrue(r3partitions1.size() == 4 && r3partitions2.size() == 4 && r3partitions3.size() == 4);
         verifyValidityAndBalance(subscriptions, assignment, partitionsPerTopic);
         assertTrue(isFullyBalanced(assignment));
->>>>>>> 15418db6
     }
 
     @ParameterizedTest(name = "{displayName}.rackConfig = {0}, isAllSubscriptionsEqual = {1}")
@@ -341,86 +224,6 @@
         subscriptions.put(consumer2, subscription(consumer2SubscribedTopics, 1));
         subscriptions.put(consumer3, subscription(allTopics, 2));
 
-<<<<<<< HEAD
-		TopicPartition tp0 = new TopicPartition(topic, 0);
-		TopicPartition tp1 = new TopicPartition(topic, 1);
-		TopicPartition tp2 = new TopicPartition(topic, 2);
-		TopicPartition tp3 = new TopicPartition(topic, 3);
-		TopicPartition tp4 = new TopicPartition(topic, 4);
-		TopicPartition tp5 = new TopicPartition(topic, 5);
-
-		List<TopicPartition> c1partitions0 = partitions(tp0, tp1, tp4);
-		List<TopicPartition> c2partitions0 = partitions(tp0, tp1, tp2);
-		List<TopicPartition> c3partitions0 = partitions(tp3, tp4, tp5);
-		subscriptions.put(consumer1, buildSubscriptionWithGeneration(topics(topic), c1partitions0, 1));
-		subscriptions.put(consumer2, buildSubscriptionWithGeneration(topics(topic), c2partitions0, 2));
-		subscriptions.put(consumer3, buildSubscriptionWithGeneration(topics(topic), c3partitions0, 2));
-
-		Map<String, List<TopicPartition>> assignment = assignor.assign(partitionsPerTopic, subscriptions);
-		List<TopicPartition> c1partitions = assignment.get(consumer1);
-		List<TopicPartition> c2partitions = assignment.get(consumer2);
-		List<TopicPartition> c3partitions = assignment.get(consumer3);
-
-		assertTrue(c1partitions.size() == 2 && c2partitions.size() == 2 && c3partitions.size() == 2);
-		assertTrue(c2partitions0.containsAll(c2partitions));
-		assertTrue(c3partitions0.containsAll(c3partitions));
-		verifyValidityAndBalance(subscriptions, assignment, partitionsPerTopic);
-		assertTrue(isFullyBalanced(assignment));
-    }
-
-    @Test
-    public void testSchemaBackwardCompatibility() {
-        String consumer1 = "consumer1";
-        String consumer2 = "consumer2";
-        String consumer3 = "consumer3";
-
-        Map<String, Integer> partitionsPerTopic = new HashMap<>();
-        partitionsPerTopic.put(topic, 3);
-		subscriptions.put(consumer1, new Subscription(topics(topic)));
-		subscriptions.put(consumer2, new Subscription(topics(topic)));
-		subscriptions.put(consumer3, new Subscription(topics(topic)));
-
-		TopicPartition tp0 = new TopicPartition(topic, 0);
-		TopicPartition tp1 = new TopicPartition(topic, 1);
-		TopicPartition tp2 = new TopicPartition(topic, 2);
-
-		List<TopicPartition> c1partitions0 = partitions(tp0, tp2);
-		List<TopicPartition> c2partitions0 = partitions(tp1);
-		subscriptions.put(consumer1, buildSubscriptionWithGeneration(topics(topic), c1partitions0, 1));
-		subscriptions.put(consumer2, buildSubscriptionWithOldSchema(topics(topic), c2partitions0));
-		Map<String, List<TopicPartition>> assignment = assignor.assign(partitionsPerTopic, subscriptions);
-		List<TopicPartition> c1partitions = assignment.get(consumer1);
-		List<TopicPartition> c2partitions = assignment.get(consumer2);
-		List<TopicPartition> c3partitions = assignment.get(consumer3);
-
-		assertTrue(c1partitions.size() == 1 && c2partitions.size() == 1 && c3partitions.size() == 1);
-		assertTrue(c1partitions0.containsAll(c1partitions));
-		assertTrue(c2partitions0.containsAll(c2partitions));
-		verifyValidityAndBalance(subscriptions, assignment, partitionsPerTopic);
-		assertTrue(isFullyBalanced(assignment));
-	}
-
-	private Subscription buildSubscriptionWithGeneration(List<String> topics, List<TopicPartition> partitions, int generation) {
-		return new Subscription(topics,
-				serializeTopicPartitionAssignment(new MemberData(partitions, Optional.of(generation))));
-	}
-
-	private static Subscription buildSubscriptionWithOldSchema(List<String> topics, List<TopicPartition> partitions) {
-		Struct struct = new Struct(StickyAssignor.STICKY_ASSIGNOR_USER_DATA_V0);
-		List<Struct> topicAssignments = new ArrayList<>();
-		for (Map.Entry<String, List<Integer>> topicEntry : CollectionUtils.groupPartitionsByTopic(partitions).entrySet()) {
-			Struct topicAssignment = new Struct(StickyAssignor.TOPIC_ASSIGNMENT);
-			topicAssignment.set(StickyAssignor.TOPIC_KEY_NAME, topicEntry.getKey());
-			topicAssignment.set(StickyAssignor.PARTITIONS_KEY_NAME, topicEntry.getValue().toArray());
-			topicAssignments.add(topicAssignment);
-		}
-		struct.set(StickyAssignor.TOPIC_PARTITIONS_KEY_NAME, topicAssignments.toArray());
-		ByteBuffer buffer = ByteBuffer.allocate(StickyAssignor.STICKY_ASSIGNOR_USER_DATA_V0.sizeOf(struct));
-        StickyAssignor.STICKY_ASSIGNOR_USER_DATA_V0.write(buffer, struct);
-        buffer.flip();
-
-		return new Subscription(topics, buffer);
-=======
         TopicPartition tp0 = new TopicPartition(topic, 0);
         TopicPartition tp1 = new TopicPartition(topic, 1);
         TopicPartition tp2 = new TopicPartition(topic, 2);
@@ -434,8 +237,7 @@
         TopicPartition t3p2 = new TopicPartition(topic3, 2);
         TopicPartition t3p3 = new TopicPartition(topic3, 3);
 
-        List<TopicPartition> c1partitions0 = isAllSubscriptionsEqual ? partitions(tp0, tp1, tp2, t2p2, t2p3, t3p0) :
-            partitions(tp0, tp1, tp2, tp3);
+        List<TopicPartition> c1partitions0 = isAllSubscriptionsEqual ? partitions(tp0, tp1, tp2, t2p2, t2p3, t3p0) : partitions(tp0, tp1, tp2, tp3);
         List<TopicPartition> c2partitions0 = partitions(tp0, tp1, t2p0, t2p1, t2p2, t2p3);
         List<TopicPartition> c3partitions0 = partitions(tp2, tp3, t3p0, t3p1, t3p2, t3p3);
         subscriptions.put(consumer1, buildSubscriptionV2Above(consumer1SubscribedTopics, c1partitions0, 1, 0));
@@ -553,13 +355,6 @@
     }
 
     public static Collection<Arguments> rackAndSubscriptionCombinations() {
-        return Arrays.asList(
-                Arguments.of(RackConfig.NO_BROKER_RACK, true),
-                Arguments.of(RackConfig.NO_CONSUMER_RACK, true),
-                Arguments.of(RackConfig.BROKER_AND_CONSUMER_RACK, true),
-                Arguments.of(RackConfig.NO_BROKER_RACK, false),
-                Arguments.of(RackConfig.NO_CONSUMER_RACK, false),
-                Arguments.of(RackConfig.BROKER_AND_CONSUMER_RACK, false));
->>>>>>> 15418db6
+        return Arrays.asList(Arguments.of(RackConfig.NO_BROKER_RACK, true), Arguments.of(RackConfig.NO_CONSUMER_RACK, true), Arguments.of(RackConfig.BROKER_AND_CONSUMER_RACK, true), Arguments.of(RackConfig.NO_BROKER_RACK, false), Arguments.of(RackConfig.NO_CONSUMER_RACK, false), Arguments.of(RackConfig.BROKER_AND_CONSUMER_RACK, false));
     }
 }