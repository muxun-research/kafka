/*
 * Licensed to the Apache Software Foundation (ASF) under one or more
 * contributor license agreements. See the NOTICE file distributed with
 * this work for additional information regarding copyright ownership.
 * The ASF licenses this file to You under the Apache License, Version 2.0
 * (the "License"); you may not use this file except in compliance with
 * the License. You may obtain a copy of the License at
 *
 *    http://www.apache.org/licenses/LICENSE-2.0
 *
 * Unless required by applicable law or agreed to in writing, software
 * distributed under the License is distributed on an "AS IS" BASIS,
 * WITHOUT WARRANTIES OR CONDITIONS OF ANY KIND, either express or implied.
 * See the License for the specific language governing permissions and
 * limitations under the License.
 */
package org.apache.kafka.clients.consumer;

import org.apache.kafka.clients.consumer.ConsumerPartitionAssignor.Subscription;
import org.apache.kafka.clients.consumer.internals.AbstractPartitionAssignorTest.RackConfig;
import org.apache.kafka.clients.consumer.internals.AbstractStickyAssignor;
import org.apache.kafka.clients.consumer.internals.AbstractStickyAssignor.MemberData;
import org.apache.kafka.clients.consumer.internals.AbstractStickyAssignorTest;
import org.apache.kafka.common.PartitionInfo;
import org.apache.kafka.common.TopicPartition;
import org.apache.kafka.common.protocol.types.Struct;
import org.apache.kafka.common.utils.CollectionUtils;

import org.junit.jupiter.api.Test;
import org.junit.jupiter.params.ParameterizedTest;
import org.junit.jupiter.params.provider.Arguments;
import org.junit.jupiter.params.provider.EnumSource;
import org.junit.jupiter.params.provider.MethodSource;

import java.nio.ByteBuffer;
<<<<<<< HEAD
import java.util.*;
=======
import java.util.ArrayList;
import java.util.Arrays;
import java.util.Collection;
import java.util.Collections;
import java.util.HashMap;
import java.util.HashSet;
import java.util.List;
import java.util.Map;
import java.util.Optional;
>>>>>>> 9494bebe

import static java.util.Collections.emptyList;
import static org.apache.kafka.clients.consumer.StickyAssignor.serializeTopicPartitionAssignment;
import static org.apache.kafka.clients.consumer.internals.AbstractPartitionAssignorTest.TEST_NAME_WITH_RACK_CONFIG;
import static org.apache.kafka.clients.consumer.internals.AbstractStickyAssignor.DEFAULT_GENERATION;
<<<<<<< HEAD
import static org.junit.jupiter.api.Assertions.*;
=======
import static org.junit.jupiter.api.Assertions.assertEquals;
import static org.junit.jupiter.api.Assertions.assertFalse;
import static org.junit.jupiter.api.Assertions.assertTrue;
>>>>>>> 9494bebe

public class StickyAssignorTest extends AbstractStickyAssignorTest {

    @Override
    public AbstractStickyAssignor createAssignor() {
        return new StickyAssignor();
    }

    @Override
    public Subscription buildSubscriptionV0(List<String> topics, List<TopicPartition> partitions, int generationId, int consumerIndex) {
        return new Subscription(topics, serializeTopicPartitionAssignment(new MemberData(partitions, Optional.of(generationId))), Collections.emptyList(), DEFAULT_GENERATION, consumerRackId(consumerIndex));
    }

    @Override
    public Subscription buildSubscriptionV1(List<String> topics, List<TopicPartition> partitions, int generationId, int consumerIndex) {
        return new Subscription(topics, serializeTopicPartitionAssignment(new MemberData(partitions, Optional.of(generationId))), partitions, DEFAULT_GENERATION, Optional.empty());
    }

    @Override
    public Subscription buildSubscriptionV2Above(List<String> topics, List<TopicPartition> partitions, int generationId, int consumerIndex) {
        return new Subscription(topics, serializeTopicPartitionAssignment(new MemberData(partitions, Optional.of(generationId))), partitions, generationId, Optional.empty());
    }

    @Override
    public ByteBuffer generateUserData(List<String> topics, List<TopicPartition> partitions, int generation) {
        return serializeTopicPartitionAssignment(new MemberData(partitions, Optional.of(generation)));
    }

    @ParameterizedTest(name = TEST_NAME_WITH_RACK_CONFIG)
    @EnumSource(RackConfig.class)
    public void testAllConsumersHaveOwnedPartitionInvalidatedWhenClaimedByMultipleConsumersInSameGenerationWithEqualPartitionsPerConsumer(RackConfig rackConfig) {
        initializeRacks(rackConfig);
        Map<String, List<PartitionInfo>> partitionsPerTopic = new HashMap<>();
        partitionsPerTopic.put(topic, partitionInfos(topic, 3));

        subscriptions.put(consumer1, buildSubscriptionV2Above(topics(topic), partitions(tp(topic, 0), tp(topic, 1)), generationId, 0));
        subscriptions.put(consumer2, buildSubscriptionV2Above(topics(topic), partitions(tp(topic, 0), tp(topic, 2)), generationId, 1));
        subscriptions.put(consumer3, buildSubscriptionV2Above(topics(topic), emptyList(), generationId, 2));

        Map<String, List<TopicPartition>> assignment = assignor.assignPartitions(partitionsPerTopic, subscriptions);
        assertEquals(partitions(tp(topic, 1)), assignment.get(consumer1));
        assertEquals(partitions(tp(topic, 2)), assignment.get(consumer2));
        assertEquals(partitions(tp(topic, 0)), assignment.get(consumer3));

        verifyValidityAndBalance(subscriptions, assignment, partitionsPerTopic);
        assertTrue(isFullyBalanced(assignment));
    }

    @ParameterizedTest(name = TEST_NAME_WITH_RACK_CONFIG)
    @EnumSource(RackConfig.class)
    public void testAllConsumersHaveOwnedPartitionInvalidatedWhenClaimedByMultipleConsumersInSameGenerationWithUnequalPartitionsPerConsumer(RackConfig rackConfig) {
        initializeRacks(rackConfig);
        Map<String, List<PartitionInfo>> partitionsPerTopic = new HashMap<>();
        partitionsPerTopic.put(topic, partitionInfos(topic, 4));

        subscriptions.put(consumer1, buildSubscriptionV2Above(topics(topic), partitions(tp(topic, 0), tp(topic, 1)), generationId, 0));
        subscriptions.put(consumer2, buildSubscriptionV2Above(topics(topic), partitions(tp(topic, 0), tp(topic, 2)), generationId, 1));
        subscriptions.put(consumer3, buildSubscriptionV2Above(topics(topic), emptyList(), generationId, 2));

        Map<String, List<TopicPartition>> assignment = assignor.assignPartitions(partitionsPerTopic, subscriptions);
        assertEquals(partitions(tp(topic, 1), tp(topic, 3)), assignment.get(consumer1));
        assertEquals(partitions(tp(topic, 2)), assignment.get(consumer2));
        assertEquals(partitions(tp(topic, 0)), assignment.get(consumer3));

        verifyValidityAndBalance(subscriptions, assignment, partitionsPerTopic);
        assertTrue(isFullyBalanced(assignment));
    }

    @ParameterizedTest(name = "{displayName}.rackConfig = {0}, isAllSubscriptionsEqual = {1}")
    @MethodSource("rackAndSubscriptionCombinations")
    public void testAssignmentWithMultipleGenerations1(RackConfig rackConfig, boolean isAllSubscriptionsEqual) {
        initializeRacks(rackConfig);
        List<String> allTopics = topics(topic, topic2);
        List<String> consumer2SubscribedTopics = isAllSubscriptionsEqual ? allTopics : topics(topic);

        Map<String, List<PartitionInfo>> partitionsPerTopic = new HashMap<>();
        partitionsPerTopic.put(topic, partitionInfos(topic, 6));
        partitionsPerTopic.put(topic2, partitionInfos(topic2, 6));
        subscriptions.put(consumer1, subscription(allTopics, 0));
        subscriptions.put(consumer2, subscription(consumer2SubscribedTopics, 1));
        subscriptions.put(consumer3, subscription(allTopics, 2));

        Map<String, List<TopicPartition>> assignment = assignor.assignPartitions(partitionsPerTopic, subscriptions);
        List<TopicPartition> r1partitions1 = assignment.get(consumer1);
        List<TopicPartition> r1partitions2 = assignment.get(consumer2);
        List<TopicPartition> r1partitions3 = assignment.get(consumer3);
        assertTrue(r1partitions1.size() == 4 && r1partitions2.size() == 4 && r1partitions3.size() == 4);
        verifyValidityAndBalance(subscriptions, assignment, partitionsPerTopic);
        assertTrue(isFullyBalanced(assignment));

        subscriptions.put(consumer1, buildSubscriptionV2Above(allTopics, r1partitions1, generationId, 0));
        subscriptions.put(consumer2, buildSubscriptionV2Above(consumer2SubscribedTopics, r1partitions2, generationId, 1));
        subscriptions.remove(consumer3);

        assignment = assignor.assignPartitions(partitionsPerTopic, subscriptions);
        List<TopicPartition> r2partitions1 = assignment.get(consumer1);
        List<TopicPartition> r2partitions2 = assignment.get(consumer2);
        assertTrue(r2partitions1.size() == 6 && r2partitions2.size() == 6);
        if (isAllSubscriptionsEqual) {
            // only true in all subscription equal case
            assertTrue(r2partitions1.containsAll(r1partitions1));
        }
        assertTrue(r2partitions2.containsAll(r1partitions2));
        verifyValidityAndBalance(subscriptions, assignment, partitionsPerTopic);
        assertTrue(isFullyBalanced(assignment));
        assertFalse(Collections.disjoint(r2partitions2, r1partitions3));

        subscriptions.remove(consumer1);
        subscriptions.put(consumer2, buildSubscriptionV2Above(consumer2SubscribedTopics, r2partitions2, 2, 1));
        subscriptions.put(consumer3, buildSubscriptionV2Above(allTopics, r1partitions3, 1, 2));

        assignment = assignor.assignPartitions(partitionsPerTopic, subscriptions);
        List<TopicPartition> r3partitions2 = assignment.get(consumer2);
        List<TopicPartition> r3partitions3 = assignment.get(consumer3);
        assertTrue(r3partitions2.size() == 6 && r3partitions3.size() == 6);
        assertTrue(Collections.disjoint(r3partitions2, r3partitions3));
        verifyValidityAndBalance(subscriptions, assignment, partitionsPerTopic);
        assertTrue(isFullyBalanced(assignment));
    }

    @ParameterizedTest(name = "{displayName}.rackConfig = {0}, isAllSubscriptionsEqual = {1}")
    @MethodSource("rackAndSubscriptionCombinations")
    public void testAssignmentWithMultipleGenerations2(RackConfig rackConfig, boolean isAllSubscriptionsEqual) {
        initializeRacks(rackConfig);
        List<String> allTopics = topics(topic, topic2, topic3);
        List<String> consumer1SubscribedTopics = isAllSubscriptionsEqual ? allTopics : topics(topic);
        List<String> consumer3SubscribedTopics = isAllSubscriptionsEqual ? allTopics : topics(topic, topic2);

        Map<String, List<PartitionInfo>> partitionsPerTopic = new HashMap<>();
        partitionsPerTopic.put(topic, partitionInfos(topic, 4));
        partitionsPerTopic.put(topic2, partitionInfos(topic2, 4));
        partitionsPerTopic.put(topic3, partitionInfos(topic3, 4));
        subscriptions.put(consumer1, subscription(consumer1SubscribedTopics, 0));
        subscriptions.put(consumer2, subscription(allTopics, 1));
        subscriptions.put(consumer3, subscription(consumer3SubscribedTopics, 2));

        Map<String, List<TopicPartition>> assignment = assignor.assignPartitions(partitionsPerTopic, subscriptions);
        List<TopicPartition> r1partitions1 = assignment.get(consumer1);
        List<TopicPartition> r1partitions2 = assignment.get(consumer2);
        List<TopicPartition> r1partitions3 = assignment.get(consumer3);
        assertTrue(r1partitions1.size() == 4 && r1partitions2.size() == 4 && r1partitions3.size() == 4);
        verifyValidityAndBalance(subscriptions, assignment, partitionsPerTopic);
        assertTrue(isFullyBalanced(assignment));

        subscriptions.remove(consumer1);
        subscriptions.put(consumer2, buildSubscriptionV2Above(allTopics, r1partitions2, 1, 1));
        subscriptions.remove(consumer3);

        assignment = assignor.assignPartitions(partitionsPerTopic, subscriptions);
        List<TopicPartition> r2partitions2 = assignment.get(consumer2);
        assertEquals(12, r2partitions2.size());
        assertTrue(r2partitions2.containsAll(r1partitions2));
        verifyValidityAndBalance(subscriptions, assignment, partitionsPerTopic);
        assertTrue(isFullyBalanced(assignment));

        subscriptions.put(consumer1, buildSubscriptionV2Above(consumer1SubscribedTopics, r1partitions1, 1, 0));
        subscriptions.put(consumer2, buildSubscriptionV2Above(allTopics, r2partitions2, 2, 1));
        subscriptions.put(consumer3, buildSubscriptionV2Above(consumer3SubscribedTopics, r1partitions3, 1, 2));

        assignment = assignor.assignPartitions(partitionsPerTopic, subscriptions);
        List<TopicPartition> r3partitions1 = assignment.get(consumer1);
        List<TopicPartition> r3partitions2 = assignment.get(consumer2);
        List<TopicPartition> r3partitions3 = assignment.get(consumer3);
        assertTrue(r3partitions1.size() == 4 && r3partitions2.size() == 4 && r3partitions3.size() == 4);
        verifyValidityAndBalance(subscriptions, assignment, partitionsPerTopic);
        assertTrue(isFullyBalanced(assignment));
    }

    @ParameterizedTest(name = "{displayName}.rackConfig = {0}, isAllSubscriptionsEqual = {1}")
    @MethodSource("rackAndSubscriptionCombinations")
    public void testAssignmentWithConflictingPreviousGenerations(RackConfig rackConfig, boolean isAllSubscriptionsEqual) {
        initializeRacks(rackConfig);
        Map<String, List<PartitionInfo>> partitionsPerTopic = new HashMap<>();
        partitionsPerTopic.put(topic, partitionInfos(topic, 4));
        partitionsPerTopic.put(topic2, partitionInfos(topic2, 4));
        partitionsPerTopic.put(topic3, partitionInfos(topic3, 4));

        List<String> allTopics = topics(topic, topic2, topic3);
        List<String> consumer1SubscribedTopics = isAllSubscriptionsEqual ? allTopics : topics(topic);
        List<String> consumer2SubscribedTopics = isAllSubscriptionsEqual ? allTopics : topics(topic, topic2);

        subscriptions.put(consumer1, subscription(consumer1SubscribedTopics, 0));
        subscriptions.put(consumer2, subscription(consumer2SubscribedTopics, 1));
        subscriptions.put(consumer3, subscription(allTopics, 2));

        TopicPartition tp0 = new TopicPartition(topic, 0);
        TopicPartition tp1 = new TopicPartition(topic, 1);
        TopicPartition tp2 = new TopicPartition(topic, 2);
        TopicPartition tp3 = new TopicPartition(topic, 3);
        TopicPartition t2p0 = new TopicPartition(topic2, 0);
        TopicPartition t2p1 = new TopicPartition(topic2, 1);
        TopicPartition t2p2 = new TopicPartition(topic2, 2);
        TopicPartition t2p3 = new TopicPartition(topic2, 3);
        TopicPartition t3p0 = new TopicPartition(topic3, 0);
        TopicPartition t3p1 = new TopicPartition(topic3, 1);
        TopicPartition t3p2 = new TopicPartition(topic3, 2);
        TopicPartition t3p3 = new TopicPartition(topic3, 3);

        List<TopicPartition> c1partitions0 = isAllSubscriptionsEqual ? partitions(tp0, tp1, tp2, t2p2, t2p3, t3p0) : partitions(tp0, tp1, tp2, tp3);
        List<TopicPartition> c2partitions0 = partitions(tp0, tp1, t2p0, t2p1, t2p2, t2p3);
        List<TopicPartition> c3partitions0 = partitions(tp2, tp3, t3p0, t3p1, t3p2, t3p3);
        subscriptions.put(consumer1, buildSubscriptionV2Above(consumer1SubscribedTopics, c1partitions0, 1, 0));
        subscriptions.put(consumer2, buildSubscriptionV2Above(consumer2SubscribedTopics, c2partitions0, 2, 1));
        subscriptions.put(consumer3, buildSubscriptionV2Above(allTopics, c3partitions0, 2, 2));

        Map<String, List<TopicPartition>> assignment = assignor.assignPartitions(partitionsPerTopic, subscriptions);
        List<TopicPartition> c1partitions = assignment.get(consumer1);
        List<TopicPartition> c2partitions = assignment.get(consumer2);
        List<TopicPartition> c3partitions = assignment.get(consumer3);

        assertTrue(c1partitions.size() == 4 && c2partitions.size() == 4 && c3partitions.size() == 4);
        assertTrue(c2partitions0.containsAll(c2partitions));
        assertTrue(c3partitions0.containsAll(c3partitions));
        verifyValidityAndBalance(subscriptions, assignment, partitionsPerTopic);
        assertTrue(isFullyBalanced(assignment));
    }

    @ParameterizedTest(name = TEST_NAME_WITH_RACK_CONFIG)
    @EnumSource(RackConfig.class)
    public void testSchemaBackwardCompatibility(RackConfig rackConfig) {
        initializeRacks(rackConfig);
        Map<String, List<PartitionInfo>> partitionsPerTopic = new HashMap<>();
        partitionsPerTopic.put(topic, partitionInfos(topic, 3));
        subscriptions.put(consumer1, subscription(topics(topic), 0));
        subscriptions.put(consumer2, subscription(topics(topic), 1));
        subscriptions.put(consumer3, subscription(topics(topic), 2));

        TopicPartition tp0 = new TopicPartition(topic, 0);
        TopicPartition tp1 = new TopicPartition(topic, 1);
        TopicPartition tp2 = new TopicPartition(topic, 2);

        List<TopicPartition> c1partitions0 = partitions(tp0, tp2);
        List<TopicPartition> c2partitions0 = partitions(tp1);
        subscriptions.put(consumer1, buildSubscriptionV2Above(topics(topic), c1partitions0, 1, 0));
        subscriptions.put(consumer2, buildSubscriptionWithOldSchema(topics(topic), c2partitions0, 1));
        Map<String, List<TopicPartition>> assignment = assignor.assignPartitions(partitionsPerTopic, subscriptions);
        List<TopicPartition> c1partitions = assignment.get(consumer1);
        List<TopicPartition> c2partitions = assignment.get(consumer2);
        List<TopicPartition> c3partitions = assignment.get(consumer3);

        assertTrue(c1partitions.size() == 1 && c2partitions.size() == 1 && c3partitions.size() == 1);
        assertTrue(c1partitions0.containsAll(c1partitions));
        assertTrue(c2partitions0.containsAll(c2partitions));
        verifyValidityAndBalance(subscriptions, assignment, partitionsPerTopic);
        assertTrue(isFullyBalanced(assignment));
    }

    @ParameterizedTest(name = TEST_NAME_WITH_RACK_CONFIG)
    @EnumSource(RackConfig.class)
    public void testMemberDataWithInconsistentData(RackConfig rackConfig) {
        initializeRacks(rackConfig);
        List<TopicPartition> ownedPartitionsInUserdata = partitions(tp1);
        List<TopicPartition> ownedPartitionsInSubscription = partitions(tp0);

        assignor.onAssignment(new ConsumerPartitionAssignor.Assignment(ownedPartitionsInUserdata), new ConsumerGroupMetadata(groupId, generationId, consumer1, Optional.empty()));
        ByteBuffer userDataWithHigherGenerationId = assignor.subscriptionUserData(new HashSet<>(topics(topic)));

        Subscription subscription = new Subscription(topics(topic), userDataWithHigherGenerationId, ownedPartitionsInSubscription);
        AbstractStickyAssignor.MemberData memberData = memberData(subscription);

        // In StickyAssignor, we'll serialize owned partition in assignment into userData and always honor userData
        assertEquals(ownedPartitionsInUserdata, memberData.partitions, "subscription: " + subscription + " doesn't have expected owned partition");
        assertEquals(generationId, memberData.generation.orElse(-1), "subscription: " + subscription + " doesn't have expected generation id");
    }

    @Test
    public void testMemberDataWillHonorUserData() {
        List<String> topics = topics(topic);
        List<TopicPartition> ownedPartitions = partitions(tp(topic1, 0), tp(topic2, 1));
        int generationIdInUserData = generationId - 1;

        Subscription subscription = new Subscription(topics, generateUserData(topics, ownedPartitions, generationIdInUserData), Collections.emptyList(), generationId, Optional.empty());
        AbstractStickyAssignor.MemberData memberData = memberData(subscription);
        // in StickyAssignor with eager rebalance protocol, we'll always honor data in user data
        assertEquals(ownedPartitions, memberData.partitions, "subscription: " + subscription + " doesn't have expected owned partition");
        assertEquals(generationIdInUserData, memberData.generation.orElse(-1), "subscription: " + subscription + " doesn't have expected generation id");
    }

    @Test
    public void testAssignorWithOldVersionSubscriptions() {
        Map<String, List<PartitionInfo>> partitionsPerTopic = new HashMap<>();
        partitionsPerTopic.put(topic1, partitionInfos(topic1, 3));

        List<String> subscribedTopics = topics(topic1);

        subscriptions.put(consumer1, buildSubscriptionV0(subscribedTopics, partitions(tp(topic1, 0)), generationId, 0));
        subscriptions.put(consumer2, buildSubscriptionV1(subscribedTopics, partitions(tp(topic1, 1)), generationId, 1));
        subscriptions.put(consumer3, buildSubscriptionV2Above(subscribedTopics, Collections.emptyList(), generationId, 2));

        Map<String, List<TopicPartition>> assignment = assignor.assignPartitions(partitionsPerTopic, subscriptions);
        assertEquals(partitions(tp(topic1, 0)), assignment.get(consumer1));
        assertEquals(partitions(tp(topic1, 1)), assignment.get(consumer2));
        assertEquals(partitions(tp(topic1, 2)), assignment.get(consumer3));

        verifyValidityAndBalance(subscriptions, assignment, partitionsPerTopic);
        assertTrue(isFullyBalanced(assignment));
    }

    private Subscription buildSubscriptionWithOldSchema(List<String> topics, List<TopicPartition> partitions, int consumerIndex) {
        Struct struct = new Struct(StickyAssignor.STICKY_ASSIGNOR_USER_DATA_V0);
        List<Struct> topicAssignments = new ArrayList<>();
        for (Map.Entry<String, List<Integer>> topicEntry : CollectionUtils.groupPartitionsByTopic(partitions).entrySet()) {
            Struct topicAssignment = new Struct(StickyAssignor.TOPIC_ASSIGNMENT);
            topicAssignment.set(StickyAssignor.TOPIC_KEY_NAME, topicEntry.getKey());
            topicAssignment.set(StickyAssignor.PARTITIONS_KEY_NAME, topicEntry.getValue().toArray());
            topicAssignments.add(topicAssignment);
        }
        struct.set(StickyAssignor.TOPIC_PARTITIONS_KEY_NAME, topicAssignments.toArray());
        ByteBuffer buffer = ByteBuffer.allocate(StickyAssignor.STICKY_ASSIGNOR_USER_DATA_V0.sizeOf(struct));
        StickyAssignor.STICKY_ASSIGNOR_USER_DATA_V0.write(buffer, struct);
        buffer.flip();

        return new Subscription(topics, buffer, Collections.emptyList(), DEFAULT_GENERATION, consumerRackId(consumerIndex));
    }

    public static Collection<Arguments> rackAndSubscriptionCombinations() {
        return Arrays.asList(Arguments.of(RackConfig.NO_BROKER_RACK, true), Arguments.of(RackConfig.NO_CONSUMER_RACK, true), Arguments.of(RackConfig.BROKER_AND_CONSUMER_RACK, true), Arguments.of(RackConfig.NO_BROKER_RACK, false), Arguments.of(RackConfig.NO_CONSUMER_RACK, false), Arguments.of(RackConfig.BROKER_AND_CONSUMER_RACK, false));
    }
}<|MERGE_RESOLUTION|>--- conflicted
+++ resolved
@@ -33,9 +33,6 @@
 import org.junit.jupiter.params.provider.MethodSource;
 
 import java.nio.ByteBuffer;
-<<<<<<< HEAD
-import java.util.*;
-=======
 import java.util.ArrayList;
 import java.util.Arrays;
 import java.util.Collection;
@@ -45,19 +42,14 @@
 import java.util.List;
 import java.util.Map;
 import java.util.Optional;
->>>>>>> 9494bebe
 
 import static java.util.Collections.emptyList;
 import static org.apache.kafka.clients.consumer.StickyAssignor.serializeTopicPartitionAssignment;
 import static org.apache.kafka.clients.consumer.internals.AbstractPartitionAssignorTest.TEST_NAME_WITH_RACK_CONFIG;
 import static org.apache.kafka.clients.consumer.internals.AbstractStickyAssignor.DEFAULT_GENERATION;
-<<<<<<< HEAD
-import static org.junit.jupiter.api.Assertions.*;
-=======
 import static org.junit.jupiter.api.Assertions.assertEquals;
 import static org.junit.jupiter.api.Assertions.assertFalse;
 import static org.junit.jupiter.api.Assertions.assertTrue;
->>>>>>> 9494bebe
 
 public class StickyAssignorTest extends AbstractStickyAssignorTest {
 
@@ -68,17 +60,20 @@
 
     @Override
     public Subscription buildSubscriptionV0(List<String> topics, List<TopicPartition> partitions, int generationId, int consumerIndex) {
-        return new Subscription(topics, serializeTopicPartitionAssignment(new MemberData(partitions, Optional.of(generationId))), Collections.emptyList(), DEFAULT_GENERATION, consumerRackId(consumerIndex));
+        return new Subscription(topics, serializeTopicPartitionAssignment(new MemberData(partitions, Optional.of(generationId))),
+            Collections.emptyList(), DEFAULT_GENERATION, consumerRackId(consumerIndex));
     }
 
     @Override
     public Subscription buildSubscriptionV1(List<String> topics, List<TopicPartition> partitions, int generationId, int consumerIndex) {
-        return new Subscription(topics, serializeTopicPartitionAssignment(new MemberData(partitions, Optional.of(generationId))), partitions, DEFAULT_GENERATION, Optional.empty());
+        return new Subscription(topics, serializeTopicPartitionAssignment(new MemberData(partitions, Optional.of(generationId))),
+            partitions, DEFAULT_GENERATION, Optional.empty());
     }
 
     @Override
     public Subscription buildSubscriptionV2Above(List<String> topics, List<TopicPartition> partitions, int generationId, int consumerIndex) {
-        return new Subscription(topics, serializeTopicPartitionAssignment(new MemberData(partitions, Optional.of(generationId))), partitions, generationId, Optional.empty());
+        return new Subscription(topics, serializeTopicPartitionAssignment(new MemberData(partitions, Optional.of(generationId))),
+            partitions, generationId, Optional.empty());
     }
 
     @Override
@@ -256,7 +251,8 @@
         TopicPartition t3p2 = new TopicPartition(topic3, 2);
         TopicPartition t3p3 = new TopicPartition(topic3, 3);
 
-        List<TopicPartition> c1partitions0 = isAllSubscriptionsEqual ? partitions(tp0, tp1, tp2, t2p2, t2p3, t3p0) : partitions(tp0, tp1, tp2, tp3);
+        List<TopicPartition> c1partitions0 = isAllSubscriptionsEqual ? partitions(tp0, tp1, tp2, t2p2, t2p3, t3p0) :
+            partitions(tp0, tp1, tp2, tp3);
         List<TopicPartition> c2partitions0 = partitions(tp0, tp1, t2p0, t2p1, t2p2, t2p3);
         List<TopicPartition> c3partitions0 = partitions(tp2, tp3, t3p0, t3p1, t3p2, t3p3);
         subscriptions.put(consumer1, buildSubscriptionV2Above(consumer1SubscribedTopics, c1partitions0, 1, 0));
@@ -374,6 +370,12 @@
     }
 
     public static Collection<Arguments> rackAndSubscriptionCombinations() {
-        return Arrays.asList(Arguments.of(RackConfig.NO_BROKER_RACK, true), Arguments.of(RackConfig.NO_CONSUMER_RACK, true), Arguments.of(RackConfig.BROKER_AND_CONSUMER_RACK, true), Arguments.of(RackConfig.NO_BROKER_RACK, false), Arguments.of(RackConfig.NO_CONSUMER_RACK, false), Arguments.of(RackConfig.BROKER_AND_CONSUMER_RACK, false));
+        return Arrays.asList(
+                Arguments.of(RackConfig.NO_BROKER_RACK, true),
+                Arguments.of(RackConfig.NO_CONSUMER_RACK, true),
+                Arguments.of(RackConfig.BROKER_AND_CONSUMER_RACK, true),
+                Arguments.of(RackConfig.NO_BROKER_RACK, false),
+                Arguments.of(RackConfig.NO_CONSUMER_RACK, false),
+                Arguments.of(RackConfig.BROKER_AND_CONSUMER_RACK, false));
     }
 }