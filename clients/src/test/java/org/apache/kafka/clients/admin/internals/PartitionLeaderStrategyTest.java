--- conflicted
+++ resolved
@@ -31,287 +31,23 @@
 import org.apache.kafka.common.utils.LogContext;
 import org.junit.jupiter.api.Test;
 
-import java.util.Arrays;
-import java.util.HashMap;
-import java.util.HashSet;
-import java.util.List;
-import java.util.Map;
-import java.util.Set;
+import java.util.*;
 import java.util.stream.Collectors;
 
 import static java.util.Collections.emptyMap;
 import static java.util.Collections.singletonMap;
 import static org.apache.kafka.common.utils.Utils.mkSet;
-import static org.junit.jupiter.api.Assertions.assertEquals;
-import static org.junit.jupiter.api.Assertions.assertFalse;
-import static org.junit.jupiter.api.Assertions.assertTrue;
+import static org.junit.jupiter.api.Assertions.*;
 
 public class PartitionLeaderStrategyTest {
 
-<<<<<<< HEAD
-	private PartitionLeaderStrategy newStrategy() {
-		return new PartitionLeaderStrategy(new LogContext());
-	}
-
-	@Test
-	public void testBuildLookupRequest() {
-		Set<TopicPartition> topicPartitions = mkSet(
-				new TopicPartition("foo", 0),
-				new TopicPartition("bar", 0),
-				new TopicPartition("foo", 1),
-				new TopicPartition("baz", 0)
-		);
-
-		PartitionLeaderStrategy strategy = newStrategy();
-
-		MetadataRequest allRequest = strategy.buildRequest(topicPartitions).build();
-		assertEquals(mkSet("foo", "bar", "baz"), new HashSet<>(allRequest.topics()));
-		assertFalse(allRequest.allowAutoTopicCreation());
-
-		MetadataRequest partialRequest = strategy.buildRequest(
-				topicPartitions.stream().filter(tp -> tp.topic().equals("foo")).collect(Collectors.toSet())
-		).build();
-		assertEquals(mkSet("foo"), new HashSet<>(partialRequest.topics()));
-		assertFalse(partialRequest.allowAutoTopicCreation());
-	}
-
-	@Test
-	public void testTopicAuthorizationFailure() {
-		TopicPartition topicPartition = new TopicPartition("foo", 0);
-		Throwable exception = assertFatalTopicError(topicPartition, Errors.TOPIC_AUTHORIZATION_FAILED);
-		assertTrue(exception instanceof TopicAuthorizationException);
-		TopicAuthorizationException authException = (TopicAuthorizationException) exception;
-		assertEquals(mkSet("foo"), authException.unauthorizedTopics());
-	}
-
-	@Test
-	public void testInvalidTopicError() {
-		TopicPartition topicPartition = new TopicPartition("foo", 0);
-		Throwable exception = assertFatalTopicError(topicPartition, Errors.INVALID_TOPIC_EXCEPTION);
-		assertTrue(exception instanceof InvalidTopicException);
-		InvalidTopicException invalidTopicException = (InvalidTopicException) exception;
-		assertEquals(mkSet("foo"), invalidTopicException.invalidTopics());
-	}
-
-	@Test
-	public void testUnexpectedTopicErrror() {
-		TopicPartition topicPartition = new TopicPartition("foo", 0);
-		Throwable exception = assertFatalTopicError(topicPartition, Errors.UNKNOWN_SERVER_ERROR);
-		assertTrue(exception instanceof UnknownServerException);
-	}
-
-	@Test
-	public void testRetriableTopicErrors() {
-		TopicPartition topicPartition = new TopicPartition("foo", 0);
-		assertRetriableTopicError(topicPartition, Errors.UNKNOWN_TOPIC_OR_PARTITION);
-		assertRetriableTopicError(topicPartition, Errors.LEADER_NOT_AVAILABLE);
-		assertRetriableTopicError(topicPartition, Errors.BROKER_NOT_AVAILABLE);
-	}
-
-	@Test
-	public void testRetriablePartitionErrors() {
-		TopicPartition topicPartition = new TopicPartition("foo", 0);
-		assertRetriablePartitionError(topicPartition, Errors.NOT_LEADER_OR_FOLLOWER);
-		assertRetriablePartitionError(topicPartition, Errors.REPLICA_NOT_AVAILABLE);
-		assertRetriablePartitionError(topicPartition, Errors.LEADER_NOT_AVAILABLE);
-		assertRetriablePartitionError(topicPartition, Errors.BROKER_NOT_AVAILABLE);
-		assertRetriablePartitionError(topicPartition, Errors.KAFKA_STORAGE_ERROR);
-	}
-
-	@Test
-	public void testUnexpectedPartitionError() {
-		TopicPartition topicPartition = new TopicPartition("foo", 0);
-		Throwable exception = assertFatalPartitionError(topicPartition, Errors.UNKNOWN_SERVER_ERROR);
-		assertTrue(exception instanceof UnknownServerException);
-	}
-
-	@Test
-	public void testPartitionSuccessfullyMapped() {
-		TopicPartition topicPartition1 = new TopicPartition("foo", 0);
-		TopicPartition topicPartition2 = new TopicPartition("bar", 1);
-
-		Map<TopicPartition, MetadataResponsePartition> responsePartitions = new HashMap<>(2);
-		responsePartitions.put(topicPartition1, partitionResponseDataWithLeader(
-				topicPartition1, 5, Arrays.asList(5, 6, 7)));
-		responsePartitions.put(topicPartition2, partitionResponseDataWithLeader(
-				topicPartition2, 1, Arrays.asList(2, 1, 3)));
-
-		LookupResult<TopicPartition> result = handleLookupResponse(
-				mkSet(topicPartition1, topicPartition2),
-				responseWithPartitionData(responsePartitions)
-		);
-
-		assertEquals(emptyMap(), result.failedKeys);
-		assertEquals(mkSet(topicPartition1, topicPartition2), result.mappedKeys.keySet());
-		assertEquals(5, result.mappedKeys.get(topicPartition1));
-		assertEquals(1, result.mappedKeys.get(topicPartition2));
-	}
-
-	@Test
-	public void testIgnoreUnrequestedPartitions() {
-		TopicPartition requestedTopicPartition = new TopicPartition("foo", 0);
-		TopicPartition unrequestedTopicPartition = new TopicPartition("foo", 1);
-
-		Map<TopicPartition, MetadataResponsePartition> responsePartitions = new HashMap<>(2);
-		responsePartitions.put(requestedTopicPartition, partitionResponseDataWithLeader(
-				requestedTopicPartition, 5, Arrays.asList(5, 6, 7)));
-		responsePartitions.put(unrequestedTopicPartition, partitionResponseDataWithError(
-				unrequestedTopicPartition, Errors.UNKNOWN_SERVER_ERROR));
-
-		LookupResult<TopicPartition> result = handleLookupResponse(
-				mkSet(requestedTopicPartition),
-				responseWithPartitionData(responsePartitions)
-		);
-
-		assertEquals(emptyMap(), result.failedKeys);
-		assertEquals(mkSet(requestedTopicPartition), result.mappedKeys.keySet());
-		assertEquals(5, result.mappedKeys.get(requestedTopicPartition));
-	}
-
-	@Test
-	public void testRetryIfLeaderUnknown() {
-		TopicPartition topicPartition = new TopicPartition("foo", 0);
-
-		Map<TopicPartition, MetadataResponsePartition> responsePartitions = singletonMap(
-				topicPartition,
-				partitionResponseDataWithLeader(topicPartition, -1, Arrays.asList(5, 6, 7))
-		);
-
-		LookupResult<TopicPartition> result = handleLookupResponse(
-				mkSet(topicPartition),
-				responseWithPartitionData(responsePartitions)
-		);
-
-		assertEquals(emptyMap(), result.failedKeys);
-		assertEquals(emptyMap(), result.mappedKeys);
-	}
-
-	private void assertRetriableTopicError(
-			TopicPartition topicPartition,
-			Errors error
-	) {
-		assertRetriableError(
-				topicPartition,
-				responseWithTopicError(topicPartition.topic(), error)
-		);
-	}
-
-	private void assertRetriablePartitionError(
-			TopicPartition topicPartition,
-			Errors error
-	) {
-		MetadataResponse response = responseWithPartitionData(singletonMap(
-				topicPartition,
-				partitionResponseDataWithError(topicPartition, error)
-		));
-		assertRetriableError(topicPartition, response);
-	}
-
-	private Throwable assertFatalTopicError(
-			TopicPartition topicPartition,
-			Errors error
-	) {
-		return assertFatalError(
-				topicPartition,
-				responseWithTopicError(topicPartition.topic(), error)
-		);
-	}
-
-	private Throwable assertFatalPartitionError(
-			TopicPartition topicPartition,
-			Errors error
-	) {
-		MetadataResponse response = responseWithPartitionData(singletonMap(
-				topicPartition,
-				partitionResponseDataWithError(topicPartition, error)
-		));
-		return assertFatalError(topicPartition, response);
-	}
-
-	private void assertRetriableError(
-			TopicPartition topicPartition,
-			MetadataResponse response
-	) {
-		LookupResult<TopicPartition> result = handleLookupResponse(mkSet(topicPartition), response);
-		assertEquals(emptyMap(), result.failedKeys);
-		assertEquals(emptyMap(), result.mappedKeys);
-	}
-
-	private Throwable assertFatalError(
-			TopicPartition topicPartition,
-			MetadataResponse response
-	) {
-		LookupResult<TopicPartition> result = handleLookupResponse(mkSet(topicPartition), response);
-		assertEquals(mkSet(topicPartition), result.failedKeys.keySet());
-		return result.failedKeys.get(topicPartition);
-	}
-
-	private LookupResult<TopicPartition> handleLookupResponse(
-			Set<TopicPartition> topicPartitions,
-			MetadataResponse response
-	) {
-		PartitionLeaderStrategy strategy = newStrategy();
-		return strategy.handleResponse(topicPartitions, response);
-	}
-
-	private MetadataResponse responseWithTopicError(String topic, Errors error) {
-		MetadataResponseTopic responseTopic = new MetadataResponseTopic()
-				.setName(topic)
-				.setErrorCode(error.code());
-		MetadataResponseData responseData = new MetadataResponseData();
-		responseData.topics().add(responseTopic);
-		return new MetadataResponse(responseData, ApiKeys.METADATA.latestVersion());
-	}
-
-	private MetadataResponsePartition partitionResponseDataWithError(TopicPartition topicPartition, Errors error) {
-		return new MetadataResponsePartition()
-				.setPartitionIndex(topicPartition.partition())
-				.setErrorCode(error.code());
-	}
-
-	private MetadataResponsePartition partitionResponseDataWithLeader(
-			TopicPartition topicPartition,
-			Integer leaderId,
-			List<Integer> replicas
-	) {
-		return new MetadataResponsePartition()
-				.setPartitionIndex(topicPartition.partition())
-				.setErrorCode(Errors.NONE.code())
-				.setLeaderId(leaderId)
-				.setReplicaNodes(replicas)
-				.setIsrNodes(replicas);
-	}
-
-	private MetadataResponse responseWithPartitionData(
-			Map<TopicPartition, MetadataResponsePartition> responsePartitions
-	) {
-		MetadataResponseData responseData = new MetadataResponseData();
-		for (Map.Entry<TopicPartition, MetadataResponsePartition> entry : responsePartitions.entrySet()) {
-			TopicPartition topicPartition = entry.getKey();
-			MetadataResponseTopic responseTopic = responseData.topics().find(topicPartition.topic());
-			if (responseTopic == null) {
-				responseTopic = new MetadataResponseTopic()
-						.setName(topicPartition.topic())
-						.setErrorCode(Errors.NONE.code());
-				responseData.topics().add(responseTopic);
-			}
-			responseTopic.partitions().add(entry.getValue());
-		}
-		return new MetadataResponse(responseData, ApiKeys.METADATA.latestVersion());
-	}
-=======
     private PartitionLeaderStrategy newStrategy() {
         return new PartitionLeaderStrategy(new LogContext());
     }
 
     @Test
     public void testBuildLookupRequest() {
-        Set<TopicPartition> topicPartitions = mkSet(
-            new TopicPartition("foo", 0),
-            new TopicPartition("bar", 0),
-            new TopicPartition("foo", 1),
-            new TopicPartition("baz", 0)
-        );
+        Set<TopicPartition> topicPartitions = mkSet(new TopicPartition("foo", 0), new TopicPartition("bar", 0), new TopicPartition("foo", 1), new TopicPartition("baz", 0));
 
         PartitionLeaderStrategy strategy = newStrategy();
 
@@ -319,9 +55,7 @@
         assertEquals(mkSet("foo", "bar", "baz"), new HashSet<>(allRequest.topics()));
         assertFalse(allRequest.allowAutoTopicCreation());
 
-        MetadataRequest partialRequest = strategy.buildRequest(
-            topicPartitions.stream().filter(tp -> tp.topic().equals("foo")).collect(Collectors.toSet())
-        ).build();
+        MetadataRequest partialRequest = strategy.buildRequest(topicPartitions.stream().filter(tp -> tp.topic().equals("foo")).collect(Collectors.toSet())).build();
         assertEquals(mkSet("foo"), new HashSet<>(partialRequest.topics()));
         assertFalse(partialRequest.allowAutoTopicCreation());
     }
@@ -382,15 +116,10 @@
         TopicPartition topicPartition2 = new TopicPartition("bar", 1);
 
         Map<TopicPartition, MetadataResponsePartition> responsePartitions = new HashMap<>(2);
-        responsePartitions.put(topicPartition1, partitionResponseDataWithLeader(
-            topicPartition1, 5, Arrays.asList(5, 6, 7)));
-        responsePartitions.put(topicPartition2, partitionResponseDataWithLeader(
-            topicPartition2, 1, Arrays.asList(2, 1, 3)));
-
-        LookupResult<TopicPartition> result = handleLookupResponse(
-            mkSet(topicPartition1, topicPartition2),
-            responseWithPartitionData(responsePartitions)
-        );
+        responsePartitions.put(topicPartition1, partitionResponseDataWithLeader(topicPartition1, 5, Arrays.asList(5, 6, 7)));
+        responsePartitions.put(topicPartition2, partitionResponseDataWithLeader(topicPartition2, 1, Arrays.asList(2, 1, 3)));
+
+        LookupResult<TopicPartition> result = handleLookupResponse(mkSet(topicPartition1, topicPartition2), responseWithPartitionData(responsePartitions));
 
         assertEquals(emptyMap(), result.failedKeys);
         assertEquals(mkSet(topicPartition1, topicPartition2), result.mappedKeys.keySet());
@@ -404,15 +133,10 @@
         TopicPartition unrequestedTopicPartition = new TopicPartition("foo", 1);
 
         Map<TopicPartition, MetadataResponsePartition> responsePartitions = new HashMap<>(2);
-        responsePartitions.put(requestedTopicPartition, partitionResponseDataWithLeader(
-            requestedTopicPartition, 5, Arrays.asList(5, 6, 7)));
-        responsePartitions.put(unrequestedTopicPartition, partitionResponseDataWithError(
-            unrequestedTopicPartition, Errors.UNKNOWN_SERVER_ERROR));
-
-        LookupResult<TopicPartition> result = handleLookupResponse(
-            mkSet(requestedTopicPartition),
-            responseWithPartitionData(responsePartitions)
-        );
+        responsePartitions.put(requestedTopicPartition, partitionResponseDataWithLeader(requestedTopicPartition, 5, Arrays.asList(5, 6, 7)));
+        responsePartitions.put(unrequestedTopicPartition, partitionResponseDataWithError(unrequestedTopicPartition, Errors.UNKNOWN_SERVER_ERROR));
+
+        LookupResult<TopicPartition> result = handleLookupResponse(mkSet(requestedTopicPartition), responseWithPartitionData(responsePartitions));
 
         assertEquals(emptyMap(), result.failedKeys);
         assertEquals(mkSet(requestedTopicPartition), result.mappedKeys.keySet());
@@ -423,133 +147,76 @@
     public void testRetryIfLeaderUnknown() {
         TopicPartition topicPartition = new TopicPartition("foo", 0);
 
-        Map<TopicPartition, MetadataResponsePartition> responsePartitions = singletonMap(
-            topicPartition,
-            partitionResponseDataWithLeader(topicPartition, -1, Arrays.asList(5, 6, 7))
-        );
-
-        LookupResult<TopicPartition> result = handleLookupResponse(
-            mkSet(topicPartition),
-            responseWithPartitionData(responsePartitions)
-        );
+        Map<TopicPartition, MetadataResponsePartition> responsePartitions = singletonMap(topicPartition, partitionResponseDataWithLeader(topicPartition, -1, Arrays.asList(5, 6, 7)));
+
+        LookupResult<TopicPartition> result = handleLookupResponse(mkSet(topicPartition), responseWithPartitionData(responsePartitions));
 
         assertEquals(emptyMap(), result.failedKeys);
         assertEquals(emptyMap(), result.mappedKeys);
     }
 
-    private void assertRetriableTopicError(
-        TopicPartition topicPartition,
-        Errors error
-    ) {
-        assertRetriableError(
-            topicPartition,
-            responseWithTopicError(topicPartition.topic(), error)
-        );
-    }
-
-    private void assertRetriablePartitionError(
-        TopicPartition topicPartition,
-        Errors error
-    ) {
-        MetadataResponse response = responseWithPartitionData(singletonMap(
-            topicPartition,
-            partitionResponseDataWithError(topicPartition, error)
-        ));
+    private void assertRetriableTopicError(TopicPartition topicPartition, Errors error) {
+        assertRetriableError(topicPartition, responseWithTopicError(topicPartition.topic(), error));
+    }
+
+    private void assertRetriablePartitionError(TopicPartition topicPartition, Errors error) {
+        MetadataResponse response = responseWithPartitionData(singletonMap(topicPartition, partitionResponseDataWithError(topicPartition, error)));
         assertRetriableError(topicPartition, response);
     }
 
-    private Throwable assertFatalTopicError(
-        TopicPartition topicPartition,
-        Errors error
-    ) {
-        return assertFatalError(
-            topicPartition,
-            responseWithTopicError(topicPartition.topic(), error)
-        );
-    }
-
-    private Throwable assertFatalPartitionError(
-        TopicPartition topicPartition,
-        Errors error
-    ) {
-        MetadataResponse response = responseWithPartitionData(singletonMap(
-            topicPartition,
-            partitionResponseDataWithError(topicPartition, error)
-        ));
+    private Throwable assertFatalTopicError(TopicPartition topicPartition, Errors error) {
+        return assertFatalError(topicPartition, responseWithTopicError(topicPartition.topic(), error));
+    }
+
+    private Throwable assertFatalPartitionError(TopicPartition topicPartition, Errors error) {
+        MetadataResponse response = responseWithPartitionData(singletonMap(topicPartition, partitionResponseDataWithError(topicPartition, error)));
         return assertFatalError(topicPartition, response);
     }
 
-    private void assertRetriableError(
-        TopicPartition topicPartition,
-        MetadataResponse response
-    ) {
+    private void assertRetriableError(TopicPartition topicPartition, MetadataResponse response) {
         LookupResult<TopicPartition> result = handleLookupResponse(mkSet(topicPartition), response);
         assertEquals(emptyMap(), result.failedKeys);
         assertEquals(emptyMap(), result.mappedKeys);
     }
 
-    private Throwable assertFatalError(
-        TopicPartition topicPartition,
-        MetadataResponse response
-    ) {
+    private Throwable assertFatalError(TopicPartition topicPartition, MetadataResponse response) {
         LookupResult<TopicPartition> result = handleLookupResponse(mkSet(topicPartition), response);
         assertEquals(mkSet(topicPartition), result.failedKeys.keySet());
         return result.failedKeys.get(topicPartition);
     }
 
-    private LookupResult<TopicPartition> handleLookupResponse(
-        Set<TopicPartition> topicPartitions,
-        MetadataResponse response
-    ) {
+    private LookupResult<TopicPartition> handleLookupResponse(Set<TopicPartition> topicPartitions, MetadataResponse response) {
         PartitionLeaderStrategy strategy = newStrategy();
         return strategy.handleResponse(topicPartitions, response);
     }
 
     private MetadataResponse responseWithTopicError(String topic, Errors error) {
-        MetadataResponseTopic responseTopic = new MetadataResponseTopic()
-            .setName(topic)
-            .setErrorCode(error.code());
+        MetadataResponseTopic responseTopic = new MetadataResponseTopic().setName(topic).setErrorCode(error.code());
         MetadataResponseData responseData = new MetadataResponseData();
         responseData.topics().add(responseTopic);
         return new MetadataResponse(responseData, ApiKeys.METADATA.latestVersion());
     }
 
     private MetadataResponsePartition partitionResponseDataWithError(TopicPartition topicPartition, Errors error) {
-        return new MetadataResponsePartition()
-            .setPartitionIndex(topicPartition.partition())
-            .setErrorCode(error.code());
-    }
-
-    private MetadataResponsePartition partitionResponseDataWithLeader(
-        TopicPartition topicPartition,
-        Integer leaderId,
-        List<Integer> replicas
-    ) {
-        return new MetadataResponsePartition()
-            .setPartitionIndex(topicPartition.partition())
-            .setErrorCode(Errors.NONE.code())
-            .setLeaderId(leaderId)
-            .setReplicaNodes(replicas)
-            .setIsrNodes(replicas);
-    }
-
-    private MetadataResponse responseWithPartitionData(
-        Map<TopicPartition, MetadataResponsePartition> responsePartitions
-    ) {
+        return new MetadataResponsePartition().setPartitionIndex(topicPartition.partition()).setErrorCode(error.code());
+    }
+
+    private MetadataResponsePartition partitionResponseDataWithLeader(TopicPartition topicPartition, Integer leaderId, List<Integer> replicas) {
+        return new MetadataResponsePartition().setPartitionIndex(topicPartition.partition()).setErrorCode(Errors.NONE.code()).setLeaderId(leaderId).setReplicaNodes(replicas).setIsrNodes(replicas);
+    }
+
+    private MetadataResponse responseWithPartitionData(Map<TopicPartition, MetadataResponsePartition> responsePartitions) {
         MetadataResponseData responseData = new MetadataResponseData();
         for (Map.Entry<TopicPartition, MetadataResponsePartition> entry : responsePartitions.entrySet()) {
             TopicPartition topicPartition = entry.getKey();
             MetadataResponseTopic responseTopic = responseData.topics().find(topicPartition.topic());
             if (responseTopic == null) {
-                responseTopic = new MetadataResponseTopic()
-                    .setName(topicPartition.topic())
-                    .setErrorCode(Errors.NONE.code());
+                responseTopic = new MetadataResponseTopic().setName(topicPartition.topic()).setErrorCode(Errors.NONE.code());
                 responseData.topics().add(responseTopic);
             }
             responseTopic.partitions().add(entry.getValue());
         }
         return new MetadataResponse(responseData, ApiKeys.METADATA.latestVersion());
     }
->>>>>>> 15418db6
 
 }