--- conflicted
+++ resolved
@@ -32,19 +32,19 @@
 
 import org.junit.jupiter.api.Test;
 
-import java.util.*;
+import java.util.Arrays;
+import java.util.HashMap;
+import java.util.HashSet;
+import java.util.List;
+import java.util.Map;
+import java.util.Set;
 import java.util.stream.Collectors;
 
 import static java.util.Collections.emptyMap;
 import static java.util.Collections.singletonMap;
-<<<<<<< HEAD
-import static org.apache.kafka.common.utils.Utils.mkSet;
-import static org.junit.jupiter.api.Assertions.*;
-=======
 import static org.junit.jupiter.api.Assertions.assertEquals;
 import static org.junit.jupiter.api.Assertions.assertFalse;
 import static org.junit.jupiter.api.Assertions.assertInstanceOf;
->>>>>>> 9494bebe
 
 public class PartitionLeaderStrategyTest {
 
@@ -54,16 +54,12 @@
 
     @Test
     public void testBuildLookupRequest() {
-<<<<<<< HEAD
-        Set<TopicPartition> topicPartitions = mkSet(new TopicPartition("foo", 0), new TopicPartition("bar", 0), new TopicPartition("foo", 1), new TopicPartition("baz", 0));
-=======
         Set<TopicPartition> topicPartitions = Set.of(
             new TopicPartition("foo", 0),
             new TopicPartition("bar", 0),
             new TopicPartition("foo", 1),
             new TopicPartition("baz", 0)
         );
->>>>>>> 9494bebe
 
         PartitionLeaderStrategy strategy = newStrategy();
 
@@ -71,15 +67,10 @@
         assertEquals(Set.of("foo", "bar", "baz"), new HashSet<>(allRequest.topics()));
         assertFalse(allRequest.allowAutoTopicCreation());
 
-<<<<<<< HEAD
-        MetadataRequest partialRequest = strategy.buildRequest(topicPartitions.stream().filter(tp -> tp.topic().equals("foo")).collect(Collectors.toSet())).build();
-        assertEquals(mkSet("foo"), new HashSet<>(partialRequest.topics()));
-=======
         MetadataRequest partialRequest = strategy.buildRequest(
             topicPartitions.stream().filter(tp -> tp.topic().equals("foo")).collect(Collectors.toSet())
         ).build();
         assertEquals(Set.of("foo"), new HashSet<>(partialRequest.topics()));
->>>>>>> 9494bebe
         assertFalse(partialRequest.allowAutoTopicCreation());
     }
 
@@ -139,17 +130,15 @@
         TopicPartition topicPartition2 = new TopicPartition("bar", 1);
 
         Map<TopicPartition, MetadataResponsePartition> responsePartitions = new HashMap<>(2);
-        responsePartitions.put(topicPartition1, partitionResponseDataWithLeader(topicPartition1, 5, Arrays.asList(5, 6, 7)));
-        responsePartitions.put(topicPartition2, partitionResponseDataWithLeader(topicPartition2, 1, Arrays.asList(2, 1, 3)));
-
-<<<<<<< HEAD
-        LookupResult<TopicPartition> result = handleLookupResponse(mkSet(topicPartition1, topicPartition2), responseWithPartitionData(responsePartitions));
-=======
+        responsePartitions.put(topicPartition1, partitionResponseDataWithLeader(
+            topicPartition1, 5, Arrays.asList(5, 6, 7)));
+        responsePartitions.put(topicPartition2, partitionResponseDataWithLeader(
+            topicPartition2, 1, Arrays.asList(2, 1, 3)));
+
         LookupResult<TopicPartition> result = handleLookupResponse(
             Set.of(topicPartition1, topicPartition2),
             responseWithPartitionData(responsePartitions)
         );
->>>>>>> 9494bebe
 
         assertEquals(emptyMap(), result.failedKeys);
         assertEquals(Set.of(topicPartition1, topicPartition2), result.mappedKeys.keySet());
@@ -163,17 +152,15 @@
         TopicPartition unrequestedTopicPartition = new TopicPartition("foo", 1);
 
         Map<TopicPartition, MetadataResponsePartition> responsePartitions = new HashMap<>(2);
-        responsePartitions.put(requestedTopicPartition, partitionResponseDataWithLeader(requestedTopicPartition, 5, Arrays.asList(5, 6, 7)));
-        responsePartitions.put(unrequestedTopicPartition, partitionResponseDataWithError(unrequestedTopicPartition, Errors.UNKNOWN_SERVER_ERROR));
-
-<<<<<<< HEAD
-        LookupResult<TopicPartition> result = handleLookupResponse(mkSet(requestedTopicPartition), responseWithPartitionData(responsePartitions));
-=======
+        responsePartitions.put(requestedTopicPartition, partitionResponseDataWithLeader(
+            requestedTopicPartition, 5, Arrays.asList(5, 6, 7)));
+        responsePartitions.put(unrequestedTopicPartition, partitionResponseDataWithError(
+            unrequestedTopicPartition, Errors.UNKNOWN_SERVER_ERROR));
+
         LookupResult<TopicPartition> result = handleLookupResponse(
             Set.of(requestedTopicPartition),
             responseWithPartitionData(responsePartitions)
         );
->>>>>>> 9494bebe
 
         assertEquals(emptyMap(), result.failedKeys);
         assertEquals(Set.of(requestedTopicPartition), result.mappedKeys.keySet());
@@ -184,95 +171,127 @@
     public void testRetryIfLeaderUnknown() {
         TopicPartition topicPartition = new TopicPartition("foo", 0);
 
-        Map<TopicPartition, MetadataResponsePartition> responsePartitions = singletonMap(topicPartition, partitionResponseDataWithLeader(topicPartition, -1, Arrays.asList(5, 6, 7)));
-
-<<<<<<< HEAD
-        LookupResult<TopicPartition> result = handleLookupResponse(mkSet(topicPartition), responseWithPartitionData(responsePartitions));
-=======
+        Map<TopicPartition, MetadataResponsePartition> responsePartitions = singletonMap(
+            topicPartition,
+            partitionResponseDataWithLeader(topicPartition, -1, Arrays.asList(5, 6, 7))
+        );
+
         LookupResult<TopicPartition> result = handleLookupResponse(
             Set.of(topicPartition),
             responseWithPartitionData(responsePartitions)
         );
->>>>>>> 9494bebe
 
         assertEquals(emptyMap(), result.failedKeys);
         assertEquals(emptyMap(), result.mappedKeys);
     }
 
-    private void assertRetriableTopicError(TopicPartition topicPartition, Errors error) {
-        assertRetriableError(topicPartition, responseWithTopicError(topicPartition.topic(), error));
-    }
-
-    private void assertRetriablePartitionError(TopicPartition topicPartition, Errors error) {
-        MetadataResponse response = responseWithPartitionData(singletonMap(topicPartition, partitionResponseDataWithError(topicPartition, error)));
+    private void assertRetriableTopicError(
+        TopicPartition topicPartition,
+        Errors error
+    ) {
+        assertRetriableError(
+            topicPartition,
+            responseWithTopicError(topicPartition.topic(), error)
+        );
+    }
+
+    private void assertRetriablePartitionError(
+        TopicPartition topicPartition,
+        Errors error
+    ) {
+        MetadataResponse response = responseWithPartitionData(singletonMap(
+            topicPartition,
+            partitionResponseDataWithError(topicPartition, error)
+        ));
         assertRetriableError(topicPartition, response);
     }
 
-    private Throwable assertFatalTopicError(TopicPartition topicPartition, Errors error) {
-        return assertFatalError(topicPartition, responseWithTopicError(topicPartition.topic(), error));
-    }
-
-    private Throwable assertFatalPartitionError(TopicPartition topicPartition, Errors error) {
-        MetadataResponse response = responseWithPartitionData(singletonMap(topicPartition, partitionResponseDataWithError(topicPartition, error)));
+    private Throwable assertFatalTopicError(
+        TopicPartition topicPartition,
+        Errors error
+    ) {
+        return assertFatalError(
+            topicPartition,
+            responseWithTopicError(topicPartition.topic(), error)
+        );
+    }
+
+    private Throwable assertFatalPartitionError(
+        TopicPartition topicPartition,
+        Errors error
+    ) {
+        MetadataResponse response = responseWithPartitionData(singletonMap(
+            topicPartition,
+            partitionResponseDataWithError(topicPartition, error)
+        ));
         return assertFatalError(topicPartition, response);
     }
 
-<<<<<<< HEAD
-    private void assertRetriableError(TopicPartition topicPartition, MetadataResponse response) {
-        LookupResult<TopicPartition> result = handleLookupResponse(mkSet(topicPartition), response);
-=======
     private void assertRetriableError(
         TopicPartition topicPartition,
         MetadataResponse response
     ) {
         LookupResult<TopicPartition> result = handleLookupResponse(Set.of(topicPartition), response);
->>>>>>> 9494bebe
         assertEquals(emptyMap(), result.failedKeys);
         assertEquals(emptyMap(), result.mappedKeys);
     }
 
-<<<<<<< HEAD
-    private Throwable assertFatalError(TopicPartition topicPartition, MetadataResponse response) {
-        LookupResult<TopicPartition> result = handleLookupResponse(mkSet(topicPartition), response);
-        assertEquals(mkSet(topicPartition), result.failedKeys.keySet());
-=======
     private Throwable assertFatalError(
         TopicPartition topicPartition,
         MetadataResponse response
     ) {
         LookupResult<TopicPartition> result = handleLookupResponse(Set.of(topicPartition), response);
         assertEquals(Set.of(topicPartition), result.failedKeys.keySet());
->>>>>>> 9494bebe
         return result.failedKeys.get(topicPartition);
     }
 
-    private LookupResult<TopicPartition> handleLookupResponse(Set<TopicPartition> topicPartitions, MetadataResponse response) {
+    private LookupResult<TopicPartition> handleLookupResponse(
+        Set<TopicPartition> topicPartitions,
+        MetadataResponse response
+    ) {
         PartitionLeaderStrategy strategy = newStrategy();
         return strategy.handleResponse(topicPartitions, response);
     }
 
     private MetadataResponse responseWithTopicError(String topic, Errors error) {
-        MetadataResponseTopic responseTopic = new MetadataResponseTopic().setName(topic).setErrorCode(error.code());
+        MetadataResponseTopic responseTopic = new MetadataResponseTopic()
+            .setName(topic)
+            .setErrorCode(error.code());
         MetadataResponseData responseData = new MetadataResponseData();
         responseData.topics().add(responseTopic);
         return new MetadataResponse(responseData, ApiKeys.METADATA.latestVersion());
     }
 
     private MetadataResponsePartition partitionResponseDataWithError(TopicPartition topicPartition, Errors error) {
-        return new MetadataResponsePartition().setPartitionIndex(topicPartition.partition()).setErrorCode(error.code());
-    }
-
-    private MetadataResponsePartition partitionResponseDataWithLeader(TopicPartition topicPartition, Integer leaderId, List<Integer> replicas) {
-        return new MetadataResponsePartition().setPartitionIndex(topicPartition.partition()).setErrorCode(Errors.NONE.code()).setLeaderId(leaderId).setReplicaNodes(replicas).setIsrNodes(replicas);
-    }
-
-    private MetadataResponse responseWithPartitionData(Map<TopicPartition, MetadataResponsePartition> responsePartitions) {
+        return new MetadataResponsePartition()
+            .setPartitionIndex(topicPartition.partition())
+            .setErrorCode(error.code());
+    }
+
+    private MetadataResponsePartition partitionResponseDataWithLeader(
+        TopicPartition topicPartition,
+        Integer leaderId,
+        List<Integer> replicas
+    ) {
+        return new MetadataResponsePartition()
+            .setPartitionIndex(topicPartition.partition())
+            .setErrorCode(Errors.NONE.code())
+            .setLeaderId(leaderId)
+            .setReplicaNodes(replicas)
+            .setIsrNodes(replicas);
+    }
+
+    private MetadataResponse responseWithPartitionData(
+        Map<TopicPartition, MetadataResponsePartition> responsePartitions
+    ) {
         MetadataResponseData responseData = new MetadataResponseData();
         for (Map.Entry<TopicPartition, MetadataResponsePartition> entry : responsePartitions.entrySet()) {
             TopicPartition topicPartition = entry.getKey();
             MetadataResponseTopic responseTopic = responseData.topics().find(topicPartition.topic());
             if (responseTopic == null) {
-                responseTopic = new MetadataResponseTopic().setName(topicPartition.topic()).setErrorCode(Errors.NONE.code());
+                responseTopic = new MetadataResponseTopic()
+                    .setName(topicPartition.topic())
+                    .setErrorCode(Errors.NONE.code());
                 responseData.topics().add(responseTopic);
             }
             responseTopic.partitions().add(entry.getValue());
