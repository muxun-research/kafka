--- conflicted
+++ resolved
@@ -21,11 +21,7 @@
 import org.apache.kafka.common.TopicPartition;
 import org.apache.kafka.common.message.ConsumerProtocolAssignment;
 import org.apache.kafka.common.message.ConsumerProtocolSubscription;
-import org.apache.kafka.common.protocol.types.ArrayOf;
-import org.apache.kafka.common.protocol.types.Field;
-import org.apache.kafka.common.protocol.types.Schema;
-import org.apache.kafka.common.protocol.types.Struct;
-import org.apache.kafka.common.protocol.types.Type;
+import org.apache.kafka.common.protocol.types.*;
 import org.junit.jupiter.api.Test;
 import org.junit.jupiter.params.ParameterizedTest;
 import org.junit.jupiter.params.provider.ValueSource;
@@ -38,52 +34,10 @@
 
 import static org.apache.kafka.clients.consumer.internals.AbstractStickyAssignor.DEFAULT_GENERATION;
 import static org.apache.kafka.test.TestUtils.toSet;
-import static org.junit.jupiter.api.Assertions.assertEquals;
-import static org.junit.jupiter.api.Assertions.assertFalse;
-import static org.junit.jupiter.api.Assertions.assertNull;
-import static org.junit.jupiter.api.Assertions.assertTrue;
+import static org.junit.jupiter.api.Assertions.*;
 
 public class ConsumerProtocolTest {
 
-<<<<<<< HEAD
-	private final TopicPartition tp1 = new TopicPartition("foo", 1);
-	private final TopicPartition tp2 = new TopicPartition("bar", 2);
-	private final Optional<String> groupInstanceId = Optional.of("instance.id");
-
-	@Test
-	public void serializeDeserializeSubscriptionAllVersions() {
-		List<TopicPartition> ownedPartitions = Arrays.asList(
-				new TopicPartition("foo", 0),
-				new TopicPartition("bar", 0));
-		Subscription subscription = new Subscription(Arrays.asList("foo", "bar"),
-				ByteBuffer.wrap("hello".getBytes()), ownedPartitions);
-
-		for (short version = ConsumerProtocolSubscription.LOWEST_SUPPORTED_VERSION; version <= ConsumerProtocolSubscription.HIGHEST_SUPPORTED_VERSION; version++) {
-			ByteBuffer buffer = ConsumerProtocol.serializeSubscription(subscription, version);
-			Subscription parsedSubscription = ConsumerProtocol.deserializeSubscription(buffer);
-
-			assertEquals(subscription.topics(), parsedSubscription.topics());
-			assertEquals(subscription.userData(), parsedSubscription.userData());
-			assertFalse(parsedSubscription.groupInstanceId().isPresent());
-
-			if (version >= 1) {
-				assertEquals(toSet(subscription.ownedPartitions()), toSet(parsedSubscription.ownedPartitions()));
-			} else {
-				assertEquals(Collections.emptyList(), parsedSubscription.ownedPartitions());
-			}
-		}
-	}
-
-	@Test
-	public void serializeDeserializeMetadata() {
-		Subscription subscription = new Subscription(Arrays.asList("foo", "bar"), ByteBuffer.wrap(new byte[0]));
-		ByteBuffer buffer = ConsumerProtocol.serializeSubscription(subscription);
-		Subscription parsedSubscription = ConsumerProtocol.deserializeSubscription(buffer);
-		assertEquals(subscription.topics(), parsedSubscription.topics());
-		assertEquals(0, parsedSubscription.userData().limit());
-		assertFalse(parsedSubscription.groupInstanceId().isPresent());
-	}
-=======
     private final TopicPartition tp1 = new TopicPartition("foo", 1);
     private final TopicPartition tp2 = new TopicPartition("bar", 2);
     private final Optional<String> groupInstanceId = Optional.of("instance.id");
@@ -92,11 +46,8 @@
 
     @Test
     public void serializeDeserializeSubscriptionAllVersions() {
-        List<TopicPartition> ownedPartitions = Arrays.asList(
-            new TopicPartition("foo", 0),
-            new TopicPartition("bar", 0));
-        Subscription subscription = new Subscription(Arrays.asList("foo", "bar"),
-            ByteBuffer.wrap("hello".getBytes()), ownedPartitions, generationId, rackId);
+        List<TopicPartition> ownedPartitions = Arrays.asList(new TopicPartition("foo", 0), new TopicPartition("bar", 0));
+        Subscription subscription = new Subscription(Arrays.asList("foo", "bar"), ByteBuffer.wrap("hello".getBytes()), ownedPartitions, generationId, rackId);
 
         for (short version = ConsumerProtocolSubscription.LOWEST_SUPPORTED_VERSION; version <= ConsumerProtocolSubscription.HIGHEST_SUPPORTED_VERSION; version++) {
             ByteBuffer buffer = ConsumerProtocol.serializeSubscription(subscription, version);
@@ -137,7 +88,6 @@
         assertFalse(parsedSubscription.generationId().isPresent());
         assertFalse(parsedSubscription.rackId().isPresent());
     }
->>>>>>> 15418db6
 
     @Test
     public void serializeDeserializeMetadataAndGroupInstanceId() {
@@ -165,120 +115,26 @@
 
     @Test
     public void serializeSubscriptionShouldOrderTopics() {
-        assertEquals(
-            ConsumerProtocol.serializeSubscription(
-                new Subscription(Arrays.asList("foo", "bar"), null, Arrays.asList(tp1, tp2))
-            ),
-            ConsumerProtocol.serializeSubscription(
-                new Subscription(Arrays.asList("bar", "foo"), null, Arrays.asList(tp1, tp2))
-            )
-        );
+        assertEquals(ConsumerProtocol.serializeSubscription(new Subscription(Arrays.asList("foo", "bar"), null, Arrays.asList(tp1, tp2))), ConsumerProtocol.serializeSubscription(new Subscription(Arrays.asList("bar", "foo"), null, Arrays.asList(tp1, tp2))));
     }
 
     @Test
     public void serializeSubscriptionShouldOrderOwnedPartitions() {
-        assertEquals(
-            ConsumerProtocol.serializeSubscription(
-                new Subscription(Arrays.asList("foo", "bar"), null, Arrays.asList(tp1, tp2))
-            ),
-            ConsumerProtocol.serializeSubscription(
-                new Subscription(Arrays.asList("foo", "bar"), null, Arrays.asList(tp2, tp1))
-            )
-        );
+        assertEquals(ConsumerProtocol.serializeSubscription(new Subscription(Arrays.asList("foo", "bar"), null, Arrays.asList(tp1, tp2))), ConsumerProtocol.serializeSubscription(new Subscription(Arrays.asList("foo", "bar"), null, Arrays.asList(tp2, tp1))));
     }
 
     @Test
     public void deserializeOldSubscriptionVersion() {
-<<<<<<< HEAD
-		Subscription subscription = new Subscription(Arrays.asList("foo", "bar"), null);
-		ByteBuffer buffer = ConsumerProtocol.serializeSubscription(subscription, (short) 0);
-		Subscription parsedSubscription = ConsumerProtocol.deserializeSubscription(buffer);
-        assertEquals(parsedSubscription.topics(), parsedSubscription.topics());
-=======
         Subscription subscription = new Subscription(Arrays.asList("foo", "bar"), null);
         ByteBuffer buffer = ConsumerProtocol.serializeSubscription(subscription, (short) 0);
         Subscription parsedSubscription = ConsumerProtocol.deserializeSubscription(buffer);
         assertEquals(toSet(parsedSubscription.topics()), toSet(parsedSubscription.topics()));
->>>>>>> 15418db6
         assertNull(parsedSubscription.userData());
         assertTrue(parsedSubscription.ownedPartitions().isEmpty());
         assertFalse(parsedSubscription.generationId().isPresent());
         assertFalse(parsedSubscription.rackId().isPresent());
     }
 
-<<<<<<< HEAD
-    @Test
-    public void deserializeNewSubscriptionWithOldVersion() {
-		Subscription subscription = new Subscription(Arrays.asList("foo", "bar"), null, Collections.singletonList(tp2));
-		ByteBuffer buffer = ConsumerProtocol.serializeSubscription(subscription);
-		// ignore the version assuming it is the old byte code, as it will blindly deserialize as V0
-		ConsumerProtocol.deserializeVersion(buffer);
-		Subscription parsedSubscription = ConsumerProtocol.deserializeSubscription(buffer, (short) 0);
-		assertEquals(subscription.topics(), parsedSubscription.topics());
-		assertNull(parsedSubscription.userData());
-		assertTrue(parsedSubscription.ownedPartitions().isEmpty());
-		assertFalse(parsedSubscription.groupInstanceId().isPresent());
-	}
-
-    @Test
-    public void deserializeFutureSubscriptionVersion() {
-        // verify that a new version which adds a field is still parseable
-		short version = 100;
-
-		Schema subscriptionSchemaV100 = new Schema(
-				new Field("topics", new ArrayOf(Type.STRING)),
-				new Field("user_data", Type.NULLABLE_BYTES),
-				new Field("owned_partitions", new ArrayOf(
-						ConsumerProtocolSubscription.TopicPartition.SCHEMA_1)),
-				new Field("foo", Type.STRING));
-
-		Struct subscriptionV100 = new Struct(subscriptionSchemaV100);
-		subscriptionV100.set("topics", new Object[]{"topic"});
-		subscriptionV100.set("user_data", ByteBuffer.wrap(new byte[0]));
-		subscriptionV100.set("owned_partitions", new Object[]{new Struct(
-				ConsumerProtocolSubscription.TopicPartition.SCHEMA_1)
-				.set("topic", tp2.topic())
-				.set("partitions", new Object[]{tp2.partition()})});
-		subscriptionV100.set("foo", "bar");
-
-		Struct headerV100 = new Struct(new Schema(new Field("version", Type.INT16)));
-		headerV100.set("version", version);
-
-		ByteBuffer buffer = ByteBuffer.allocate(subscriptionV100.sizeOf() + headerV100.sizeOf());
-		headerV100.writeTo(buffer);
-		subscriptionV100.writeTo(buffer);
-
-		buffer.flip();
-
-		Subscription subscription = ConsumerProtocol.deserializeSubscription(buffer);
-		subscription.setGroupInstanceId(groupInstanceId);
-		assertEquals(Collections.singletonList("topic"), subscription.topics());
-		assertEquals(Collections.singletonList(tp2), subscription.ownedPartitions());
-		assertEquals(groupInstanceId, subscription.groupInstanceId());
-	}
-
-	@Test
-	public void serializeDeserializeAssignmentAllVersions() {
-		List<TopicPartition> partitions = Arrays.asList(tp1, tp2);
-		Assignment assignment = new Assignment(partitions, ByteBuffer.wrap("hello".getBytes()));
-
-		for (short version = ConsumerProtocolAssignment.LOWEST_SUPPORTED_VERSION; version <= ConsumerProtocolAssignment.HIGHEST_SUPPORTED_VERSION; version++) {
-			ByteBuffer buffer = ConsumerProtocol.serializeAssignment(assignment, version);
-			Assignment parsedAssignment = ConsumerProtocol.deserializeAssignment(buffer);
-			assertEquals(toSet(partitions), toSet(parsedAssignment.partitions()));
-			assertEquals(assignment.userData(), parsedAssignment.userData());
-		}
-	}
-
-	@Test
-	public void serializeDeserializeAssignment() {
-		List<TopicPartition> partitions = Arrays.asList(tp1, tp2);
-		ByteBuffer buffer = ConsumerProtocol.serializeAssignment(new Assignment(partitions, ByteBuffer.wrap(new byte[0])));
-		Assignment parsedAssignment = ConsumerProtocol.deserializeAssignment(buffer);
-		assertEquals(toSet(partitions), toSet(parsedAssignment.partitions()));
-		assertEquals(0, parsedAssignment.userData().limit());
-	}
-=======
     @ParameterizedTest
     @ValueSource(booleans = {true, false})
     public void deserializeNewSubscriptionWithOldVersion(boolean hasGenerationIdAndRack) {
@@ -334,7 +190,6 @@
         assertEquals(toSet(partitions), toSet(parsedAssignment.partitions()));
         assertEquals(0, parsedAssignment.userData().limit());
     }
->>>>>>> 15418db6
 
     @Test
     public void deserializeNullAssignmentUserData() {
@@ -347,51 +202,13 @@
 
     @Test
     public void deserializeFutureAssignmentVersion() {
-<<<<<<< HEAD
-		// verify that a new version which adds a field is still parseable
-		short version = 100;
-
-		Schema assignmentSchemaV100 = new Schema(
-				new Field("assigned_partitions", new ArrayOf(
-						ConsumerProtocolAssignment.TopicPartition.SCHEMA_0)),
-				new Field("user_data", Type.BYTES),
-				new Field("foo", Type.STRING));
-
-		Struct assignmentV100 = new Struct(assignmentSchemaV100);
-		assignmentV100.set("assigned_partitions",
-				new Object[]{new Struct(ConsumerProtocolAssignment.TopicPartition.SCHEMA_0)
-						.set("topic", tp1.topic())
-						.set("partitions", new Object[]{tp1.partition()})});
-		assignmentV100.set("user_data", ByteBuffer.wrap(new byte[0]));
-		assignmentV100.set("foo", "bar");
-
-		Struct headerV100 = new Struct(new Schema(new Field("version", Type.INT16)));
-		headerV100.set("version", version);
-
-		ByteBuffer buffer = ByteBuffer.allocate(assignmentV100.sizeOf() + headerV100.sizeOf());
-		headerV100.writeTo(buffer);
-		assignmentV100.writeTo(buffer);
-
-		buffer.flip();
-
-		Assignment assignment = ConsumerProtocol.deserializeAssignment(buffer);
-		assertEquals(toSet(Collections.singletonList(tp1)), toSet(assignment.partitions()));
-	}
-=======
         // verify that a new version which adds a field is still parseable
         short version = 100;
 
-        Schema assignmentSchemaV100 = new Schema(
-            new Field("assigned_partitions", new ArrayOf(
-                ConsumerProtocolAssignment.TopicPartition.SCHEMA_0)),
-            new Field("user_data", Type.BYTES),
-            new Field("foo", Type.STRING));
+        Schema assignmentSchemaV100 = new Schema(new Field("assigned_partitions", new ArrayOf(ConsumerProtocolAssignment.TopicPartition.SCHEMA_0)), new Field("user_data", Type.BYTES), new Field("foo", Type.STRING));
 
         Struct assignmentV100 = new Struct(assignmentSchemaV100);
-        assignmentV100.set("assigned_partitions",
-            new Object[]{new Struct(ConsumerProtocolAssignment.TopicPartition.SCHEMA_0)
-                .set("topic", tp1.topic())
-                .set("partitions", new Object[]{tp1.partition()})});
+        assignmentV100.set("assigned_partitions", new Object[]{new Struct(ConsumerProtocolAssignment.TopicPartition.SCHEMA_0).set("topic", tp1.topic()).set("partitions", new Object[]{tp1.partition()})});
         assignmentV100.set("user_data", ByteBuffer.wrap(new byte[0]));
         assignmentV100.set("foo", "bar");
 
@@ -412,22 +229,12 @@
         // verify that a new version which adds a field is still parseable
         short version = 100;
 
-        Schema subscriptionSchemaV100 = new Schema(
-            new Field("topics", new ArrayOf(Type.STRING)),
-            new Field("user_data", Type.NULLABLE_BYTES),
-            new Field("owned_partitions", new ArrayOf(
-                ConsumerProtocolSubscription.TopicPartition.SCHEMA_1)),
-            new Field("generation_id", Type.INT32),
-            new Field("rack_id", Type.STRING),
-            new Field("bar", Type.STRING));
+        Schema subscriptionSchemaV100 = new Schema(new Field("topics", new ArrayOf(Type.STRING)), new Field("user_data", Type.NULLABLE_BYTES), new Field("owned_partitions", new ArrayOf(ConsumerProtocolSubscription.TopicPartition.SCHEMA_1)), new Field("generation_id", Type.INT32), new Field("rack_id", Type.STRING), new Field("bar", Type.STRING));
 
         Struct subscriptionV100 = new Struct(subscriptionSchemaV100);
         subscriptionV100.set("topics", new Object[]{"topic"});
         subscriptionV100.set("user_data", ByteBuffer.wrap(new byte[0]));
-        subscriptionV100.set("owned_partitions", new Object[]{new Struct(
-            ConsumerProtocolSubscription.TopicPartition.SCHEMA_1)
-            .set("topic", tp2.topic())
-            .set("partitions", new Object[]{tp2.partition()})});
+        subscriptionV100.set("owned_partitions", new Object[]{new Struct(ConsumerProtocolSubscription.TopicPartition.SCHEMA_1).set("topic", tp2.topic()).set("partitions", new Object[]{tp2.partition()})});
         subscriptionV100.set("generation_id", generationId);
         subscriptionV100.set("rack_id", rackId.orElse(null));
         subscriptionV100.set("bar", "bar");
@@ -443,5 +250,4 @@
 
         return buffer;
     }
->>>>>>> 15418db6
 }