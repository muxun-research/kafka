/*
 * Licensed to the Apache Software Foundation (ASF) under one or more
 * contributor license agreements. See the NOTICE file distributed with
 * this work for additional information regarding copyright ownership.
 * The ASF licenses this file to You under the Apache License, Version 2.0
 * (the "License"); you may not use this file except in compliance with
 * the License. You may obtain a copy of the License at
 *
 *    http://www.apache.org/licenses/LICENSE-2.0
 *
 * Unless required by applicable law or agreed to in writing, software
 * distributed under the License is distributed on an "AS IS" BASIS,
 * WITHOUT WARRANTIES OR CONDITIONS OF ANY KIND, either express or implied.
 * See the License for the specific language governing permissions and
 * limitations under the License.
 */
package org.apache.kafka.clients.admin.internals;

import org.apache.kafka.common.Node;
import org.apache.kafka.common.TopicPartition;
import org.apache.kafka.common.errors.GroupAuthorizationException;
import org.apache.kafka.common.errors.GroupIdNotFoundException;
import org.apache.kafka.common.errors.GroupNotEmptyException;
import org.apache.kafka.common.errors.InvalidGroupIdException;
import org.apache.kafka.common.message.OffsetDeleteResponseData;
import org.apache.kafka.common.message.OffsetDeleteResponseData.OffsetDeleteResponsePartition;
import org.apache.kafka.common.message.OffsetDeleteResponseData.OffsetDeleteResponsePartitionCollection;
import org.apache.kafka.common.message.OffsetDeleteResponseData.OffsetDeleteResponseTopic;
import org.apache.kafka.common.message.OffsetDeleteResponseData.OffsetDeleteResponseTopicCollection;
import org.apache.kafka.common.protocol.Errors;
import org.apache.kafka.common.requests.OffsetDeleteRequest;
import org.apache.kafka.common.requests.OffsetDeleteResponse;
import org.apache.kafka.common.utils.LogContext;

import org.junit.jupiter.api.Test;

<<<<<<< HEAD
import java.util.*;

import static java.util.Collections.*;
import static org.junit.jupiter.api.Assertions.assertEquals;
import static org.junit.jupiter.api.Assertions.assertTrue;
=======
import java.util.Arrays;
import java.util.Collection;
import java.util.Collections;
import java.util.HashSet;
import java.util.Map;
import java.util.Set;

import static java.util.Collections.emptyList;
import static java.util.Collections.emptySet;
import static java.util.Collections.singleton;
import static java.util.Collections.singletonList;
import static org.junit.jupiter.api.Assertions.assertEquals;
import static org.junit.jupiter.api.Assertions.assertInstanceOf;
>>>>>>> 9494bebe

public class DeleteConsumerGroupOffsetsHandlerTest {

    private final LogContext logContext = new LogContext();
    private final String groupId = "group-id";
    private final TopicPartition t0p0 = new TopicPartition("t0", 0);
    private final TopicPartition t0p1 = new TopicPartition("t0", 1);
    private final TopicPartition t1p0 = new TopicPartition("t1", 0);
    private final Set<TopicPartition> tps = new HashSet<>(Arrays.asList(t0p0, t0p1, t1p0));

    @Test
    public void testBuildRequest() {
        DeleteConsumerGroupOffsetsHandler handler = new DeleteConsumerGroupOffsetsHandler(groupId, tps, logContext);
        OffsetDeleteRequest request = handler.buildBatchedRequest(1, singleton(CoordinatorKey.byGroupId(groupId))).build();
        assertEquals(groupId, request.data().groupId());
        assertEquals(2, request.data().topics().size());
        assertEquals(2, request.data().topics().find("t0").partitions().size());
        assertEquals(1, request.data().topics().find("t1").partitions().size());
    }

    @Test
    public void testSuccessfulHandleResponse() {
        Map<TopicPartition, Errors> responseData = Collections.singletonMap(t0p0, Errors.NONE);
        assertCompleted(handleWithGroupError(Errors.NONE), responseData);
    }

    @Test
    public void testUnmappedHandleResponse() {
        assertUnmapped(handleWithGroupError(Errors.NOT_COORDINATOR));
        assertUnmapped(handleWithGroupError(Errors.COORDINATOR_NOT_AVAILABLE));
    }

    @Test
    public void testRetriableHandleResponse() {
        assertRetriable(handleWithGroupError(Errors.COORDINATOR_LOAD_IN_PROGRESS));
    }

    @Test
    public void testFailedHandleResponseWithGroupError() {
        assertGroupFailed(GroupAuthorizationException.class, handleWithGroupError(Errors.GROUP_AUTHORIZATION_FAILED));
        assertGroupFailed(GroupIdNotFoundException.class, handleWithGroupError(Errors.GROUP_ID_NOT_FOUND));
        assertGroupFailed(InvalidGroupIdException.class, handleWithGroupError(Errors.INVALID_GROUP_ID));
        assertGroupFailed(GroupNotEmptyException.class, handleWithGroupError(Errors.NON_EMPTY_GROUP));
    }

    @Test
    public void testFailedHandleResponseWithPartitionError() {
        assertPartitionFailed(Collections.singletonMap(t0p0, Errors.GROUP_SUBSCRIBED_TO_TOPIC), handleWithPartitionError(Errors.GROUP_SUBSCRIBED_TO_TOPIC));
        assertPartitionFailed(Collections.singletonMap(t0p0, Errors.TOPIC_AUTHORIZATION_FAILED), handleWithPartitionError(Errors.TOPIC_AUTHORIZATION_FAILED));
        assertPartitionFailed(Collections.singletonMap(t0p0, Errors.UNKNOWN_TOPIC_OR_PARTITION), handleWithPartitionError(Errors.UNKNOWN_TOPIC_OR_PARTITION));
    }

    private OffsetDeleteResponse buildGroupErrorResponse(Errors error) {
        OffsetDeleteResponse response = new OffsetDeleteResponse(new OffsetDeleteResponseData().setErrorCode(error.code()));
        if (error == Errors.NONE) {
            response.data().setThrottleTimeMs(0).setTopics(new OffsetDeleteResponseTopicCollection(singletonList(new OffsetDeleteResponseTopic().setName(t0p0.topic()).setPartitions(new OffsetDeleteResponsePartitionCollection(singletonList(new OffsetDeleteResponsePartition().setPartitionIndex(t0p0.partition()).setErrorCode(error.code())).iterator()))).iterator()));
        }
        return response;
    }

    private OffsetDeleteResponse buildPartitionErrorResponse(Errors error) {
<<<<<<< HEAD
        OffsetDeleteResponse response = new OffsetDeleteResponse(new OffsetDeleteResponseData().setThrottleTimeMs(0).setTopics(new OffsetDeleteResponseTopicCollection(singletonList(new OffsetDeleteResponseTopic().setName(t0p0.topic()).setPartitions(new OffsetDeleteResponsePartitionCollection(singletonList(new OffsetDeleteResponsePartition().setPartitionIndex(t0p0.partition()).setErrorCode(error.code())).iterator()))).iterator())));
        return response;
=======
        return new OffsetDeleteResponse(
            new OffsetDeleteResponseData()
                .setThrottleTimeMs(0)
                .setTopics(new OffsetDeleteResponseTopicCollection(singletonList(
                    new OffsetDeleteResponseTopic()
                        .setName(t0p0.topic())
                        .setPartitions(new OffsetDeleteResponsePartitionCollection(singletonList(
                            new OffsetDeleteResponsePartition()
                                .setPartitionIndex(t0p0.partition())
                                .setErrorCode(error.code())
                        ).iterator()))
                ).iterator()))
        );
>>>>>>> 9494bebe
    }

    private AdminApiHandler.ApiResult<CoordinatorKey, Map<TopicPartition, Errors>> handleWithGroupError(Errors error) {
        DeleteConsumerGroupOffsetsHandler handler = new DeleteConsumerGroupOffsetsHandler(groupId, tps, logContext);
        OffsetDeleteResponse response = buildGroupErrorResponse(error);
        return handler.handleResponse(new Node(1, "host", 1234), singleton(CoordinatorKey.byGroupId(groupId)), response);
    }

    private AdminApiHandler.ApiResult<CoordinatorKey, Map<TopicPartition, Errors>> handleWithPartitionError(Errors error) {
        DeleteConsumerGroupOffsetsHandler handler = new DeleteConsumerGroupOffsetsHandler(groupId, tps, logContext);
        OffsetDeleteResponse response = buildPartitionErrorResponse(error);
        return handler.handleResponse(new Node(1, "host", 1234), singleton(CoordinatorKey.byGroupId(groupId)), response);
    }

    private void assertUnmapped(AdminApiHandler.ApiResult<CoordinatorKey, Map<TopicPartition, Errors>> result) {
        assertEquals(emptySet(), result.completedKeys.keySet());
        assertEquals(emptySet(), result.failedKeys.keySet());
        assertEquals(singletonList(CoordinatorKey.byGroupId(groupId)), result.unmappedKeys);
    }

    private void assertRetriable(AdminApiHandler.ApiResult<CoordinatorKey, Map<TopicPartition, Errors>> result) {
        assertEquals(emptySet(), result.completedKeys.keySet());
        assertEquals(emptySet(), result.failedKeys.keySet());
        assertEquals(emptyList(), result.unmappedKeys);
    }

    private void assertCompleted(AdminApiHandler.ApiResult<CoordinatorKey, Map<TopicPartition, Errors>> result, Map<TopicPartition, Errors> expected) {
        CoordinatorKey key = CoordinatorKey.byGroupId(groupId);
        assertEquals(emptySet(), result.failedKeys.keySet());
        assertEquals(emptyList(), result.unmappedKeys);
        assertEquals(singleton(key), result.completedKeys.keySet());
        assertEquals(expected, result.completedKeys.get(key));
    }

    private void assertGroupFailed(Class<? extends Throwable> expectedExceptionType, AdminApiHandler.ApiResult<CoordinatorKey, Map<TopicPartition, Errors>> result) {
        CoordinatorKey key = CoordinatorKey.byGroupId(groupId);
        assertEquals(emptySet(), result.completedKeys.keySet());
        assertEquals(emptyList(), result.unmappedKeys);
        assertEquals(singleton(key), result.failedKeys.keySet());
        assertInstanceOf(expectedExceptionType, result.failedKeys.get(key));
    }

    private void assertPartitionFailed(Map<TopicPartition, Errors> expectedResult, AdminApiHandler.ApiResult<CoordinatorKey, Map<TopicPartition, Errors>> result) {
        CoordinatorKey key = CoordinatorKey.byGroupId(groupId);
        assertEquals(singleton(key), result.completedKeys.keySet());

        // verify the completed value is expected result
        Collection<Map<TopicPartition, Errors>> completeCollection = result.completedKeys.values();
        assertEquals(1, completeCollection.size());
        assertEquals(expectedResult, result.completedKeys.get(key));

        assertEquals(emptyList(), result.unmappedKeys);
        assertEquals(emptySet(), result.failedKeys.keySet());
    }
}<|MERGE_RESOLUTION|>--- conflicted
+++ resolved
@@ -34,13 +34,6 @@
 
 import org.junit.jupiter.api.Test;
 
-<<<<<<< HEAD
-import java.util.*;
-
-import static java.util.Collections.*;
-import static org.junit.jupiter.api.Assertions.assertEquals;
-import static org.junit.jupiter.api.Assertions.assertTrue;
-=======
 import java.util.Arrays;
 import java.util.Collection;
 import java.util.Collections;
@@ -54,7 +47,6 @@
 import static java.util.Collections.singletonList;
 import static org.junit.jupiter.api.Assertions.assertEquals;
 import static org.junit.jupiter.api.Assertions.assertInstanceOf;
->>>>>>> 9494bebe
 
 public class DeleteConsumerGroupOffsetsHandlerTest {
 
@@ -102,24 +94,35 @@
 
     @Test
     public void testFailedHandleResponseWithPartitionError() {
-        assertPartitionFailed(Collections.singletonMap(t0p0, Errors.GROUP_SUBSCRIBED_TO_TOPIC), handleWithPartitionError(Errors.GROUP_SUBSCRIBED_TO_TOPIC));
-        assertPartitionFailed(Collections.singletonMap(t0p0, Errors.TOPIC_AUTHORIZATION_FAILED), handleWithPartitionError(Errors.TOPIC_AUTHORIZATION_FAILED));
-        assertPartitionFailed(Collections.singletonMap(t0p0, Errors.UNKNOWN_TOPIC_OR_PARTITION), handleWithPartitionError(Errors.UNKNOWN_TOPIC_OR_PARTITION));
+        assertPartitionFailed(Collections.singletonMap(t0p0, Errors.GROUP_SUBSCRIBED_TO_TOPIC),
+            handleWithPartitionError(Errors.GROUP_SUBSCRIBED_TO_TOPIC));
+        assertPartitionFailed(Collections.singletonMap(t0p0, Errors.TOPIC_AUTHORIZATION_FAILED),
+            handleWithPartitionError(Errors.TOPIC_AUTHORIZATION_FAILED));
+        assertPartitionFailed(Collections.singletonMap(t0p0, Errors.UNKNOWN_TOPIC_OR_PARTITION),
+            handleWithPartitionError(Errors.UNKNOWN_TOPIC_OR_PARTITION));
     }
 
     private OffsetDeleteResponse buildGroupErrorResponse(Errors error) {
-        OffsetDeleteResponse response = new OffsetDeleteResponse(new OffsetDeleteResponseData().setErrorCode(error.code()));
+        OffsetDeleteResponse response = new OffsetDeleteResponse(
+            new OffsetDeleteResponseData()
+                .setErrorCode(error.code()));
         if (error == Errors.NONE) {
-            response.data().setThrottleTimeMs(0).setTopics(new OffsetDeleteResponseTopicCollection(singletonList(new OffsetDeleteResponseTopic().setName(t0p0.topic()).setPartitions(new OffsetDeleteResponsePartitionCollection(singletonList(new OffsetDeleteResponsePartition().setPartitionIndex(t0p0.partition()).setErrorCode(error.code())).iterator()))).iterator()));
+            response.data()
+                .setThrottleTimeMs(0)
+                .setTopics(new OffsetDeleteResponseTopicCollection(singletonList(
+                    new OffsetDeleteResponseTopic()
+                        .setName(t0p0.topic())
+                        .setPartitions(new OffsetDeleteResponsePartitionCollection(singletonList(
+                            new OffsetDeleteResponsePartition()
+                                .setPartitionIndex(t0p0.partition())
+                                .setErrorCode(error.code())
+                        ).iterator()))
+                ).iterator()));
         }
         return response;
     }
 
     private OffsetDeleteResponse buildPartitionErrorResponse(Errors error) {
-<<<<<<< HEAD
-        OffsetDeleteResponse response = new OffsetDeleteResponse(new OffsetDeleteResponseData().setThrottleTimeMs(0).setTopics(new OffsetDeleteResponseTopicCollection(singletonList(new OffsetDeleteResponseTopic().setName(t0p0.topic()).setPartitions(new OffsetDeleteResponsePartitionCollection(singletonList(new OffsetDeleteResponsePartition().setPartitionIndex(t0p0.partition()).setErrorCode(error.code())).iterator()))).iterator())));
-        return response;
-=======
         return new OffsetDeleteResponse(
             new OffsetDeleteResponseData()
                 .setThrottleTimeMs(0)
@@ -133,34 +136,44 @@
                         ).iterator()))
                 ).iterator()))
         );
->>>>>>> 9494bebe
-    }
-
-    private AdminApiHandler.ApiResult<CoordinatorKey, Map<TopicPartition, Errors>> handleWithGroupError(Errors error) {
+    }
+
+    private AdminApiHandler.ApiResult<CoordinatorKey, Map<TopicPartition, Errors>> handleWithGroupError(
+        Errors error
+    ) {
         DeleteConsumerGroupOffsetsHandler handler = new DeleteConsumerGroupOffsetsHandler(groupId, tps, logContext);
         OffsetDeleteResponse response = buildGroupErrorResponse(error);
         return handler.handleResponse(new Node(1, "host", 1234), singleton(CoordinatorKey.byGroupId(groupId)), response);
     }
 
-    private AdminApiHandler.ApiResult<CoordinatorKey, Map<TopicPartition, Errors>> handleWithPartitionError(Errors error) {
+    private AdminApiHandler.ApiResult<CoordinatorKey, Map<TopicPartition, Errors>> handleWithPartitionError(
+        Errors error
+    ) {
         DeleteConsumerGroupOffsetsHandler handler = new DeleteConsumerGroupOffsetsHandler(groupId, tps, logContext);
         OffsetDeleteResponse response = buildPartitionErrorResponse(error);
         return handler.handleResponse(new Node(1, "host", 1234), singleton(CoordinatorKey.byGroupId(groupId)), response);
     }
 
-    private void assertUnmapped(AdminApiHandler.ApiResult<CoordinatorKey, Map<TopicPartition, Errors>> result) {
+    private void assertUnmapped(
+        AdminApiHandler.ApiResult<CoordinatorKey, Map<TopicPartition, Errors>> result
+    ) {
         assertEquals(emptySet(), result.completedKeys.keySet());
         assertEquals(emptySet(), result.failedKeys.keySet());
         assertEquals(singletonList(CoordinatorKey.byGroupId(groupId)), result.unmappedKeys);
     }
 
-    private void assertRetriable(AdminApiHandler.ApiResult<CoordinatorKey, Map<TopicPartition, Errors>> result) {
+    private void assertRetriable(
+        AdminApiHandler.ApiResult<CoordinatorKey, Map<TopicPartition, Errors>> result
+    ) {
         assertEquals(emptySet(), result.completedKeys.keySet());
         assertEquals(emptySet(), result.failedKeys.keySet());
         assertEquals(emptyList(), result.unmappedKeys);
     }
 
-    private void assertCompleted(AdminApiHandler.ApiResult<CoordinatorKey, Map<TopicPartition, Errors>> result, Map<TopicPartition, Errors> expected) {
+    private void assertCompleted(
+        AdminApiHandler.ApiResult<CoordinatorKey, Map<TopicPartition, Errors>> result,
+        Map<TopicPartition, Errors> expected
+    ) {
         CoordinatorKey key = CoordinatorKey.byGroupId(groupId);
         assertEquals(emptySet(), result.failedKeys.keySet());
         assertEquals(emptyList(), result.unmappedKeys);
@@ -168,7 +181,10 @@
         assertEquals(expected, result.completedKeys.get(key));
     }
 
-    private void assertGroupFailed(Class<? extends Throwable> expectedExceptionType, AdminApiHandler.ApiResult<CoordinatorKey, Map<TopicPartition, Errors>> result) {
+    private void assertGroupFailed(
+        Class<? extends Throwable> expectedExceptionType,
+        AdminApiHandler.ApiResult<CoordinatorKey, Map<TopicPartition, Errors>> result
+    ) {
         CoordinatorKey key = CoordinatorKey.byGroupId(groupId);
         assertEquals(emptySet(), result.completedKeys.keySet());
         assertEquals(emptyList(), result.unmappedKeys);
@@ -176,7 +192,10 @@
         assertInstanceOf(expectedExceptionType, result.failedKeys.get(key));
     }
 
-    private void assertPartitionFailed(Map<TopicPartition, Errors> expectedResult, AdminApiHandler.ApiResult<CoordinatorKey, Map<TopicPartition, Errors>> result) {
+    private void assertPartitionFailed(
+        Map<TopicPartition, Errors> expectedResult,
+        AdminApiHandler.ApiResult<CoordinatorKey, Map<TopicPartition, Errors>> result
+    ) {
         CoordinatorKey key = CoordinatorKey.byGroupId(groupId);
         assertEquals(singleton(key), result.completedKeys.keySet());
 
