/*
 * Licensed to the Apache Software Foundation (ASF) under one or more
 * contributor license agreements. See the NOTICE file distributed with
 * this work for additional information regarding copyright ownership.
 * The ASF licenses this file to You under the Apache License, Version 2.0
 * (the "License"); you may not use this file except in compliance with
 * the License. You may obtain a copy of the License at
 *
 *    http://www.apache.org/licenses/LICENSE-2.0
 *
 * Unless required by applicable law or agreed to in writing, software
 * distributed under the License is distributed on an "AS IS" BASIS,
 * WITHOUT WARRANTIES OR CONDITIONS OF ANY KIND, either express or implied.
 * See the License for the specific language governing permissions and
 * limitations under the License.
 */
package org.apache.kafka.clients.admin;

<<<<<<< HEAD
=======
import java.util.Collections;
import java.util.Map;
import java.util.stream.Collectors;

import org.apache.kafka.clients.HostResolver;
>>>>>>> 15418db6
import org.apache.kafka.clients.admin.CreateTopicsResult.TopicMetadataAndConfig;
import org.apache.kafka.clients.admin.internals.CoordinatorKey;
import org.apache.kafka.clients.consumer.OffsetAndMetadata;
import org.apache.kafka.common.KafkaException;
import org.apache.kafka.common.KafkaFuture;
import org.apache.kafka.common.TopicPartition;
import org.apache.kafka.common.Uuid;
import org.apache.kafka.common.config.ConfigResource;
import org.apache.kafka.common.internals.KafkaFutureImpl;

import java.util.Collections;
import java.util.Map;
import java.util.stream.Collectors;

public class AdminClientTestUtils {

	/**
	 * Helper to create a ListPartitionReassignmentsResult instance for a given Throwable.
	 * ListPartitionReassignmentsResult's constructor is only accessible from within the
	 * admin package.
	 */
	public static ListPartitionReassignmentsResult listPartitionReassignmentsResult(Throwable t) {
		KafkaFutureImpl<Map<TopicPartition, PartitionReassignment>> future = new KafkaFutureImpl<>();
		future.completeExceptionally(t);
		return new ListPartitionReassignmentsResult(future);
	}

	/**
	 * Helper to create a CreateTopicsResult instance for a given Throwable.
	 * CreateTopicsResult's constructor is only accessible from within the
	 * admin package.
	 */
	public static CreateTopicsResult createTopicsResult(String topic, Throwable t) {
		KafkaFutureImpl<TopicMetadataAndConfig> future = new KafkaFutureImpl<>();
		future.completeExceptionally(t);
		return new CreateTopicsResult(Collections.singletonMap(topic, future));
	}

<<<<<<< HEAD
	/**
	 * Helper to create a DeleteTopicsResult instance for a given Throwable.
	 * DeleteTopicsResult's constructor is only accessible from within the
	 * admin package.
	 */
	public static DeleteTopicsResult deleteTopicsResult(String topic, Throwable t) {
		KafkaFutureImpl<Void> future = new KafkaFutureImpl<>();
		future.completeExceptionally(t);
		return new DeleteTopicsResult(Collections.singletonMap(topic, future));
	}

	/**
	 * Helper to create a ListTopicsResult instance for a given topic.
	 * ListTopicsResult's constructor is only accessible from within the
	 * admin package.
	 */
	public static ListTopicsResult listTopicsResult(String topic) {
		KafkaFutureImpl<Map<String, TopicListing>> future = new KafkaFutureImpl<>();
		future.complete(Collections.singletonMap(topic, new TopicListing(topic, false)));
		return new ListTopicsResult(future);
	}

	/**
	 * Helper to create a CreatePartitionsResult instance for a given Throwable.
	 * CreatePartitionsResult's constructor is only accessible from within the
	 * admin package.
	 */
	public static CreatePartitionsResult createPartitionsResult(String topic, Throwable t) {
		KafkaFutureImpl<Void> future = new KafkaFutureImpl<>();
		future.completeExceptionally(t);
		return new CreatePartitionsResult(Collections.singletonMap(topic, future));
	}

	/**
	 * Helper to create a DescribeTopicsResult instance for a given topic.
	 * DescribeTopicsResult's constructor is only accessible from within the
	 * admin package.
	 */
	public static DescribeTopicsResult describeTopicsResult(String topic, TopicDescription description) {
		KafkaFutureImpl<TopicDescription> future = new KafkaFutureImpl<>();
		future.complete(description);
		return new DescribeTopicsResult(Collections.singletonMap(topic, future));
	}

	public static DescribeTopicsResult describeTopicsResult(Map<String, TopicDescription> topicDescriptions) {
		return new DescribeTopicsResult(topicDescriptions.entrySet().stream()
				.collect(Collectors.toMap(Map.Entry::getKey, e -> KafkaFuture.completedFuture(e.getValue()))));
	}

	public static ListConsumerGroupOffsetsResult listConsumerGroupOffsetsResult(Map<TopicPartition, OffsetAndMetadata> offsets) {
		return new ListConsumerGroupOffsetsResult(KafkaFuture.completedFuture(offsets));
	}
=======
    /**
     * Helper to create a DeleteTopicsResult instance for a given Throwable.
     * DeleteTopicsResult's constructor is only accessible from within the
     * admin package.
     */
    public static DeleteTopicsResult deleteTopicsResult(String topic, Throwable t) {
        KafkaFutureImpl<Void> future = new KafkaFutureImpl<>();
        future.completeExceptionally(t);
        return DeleteTopicsResult.ofTopicNames(Collections.singletonMap(topic, future));
    }

    /**
     * Helper to create a ListTopicsResult instance for a given topic.
     * ListTopicsResult's constructor is only accessible from within the
     * admin package.
     */
    public static ListTopicsResult listTopicsResult(String topic) {
        KafkaFutureImpl<Map<String, TopicListing>> future = new KafkaFutureImpl<>();
        future.complete(Collections.singletonMap(topic, new TopicListing(topic, Uuid.ZERO_UUID, false)));
        return new ListTopicsResult(future);
    }

    /**
     * Helper to create a AlterConfigsResult instance for a given Throwable.
     * AlterConfigsResult's constructor is only accessible from within the
     * admin package.
     */
    public static AlterConfigsResult alterConfigsResult(ConfigResource cr, Throwable t) {
        KafkaFutureImpl<Void> future = new KafkaFutureImpl<>();
        Map<ConfigResource, KafkaFuture<Void>> futures = Collections.singletonMap(cr, future);
        future.completeExceptionally(t);
        return new AlterConfigsResult(futures);
    }

    /**
     * Helper to create a AlterConfigsResult instance for a given ConfigResource.
     * AlterConfigsResult's constructor is only accessible from within the
     * admin package.
     */
    public static AlterConfigsResult alterConfigsResult(ConfigResource cr) {
        KafkaFutureImpl<Void> future = new KafkaFutureImpl<>();
        Map<ConfigResource, KafkaFuture<Void>> futures = Collections.singletonMap(cr, future);
        future.complete(null);
        return new AlterConfigsResult(futures);
    }

    /**
     * Helper to create a CreatePartitionsResult instance for a given Throwable.
     * CreatePartitionsResult's constructor is only accessible from within the
     * admin package.
     */
    public static CreatePartitionsResult createPartitionsResult(String topic, Throwable t) {
        KafkaFutureImpl<Void> future = new KafkaFutureImpl<>();
        future.completeExceptionally(t);
        return new CreatePartitionsResult(Collections.singletonMap(topic, future));
    }

    /**
     * Helper to create a DescribeTopicsResult instance for a given topic.
     * DescribeTopicsResult's constructor is only accessible from within the
     * admin package.
     */
    public static DescribeTopicsResult describeTopicsResult(String topic, TopicDescription description) {
        KafkaFutureImpl<TopicDescription> future = new KafkaFutureImpl<>();
        future.complete(description);
        return DescribeTopicsResult.ofTopicNames(Collections.singletonMap(topic, future));
    }

    public static DescribeTopicsResult describeTopicsResult(Map<String, TopicDescription> topicDescriptions) {
        return DescribeTopicsResult.ofTopicNames(topicDescriptions.entrySet().stream()
                .collect(Collectors.toMap(Map.Entry::getKey, e -> KafkaFuture.completedFuture(e.getValue()))));
    }

    public static ListConsumerGroupOffsetsResult listConsumerGroupOffsetsResult(Map<String, Map<TopicPartition, OffsetAndMetadata>> offsets) {
        Map<CoordinatorKey, KafkaFuture<Map<TopicPartition, OffsetAndMetadata>>> resultMap = offsets.entrySet().stream()
            .collect(Collectors.toMap(e -> CoordinatorKey.byGroupId(e.getKey()),
                                      e -> KafkaFutureImpl.completedFuture(e.getValue())));
        return new ListConsumerGroupOffsetsResult(resultMap);
    }

    public static ListConsumerGroupOffsetsResult listConsumerGroupOffsetsResult(String group, KafkaException exception) {
        final KafkaFutureImpl<Map<TopicPartition, OffsetAndMetadata>> future = new KafkaFutureImpl<>();
        future.completeExceptionally(exception);
        return new ListConsumerGroupOffsetsResult(Collections.singletonMap(CoordinatorKey.byGroupId(group), future));
    }

    /**
     * Helper to create a KafkaAdminClient with a custom HostResolver accessible to tests outside this package.
     */
    public static Admin create(Map<String, Object> conf, HostResolver hostResolver) {
        return KafkaAdminClient.createInternal(new AdminClientConfig(conf, true), null, hostResolver);
    }
>>>>>>> 15418db6
}<|MERGE_RESOLUTION|>--- conflicted
+++ resolved
@@ -16,14 +16,7 @@
  */
 package org.apache.kafka.clients.admin;
 
-<<<<<<< HEAD
-=======
-import java.util.Collections;
-import java.util.Map;
-import java.util.stream.Collectors;
-
 import org.apache.kafka.clients.HostResolver;
->>>>>>> 15418db6
 import org.apache.kafka.clients.admin.CreateTopicsResult.TopicMetadataAndConfig;
 import org.apache.kafka.clients.admin.internals.CoordinatorKey;
 import org.apache.kafka.clients.consumer.OffsetAndMetadata;
@@ -40,82 +33,28 @@
 
 public class AdminClientTestUtils {
 
-	/**
-	 * Helper to create a ListPartitionReassignmentsResult instance for a given Throwable.
-	 * ListPartitionReassignmentsResult's constructor is only accessible from within the
-	 * admin package.
-	 */
-	public static ListPartitionReassignmentsResult listPartitionReassignmentsResult(Throwable t) {
-		KafkaFutureImpl<Map<TopicPartition, PartitionReassignment>> future = new KafkaFutureImpl<>();
-		future.completeExceptionally(t);
-		return new ListPartitionReassignmentsResult(future);
-	}
+    /**
+     * Helper to create a ListPartitionReassignmentsResult instance for a given Throwable.
+     * ListPartitionReassignmentsResult's constructor is only accessible from within the
+     * admin package.
+     */
+    public static ListPartitionReassignmentsResult listPartitionReassignmentsResult(Throwable t) {
+        KafkaFutureImpl<Map<TopicPartition, PartitionReassignment>> future = new KafkaFutureImpl<>();
+        future.completeExceptionally(t);
+        return new ListPartitionReassignmentsResult(future);
+    }
 
-	/**
-	 * Helper to create a CreateTopicsResult instance for a given Throwable.
-	 * CreateTopicsResult's constructor is only accessible from within the
-	 * admin package.
-	 */
-	public static CreateTopicsResult createTopicsResult(String topic, Throwable t) {
-		KafkaFutureImpl<TopicMetadataAndConfig> future = new KafkaFutureImpl<>();
-		future.completeExceptionally(t);
-		return new CreateTopicsResult(Collections.singletonMap(topic, future));
-	}
+    /**
+     * Helper to create a CreateTopicsResult instance for a given Throwable.
+     * CreateTopicsResult's constructor is only accessible from within the
+     * admin package.
+     */
+    public static CreateTopicsResult createTopicsResult(String topic, Throwable t) {
+        KafkaFutureImpl<TopicMetadataAndConfig> future = new KafkaFutureImpl<>();
+        future.completeExceptionally(t);
+        return new CreateTopicsResult(Collections.singletonMap(topic, future));
+    }
 
-<<<<<<< HEAD
-	/**
-	 * Helper to create a DeleteTopicsResult instance for a given Throwable.
-	 * DeleteTopicsResult's constructor is only accessible from within the
-	 * admin package.
-	 */
-	public static DeleteTopicsResult deleteTopicsResult(String topic, Throwable t) {
-		KafkaFutureImpl<Void> future = new KafkaFutureImpl<>();
-		future.completeExceptionally(t);
-		return new DeleteTopicsResult(Collections.singletonMap(topic, future));
-	}
-
-	/**
-	 * Helper to create a ListTopicsResult instance for a given topic.
-	 * ListTopicsResult's constructor is only accessible from within the
-	 * admin package.
-	 */
-	public static ListTopicsResult listTopicsResult(String topic) {
-		KafkaFutureImpl<Map<String, TopicListing>> future = new KafkaFutureImpl<>();
-		future.complete(Collections.singletonMap(topic, new TopicListing(topic, false)));
-		return new ListTopicsResult(future);
-	}
-
-	/**
-	 * Helper to create a CreatePartitionsResult instance for a given Throwable.
-	 * CreatePartitionsResult's constructor is only accessible from within the
-	 * admin package.
-	 */
-	public static CreatePartitionsResult createPartitionsResult(String topic, Throwable t) {
-		KafkaFutureImpl<Void> future = new KafkaFutureImpl<>();
-		future.completeExceptionally(t);
-		return new CreatePartitionsResult(Collections.singletonMap(topic, future));
-	}
-
-	/**
-	 * Helper to create a DescribeTopicsResult instance for a given topic.
-	 * DescribeTopicsResult's constructor is only accessible from within the
-	 * admin package.
-	 */
-	public static DescribeTopicsResult describeTopicsResult(String topic, TopicDescription description) {
-		KafkaFutureImpl<TopicDescription> future = new KafkaFutureImpl<>();
-		future.complete(description);
-		return new DescribeTopicsResult(Collections.singletonMap(topic, future));
-	}
-
-	public static DescribeTopicsResult describeTopicsResult(Map<String, TopicDescription> topicDescriptions) {
-		return new DescribeTopicsResult(topicDescriptions.entrySet().stream()
-				.collect(Collectors.toMap(Map.Entry::getKey, e -> KafkaFuture.completedFuture(e.getValue()))));
-	}
-
-	public static ListConsumerGroupOffsetsResult listConsumerGroupOffsetsResult(Map<TopicPartition, OffsetAndMetadata> offsets) {
-		return new ListConsumerGroupOffsetsResult(KafkaFuture.completedFuture(offsets));
-	}
-=======
     /**
      * Helper to create a DeleteTopicsResult instance for a given Throwable.
      * DeleteTopicsResult's constructor is only accessible from within the
@@ -185,14 +124,11 @@
     }
 
     public static DescribeTopicsResult describeTopicsResult(Map<String, TopicDescription> topicDescriptions) {
-        return DescribeTopicsResult.ofTopicNames(topicDescriptions.entrySet().stream()
-                .collect(Collectors.toMap(Map.Entry::getKey, e -> KafkaFuture.completedFuture(e.getValue()))));
+        return DescribeTopicsResult.ofTopicNames(topicDescriptions.entrySet().stream().collect(Collectors.toMap(Map.Entry::getKey, e -> KafkaFuture.completedFuture(e.getValue()))));
     }
 
     public static ListConsumerGroupOffsetsResult listConsumerGroupOffsetsResult(Map<String, Map<TopicPartition, OffsetAndMetadata>> offsets) {
-        Map<CoordinatorKey, KafkaFuture<Map<TopicPartition, OffsetAndMetadata>>> resultMap = offsets.entrySet().stream()
-            .collect(Collectors.toMap(e -> CoordinatorKey.byGroupId(e.getKey()),
-                                      e -> KafkaFutureImpl.completedFuture(e.getValue())));
+        Map<CoordinatorKey, KafkaFuture<Map<TopicPartition, OffsetAndMetadata>>> resultMap = offsets.entrySet().stream().collect(Collectors.toMap(e -> CoordinatorKey.byGroupId(e.getKey()), e -> KafkaFutureImpl.completedFuture(e.getValue())));
         return new ListConsumerGroupOffsetsResult(resultMap);
     }
 
@@ -208,5 +144,4 @@
     public static Admin create(Map<String, Object> conf, HostResolver hostResolver) {
         return KafkaAdminClient.createInternal(new AdminClientConfig(conf, true), null, hostResolver);
     }
->>>>>>> 15418db6
 }