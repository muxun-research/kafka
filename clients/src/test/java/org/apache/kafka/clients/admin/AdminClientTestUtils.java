--- conflicted
+++ resolved
@@ -27,11 +27,8 @@
 import org.apache.kafka.common.config.ConfigResource;
 import org.apache.kafka.common.internals.KafkaFutureImpl;
 
-<<<<<<< HEAD
-=======
 import java.util.Arrays;
 import java.util.Collection;
->>>>>>> 9494bebe
 import java.util.Collections;
 import java.util.Map;
 import java.util.stream.Collectors;
@@ -139,7 +136,8 @@
     }
 
     public static DescribeTopicsResult describeTopicsResult(Map<String, TopicDescription> topicDescriptions) {
-        return DescribeTopicsResult.ofTopicNames(topicDescriptions.entrySet().stream().collect(Collectors.toMap(Map.Entry::getKey, e -> KafkaFuture.completedFuture(e.getValue()))));
+        return DescribeTopicsResult.ofTopicNames(topicDescriptions.entrySet().stream()
+                .collect(Collectors.toMap(Map.Entry::getKey, e -> KafkaFuture.completedFuture(e.getValue()))));
     }
 
     public static ListGroupsResult listGroupsResult(GroupListing... groups) {
@@ -153,7 +151,9 @@
     }
 
     public static ListConsumerGroupOffsetsResult listConsumerGroupOffsetsResult(Map<String, Map<TopicPartition, OffsetAndMetadata>> offsets) {
-        Map<CoordinatorKey, KafkaFuture<Map<TopicPartition, OffsetAndMetadata>>> resultMap = offsets.entrySet().stream().collect(Collectors.toMap(e -> CoordinatorKey.byGroupId(e.getKey()), e -> KafkaFutureImpl.completedFuture(e.getValue())));
+        Map<CoordinatorKey, KafkaFuture<Map<TopicPartition, OffsetAndMetadata>>> resultMap = offsets.entrySet().stream()
+            .collect(Collectors.toMap(e -> CoordinatorKey.byGroupId(e.getKey()),
+                                      e -> KafkaFutureImpl.completedFuture(e.getValue())));
         return new ListConsumerGroupOffsetsResult(resultMap);
     }
 
