--- conflicted
+++ resolved
@@ -50,51 +50,6 @@
 
 public class FileLogInputStreamTest {
 
-<<<<<<< HEAD
-	private static class Args {
-		final byte magic;
-		final CompressionType compression;
-
-		public Args(byte magic, CompressionType compression) {
-			this.magic = magic;
-			this.compression = compression;
-		}
-
-		@Override
-		public String toString() {
-			return "magic=" + magic +
-					", compression=" + compression;
-		}
-	}
-
-	private static class FileLogInputStreamArgumentsProvider implements ArgumentsProvider {
-
-		@Override
-		public Stream<? extends Arguments> provideArguments(ExtensionContext context) {
-			List<Arguments> arguments = new ArrayList<>();
-			for (byte magic : asList(MAGIC_VALUE_V0, MAGIC_VALUE_V1, MAGIC_VALUE_V2))
-				for (CompressionType type : CompressionType.values())
-					arguments.add(Arguments.of(new Args(magic, type)));
-			return arguments.stream();
-		}
-	}
-
-	@ParameterizedTest
-	@ArgumentsSource(FileLogInputStreamArgumentsProvider.class)
-	public void testWriteTo(Args args) throws IOException {
-		CompressionType compression = args.compression;
-		byte magic = args.magic;
-		if (compression == CompressionType.ZSTD && magic < MAGIC_VALUE_V2)
-			return;
-
-		try (FileRecords fileRecords = FileRecords.open(tempFile())) {
-			fileRecords.append(MemoryRecords.withRecords(magic, compression, new SimpleRecord("foo".getBytes())));
-			fileRecords.flush();
-
-			FileLogInputStream logInputStream = new FileLogInputStream(fileRecords, 0, fileRecords.sizeInBytes());
-
-			FileChannelRecordBatch batch = logInputStream.nextBatch();
-=======
     private static class Args {
         final byte magic;
         final Compression compression;
@@ -138,7 +93,6 @@
             FileLogInputStream logInputStream = new FileLogInputStream(fileRecords, 0, fileRecords.sizeInBytes());
 
             FileChannelRecordBatch batch = logInputStream.nextBatch();
->>>>>>> 9494bebe
             assertNotNull(batch);
             assertEquals(magic, batch.magic());
 
@@ -146,32 +100,6 @@
             batch.writeTo(buffer);
             buffer.flip();
 
-<<<<<<< HEAD
-			MemoryRecords memRecords = MemoryRecords.readableRecords(buffer);
-			List<Record> records = Utils.toList(memRecords.records().iterator());
-			assertEquals(1, records.size());
-			Record record0 = records.get(0);
-			assertTrue(record0.hasMagic(magic));
-			assertEquals("foo", Utils.utf8(record0.value(), record0.valueSize()));
-		}
-	}
-
-	@ParameterizedTest
-	@ArgumentsSource(FileLogInputStreamArgumentsProvider.class)
-	public void testSimpleBatchIteration(Args args) throws IOException {
-		CompressionType compression = args.compression;
-		byte magic = args.magic;
-		if (compression == CompressionType.ZSTD && magic < MAGIC_VALUE_V2)
-			return;
-
-		try (FileRecords fileRecords = FileRecords.open(tempFile())) {
-			SimpleRecord firstBatchRecord = new SimpleRecord(3241324L, "a".getBytes(), "foo".getBytes());
-			SimpleRecord secondBatchRecord = new SimpleRecord(234280L, "b".getBytes(), "bar".getBytes());
-
-			fileRecords.append(MemoryRecords.withRecords(magic, 0L, compression, CREATE_TIME, firstBatchRecord));
-			fileRecords.append(MemoryRecords.withRecords(magic, 1L, compression, CREATE_TIME, secondBatchRecord));
-			fileRecords.flush();
-=======
             MemoryRecords memRecords = MemoryRecords.readableRecords(buffer);
             List<Record> records = Utils.toList(memRecords.records().iterator());
             assertEquals(1, records.size());
@@ -196,39 +124,10 @@
             fileRecords.append(MemoryRecords.withRecords(magic, 0L, compression, CREATE_TIME, firstBatchRecord));
             fileRecords.append(MemoryRecords.withRecords(magic, 1L, compression, CREATE_TIME, secondBatchRecord));
             fileRecords.flush();
->>>>>>> 9494bebe
 
             FileLogInputStream logInputStream = new FileLogInputStream(fileRecords, 0, fileRecords.sizeInBytes());
 
             FileChannelRecordBatch firstBatch = logInputStream.nextBatch();
-<<<<<<< HEAD
-			assertGenericRecordBatchData(args, firstBatch, 0L, 3241324L, firstBatchRecord);
-			assertNoProducerData(firstBatch);
-
-			FileChannelRecordBatch secondBatch = logInputStream.nextBatch();
-			assertGenericRecordBatchData(args, secondBatch, 1L, 234280L, secondBatchRecord);
-			assertNoProducerData(secondBatch);
-
-			assertNull(logInputStream.nextBatch());
-		}
-	}
-
-	@ParameterizedTest
-	@ArgumentsSource(FileLogInputStreamArgumentsProvider.class)
-	public void testBatchIterationWithMultipleRecordsPerBatch(Args args) throws IOException {
-		CompressionType compression = args.compression;
-		byte magic = args.magic;
-		if (magic < MAGIC_VALUE_V2 && compression == CompressionType.NONE)
-			return;
-
-		if (compression == CompressionType.ZSTD && magic < MAGIC_VALUE_V2)
-			return;
-
-		try (FileRecords fileRecords = FileRecords.open(tempFile())) {
-			SimpleRecord[] firstBatchRecords = new SimpleRecord[]{
-					new SimpleRecord(3241324L, "a".getBytes(), "1".getBytes()),
-					new SimpleRecord(234280L, "b".getBytes(), "2".getBytes())
-=======
             assertGenericRecordBatchData(args, firstBatch, 0L, 3241324L, firstBatchRecord);
             assertNoProducerData(firstBatch);
 
@@ -255,7 +154,6 @@
             SimpleRecord[] firstBatchRecords = new SimpleRecord[]{
                 new SimpleRecord(3241324L, "a".getBytes(), "1".getBytes()),
                 new SimpleRecord(234280L, "b".getBytes(), "2".getBytes())
->>>>>>> 9494bebe
             };
 
             SimpleRecord[] secondBatchRecords = new SimpleRecord[]{
@@ -271,34 +169,6 @@
             FileLogInputStream logInputStream = new FileLogInputStream(fileRecords, 0, fileRecords.sizeInBytes());
 
             FileChannelRecordBatch firstBatch = logInputStream.nextBatch();
-<<<<<<< HEAD
-			assertNoProducerData(firstBatch);
-			assertGenericRecordBatchData(args, firstBatch, 0L, 3241324L, firstBatchRecords);
-
-			FileChannelRecordBatch secondBatch = logInputStream.nextBatch();
-			assertNoProducerData(secondBatch);
-			assertGenericRecordBatchData(args, secondBatch, 1L, 238423489L, secondBatchRecords);
-
-			assertNull(logInputStream.nextBatch());
-		}
-	}
-
-	@ParameterizedTest
-	@ArgumentsSource(FileLogInputStreamArgumentsProvider.class)
-	public void testBatchIterationV2(Args args) throws IOException {
-		CompressionType compression = args.compression;
-		byte magic = args.magic;
-		if (magic != MAGIC_VALUE_V2)
-			return;
-
-		try (FileRecords fileRecords = FileRecords.open(tempFile())) {
-			long producerId = 83843L;
-			short producerEpoch = 15;
-			int baseSequence = 234;
-			int partitionLeaderEpoch = 9832;
-
-			SimpleRecord[] firstBatchRecords = new SimpleRecord[]{
-=======
             assertNoProducerData(firstBatch);
             assertGenericRecordBatchData(args, firstBatch, 0L, 3241324L, firstBatchRecords);
 
@@ -325,7 +195,6 @@
             int partitionLeaderEpoch = 9832;
 
             SimpleRecord[] firstBatchRecords = new SimpleRecord[]{
->>>>>>> 9494bebe
                 new SimpleRecord(3241324L, "a".getBytes(), "1".getBytes()),
                 new SimpleRecord(234280L, "b".getBytes(), "2".getBytes())
             };
@@ -345,37 +214,6 @@
             FileLogInputStream logInputStream = new FileLogInputStream(fileRecords, 0, fileRecords.sizeInBytes());
 
             FileChannelRecordBatch firstBatch = logInputStream.nextBatch();
-<<<<<<< HEAD
-			assertProducerData(firstBatch, producerId, producerEpoch, baseSequence, false, firstBatchRecords);
-			assertGenericRecordBatchData(args, firstBatch, 15L, 3241324L, firstBatchRecords);
-			assertEquals(partitionLeaderEpoch, firstBatch.partitionLeaderEpoch());
-
-			FileChannelRecordBatch secondBatch = logInputStream.nextBatch();
-			assertProducerData(secondBatch, producerId, producerEpoch, baseSequence + firstBatchRecords.length,
-					true, secondBatchRecords);
-			assertGenericRecordBatchData(args, secondBatch, 27L, 238423489L, secondBatchRecords);
-			assertEquals(partitionLeaderEpoch, secondBatch.partitionLeaderEpoch());
-
-			assertNull(logInputStream.nextBatch());
-		}
-	}
-
-	@ParameterizedTest
-	@ArgumentsSource(FileLogInputStreamArgumentsProvider.class)
-	public void testBatchIterationIncompleteBatch(Args args) throws IOException {
-		CompressionType compression = args.compression;
-		byte magic = args.magic;
-		if (compression == CompressionType.ZSTD && magic < MAGIC_VALUE_V2)
-			return;
-
-		try (FileRecords fileRecords = FileRecords.open(tempFile())) {
-			SimpleRecord firstBatchRecord = new SimpleRecord(100L, "foo".getBytes());
-			SimpleRecord secondBatchRecord = new SimpleRecord(200L, "bar".getBytes());
-
-			fileRecords.append(MemoryRecords.withRecords(magic, 0L, compression, CREATE_TIME, firstBatchRecord));
-			fileRecords.append(MemoryRecords.withRecords(magic, 1L, compression, CREATE_TIME, secondBatchRecord));
-			fileRecords.flush();
-=======
             assertProducerData(firstBatch, producerId, producerEpoch, baseSequence, false, firstBatchRecords);
             assertGenericRecordBatchData(args, firstBatch, 15L, 3241324L, firstBatchRecords);
             assertEquals(partitionLeaderEpoch, firstBatch.partitionLeaderEpoch());
@@ -405,14 +243,13 @@
             fileRecords.append(MemoryRecords.withRecords(magic, 0L, compression, CREATE_TIME, firstBatchRecord));
             fileRecords.append(MemoryRecords.withRecords(magic, 1L, compression, CREATE_TIME, secondBatchRecord));
             fileRecords.flush();
->>>>>>> 9494bebe
             fileRecords.truncateTo(fileRecords.sizeInBytes() - 13);
 
             FileLogInputStream logInputStream = new FileLogInputStream(fileRecords, 0, fileRecords.sizeInBytes());
 
             FileChannelRecordBatch firstBatch = logInputStream.nextBatch();
-			assertNoProducerData(firstBatch);
-			assertGenericRecordBatchData(args, firstBatch, 0L, 100L, firstBatchRecord);
+            assertNoProducerData(firstBatch);
+            assertGenericRecordBatchData(args, firstBatch, 0L, 100L, firstBatchRecord);
 
             assertNull(logInputStream.nextBatch());
         }
@@ -441,31 +278,6 @@
         assertEquals(baseSequence, batch.baseSequence());
         assertEquals(baseSequence + records.length - 1, batch.lastSequence());
         assertEquals(isTransactional, batch.isTransactional());
-<<<<<<< HEAD
-	}
-
-	private void assertNoProducerData(RecordBatch batch) {
-		assertEquals(RecordBatch.NO_PRODUCER_ID, batch.producerId());
-		assertEquals(RecordBatch.NO_PRODUCER_EPOCH, batch.producerEpoch());
-		assertEquals(RecordBatch.NO_SEQUENCE, batch.baseSequence());
-		assertEquals(RecordBatch.NO_SEQUENCE, batch.lastSequence());
-		assertFalse(batch.isTransactional());
-	}
-
-	private void assertGenericRecordBatchData(Args args, RecordBatch batch, long baseOffset, long maxTimestamp,
-											  SimpleRecord... records) {
-		CompressionType compression = args.compression;
-		byte magic = args.magic;
-		assertEquals(magic, batch.magic());
-		assertEquals(compression, batch.compressionType());
-
-		if (magic == MAGIC_VALUE_V0) {
-			assertEquals(NO_TIMESTAMP_TYPE, batch.timestampType());
-		} else {
-			assertEquals(CREATE_TIME, batch.timestampType());
-			assertEquals(maxTimestamp, batch.maxTimestamp());
-		}
-=======
     }
 
     private void assertNoProducerData(RecordBatch batch) {
@@ -489,7 +301,6 @@
             assertEquals(CREATE_TIME, batch.timestampType());
             assertEquals(maxTimestamp, batch.maxTimestamp());
         }
->>>>>>> 9494bebe
 
         assertEquals(baseOffset + records.length - 1, batch.lastOffset());
         if (magic >= MAGIC_VALUE_V2)
