/*
 * Licensed to the Apache Software Foundation (ASF) under one or more
 * contributor license agreements. See the NOTICE file distributed with
 * this work for additional information regarding copyright ownership.
 * The ASF licenses this file to You under the Apache License, Version 2.0
 * (the "License"); you may not use this file except in compliance with
 * the License. You may obtain a copy of the License at
 *
 *    http://www.apache.org/licenses/LICENSE-2.0
 *
 * Unless required by applicable law or agreed to in writing, software
 * distributed under the License is distributed on an "AS IS" BASIS,
 * WITHOUT WARRANTIES OR CONDITIONS OF ANY KIND, either express or implied.
 * See the License for the specific language governing permissions and
 * limitations under the License.
 */
package org.apache.kafka.common.protocol;

import org.apache.kafka.common.protocol.types.BoundField;
import org.apache.kafka.common.protocol.types.Schema;
import org.junit.jupiter.api.Test;

import java.util.Collections;
import java.util.EnumSet;
import java.util.HashSet;
import java.util.Set;

import static org.junit.jupiter.api.Assertions.assertEquals;
import static org.junit.jupiter.api.Assertions.assertNotNull;
import static org.junit.jupiter.api.Assertions.assertNull;
import static org.junit.jupiter.api.Assertions.assertThrows;
import static org.junit.jupiter.api.Assertions.assertTrue;

public class ApiKeysTest {

	@Test
	public void testForIdWithInvalidIdLow() {
		assertThrows(IllegalArgumentException.class, () -> ApiKeys.forId(-1));
	}

	@Test
	public void testForIdWithInvalidIdHigh() {
		assertThrows(IllegalArgumentException.class, () -> ApiKeys.forId(10000));
	}

<<<<<<< HEAD
	@Test
	public void testAlterIsrIsClusterAction() {
		assertTrue(ApiKeys.ALTER_ISR.clusterAction);
	}

	/**
	 * All valid client responses which may be throttled should have a field named
	 * 'throttle_time_ms' to return the throttle time to the client. Exclusions are
	 * <ul>
	 *   <li> Cluster actions used only for inter-broker are throttled only if unauthorized
	 *   <li> SASL_HANDSHAKE and SASL_AUTHENTICATE are not throttled when used for authentication
	 *        when a connection is established or for re-authentication thereafter; these requests
	 *        return an error response that may be throttled if they are sent otherwise.
	 * </ul>
	 */
	@Test
	public void testResponseThrottleTime() {
		Set<ApiKeys> authenticationKeys = EnumSet.of(ApiKeys.SASL_HANDSHAKE, ApiKeys.SASL_AUTHENTICATE);
		// Newer protocol apis include throttle time ms even for cluster actions
		Set<ApiKeys> clusterActionsWithThrottleTimeMs = EnumSet.of(ApiKeys.ALTER_ISR);
		for (ApiKeys apiKey : ApiKeys.zkBrokerApis()) {
			Schema responseSchema = apiKey.messageType.responseSchemas()[apiKey.latestVersion()];
			BoundField throttleTimeField = responseSchema.get("throttle_time_ms");
			if ((apiKey.clusterAction && !clusterActionsWithThrottleTimeMs.contains(apiKey))
					|| authenticationKeys.contains(apiKey))
				assertNull(throttleTimeField, "Unexpected throttle time field: " + apiKey);
			else
				assertNotNull(throttleTimeField, "Throttle time field missing: " + apiKey);
		}
	}
=======
    @Test
    public void testAlterPartitionIsClusterAction() {
        assertTrue(ApiKeys.ALTER_PARTITION.clusterAction);
    }

    /**
     * All valid client responses which may be throttled should have a field named
     * 'throttle_time_ms' to return the throttle time to the client. Exclusions are
     * <ul>
     *   <li> Cluster actions used only for inter-broker are throttled only if unauthorized
     *   <li> SASL_HANDSHAKE and SASL_AUTHENTICATE are not throttled when used for authentication
     *        when a connection is established or for re-authentication thereafter; these requests
     *        return an error response that may be throttled if they are sent otherwise.
     * </ul>
     */
    @Test
    public void testResponseThrottleTime() {
        Set<ApiKeys> authenticationKeys = EnumSet.of(ApiKeys.SASL_HANDSHAKE, ApiKeys.SASL_AUTHENTICATE);
        // Newer protocol apis include throttle time ms even for cluster actions
        Set<ApiKeys> clusterActionsWithThrottleTimeMs = EnumSet.of(ApiKeys.ALTER_PARTITION, ApiKeys.ALLOCATE_PRODUCER_IDS, ApiKeys.UPDATE_FEATURES);
        for (ApiKeys apiKey: ApiKeys.zkBrokerApis()) {
            Schema responseSchema = apiKey.messageType.responseSchemas()[apiKey.latestVersion()];
            BoundField throttleTimeField = responseSchema.get("throttle_time_ms");
            if ((apiKey.clusterAction && !clusterActionsWithThrottleTimeMs.contains(apiKey))
                || authenticationKeys.contains(apiKey))
                assertNull(throttleTimeField, "Unexpected throttle time field: " + apiKey);
            else
                assertNotNull(throttleTimeField, "Throttle time field missing: " + apiKey);
        }
    }
>>>>>>> 15418db6

	@Test
	public void testApiScope() {
		Set<ApiKeys> apisMissingScope = new HashSet<>();
		for (ApiKeys apiKey : ApiKeys.values()) {
			if (apiKey.messageType.listeners().isEmpty()) {
				apisMissingScope.add(apiKey);
			}
		}
		assertEquals(Collections.emptySet(), apisMissingScope,
				"Found some APIs missing scope definition");
	}

}<|MERGE_RESOLUTION|>--- conflicted
+++ resolved
@@ -25,56 +25,20 @@
 import java.util.HashSet;
 import java.util.Set;
 
-import static org.junit.jupiter.api.Assertions.assertEquals;
-import static org.junit.jupiter.api.Assertions.assertNotNull;
-import static org.junit.jupiter.api.Assertions.assertNull;
-import static org.junit.jupiter.api.Assertions.assertThrows;
-import static org.junit.jupiter.api.Assertions.assertTrue;
+import static org.junit.jupiter.api.Assertions.*;
 
 public class ApiKeysTest {
 
-	@Test
-	public void testForIdWithInvalidIdLow() {
-		assertThrows(IllegalArgumentException.class, () -> ApiKeys.forId(-1));
-	}
+    @Test
+    public void testForIdWithInvalidIdLow() {
+        assertThrows(IllegalArgumentException.class, () -> ApiKeys.forId(-1));
+    }
 
-	@Test
-	public void testForIdWithInvalidIdHigh() {
-		assertThrows(IllegalArgumentException.class, () -> ApiKeys.forId(10000));
-	}
+    @Test
+    public void testForIdWithInvalidIdHigh() {
+        assertThrows(IllegalArgumentException.class, () -> ApiKeys.forId(10000));
+    }
 
-<<<<<<< HEAD
-	@Test
-	public void testAlterIsrIsClusterAction() {
-		assertTrue(ApiKeys.ALTER_ISR.clusterAction);
-	}
-
-	/**
-	 * All valid client responses which may be throttled should have a field named
-	 * 'throttle_time_ms' to return the throttle time to the client. Exclusions are
-	 * <ul>
-	 *   <li> Cluster actions used only for inter-broker are throttled only if unauthorized
-	 *   <li> SASL_HANDSHAKE and SASL_AUTHENTICATE are not throttled when used for authentication
-	 *        when a connection is established or for re-authentication thereafter; these requests
-	 *        return an error response that may be throttled if they are sent otherwise.
-	 * </ul>
-	 */
-	@Test
-	public void testResponseThrottleTime() {
-		Set<ApiKeys> authenticationKeys = EnumSet.of(ApiKeys.SASL_HANDSHAKE, ApiKeys.SASL_AUTHENTICATE);
-		// Newer protocol apis include throttle time ms even for cluster actions
-		Set<ApiKeys> clusterActionsWithThrottleTimeMs = EnumSet.of(ApiKeys.ALTER_ISR);
-		for (ApiKeys apiKey : ApiKeys.zkBrokerApis()) {
-			Schema responseSchema = apiKey.messageType.responseSchemas()[apiKey.latestVersion()];
-			BoundField throttleTimeField = responseSchema.get("throttle_time_ms");
-			if ((apiKey.clusterAction && !clusterActionsWithThrottleTimeMs.contains(apiKey))
-					|| authenticationKeys.contains(apiKey))
-				assertNull(throttleTimeField, "Unexpected throttle time field: " + apiKey);
-			else
-				assertNotNull(throttleTimeField, "Throttle time field missing: " + apiKey);
-		}
-	}
-=======
     @Test
     public void testAlterPartitionIsClusterAction() {
         assertTrue(ApiKeys.ALTER_PARTITION.clusterAction);
@@ -95,28 +59,25 @@
         Set<ApiKeys> authenticationKeys = EnumSet.of(ApiKeys.SASL_HANDSHAKE, ApiKeys.SASL_AUTHENTICATE);
         // Newer protocol apis include throttle time ms even for cluster actions
         Set<ApiKeys> clusterActionsWithThrottleTimeMs = EnumSet.of(ApiKeys.ALTER_PARTITION, ApiKeys.ALLOCATE_PRODUCER_IDS, ApiKeys.UPDATE_FEATURES);
-        for (ApiKeys apiKey: ApiKeys.zkBrokerApis()) {
+        for (ApiKeys apiKey : ApiKeys.zkBrokerApis()) {
             Schema responseSchema = apiKey.messageType.responseSchemas()[apiKey.latestVersion()];
             BoundField throttleTimeField = responseSchema.get("throttle_time_ms");
-            if ((apiKey.clusterAction && !clusterActionsWithThrottleTimeMs.contains(apiKey))
-                || authenticationKeys.contains(apiKey))
+            if ((apiKey.clusterAction && !clusterActionsWithThrottleTimeMs.contains(apiKey)) || authenticationKeys.contains(apiKey))
                 assertNull(throttleTimeField, "Unexpected throttle time field: " + apiKey);
             else
                 assertNotNull(throttleTimeField, "Throttle time field missing: " + apiKey);
         }
     }
->>>>>>> 15418db6
 
-	@Test
-	public void testApiScope() {
-		Set<ApiKeys> apisMissingScope = new HashSet<>();
-		for (ApiKeys apiKey : ApiKeys.values()) {
-			if (apiKey.messageType.listeners().isEmpty()) {
-				apisMissingScope.add(apiKey);
-			}
-		}
-		assertEquals(Collections.emptySet(), apisMissingScope,
-				"Found some APIs missing scope definition");
-	}
+    @Test
+    public void testApiScope() {
+        Set<ApiKeys> apisMissingScope = new HashSet<>();
+        for (ApiKeys apiKey : ApiKeys.values()) {
+            if (apiKey.messageType.listeners().isEmpty()) {
+                apisMissingScope.add(apiKey);
+            }
+        }
+        assertEquals(Collections.emptySet(), apisMissingScope, "Found some APIs missing scope definition");
+    }
 
 }