/*
 * Licensed to the Apache Software Foundation (ASF) under one or more
 * contributor license agreements. See the NOTICE file distributed with
 * this work for additional information regarding copyright ownership.
 * The ASF licenses this file to You under the Apache License, Version 2.0
 * (the "License"); you may not use this file except in compliance with
 * the License. You may obtain a copy of the License at
 *
 *    http://www.apache.org/licenses/LICENSE-2.0
 *
 * Unless required by applicable law or agreed to in writing, software
 * distributed under the License is distributed on an "AS IS" BASIS,
 * WITHOUT WARRANTIES OR CONDITIONS OF ANY KIND, either express or implied.
 * See the License for the specific language governing permissions and
 * limitations under the License.
 */
package org.apache.kafka.common.requests;

import org.apache.kafka.common.message.AlterReplicaLogDirsResponseData;
import org.apache.kafka.common.message.AlterReplicaLogDirsResponseData.AlterReplicaLogDirPartitionResult;
import org.apache.kafka.common.message.AlterReplicaLogDirsResponseData.AlterReplicaLogDirTopicResult;
import org.apache.kafka.common.protocol.Errors;

import org.junit.jupiter.api.Test;

<<<<<<< HEAD
=======
import java.util.Collections;
>>>>>>> 9494bebe
import java.util.Map;

import static java.util.Arrays.asList;
import static org.junit.jupiter.api.Assertions.assertEquals;

public class AlterReplicaLogDirsResponseTest {

<<<<<<< HEAD
	@Test
	public void testErrorCounts() {
		AlterReplicaLogDirsResponseData data = new AlterReplicaLogDirsResponseData()
				.setResults(asList(
						new AlterReplicaLogDirTopicResult()
								.setTopicName("t0")
								.setPartitions(asList(
										new AlterReplicaLogDirPartitionResult()
												.setPartitionIndex(0)
												.setErrorCode(Errors.LOG_DIR_NOT_FOUND.code()),
										new AlterReplicaLogDirPartitionResult()
												.setPartitionIndex(1)
												.setErrorCode(Errors.NONE.code()))),
						new AlterReplicaLogDirTopicResult()
								.setTopicName("t1")
								.setPartitions(asList(
										new AlterReplicaLogDirPartitionResult()
												.setPartitionIndex(0)
												.setErrorCode(Errors.LOG_DIR_NOT_FOUND.code())))));
		Map<Errors, Integer> counts = new AlterReplicaLogDirsResponse(data).errorCounts();
		assertEquals(2, counts.size());
		assertEquals(Integer.valueOf(2), counts.get(Errors.LOG_DIR_NOT_FOUND));
		assertEquals(Integer.valueOf(1), counts.get(Errors.NONE));
=======
    @Test
    public void testErrorCounts() {
        AlterReplicaLogDirsResponseData data = new AlterReplicaLogDirsResponseData()
                .setResults(asList(
                        new AlterReplicaLogDirTopicResult()
                                .setTopicName("t0")
                                .setPartitions(asList(
                                        new AlterReplicaLogDirPartitionResult()
                                                .setPartitionIndex(0)
                                                .setErrorCode(Errors.LOG_DIR_NOT_FOUND.code()),
                                        new AlterReplicaLogDirPartitionResult()
                                                .setPartitionIndex(1)
                                                .setErrorCode(Errors.NONE.code()))),
                        new AlterReplicaLogDirTopicResult()
                                .setTopicName("t1")
                                .setPartitions(Collections.singletonList(
                                        new AlterReplicaLogDirPartitionResult()
                                                .setPartitionIndex(0)
                                                .setErrorCode(Errors.LOG_DIR_NOT_FOUND.code())))));
        Map<Errors, Integer> counts = new AlterReplicaLogDirsResponse(data).errorCounts();
        assertEquals(2, counts.size());
        assertEquals(Integer.valueOf(2), counts.get(Errors.LOG_DIR_NOT_FOUND));
        assertEquals(Integer.valueOf(1), counts.get(Errors.NONE));
>>>>>>> 9494bebe

	}
}<|MERGE_RESOLUTION|>--- conflicted
+++ resolved
@@ -23,10 +23,7 @@
 
 import org.junit.jupiter.api.Test;
 
-<<<<<<< HEAD
-=======
 import java.util.Collections;
->>>>>>> 9494bebe
 import java.util.Map;
 
 import static java.util.Arrays.asList;
@@ -34,31 +31,6 @@
 
 public class AlterReplicaLogDirsResponseTest {
 
-<<<<<<< HEAD
-	@Test
-	public void testErrorCounts() {
-		AlterReplicaLogDirsResponseData data = new AlterReplicaLogDirsResponseData()
-				.setResults(asList(
-						new AlterReplicaLogDirTopicResult()
-								.setTopicName("t0")
-								.setPartitions(asList(
-										new AlterReplicaLogDirPartitionResult()
-												.setPartitionIndex(0)
-												.setErrorCode(Errors.LOG_DIR_NOT_FOUND.code()),
-										new AlterReplicaLogDirPartitionResult()
-												.setPartitionIndex(1)
-												.setErrorCode(Errors.NONE.code()))),
-						new AlterReplicaLogDirTopicResult()
-								.setTopicName("t1")
-								.setPartitions(asList(
-										new AlterReplicaLogDirPartitionResult()
-												.setPartitionIndex(0)
-												.setErrorCode(Errors.LOG_DIR_NOT_FOUND.code())))));
-		Map<Errors, Integer> counts = new AlterReplicaLogDirsResponse(data).errorCounts();
-		assertEquals(2, counts.size());
-		assertEquals(Integer.valueOf(2), counts.get(Errors.LOG_DIR_NOT_FOUND));
-		assertEquals(Integer.valueOf(1), counts.get(Errors.NONE));
-=======
     @Test
     public void testErrorCounts() {
         AlterReplicaLogDirsResponseData data = new AlterReplicaLogDirsResponseData()
@@ -82,7 +54,6 @@
         assertEquals(2, counts.size());
         assertEquals(Integer.valueOf(2), counts.get(Errors.LOG_DIR_NOT_FOUND));
         assertEquals(Integer.valueOf(1), counts.get(Errors.NONE));
->>>>>>> 9494bebe
 
-	}
+    }
 }