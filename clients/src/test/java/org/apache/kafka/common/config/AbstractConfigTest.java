--- conflicted
+++ resolved
@@ -19,10 +19,7 @@
 import org.apache.kafka.common.KafkaException;
 import org.apache.kafka.common.config.ConfigDef.Importance;
 import org.apache.kafka.common.config.ConfigDef.Type;
-<<<<<<< HEAD
-=======
 import org.apache.kafka.common.config.provider.FileConfigProvider;
->>>>>>> 9494bebe
 import org.apache.kafka.common.config.provider.MockFileConfigProvider;
 import org.apache.kafka.common.config.provider.MockVaultConfigProvider;
 import org.apache.kafka.common.config.types.Password;
@@ -30,21 +27,13 @@
 import org.apache.kafka.common.metrics.JmxReporter;
 import org.apache.kafka.common.metrics.MetricsReporter;
 import org.apache.kafka.common.security.TestSecurityConfig;
-<<<<<<< HEAD
-=======
 import org.apache.kafka.common.utils.Utils;
->>>>>>> 9494bebe
 import org.apache.kafka.test.MockConsumerInterceptor;
 
 import org.junit.jupiter.api.AfterEach;
 import org.junit.jupiter.api.BeforeEach;
 import org.junit.jupiter.api.Test;
 
-<<<<<<< HEAD
-import java.util.*;
-
-import static org.junit.jupiter.api.Assertions.*;
-=======
 import java.util.Arrays;
 import java.util.Collections;
 import java.util.HashMap;
@@ -59,7 +48,6 @@
 import static org.junit.jupiter.api.Assertions.assertThrows;
 import static org.junit.jupiter.api.Assertions.assertTrue;
 import static org.junit.jupiter.api.Assertions.fail;
->>>>>>> 9494bebe
 
 public class AbstractConfigTest {
 
@@ -265,10 +253,12 @@
         props.put(ConfiguredFakeMetricsReporter.EXTRA_CONFIG, "my_value");
         TestConfig config = new TestConfig(props);
 
-        assertTrue(config.unused().contains(ConfiguredFakeMetricsReporter.EXTRA_CONFIG), ConfiguredFakeMetricsReporter.EXTRA_CONFIG + " should be marked unused before getConfiguredInstances is called");
+        assertTrue(config.unused().contains(ConfiguredFakeMetricsReporter.EXTRA_CONFIG),
+                ConfiguredFakeMetricsReporter.EXTRA_CONFIG + " should be marked unused before getConfiguredInstances is called");
 
         config.getConfiguredInstances(TestConfig.METRIC_REPORTER_CLASSES_CONFIG, MetricsReporter.class);
-        assertFalse(config.unused().contains(ConfiguredFakeMetricsReporter.EXTRA_CONFIG), ConfiguredFakeMetricsReporter.EXTRA_CONFIG + " should be marked as used");
+        assertFalse(config.unused().contains(ConfiguredFakeMetricsReporter.EXTRA_CONFIG),
+            ConfiguredFakeMetricsReporter.EXTRA_CONFIG + " should be marked as used");
     }
 
     private void testValidInputs(String configValue) {
@@ -294,13 +284,18 @@
 
         try {
             Map<String, String> props = new HashMap<>();
-            String threeConsumerInterceptors = MockConsumerInterceptor.class.getName() + ", " + MockConsumerInterceptor.class.getName() + ", " + MockConsumerInterceptor.class.getName();
+            String threeConsumerInterceptors = MockConsumerInterceptor.class.getName() + ", "
+                    + MockConsumerInterceptor.class.getName() + ", "
+                    + MockConsumerInterceptor.class.getName();
             props.put(TestConfig.METRIC_REPORTER_CLASSES_CONFIG, threeConsumerInterceptors);
             props.put("client.id", "test");
             TestConfig testConfig = new TestConfig(props);
 
             MockConsumerInterceptor.setThrowOnConfigExceptionThreshold(3);
-            assertThrows(Exception.class, () -> testConfig.getConfiguredInstances(TestConfig.METRIC_REPORTER_CLASSES_CONFIG, Object.class));
+            assertThrows(
+                    Exception.class,
+                    () -> testConfig.getConfiguredInstances(TestConfig.METRIC_REPORTER_CLASSES_CONFIG, Object.class)
+            );
             assertEquals(3, MockConsumerInterceptor.CONFIG_COUNT.get());
             assertEquals(3, MockConsumerInterceptor.CLOSE_COUNT.get());
         } finally {
@@ -314,7 +309,6 @@
             public RestrictedClassLoader() {
                 super(null);
             }
-
             @Override
             protected Class<?> findClass(String name) throws ClassNotFoundException {
                 if (name.equals(ClassTestConfig.DEFAULT_CLASS.getName()) || name.equals(ClassTestConfig.RESTRICTED_CLASS.getName()))
@@ -357,30 +351,21 @@
             testConfig.checkInstances(ClassTestConfig.RESTRICTED_CLASS, ClassTestConfig.VISIBLE_CLASS, ClassTestConfig.RESTRICTED_CLASS);
 
             // Properties specified as classNames should fail to load classes
-            assertThrows(ConfigException.class, () -> new ClassTestConfig(ClassTestConfig.RESTRICTED_CLASS.getName(), null), "Config created with class property that cannot be loaded");
+            assertThrows(ConfigException.class, () -> new ClassTestConfig(ClassTestConfig.RESTRICTED_CLASS.getName(), null),
+                "Config created with class property that cannot be loaded");
 
             ClassTestConfig config = new ClassTestConfig(null, Arrays.asList(ClassTestConfig.VISIBLE_CLASS.getName(), ClassTestConfig.RESTRICTED_CLASS.getName()));
-            assertThrows(KafkaException.class, () -> config.getConfiguredInstances("list.prop", MetricsReporter.class), "Should have failed to load class");
+            assertThrows(KafkaException.class, () -> config.getConfiguredInstances("list.prop", MetricsReporter.class),
+                "Should have failed to load class");
 
             ClassTestConfig config2 = new ClassTestConfig(null, ClassTestConfig.VISIBLE_CLASS.getName() + "," + ClassTestConfig.RESTRICTED_CLASS.getName());
-            assertThrows(KafkaException.class, () -> config2.getConfiguredInstances("list.prop", MetricsReporter.class), "Should have failed to load class");
+            assertThrows(KafkaException.class, () -> config2.getConfiguredInstances("list.prop", MetricsReporter.class),
+                "Should have failed to load class");
         } finally {
             Thread.currentThread().setContextClassLoader(originClassLoader);
         }
     }
 
-<<<<<<< HEAD
-    @SuppressWarnings("unchecked")
-    public Map<String, ?> convertPropertiesToMap(Map<?, ?> props) {
-        for (Map.Entry<?, ?> entry : props.entrySet()) {
-            if (!(entry.getKey() instanceof String))
-                throw new ConfigException(entry.getKey().toString(), entry.getValue(), "Key must be a string.");
-        }
-        return (Map<String, ?>) props;
-    }
-
-=======
->>>>>>> 9494bebe
     @Test
     public void testOriginalWithOverrides() {
         Properties props = new Properties();
@@ -603,7 +588,10 @@
         Properties props = new Properties();
         TestIndirectConfigResolution config = new TestIndirectConfigResolution(props);
 
-        assertEquals(TestIndirectConfigResolution.INDIRECT_CONFIGS_DOC, config.documentationOf(TestIndirectConfigResolution.INDIRECT_CONFIGS));
+        assertEquals(
+                TestIndirectConfigResolution.INDIRECT_CONFIGS_DOC,
+                    config.documentationOf(TestIndirectConfigResolution.INDIRECT_CONFIGS)
+        );
     }
 
     @Test
@@ -622,7 +610,11 @@
         private static final String INDIRECT_CONFIGS_DOC = "Variables whose values can be obtained from ConfigProviders";
 
         static {
-            CONFIG = new ConfigDef().define(INDIRECT_CONFIGS, Type.LIST, "", Importance.LOW, INDIRECT_CONFIGS_DOC);
+            CONFIG = new ConfigDef().define(INDIRECT_CONFIGS,
+                    Type.LIST,
+                    "",
+                    Importance.LOW,
+                    INDIRECT_CONFIGS_DOC);
         }
 
         public TestIndirectConfigResolution(Map<?, ?> props) {
@@ -641,7 +633,8 @@
 
         private static final ConfigDef CONFIG;
         static {
-            CONFIG = new ConfigDef().define("class.prop", Type.CLASS, DEFAULT_CLASS, Importance.HIGH, "docs").define("list.prop", Type.LIST, Collections.singletonList(DEFAULT_CLASS), Importance.HIGH, "docs");
+            CONFIG = new ConfigDef().define("class.prop", Type.CLASS, DEFAULT_CLASS, Importance.HIGH, "docs")
+                                    .define("list.prop", Type.LIST, Collections.singletonList(DEFAULT_CLASS), Importance.HIGH, "docs");
         }
 
         public ClassTestConfig() {
