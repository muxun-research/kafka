--- conflicted
+++ resolved
@@ -26,28 +26,12 @@
 import org.apache.kafka.common.metrics.JmxReporter;
 import org.apache.kafka.common.metrics.MetricsReporter;
 import org.apache.kafka.common.security.TestSecurityConfig;
-<<<<<<< HEAD
-=======
-import org.apache.kafka.common.config.provider.MockVaultConfigProvider;
-import org.apache.kafka.common.config.provider.MockFileConfigProvider;
 import org.apache.kafka.test.MockConsumerInterceptor;
->>>>>>> 15418db6
 import org.junit.jupiter.api.Test;
 
-import java.util.Arrays;
-import java.util.Collections;
-import java.util.HashMap;
-import java.util.List;
-import java.util.Map;
-import java.util.Properties;
-import java.util.UUID;
-
-import static org.junit.jupiter.api.Assertions.assertEquals;
-import static org.junit.jupiter.api.Assertions.assertFalse;
-import static org.junit.jupiter.api.Assertions.assertNull;
-import static org.junit.jupiter.api.Assertions.assertThrows;
-import static org.junit.jupiter.api.Assertions.assertTrue;
-import static org.junit.jupiter.api.Assertions.fail;
+import java.util.*;
+
+import static org.junit.jupiter.api.Assertions.*;
 
 public class AbstractConfigTest {
 
@@ -228,26 +212,19 @@
         assertTrue(valuesWithPrefixAllOrNothing2.containsKey("ssl.keymanager.algorithm"));
     }
 
-	@Test
-	public void testUnusedConfigs() {
-		Properties props = new Properties();
-		String configValue = "org.apache.kafka.common.config.AbstractConfigTest$ConfiguredFakeMetricsReporter";
-		props.put(TestConfig.METRIC_REPORTER_CLASSES_CONFIG, configValue);
-		props.put(ConfiguredFakeMetricsReporter.EXTRA_CONFIG, "my_value");
-		TestConfig config = new TestConfig(props);
-
-<<<<<<< HEAD
-		assertTrue(config.unused().contains(ConfiguredFakeMetricsReporter.EXTRA_CONFIG),
-				ConfiguredFakeMetricsReporter.EXTRA_CONFIG + " should be marked unused before getConfiguredInstances is called");
-=======
-        assertTrue(config.unused().contains(ConfiguredFakeMetricsReporter.EXTRA_CONFIG),
-                ConfiguredFakeMetricsReporter.EXTRA_CONFIG + " should be marked unused before getConfiguredInstances is called");
->>>>>>> 15418db6
-
-		config.getConfiguredInstances(TestConfig.METRIC_REPORTER_CLASSES_CONFIG, MetricsReporter.class);
-		assertFalse(config.unused().contains(ConfiguredFakeMetricsReporter.EXTRA_CONFIG),
-				ConfiguredFakeMetricsReporter.EXTRA_CONFIG + " should be marked as used");
-	}
+    @Test
+    public void testUnusedConfigs() {
+        Properties props = new Properties();
+        String configValue = "org.apache.kafka.common.config.AbstractConfigTest$ConfiguredFakeMetricsReporter";
+        props.put(TestConfig.METRIC_REPORTER_CLASSES_CONFIG, configValue);
+        props.put(ConfiguredFakeMetricsReporter.EXTRA_CONFIG, "my_value");
+        TestConfig config = new TestConfig(props);
+
+        assertTrue(config.unused().contains(ConfiguredFakeMetricsReporter.EXTRA_CONFIG), ConfiguredFakeMetricsReporter.EXTRA_CONFIG + " should be marked unused before getConfiguredInstances is called");
+
+        config.getConfiguredInstances(TestConfig.METRIC_REPORTER_CLASSES_CONFIG, MetricsReporter.class);
+        assertFalse(config.unused().contains(ConfiguredFakeMetricsReporter.EXTRA_CONFIG), ConfiguredFakeMetricsReporter.EXTRA_CONFIG + " should be marked as used");
+    }
 
     private void testValidInputs(String configValue) {
         Properties props = new Properties();
@@ -277,18 +254,13 @@
 
         try {
             Map<String, String> props = new HashMap<>();
-            String threeConsumerInterceptors = MockConsumerInterceptor.class.getName() + ", "
-                    + MockConsumerInterceptor.class.getName() + ", "
-                    + MockConsumerInterceptor.class.getName();
+            String threeConsumerInterceptors = MockConsumerInterceptor.class.getName() + ", " + MockConsumerInterceptor.class.getName() + ", " + MockConsumerInterceptor.class.getName();
             props.put(TestConfig.METRIC_REPORTER_CLASSES_CONFIG, threeConsumerInterceptors);
             props.put("client.id", "test");
             TestConfig testConfig = new TestConfig(props);
 
             MockConsumerInterceptor.setThrowOnConfigExceptionThreshold(3);
-            assertThrows(
-                    Exception.class,
-                    () -> testConfig.getConfiguredInstances(TestConfig.METRIC_REPORTER_CLASSES_CONFIG, Object.class)
-            );
+            assertThrows(Exception.class, () -> testConfig.getConfiguredInstances(TestConfig.METRIC_REPORTER_CLASSES_CONFIG, Object.class));
             assertEquals(3, MockConsumerInterceptor.CONFIG_COUNT.get());
             assertEquals(3, MockConsumerInterceptor.CLOSE_COUNT.get());
         } finally {
@@ -302,158 +274,155 @@
             public RestrictedClassLoader() {
                 super(null);
             }
+
             @Override
             protected Class<?> findClass(String name) throws ClassNotFoundException {
-				if (name.equals(ClassTestConfig.DEFAULT_CLASS.getName()) || name.equals(ClassTestConfig.RESTRICTED_CLASS.getName()))
-					throw new ClassNotFoundException();
-				else
-					return ClassTestConfig.class.getClassLoader().loadClass(name);
-			}
-		}
-
-		ClassLoader restrictedClassLoader = new RestrictedClassLoader();
-		ClassLoader defaultClassLoader = AbstractConfig.class.getClassLoader();
-
-		ClassLoader originClassLoader = Thread.currentThread().getContextClassLoader();
-		try {
-			// Test default classloading where all classes are visible to thread context classloader
-			Thread.currentThread().setContextClassLoader(defaultClassLoader);
-			ClassTestConfig testConfig = new ClassTestConfig();
-			testConfig.checkInstances(ClassTestConfig.DEFAULT_CLASS, ClassTestConfig.DEFAULT_CLASS);
-
-			// Test default classloading where default classes are not visible to thread context classloader
-			// Static classloading is used for default classes, so instance creation should succeed.
-			Thread.currentThread().setContextClassLoader(restrictedClassLoader);
-			testConfig = new ClassTestConfig();
-			testConfig.checkInstances(ClassTestConfig.DEFAULT_CLASS, ClassTestConfig.DEFAULT_CLASS);
-
-			// Test class overrides with names or classes where all classes are visible to thread context classloader
-			Thread.currentThread().setContextClassLoader(defaultClassLoader);
-			ClassTestConfig.testOverrides();
-
-			// Test class overrides with names or classes where all classes are visible to Kafka classloader, context classloader is null
-			Thread.currentThread().setContextClassLoader(null);
-			ClassTestConfig.testOverrides();
-
-			// Test class overrides where some classes are not visible to thread context classloader
-			Thread.currentThread().setContextClassLoader(restrictedClassLoader);
-			// Properties specified as classes should succeed
-			testConfig = new ClassTestConfig(ClassTestConfig.RESTRICTED_CLASS, Collections.singletonList(ClassTestConfig.RESTRICTED_CLASS));
-			testConfig.checkInstances(ClassTestConfig.RESTRICTED_CLASS, ClassTestConfig.RESTRICTED_CLASS);
-			testConfig = new ClassTestConfig(ClassTestConfig.RESTRICTED_CLASS, Arrays.asList(ClassTestConfig.VISIBLE_CLASS, ClassTestConfig.RESTRICTED_CLASS));
-			testConfig.checkInstances(ClassTestConfig.RESTRICTED_CLASS, ClassTestConfig.VISIBLE_CLASS, ClassTestConfig.RESTRICTED_CLASS);
-
-			// Properties specified as classNames should fail to load classes
-			assertThrows(ConfigException.class, () -> new ClassTestConfig(ClassTestConfig.RESTRICTED_CLASS.getName(), null),
-					"Config created with class property that cannot be loaded");
-
-			ClassTestConfig config = new ClassTestConfig(null, Arrays.asList(ClassTestConfig.VISIBLE_CLASS.getName(), ClassTestConfig.RESTRICTED_CLASS.getName()));
-			assertThrows(KafkaException.class, () -> config.getConfiguredInstances("list.prop", MetricsReporter.class),
-					"Should have failed to load class");
-
-			ClassTestConfig config2 = new ClassTestConfig(null, ClassTestConfig.VISIBLE_CLASS.getName() + "," + ClassTestConfig.RESTRICTED_CLASS.getName());
-			assertThrows(KafkaException.class, () -> config2.getConfiguredInstances("list.prop", MetricsReporter.class),
-					"Should have failed to load class");
-		} finally {
-			Thread.currentThread().setContextClassLoader(originClassLoader);
-		}
-    }
-
-	@SuppressWarnings("unchecked")
-	public Map<String, ?> convertPropertiesToMap(Map<?, ?> props) {
-		for (Map.Entry<?, ?> entry : props.entrySet()) {
-			if (!(entry.getKey() instanceof String))
-				throw new ConfigException(entry.getKey().toString(), entry.getValue(),
-						"Key must be a string.");
-		}
-		return (Map<String, ?>) props;
-	}
-
-	@Test
-	public void testOriginalWithOverrides() {
-		Properties props = new Properties();
-		props.put("config.providers", "file");
-		TestIndirectConfigResolution config = new TestIndirectConfigResolution(props);
-		assertEquals(config.originals().get("config.providers"), "file");
-		assertEquals(config.originals(Collections.singletonMap("config.providers", "file2")).get("config.providers"), "file2");
-	}
-
-	@Test
-	public void testOriginalsWithConfigProvidersProps() {
-		Properties props = new Properties();
-
-		// Test Case: Valid Test Case for ConfigProviders as part of config.properties
-		props.put("config.providers", "file");
-		props.put("config.providers.file.class", MockFileConfigProvider.class.getName());
-		String id = UUID.randomUUID().toString();
-		props.put("config.providers.file.param.testId", id);
-		props.put("prefix.ssl.truststore.location.number", 5);
-		props.put("sasl.kerberos.service.name", "service name");
-		props.put("sasl.kerberos.key", "${file:/usr/kerberos:key}");
-		props.put("sasl.kerberos.password", "${file:/usr/kerberos:password}");
-		TestIndirectConfigResolution config = new TestIndirectConfigResolution(props);
-		assertEquals("testKey", config.originals().get("sasl.kerberos.key"));
-		assertEquals("randomPassword", config.originals().get("sasl.kerberos.password"));
-		assertEquals(5, config.originals().get("prefix.ssl.truststore.location.number"));
-		assertEquals("service name", config.originals().get("sasl.kerberos.service.name"));
-		MockFileConfigProvider.assertClosed(id);
-	}
+                if (name.equals(ClassTestConfig.DEFAULT_CLASS.getName()) || name.equals(ClassTestConfig.RESTRICTED_CLASS.getName()))
+                    throw new ClassNotFoundException();
+                else
+                    return ClassTestConfig.class.getClassLoader().loadClass(name);
+            }
+        }
+
+        ClassLoader restrictedClassLoader = new RestrictedClassLoader();
+        ClassLoader defaultClassLoader = AbstractConfig.class.getClassLoader();
+
+        ClassLoader originClassLoader = Thread.currentThread().getContextClassLoader();
+        try {
+            // Test default classloading where all classes are visible to thread context classloader
+            Thread.currentThread().setContextClassLoader(defaultClassLoader);
+            ClassTestConfig testConfig = new ClassTestConfig();
+            testConfig.checkInstances(ClassTestConfig.DEFAULT_CLASS, ClassTestConfig.DEFAULT_CLASS);
+
+            // Test default classloading where default classes are not visible to thread context classloader
+            // Static classloading is used for default classes, so instance creation should succeed.
+            Thread.currentThread().setContextClassLoader(restrictedClassLoader);
+            testConfig = new ClassTestConfig();
+            testConfig.checkInstances(ClassTestConfig.DEFAULT_CLASS, ClassTestConfig.DEFAULT_CLASS);
+
+            // Test class overrides with names or classes where all classes are visible to thread context classloader
+            Thread.currentThread().setContextClassLoader(defaultClassLoader);
+            ClassTestConfig.testOverrides();
+
+            // Test class overrides with names or classes where all classes are visible to Kafka classloader, context classloader is null
+            Thread.currentThread().setContextClassLoader(null);
+            ClassTestConfig.testOverrides();
+
+            // Test class overrides where some classes are not visible to thread context classloader
+            Thread.currentThread().setContextClassLoader(restrictedClassLoader);
+            // Properties specified as classes should succeed
+            testConfig = new ClassTestConfig(ClassTestConfig.RESTRICTED_CLASS, Collections.singletonList(ClassTestConfig.RESTRICTED_CLASS));
+            testConfig.checkInstances(ClassTestConfig.RESTRICTED_CLASS, ClassTestConfig.RESTRICTED_CLASS);
+            testConfig = new ClassTestConfig(ClassTestConfig.RESTRICTED_CLASS, Arrays.asList(ClassTestConfig.VISIBLE_CLASS, ClassTestConfig.RESTRICTED_CLASS));
+            testConfig.checkInstances(ClassTestConfig.RESTRICTED_CLASS, ClassTestConfig.VISIBLE_CLASS, ClassTestConfig.RESTRICTED_CLASS);
+
+            // Properties specified as classNames should fail to load classes
+            assertThrows(ConfigException.class, () -> new ClassTestConfig(ClassTestConfig.RESTRICTED_CLASS.getName(), null), "Config created with class property that cannot be loaded");
+
+            ClassTestConfig config = new ClassTestConfig(null, Arrays.asList(ClassTestConfig.VISIBLE_CLASS.getName(), ClassTestConfig.RESTRICTED_CLASS.getName()));
+            assertThrows(KafkaException.class, () -> config.getConfiguredInstances("list.prop", MetricsReporter.class), "Should have failed to load class");
+
+            ClassTestConfig config2 = new ClassTestConfig(null, ClassTestConfig.VISIBLE_CLASS.getName() + "," + ClassTestConfig.RESTRICTED_CLASS.getName());
+            assertThrows(KafkaException.class, () -> config2.getConfiguredInstances("list.prop", MetricsReporter.class), "Should have failed to load class");
+        } finally {
+            Thread.currentThread().setContextClassLoader(originClassLoader);
+        }
+    }
+
+    @SuppressWarnings("unchecked")
+    public Map<String, ?> convertPropertiesToMap(Map<?, ?> props) {
+        for (Map.Entry<?, ?> entry : props.entrySet()) {
+            if (!(entry.getKey() instanceof String))
+                throw new ConfigException(entry.getKey().toString(), entry.getValue(), "Key must be a string.");
+        }
+        return (Map<String, ?>) props;
+    }
+
+    @Test
+    public void testOriginalWithOverrides() {
+        Properties props = new Properties();
+        props.put("config.providers", "file");
+        TestIndirectConfigResolution config = new TestIndirectConfigResolution(props);
+        assertEquals(config.originals().get("config.providers"), "file");
+        assertEquals(config.originals(Collections.singletonMap("config.providers", "file2")).get("config.providers"), "file2");
+    }
+
+    @Test
+    public void testOriginalsWithConfigProvidersProps() {
+        Properties props = new Properties();
+
+        // Test Case: Valid Test Case for ConfigProviders as part of config.properties
+        props.put("config.providers", "file");
+        props.put("config.providers.file.class", MockFileConfigProvider.class.getName());
+        String id = UUID.randomUUID().toString();
+        props.put("config.providers.file.param.testId", id);
+        props.put("prefix.ssl.truststore.location.number", 5);
+        props.put("sasl.kerberos.service.name", "service name");
+        props.put("sasl.kerberos.key", "${file:/usr/kerberos:key}");
+        props.put("sasl.kerberos.password", "${file:/usr/kerberos:password}");
+        TestIndirectConfigResolution config = new TestIndirectConfigResolution(props);
+        assertEquals("testKey", config.originals().get("sasl.kerberos.key"));
+        assertEquals("randomPassword", config.originals().get("sasl.kerberos.password"));
+        assertEquals(5, config.originals().get("prefix.ssl.truststore.location.number"));
+        assertEquals("service name", config.originals().get("sasl.kerberos.service.name"));
+        MockFileConfigProvider.assertClosed(id);
+    }
 
     @Test
     public void testConfigProvidersPropsAsParam() {
-		// Test Case: Valid Test Case for ConfigProviders as a separate variable
-		Properties providers = new Properties();
-		providers.put("config.providers", "file");
-		providers.put("config.providers.file.class", MockFileConfigProvider.class.getName());
-		String id = UUID.randomUUID().toString();
-		providers.put("config.providers.file.param.testId", id);
-		Properties props = new Properties();
-		props.put("sasl.kerberos.key", "${file:/usr/kerberos:key}");
-		props.put("sasl.kerberos.password", "${file:/usr/kerberos:password}");
-		TestIndirectConfigResolution config = new TestIndirectConfigResolution(props, convertPropertiesToMap(providers));
-		assertEquals("testKey", config.originals().get("sasl.kerberos.key"));
-		assertEquals("randomPassword", config.originals().get("sasl.kerberos.password"));
-		MockFileConfigProvider.assertClosed(id);
-	}
+        // Test Case: Valid Test Case for ConfigProviders as a separate variable
+        Properties providers = new Properties();
+        providers.put("config.providers", "file");
+        providers.put("config.providers.file.class", MockFileConfigProvider.class.getName());
+        String id = UUID.randomUUID().toString();
+        providers.put("config.providers.file.param.testId", id);
+        Properties props = new Properties();
+        props.put("sasl.kerberos.key", "${file:/usr/kerberos:key}");
+        props.put("sasl.kerberos.password", "${file:/usr/kerberos:password}");
+        TestIndirectConfigResolution config = new TestIndirectConfigResolution(props, convertPropertiesToMap(providers));
+        assertEquals("testKey", config.originals().get("sasl.kerberos.key"));
+        assertEquals("randomPassword", config.originals().get("sasl.kerberos.password"));
+        MockFileConfigProvider.assertClosed(id);
+    }
 
     @Test
     public void testImmutableOriginalsWithConfigProvidersProps() {
-		// Test Case: Valid Test Case for ConfigProviders as a separate variable
-		Properties providers = new Properties();
-		providers.put("config.providers", "file");
-		providers.put("config.providers.file.class", MockFileConfigProvider.class.getName());
-		String id = UUID.randomUUID().toString();
-		providers.put("config.providers.file.param.testId", id);
-		Properties props = new Properties();
-		props.put("sasl.kerberos.key", "${file:/usr/kerberos:key}");
-		Map<?, ?> immutableMap = Collections.unmodifiableMap(props);
-		Map<String, ?> provMap = convertPropertiesToMap(providers);
-		TestIndirectConfigResolution config = new TestIndirectConfigResolution(immutableMap, provMap);
-		assertEquals("testKey", config.originals().get("sasl.kerberos.key"));
-		MockFileConfigProvider.assertClosed(id);
-	}
+        // Test Case: Valid Test Case for ConfigProviders as a separate variable
+        Properties providers = new Properties();
+        providers.put("config.providers", "file");
+        providers.put("config.providers.file.class", MockFileConfigProvider.class.getName());
+        String id = UUID.randomUUID().toString();
+        providers.put("config.providers.file.param.testId", id);
+        Properties props = new Properties();
+        props.put("sasl.kerberos.key", "${file:/usr/kerberos:key}");
+        Map<?, ?> immutableMap = Collections.unmodifiableMap(props);
+        Map<String, ?> provMap = convertPropertiesToMap(providers);
+        TestIndirectConfigResolution config = new TestIndirectConfigResolution(immutableMap, provMap);
+        assertEquals("testKey", config.originals().get("sasl.kerberos.key"));
+        MockFileConfigProvider.assertClosed(id);
+    }
 
     @Test
     public void testAutoConfigResolutionWithMultipleConfigProviders() {
-		// Test Case: Valid Test Case With Multiple ConfigProviders as a separate variable
-		Properties providers = new Properties();
-		providers.put("config.providers", "file,vault");
-		providers.put("config.providers.file.class", MockFileConfigProvider.class.getName());
-		String id = UUID.randomUUID().toString();
-		providers.put("config.providers.file.param.testId", id);
-		providers.put("config.providers.vault.class", MockVaultConfigProvider.class.getName());
-		Properties props = new Properties();
-		props.put("sasl.kerberos.key", "${file:/usr/kerberos:key}");
-		props.put("sasl.kerberos.password", "${file:/usr/kerberos:password}");
-		props.put("sasl.truststore.key", "${vault:/usr/truststore:truststoreKey}");
-		props.put("sasl.truststore.password", "${vault:/usr/truststore:truststorePassword}");
-		TestIndirectConfigResolution config = new TestIndirectConfigResolution(props, convertPropertiesToMap(providers));
-		assertEquals("testKey", config.originals().get("sasl.kerberos.key"));
-		assertEquals("randomPassword", config.originals().get("sasl.kerberos.password"));
-		assertEquals("testTruststoreKey", config.originals().get("sasl.truststore.key"));
-		assertEquals("randomtruststorePassword", config.originals().get("sasl.truststore.password"));
-		MockFileConfigProvider.assertClosed(id);
-	}
+        // Test Case: Valid Test Case With Multiple ConfigProviders as a separate variable
+        Properties providers = new Properties();
+        providers.put("config.providers", "file,vault");
+        providers.put("config.providers.file.class", MockFileConfigProvider.class.getName());
+        String id = UUID.randomUUID().toString();
+        providers.put("config.providers.file.param.testId", id);
+        providers.put("config.providers.vault.class", MockVaultConfigProvider.class.getName());
+        Properties props = new Properties();
+        props.put("sasl.kerberos.key", "${file:/usr/kerberos:key}");
+        props.put("sasl.kerberos.password", "${file:/usr/kerberos:password}");
+        props.put("sasl.truststore.key", "${vault:/usr/truststore:truststoreKey}");
+        props.put("sasl.truststore.password", "${vault:/usr/truststore:truststorePassword}");
+        TestIndirectConfigResolution config = new TestIndirectConfigResolution(props, convertPropertiesToMap(providers));
+        assertEquals("testKey", config.originals().get("sasl.kerberos.key"));
+        assertEquals("randomPassword", config.originals().get("sasl.kerberos.password"));
+        assertEquals("testTruststoreKey", config.originals().get("sasl.truststore.key"));
+        assertEquals("randomtruststorePassword", config.originals().get("sasl.truststore.password"));
+        MockFileConfigProvider.assertClosed(id);
+    }
 
     @Test
     public void testAutoConfigResolutionWithInvalidConfigProviderClass() {
@@ -464,8 +433,8 @@
             "org.apache.kafka.common.config.provider.InvalidConfigProvider");
         props.put("testKey", "${test:/foo/bar/testpath:testKey}");
         try {
-			new TestIndirectConfigResolution(props);
-			fail("Expected a config exception due to invalid props :" + props);
+            new TestIndirectConfigResolution(props);
+            fail("Expected a config exception due to invalid props :" + props);
         } catch (KafkaException e) {
             // this is good
         }
@@ -477,22 +446,22 @@
         Properties props = new Properties();
         props.put("testKey", "${test:/foo/bar/testpath:testKey}");
         TestIndirectConfigResolution config = new TestIndirectConfigResolution(props);
-		assertEquals("${test:/foo/bar/testpath:testKey}", config.originals().get("testKey"));
+        assertEquals("${test:/foo/bar/testpath:testKey}", config.originals().get("testKey"));
     }
 
     @Test
     public void testAutoConfigResolutionWithMissingConfigKey() {
-		// Test Case: Config Provider fails to resolve the config (key not present)
-		Properties props = new Properties();
-		props.put("config.providers", "test");
-		props.put("config.providers.test.class", MockFileConfigProvider.class.getName());
-		String id = UUID.randomUUID().toString();
-		props.put("config.providers.test.param.testId", id);
-		props.put("random", "${test:/foo/bar/testpath:random}");
-		TestIndirectConfigResolution config = new TestIndirectConfigResolution(props);
-		assertEquals("${test:/foo/bar/testpath:random}", config.originals().get("random"));
-		MockFileConfigProvider.assertClosed(id);
-	}
+        // Test Case: Config Provider fails to resolve the config (key not present)
+        Properties props = new Properties();
+        props.put("config.providers", "test");
+        props.put("config.providers.test.class", MockFileConfigProvider.class.getName());
+        String id = UUID.randomUUID().toString();
+        props.put("config.providers.test.param.testId", id);
+        props.put("random", "${test:/foo/bar/testpath:random}");
+        TestIndirectConfigResolution config = new TestIndirectConfigResolution(props);
+        assertEquals("${test:/foo/bar/testpath:random}", config.originals().get("random"));
+        MockFileConfigProvider.assertClosed(id);
+    }
 
     @Test
     public void testAutoConfigResolutionWithDuplicateConfigProvider() {
@@ -507,57 +476,50 @@
         props.put("config.providers.file.class", MockVaultConfigProvider.class.getName());
 
         TestIndirectConfigResolution config = new TestIndirectConfigResolution(props, convertPropertiesToMap(providers));
-		assertEquals("${file:/usr/kerberos:key}", config.originals().get("sasl.kerberos.key"));
+        assertEquals("${file:/usr/kerberos:key}", config.originals().get("sasl.kerberos.key"));
     }
 
     @Test
     public void testConfigProviderConfigurationWithConfigParams() {
         // Test Case: Valid Test Case With Multiple ConfigProviders as a separate variable
-		Properties providers = new Properties();
-		providers.put("config.providers", "vault");
-		providers.put("config.providers.vault.class", MockVaultConfigProvider.class.getName());
-		providers.put("config.providers.vault.param.key", "randomKey");
-		providers.put("config.providers.vault.param.location", "/usr/vault");
-		Properties props = new Properties();
-		props.put("sasl.truststore.key", "${vault:/usr/truststore:truststoreKey}");
-		props.put("sasl.truststore.password", "${vault:/usr/truststore:truststorePassword}");
-		props.put("sasl.truststore.location", "${vault:/usr/truststore:truststoreLocation}");
-		TestIndirectConfigResolution config = new TestIndirectConfigResolution(props, convertPropertiesToMap(providers));
-		assertEquals("/usr/vault", config.originals().get("sasl.truststore.location"));
-	}
-
-	@Test
-	public void testDocumentationOf() {
-		Properties props = new Properties();
-		TestIndirectConfigResolution config = new TestIndirectConfigResolution(props);
-
-		assertEquals(
-				TestIndirectConfigResolution.INDIRECT_CONFIGS_DOC,
-				config.documentationOf(TestIndirectConfigResolution.INDIRECT_CONFIGS)
-		);
-	}
-
-	@Test
-	public void testDocumentationOfExpectNull() {
-		Properties props = new Properties();
-		TestIndirectConfigResolution config = new TestIndirectConfigResolution(props);
-
-		assertNull(config.documentationOf("xyz"));
-	}
-
-	private static class TestIndirectConfigResolution extends AbstractConfig {
-
-		private static final ConfigDef CONFIG;
-
-		public static final String INDIRECT_CONFIGS = "indirect.variables";
-		private static final String INDIRECT_CONFIGS_DOC = "Variables whose values can be obtained from ConfigProviders";
-
-		static {
-            CONFIG = new ConfigDef().define(INDIRECT_CONFIGS,
-                    Type.LIST,
-                    "",
-                    Importance.LOW,
-                    INDIRECT_CONFIGS_DOC);
+        Properties providers = new Properties();
+        providers.put("config.providers", "vault");
+        providers.put("config.providers.vault.class", MockVaultConfigProvider.class.getName());
+        providers.put("config.providers.vault.param.key", "randomKey");
+        providers.put("config.providers.vault.param.location", "/usr/vault");
+        Properties props = new Properties();
+        props.put("sasl.truststore.key", "${vault:/usr/truststore:truststoreKey}");
+        props.put("sasl.truststore.password", "${vault:/usr/truststore:truststorePassword}");
+        props.put("sasl.truststore.location", "${vault:/usr/truststore:truststoreLocation}");
+        TestIndirectConfigResolution config = new TestIndirectConfigResolution(props, convertPropertiesToMap(providers));
+        assertEquals("/usr/vault", config.originals().get("sasl.truststore.location"));
+    }
+
+    @Test
+    public void testDocumentationOf() {
+        Properties props = new Properties();
+        TestIndirectConfigResolution config = new TestIndirectConfigResolution(props);
+
+        assertEquals(TestIndirectConfigResolution.INDIRECT_CONFIGS_DOC, config.documentationOf(TestIndirectConfigResolution.INDIRECT_CONFIGS));
+    }
+
+    @Test
+    public void testDocumentationOfExpectNull() {
+        Properties props = new Properties();
+        TestIndirectConfigResolution config = new TestIndirectConfigResolution(props);
+
+        assertNull(config.documentationOf("xyz"));
+    }
+
+    private static class TestIndirectConfigResolution extends AbstractConfig {
+
+        private static final ConfigDef CONFIG;
+
+        public static final String INDIRECT_CONFIGS = "indirect.variables";
+        private static final String INDIRECT_CONFIGS_DOC = "Variables whose values can be obtained from ConfigProviders";
+
+        static {
+            CONFIG = new ConfigDef().define(INDIRECT_CONFIGS, Type.LIST, "", Importance.LOW, INDIRECT_CONFIGS_DOC);
         }
 
         public TestIndirectConfigResolution(Map<?, ?> props) {
@@ -576,8 +538,7 @@
 
         private static final ConfigDef CONFIG;
         static {
-			CONFIG = new ConfigDef().define("class.prop", Type.CLASS, DEFAULT_CLASS, Importance.HIGH, "docs")
-					.define("list.prop", Type.LIST, Collections.singletonList(DEFAULT_CLASS), Importance.HIGH, "docs");
+            CONFIG = new ConfigDef().define("class.prop", Type.CLASS, DEFAULT_CLASS, Importance.HIGH, "docs").define("list.prop", Type.LIST, Collections.singletonList(DEFAULT_CLASS), Importance.HIGH, "docs");
         }
 
         public ClassTestConfig() {
@@ -636,12 +597,12 @@
     }
 
     public static class ConfiguredFakeMetricsReporter extends FakeMetricsReporter {
-		public static final String EXTRA_CONFIG = "metric.extra_config";
+        public static final String EXTRA_CONFIG = "metric.extra_config";
         @Override
         public void configure(Map<String, ?> configs) {
-			// Calling get() should have the side effect of marking that config as used.
-			// this is required by testUnusedConfigs
-			configs.get(EXTRA_CONFIG);
-		}
+            // Calling get() should have the side effect of marking that config as used.
+            // this is required by testUnusedConfigs
+            configs.get(EXTRA_CONFIG);
+        }
     }
 }