/*
 * Licensed to the Apache Software Foundation (ASF) under one or more
 * contributor license agreements. See the NOTICE file distributed with
 * this work for additional information regarding copyright ownership.
 * The ASF licenses this file to You under the Apache License, Version 2.0
 * (the "License"); you may not use this file except in compliance with
 * the License. You may obtain a copy of the License at
 *
 *    http://www.apache.org/licenses/LICENSE-2.0
 *
 * Unless required by applicable law or agreed to in writing, software
 * distributed under the License is distributed on an "AS IS" BASIS,
 * WITHOUT WARRANTIES OR CONDITIONS OF ANY KIND, either express or implied.
 * See the License for the specific language governing permissions and
 * limitations under the License.
 */
package org.apache.kafka.common.network;

import org.apache.kafka.common.MetricName;
import org.apache.kafka.common.config.AbstractConfig;
import org.apache.kafka.common.message.ApiMessageType;
import org.apache.kafka.common.metrics.KafkaMetric;
import org.apache.kafka.common.metrics.Metrics;
import org.apache.kafka.common.protocol.ApiKeys;
import org.apache.kafka.common.security.auth.SecurityProtocol;
import org.apache.kafka.common.security.authenticator.CredentialCache;
import org.apache.kafka.common.security.scram.ScramCredential;
import org.apache.kafka.common.security.scram.internals.ScramMechanism;
import org.apache.kafka.common.security.token.delegation.internals.DelegationTokenCache;
import org.apache.kafka.common.utils.LogContext;
import org.apache.kafka.common.utils.MockTime;
import org.apache.kafka.common.utils.Time;
import org.apache.kafka.common.utils.Utils;
import org.apache.kafka.test.TestUtils;

import java.io.IOException;
import java.net.InetSocketAddress;
import java.nio.ByteBuffer;
import java.nio.channels.FileChannel;
import java.nio.channels.SelectionKey;
import java.nio.channels.ServerSocketChannel;
import java.nio.channels.SocketChannel;
import java.nio.channels.WritableByteChannel;
import java.util.ArrayList;
import java.util.Collection;
import java.util.Collections;
import java.util.EnumSet;
import java.util.Iterator;
import java.util.List;
import java.util.Locale;
import java.util.Map;
import java.util.Set;
import org.slf4j.Logger;
import org.slf4j.LoggerFactory;

import static org.junit.jupiter.api.Assertions.assertEquals;

/**
 * Non-blocking EchoServer implementation that uses ChannelBuilder to create channels
 * with the configured security protocol.
 *
 */
public class NioEchoServer extends Thread {
    private final static Logger LOG = LoggerFactory.getLogger(NioEchoServer.class);

    public enum MetricType {
        TOTAL, RATE, AVG, MAX;

		private final String metricNameSuffix = "-" + name().toLowerCase(Locale.ROOT);

        public String metricNameSuffix() {
            return metricNameSuffix;
        }
    }

    private static final double EPS = 0.0001;

    private final int port;
    private final ServerSocketChannel serverSocketChannel;
    private final List<SocketChannel> newChannels;
    private final List<SocketChannel> socketChannels;
    private final AcceptorThread acceptorThread;
	private final Selector selector;
	private volatile TransferableChannel outputChannel;
	private final CredentialCache credentialCache;
    private final Metrics metrics;
    private volatile int numSent = 0;
    private volatile boolean closeKafkaChannels;
    private final DelegationTokenCache tokenCache;
    private final Time time;
    
    public NioEchoServer(ListenerName listenerName, SecurityProtocol securityProtocol, AbstractConfig config,
                         String serverHost, ChannelBuilder channelBuilder, CredentialCache credentialCache, Time time) throws Exception {
        this(listenerName, securityProtocol, config, serverHost, channelBuilder, credentialCache, 100, time);
    }

    public NioEchoServer(ListenerName listenerName, SecurityProtocol securityProtocol, AbstractConfig config,
                         String serverHost, ChannelBuilder channelBuilder, CredentialCache credentialCache,
                         int failedAuthenticationDelayMs, Time time) throws Exception {
		this(listenerName, securityProtocol, config, serverHost, channelBuilder, credentialCache, failedAuthenticationDelayMs, time,
				new DelegationTokenCache(ScramMechanism.mechanismNames()));
    }

    public NioEchoServer(ListenerName listenerName, SecurityProtocol securityProtocol, AbstractConfig config,
            String serverHost, ChannelBuilder channelBuilder, CredentialCache credentialCache,
            int failedAuthenticationDelayMs, Time time, DelegationTokenCache tokenCache) throws Exception {
        super("echoserver");
        setDaemon(true);
        serverSocketChannel = ServerSocketChannel.open();
        serverSocketChannel.configureBlocking(false);
        serverSocketChannel.socket().bind(new InetSocketAddress(serverHost, 0));
        this.port = serverSocketChannel.socket().getLocalPort();
        this.socketChannels = Collections.synchronizedList(new ArrayList<>());
        this.newChannels = Collections.synchronizedList(new ArrayList<>());
        this.credentialCache = credentialCache;
        this.tokenCache = tokenCache;
        if (securityProtocol == SecurityProtocol.SASL_PLAINTEXT || securityProtocol == SecurityProtocol.SASL_SSL) {
            for (String mechanism : ScramMechanism.mechanismNames()) {
<<<<<<< HEAD
				if (credentialCache.cache(mechanism, ScramCredential.class) == null)
					credentialCache.createCache(mechanism, ScramCredential.class);
			}
		}
		LogContext logContext = new LogContext();
		if (channelBuilder == null)
			channelBuilder = ChannelBuilders.serverChannelBuilder(listenerName, false,
					securityProtocol, config, credentialCache, tokenCache, time, logContext,
					() -> ApiVersionsResponse.defaultApiVersionsResponse(ApiMessageType.ListenerType.ZK_BROKER));
		this.metrics = new Metrics();
		this.selector = new Selector(10000, failedAuthenticationDelayMs, metrics, time,
				"MetricGroup", channelBuilder, logContext);
		acceptorThread = new AcceptorThread();
		this.time = time;
	}
=======
                if (credentialCache.cache(mechanism, ScramCredential.class) == null)
                    credentialCache.createCache(mechanism, ScramCredential.class);
            }
        }
        LogContext logContext = new LogContext();
        if (channelBuilder == null)
            channelBuilder = ChannelBuilders.serverChannelBuilder(listenerName, false,
                securityProtocol, config, credentialCache, tokenCache, time, logContext,
                () -> TestUtils.defaultApiVersionsResponse(ApiMessageType.ListenerType.ZK_BROKER));
        this.metrics = new Metrics();
        this.selector = new Selector(10000, failedAuthenticationDelayMs, metrics, time,
                "MetricGroup", channelBuilder, logContext);
        acceptorThread = new AcceptorThread();
        this.time = time;
    }
>>>>>>> 15418db6

    public int port() {
        return port;
    }

    public CredentialCache credentialCache() {
        return credentialCache;
    }

    public DelegationTokenCache tokenCache() {
        return tokenCache;
    }

    public double metricValue(String name) {
        for (Map.Entry<MetricName, KafkaMetric> entry : metrics.metrics().entrySet()) {
            if (entry.getKey().name().equals(name))
                return (double) entry.getValue().metricValue();
        }
        throw new IllegalStateException("Metric not found, " + name + ", found=" + metrics.metrics().keySet());
    }

    public void verifyAuthenticationMetrics(int successfulAuthentications, final int failedAuthentications)
            throws InterruptedException {
        waitForMetrics("successful-authentication", successfulAuthentications,
                EnumSet.of(MetricType.TOTAL, MetricType.RATE));
        waitForMetrics("failed-authentication", failedAuthentications, EnumSet.of(MetricType.TOTAL, MetricType.RATE));
    }

    public void verifyReauthenticationMetrics(int successfulReauthentications, final int failedReauthentications)
            throws InterruptedException {
        waitForMetrics("successful-reauthentication", successfulReauthentications,
                EnumSet.of(MetricType.TOTAL, MetricType.RATE));
        waitForMetrics("failed-reauthentication", failedReauthentications,
                EnumSet.of(MetricType.TOTAL, MetricType.RATE));
        waitForMetrics("successful-authentication-no-reauth", 0, EnumSet.of(MetricType.TOTAL));
        if (!(time instanceof MockTime)) {
            waitForMetrics("reauthentication-latency", Math.signum(successfulReauthentications),
                    EnumSet.of(MetricType.MAX, MetricType.AVG));
        }
    }

    public void verifyAuthenticationNoReauthMetric(int successfulAuthenticationNoReauths) throws InterruptedException {
        waitForMetrics("successful-authentication-no-reauth", successfulAuthenticationNoReauths,
                EnumSet.of(MetricType.TOTAL));
    }

    public void waitForMetric(String name, final double expectedValue) throws InterruptedException {
        waitForMetrics(name, expectedValue, EnumSet.of(MetricType.TOTAL, MetricType.RATE));
    }

    public void waitForMetrics(String namePrefix, final double expectedValue, Set<MetricType> metricTypes)
            throws InterruptedException {
        long maxAggregateWaitMs = 15000;
        long startMs = time.milliseconds();
        for (MetricType metricType : metricTypes) {
            long currentElapsedMs = time.milliseconds() - startMs;
            long thisMaxWaitMs = maxAggregateWaitMs - currentElapsedMs;
            String metricName = namePrefix + metricType.metricNameSuffix();
            if (expectedValue == 0.0) {
<<<<<<< HEAD
				Double expected = expectedValue;
				if (metricType == MetricType.MAX || metricType == MetricType.AVG)
					expected = Double.NaN;
=======
                double expected = expectedValue;
                if (metricType == MetricType.MAX || metricType == MetricType.AVG)
                    expected = Double.NaN;
>>>>>>> 15418db6

				assertEquals(expected, metricValue(metricName), EPS, "Metric not updated " + metricName +
						" expected:<" + expectedValue + "> but was:<" + metricValue(metricName) + ">");
			} else if (metricType == MetricType.TOTAL)
                TestUtils.waitForCondition(() -> Math.abs(metricValue(metricName) - expectedValue) <= EPS,
                        thisMaxWaitMs, () -> "Metric not updated " + metricName + " expected:<" + expectedValue
                                + "> but was:<" + metricValue(metricName) + ">");
            else
                TestUtils.waitForCondition(() -> metricValue(metricName) > 0.0, thisMaxWaitMs,
                    () -> "Metric not updated " + metricName + " expected:<a positive number> but was:<"
                                + metricValue(metricName) + ">");
        }
    }

    @Override
    public void run() {
        try {
            acceptorThread.start();
            while (serverSocketChannel.isOpen()) {
                selector.poll(100);
                synchronized (newChannels) {
                    for (SocketChannel socketChannel : newChannels) {
                        String id = id(socketChannel);
                        selector.register(id, socketChannel);
                        socketChannels.add(socketChannel);
                    }
                    newChannels.clear();
                }
                if (closeKafkaChannels) {
                    for (KafkaChannel channel : selector.channels())
                        selector.close(channel.id());
                }

				Collection<NetworkReceive> completedReceives = selector.completedReceives();
                for (NetworkReceive rcv : completedReceives) {
                    KafkaChannel channel = channel(rcv.source());
                    if (!maybeBeginServerReauthentication(channel, rcv, time)) {
                        String channelId = channel.id();
						selector.mute(channelId);
						NetworkSend send = new NetworkSend(rcv.source(), ByteBufferSend.sizePrefixed(rcv.payload()));
						if (outputChannel == null)
							selector.send(send);
						else {
							send.writeTo(outputChannel);
							selector.unmute(channelId);
						}
					}
				}
				for (NetworkSend send : selector.completedSends()) {
					selector.unmute(send.destinationId());
					numSent += 1;
				}
			}
        } catch (IOException e) {
            LOG.warn(e.getMessage(), e);
        }
    }

    public int numSent() {
        return numSent;
    }

    private static boolean maybeBeginServerReauthentication(KafkaChannel channel, NetworkReceive networkReceive, Time time) {
        try {
            if (TestUtils.apiKeyFrom(networkReceive) == ApiKeys.SASL_HANDSHAKE) {
				return channel.maybeBeginServerReauthentication(networkReceive, time::nanoseconds);
            }
        } catch (Exception e) {
            // ignore
        }
        return false;
    }

    private String id(SocketChannel channel) {
        return channel.socket().getLocalAddress().getHostAddress() + ":" + channel.socket().getLocalPort() + "-" +
                channel.socket().getInetAddress().getHostAddress() + ":" + channel.socket().getPort();
    }

    private KafkaChannel channel(String id) {
        KafkaChannel channel = selector.channel(id);
        return channel == null ? selector.closingChannel(id) : channel;
    }

    /**
     * Sets the output channel to which messages received on this server are echoed.
     * This is useful in tests where the clients sending the messages don't receive
     * the responses (eg. testing graceful close).
     */
    public void outputChannel(WritableByteChannel channel) {
		this.outputChannel = new TransferableChannel() {

			@Override
			public boolean hasPendingWrites() {
				return false;
			}

			@Override
			public long transferFrom(FileChannel fileChannel, long position, long count) throws IOException {
				return fileChannel.transferTo(position, count, channel);
			}

			@Override
			public boolean isOpen() {
				return channel.isOpen();
			}

			@Override
			public void close() throws IOException {
				channel.close();
			}

			@Override
			public int write(ByteBuffer src) throws IOException {
				return channel.write(src);
			}

			@Override
			public long write(ByteBuffer[] srcs, int offset, int length) throws IOException {
				long result = 0;
				for (int i = offset; i < offset + length; ++i)
					result += write(srcs[i]);
				return result;
			}

			@Override
			public long write(ByteBuffer[] srcs) throws IOException {
				return write(srcs, 0, srcs.length);
			}
		};
	}

    public Selector selector() {
        return selector;
    }

	public void closeKafkaChannels() {
		closeKafkaChannels = true;
		selector.wakeup();
		try {
			TestUtils.waitForCondition(() -> selector.channels().isEmpty(), "Channels not closed");
		} catch (InterruptedException e) {
			throw new RuntimeException(e);
		} finally {
			closeKafkaChannels = false;
		}
	}

    public void closeSocketChannels() throws IOException {
        for (SocketChannel channel : socketChannels) {
            channel.close();
        }
        socketChannels.clear();
    }

    public void close() throws IOException, InterruptedException {
        this.serverSocketChannel.close();
        closeSocketChannels();
        Utils.closeQuietly(selector, "selector");
        acceptorThread.interrupt();
        acceptorThread.join();
        interrupt();
        join();
    }

    private class AcceptorThread extends Thread {
<<<<<<< HEAD
		public AcceptorThread() {
			setName("acceptor");
		}

		@Override
		public void run() {
			try {
				java.nio.channels.Selector acceptSelector = java.nio.channels.Selector.open();
				serverSocketChannel.register(acceptSelector, SelectionKey.OP_ACCEPT);
				while (serverSocketChannel.isOpen()) {
					if (acceptSelector.select(1000) > 0) {
						Iterator<SelectionKey> it = acceptSelector.selectedKeys().iterator();
						while (it.hasNext()) {
							SelectionKey key = it.next();
							if (key.isAcceptable()) {
								SocketChannel socketChannel = ((ServerSocketChannel) key.channel()).accept();
								socketChannel.configureBlocking(false);
								newChannels.add(socketChannel);
								selector.wakeup();
							}
							it.remove();
						}
					}
				}
			} catch (IOException e) {
				// ignore
			}
		}
=======
        public AcceptorThread() {
            setName("acceptor");
        }
        @Override
        public void run() {
            java.nio.channels.Selector acceptSelector = null;

            try {
                acceptSelector = java.nio.channels.Selector.open();
                serverSocketChannel.register(acceptSelector, SelectionKey.OP_ACCEPT);
                while (serverSocketChannel.isOpen()) {
                    if (acceptSelector.select(1000) > 0) {
                        Iterator<SelectionKey> it = acceptSelector.selectedKeys().iterator();
                        while (it.hasNext()) {
                            SelectionKey key = it.next();
                            if (key.isAcceptable()) {
                                SocketChannel socketChannel = ((ServerSocketChannel) key.channel()).accept();
                                socketChannel.configureBlocking(false);
                                newChannels.add(socketChannel);
                                selector.wakeup();
                            }
                            it.remove();
                        }
                    }
                }
            } catch (IOException e) {
                LOG.warn(e.getMessage(), e);
            } finally {
                Utils.closeQuietly(acceptSelector, "acceptSelector");
            }
        }
>>>>>>> 15418db6
    }
}<|MERGE_RESOLUTION|>--- conflicted
+++ resolved
@@ -32,33 +32,20 @@
 import org.apache.kafka.common.utils.Time;
 import org.apache.kafka.common.utils.Utils;
 import org.apache.kafka.test.TestUtils;
+import org.slf4j.Logger;
+import org.slf4j.LoggerFactory;
 
 import java.io.IOException;
 import java.net.InetSocketAddress;
 import java.nio.ByteBuffer;
-import java.nio.channels.FileChannel;
-import java.nio.channels.SelectionKey;
-import java.nio.channels.ServerSocketChannel;
-import java.nio.channels.SocketChannel;
-import java.nio.channels.WritableByteChannel;
-import java.util.ArrayList;
-import java.util.Collection;
-import java.util.Collections;
-import java.util.EnumSet;
-import java.util.Iterator;
-import java.util.List;
-import java.util.Locale;
-import java.util.Map;
-import java.util.Set;
-import org.slf4j.Logger;
-import org.slf4j.LoggerFactory;
+import java.nio.channels.*;
+import java.util.*;
 
 import static org.junit.jupiter.api.Assertions.assertEquals;
 
 /**
  * Non-blocking EchoServer implementation that uses ChannelBuilder to create channels
  * with the configured security protocol.
- *
  */
 public class NioEchoServer extends Thread {
     private final static Logger LOG = LoggerFactory.getLogger(NioEchoServer.class);
@@ -66,7 +53,7 @@
     public enum MetricType {
         TOTAL, RATE, AVG, MAX;
 
-		private final String metricNameSuffix = "-" + name().toLowerCase(Locale.ROOT);
+        private final String metricNameSuffix = "-" + name().toLowerCase(Locale.ROOT);
 
         public String metricNameSuffix() {
             return metricNameSuffix;
@@ -80,25 +67,23 @@
     private final List<SocketChannel> newChannels;
     private final List<SocketChannel> socketChannels;
     private final AcceptorThread acceptorThread;
-	private final Selector selector;
-	private volatile TransferableChannel outputChannel;
-	private final CredentialCache credentialCache;
+    private final Selector selector;
+    private volatile TransferableChannel outputChannel;
+    private final CredentialCache credentialCache;
     private final Metrics metrics;
     private volatile int numSent = 0;
     private volatile boolean closeKafkaChannels;
     private final DelegationTokenCache tokenCache;
     private final Time time;
-    
-    public NioEchoServer(ListenerName listenerName, SecurityProtocol securityProtocol, AbstractConfig config,
-                         String serverHost, ChannelBuilder channelBuilder, CredentialCache credentialCache, Time time) throws Exception {
+
+    public NioEchoServer(ListenerName listenerName, SecurityProtocol securityProtocol, AbstractConfig config, String serverHost, ChannelBuilder channelBuilder, CredentialCache credentialCache, Time time) throws Exception {
         this(listenerName, securityProtocol, config, serverHost, channelBuilder, credentialCache, 100, time);
     }
 
     public NioEchoServer(ListenerName listenerName, SecurityProtocol securityProtocol, AbstractConfig config,
                          String serverHost, ChannelBuilder channelBuilder, CredentialCache credentialCache,
                          int failedAuthenticationDelayMs, Time time) throws Exception {
-		this(listenerName, securityProtocol, config, serverHost, channelBuilder, credentialCache, failedAuthenticationDelayMs, time,
-				new DelegationTokenCache(ScramMechanism.mechanismNames()));
+        this(listenerName, securityProtocol, config, serverHost, channelBuilder, credentialCache, failedAuthenticationDelayMs, time, new DelegationTokenCache(ScramMechanism.mechanismNames()));
     }
 
     public NioEchoServer(ListenerName listenerName, SecurityProtocol securityProtocol, AbstractConfig config,
@@ -116,39 +101,18 @@
         this.tokenCache = tokenCache;
         if (securityProtocol == SecurityProtocol.SASL_PLAINTEXT || securityProtocol == SecurityProtocol.SASL_SSL) {
             for (String mechanism : ScramMechanism.mechanismNames()) {
-<<<<<<< HEAD
-				if (credentialCache.cache(mechanism, ScramCredential.class) == null)
-					credentialCache.createCache(mechanism, ScramCredential.class);
-			}
-		}
-		LogContext logContext = new LogContext();
-		if (channelBuilder == null)
-			channelBuilder = ChannelBuilders.serverChannelBuilder(listenerName, false,
-					securityProtocol, config, credentialCache, tokenCache, time, logContext,
-					() -> ApiVersionsResponse.defaultApiVersionsResponse(ApiMessageType.ListenerType.ZK_BROKER));
-		this.metrics = new Metrics();
-		this.selector = new Selector(10000, failedAuthenticationDelayMs, metrics, time,
-				"MetricGroup", channelBuilder, logContext);
-		acceptorThread = new AcceptorThread();
-		this.time = time;
-	}
-=======
                 if (credentialCache.cache(mechanism, ScramCredential.class) == null)
                     credentialCache.createCache(mechanism, ScramCredential.class);
             }
         }
         LogContext logContext = new LogContext();
         if (channelBuilder == null)
-            channelBuilder = ChannelBuilders.serverChannelBuilder(listenerName, false,
-                securityProtocol, config, credentialCache, tokenCache, time, logContext,
-                () -> TestUtils.defaultApiVersionsResponse(ApiMessageType.ListenerType.ZK_BROKER));
+            channelBuilder = ChannelBuilders.serverChannelBuilder(listenerName, false, securityProtocol, config, credentialCache, tokenCache, time, logContext, () -> TestUtils.defaultApiVersionsResponse(ApiMessageType.ListenerType.ZK_BROKER));
         this.metrics = new Metrics();
-        this.selector = new Selector(10000, failedAuthenticationDelayMs, metrics, time,
-                "MetricGroup", channelBuilder, logContext);
+        this.selector = new Selector(10000, failedAuthenticationDelayMs, metrics, time, "MetricGroup", channelBuilder, logContext);
         acceptorThread = new AcceptorThread();
         this.time = time;
     }
->>>>>>> 15418db6
 
     public int port() {
         return port;
@@ -208,26 +172,15 @@
             long thisMaxWaitMs = maxAggregateWaitMs - currentElapsedMs;
             String metricName = namePrefix + metricType.metricNameSuffix();
             if (expectedValue == 0.0) {
-<<<<<<< HEAD
-				Double expected = expectedValue;
-				if (metricType == MetricType.MAX || metricType == MetricType.AVG)
-					expected = Double.NaN;
-=======
                 double expected = expectedValue;
                 if (metricType == MetricType.MAX || metricType == MetricType.AVG)
                     expected = Double.NaN;
->>>>>>> 15418db6
-
-				assertEquals(expected, metricValue(metricName), EPS, "Metric not updated " + metricName +
-						" expected:<" + expectedValue + "> but was:<" + metricValue(metricName) + ">");
-			} else if (metricType == MetricType.TOTAL)
-                TestUtils.waitForCondition(() -> Math.abs(metricValue(metricName) - expectedValue) <= EPS,
-                        thisMaxWaitMs, () -> "Metric not updated " + metricName + " expected:<" + expectedValue
-                                + "> but was:<" + metricValue(metricName) + ">");
+
+                assertEquals(expected, metricValue(metricName), EPS, "Metric not updated " + metricName + " expected:<" + expectedValue + "> but was:<" + metricValue(metricName) + ">");
+            } else if (metricType == MetricType.TOTAL)
+                TestUtils.waitForCondition(() -> Math.abs(metricValue(metricName) - expectedValue) <= EPS, thisMaxWaitMs, () -> "Metric not updated " + metricName + " expected:<" + expectedValue + "> but was:<" + metricValue(metricName) + ">");
             else
-                TestUtils.waitForCondition(() -> metricValue(metricName) > 0.0, thisMaxWaitMs,
-                    () -> "Metric not updated " + metricName + " expected:<a positive number> but was:<"
-                                + metricValue(metricName) + ">");
+                TestUtils.waitForCondition(() -> metricValue(metricName) > 0.0, thisMaxWaitMs, () -> "Metric not updated " + metricName + " expected:<a positive number> but was:<" + metricValue(metricName) + ">");
         }
     }
 
@@ -250,26 +203,26 @@
                         selector.close(channel.id());
                 }
 
-				Collection<NetworkReceive> completedReceives = selector.completedReceives();
+                Collection<NetworkReceive> completedReceives = selector.completedReceives();
                 for (NetworkReceive rcv : completedReceives) {
                     KafkaChannel channel = channel(rcv.source());
                     if (!maybeBeginServerReauthentication(channel, rcv, time)) {
                         String channelId = channel.id();
-						selector.mute(channelId);
-						NetworkSend send = new NetworkSend(rcv.source(), ByteBufferSend.sizePrefixed(rcv.payload()));
-						if (outputChannel == null)
-							selector.send(send);
-						else {
-							send.writeTo(outputChannel);
-							selector.unmute(channelId);
-						}
-					}
-				}
-				for (NetworkSend send : selector.completedSends()) {
-					selector.unmute(send.destinationId());
-					numSent += 1;
-				}
-			}
+                        selector.mute(channelId);
+                        NetworkSend send = new NetworkSend(rcv.source(), ByteBufferSend.sizePrefixed(rcv.payload()));
+                        if (outputChannel == null)
+                            selector.send(send);
+                        else {
+                            send.writeTo(outputChannel);
+                            selector.unmute(channelId);
+                        }
+                    }
+                }
+                for (NetworkSend send : selector.completedSends()) {
+                    selector.unmute(send.destinationId());
+                    numSent += 1;
+                }
+            }
         } catch (IOException e) {
             LOG.warn(e.getMessage(), e);
         }
@@ -282,7 +235,7 @@
     private static boolean maybeBeginServerReauthentication(KafkaChannel channel, NetworkReceive networkReceive, Time time) {
         try {
             if (TestUtils.apiKeyFrom(networkReceive) == ApiKeys.SASL_HANDSHAKE) {
-				return channel.maybeBeginServerReauthentication(networkReceive, time::nanoseconds);
+                return channel.maybeBeginServerReauthentication(networkReceive, time::nanoseconds);
             }
         } catch (Exception e) {
             // ignore
@@ -306,63 +259,63 @@
      * the responses (eg. testing graceful close).
      */
     public void outputChannel(WritableByteChannel channel) {
-		this.outputChannel = new TransferableChannel() {
-
-			@Override
-			public boolean hasPendingWrites() {
-				return false;
-			}
-
-			@Override
-			public long transferFrom(FileChannel fileChannel, long position, long count) throws IOException {
-				return fileChannel.transferTo(position, count, channel);
-			}
-
-			@Override
-			public boolean isOpen() {
-				return channel.isOpen();
-			}
-
-			@Override
-			public void close() throws IOException {
-				channel.close();
-			}
-
-			@Override
-			public int write(ByteBuffer src) throws IOException {
-				return channel.write(src);
-			}
-
-			@Override
-			public long write(ByteBuffer[] srcs, int offset, int length) throws IOException {
-				long result = 0;
-				for (int i = offset; i < offset + length; ++i)
-					result += write(srcs[i]);
-				return result;
-			}
-
-			@Override
-			public long write(ByteBuffer[] srcs) throws IOException {
-				return write(srcs, 0, srcs.length);
-			}
-		};
-	}
+        this.outputChannel = new TransferableChannel() {
+
+            @Override
+            public boolean hasPendingWrites() {
+                return false;
+            }
+
+            @Override
+            public long transferFrom(FileChannel fileChannel, long position, long count) throws IOException {
+                return fileChannel.transferTo(position, count, channel);
+            }
+
+            @Override
+            public boolean isOpen() {
+                return channel.isOpen();
+            }
+
+            @Override
+            public void close() throws IOException {
+                channel.close();
+            }
+
+            @Override
+            public int write(ByteBuffer src) throws IOException {
+                return channel.write(src);
+            }
+
+            @Override
+            public long write(ByteBuffer[] srcs, int offset, int length) throws IOException {
+                long result = 0;
+                for (int i = offset; i < offset + length; ++i)
+                    result += write(srcs[i]);
+                return result;
+            }
+
+            @Override
+            public long write(ByteBuffer[] srcs) throws IOException {
+                return write(srcs, 0, srcs.length);
+            }
+        };
+    }
 
     public Selector selector() {
         return selector;
     }
 
-	public void closeKafkaChannels() {
-		closeKafkaChannels = true;
-		selector.wakeup();
-		try {
-			TestUtils.waitForCondition(() -> selector.channels().isEmpty(), "Channels not closed");
-		} catch (InterruptedException e) {
-			throw new RuntimeException(e);
-		} finally {
-			closeKafkaChannels = false;
-		}
-	}
+    public void closeKafkaChannels() {
+        closeKafkaChannels = true;
+        selector.wakeup();
+        try {
+            TestUtils.waitForCondition(() -> selector.channels().isEmpty(), "Channels not closed");
+        } catch (InterruptedException e) {
+            throw new RuntimeException(e);
+        } finally {
+            closeKafkaChannels = false;
+        }
+    }
 
     public void closeSocketChannels() throws IOException {
         for (SocketChannel channel : socketChannels) {
@@ -382,39 +335,10 @@
     }
 
     private class AcceptorThread extends Thread {
-<<<<<<< HEAD
-		public AcceptorThread() {
-			setName("acceptor");
-		}
-
-		@Override
-		public void run() {
-			try {
-				java.nio.channels.Selector acceptSelector = java.nio.channels.Selector.open();
-				serverSocketChannel.register(acceptSelector, SelectionKey.OP_ACCEPT);
-				while (serverSocketChannel.isOpen()) {
-					if (acceptSelector.select(1000) > 0) {
-						Iterator<SelectionKey> it = acceptSelector.selectedKeys().iterator();
-						while (it.hasNext()) {
-							SelectionKey key = it.next();
-							if (key.isAcceptable()) {
-								SocketChannel socketChannel = ((ServerSocketChannel) key.channel()).accept();
-								socketChannel.configureBlocking(false);
-								newChannels.add(socketChannel);
-								selector.wakeup();
-							}
-							it.remove();
-						}
-					}
-				}
-			} catch (IOException e) {
-				// ignore
-			}
-		}
-=======
         public AcceptorThread() {
             setName("acceptor");
         }
+
         @Override
         public void run() {
             java.nio.channels.Selector acceptSelector = null;
@@ -443,6 +367,5 @@
                 Utils.closeQuietly(acceptSelector, "acceptSelector");
             }
         }
->>>>>>> 15418db6
     }
 }