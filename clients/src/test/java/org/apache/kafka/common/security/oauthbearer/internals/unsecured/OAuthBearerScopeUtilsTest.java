--- conflicted
+++ resolved
@@ -17,10 +17,7 @@
 package org.apache.kafka.common.security.oauthbearer.internals.unsecured;
 
 import org.apache.kafka.common.utils.Utils;
-<<<<<<< HEAD
-=======
 
->>>>>>> 9494bebe
 import org.junit.jupiter.api.Test;
 
 import java.util.List;
@@ -33,14 +30,14 @@
     public void validScope() {
         for (String validScope : new String[] {"", "   ", "scope1", " scope1 ", "scope1 Scope2", "scope1   Scope2"}) {
             List<String> parsedScope = OAuthBearerScopeUtils.parseScope(validScope);
-			if (Utils.isBlank(validScope)) {
-				assertTrue(parsedScope.isEmpty());
-			} else if (validScope.contains("Scope2")) {
-				assertTrue(parsedScope.size() == 2 && parsedScope.get(0).equals("scope1")
-						&& parsedScope.get(1).equals("Scope2"));
-			} else {
-				assertTrue(parsedScope.size() == 1 && parsedScope.get(0).equals("scope1"));
-			}
+            if (Utils.isBlank(validScope)) {
+                assertTrue(parsedScope.isEmpty());
+            } else if (validScope.contains("Scope2")) {
+                assertTrue(parsedScope.size() == 2 && parsedScope.get(0).equals("scope1")
+                        && parsedScope.get(1).equals("Scope2"));
+            } else {
+                assertTrue(parsedScope.size() == 1 && parsedScope.get(0).equals("scope1"));
+            }
         }
     }
 
