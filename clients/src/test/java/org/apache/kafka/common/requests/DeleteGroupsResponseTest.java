--- conflicted
+++ resolved
@@ -66,13 +66,9 @@
         assertEquals(expectedErrorCounts, DELETE_GROUPS_RESPONSE.errorCounts());
     }
 
-	@Test
+    @Test
     public void testGetErrorWithInvalidGroupId() {
-<<<<<<< HEAD
-		assertThrows(IllegalArgumentException.class, () -> deleteGroupsResponse.get("invalid-group-id"));
-=======
         assertThrows(IllegalArgumentException.class, () -> DELETE_GROUPS_RESPONSE.get("invalid-group-id"));
->>>>>>> 9494bebe
     }
 
     @Test
