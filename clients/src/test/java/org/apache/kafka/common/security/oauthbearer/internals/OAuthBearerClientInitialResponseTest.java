/*
 * Licensed to the Apache Software Foundation (ASF) under one or more
 * contributor license agreements. See the NOTICE file distributed with
 * this work for additional information regarding copyright ownership.
 * The ASF licenses this file to You under the Apache License, Version 2.0
 * (the "License"); you may not use this file except in compliance with
 * the License. You may obtain a copy of the License at
 *
 *    http://www.apache.org/licenses/LICENSE-2.0
 *
 * Unless required by applicable law or agreed to in writing, software
 * distributed under the License is distributed on an "AS IS" BASIS,
 * WITHOUT WARRANTIES OR CONDITIONS OF ANY KIND, either express or implied.
 * See the License for the specific language governing permissions and
 * limitations under the License.
 */
package org.apache.kafka.common.security.oauthbearer.internals;

import org.apache.kafka.common.security.auth.SaslExtensions;
import org.junit.jupiter.api.Test;

import javax.security.sasl.SaslException;
import java.nio.charset.StandardCharsets;
import java.util.HashMap;
import java.util.Map;

import static org.junit.jupiter.api.Assertions.assertEquals;
import static org.junit.jupiter.api.Assertions.assertThrows;
import static org.junit.jupiter.api.Assertions.assertTrue;

public class OAuthBearerClientInitialResponseTest {

<<<<<<< HEAD
	/*
		Test how a client would build a response
	 */
	@Test
	public void testBuildClientResponseToBytes() throws Exception {
		String expectedMesssage = "n,,\u0001auth=Bearer 123.345.567\u0001nineteen=42\u0001\u0001";
=======
    /*
        Test how a client would build a response
     */
    @Test
    public void testBuildClientResponseToBytes() throws Exception {
        String expectedMessage = "n,,\u0001auth=Bearer 123.345.567\u0001nineteen=42\u0001\u0001";
>>>>>>> 15418db6

        Map<String, String> extensions = new HashMap<>();
        extensions.put("nineteen", "42");
        OAuthBearerClientInitialResponse response = new OAuthBearerClientInitialResponse("123.345.567", new SaslExtensions(extensions));

        String message = new String(response.toBytes(), StandardCharsets.UTF_8);

        assertEquals(expectedMessage, message);
    }

    @Test
    public void testBuildServerResponseToBytes() throws Exception {
        String serverMessage = "n,,\u0001auth=Bearer 123.345.567\u0001nineteen=42\u0001\u0001";
        OAuthBearerClientInitialResponse response = new OAuthBearerClientInitialResponse(serverMessage.getBytes(StandardCharsets.UTF_8));

        String message = new String(response.toBytes(), StandardCharsets.UTF_8);

        assertEquals(serverMessage, message);
    }

<<<<<<< HEAD
	@Test
    public void testThrowsSaslExceptionOnInvalidExtensionKey() throws Exception {
=======
    @Test
    public void testThrowsSaslExceptionOnInvalidExtensionKey() {
>>>>>>> 15418db6
        Map<String, String> extensions = new HashMap<>();
		extensions.put("19", "42"); // keys can only be a-z
		assertThrows(SaslException.class, () -> new OAuthBearerClientInitialResponse("123.345.567", new SaslExtensions(extensions)));
    }

    @Test
    public void testToken() throws Exception {
        String message = "n,,\u0001auth=Bearer 123.345.567\u0001\u0001";
        OAuthBearerClientInitialResponse response = new OAuthBearerClientInitialResponse(message.getBytes(StandardCharsets.UTF_8));
        assertEquals("123.345.567", response.tokenValue());
        assertEquals("", response.authorizationId());
    }

    @Test
    public void testAuthorizationId() throws Exception {
        String message = "n,a=myuser,\u0001auth=Bearer 345\u0001\u0001";
        OAuthBearerClientInitialResponse response = new OAuthBearerClientInitialResponse(message.getBytes(StandardCharsets.UTF_8));
        assertEquals("345", response.tokenValue());
        assertEquals("myuser", response.authorizationId());
    }

    @Test
    public void testExtensions() throws Exception {
        String message = "n,,\u0001propA=valueA1, valueA2\u0001auth=Bearer 567\u0001propB=valueB\u0001\u0001";
        OAuthBearerClientInitialResponse response = new OAuthBearerClientInitialResponse(message.getBytes(StandardCharsets.UTF_8));
        assertEquals("567", response.tokenValue());
        assertEquals("", response.authorizationId());
        assertEquals("valueA1, valueA2", response.extensions().map().get("propA"));
        assertEquals("valueB", response.extensions().map().get("propB"));
    }

    // The example in the RFC uses `vF9dft4qmTc2Nvb3RlckBhbHRhdmlzdGEuY29tCg==` as the token
    // But since we use Base64Url encoding, padding is omitted. Hence this test verifies without '='.
    @Test
    public void testRfc7688Example() throws Exception {
        String message = "n,a=user@example.com,\u0001host=server.example.com\u0001port=143\u0001" +
                "auth=Bearer vF9dft4qmTc2Nvb3RlckBhbHRhdmlzdGEuY29tCg\u0001\u0001";
        OAuthBearerClientInitialResponse response = new OAuthBearerClientInitialResponse(message.getBytes(StandardCharsets.UTF_8));
        assertEquals("vF9dft4qmTc2Nvb3RlckBhbHRhdmlzdGEuY29tCg", response.tokenValue());
        assertEquals("user@example.com", response.authorizationId());
        assertEquals("server.example.com", response.extensions().map().get("host"));
        assertEquals("143", response.extensions().map().get("port"));
    }

    @Test
    public void testNoExtensionsFromByteArray() throws Exception {
        String message = "n,a=user@example.com,\u0001" +
                "auth=Bearer vF9dft4qmTc2Nvb3RlckBhbHRhdmlzdGEuY29tCg\u0001\u0001";
        OAuthBearerClientInitialResponse response = new OAuthBearerClientInitialResponse(message.getBytes(StandardCharsets.UTF_8));
        assertEquals("vF9dft4qmTc2Nvb3RlckBhbHRhdmlzdGEuY29tCg", response.tokenValue());
        assertEquals("user@example.com", response.authorizationId());
        assertTrue(response.extensions().map().isEmpty());
    }

    @Test
    public void testNoExtensionsFromTokenAndNullExtensions() throws Exception {
        OAuthBearerClientInitialResponse response = new OAuthBearerClientInitialResponse("token", null);
        assertTrue(response.extensions().map().isEmpty());
    }

    @Test
    public void testValidateNullExtensions() throws Exception {
        OAuthBearerClientInitialResponse.validateExtensions(null);
    }
}<|MERGE_RESOLUTION|>--- conflicted
+++ resolved
@@ -24,27 +24,16 @@
 import java.util.HashMap;
 import java.util.Map;
 
-import static org.junit.jupiter.api.Assertions.assertEquals;
-import static org.junit.jupiter.api.Assertions.assertThrows;
-import static org.junit.jupiter.api.Assertions.assertTrue;
+import static org.junit.jupiter.api.Assertions.*;
 
 public class OAuthBearerClientInitialResponseTest {
 
-<<<<<<< HEAD
-	/*
-		Test how a client would build a response
-	 */
-	@Test
-	public void testBuildClientResponseToBytes() throws Exception {
-		String expectedMesssage = "n,,\u0001auth=Bearer 123.345.567\u0001nineteen=42\u0001\u0001";
-=======
     /*
         Test how a client would build a response
      */
     @Test
     public void testBuildClientResponseToBytes() throws Exception {
         String expectedMessage = "n,,\u0001auth=Bearer 123.345.567\u0001nineteen=42\u0001\u0001";
->>>>>>> 15418db6
 
         Map<String, String> extensions = new HashMap<>();
         extensions.put("nineteen", "42");
@@ -65,16 +54,11 @@
         assertEquals(serverMessage, message);
     }
 
-<<<<<<< HEAD
-	@Test
-    public void testThrowsSaslExceptionOnInvalidExtensionKey() throws Exception {
-=======
     @Test
     public void testThrowsSaslExceptionOnInvalidExtensionKey() {
->>>>>>> 15418db6
         Map<String, String> extensions = new HashMap<>();
-		extensions.put("19", "42"); // keys can only be a-z
-		assertThrows(SaslException.class, () -> new OAuthBearerClientInitialResponse("123.345.567", new SaslExtensions(extensions)));
+        extensions.put("19", "42"); // keys can only be a-z
+        assertThrows(SaslException.class, () -> new OAuthBearerClientInitialResponse("123.345.567", new SaslExtensions(extensions)));
     }
 
     @Test
