--- conflicted
+++ resolved
@@ -27,16 +27,12 @@
 import java.util.Collections;
 import java.util.List;
 
-<<<<<<< HEAD
-import static org.junit.jupiter.api.Assertions.*;
-=======
 import static org.junit.jupiter.api.Assertions.assertDoesNotThrow;
 import static org.junit.jupiter.api.Assertions.assertEquals;
 import static org.junit.jupiter.api.Assertions.assertFalse;
 import static org.junit.jupiter.api.Assertions.assertNull;
 import static org.junit.jupiter.api.Assertions.assertThrows;
 import static org.junit.jupiter.api.Assertions.assertTrue;
->>>>>>> 9494bebe
 
 public class MetadataRequestTest {
 
@@ -80,7 +76,11 @@
     @Test
     public void testTopicIdAndNullTopicNameRequests() {
         // Construct invalid MetadataRequestTopics. We will build each one separately and ensure the error is thrown.
-        List<MetadataRequestData.MetadataRequestTopic> topics = Arrays.asList(new MetadataRequestData.MetadataRequestTopic().setName(null).setTopicId(Uuid.randomUuid()), new MetadataRequestData.MetadataRequestTopic().setName(null), new MetadataRequestData.MetadataRequestTopic().setTopicId(Uuid.randomUuid()), new MetadataRequestData.MetadataRequestTopic().setName("topic").setTopicId(Uuid.randomUuid()));
+        List<MetadataRequestData.MetadataRequestTopic> topics = Arrays.asList(
+                new MetadataRequestData.MetadataRequestTopic().setName(null).setTopicId(Uuid.randomUuid()),
+                new MetadataRequestData.MetadataRequestTopic().setName(null),
+                new MetadataRequestData.MetadataRequestTopic().setTopicId(Uuid.randomUuid()),
+                new MetadataRequestData.MetadataRequestTopic().setName("topic").setTopicId(Uuid.randomUuid()));
 
         // if version is 10 or 11, the invalid topic metadata should return an error
         List<Short> invalidVersions = Arrays.asList((short) 10, (short) 11);
@@ -93,7 +93,10 @@
 
     @Test
     public void testTopicIdWithZeroUuid() {
-        List<MetadataRequestData.MetadataRequestTopic> topics = Arrays.asList(new MetadataRequestData.MetadataRequestTopic().setName("topic").setTopicId(Uuid.ZERO_UUID), new MetadataRequestData.MetadataRequestTopic().setName("topic").setTopicId(new Uuid(0L, 0L)), new MetadataRequestData.MetadataRequestTopic().setName("topic"));
+        List<MetadataRequestData.MetadataRequestTopic> topics = Arrays.asList(
+                new MetadataRequestData.MetadataRequestTopic().setName("topic").setTopicId(Uuid.ZERO_UUID),
+                new MetadataRequestData.MetadataRequestTopic().setName("topic").setTopicId(new Uuid(0L, 0L)),
+                new MetadataRequestData.MetadataRequestTopic().setName("topic"));
 
         List<Short> invalidVersions = Arrays.asList((short) 10, (short) 11);
         invalidVersions.forEach(version -> topics.forEach(topic -> {
