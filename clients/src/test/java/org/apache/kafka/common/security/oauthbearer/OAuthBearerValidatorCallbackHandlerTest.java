--- conflicted
+++ resolved
@@ -17,21 +17,6 @@
 
 package org.apache.kafka.common.security.oauthbearer;
 
-<<<<<<< HEAD
-import org.apache.kafka.common.security.oauthbearer.internals.secured.*;
-import org.apache.kafka.common.utils.Utils;
-import org.jose4j.jws.AlgorithmIdentifiers;
-import org.junit.jupiter.api.Test;
-
-import javax.security.auth.callback.Callback;
-import java.util.Arrays;
-import java.util.Base64;
-import java.util.List;
-import java.util.Map;
-
-import static org.apache.kafka.common.config.SaslConfigs.SASL_OAUTHBEARER_EXPECTED_AUDIENCE;
-import static org.junit.jupiter.api.Assertions.*;
-=======
 import org.apache.kafka.common.security.oauthbearer.internals.secured.AccessTokenBuilder;
 import org.apache.kafka.common.security.oauthbearer.internals.secured.AccessTokenValidator;
 import org.apache.kafka.common.security.oauthbearer.internals.secured.AccessTokenValidatorFactory;
@@ -41,7 +26,6 @@
 
 import org.jose4j.jws.AlgorithmIdentifiers;
 import org.junit.jupiter.api.Test;
->>>>>>> 9494bebe
 
 import java.util.Arrays;
 import java.util.Base64;
@@ -62,7 +46,10 @@
     public void testBasic() throws Exception {
         String expectedAudience = "a";
         List<String> allAudiences = Arrays.asList(expectedAudience, "b", "c");
-        AccessTokenBuilder builder = new AccessTokenBuilder().audience(expectedAudience).jwk(createRsaJwk()).alg(AlgorithmIdentifiers.RSA_USING_SHA256);
+        AccessTokenBuilder builder = new AccessTokenBuilder()
+            .audience(expectedAudience)
+            .jwk(createRsaJwk())
+            .alg(AlgorithmIdentifiers.RSA_USING_SHA256);
         String accessToken = builder.build();
 
         Map<String, ?> configs = getSaslConfigs(SASL_OAUTHBEARER_EXPECTED_AUDIENCE, allAudiences);
@@ -100,7 +87,7 @@
 
         try {
             OAuthBearerValidatorCallback callback = new OAuthBearerValidatorCallback(accessToken);
-            handler.handle(new Callback[]{callback});
+            handler.handle(new Callback[] {callback});
 
             assertNull(callback.token());
             String actualMessage = callback.errorStatus();
@@ -111,9 +98,11 @@
         }
     }
 
-    private OAuthBearerValidatorCallbackHandler createHandler(Map<String, ?> options, AccessTokenBuilder builder) {
+    private OAuthBearerValidatorCallbackHandler createHandler(Map<String, ?> options,
+        AccessTokenBuilder builder) {
         OAuthBearerValidatorCallbackHandler handler = new OAuthBearerValidatorCallbackHandler();
-        CloseableVerificationKeyResolver verificationKeyResolver = (jws, nestingContext) -> builder.jwk().getPublicKey();
+        CloseableVerificationKeyResolver verificationKeyResolver = (jws, nestingContext) ->
+                builder.jwk().getPublicKey();
         AccessTokenValidator accessTokenValidator = AccessTokenValidatorFactory.create(options, verificationKeyResolver);
         handler.init(verificationKeyResolver, accessTokenValidator);
         return handler;
