--- conflicted
+++ resolved
@@ -29,23 +29,9 @@
 import java.io.InputStream;
 import java.nio.ByteBuffer;
 
-import static org.junit.jupiter.api.Assertions.assertArrayEquals;
-import static org.junit.jupiter.api.Assertions.assertEquals;
-import static org.junit.jupiter.api.Assertions.assertNotNull;
-import static org.junit.jupiter.api.Assertions.assertThrows;
+import static org.junit.jupiter.api.Assertions.*;
 
 public class DefaultRecordTest {
-<<<<<<< HEAD
-
-    private byte[] skipArray;
-
-	@BeforeEach
-    public void setUp() {
-        skipArray = new byte[64];
-    }
-
-=======
->>>>>>> 15418db6
     @Test
     public void testBasicSerde() throws IOException {
         Header[] headers = new Header[] {
@@ -88,156 +74,60 @@
         }
     }
 
-	@Test
+    @Test
     public void testBasicSerdeInvalidHeaderCountTooHigh() throws IOException {
-        Header[] headers = new Header[]{
-				new RecordHeader("foo", "value".getBytes()),
-				new RecordHeader("bar", null),
-				new RecordHeader("\"A\\u00ea\\u00f1\\u00fcC\"", "value".getBytes())
-		};
+        Header[] headers = new Header[]{new RecordHeader("foo", "value".getBytes()), new RecordHeader("bar", null), new RecordHeader("\"A\\u00ea\\u00f1\\u00fcC\"", "value".getBytes())};
 
         SimpleRecord record = new SimpleRecord(15L, "hi".getBytes(), "there".getBytes(), headers);
 
         int baseSequence = 723;
         long baseOffset = 37;
-<<<<<<< HEAD
-		int offsetDelta = 10;
-		long baseTimestamp = System.currentTimeMillis();
-		long timestampDelta = 323;
-
-		ByteBufferOutputStream out = new ByteBufferOutputStream(1024);
-		DefaultRecord.writeTo(new DataOutputStream(out), offsetDelta, timestampDelta, record.key(), record.value(),
-				record.headers());
-		ByteBuffer buffer = out.buffer();
-		buffer.flip();
-		buffer.put(14, (byte) 8);
-		assertThrows(InvalidRecordException.class,
-				() -> DefaultRecord.readFrom(buffer, baseOffset, baseTimestamp, baseSequence, null));
-	}
-
-	@Test
-=======
         int offsetDelta = 10;
         long baseTimestamp = System.currentTimeMillis();
         long timestampDelta = 323;
 
         ByteBufferOutputStream out = new ByteBufferOutputStream(1024);
-        DefaultRecord.writeTo(new DataOutputStream(out), offsetDelta, timestampDelta, record.key(), record.value(),
-                record.headers());
+        DefaultRecord.writeTo(new DataOutputStream(out), offsetDelta, timestampDelta, record.key(), record.value(), record.headers());
         ByteBuffer buffer = out.buffer();
         buffer.flip();
         buffer.put(14, (byte) 8);
         // test for input stream input
         try (ByteBufferInputStream inpStream = new ByteBufferInputStream(buffer.asReadOnlyBuffer())) {
-            assertThrows(InvalidRecordException.class,
-                () -> DefaultRecord.readFrom(inpStream, baseOffset, baseTimestamp, baseSequence, null));
+            assertThrows(InvalidRecordException.class, () -> DefaultRecord.readFrom(inpStream, baseOffset, baseTimestamp, baseSequence, null));
         }
         // test for buffer input
-        assertThrows(InvalidRecordException.class,
-            () -> DefaultRecord.readFrom(buffer, baseOffset, baseTimestamp, baseSequence, null));
-    }
-
-    @Test
->>>>>>> 15418db6
+        assertThrows(InvalidRecordException.class, () -> DefaultRecord.readFrom(buffer, baseOffset, baseTimestamp, baseSequence, null));
+    }
+
+    @Test
     public void testBasicSerdeInvalidHeaderCountTooLow() throws IOException {
-        Header[] headers = new Header[]{
-				new RecordHeader("foo", "value".getBytes()),
-				new RecordHeader("bar", null),
-				new RecordHeader("\"A\\u00ea\\u00f1\\u00fcC\"", "value".getBytes())
-		};
+        Header[] headers = new Header[]{new RecordHeader("foo", "value".getBytes()), new RecordHeader("bar", null), new RecordHeader("\"A\\u00ea\\u00f1\\u00fcC\"", "value".getBytes())};
 
         SimpleRecord record = new SimpleRecord(15L, "hi".getBytes(), "there".getBytes(), headers);
 
         int baseSequence = 723;
         long baseOffset = 37;
         int offsetDelta = 10;
-		long baseTimestamp = System.currentTimeMillis();
-		long timestampDelta = 323;
-
-		ByteBufferOutputStream out = new ByteBufferOutputStream(1024);
-		DefaultRecord.writeTo(new DataOutputStream(out), offsetDelta, timestampDelta, record.key(), record.value(),
-				record.headers());
-		ByteBuffer buffer = out.buffer();
-		buffer.flip();
-		buffer.put(14, (byte) 4);
-
-		assertThrows(InvalidRecordException.class,
-				() -> DefaultRecord.readFrom(buffer, baseOffset, baseTimestamp, baseSequence, null));
-	}
-
-<<<<<<< HEAD
-	@Test
-    public void testInvalidKeySize() {
-=======
+        long baseTimestamp = System.currentTimeMillis();
+        long timestampDelta = 323;
+
+        ByteBufferOutputStream out = new ByteBufferOutputStream(1024);
+        DefaultRecord.writeTo(new DataOutputStream(out), offsetDelta, timestampDelta, record.key(), record.value(), record.headers());
+        ByteBuffer buffer = out.buffer();
+        buffer.flip();
+        buffer.put(14, (byte) 4);
+
+        assertThrows(InvalidRecordException.class, () -> DefaultRecord.readFrom(buffer, baseOffset, baseTimestamp, baseSequence, null));
+    }
+
     @Test
     public void testInvalidKeySize() throws IOException {
->>>>>>> 15418db6
         byte attributes = 0;
         long timestampDelta = 2;
         int offsetDelta = 1;
         int sizeOfBodyInBytes = 100;
         int keySize = 105; // use a key size larger than the full message
 
-<<<<<<< HEAD
-		ByteBuffer buf = ByteBuffer.allocate(sizeOfBodyInBytes + ByteUtils.sizeOfVarint(sizeOfBodyInBytes));
-		ByteUtils.writeVarint(sizeOfBodyInBytes, buf);
-		buf.put(attributes);
-		ByteUtils.writeVarlong(timestampDelta, buf);
-		ByteUtils.writeVarint(offsetDelta, buf);
-		ByteUtils.writeVarint(keySize, buf);
-		buf.position(buf.limit());
-
-		buf.flip();
-		assertThrows(InvalidRecordException.class,
-				() -> DefaultRecord.readFrom(buf, 0L, 0L, RecordBatch.NO_SEQUENCE, null));
-	}
-
-	@Test
-	public void testInvalidKeySizePartial() {
-		byte attributes = 0;
-		long timestampDelta = 2;
-		int offsetDelta = 1;
-		int sizeOfBodyInBytes = 100;
-		int keySize = 105; // use a key size larger than the full message
-
-		ByteBuffer buf = ByteBuffer.allocate(sizeOfBodyInBytes + ByteUtils.sizeOfVarint(sizeOfBodyInBytes));
-		ByteUtils.writeVarint(sizeOfBodyInBytes, buf);
-		buf.put(attributes);
-		ByteUtils.writeVarlong(timestampDelta, buf);
-		ByteUtils.writeVarint(offsetDelta, buf);
-		ByteUtils.writeVarint(keySize, buf);
-		buf.position(buf.limit());
-
-		buf.flip();
-		DataInputStream inputStream = new DataInputStream(new ByteBufferInputStream(buf));
-		assertThrows(InvalidRecordException.class,
-				() -> DefaultRecord.readPartiallyFrom(inputStream, skipArray, 0L, 0L, RecordBatch.NO_SEQUENCE, null));
-	}
-
-	@Test
-	public void testInvalidValueSize() {
-		byte attributes = 0;
-		long timestampDelta = 2;
-		int offsetDelta = 1;
-		int sizeOfBodyInBytes = 100;
-		int valueSize = 105; // use a value size larger than the full message
-
-		ByteBuffer buf = ByteBuffer.allocate(sizeOfBodyInBytes + ByteUtils.sizeOfVarint(sizeOfBodyInBytes));
-		ByteUtils.writeVarint(sizeOfBodyInBytes, buf);
-		buf.put(attributes);
-		ByteUtils.writeVarlong(timestampDelta, buf);
-		ByteUtils.writeVarint(offsetDelta, buf);
-		ByteUtils.writeVarint(-1, buf); // null key
-		ByteUtils.writeVarint(valueSize, buf);
-		buf.position(buf.limit());
-
-		buf.flip();
-		assertThrows(InvalidRecordException.class,
-				() -> DefaultRecord.readFrom(buf, 0L, 0L, RecordBatch.NO_SEQUENCE, null));
-	}
-
-	@Test
-=======
         ByteBuffer buf = ByteBuffer.allocate(sizeOfBodyInBytes + ByteUtils.sizeOfVarint(sizeOfBodyInBytes));
         ByteUtils.writeVarint(sizeOfBodyInBytes, buf);
         buf.put(attributes);
@@ -292,7 +182,6 @@
     }
 
     @Test
->>>>>>> 15418db6
     public void testInvalidValueSizePartial() throws IOException {
         byte attributes = 0;
         long timestampDelta = 2;
@@ -301,69 +190,6 @@
         int valueSize = 105; // use a value size larger than the full message
 
         ByteBuffer buf = ByteBuffer.allocate(sizeOfBodyInBytes + ByteUtils.sizeOfVarint(sizeOfBodyInBytes));
-<<<<<<< HEAD
-		ByteUtils.writeVarint(sizeOfBodyInBytes, buf);
-		buf.put(attributes);
-		ByteUtils.writeVarlong(timestampDelta, buf);
-		ByteUtils.writeVarint(offsetDelta, buf);
-		ByteUtils.writeVarint(-1, buf); // null key
-		ByteUtils.writeVarint(valueSize, buf);
-		buf.position(buf.limit());
-
-		buf.flip();
-		DataInputStream inputStream = new DataInputStream(new ByteBufferInputStream(buf));
-		assertThrows(InvalidRecordException.class,
-				() -> DefaultRecord.readPartiallyFrom(inputStream, skipArray, 0L, 0L, RecordBatch.NO_SEQUENCE, null));
-	}
-
-	@Test
-	public void testInvalidNumHeaders() {
-		byte attributes = 0;
-		long timestampDelta = 2;
-		int offsetDelta = 1;
-		int sizeOfBodyInBytes = 100;
-
-		ByteBuffer buf = ByteBuffer.allocate(sizeOfBodyInBytes + ByteUtils.sizeOfVarint(sizeOfBodyInBytes));
-		ByteUtils.writeVarint(sizeOfBodyInBytes, buf);
-		buf.put(attributes);
-		ByteUtils.writeVarlong(timestampDelta, buf);
-		ByteUtils.writeVarint(offsetDelta, buf);
-		ByteUtils.writeVarint(-1, buf); // null key
-		ByteUtils.writeVarint(-1, buf); // null value
-		ByteUtils.writeVarint(-1, buf); // -1 num.headers, not allowed
-		buf.position(buf.limit());
-
-		buf.flip();
-		assertThrows(InvalidRecordException.class,
-				() -> DefaultRecord.readFrom(buf, 0L, 0L, RecordBatch.NO_SEQUENCE, null));
-	}
-
-	@Test
-	public void testInvalidNumHeadersPartial() {
-		byte attributes = 0;
-		long timestampDelta = 2;
-		int offsetDelta = 1;
-		int sizeOfBodyInBytes = 100;
-
-		ByteBuffer buf = ByteBuffer.allocate(sizeOfBodyInBytes + ByteUtils.sizeOfVarint(sizeOfBodyInBytes));
-		ByteUtils.writeVarint(sizeOfBodyInBytes, buf);
-		buf.put(attributes);
-		ByteUtils.writeVarlong(timestampDelta, buf);
-		ByteUtils.writeVarint(offsetDelta, buf);
-		ByteUtils.writeVarint(-1, buf); // null key
-		ByteUtils.writeVarint(-1, buf); // null value
-		ByteUtils.writeVarint(-1, buf); // -1 num.headers, not allowed
-		buf.position(buf.limit());
-
-		buf.flip();
-		DataInputStream inputStream = new DataInputStream(new ByteBufferInputStream(buf));
-		assertThrows(InvalidRecordException.class,
-				() -> DefaultRecord.readPartiallyFrom(inputStream, skipArray, 0L, 0L, RecordBatch.NO_SEQUENCE, null));
-	}
-
-	@Test
-    public void testInvalidHeaderKey() {
-=======
         ByteUtils.writeVarint(sizeOfBodyInBytes, buf);
         buf.put(attributes);
         ByteUtils.writeVarlong(timestampDelta, buf);
@@ -433,56 +259,13 @@
 
     @Test
     public void testInvalidHeaderKey() throws IOException {
->>>>>>> 15418db6
-        byte attributes = 0;
-        long timestampDelta = 2;
-        int offsetDelta = 1;
-        int sizeOfBodyInBytes = 100;
-
-        ByteBuffer buf = ByteBuffer.allocate(sizeOfBodyInBytes + ByteUtils.sizeOfVarint(sizeOfBodyInBytes));
-        ByteUtils.writeVarint(sizeOfBodyInBytes, buf);
-<<<<<<< HEAD
-		buf.put(attributes);
-		ByteUtils.writeVarlong(timestampDelta, buf);
-		ByteUtils.writeVarint(offsetDelta, buf);
-		ByteUtils.writeVarint(-1, buf); // null key
-		ByteUtils.writeVarint(-1, buf); // null value
-		ByteUtils.writeVarint(1, buf);
-		ByteUtils.writeVarint(105, buf); // header key too long
-		buf.position(buf.limit());
-
-		buf.flip();
-		assertThrows(InvalidRecordException.class,
-				() -> DefaultRecord.readFrom(buf, 0L, 0L, RecordBatch.NO_SEQUENCE, null));
-	}
-
-	@Test
-	public void testInvalidHeaderKeyPartial() {
-		byte attributes = 0;
-		long timestampDelta = 2;
-		int offsetDelta = 1;
-		int sizeOfBodyInBytes = 100;
-
-		ByteBuffer buf = ByteBuffer.allocate(sizeOfBodyInBytes + ByteUtils.sizeOfVarint(sizeOfBodyInBytes));
-		ByteUtils.writeVarint(sizeOfBodyInBytes, buf);
-		buf.put(attributes);
-		ByteUtils.writeVarlong(timestampDelta, buf);
-		ByteUtils.writeVarint(offsetDelta, buf);
-		ByteUtils.writeVarint(-1, buf); // null key
-		ByteUtils.writeVarint(-1, buf); // null value
-		ByteUtils.writeVarint(1, buf);
-		ByteUtils.writeVarint(105, buf); // header key too long
-		buf.position(buf.limit());
-
-		buf.flip();
-		DataInputStream inputStream = new DataInputStream(new ByteBufferInputStream(buf));
-		assertThrows(InvalidRecordException.class,
-				() -> DefaultRecord.readPartiallyFrom(inputStream, skipArray, 0L, 0L, RecordBatch.NO_SEQUENCE, null));
-	}
-
-	@Test
-    public void testNullHeaderKey() {
-=======
+        byte attributes = 0;
+        long timestampDelta = 2;
+        int offsetDelta = 1;
+        int sizeOfBodyInBytes = 100;
+
+        ByteBuffer buf = ByteBuffer.allocate(sizeOfBodyInBytes + ByteUtils.sizeOfVarint(sizeOfBodyInBytes));
+        ByteUtils.writeVarint(sizeOfBodyInBytes, buf);
         buf.put(attributes);
         ByteUtils.writeVarlong(timestampDelta, buf);
         ByteUtils.writeVarint(offsetDelta, buf);
@@ -521,56 +304,13 @@
 
     @Test
     public void testNullHeaderKey() throws IOException {
->>>>>>> 15418db6
-        byte attributes = 0;
-        long timestampDelta = 2;
-        int offsetDelta = 1;
-        int sizeOfBodyInBytes = 100;
-
-        ByteBuffer buf = ByteBuffer.allocate(sizeOfBodyInBytes + ByteUtils.sizeOfVarint(sizeOfBodyInBytes));
-        ByteUtils.writeVarint(sizeOfBodyInBytes, buf);
-<<<<<<< HEAD
-		buf.put(attributes);
-		ByteUtils.writeVarlong(timestampDelta, buf);
-		ByteUtils.writeVarint(offsetDelta, buf);
-		ByteUtils.writeVarint(-1, buf); // null key
-		ByteUtils.writeVarint(-1, buf); // null value
-		ByteUtils.writeVarint(1, buf);
-		ByteUtils.writeVarint(-1, buf); // null header key not allowed
-		buf.position(buf.limit());
-
-		buf.flip();
-		assertThrows(InvalidRecordException.class,
-				() -> DefaultRecord.readFrom(buf, 0L, 0L, RecordBatch.NO_SEQUENCE, null));
-	}
-
-	@Test
-	public void testNullHeaderKeyPartial() {
-		byte attributes = 0;
-		long timestampDelta = 2;
-		int offsetDelta = 1;
-		int sizeOfBodyInBytes = 100;
-
-		ByteBuffer buf = ByteBuffer.allocate(sizeOfBodyInBytes + ByteUtils.sizeOfVarint(sizeOfBodyInBytes));
-		ByteUtils.writeVarint(sizeOfBodyInBytes, buf);
-		buf.put(attributes);
-		ByteUtils.writeVarlong(timestampDelta, buf);
-		ByteUtils.writeVarint(offsetDelta, buf);
-		ByteUtils.writeVarint(-1, buf); // null key
-		ByteUtils.writeVarint(-1, buf); // null value
-		ByteUtils.writeVarint(1, buf);
-		ByteUtils.writeVarint(-1, buf); // null header key not allowed
-		buf.position(buf.limit());
-
-		buf.flip();
-		DataInputStream inputStream = new DataInputStream(new ByteBufferInputStream(buf));
-		assertThrows(InvalidRecordException.class,
-				() -> DefaultRecord.readPartiallyFrom(inputStream, skipArray, 0L, 0L, RecordBatch.NO_SEQUENCE, null));
-	}
-
-	@Test
-    public void testInvalidHeaderValue() {
-=======
+        byte attributes = 0;
+        long timestampDelta = 2;
+        int offsetDelta = 1;
+        int sizeOfBodyInBytes = 100;
+
+        ByteBuffer buf = ByteBuffer.allocate(sizeOfBodyInBytes + ByteUtils.sizeOfVarint(sizeOfBodyInBytes));
+        ByteUtils.writeVarint(sizeOfBodyInBytes, buf);
         buf.put(attributes);
         ByteUtils.writeVarlong(timestampDelta, buf);
         ByteUtils.writeVarint(offsetDelta, buf);
@@ -609,102 +349,15 @@
 
     @Test
     public void testInvalidHeaderValue() throws IOException {
->>>>>>> 15418db6
-        byte attributes = 0;
-        long timestampDelta = 2;
-        int offsetDelta = 1;
-        int sizeOfBodyInBytes = 100;
-
-        ByteBuffer buf = ByteBuffer.allocate(sizeOfBodyInBytes + ByteUtils.sizeOfVarint(sizeOfBodyInBytes));
-        ByteUtils.writeVarint(sizeOfBodyInBytes, buf);
-        buf.put(attributes);
-        ByteUtils.writeVarlong(timestampDelta, buf);
-<<<<<<< HEAD
-		ByteUtils.writeVarint(offsetDelta, buf);
-		ByteUtils.writeVarint(-1, buf); // null key
-		ByteUtils.writeVarint(-1, buf); // null value
-		ByteUtils.writeVarint(1, buf);
-		ByteUtils.writeVarint(1, buf);
-		buf.put((byte) 1);
-		ByteUtils.writeVarint(105, buf); // header value too long
-		buf.position(buf.limit());
-
-		buf.flip();
-		assertThrows(InvalidRecordException.class,
-				() -> DefaultRecord.readFrom(buf, 0L, 0L, RecordBatch.NO_SEQUENCE, null));
-	}
-
-	@Test
-	public void testInvalidHeaderValuePartial() {
-		byte attributes = 0;
-		long timestampDelta = 2;
-		int offsetDelta = 1;
-		int sizeOfBodyInBytes = 100;
-
-		ByteBuffer buf = ByteBuffer.allocate(sizeOfBodyInBytes + ByteUtils.sizeOfVarint(sizeOfBodyInBytes));
-		ByteUtils.writeVarint(sizeOfBodyInBytes, buf);
-		buf.put(attributes);
-		ByteUtils.writeVarlong(timestampDelta, buf);
-		ByteUtils.writeVarint(offsetDelta, buf);
-		ByteUtils.writeVarint(-1, buf); // null key
-		ByteUtils.writeVarint(-1, buf); // null value
-		ByteUtils.writeVarint(1, buf);
-		ByteUtils.writeVarint(1, buf);
-		buf.put((byte) 1);
-		ByteUtils.writeVarint(105, buf); // header value too long
-		buf.position(buf.limit());
-
-		buf.flip();
-		DataInputStream inputStream = new DataInputStream(new ByteBufferInputStream(buf));
-		assertThrows(InvalidRecordException.class,
-				() -> DefaultRecord.readPartiallyFrom(inputStream, skipArray, 0L, 0L, RecordBatch.NO_SEQUENCE, null));
-	}
-
-	@Test
-    public void testUnderflowReadingTimestamp() {
-		byte attributes = 0;
-		int sizeOfBodyInBytes = 1;
-		ByteBuffer buf = ByteBuffer.allocate(sizeOfBodyInBytes + ByteUtils.sizeOfVarint(sizeOfBodyInBytes));
-		ByteUtils.writeVarint(sizeOfBodyInBytes, buf);
-		buf.put(attributes);
-
-		buf.flip();
-		assertThrows(InvalidRecordException.class,
-				() -> DefaultRecord.readFrom(buf, 0L, 0L, RecordBatch.NO_SEQUENCE, null));
-	}
-
-	@Test
-    public void testUnderflowReadingVarlong() {
-		byte attributes = 0;
-		int sizeOfBodyInBytes = 2; // one byte for attributes, one byte for partial timestamp
-		ByteBuffer buf = ByteBuffer.allocate(sizeOfBodyInBytes + ByteUtils.sizeOfVarint(sizeOfBodyInBytes) + 1);
-		ByteUtils.writeVarint(sizeOfBodyInBytes, buf);
-		buf.put(attributes);
-		ByteUtils.writeVarlong(156, buf); // needs 2 bytes to represent
-		buf.position(buf.limit() - 1);
-
-		buf.flip();
-		assertThrows(InvalidRecordException.class,
-				() -> DefaultRecord.readFrom(buf, 0L, 0L, RecordBatch.NO_SEQUENCE, null));
-	}
-
-	@Test
-    public void testInvalidVarlong() {
-        byte attributes = 0;
-		int sizeOfBodyInBytes = 11; // one byte for attributes, 10 bytes for max timestamp
-		ByteBuffer buf = ByteBuffer.allocate(sizeOfBodyInBytes + ByteUtils.sizeOfVarint(sizeOfBodyInBytes) + 1);
-		ByteUtils.writeVarint(sizeOfBodyInBytes, buf);
-		int recordStartPosition = buf.position();
-
-		buf.put(attributes);
-		ByteUtils.writeVarlong(Long.MAX_VALUE, buf); // takes 10 bytes
-		buf.put(recordStartPosition + 10, Byte.MIN_VALUE); // use an invalid final byte
-
-		buf.flip();
-		assertThrows(InvalidRecordException.class,
-				() -> DefaultRecord.readFrom(buf, 0L, 0L, RecordBatch.NO_SEQUENCE, null));
-	}
-=======
+        byte attributes = 0;
+        long timestampDelta = 2;
+        int offsetDelta = 1;
+        int sizeOfBodyInBytes = 100;
+
+        ByteBuffer buf = ByteBuffer.allocate(sizeOfBodyInBytes + ByteUtils.sizeOfVarint(sizeOfBodyInBytes));
+        ByteUtils.writeVarint(sizeOfBodyInBytes, buf);
+        buf.put(attributes);
+        ByteUtils.writeVarlong(timestampDelta, buf);
         ByteUtils.writeVarint(offsetDelta, buf);
         ByteUtils.writeVarint(-1, buf); // null key
         ByteUtils.writeVarint(-1, buf); // null value
@@ -782,7 +435,6 @@
 
         assertDecodingRecordFromBufferThrowsInvalidRecordException(buf);
     }
->>>>>>> 15418db6
 
     @Test
     public void testSerdeNoSequence() throws IOException {
@@ -824,19 +476,16 @@
 
     private static void assertPartiallyDecodingRecordsFromBufferThrowsInvalidRecordException(ByteBuffer buf) throws IOException {
         try (InputStream inputStream = new ByteBufferInputStream(buf)) {
-            assertThrows(InvalidRecordException.class,
-                () -> DefaultRecord.readPartiallyFrom(inputStream, 0L, 0L, RecordBatch.NO_SEQUENCE, null));
+            assertThrows(InvalidRecordException.class, () -> DefaultRecord.readPartiallyFrom(inputStream, 0L, 0L, RecordBatch.NO_SEQUENCE, null));
         }
     }
 
     private static void assertDecodingRecordFromBufferThrowsInvalidRecordException(ByteBuffer buf) throws IOException {
         // test for input stream input
         try (ByteBufferInputStream inpStream = new ByteBufferInputStream(buf.asReadOnlyBuffer())) {
-            assertThrows(InvalidRecordException.class,
-                () -> DefaultRecord.readFrom(inpStream, 0L, 0L, RecordBatch.NO_SEQUENCE, null));
+            assertThrows(InvalidRecordException.class, () -> DefaultRecord.readFrom(inpStream, 0L, 0L, RecordBatch.NO_SEQUENCE, null));
         }
         // test for buffer input
-        assertThrows(InvalidRecordException.class,
-            () -> DefaultRecord.readFrom(buf, 0L, 0L, RecordBatch.NO_SEQUENCE, null));
+        assertThrows(InvalidRecordException.class, () -> DefaultRecord.readFrom(buf, 0L, 0L, RecordBatch.NO_SEQUENCE, null));
     }
 }