/*
 * Licensed to the Apache Software Foundation (ASF) under one or more
 * contributor license agreements. See the NOTICE file distributed with
 * this work for additional information regarding copyright ownership.
 * The ASF licenses this file to You under the Apache License, Version 2.0
 * (the "License"); you may not use this file except in compliance with
 * the License. You may obtain a copy of the License at
 *
 *    http://www.apache.org/licenses/LICENSE-2.0
 *
 * Unless required by applicable law or agreed to in writing, software
 * distributed under the License is distributed on an "AS IS" BASIS,
 * WITHOUT WARRANTIES OR CONDITIONS OF ANY KIND, either express or implied.
 * See the License for the specific language governing permissions and
 * limitations under the License.
 */

package org.apache.kafka.common.requests;

import org.apache.kafka.common.acl.AccessControlEntryFilter;
import org.apache.kafka.common.acl.AclBindingFilter;
import org.apache.kafka.common.acl.AclOperation;
import org.apache.kafka.common.acl.AclPermissionType;
import org.apache.kafka.common.errors.UnsupportedVersionException;
import org.apache.kafka.common.message.DeleteAclsRequestData;
import org.apache.kafka.common.resource.PatternType;
import org.apache.kafka.common.resource.ResourcePatternFilter;
import org.apache.kafka.common.resource.ResourceType;

import org.junit.jupiter.api.Test;

import java.nio.ByteBuffer;
import java.util.Arrays;
import java.util.stream.Collectors;

import static org.junit.jupiter.api.Assertions.assertEquals;
import static org.junit.jupiter.api.Assertions.assertThrows;

public class DeleteAclsRequestTest {
    private static final short V0 = 0;
    private static final short V1 = 1;

    private static final AclBindingFilter LITERAL_FILTER = new AclBindingFilter(new ResourcePatternFilter(ResourceType.TOPIC, "foo", PatternType.LITERAL),
        new AccessControlEntryFilter("User:ANONYMOUS", "127.0.0.1", AclOperation.READ, AclPermissionType.DENY));

    private static final AclBindingFilter PREFIXED_FILTER = new AclBindingFilter(new ResourcePatternFilter(ResourceType.GROUP, "prefix", PatternType.PREFIXED),
        new AccessControlEntryFilter("User:*", "127.0.0.1", AclOperation.CREATE, AclPermissionType.ALLOW));

    private static final AclBindingFilter ANY_FILTER = new AclBindingFilter(new ResourcePatternFilter(ResourceType.GROUP, "bar", PatternType.ANY),
        new AccessControlEntryFilter("User:*", "127.0.0.1", AclOperation.CREATE, AclPermissionType.ALLOW));

    private static final AclBindingFilter UNKNOWN_FILTER = new AclBindingFilter(new ResourcePatternFilter(ResourceType.UNKNOWN, "prefix", PatternType.PREFIXED),
        new AccessControlEntryFilter("User:*", "127.0.0.1", AclOperation.CREATE, AclPermissionType.ALLOW));

	@Test
    public void shouldThrowOnV0IfPrefixed() {
		assertThrows(UnsupportedVersionException.class, () -> new DeleteAclsRequest.Builder(requestData(PREFIXED_FILTER)).build(V0));
    }

	@Test
    public void shouldThrowOnUnknownElements() {
		assertThrows(IllegalArgumentException.class, () -> new DeleteAclsRequest.Builder(requestData(UNKNOWN_FILTER)).build(V1));
    }

    @Test
<<<<<<< HEAD
    public void shouldRoundTripLiteralV0() {
		final DeleteAclsRequest original = new DeleteAclsRequest.Builder(requestData(LITERAL_FILTER)).build(V0);
		final ByteBuffer buffer = original.serialize();

		final DeleteAclsRequest result = DeleteAclsRequest.parse(buffer, V0);

		assertRequestEquals(original, result);
	}

    @Test
    public void shouldRoundTripAnyV0AsLiteral() {
		final DeleteAclsRequest original = new DeleteAclsRequest.Builder(requestData(ANY_FILTER)).build(V0);
		final DeleteAclsRequest expected = new DeleteAclsRequest.Builder(requestData(
				new AclBindingFilter(new ResourcePatternFilter(
						ANY_FILTER.patternFilter().resourceType(),
						ANY_FILTER.patternFilter().name(),
						PatternType.LITERAL),
						ANY_FILTER.entryFilter()))
		).build(V0);

		final DeleteAclsRequest result = DeleteAclsRequest.parse(original.serialize(), V0);

		assertRequestEquals(expected, result);
    }

    @Test
    public void shouldRoundTripV1() {
		final DeleteAclsRequest original = new DeleteAclsRequest.Builder(
				requestData(LITERAL_FILTER, PREFIXED_FILTER, ANY_FILTER)
		).build(V1);
		final ByteBuffer buffer = original.serialize();

		final DeleteAclsRequest result = DeleteAclsRequest.parse(buffer, V1);

		assertRequestEquals(original, result);
	}

	private static void assertRequestEquals(final DeleteAclsRequest original, final DeleteAclsRequest actual) {
		assertEquals(original.filters().size(), actual.filters().size(), "Number of filters wrong");

		for (int idx = 0; idx != original.filters().size(); ++idx) {
			final AclBindingFilter originalFilter = original.filters().get(idx);
			final AclBindingFilter actualFilter = actual.filters().get(idx);
			assertEquals(originalFilter, actualFilter);
		}
	}

	private static DeleteAclsRequestData requestData(AclBindingFilter... acls) {
		return new DeleteAclsRequestData().setFilters(asList(acls).stream()
				.map(DeleteAclsRequest::deleteAclsFilter)
				.collect(Collectors.toList()));
	}
=======
    public void shouldRoundTripV1() {
        final DeleteAclsRequest original = new DeleteAclsRequest.Builder(
                requestData(LITERAL_FILTER, PREFIXED_FILTER, ANY_FILTER)
        ).build(V1);
        final ByteBuffer buffer = original.serialize();

        final DeleteAclsRequest result = DeleteAclsRequest.parse(buffer, V1);

        assertRequestEquals(original, result);
    }

    private static void assertRequestEquals(final DeleteAclsRequest original, final DeleteAclsRequest actual) {
        assertEquals(original.filters().size(), actual.filters().size(), "Number of filters wrong");

        for (int idx = 0; idx != original.filters().size(); ++idx) {
            final AclBindingFilter originalFilter = original.filters().get(idx);
            final AclBindingFilter actualFilter = actual.filters().get(idx);
            assertEquals(originalFilter, actualFilter);
        }
    }

    private static DeleteAclsRequestData requestData(AclBindingFilter... acls) {
        return new DeleteAclsRequestData().setFilters(Arrays.stream(acls)
            .map(DeleteAclsRequest::deleteAclsFilter)
            .collect(Collectors.toList()));
    }
>>>>>>> 9494bebe
}<|MERGE_RESOLUTION|>--- conflicted
+++ resolved
@@ -52,71 +52,17 @@
     private static final AclBindingFilter UNKNOWN_FILTER = new AclBindingFilter(new ResourcePatternFilter(ResourceType.UNKNOWN, "prefix", PatternType.PREFIXED),
         new AccessControlEntryFilter("User:*", "127.0.0.1", AclOperation.CREATE, AclPermissionType.ALLOW));
 
-	@Test
+    @Test
     public void shouldThrowOnV0IfPrefixed() {
-		assertThrows(UnsupportedVersionException.class, () -> new DeleteAclsRequest.Builder(requestData(PREFIXED_FILTER)).build(V0));
-    }
-
-	@Test
-    public void shouldThrowOnUnknownElements() {
-		assertThrows(IllegalArgumentException.class, () -> new DeleteAclsRequest.Builder(requestData(UNKNOWN_FILTER)).build(V1));
+        assertThrows(UnsupportedVersionException.class, () -> new DeleteAclsRequest.Builder(requestData(PREFIXED_FILTER)).build(V0));
     }
 
     @Test
-<<<<<<< HEAD
-    public void shouldRoundTripLiteralV0() {
-		final DeleteAclsRequest original = new DeleteAclsRequest.Builder(requestData(LITERAL_FILTER)).build(V0);
-		final ByteBuffer buffer = original.serialize();
-
-		final DeleteAclsRequest result = DeleteAclsRequest.parse(buffer, V0);
-
-		assertRequestEquals(original, result);
-	}
-
-    @Test
-    public void shouldRoundTripAnyV0AsLiteral() {
-		final DeleteAclsRequest original = new DeleteAclsRequest.Builder(requestData(ANY_FILTER)).build(V0);
-		final DeleteAclsRequest expected = new DeleteAclsRequest.Builder(requestData(
-				new AclBindingFilter(new ResourcePatternFilter(
-						ANY_FILTER.patternFilter().resourceType(),
-						ANY_FILTER.patternFilter().name(),
-						PatternType.LITERAL),
-						ANY_FILTER.entryFilter()))
-		).build(V0);
-
-		final DeleteAclsRequest result = DeleteAclsRequest.parse(original.serialize(), V0);
-
-		assertRequestEquals(expected, result);
+    public void shouldThrowOnUnknownElements() {
+        assertThrows(IllegalArgumentException.class, () -> new DeleteAclsRequest.Builder(requestData(UNKNOWN_FILTER)).build(V1));
     }
 
     @Test
-    public void shouldRoundTripV1() {
-		final DeleteAclsRequest original = new DeleteAclsRequest.Builder(
-				requestData(LITERAL_FILTER, PREFIXED_FILTER, ANY_FILTER)
-		).build(V1);
-		final ByteBuffer buffer = original.serialize();
-
-		final DeleteAclsRequest result = DeleteAclsRequest.parse(buffer, V1);
-
-		assertRequestEquals(original, result);
-	}
-
-	private static void assertRequestEquals(final DeleteAclsRequest original, final DeleteAclsRequest actual) {
-		assertEquals(original.filters().size(), actual.filters().size(), "Number of filters wrong");
-
-		for (int idx = 0; idx != original.filters().size(); ++idx) {
-			final AclBindingFilter originalFilter = original.filters().get(idx);
-			final AclBindingFilter actualFilter = actual.filters().get(idx);
-			assertEquals(originalFilter, actualFilter);
-		}
-	}
-
-	private static DeleteAclsRequestData requestData(AclBindingFilter... acls) {
-		return new DeleteAclsRequestData().setFilters(asList(acls).stream()
-				.map(DeleteAclsRequest::deleteAclsFilter)
-				.collect(Collectors.toList()));
-	}
-=======
     public void shouldRoundTripV1() {
         final DeleteAclsRequest original = new DeleteAclsRequest.Builder(
                 requestData(LITERAL_FILTER, PREFIXED_FILTER, ANY_FILTER)
@@ -143,5 +89,4 @@
             .map(DeleteAclsRequest::deleteAclsFilter)
             .collect(Collectors.toList()));
     }
->>>>>>> 9494bebe
 }