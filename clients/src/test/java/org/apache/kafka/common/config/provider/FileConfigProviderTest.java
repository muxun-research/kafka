/*
 * Licensed to the Apache Software Foundation (ASF) under one or more
 * contributor license agreements. See the NOTICE file distributed with
 * this work for additional information regarding copyright ownership.
 * The ASF licenses this file to You under the Apache License, Version 2.0
 * (the "License"); you may not use this file except in compliance with
 * the License. You may obtain a copy of the License at
 *
 *    http://www.apache.org/licenses/LICENSE-2.0
 *
 * Unless required by applicable law or agreed to in writing, software
 * distributed under the License is distributed on an "AS IS" BASIS,
 * WITHOUT WARRANTIES OR CONDITIONS OF ANY KIND, either express or implied.
 * See the License for the specific language governing permissions and
 * limitations under the License.
 */
package org.apache.kafka.common.config.provider;

import org.apache.kafka.common.config.ConfigData;

import org.junit.jupiter.api.BeforeEach;
import org.junit.jupiter.api.Test;
import org.junit.jupiter.api.io.TempDir;

import java.io.File;
import java.io.IOException;
import java.io.Reader;
import java.io.StringReader;
import java.nio.file.Files;
import java.nio.file.Path;
import java.nio.file.Paths;
import java.util.Collections;
import java.util.HashMap;
import java.util.Map;
import java.util.ServiceLoader;
import java.util.stream.StreamSupport;

<<<<<<< HEAD
import static org.junit.jupiter.api.Assertions.*;
=======
import static org.apache.kafka.common.config.provider.DirectoryConfigProvider.ALLOWED_PATHS_CONFIG;
import static org.junit.jupiter.api.Assertions.assertEquals;
import static org.junit.jupiter.api.Assertions.assertNull;
import static org.junit.jupiter.api.Assertions.assertThrows;
import static org.junit.jupiter.api.Assertions.assertTrue;
>>>>>>> 9494bebe

public class FileConfigProviderTest {

    private FileConfigProvider configProvider;
    @TempDir
    private File parent;
    private String dir;
    private String dirFile;
    private String siblingDir;
    private String siblingDirFile;

<<<<<<< HEAD
	@BeforeEach
    public void setup() {
=======
    @BeforeEach
    public void setup() throws IOException {
>>>>>>> 9494bebe
        configProvider = new TestFileConfigProvider();
        configProvider.configure(Collections.emptyMap());

        dir = Files.createDirectory(Paths.get(parent.toString(), "dir")).toString();
        dirFile = Files.createFile(Paths.get(dir, "dirFile")).toString();

        siblingDir = Files.createDirectory(Paths.get(parent.toString(), "siblingDir")).toString();
        siblingDirFile = Files.createFile(Paths.get(siblingDir, "siblingDirFile")).toString();
    }

    @Test
    public void testGetAllKeysAtPath() {
        ConfigData configData = configProvider.get("dummy");
        Map<String, String> result = new HashMap<>();
        result.put("testKey", "testResult");
        result.put("testKey2", "testResult2");
        assertEquals(result, configData.data());
        assertNull(configData.ttl());
    }

    @Test
    public void testGetOneKeyAtPath() {
        ConfigData configData = configProvider.get("dummy", Collections.singleton("testKey"));
        Map<String, String> result = new HashMap<>();
        result.put("testKey", "testResult");
        assertEquals(result, configData.data());
        assertNull(configData.ttl());
    }

    @Test
    public void testEmptyPath() {
        ConfigData configData = configProvider.get("", Collections.singleton("testKey"));
        assertTrue(configData.data().isEmpty());
        assertNull(configData.ttl());
    }

    @Test
    public void testEmptyPathWithKey() {
        ConfigData configData = configProvider.get("");
        assertTrue(configData.data().isEmpty());
        assertNull(configData.ttl());
    }

    @Test
    public void testNullPath() {
        ConfigData configData = configProvider.get(null);
        assertTrue(configData.data().isEmpty());
        assertNull(configData.ttl());
    }

    @Test
    public void testNullPathWithKey() {
        ConfigData configData = configProvider.get(null, Collections.singleton("testKey"));
        assertTrue(configData.data().isEmpty());
        assertNull(configData.ttl());
    }

    @Test
    public void testServiceLoaderDiscovery() {
        ServiceLoader<ConfigProvider> serviceLoader = ServiceLoader.load(ConfigProvider.class);
        assertTrue(StreamSupport.stream(serviceLoader.spliterator(), false).anyMatch(configProvider -> configProvider instanceof FileConfigProvider));
    }

    public static class TestFileConfigProvider extends FileConfigProvider {

        @Override
        protected Reader reader(Path path) throws IOException {
            return new StringReader("testKey=testResult\ntestKey2=testResult2");
        }
    }

    @Test
    public void testAllowedDirPath() {
        Map<String, String> configs = new HashMap<>();
        configs.put(ALLOWED_PATHS_CONFIG, dir);
        configProvider.configure(configs);

        ConfigData configData = configProvider.get(dirFile);
        Map<String, String> result = new HashMap<>();
        result.put("testKey", "testResult");
        result.put("testKey2", "testResult2");
        assertEquals(result, configData.data());
        assertNull(configData.ttl());
    }

    @Test
    public void testAllowedFilePath() {
        Map<String, String> configs = new HashMap<>();
        configs.put(ALLOWED_PATHS_CONFIG, dirFile);
        configProvider.configure(configs);

        ConfigData configData = configProvider.get(dirFile);
        Map<String, String> result = new HashMap<>();
        result.put("testKey", "testResult");
        result.put("testKey2", "testResult2");
        assertEquals(result, configData.data());
        assertNull(configData.ttl());
    }

    @Test
    public void testMultipleAllowedPaths() {
        Map<String, String> configs = new HashMap<>();
        configs.put(ALLOWED_PATHS_CONFIG, dir + "," + siblingDir);
        configProvider.configure(configs);

        Map<String, String> result = new HashMap<>();
        result.put("testKey", "testResult");
        result.put("testKey2", "testResult2");

        ConfigData configData = configProvider.get(dirFile);
        assertEquals(result, configData.data());
        assertNull(configData.ttl());

        configData = configProvider.get(siblingDirFile);
        assertEquals(result, configData.data());
        assertNull(configData.ttl());
    }

    @Test
    public void testNotAllowedDirPath() {
        Map<String, String> configs = new HashMap<>();
        configs.put(ALLOWED_PATHS_CONFIG, dir);
        configProvider.configure(configs);

        ConfigData configData = configProvider.get(siblingDirFile);
        assertTrue(configData.data().isEmpty());
        assertNull(configData.ttl());
    }

    @Test
    public void testNotAllowedFilePath() throws IOException {
        Map<String, String> configs = new HashMap<>();
        configs.put(ALLOWED_PATHS_CONFIG, dirFile);
        configProvider.configure(configs);

        //another file under the same directory
        Path dirFile2 = Files.createFile(Paths.get(dir, "dirFile2"));
        ConfigData configData = configProvider.get(dirFile2.toString());
        assertTrue(configData.data().isEmpty());
        assertNull(configData.ttl());
    }

    @Test
    public void testNoTraversal() {
        Map<String, String> configs = new HashMap<>();
        configs.put(ALLOWED_PATHS_CONFIG, dirFile);
        configProvider.configure(configs);

        // Check we can't escape outside the path directory
        ConfigData configData = configProvider.get(Paths.get(dirFile, "..", "..", "siblingDir", "siblingDirFile").toString());
        assertTrue(configData.data().isEmpty());
        assertNull(configData.ttl());
    }

    @Test
    public void testNonConfiguredProvider() {
        FileConfigProvider provider2 = new FileConfigProvider();
        IllegalStateException ise = assertThrows(IllegalStateException.class, () -> provider2.get(Paths.get(dirFile).toString()));
        assertEquals("The provider has not been configured yet.", ise.getMessage());
    }
}<|MERGE_RESOLUTION|>--- conflicted
+++ resolved
@@ -35,15 +35,11 @@
 import java.util.ServiceLoader;
 import java.util.stream.StreamSupport;
 
-<<<<<<< HEAD
-import static org.junit.jupiter.api.Assertions.*;
-=======
 import static org.apache.kafka.common.config.provider.DirectoryConfigProvider.ALLOWED_PATHS_CONFIG;
 import static org.junit.jupiter.api.Assertions.assertEquals;
 import static org.junit.jupiter.api.Assertions.assertNull;
 import static org.junit.jupiter.api.Assertions.assertThrows;
 import static org.junit.jupiter.api.Assertions.assertTrue;
->>>>>>> 9494bebe
 
 public class FileConfigProviderTest {
 
@@ -55,13 +51,8 @@
     private String siblingDir;
     private String siblingDirFile;
 
-<<<<<<< HEAD
-	@BeforeEach
-    public void setup() {
-=======
     @BeforeEach
     public void setup() throws IOException {
->>>>>>> 9494bebe
         configProvider = new TestFileConfigProvider();
         configProvider.configure(Collections.emptyMap());
 
