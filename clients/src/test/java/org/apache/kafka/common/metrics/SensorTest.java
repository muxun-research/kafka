/*
 * Licensed to the Apache Software Foundation (ASF) under one or more
 * contributor license agreements. See the NOTICE file distributed with
 * this work for additional information regarding copyright ownership.
 * The ASF licenses this file to You under the Apache License, Version 2.0
 * (the "License"); you may not use this file except in compliance with
 * the License. You may obtain a copy of the License at
 *
 *    http://www.apache.org/licenses/LICENSE-2.0
 *
 * Unless required by applicable law or agreed to in writing, software
 * distributed under the License is distributed on an "AS IS" BASIS,
 * WITHOUT WARRANTIES OR CONDITIONS OF ANY KIND, either express or implied.
 * See the License for the specific language governing permissions and
 * limitations under the License.
 */
package org.apache.kafka.common.metrics;

import org.apache.kafka.common.MetricName;
import org.apache.kafka.common.metrics.stats.*;
import org.apache.kafka.common.utils.MockTime;
import org.apache.kafka.common.utils.Time;

import org.junit.jupiter.api.Test;
import org.mockito.Mockito;
<<<<<<< HEAD
=======

import java.util.ArrayList;
import java.util.Collections;
import java.util.List;
import java.util.Map;
import java.util.concurrent.CountDownLatch;
import java.util.concurrent.ExecutionException;
import java.util.concurrent.ExecutorService;
import java.util.concurrent.Executors;
import java.util.concurrent.Future;
import java.util.concurrent.TimeUnit;
>>>>>>> 9494bebe

import java.util.*;
import java.util.concurrent.*;

import static org.junit.jupiter.api.Assertions.*;

<<<<<<< HEAD
public class SensorTest {

	private static final MetricConfig INFO_CONFIG = new MetricConfig().recordLevel(Sensor.RecordingLevel.INFO);
	private static final MetricConfig DEBUG_CONFIG = new MetricConfig().recordLevel(Sensor.RecordingLevel.DEBUG);
	private static final MetricConfig TRACE_CONFIG = new MetricConfig().recordLevel(Sensor.RecordingLevel.TRACE);

	@Test
	public void testRecordLevelEnum() {
		Sensor.RecordingLevel configLevel = Sensor.RecordingLevel.INFO;
		assertTrue(Sensor.RecordingLevel.INFO.shouldRecord(configLevel.id));
		assertFalse(Sensor.RecordingLevel.DEBUG.shouldRecord(configLevel.id));
		assertFalse(Sensor.RecordingLevel.TRACE.shouldRecord(configLevel.id));

		configLevel = Sensor.RecordingLevel.DEBUG;
		assertTrue(Sensor.RecordingLevel.INFO.shouldRecord(configLevel.id));
		assertTrue(Sensor.RecordingLevel.DEBUG.shouldRecord(configLevel.id));
		assertFalse(Sensor.RecordingLevel.TRACE.shouldRecord(configLevel.id));

		configLevel = Sensor.RecordingLevel.TRACE;
		assertTrue(Sensor.RecordingLevel.INFO.shouldRecord(configLevel.id));
		assertTrue(Sensor.RecordingLevel.DEBUG.shouldRecord(configLevel.id));
		assertTrue(Sensor.RecordingLevel.TRACE.shouldRecord(configLevel.id));

		assertEquals(Sensor.RecordingLevel.valueOf(Sensor.RecordingLevel.DEBUG.toString()),
				Sensor.RecordingLevel.DEBUG);
		assertEquals(Sensor.RecordingLevel.valueOf(Sensor.RecordingLevel.INFO.toString()),
				Sensor.RecordingLevel.INFO);
		assertEquals(Sensor.RecordingLevel.valueOf(Sensor.RecordingLevel.TRACE.toString()),
				Sensor.RecordingLevel.TRACE);
	}

	@Test
	public void testShouldRecordForInfoLevelSensor() {
		Sensor infoSensor = new Sensor(null, "infoSensor", null, INFO_CONFIG, new SystemTime(),
				0, Sensor.RecordingLevel.INFO);
		assertTrue(infoSensor.shouldRecord());

		infoSensor = new Sensor(null, "infoSensor", null, DEBUG_CONFIG, new SystemTime(),
				0, Sensor.RecordingLevel.INFO);
		assertTrue(infoSensor.shouldRecord());

		infoSensor = new Sensor(null, "infoSensor", null, TRACE_CONFIG, new SystemTime(),
				0, Sensor.RecordingLevel.INFO);
		assertTrue(infoSensor.shouldRecord());
	}

	@Test
	public void testShouldRecordForDebugLevelSensor() {
		Sensor debugSensor = new Sensor(null, "debugSensor", null, INFO_CONFIG, new SystemTime(),
				0, Sensor.RecordingLevel.DEBUG);
		assertFalse(debugSensor.shouldRecord());

		debugSensor = new Sensor(null, "debugSensor", null, DEBUG_CONFIG, new SystemTime(),
				0, Sensor.RecordingLevel.DEBUG);
		assertTrue(debugSensor.shouldRecord());

		debugSensor = new Sensor(null, "debugSensor", null, TRACE_CONFIG, new SystemTime(),
				0, Sensor.RecordingLevel.DEBUG);
		assertTrue(debugSensor.shouldRecord());
	}

	@Test
	public void testShouldRecordForTraceLevelSensor() {
		Sensor traceSensor = new Sensor(null, "traceSensor", null, INFO_CONFIG, new SystemTime(),
				0, Sensor.RecordingLevel.TRACE);
		assertFalse(traceSensor.shouldRecord());

		traceSensor = new Sensor(null, "traceSensor", null, DEBUG_CONFIG, new SystemTime(),
				0, Sensor.RecordingLevel.TRACE);
		assertFalse(traceSensor.shouldRecord());

		traceSensor = new Sensor(null, "traceSensor", null, TRACE_CONFIG, new SystemTime(),
				0, Sensor.RecordingLevel.TRACE);
		assertTrue(traceSensor.shouldRecord());
	}

	@Test
	public void testExpiredSensor() {
		MetricConfig config = new MetricConfig();
		Time mockTime = new MockTime();
		try (Metrics metrics = new Metrics(config, Arrays.asList(new JmxReporter()), mockTime, true)) {
			long inactiveSensorExpirationTimeSeconds = 60L;
			Sensor sensor = new Sensor(metrics, "sensor", null, config, mockTime,
					inactiveSensorExpirationTimeSeconds, Sensor.RecordingLevel.INFO);
=======
    @Test
    public void testShouldRecordForInfoLevelSensor() {
        Sensor infoSensor = new Sensor(null, "infoSensor", null, INFO_CONFIG,  Time.SYSTEM,
            0, Sensor.RecordingLevel.INFO);
        assertTrue(infoSensor.shouldRecord());

        infoSensor = new Sensor(null, "infoSensor", null, DEBUG_CONFIG,  Time.SYSTEM,
            0, Sensor.RecordingLevel.INFO);
        assertTrue(infoSensor.shouldRecord());

        infoSensor = new Sensor(null, "infoSensor", null, TRACE_CONFIG, Time.SYSTEM,
            0, Sensor.RecordingLevel.INFO);
        assertTrue(infoSensor.shouldRecord());
    }

    @Test
    public void testShouldRecordForDebugLevelSensor() {
        Sensor debugSensor = new Sensor(null, "debugSensor", null, INFO_CONFIG, Time.SYSTEM,
            0, Sensor.RecordingLevel.DEBUG);
        assertFalse(debugSensor.shouldRecord());

        debugSensor = new Sensor(null, "debugSensor", null, DEBUG_CONFIG, Time.SYSTEM,
             0, Sensor.RecordingLevel.DEBUG);
        assertTrue(debugSensor.shouldRecord());

        debugSensor = new Sensor(null, "debugSensor", null, TRACE_CONFIG, Time.SYSTEM,
             0, Sensor.RecordingLevel.DEBUG);
        assertTrue(debugSensor.shouldRecord());
    }

    @Test
    public void testShouldRecordForTraceLevelSensor() {
        Sensor traceSensor = new Sensor(null, "traceSensor", null, INFO_CONFIG, Time.SYSTEM,
             0, Sensor.RecordingLevel.TRACE);
        assertFalse(traceSensor.shouldRecord());

        traceSensor = new Sensor(null, "traceSensor", null, DEBUG_CONFIG, Time.SYSTEM,
             0, Sensor.RecordingLevel.TRACE);
        assertFalse(traceSensor.shouldRecord());

        traceSensor = new Sensor(null, "traceSensor", null, TRACE_CONFIG, Time.SYSTEM,
             0, Sensor.RecordingLevel.TRACE);
        assertTrue(traceSensor.shouldRecord());
    }

    @Test
    public void testExpiredSensor() {
        MetricConfig config = new MetricConfig();
        Time mockTime = new MockTime();
        try (Metrics metrics = new Metrics(config, Collections.singletonList(new JmxReporter()), mockTime, true)) {
            long inactiveSensorExpirationTimeSeconds = 60L;
            Sensor sensor = new Sensor(metrics, "sensor", null, config, mockTime,
                    inactiveSensorExpirationTimeSeconds, Sensor.RecordingLevel.INFO);
>>>>>>> 9494bebe

            assertTrue(sensor.add(metrics.metricName("test1", "grp1"), new Avg()));

            Map<String, String> emptyTags = Collections.emptyMap();
            MetricName rateMetricName = new MetricName("rate", "test", "", emptyTags);
            MetricName totalMetricName = new MetricName("total", "test", "", emptyTags);
            Meter meter = new Meter(rateMetricName, totalMetricName);
            assertTrue(sensor.add(meter));

            mockTime.sleep(TimeUnit.SECONDS.toMillis(inactiveSensorExpirationTimeSeconds + 1));
            assertFalse(sensor.add(metrics.metricName("test3", "grp1"), new Avg()));
            assertFalse(sensor.add(meter));
        }
    }

    @Test
    public void testIdempotentAdd() {
        final Metrics metrics = new Metrics();
        final Sensor sensor = metrics.sensor("sensor");

        assertTrue(sensor.add(metrics.metricName("test-metric", "test-group"), new Avg()));

        // adding the same metric to the same sensor is a no-op
        assertTrue(sensor.add(metrics.metricName("test-metric", "test-group"), new Avg()));


        // but adding the same metric to a DIFFERENT sensor is an error
        final Sensor anotherSensor = metrics.sensor("another-sensor");
        try {
            anotherSensor.add(metrics.metricName("test-metric", "test-group"), new Avg());
            fail("should have thrown");
        } catch (final IllegalArgumentException ignored) {
            // pass
        }

        // note that adding a different metric with the same name is also a no-op
        assertTrue(sensor.add(metrics.metricName("test-metric", "test-group"), new WindowedSum()));

        // so after all this, we still just have the original metric registered
        assertEquals(1, sensor.metrics().size());
        assertEquals(org.apache.kafka.common.metrics.stats.Avg.class, sensor.metrics().get(0).measurable().getClass());
    }

    /**
     * The Sensor#checkQuotas should be thread-safe since the method may be used by many ReplicaFetcherThreads.
     */
    @Test
    public void testCheckQuotasInMultiThreads() throws InterruptedException, ExecutionException {
        final Metrics metrics = new Metrics(new MetricConfig().quota(Quota.upperBound(Double.MAX_VALUE))
            // decreasing the value of time window make SampledStat always record the given value
            .timeWindow(1, TimeUnit.MILLISECONDS)
            // increasing the value of samples make SampledStat store more samples
            .samples(100));
        final Sensor sensor = metrics.sensor("sensor");

        assertTrue(sensor.add(metrics.metricName("test-metric", "test-group"), new Rate()));
        final int threadCount = 10;
        final CountDownLatch latch = new CountDownLatch(1);
        ExecutorService service = Executors.newFixedThreadPool(threadCount);
        List<Future<Throwable>> workers = new ArrayList<>(threadCount);
        boolean needShutdown = true;
        try {
            for (int i = 0; i != threadCount; ++i) {
                final int index = i;
                workers.add(service.submit(() -> {
                    try {
                        assertTrue(latch.await(5, TimeUnit.SECONDS));
                        for (int j = 0; j != 20; ++j) {
                            sensor.record(j * index, System.currentTimeMillis() + j, false);
                            sensor.checkQuotas();
                        }
                        return null;
                    } catch (Throwable e) {
                        return e;
                    }
                }));
            }
            latch.countDown();
            service.shutdown();
            assertTrue(service.awaitTermination(10, TimeUnit.SECONDS));
            needShutdown = false;
			for (Future<Throwable> callable : workers) {
				assertTrue(callable.isDone(), "If this failure happen frequently, we can try to increase the wait time");
				assertNull(callable.get(), "Sensor#checkQuotas SHOULD be thread-safe!");
			}
		} finally {
			if (needShutdown) {
				service.shutdownNow();
			}
		}
	}

	@Test
	public void shouldReturnPresenceOfMetrics() {
		final Metrics metrics = new Metrics();
		final Sensor sensor = metrics.sensor("sensor");

		assertFalse(sensor.hasMetrics());

		sensor.add(
				new MetricName("name1", "group1", "description1", Collections.emptyMap()),
				new WindowedSum()
		);

		assertTrue(sensor.hasMetrics());

		sensor.add(
				new MetricName("name2", "group2", "description2", Collections.emptyMap()),
				new CumulativeCount()
		);

		assertTrue(sensor.hasMetrics());
	}

	@Test
	public void testStrictQuotaEnforcementWithRate() {
		final Time time = new MockTime(0, System.currentTimeMillis(), 0);
		final Metrics metrics = new Metrics(time);
		final Sensor sensor = metrics.sensor("sensor", new MetricConfig()
				.quota(Quota.upperBound(2))
				.timeWindow(1, TimeUnit.SECONDS)
				.samples(11));
		final MetricName metricName = metrics.metricName("rate", "test-group");
		assertTrue(sensor.add(metricName, new Rate()));
		final KafkaMetric rateMetric = metrics.metric(metricName);

		// Recording a first value at T+0 to bring the avg rate to 3 which is already
		// above the quota.
		strictRecord(sensor, 30, time.milliseconds());
		assertEquals(3, rateMetric.measurableValue(time.milliseconds()), 0.1);

		// Theoretically, we should wait 5s to bring back the avg rate to the define quota:
		// ((30 / 10) - 2) / 2 * 10 = 5s
		time.sleep(5000);

		// But, recording a second value is rejected because the avg rate is still equal
		// to 3 after 5s.
		assertEquals(3, rateMetric.measurableValue(time.milliseconds()), 0.1);
		assertThrows(QuotaViolationException.class, () -> strictRecord(sensor, 30, time.milliseconds()));

		metrics.close();
	}

	@Test
	public void testStrictQuotaEnforcementWithTokenBucket() {
		final Time time = new MockTime(0, System.currentTimeMillis(), 0);
		final Metrics metrics = new Metrics(time);
		final Sensor sensor = metrics.sensor("sensor", new MetricConfig()
				.quota(Quota.upperBound(2))
				.timeWindow(1, TimeUnit.SECONDS)
				.samples(10));
		final MetricName metricName = metrics.metricName("credits", "test-group");
		assertTrue(sensor.add(metricName, new TokenBucket()));
		final KafkaMetric tkMetric = metrics.metric(metricName);

		// Recording a first value at T+0 to bring the remaining credits below zero
		strictRecord(sensor, 30, time.milliseconds());
		assertEquals(-10, tkMetric.measurableValue(time.milliseconds()), 0.1);

		// Theoretically, we should wait 5s to bring back the avg rate to the define quota:
		// 10 / 2 = 5s
		time.sleep(5000);

		// Unlike the default rate based on a windowed sum, it works as expected.
		assertEquals(0, tkMetric.measurableValue(time.milliseconds()), 0.1);
		strictRecord(sensor, 30, time.milliseconds());
		assertEquals(-30, tkMetric.measurableValue(time.milliseconds()), 0.1);

		metrics.close();
	}

	private void strictRecord(Sensor sensor, double value, long timeMs) {
		synchronized (sensor) {
			sensor.checkQuotas(timeMs);
			sensor.record(value, timeMs, false);
		}
	}

	@Test
	public void testRecordAndCheckQuotaUseMetricConfigOfEachStat() {
		final Time time = new MockTime(0, System.currentTimeMillis(), 0);
		final Metrics metrics = new Metrics(time);
		final Sensor sensor = metrics.sensor("sensor");

		final MeasurableStat stat1 = Mockito.mock(MeasurableStat.class);
		final MetricName stat1Name = metrics.metricName("stat1", "test-group");
		final MetricConfig stat1Config = new MetricConfig().quota(Quota.upperBound(5));
		sensor.add(stat1Name, stat1, stat1Config);

		final MeasurableStat stat2 = Mockito.mock(MeasurableStat.class);
		final MetricName stat2Name = metrics.metricName("stat2", "test-group");
		final MetricConfig stat2Config = new MetricConfig().quota(Quota.upperBound(10));
		sensor.add(stat2Name, stat2, stat2Config);

		sensor.record(10, 1);
		Mockito.verify(stat1).record(stat1Config, 10, 1);
		Mockito.verify(stat2).record(stat2Config, 10, 1);

		sensor.checkQuotas(2);
		Mockito.verify(stat1).measure(stat1Config, 2);
		Mockito.verify(stat2).measure(stat2Config, 2);

		metrics.close();
	}

	@Test
	public void testUpdatingMetricConfigIsReflectedInTheSensor() {
		final Time time = new MockTime(0, System.currentTimeMillis(), 0);
		final Metrics metrics = new Metrics(time);
		final Sensor sensor = metrics.sensor("sensor");

		final MeasurableStat stat = Mockito.mock(MeasurableStat.class);
		final MetricName statName = metrics.metricName("stat", "test-group");
		final MetricConfig statConfig = new MetricConfig().quota(Quota.upperBound(5));
		sensor.add(statName, stat, statConfig);

		sensor.record(10, 1);
		Mockito.verify(stat).record(statConfig, 10, 1);

		sensor.checkQuotas(2);
		Mockito.verify(stat).measure(statConfig, 2);

		// Update the config of the KafkaMetric
		final MetricConfig newConfig = new MetricConfig().quota(Quota.upperBound(10));
		metrics.metric(statName).config(newConfig);

		sensor.record(10, 3);
		Mockito.verify(stat).record(newConfig, 10, 3);

		sensor.checkQuotas(4);
		Mockito.verify(stat).measure(newConfig, 4);

		metrics.close();
	}
}<|MERGE_RESOLUTION|>--- conflicted
+++ resolved
@@ -17,14 +17,17 @@
 package org.apache.kafka.common.metrics;
 
 import org.apache.kafka.common.MetricName;
-import org.apache.kafka.common.metrics.stats.*;
+import org.apache.kafka.common.metrics.stats.Avg;
+import org.apache.kafka.common.metrics.stats.CumulativeCount;
+import org.apache.kafka.common.metrics.stats.Meter;
+import org.apache.kafka.common.metrics.stats.Rate;
+import org.apache.kafka.common.metrics.stats.TokenBucket;
+import org.apache.kafka.common.metrics.stats.WindowedSum;
 import org.apache.kafka.common.utils.MockTime;
 import org.apache.kafka.common.utils.Time;
 
 import org.junit.jupiter.api.Test;
 import org.mockito.Mockito;
-<<<<<<< HEAD
-=======
 
 import java.util.ArrayList;
 import java.util.Collections;
@@ -36,99 +39,45 @@
 import java.util.concurrent.Executors;
 import java.util.concurrent.Future;
 import java.util.concurrent.TimeUnit;
->>>>>>> 9494bebe
-
-import java.util.*;
-import java.util.concurrent.*;
-
-import static org.junit.jupiter.api.Assertions.*;
-
-<<<<<<< HEAD
+
+import static org.junit.jupiter.api.Assertions.assertEquals;
+import static org.junit.jupiter.api.Assertions.assertFalse;
+import static org.junit.jupiter.api.Assertions.assertNull;
+import static org.junit.jupiter.api.Assertions.assertThrows;
+import static org.junit.jupiter.api.Assertions.assertTrue;
+import static org.junit.jupiter.api.Assertions.fail;
+
 public class SensorTest {
 
-	private static final MetricConfig INFO_CONFIG = new MetricConfig().recordLevel(Sensor.RecordingLevel.INFO);
-	private static final MetricConfig DEBUG_CONFIG = new MetricConfig().recordLevel(Sensor.RecordingLevel.DEBUG);
-	private static final MetricConfig TRACE_CONFIG = new MetricConfig().recordLevel(Sensor.RecordingLevel.TRACE);
-
-	@Test
-	public void testRecordLevelEnum() {
-		Sensor.RecordingLevel configLevel = Sensor.RecordingLevel.INFO;
-		assertTrue(Sensor.RecordingLevel.INFO.shouldRecord(configLevel.id));
-		assertFalse(Sensor.RecordingLevel.DEBUG.shouldRecord(configLevel.id));
-		assertFalse(Sensor.RecordingLevel.TRACE.shouldRecord(configLevel.id));
-
-		configLevel = Sensor.RecordingLevel.DEBUG;
-		assertTrue(Sensor.RecordingLevel.INFO.shouldRecord(configLevel.id));
-		assertTrue(Sensor.RecordingLevel.DEBUG.shouldRecord(configLevel.id));
-		assertFalse(Sensor.RecordingLevel.TRACE.shouldRecord(configLevel.id));
-
-		configLevel = Sensor.RecordingLevel.TRACE;
-		assertTrue(Sensor.RecordingLevel.INFO.shouldRecord(configLevel.id));
-		assertTrue(Sensor.RecordingLevel.DEBUG.shouldRecord(configLevel.id));
-		assertTrue(Sensor.RecordingLevel.TRACE.shouldRecord(configLevel.id));
-
-		assertEquals(Sensor.RecordingLevel.valueOf(Sensor.RecordingLevel.DEBUG.toString()),
-				Sensor.RecordingLevel.DEBUG);
-		assertEquals(Sensor.RecordingLevel.valueOf(Sensor.RecordingLevel.INFO.toString()),
-				Sensor.RecordingLevel.INFO);
-		assertEquals(Sensor.RecordingLevel.valueOf(Sensor.RecordingLevel.TRACE.toString()),
-				Sensor.RecordingLevel.TRACE);
-	}
-
-	@Test
-	public void testShouldRecordForInfoLevelSensor() {
-		Sensor infoSensor = new Sensor(null, "infoSensor", null, INFO_CONFIG, new SystemTime(),
-				0, Sensor.RecordingLevel.INFO);
-		assertTrue(infoSensor.shouldRecord());
-
-		infoSensor = new Sensor(null, "infoSensor", null, DEBUG_CONFIG, new SystemTime(),
-				0, Sensor.RecordingLevel.INFO);
-		assertTrue(infoSensor.shouldRecord());
-
-		infoSensor = new Sensor(null, "infoSensor", null, TRACE_CONFIG, new SystemTime(),
-				0, Sensor.RecordingLevel.INFO);
-		assertTrue(infoSensor.shouldRecord());
-	}
-
-	@Test
-	public void testShouldRecordForDebugLevelSensor() {
-		Sensor debugSensor = new Sensor(null, "debugSensor", null, INFO_CONFIG, new SystemTime(),
-				0, Sensor.RecordingLevel.DEBUG);
-		assertFalse(debugSensor.shouldRecord());
-
-		debugSensor = new Sensor(null, "debugSensor", null, DEBUG_CONFIG, new SystemTime(),
-				0, Sensor.RecordingLevel.DEBUG);
-		assertTrue(debugSensor.shouldRecord());
-
-		debugSensor = new Sensor(null, "debugSensor", null, TRACE_CONFIG, new SystemTime(),
-				0, Sensor.RecordingLevel.DEBUG);
-		assertTrue(debugSensor.shouldRecord());
-	}
-
-	@Test
-	public void testShouldRecordForTraceLevelSensor() {
-		Sensor traceSensor = new Sensor(null, "traceSensor", null, INFO_CONFIG, new SystemTime(),
-				0, Sensor.RecordingLevel.TRACE);
-		assertFalse(traceSensor.shouldRecord());
-
-		traceSensor = new Sensor(null, "traceSensor", null, DEBUG_CONFIG, new SystemTime(),
-				0, Sensor.RecordingLevel.TRACE);
-		assertFalse(traceSensor.shouldRecord());
-
-		traceSensor = new Sensor(null, "traceSensor", null, TRACE_CONFIG, new SystemTime(),
-				0, Sensor.RecordingLevel.TRACE);
-		assertTrue(traceSensor.shouldRecord());
-	}
-
-	@Test
-	public void testExpiredSensor() {
-		MetricConfig config = new MetricConfig();
-		Time mockTime = new MockTime();
-		try (Metrics metrics = new Metrics(config, Arrays.asList(new JmxReporter()), mockTime, true)) {
-			long inactiveSensorExpirationTimeSeconds = 60L;
-			Sensor sensor = new Sensor(metrics, "sensor", null, config, mockTime,
-					inactiveSensorExpirationTimeSeconds, Sensor.RecordingLevel.INFO);
-=======
+    private static final MetricConfig INFO_CONFIG = new MetricConfig().recordLevel(Sensor.RecordingLevel.INFO);
+    private static final MetricConfig DEBUG_CONFIG = new MetricConfig().recordLevel(Sensor.RecordingLevel.DEBUG);
+    private static final MetricConfig TRACE_CONFIG = new MetricConfig().recordLevel(Sensor.RecordingLevel.TRACE);
+
+    @Test
+    public void testRecordLevelEnum() {
+        Sensor.RecordingLevel configLevel = Sensor.RecordingLevel.INFO;
+        assertTrue(Sensor.RecordingLevel.INFO.shouldRecord(configLevel.id));
+        assertFalse(Sensor.RecordingLevel.DEBUG.shouldRecord(configLevel.id));
+        assertFalse(Sensor.RecordingLevel.TRACE.shouldRecord(configLevel.id));
+
+        configLevel = Sensor.RecordingLevel.DEBUG;
+        assertTrue(Sensor.RecordingLevel.INFO.shouldRecord(configLevel.id));
+        assertTrue(Sensor.RecordingLevel.DEBUG.shouldRecord(configLevel.id));
+        assertFalse(Sensor.RecordingLevel.TRACE.shouldRecord(configLevel.id));
+
+        configLevel = Sensor.RecordingLevel.TRACE;
+        assertTrue(Sensor.RecordingLevel.INFO.shouldRecord(configLevel.id));
+        assertTrue(Sensor.RecordingLevel.DEBUG.shouldRecord(configLevel.id));
+        assertTrue(Sensor.RecordingLevel.TRACE.shouldRecord(configLevel.id));
+
+        assertEquals(Sensor.RecordingLevel.valueOf(Sensor.RecordingLevel.DEBUG.toString()),
+            Sensor.RecordingLevel.DEBUG);
+        assertEquals(Sensor.RecordingLevel.valueOf(Sensor.RecordingLevel.INFO.toString()),
+            Sensor.RecordingLevel.INFO);
+        assertEquals(Sensor.RecordingLevel.valueOf(Sensor.RecordingLevel.TRACE.toString()),
+            Sensor.RecordingLevel.TRACE);
+    }
+
     @Test
     public void testShouldRecordForInfoLevelSensor() {
         Sensor infoSensor = new Sensor(null, "infoSensor", null, INFO_CONFIG,  Time.SYSTEM,
@@ -182,7 +131,6 @@
             long inactiveSensorExpirationTimeSeconds = 60L;
             Sensor sensor = new Sensor(metrics, "sensor", null, config, mockTime,
                     inactiveSensorExpirationTimeSeconds, Sensor.RecordingLevel.INFO);
->>>>>>> 9494bebe
 
             assertTrue(sensor.add(metrics.metricName("test1", "grp1"), new Avg()));
 
@@ -264,157 +212,157 @@
             service.shutdown();
             assertTrue(service.awaitTermination(10, TimeUnit.SECONDS));
             needShutdown = false;
-			for (Future<Throwable> callable : workers) {
-				assertTrue(callable.isDone(), "If this failure happen frequently, we can try to increase the wait time");
-				assertNull(callable.get(), "Sensor#checkQuotas SHOULD be thread-safe!");
-			}
-		} finally {
-			if (needShutdown) {
-				service.shutdownNow();
-			}
-		}
-	}
-
-	@Test
-	public void shouldReturnPresenceOfMetrics() {
-		final Metrics metrics = new Metrics();
-		final Sensor sensor = metrics.sensor("sensor");
-
-		assertFalse(sensor.hasMetrics());
-
-		sensor.add(
-				new MetricName("name1", "group1", "description1", Collections.emptyMap()),
-				new WindowedSum()
-		);
-
-		assertTrue(sensor.hasMetrics());
-
-		sensor.add(
-				new MetricName("name2", "group2", "description2", Collections.emptyMap()),
-				new CumulativeCount()
-		);
-
-		assertTrue(sensor.hasMetrics());
-	}
-
-	@Test
-	public void testStrictQuotaEnforcementWithRate() {
-		final Time time = new MockTime(0, System.currentTimeMillis(), 0);
-		final Metrics metrics = new Metrics(time);
-		final Sensor sensor = metrics.sensor("sensor", new MetricConfig()
-				.quota(Quota.upperBound(2))
-				.timeWindow(1, TimeUnit.SECONDS)
-				.samples(11));
-		final MetricName metricName = metrics.metricName("rate", "test-group");
-		assertTrue(sensor.add(metricName, new Rate()));
-		final KafkaMetric rateMetric = metrics.metric(metricName);
-
-		// Recording a first value at T+0 to bring the avg rate to 3 which is already
-		// above the quota.
-		strictRecord(sensor, 30, time.milliseconds());
-		assertEquals(3, rateMetric.measurableValue(time.milliseconds()), 0.1);
-
-		// Theoretically, we should wait 5s to bring back the avg rate to the define quota:
-		// ((30 / 10) - 2) / 2 * 10 = 5s
-		time.sleep(5000);
-
-		// But, recording a second value is rejected because the avg rate is still equal
-		// to 3 after 5s.
-		assertEquals(3, rateMetric.measurableValue(time.milliseconds()), 0.1);
-		assertThrows(QuotaViolationException.class, () -> strictRecord(sensor, 30, time.milliseconds()));
-
-		metrics.close();
-	}
-
-	@Test
-	public void testStrictQuotaEnforcementWithTokenBucket() {
-		final Time time = new MockTime(0, System.currentTimeMillis(), 0);
-		final Metrics metrics = new Metrics(time);
-		final Sensor sensor = metrics.sensor("sensor", new MetricConfig()
-				.quota(Quota.upperBound(2))
-				.timeWindow(1, TimeUnit.SECONDS)
-				.samples(10));
-		final MetricName metricName = metrics.metricName("credits", "test-group");
-		assertTrue(sensor.add(metricName, new TokenBucket()));
-		final KafkaMetric tkMetric = metrics.metric(metricName);
-
-		// Recording a first value at T+0 to bring the remaining credits below zero
-		strictRecord(sensor, 30, time.milliseconds());
-		assertEquals(-10, tkMetric.measurableValue(time.milliseconds()), 0.1);
-
-		// Theoretically, we should wait 5s to bring back the avg rate to the define quota:
-		// 10 / 2 = 5s
-		time.sleep(5000);
-
-		// Unlike the default rate based on a windowed sum, it works as expected.
-		assertEquals(0, tkMetric.measurableValue(time.milliseconds()), 0.1);
-		strictRecord(sensor, 30, time.milliseconds());
-		assertEquals(-30, tkMetric.measurableValue(time.milliseconds()), 0.1);
-
-		metrics.close();
-	}
-
-	private void strictRecord(Sensor sensor, double value, long timeMs) {
-		synchronized (sensor) {
-			sensor.checkQuotas(timeMs);
-			sensor.record(value, timeMs, false);
-		}
-	}
-
-	@Test
-	public void testRecordAndCheckQuotaUseMetricConfigOfEachStat() {
-		final Time time = new MockTime(0, System.currentTimeMillis(), 0);
-		final Metrics metrics = new Metrics(time);
-		final Sensor sensor = metrics.sensor("sensor");
-
-		final MeasurableStat stat1 = Mockito.mock(MeasurableStat.class);
-		final MetricName stat1Name = metrics.metricName("stat1", "test-group");
-		final MetricConfig stat1Config = new MetricConfig().quota(Quota.upperBound(5));
-		sensor.add(stat1Name, stat1, stat1Config);
-
-		final MeasurableStat stat2 = Mockito.mock(MeasurableStat.class);
-		final MetricName stat2Name = metrics.metricName("stat2", "test-group");
-		final MetricConfig stat2Config = new MetricConfig().quota(Quota.upperBound(10));
-		sensor.add(stat2Name, stat2, stat2Config);
-
-		sensor.record(10, 1);
-		Mockito.verify(stat1).record(stat1Config, 10, 1);
-		Mockito.verify(stat2).record(stat2Config, 10, 1);
-
-		sensor.checkQuotas(2);
-		Mockito.verify(stat1).measure(stat1Config, 2);
-		Mockito.verify(stat2).measure(stat2Config, 2);
-
-		metrics.close();
-	}
-
-	@Test
-	public void testUpdatingMetricConfigIsReflectedInTheSensor() {
-		final Time time = new MockTime(0, System.currentTimeMillis(), 0);
-		final Metrics metrics = new Metrics(time);
-		final Sensor sensor = metrics.sensor("sensor");
-
-		final MeasurableStat stat = Mockito.mock(MeasurableStat.class);
-		final MetricName statName = metrics.metricName("stat", "test-group");
-		final MetricConfig statConfig = new MetricConfig().quota(Quota.upperBound(5));
-		sensor.add(statName, stat, statConfig);
-
-		sensor.record(10, 1);
-		Mockito.verify(stat).record(statConfig, 10, 1);
-
-		sensor.checkQuotas(2);
-		Mockito.verify(stat).measure(statConfig, 2);
-
-		// Update the config of the KafkaMetric
-		final MetricConfig newConfig = new MetricConfig().quota(Quota.upperBound(10));
-		metrics.metric(statName).config(newConfig);
-
-		sensor.record(10, 3);
-		Mockito.verify(stat).record(newConfig, 10, 3);
-
-		sensor.checkQuotas(4);
-		Mockito.verify(stat).measure(newConfig, 4);
-
-		metrics.close();
-	}
+            for (Future<Throwable> callable : workers) {
+                assertTrue(callable.isDone(), "If this failure happen frequently, we can try to increase the wait time");
+                assertNull(callable.get(), "Sensor#checkQuotas SHOULD be thread-safe!");
+            }
+        } finally {
+            if (needShutdown) {
+                service.shutdownNow();
+            }
+        }
+    }
+
+    @Test
+    public void shouldReturnPresenceOfMetrics() {
+        final Metrics metrics = new Metrics();
+        final Sensor sensor = metrics.sensor("sensor");
+
+        assertFalse(sensor.hasMetrics());
+
+        sensor.add(
+            new MetricName("name1", "group1", "description1", Collections.emptyMap()),
+            new WindowedSum()
+        );
+
+        assertTrue(sensor.hasMetrics());
+
+        sensor.add(
+            new MetricName("name2", "group2", "description2", Collections.emptyMap()),
+            new CumulativeCount()
+        );
+
+        assertTrue(sensor.hasMetrics());
+    }
+
+    @Test
+    public void testStrictQuotaEnforcementWithRate() {
+        final Time time = new MockTime(0, System.currentTimeMillis(), 0);
+        final Metrics metrics = new Metrics(time);
+        final Sensor sensor = metrics.sensor("sensor", new MetricConfig()
+            .quota(Quota.upperBound(2))
+            .timeWindow(1, TimeUnit.SECONDS)
+            .samples(11));
+        final MetricName metricName = metrics.metricName("rate", "test-group");
+        assertTrue(sensor.add(metricName, new Rate()));
+        final KafkaMetric rateMetric = metrics.metric(metricName);
+
+        // Recording a first value at T+0 to bring the avg rate to 3 which is already
+        // above the quota.
+        strictRecord(sensor, 30, time.milliseconds());
+        assertEquals(3, rateMetric.measurableValue(time.milliseconds()), 0.1);
+
+        // Theoretically, we should wait 5s to bring back the avg rate to the define quota:
+        // ((30 / 10) - 2) / 2 * 10 = 5s
+        time.sleep(5000);
+
+        // But, recording a second value is rejected because the avg rate is still equal
+        // to 3 after 5s.
+        assertEquals(3, rateMetric.measurableValue(time.milliseconds()), 0.1);
+        assertThrows(QuotaViolationException.class, () -> strictRecord(sensor, 30, time.milliseconds()));
+
+        metrics.close();
+    }
+
+    @Test
+    public void testStrictQuotaEnforcementWithTokenBucket() {
+        final Time time = new MockTime(0, System.currentTimeMillis(), 0);
+        final Metrics metrics = new Metrics(time);
+        final Sensor sensor = metrics.sensor("sensor", new MetricConfig()
+            .quota(Quota.upperBound(2))
+            .timeWindow(1, TimeUnit.SECONDS)
+            .samples(10));
+        final MetricName metricName = metrics.metricName("credits", "test-group");
+        assertTrue(sensor.add(metricName, new TokenBucket()));
+        final KafkaMetric tkMetric = metrics.metric(metricName);
+
+        // Recording a first value at T+0 to bring the remaining credits below zero
+        strictRecord(sensor, 30, time.milliseconds());
+        assertEquals(-10, tkMetric.measurableValue(time.milliseconds()), 0.1);
+
+        // Theoretically, we should wait 5s to bring back the avg rate to the define quota:
+        // 10 / 2 = 5s
+        time.sleep(5000);
+
+        // Unlike the default rate based on a windowed sum, it works as expected.
+        assertEquals(0, tkMetric.measurableValue(time.milliseconds()), 0.1);
+        strictRecord(sensor, 30, time.milliseconds());
+        assertEquals(-30, tkMetric.measurableValue(time.milliseconds()), 0.1);
+
+        metrics.close();
+    }
+
+    private void strictRecord(Sensor sensor, double value, long timeMs) {
+        synchronized (sensor) {
+            sensor.checkQuotas(timeMs);
+            sensor.record(value, timeMs, false);
+        }
+    }
+
+    @Test
+    public void testRecordAndCheckQuotaUseMetricConfigOfEachStat() {
+        final Time time = new MockTime(0, System.currentTimeMillis(), 0);
+        final Metrics metrics = new Metrics(time);
+        final Sensor sensor = metrics.sensor("sensor");
+
+        final MeasurableStat stat1 = Mockito.mock(MeasurableStat.class);
+        final MetricName stat1Name = metrics.metricName("stat1", "test-group");
+        final MetricConfig stat1Config = new MetricConfig().quota(Quota.upperBound(5));
+        sensor.add(stat1Name, stat1, stat1Config);
+
+        final MeasurableStat stat2 = Mockito.mock(MeasurableStat.class);
+        final MetricName stat2Name = metrics.metricName("stat2", "test-group");
+        final MetricConfig stat2Config = new MetricConfig().quota(Quota.upperBound(10));
+        sensor.add(stat2Name, stat2, stat2Config);
+
+        sensor.record(10, 1);
+        Mockito.verify(stat1).record(stat1Config, 10, 1);
+        Mockito.verify(stat2).record(stat2Config, 10, 1);
+
+        sensor.checkQuotas(2);
+        Mockito.verify(stat1).measure(stat1Config, 2);
+        Mockito.verify(stat2).measure(stat2Config, 2);
+
+        metrics.close();
+    }
+
+    @Test
+    public void testUpdatingMetricConfigIsReflectedInTheSensor() {
+        final Time time = new MockTime(0, System.currentTimeMillis(), 0);
+        final Metrics metrics = new Metrics(time);
+        final Sensor sensor = metrics.sensor("sensor");
+
+        final MeasurableStat stat = Mockito.mock(MeasurableStat.class);
+        final MetricName statName = metrics.metricName("stat", "test-group");
+        final MetricConfig statConfig = new MetricConfig().quota(Quota.upperBound(5));
+        sensor.add(statName, stat, statConfig);
+
+        sensor.record(10, 1);
+        Mockito.verify(stat).record(statConfig, 10, 1);
+
+        sensor.checkQuotas(2);
+        Mockito.verify(stat).measure(statConfig, 2);
+
+        // Update the config of the KafkaMetric
+        final MetricConfig newConfig = new MetricConfig().quota(Quota.upperBound(10));
+        metrics.metric(statName).config(newConfig);
+
+        sensor.record(10, 3);
+        Mockito.verify(stat).record(newConfig, 10, 3);
+
+        sensor.checkQuotas(4);
+        Mockito.verify(stat).measure(newConfig, 4);
+
+        metrics.close();
+    }
 }