/*
 * Licensed to the Apache Software Foundation (ASF) under one or more
 * contributor license agreements. See the NOTICE file distributed with
 * this work for additional information regarding copyright ownership.
 * The ASF licenses this file to You under the Apache License, Version 2.0
 * (the "License"); you may not use this file except in compliance with
 * the License. You may obtain a copy of the License at
 *
 *    http://www.apache.org/licenses/LICENSE-2.0
 *
 * Unless required by applicable law or agreed to in writing, software
 * distributed under the License is distributed on an "AS IS" BASIS,
 * WITHOUT WARRANTIES OR CONDITIONS OF ANY KIND, either express or implied.
 * See the License for the specific language governing permissions and
 * limitations under the License.
 */
package org.apache.kafka.common.utils;

import org.junit.jupiter.api.Test;

import java.io.IOException;
import java.nio.ByteBuffer;

import static org.junit.jupiter.api.Assertions.assertEquals;

public class ByteBufferInputStreamTest {

<<<<<<< HEAD
	@Test
	public void testReadUnsignedIntFromInputStream() {
		ByteBuffer buffer = ByteBuffer.allocate(8);
		buffer.put((byte) 10);
		buffer.put((byte) 20);
		buffer.put((byte) 30);
		buffer.rewind();

		byte[] b = new byte[6];

		ByteBufferInputStream inputStream = new ByteBufferInputStream(buffer);
		assertEquals(10, inputStream.read());
		assertEquals(20, inputStream.read());

		assertEquals(3, inputStream.read(b, 3, b.length - 3));
		assertEquals(0, inputStream.read());

		assertEquals(2, inputStream.read(b, 0, b.length));
		assertEquals(-1, inputStream.read(b, 0, b.length));
		assertEquals(0, inputStream.read(b, 0, 0));
		assertEquals(-1, inputStream.read());
	}
=======
    @Test
    public void testReadUnsignedIntFromInputStream() throws IOException {
        ByteBuffer buffer = ByteBuffer.allocate(8);
        buffer.put((byte) 10);
        buffer.put((byte) 20);
        buffer.put((byte) 30);
        buffer.flip(); // prepare for reading

        byte[] b = new byte[6];

        ByteBufferInputStream inputStream = new ByteBufferInputStream(buffer);
        assertEquals(3, inputStream.available());
        // read two bytes
        assertEquals(10, inputStream.read());
        assertEquals(20, inputStream.read());

        // try to read 3 bytes but only able to read one
        assertEquals(1, inputStream.read(b, 3, b.length - 3));
        // all bytes have been read, no more data to read, return -1
        assertEquals(-1, inputStream.read());

        // rewind input and prepare for read again
        buffer.rewind();

        // read 3 bytes
        assertEquals(3, inputStream.read(b, 0, b.length));
        // all bytes have been read, no more data to read, return -1
        assertEquals(-1, inputStream.read(b, 0, b.length));

        // read 0 bytes
        assertEquals(0, inputStream.read(b, 0, 0));
        assertEquals(-1, inputStream.read());
    }
>>>>>>> 15418db6
}
<|MERGE_RESOLUTION|>--- conflicted
+++ resolved
@@ -1,86 +1,61 @@
-/*
- * Licensed to the Apache Software Foundation (ASF) under one or more
- * contributor license agreements. See the NOTICE file distributed with
- * this work for additional information regarding copyright ownership.
- * The ASF licenses this file to You under the Apache License, Version 2.0
- * (the "License"); you may not use this file except in compliance with
- * the License. You may obtain a copy of the License at
- *
- *    http://www.apache.org/licenses/LICENSE-2.0
- *
- * Unless required by applicable law or agreed to in writing, software
- * distributed under the License is distributed on an "AS IS" BASIS,
- * WITHOUT WARRANTIES OR CONDITIONS OF ANY KIND, either express or implied.
- * See the License for the specific language governing permissions and
- * limitations under the License.
- */
-package org.apache.kafka.common.utils;
-
-import org.junit.jupiter.api.Test;
-
-import java.io.IOException;
-import java.nio.ByteBuffer;
-
-import static org.junit.jupiter.api.Assertions.assertEquals;
-
-public class ByteBufferInputStreamTest {
-
-<<<<<<< HEAD
-	@Test
-	public void testReadUnsignedIntFromInputStream() {
-		ByteBuffer buffer = ByteBuffer.allocate(8);
-		buffer.put((byte) 10);
-		buffer.put((byte) 20);
-		buffer.put((byte) 30);
-		buffer.rewind();
-
-		byte[] b = new byte[6];
-
-		ByteBufferInputStream inputStream = new ByteBufferInputStream(buffer);
-		assertEquals(10, inputStream.read());
-		assertEquals(20, inputStream.read());
-
-		assertEquals(3, inputStream.read(b, 3, b.length - 3));
-		assertEquals(0, inputStream.read());
-
-		assertEquals(2, inputStream.read(b, 0, b.length));
-		assertEquals(-1, inputStream.read(b, 0, b.length));
-		assertEquals(0, inputStream.read(b, 0, 0));
-		assertEquals(-1, inputStream.read());
-	}
-=======
-    @Test
-    public void testReadUnsignedIntFromInputStream() throws IOException {
-        ByteBuffer buffer = ByteBuffer.allocate(8);
-        buffer.put((byte) 10);
-        buffer.put((byte) 20);
-        buffer.put((byte) 30);
-        buffer.flip(); // prepare for reading
-
-        byte[] b = new byte[6];
-
-        ByteBufferInputStream inputStream = new ByteBufferInputStream(buffer);
-        assertEquals(3, inputStream.available());
-        // read two bytes
-        assertEquals(10, inputStream.read());
-        assertEquals(20, inputStream.read());
-
-        // try to read 3 bytes but only able to read one
-        assertEquals(1, inputStream.read(b, 3, b.length - 3));
-        // all bytes have been read, no more data to read, return -1
-        assertEquals(-1, inputStream.read());
-
-        // rewind input and prepare for read again
-        buffer.rewind();
-
-        // read 3 bytes
-        assertEquals(3, inputStream.read(b, 0, b.length));
-        // all bytes have been read, no more data to read, return -1
-        assertEquals(-1, inputStream.read(b, 0, b.length));
-
-        // read 0 bytes
-        assertEquals(0, inputStream.read(b, 0, 0));
-        assertEquals(-1, inputStream.read());
-    }
->>>>>>> 15418db6
-}
+/*
+ * Licensed to the Apache Software Foundation (ASF) under one or more
+ * contributor license agreements. See the NOTICE file distributed with
+ * this work for additional information regarding copyright ownership.
+ * The ASF licenses this file to You under the Apache License, Version 2.0
+ * (the "License"); you may not use this file except in compliance with
+ * the License. You may obtain a copy of the License at
+ *
+ *    http://www.apache.org/licenses/LICENSE-2.0
+ *
+ * Unless required by applicable law or agreed to in writing, software
+ * distributed under the License is distributed on an "AS IS" BASIS,
+ * WITHOUT WARRANTIES OR CONDITIONS OF ANY KIND, either express or implied.
+ * See the License for the specific language governing permissions and
+ * limitations under the License.
+ */
+package org.apache.kafka.common.utils;
+
+import org.junit.jupiter.api.Test;
+
+import java.io.IOException;
+import java.nio.ByteBuffer;
+
+import static org.junit.jupiter.api.Assertions.assertEquals;
+
+public class ByteBufferInputStreamTest {
+
+    @Test
+    public void testReadUnsignedIntFromInputStream() throws IOException {
+        ByteBuffer buffer = ByteBuffer.allocate(8);
+        buffer.put((byte) 10);
+        buffer.put((byte) 20);
+        buffer.put((byte) 30);
+        buffer.flip(); // prepare for reading
+
+        byte[] b = new byte[6];
+
+        ByteBufferInputStream inputStream = new ByteBufferInputStream(buffer);
+        assertEquals(3, inputStream.available());
+        // read two bytes
+        assertEquals(10, inputStream.read());
+        assertEquals(20, inputStream.read());
+
+        // try to read 3 bytes but only able to read one
+        assertEquals(1, inputStream.read(b, 3, b.length - 3));
+        // all bytes have been read, no more data to read, return -1
+        assertEquals(-1, inputStream.read());
+
+        // rewind input and prepare for read again
+        buffer.rewind();
+
+        // read 3 bytes
+        assertEquals(3, inputStream.read(b, 0, b.length));
+        // all bytes have been read, no more data to read, return -1
+        assertEquals(-1, inputStream.read(b, 0, b.length));
+
+        // read 0 bytes
+        assertEquals(0, inputStream.read(b, 0, 0));
+        assertEquals(-1, inputStream.read());
+    }
+}