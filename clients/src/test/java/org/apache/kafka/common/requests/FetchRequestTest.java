--- conflicted
+++ resolved
@@ -28,19 +28,17 @@
 import org.junit.jupiter.params.provider.Arguments;
 import org.junit.jupiter.params.provider.MethodSource;
 
-<<<<<<< HEAD
-import java.util.*;
-=======
 import java.util.Collections;
 import java.util.LinkedHashMap;
 import java.util.LinkedList;
 import java.util.List;
 import java.util.Map;
 import java.util.Optional;
->>>>>>> 9494bebe
 import java.util.stream.Stream;
 
-import static org.junit.jupiter.api.Assertions.*;
+import static org.junit.jupiter.api.Assertions.assertEquals;
+import static org.junit.jupiter.api.Assertions.assertNotEquals;
+import static org.junit.jupiter.api.Assertions.assertThrows;
 
 public class FetchRequestTest {
 
@@ -55,10 +53,15 @@
         Uuid topicId = Uuid.randomUuid();
         TopicIdPartition tp = new TopicIdPartition(topicId, 0, "topic");
 
-        Map<TopicPartition, FetchRequest.PartitionData> partitionData = Collections.singletonMap(tp.topicPartition(), new FetchRequest.PartitionData(topicId, 0, 0, 0, Optional.empty()));
+        Map<TopicPartition, FetchRequest.PartitionData> partitionData = Collections.singletonMap(tp.topicPartition(),
+                new FetchRequest.PartitionData(topicId, 0, 0, 0, Optional.empty()));
         List<TopicIdPartition> toReplace = Collections.singletonList(tp);
 
-        FetchRequest fetchRequest = FetchRequest.Builder.forReplica(version, 0, 1, 1, 1, partitionData).removed(Collections.emptyList()).replaced(toReplace).metadata(FetchMetadata.newIncremental(123)).build(version);
+        FetchRequest fetchRequest = FetchRequest.Builder
+                .forReplica(version, 0, 1, 1, 1, partitionData)
+                .removed(Collections.emptyList())
+                .replaced(toReplace)
+                .metadata(FetchMetadata.newIncremental(123)).build(version);
 
         // If version < 13, we should not see any partitions in forgottenTopics. This is because we can not
         // distinguish different topic IDs on versions earlier than 13.
@@ -97,7 +100,11 @@
         partitionData.put(topicPartition1, new FetchRequest.PartitionData(topicId1, 0, 0, 0, Optional.empty()));
         boolean fetchRequestUsesTopicIds = version >= 13;
 
-        FetchRequest fetchRequest = FetchRequest.parse(FetchRequest.Builder.forReplica(version, 0, 1, 1, 1, partitionData).removed(Collections.emptyList()).replaced(Collections.emptyList()).metadata(FetchMetadata.newIncremental(123)).build(version).serialize(), version);
+        FetchRequest fetchRequest = FetchRequest.parse(FetchRequest.Builder
+                .forReplica(version, 0, 1, 1, 1, partitionData)
+                .removed(Collections.emptyList())
+                .replaced(Collections.emptyList())
+                .metadata(FetchMetadata.newIncremental(123)).build(version).serialize(), version);
 
         if (version >= 15) {
             assertEquals(1, fetchRequest.data().replicaState().replicaEpoch());
@@ -113,7 +120,11 @@
 
         // Build the list of TopicIdPartitions based on the FetchRequestData that was serialized and parsed.
         List<TopicIdPartition> convertedFetchData = new LinkedList<>();
-        fetchRequest.data().topics().forEach(topic -> topic.partitions().forEach(partition -> convertedFetchData.add(new TopicIdPartition(topic.topicId(), partition.partition(), topic.topic()))));
+        fetchRequest.data().topics().forEach(topic ->
+                topic.partitions().forEach(partition ->
+                        convertedFetchData.add(new TopicIdPartition(topic.topicId(), partition.partition(), topic.topic()))
+                )
+        );
         // The TopicIdPartitions built from the request data should match what we expect.
         assertEquals(expectedData, convertedFetchData);
 
@@ -151,7 +162,11 @@
 
             boolean fetchRequestUsesTopicIds = version >= 13;
 
-            FetchRequest fetchRequest = FetchRequest.parse(FetchRequest.Builder.forReplica(version, 0, 1, 1, 1, Collections.emptyMap()).removed(toForgetTopics).replaced(Collections.emptyList()).metadata(FetchMetadata.newIncremental(123)).build(version).serialize(), version);
+            FetchRequest fetchRequest = FetchRequest.parse(FetchRequest.Builder
+                    .forReplica(version, 0, 1, 1, 1, Collections.emptyMap())
+                    .removed(toForgetTopics)
+                    .replaced(Collections.emptyList())
+                    .metadata(FetchMetadata.newIncremental(123)).build(version).serialize(), version);
 
             // For versions < 13, we will be provided a topic name and a zero Uuid in FetchRequestData.
             // Versions 13+ will contain a valid topic ID but an empty topic name.
@@ -164,7 +179,11 @@
 
             // Build the list of TopicIdPartitions based on the FetchRequestData that was serialized and parsed.
             List<TopicIdPartition> convertedForgottenTopicData = new LinkedList<>();
-            fetchRequest.data().forgottenTopicsData().forEach(forgottenTopic -> forgottenTopic.partitions().forEach(partition -> convertedForgottenTopicData.add(new TopicIdPartition(forgottenTopic.topicId(), partition, forgottenTopic.topic()))));
+            fetchRequest.data().forgottenTopicsData().forEach(forgottenTopic ->
+                    forgottenTopic.partitions().forEach(partition ->
+                            convertedForgottenTopicData.add(new TopicIdPartition(forgottenTopic.topicId(), partition, forgottenTopic.topic()))
+                    )
+            );
             // The TopicIdPartitions built from the request data should match what we expect.
             assertEquals(expectedForgottenTopicData, convertedForgottenTopicData);
 
@@ -217,9 +236,11 @@
 
     @Test
     public void testPartitionDataEquals() {
-        assertEquals(new FetchRequest.PartitionData(Uuid.ZERO_UUID, 300, 0L, 300, Optional.of(300)), new FetchRequest.PartitionData(Uuid.ZERO_UUID, 300, 0L, 300, Optional.of(300)));
-
-        assertNotEquals(new FetchRequest.PartitionData(Uuid.randomUuid(), 300, 0L, 300, Optional.of(300)), new FetchRequest.PartitionData(Uuid.randomUuid(), 300, 0L, 300, Optional.of(300)));
+        assertEquals(new FetchRequest.PartitionData(Uuid.ZERO_UUID, 300, 0L, 300, Optional.of(300)),
+                new FetchRequest.PartitionData(Uuid.ZERO_UUID, 300, 0L, 300, Optional.of(300)));
+
+        assertNotEquals(new FetchRequest.PartitionData(Uuid.randomUuid(), 300, 0L, 300, Optional.of(300)),
+            new FetchRequest.PartitionData(Uuid.randomUuid(), 300, 0L, 300, Optional.of(300)));
     }
 
     @ParameterizedTest
