--- conflicted
+++ resolved
@@ -29,22 +29,17 @@
 import java.util.concurrent.Future;
 import java.util.concurrent.ScheduledExecutorService;
 
-<<<<<<< HEAD
-public class MockScheduler implements Scheduler, MockTime.Listener {
-	private static final Logger log = LoggerFactory.getLogger(MockScheduler.class);
-=======
 public final class MockScheduler implements Scheduler, MockTime.Listener {
     private static final Logger log = LoggerFactory.getLogger(MockScheduler.class);
->>>>>>> 9494bebe
 
-	/**
-	 * The MockTime object.
-	 */
-	private final MockTime time;
+    /**
+     * The MockTime object.
+     */
+    private final MockTime time;
 
-	/**
-	 * Futures which are waiting for a specified wall-clock time to arrive.
-	 */
+    /**
+     * Futures which are waiting for a specified wall-clock time to arrive.
+     */
     private final TreeMap<Long, List<KafkaFutureImpl<Long>>> waiters = new TreeMap<>();
 
     public MockScheduler(MockTime time) {
@@ -57,18 +52,18 @@
         return time;
     }
 
-	@Override
-	public synchronized void onTimeUpdated() {
-		long timeMs = time.milliseconds();
-		while (true) {
-			Map.Entry<Long, List<KafkaFutureImpl<Long>>> entry = waiters.firstEntry();
-			if ((entry == null) || (entry.getKey() > timeMs)) {
-				break;
-			}
-			for (KafkaFutureImpl<Long> future : entry.getValue()) {
-				future.complete(timeMs);
-			}
-			waiters.remove(entry.getKey());
+    @Override
+    public synchronized void onTimeUpdated() {
+        long timeMs = time.milliseconds();
+        while (true) {
+            Map.Entry<Long, List<KafkaFutureImpl<Long>>> entry = waiters.firstEntry();
+            if ((entry == null) || (entry.getKey() > timeMs)) {
+                break;
+            }
+            for (KafkaFutureImpl<Long> future : entry.getValue()) {
+                future.complete(timeMs);
+            }
+            waiters.remove(entry.getKey());
         }
     }
 
