--- conflicted
+++ resolved
@@ -77,62 +77,6 @@
         name = KerberosName.parse("TestABC/host@FOO.COM");
         assertEquals("test", shortNamer.shortName(name));
 
-<<<<<<< HEAD
-		name = KerberosName.parse("ABC_User_ABC/host@FOO.COM");
-		assertEquals("xyz_user_xyz", shortNamer.shortName(name));
-
-		name = KerberosName.parse("App.SERVICE-name/example.com@REALM.COM");
-		assertEquals("service-name", shortNamer.shortName(name));
-
-		name = KerberosName.parse("User/root@REALM.COM");
-		assertEquals("user", shortNamer.shortName(name));
-	}
-
-	@Test
-	public void testToUpperCase() throws Exception {
-		List<String> rules = Arrays.asList(
-				"RULE:[1:$1]/U",
-				"RULE:[2:$1](Test.*)s/ABC///U",
-				"RULE:[2:$1](ABC.*)s/ABC/XYZ/g/U",
-				"RULE:[2:$1](App\\..*)s/App\\.(.*)/$1/g/U",
-				"RULE:[2:$1]/U",
-				"DEFAULT"
-		);
-
-		KerberosShortNamer shortNamer = KerberosShortNamer.fromUnparsedRules("REALM.COM", rules);
-
-		KerberosName name = KerberosName.parse("User@REALM.COM");
-		assertEquals("USER", shortNamer.shortName(name));
-
-		name = KerberosName.parse("TestABC/host@FOO.COM");
-		assertEquals("TEST", shortNamer.shortName(name));
-
-		name = KerberosName.parse("ABC_User_ABC/host@FOO.COM");
-		assertEquals("XYZ_USER_XYZ", shortNamer.shortName(name));
-
-		name = KerberosName.parse("App.SERVICE-name/example.com@REALM.COM");
-		assertEquals("SERVICE-NAME", shortNamer.shortName(name));
-
-		name = KerberosName.parse("User/root@REALM.COM");
-		assertEquals("USER", shortNamer.shortName(name));
-	}
-
-	@Test
-	public void testInvalidRules() {
-		testInvalidRule(Arrays.asList("default"));
-		testInvalidRule(Arrays.asList("DEFAUL"));
-		testInvalidRule(Arrays.asList("DEFAULT/L"));
-		testInvalidRule(Arrays.asList("DEFAULT/g"));
-
-		testInvalidRule(Arrays.asList("rule:[1:$1]"));
-		testInvalidRule(Arrays.asList("rule:[1:$1]/L/U"));
-		testInvalidRule(Arrays.asList("rule:[1:$1]/U/L"));
-		testInvalidRule(Arrays.asList("rule:[1:$1]/LU"));
-		testInvalidRule(Arrays.asList("RULE:[1:$1/L"));
-		testInvalidRule(Arrays.asList("RULE:[1:$1]/l"));
-		testInvalidRule(Arrays.asList("RULE:[2:$1](ABC.*)s/ABC/XYZ/L/g"));
-	}
-=======
         name = KerberosName.parse("ABC_User_ABC/host@FOO.COM");
         assertEquals("xyz_user_xyz", shortNamer.shortName(name));
 
@@ -187,7 +131,6 @@
         testInvalidRule(Collections.singletonList("RULE:[1:$1]/l"));
         testInvalidRule(Collections.singletonList("RULE:[2:$1](ABC.*)s/ABC/XYZ/L/g"));
     }
->>>>>>> 9494bebe
 
     private void testInvalidRule(List<String> rules) {
         assertThrows(
