/*
 * Licensed to the Apache Software Foundation (ASF) under one or more
 * contributor license agreements. See the NOTICE file distributed with
 * this work for additional information regarding copyright ownership.
 * The ASF licenses this file to You under the Apache License, Version 2.0
 * (the "License"); you may not use this file except in compliance with
 * the License. You may obtain a copy of the License at
 *
 *    http://www.apache.org/licenses/LICENSE-2.0
 *
 * Unless required by applicable law or agreed to in writing, software
 * distributed under the License is distributed on an "AS IS" BASIS,
 * WITHOUT WARRANTIES OR CONDITIONS OF ANY KIND, either express or implied.
 * See the License for the specific language governing permissions and
 * limitations under the License.
 */
package org.apache.kafka.common.security.authenticator;

import org.apache.kafka.common.config.SaslConfigs;
import org.apache.kafka.common.config.internals.BrokerSecurityConfigs;
import org.apache.kafka.common.errors.SaslAuthenticationException;
import org.apache.kafka.common.network.CertStores;
import org.apache.kafka.common.network.ChannelBuilder;
import org.apache.kafka.common.network.ChannelBuilders;
import org.apache.kafka.common.network.ChannelState;
import org.apache.kafka.common.network.ListenerName;
import org.apache.kafka.common.network.NetworkTestUtils;
import org.apache.kafka.common.network.NioEchoServer;
import org.apache.kafka.common.network.Selector;
import org.apache.kafka.common.security.JaasContext;
import org.apache.kafka.common.security.TestSecurityConfig;
import org.apache.kafka.common.security.auth.SecurityProtocol;
import org.apache.kafka.common.utils.LogContext;
import org.apache.kafka.common.utils.MockTime;
import org.apache.kafka.test.TestUtils;

import org.junit.jupiter.api.AfterEach;
import org.junit.jupiter.api.BeforeEach;
import org.junit.jupiter.api.Test;

import java.io.IOException;
import java.net.InetSocketAddress;
import java.util.Collections;
import java.util.List;
import java.util.Map;

import static org.junit.jupiter.api.Assertions.assertEquals;
import static org.junit.jupiter.api.Assertions.assertInstanceOf;
import static org.junit.jupiter.api.Assertions.assertTrue;

public abstract class SaslAuthenticatorFailureDelayTest {
<<<<<<< HEAD
	private static final int BUFFER_SIZE = 4 * 1024;

	private final MockTime time = new MockTime(1);
	private NioEchoServer server;
	private Selector selector;
	private ChannelBuilder channelBuilder;
	private CertStores serverCertStores;
	private CertStores clientCertStores;
	private Map<String, Object> saslClientConfigs;
	private Map<String, Object> saslServerConfigs;
=======
    private static final int BUFFER_SIZE = 4 * 1024;

    private final MockTime time = new MockTime(1);
    private NioEchoServer server;
    private Selector selector;
    private Map<String, Object> saslClientConfigs;
    private Map<String, Object> saslServerConfigs;
>>>>>>> 9494bebe
    private CredentialCache credentialCache;
    private long startTimeMs;
    private final int failedAuthenticationDelayMs;

    public SaslAuthenticatorFailureDelayTest(int failedAuthenticationDelayMs) {
        this.failedAuthenticationDelayMs = failedAuthenticationDelayMs;
    }

	@BeforeEach
    public void setup() throws Exception {
        LoginManager.closeAll();
        CertStores serverCertStores = new CertStores(true, "localhost");
        CertStores clientCertStores = new CertStores(false, "localhost");
        saslServerConfigs = serverCertStores.getTrustingConfig(clientCertStores);
        saslClientConfigs = clientCertStores.getTrustingConfig(serverCertStores);
        credentialCache = new CredentialCache();
        SaslAuthenticatorTest.TestLogin.loginCount.set(0);
        startTimeMs = time.milliseconds();
    }

	@AfterEach
    public void teardown() throws Exception {
        long now = time.milliseconds();
        if (server != null)
            this.server.close();
        if (selector != null)
            this.selector.close();
		assertTrue(now - startTimeMs >= failedAuthenticationDelayMs, "timeSpent: " + (now - startTimeMs));
    }

    /**
     * Tests that SASL/PLAIN clients with invalid password fail authentication.
     */
    @Test
    public void testInvalidPasswordSaslPlain() throws Exception {
<<<<<<< HEAD
		String node = "0";
		SecurityProtocol securityProtocol = SecurityProtocol.SASL_SSL;
		TestJaasConfig jaasConfig = configureMechanisms("PLAIN", Arrays.asList("PLAIN"));
		jaasConfig.setClientOptions("PLAIN", TestJaasConfig.USERNAME, "invalidpassword");

		server = createEchoServer(securityProtocol);
		createAndCheckClientAuthenticationFailure(securityProtocol, node, "PLAIN",
				"Authentication failed: Invalid username or password");
		server.verifyAuthenticationMetrics(0, 1);
	}

	/**
	 * Tests that SASL/SCRAM clients with invalid password fail authentication with
	 * connection close delay if configured.
	 */
	@Test
	public void testInvalidPasswordSaslScram() throws Exception {
		String node = "0";
		SecurityProtocol securityProtocol = SecurityProtocol.SASL_SSL;
		TestJaasConfig jaasConfig = configureMechanisms("SCRAM-SHA-256", Collections.singletonList("SCRAM-SHA-256"));
		jaasConfig.setClientOptions("SCRAM-SHA-256", TestJaasConfig.USERNAME, "invalidpassword");

		server = createEchoServer(securityProtocol);
		createAndCheckClientAuthenticationFailure(securityProtocol, node, "SCRAM-SHA-256", null);
		server.verifyAuthenticationMetrics(0, 1);
	}

	/**
	 * Tests that clients with disabled SASL mechanism fail authentication with
	 * connection close delay if configured.
	 */
	@Test
	public void testDisabledSaslMechanism() throws Exception {
		String node = "0";
		SecurityProtocol securityProtocol = SecurityProtocol.SASL_SSL;
		TestJaasConfig jaasConfig = configureMechanisms("SCRAM-SHA-256", Collections.singletonList("SCRAM-SHA-256"));
		jaasConfig.setClientOptions("PLAIN", TestJaasConfig.USERNAME, "invalidpassword");

		server = createEchoServer(securityProtocol);
		createAndCheckClientAuthenticationFailure(securityProtocol, node, "SCRAM-SHA-256", null);
		server.verifyAuthenticationMetrics(0, 1);
	}

	/**
	 * Tests client connection close before response for authentication failure is sent.
	 */
	@Test
	public void testClientConnectionClose() throws Exception {
		String node = "0";
		SecurityProtocol securityProtocol = SecurityProtocol.SASL_SSL;
		TestJaasConfig jaasConfig = configureMechanisms("PLAIN", Arrays.asList("PLAIN"));
		jaasConfig.setClientOptions("PLAIN", TestJaasConfig.USERNAME, "invalidpassword");
=======
        String node = "0";
        SecurityProtocol securityProtocol = SecurityProtocol.SASL_SSL;
        TestJaasConfig jaasConfig = configureMechanisms("PLAIN", Collections.singletonList("PLAIN"));
        jaasConfig.setClientOptions("PLAIN", TestJaasConfig.USERNAME, "invalidpassword");

        server = createEchoServer(securityProtocol);
        createAndCheckClientAuthenticationFailure(securityProtocol, node, "PLAIN",
                "Authentication failed: Invalid username or password");
        server.verifyAuthenticationMetrics(0, 1);
    }

    /**
     * Tests that SASL/SCRAM clients with invalid password fail authentication with
     * connection close delay if configured.
     */
    @Test
    public void testInvalidPasswordSaslScram() throws Exception {
        String node = "0";
        SecurityProtocol securityProtocol = SecurityProtocol.SASL_SSL;
        TestJaasConfig jaasConfig = configureMechanisms("SCRAM-SHA-256", Collections.singletonList("SCRAM-SHA-256"));
        jaasConfig.setClientOptions("SCRAM-SHA-256", TestJaasConfig.USERNAME, "invalidpassword");

        server = createEchoServer(securityProtocol);
        createAndCheckClientAuthenticationFailure(securityProtocol, node, "SCRAM-SHA-256", null);
        server.verifyAuthenticationMetrics(0, 1);
    }

    /**
     * Tests that clients with disabled SASL mechanism fail authentication with
     * connection close delay if configured.
     */
    @Test
    public void testDisabledSaslMechanism() throws Exception {
        String node = "0";
        SecurityProtocol securityProtocol = SecurityProtocol.SASL_SSL;
        TestJaasConfig jaasConfig = configureMechanisms("SCRAM-SHA-256", Collections.singletonList("SCRAM-SHA-256"));
        jaasConfig.setClientOptions("PLAIN", TestJaasConfig.USERNAME, "invalidpassword");

        server = createEchoServer(securityProtocol);
        createAndCheckClientAuthenticationFailure(securityProtocol, node, "SCRAM-SHA-256", null);
        server.verifyAuthenticationMetrics(0, 1);
    }

    /**
     * Tests client connection close before response for authentication failure is sent.
     */
    @Test
    public void testClientConnectionClose() throws Exception {
        String node = "0";
        SecurityProtocol securityProtocol = SecurityProtocol.SASL_SSL;
        TestJaasConfig jaasConfig = configureMechanisms("PLAIN", Collections.singletonList("PLAIN"));
        jaasConfig.setClientOptions("PLAIN", TestJaasConfig.USERNAME, "invalidpassword");
>>>>>>> 9494bebe

        server = createEchoServer(securityProtocol);
        createClientConnection(securityProtocol, node);

        Map<?, ?> delayedClosingChannels = NetworkTestUtils.delayedClosingChannels(server.selector());

        // Wait until server has established connection with client and has processed the auth failure
        TestUtils.waitForCondition(() -> {
            poll(selector);
            return !server.selector().channels().isEmpty();
        }, "Timeout waiting for connection");
        TestUtils.waitForCondition(() -> {
            poll(selector);
            return failedAuthenticationDelayMs == 0 || !delayedClosingChannels.isEmpty();
        }, "Timeout waiting for auth failure");

        selector.close();
        selector = null;

        // Now that client connection is closed, wait until server notices the disconnection and removes it from the
        // list of connected channels and from delayed response for auth failure
        TestUtils.waitForCondition(() -> failedAuthenticationDelayMs == 0 || delayedClosingChannels.isEmpty(),
                "Timeout waiting for delayed response remove");
        TestUtils.waitForCondition(() -> server.selector().channels().isEmpty(),
                "Timeout waiting for connection close");

        // Try forcing completion of delayed channel close
        TestUtils.waitForCondition(() -> time.milliseconds() > startTimeMs + failedAuthenticationDelayMs + 1,
                "Timeout when waiting for auth failure response timeout to elapse");
        NetworkTestUtils.completeDelayedChannelClose(server.selector(), time.nanoseconds());
    }

    private void poll(Selector selector) {
        try {
            selector.poll(50);
        } catch (IOException e) {
			throw new RuntimeException("Unexpected failure during selector poll", e);
        }
    }

    private TestJaasConfig configureMechanisms(String clientMechanism, List<String> serverMechanisms) {
        saslClientConfigs.put(SaslConfigs.SASL_MECHANISM, clientMechanism);
        saslServerConfigs.put(BrokerSecurityConfigs.SASL_ENABLED_MECHANISMS_CONFIG, serverMechanisms);
        if (serverMechanisms.contains("DIGEST-MD5")) {
            saslServerConfigs.put("digest-md5." + BrokerSecurityConfigs.SASL_SERVER_CALLBACK_HANDLER_CLASS_CONFIG,
                    TestDigestLoginModule.DigestServerCallbackHandler.class.getName());
        }
        return TestJaasConfig.createConfiguration(clientMechanism, serverMechanisms);
    }

    private void createSelector(SecurityProtocol securityProtocol, Map<String, Object> clientConfigs) {
        if (selector != null) {
            selector.close();
            selector = null;
        }

        String saslMechanism = (String) saslClientConfigs.get(SaslConfigs.SASL_MECHANISM);
<<<<<<< HEAD
		this.channelBuilder = ChannelBuilders.clientChannelBuilder(securityProtocol, JaasContext.Type.CLIENT,
				new TestSecurityConfig(clientConfigs), null, saslMechanism, time, true,
				new LogContext());
		this.selector = NetworkTestUtils.createSelector(channelBuilder, time);
=======
        ChannelBuilder channelBuilder = ChannelBuilders.clientChannelBuilder(securityProtocol, JaasContext.Type.CLIENT,
                new TestSecurityConfig(clientConfigs), null, saslMechanism, time, new LogContext());
        this.selector = NetworkTestUtils.createSelector(channelBuilder, time);
>>>>>>> 9494bebe
    }

    private NioEchoServer createEchoServer(SecurityProtocol securityProtocol) throws Exception {
        return createEchoServer(ListenerName.forSecurityProtocol(securityProtocol), securityProtocol);
    }

    private NioEchoServer createEchoServer(ListenerName listenerName, SecurityProtocol securityProtocol) throws Exception {
		return NetworkTestUtils.createEchoServer(listenerName, securityProtocol,
				new TestSecurityConfig(saslServerConfigs), credentialCache, time);
	}

    private void createClientConnection(SecurityProtocol securityProtocol, String node) throws Exception {
        createSelector(securityProtocol, saslClientConfigs);
		InetSocketAddress addr = new InetSocketAddress("localhost", server.port());
        selector.connect(node, addr, BUFFER_SIZE, BUFFER_SIZE);
    }

    private void createAndCheckClientAuthenticationFailure(SecurityProtocol securityProtocol, String node,
                                                           String mechanism, String expectedErrorMessage) throws Exception {
        ChannelState finalState = createAndCheckClientConnectionFailure(securityProtocol, node);
        Exception exception = finalState.exception();
<<<<<<< HEAD
		assertTrue(exception instanceof SaslAuthenticationException, "Invalid exception class " + exception.getClass());
=======
        assertInstanceOf(SaslAuthenticationException.class, exception, "Invalid exception class " + exception.getClass());
>>>>>>> 9494bebe
        if (expectedErrorMessage == null)
			expectedErrorMessage = "Authentication failed during authentication due to invalid credentials with SASL mechanism " + mechanism;
        assertEquals(expectedErrorMessage, exception.getMessage());
    }

    private ChannelState createAndCheckClientConnectionFailure(SecurityProtocol securityProtocol, String node)
            throws Exception {
        createClientConnection(securityProtocol, node);
        ChannelState finalState = NetworkTestUtils.waitForChannelClose(selector, node,
                ChannelState.State.AUTHENTICATION_FAILED);
        selector.close();
        selector = null;
        return finalState;
    }
}<|MERGE_RESOLUTION|>--- conflicted
+++ resolved
@@ -49,18 +49,6 @@
 import static org.junit.jupiter.api.Assertions.assertTrue;
 
 public abstract class SaslAuthenticatorFailureDelayTest {
-<<<<<<< HEAD
-	private static final int BUFFER_SIZE = 4 * 1024;
-
-	private final MockTime time = new MockTime(1);
-	private NioEchoServer server;
-	private Selector selector;
-	private ChannelBuilder channelBuilder;
-	private CertStores serverCertStores;
-	private CertStores clientCertStores;
-	private Map<String, Object> saslClientConfigs;
-	private Map<String, Object> saslServerConfigs;
-=======
     private static final int BUFFER_SIZE = 4 * 1024;
 
     private final MockTime time = new MockTime(1);
@@ -68,7 +56,6 @@
     private Selector selector;
     private Map<String, Object> saslClientConfigs;
     private Map<String, Object> saslServerConfigs;
->>>>>>> 9494bebe
     private CredentialCache credentialCache;
     private long startTimeMs;
     private final int failedAuthenticationDelayMs;
@@ -77,7 +64,7 @@
         this.failedAuthenticationDelayMs = failedAuthenticationDelayMs;
     }
 
-	@BeforeEach
+    @BeforeEach
     public void setup() throws Exception {
         LoginManager.closeAll();
         CertStores serverCertStores = new CertStores(true, "localhost");
@@ -89,14 +76,14 @@
         startTimeMs = time.milliseconds();
     }
 
-	@AfterEach
+    @AfterEach
     public void teardown() throws Exception {
         long now = time.milliseconds();
         if (server != null)
             this.server.close();
         if (selector != null)
             this.selector.close();
-		assertTrue(now - startTimeMs >= failedAuthenticationDelayMs, "timeSpent: " + (now - startTimeMs));
+        assertTrue(now - startTimeMs >= failedAuthenticationDelayMs, "timeSpent: " + (now - startTimeMs));
     }
 
     /**
@@ -104,60 +91,6 @@
      */
     @Test
     public void testInvalidPasswordSaslPlain() throws Exception {
-<<<<<<< HEAD
-		String node = "0";
-		SecurityProtocol securityProtocol = SecurityProtocol.SASL_SSL;
-		TestJaasConfig jaasConfig = configureMechanisms("PLAIN", Arrays.asList("PLAIN"));
-		jaasConfig.setClientOptions("PLAIN", TestJaasConfig.USERNAME, "invalidpassword");
-
-		server = createEchoServer(securityProtocol);
-		createAndCheckClientAuthenticationFailure(securityProtocol, node, "PLAIN",
-				"Authentication failed: Invalid username or password");
-		server.verifyAuthenticationMetrics(0, 1);
-	}
-
-	/**
-	 * Tests that SASL/SCRAM clients with invalid password fail authentication with
-	 * connection close delay if configured.
-	 */
-	@Test
-	public void testInvalidPasswordSaslScram() throws Exception {
-		String node = "0";
-		SecurityProtocol securityProtocol = SecurityProtocol.SASL_SSL;
-		TestJaasConfig jaasConfig = configureMechanisms("SCRAM-SHA-256", Collections.singletonList("SCRAM-SHA-256"));
-		jaasConfig.setClientOptions("SCRAM-SHA-256", TestJaasConfig.USERNAME, "invalidpassword");
-
-		server = createEchoServer(securityProtocol);
-		createAndCheckClientAuthenticationFailure(securityProtocol, node, "SCRAM-SHA-256", null);
-		server.verifyAuthenticationMetrics(0, 1);
-	}
-
-	/**
-	 * Tests that clients with disabled SASL mechanism fail authentication with
-	 * connection close delay if configured.
-	 */
-	@Test
-	public void testDisabledSaslMechanism() throws Exception {
-		String node = "0";
-		SecurityProtocol securityProtocol = SecurityProtocol.SASL_SSL;
-		TestJaasConfig jaasConfig = configureMechanisms("SCRAM-SHA-256", Collections.singletonList("SCRAM-SHA-256"));
-		jaasConfig.setClientOptions("PLAIN", TestJaasConfig.USERNAME, "invalidpassword");
-
-		server = createEchoServer(securityProtocol);
-		createAndCheckClientAuthenticationFailure(securityProtocol, node, "SCRAM-SHA-256", null);
-		server.verifyAuthenticationMetrics(0, 1);
-	}
-
-	/**
-	 * Tests client connection close before response for authentication failure is sent.
-	 */
-	@Test
-	public void testClientConnectionClose() throws Exception {
-		String node = "0";
-		SecurityProtocol securityProtocol = SecurityProtocol.SASL_SSL;
-		TestJaasConfig jaasConfig = configureMechanisms("PLAIN", Arrays.asList("PLAIN"));
-		jaasConfig.setClientOptions("PLAIN", TestJaasConfig.USERNAME, "invalidpassword");
-=======
         String node = "0";
         SecurityProtocol securityProtocol = SecurityProtocol.SASL_SSL;
         TestJaasConfig jaasConfig = configureMechanisms("PLAIN", Collections.singletonList("PLAIN"));
@@ -210,7 +143,6 @@
         SecurityProtocol securityProtocol = SecurityProtocol.SASL_SSL;
         TestJaasConfig jaasConfig = configureMechanisms("PLAIN", Collections.singletonList("PLAIN"));
         jaasConfig.setClientOptions("PLAIN", TestJaasConfig.USERNAME, "invalidpassword");
->>>>>>> 9494bebe
 
         server = createEchoServer(securityProtocol);
         createClientConnection(securityProtocol, node);
@@ -247,7 +179,7 @@
         try {
             selector.poll(50);
         } catch (IOException e) {
-			throw new RuntimeException("Unexpected failure during selector poll", e);
+            throw new RuntimeException("Unexpected failure during selector poll", e);
         }
     }
 
@@ -268,16 +200,9 @@
         }
 
         String saslMechanism = (String) saslClientConfigs.get(SaslConfigs.SASL_MECHANISM);
-<<<<<<< HEAD
-		this.channelBuilder = ChannelBuilders.clientChannelBuilder(securityProtocol, JaasContext.Type.CLIENT,
-				new TestSecurityConfig(clientConfigs), null, saslMechanism, time, true,
-				new LogContext());
-		this.selector = NetworkTestUtils.createSelector(channelBuilder, time);
-=======
         ChannelBuilder channelBuilder = ChannelBuilders.clientChannelBuilder(securityProtocol, JaasContext.Type.CLIENT,
                 new TestSecurityConfig(clientConfigs), null, saslMechanism, time, new LogContext());
         this.selector = NetworkTestUtils.createSelector(channelBuilder, time);
->>>>>>> 9494bebe
     }
 
     private NioEchoServer createEchoServer(SecurityProtocol securityProtocol) throws Exception {
@@ -285,13 +210,13 @@
     }
 
     private NioEchoServer createEchoServer(ListenerName listenerName, SecurityProtocol securityProtocol) throws Exception {
-		return NetworkTestUtils.createEchoServer(listenerName, securityProtocol,
-				new TestSecurityConfig(saslServerConfigs), credentialCache, time);
-	}
+        return NetworkTestUtils.createEchoServer(listenerName, securityProtocol,
+                new TestSecurityConfig(saslServerConfigs), credentialCache, time);
+    }
 
     private void createClientConnection(SecurityProtocol securityProtocol, String node) throws Exception {
         createSelector(securityProtocol, saslClientConfigs);
-		InetSocketAddress addr = new InetSocketAddress("localhost", server.port());
+        InetSocketAddress addr = new InetSocketAddress("localhost", server.port());
         selector.connect(node, addr, BUFFER_SIZE, BUFFER_SIZE);
     }
 
@@ -299,13 +224,9 @@
                                                            String mechanism, String expectedErrorMessage) throws Exception {
         ChannelState finalState = createAndCheckClientConnectionFailure(securityProtocol, node);
         Exception exception = finalState.exception();
-<<<<<<< HEAD
-		assertTrue(exception instanceof SaslAuthenticationException, "Invalid exception class " + exception.getClass());
-=======
         assertInstanceOf(SaslAuthenticationException.class, exception, "Invalid exception class " + exception.getClass());
->>>>>>> 9494bebe
         if (expectedErrorMessage == null)
-			expectedErrorMessage = "Authentication failed during authentication due to invalid credentials with SASL mechanism " + mechanism;
+            expectedErrorMessage = "Authentication failed during authentication due to invalid credentials with SASL mechanism " + mechanism;
         assertEquals(expectedErrorMessage, exception.getMessage());
     }
 
