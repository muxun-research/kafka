--- conflicted
+++ resolved
@@ -32,221 +32,29 @@
 import org.junit.jupiter.api.Test;
 
 import java.nio.ByteBuffer;
-import java.util.ArrayList;
-import java.util.Collections;
-import java.util.HashMap;
-import java.util.HashSet;
-import java.util.List;
-import java.util.Map;
-import java.util.Set;
+import java.util.*;
 import java.util.stream.Collectors;
 import java.util.stream.StreamSupport;
 
 import static java.util.Arrays.asList;
 import static java.util.Collections.emptyList;
 import static org.apache.kafka.common.protocol.ApiKeys.UPDATE_METADATA;
-import static org.junit.jupiter.api.Assertions.assertEquals;
-import static org.junit.jupiter.api.Assertions.assertThrows;
-import static org.junit.jupiter.api.Assertions.assertTrue;
+import static org.junit.jupiter.api.Assertions.*;
 
 public class UpdateMetadataRequestTest {
 
-<<<<<<< HEAD
-	@Test
-	public void testUnsupportedVersion() {
-		UpdateMetadataRequest.Builder builder = new UpdateMetadataRequest.Builder(
-				(short) (UPDATE_METADATA.latestVersion() + 1), 0, 0, 0,
-				Collections.emptyList(), Collections.emptyList(), Collections.emptyMap());
-		assertThrows(UnsupportedVersionException.class, builder::build);
-	}
-
-	@Test
-	public void testGetErrorResponse() {
-		for (short version : UPDATE_METADATA.allVersions()) {
-			UpdateMetadataRequest.Builder builder = new UpdateMetadataRequest.Builder(
-					version, 0, 0, 0, Collections.emptyList(), Collections.emptyList(), Collections.emptyMap());
-			UpdateMetadataRequest request = builder.build();
-			UpdateMetadataResponse response = request.getErrorResponse(0,
-					new ClusterAuthorizationException("Not authorized"));
-			assertEquals(Errors.CLUSTER_AUTHORIZATION_FAILED, response.error());
-		}
-	}
-
-	/**
-	 * Verifies the logic we have in UpdateMetadataRequest to present a unified interface across the various versions
-	 * works correctly. For example, `UpdateMetadataPartitionState.topicName` is not serialiazed/deserialized in
-	 * recent versions, but we set it manually so that we can always present the ungrouped partition states
-	 * independently of the version.
-	 */
-	@Test
-	public void testVersionLogic() {
-		String topic0 = "topic0";
-		String topic1 = "topic1";
-		for (short version : UPDATE_METADATA.allVersions()) {
-			List<UpdateMetadataPartitionState> partitionStates = asList(
-					new UpdateMetadataPartitionState()
-							.setTopicName(topic0)
-							.setPartitionIndex(0)
-							.setControllerEpoch(2)
-							.setLeader(0)
-							.setLeaderEpoch(10)
-							.setIsr(asList(0, 1))
-							.setZkVersion(10)
-							.setReplicas(asList(0, 1, 2))
-							.setOfflineReplicas(asList(2)),
-					new UpdateMetadataPartitionState()
-							.setTopicName(topic0)
-							.setPartitionIndex(1)
-							.setControllerEpoch(2)
-							.setLeader(1)
-							.setLeaderEpoch(11)
-							.setIsr(asList(1, 2, 3))
-							.setZkVersion(11)
-							.setReplicas(asList(1, 2, 3))
-							.setOfflineReplicas(emptyList()),
-					new UpdateMetadataPartitionState()
-							.setTopicName(topic1)
-							.setPartitionIndex(0)
-							.setControllerEpoch(2)
-							.setLeader(2)
-							.setLeaderEpoch(11)
-							.setIsr(asList(2, 3))
-							.setZkVersion(11)
-							.setReplicas(asList(2, 3, 4))
-							.setOfflineReplicas(emptyList())
-			);
-
-			List<UpdateMetadataEndpoint> broker0Endpoints = new ArrayList<>();
-			broker0Endpoints.add(
-					new UpdateMetadataEndpoint()
-							.setHost("host0")
-							.setPort(9090)
-							.setSecurityProtocol(SecurityProtocol.PLAINTEXT.id));
-
-			// Non plaintext endpoints are only supported from version 1
-			if (version >= 1) {
-				broker0Endpoints.add(new UpdateMetadataEndpoint()
-						.setHost("host0")
-						.setPort(9091)
-						.setSecurityProtocol(SecurityProtocol.SSL.id));
-			}
-
-			// Custom listeners are only supported from version 3
-			if (version >= 3) {
-				broker0Endpoints.get(0).setListener("listener0");
-				broker0Endpoints.get(1).setListener("listener1");
-			}
-
-			List<UpdateMetadataBroker> liveBrokers = asList(
-					new UpdateMetadataBroker()
-							.setId(0)
-							.setRack("rack0")
-							.setEndpoints(broker0Endpoints),
-					new UpdateMetadataBroker()
-							.setId(1)
-							.setEndpoints(asList(
-									new UpdateMetadataEndpoint()
-											.setHost("host1")
-											.setPort(9090)
-											.setSecurityProtocol(SecurityProtocol.PLAINTEXT.id)
-											.setListener("PLAINTEXT")
-							))
-			);
-
-			Map<String, Uuid> topicIds = new HashMap<>();
-			topicIds.put(topic0, Uuid.randomUuid());
-			topicIds.put(topic1, Uuid.randomUuid());
-
-			UpdateMetadataRequest request = new UpdateMetadataRequest.Builder(version, 1, 2, 3,
-					partitionStates, liveBrokers, topicIds).build();
-
-			assertEquals(new HashSet<>(partitionStates), iterableToSet(request.partitionStates()));
-			assertEquals(liveBrokers, request.liveBrokers());
-			assertEquals(1, request.controllerId());
-			assertEquals(2, request.controllerEpoch());
-			assertEquals(3, request.brokerEpoch());
-
-			ByteBuffer byteBuffer = request.serialize();
-			UpdateMetadataRequest deserializedRequest = new UpdateMetadataRequest(new UpdateMetadataRequestData(
-					new ByteBufferAccessor(byteBuffer), version), version);
-
-			// Unset fields that are not supported in this version as the deserialized request won't have them
-
-			// Rack is only supported from version 2
-			if (version < 2) {
-				for (UpdateMetadataBroker liveBroker : liveBrokers)
-					liveBroker.setRack("");
-			}
-
-			// Non plaintext listener name is only supported from version 3
-			if (version < 3) {
-				for (UpdateMetadataBroker liveBroker : liveBrokers) {
-					for (UpdateMetadataEndpoint endpoint : liveBroker.endpoints()) {
-						SecurityProtocol securityProtocol = SecurityProtocol.forId(endpoint.securityProtocol());
-						endpoint.setListener(ListenerName.forSecurityProtocol(securityProtocol).value());
-					}
-				}
-			}
-
-			// Offline replicas are only supported from version 4
-			if (version < 4)
-				partitionStates.get(0).setOfflineReplicas(emptyList());
-
-			assertEquals(new HashSet<>(partitionStates), iterableToSet(deserializedRequest.partitionStates()));
-			assertEquals(liveBrokers, deserializedRequest.liveBrokers());
-			assertEquals(1, deserializedRequest.controllerId());
-			assertEquals(2, deserializedRequest.controllerEpoch());
-			// Broker epoch is only supported from version 5
-			if (version >= 5)
-				assertEquals(3, deserializedRequest.brokerEpoch());
-			else
-				assertEquals(-1, deserializedRequest.brokerEpoch());
-
-			long topicIdCount = deserializedRequest.data().topicStates().stream()
-					.map(UpdateMetadataRequestData.UpdateMetadataTopicState::topicId)
-					.filter(topicId -> topicId != Uuid.ZERO_UUID).count();
-			if (version >= 7)
-				assertEquals(2, topicIdCount);
-			else
-				assertEquals(0, topicIdCount);
-		}
-	}
-
-	@Test
-	public void testTopicPartitionGroupingSizeReduction() {
-		Set<TopicPartition> tps = TestUtils.generateRandomTopicPartitions(10, 10);
-		List<UpdateMetadataPartitionState> partitionStates = new ArrayList<>();
-		for (TopicPartition tp : tps) {
-			partitionStates.add(new UpdateMetadataPartitionState()
-					.setTopicName(tp.topic())
-					.setPartitionIndex(tp.partition()));
-		}
-		UpdateMetadataRequest.Builder builder = new UpdateMetadataRequest.Builder((short) 5, 0, 0, 0,
-				partitionStates, Collections.emptyList(), Collections.emptyMap());
-
-		assertTrue(builder.build((short) 5).sizeInBytes() < builder.build((short) 4).sizeInBytes());
-	}
-
-	private <T> Set<T> iterableToSet(Iterable<T> iterable) {
-		return StreamSupport.stream(iterable.spliterator(), false).collect(Collectors.toSet());
-	}
-=======
     @Test
     public void testUnsupportedVersion() {
-        UpdateMetadataRequest.Builder builder = new UpdateMetadataRequest.Builder(
-                (short) (UPDATE_METADATA.latestVersion() + 1), 0, 0, 0,
-                Collections.emptyList(), Collections.emptyList(), Collections.emptyMap());
+        UpdateMetadataRequest.Builder builder = new UpdateMetadataRequest.Builder((short) (UPDATE_METADATA.latestVersion() + 1), 0, 0, 0, Collections.emptyList(), Collections.emptyList(), Collections.emptyMap());
         assertThrows(UnsupportedVersionException.class, builder::build);
     }
 
     @Test
     public void testGetErrorResponse() {
         for (short version : UPDATE_METADATA.allVersions()) {
-            UpdateMetadataRequest.Builder builder = new UpdateMetadataRequest.Builder(
-                    version, 0, 0, 0, Collections.emptyList(), Collections.emptyList(), Collections.emptyMap());
+            UpdateMetadataRequest.Builder builder = new UpdateMetadataRequest.Builder(version, 0, 0, 0, Collections.emptyList(), Collections.emptyList(), Collections.emptyMap());
             UpdateMetadataRequest request = builder.build();
-            UpdateMetadataResponse response = request.getErrorResponse(0,
-                    new ClusterAuthorizationException("Not authorized"));
+            UpdateMetadataResponse response = request.getErrorResponse(0, new ClusterAuthorizationException("Not authorized"));
             assertEquals(Errors.CLUSTER_AUTHORIZATION_FAILED, response.error());
         }
     }
@@ -262,52 +70,14 @@
         String topic0 = "topic0";
         String topic1 = "topic1";
         for (short version : UPDATE_METADATA.allVersions()) {
-            List<UpdateMetadataPartitionState> partitionStates = asList(
-                new UpdateMetadataPartitionState()
-                    .setTopicName(topic0)
-                    .setPartitionIndex(0)
-                    .setControllerEpoch(2)
-                    .setLeader(0)
-                    .setLeaderEpoch(10)
-                    .setIsr(asList(0, 1))
-                    .setZkVersion(10)
-                    .setReplicas(asList(0, 1, 2))
-                    .setOfflineReplicas(asList(2)),
-                new UpdateMetadataPartitionState()
-                    .setTopicName(topic0)
-                    .setPartitionIndex(1)
-                    .setControllerEpoch(2)
-                    .setLeader(1)
-                    .setLeaderEpoch(11)
-                    .setIsr(asList(1, 2, 3))
-                    .setZkVersion(11)
-                    .setReplicas(asList(1, 2, 3))
-                    .setOfflineReplicas(emptyList()),
-                new UpdateMetadataPartitionState()
-                    .setTopicName(topic1)
-                    .setPartitionIndex(0)
-                    .setControllerEpoch(2)
-                    .setLeader(2)
-                    .setLeaderEpoch(11)
-                    .setIsr(asList(2, 3))
-                    .setZkVersion(11)
-                    .setReplicas(asList(2, 3, 4))
-                    .setOfflineReplicas(emptyList())
-            );
+            List<UpdateMetadataPartitionState> partitionStates = asList(new UpdateMetadataPartitionState().setTopicName(topic0).setPartitionIndex(0).setControllerEpoch(2).setLeader(0).setLeaderEpoch(10).setIsr(asList(0, 1)).setZkVersion(10).setReplicas(asList(0, 1, 2)).setOfflineReplicas(asList(2)), new UpdateMetadataPartitionState().setTopicName(topic0).setPartitionIndex(1).setControllerEpoch(2).setLeader(1).setLeaderEpoch(11).setIsr(asList(1, 2, 3)).setZkVersion(11).setReplicas(asList(1, 2, 3)).setOfflineReplicas(emptyList()), new UpdateMetadataPartitionState().setTopicName(topic1).setPartitionIndex(0).setControllerEpoch(2).setLeader(2).setLeaderEpoch(11).setIsr(asList(2, 3)).setZkVersion(11).setReplicas(asList(2, 3, 4)).setOfflineReplicas(emptyList()));
 
             List<UpdateMetadataEndpoint> broker0Endpoints = new ArrayList<>();
-            broker0Endpoints.add(
-                new UpdateMetadataEndpoint()
-                    .setHost("host0")
-                    .setPort(9090)
-                    .setSecurityProtocol(SecurityProtocol.PLAINTEXT.id));
+            broker0Endpoints.add(new UpdateMetadataEndpoint().setHost("host0").setPort(9090).setSecurityProtocol(SecurityProtocol.PLAINTEXT.id));
 
             // Non plaintext endpoints are only supported from version 1
             if (version >= 1) {
-                broker0Endpoints.add(new UpdateMetadataEndpoint()
-                    .setHost("host0")
-                    .setPort(9091)
-                    .setSecurityProtocol(SecurityProtocol.SSL.id));
+                broker0Endpoints.add(new UpdateMetadataEndpoint().setHost("host0").setPort(9091).setSecurityProtocol(SecurityProtocol.SSL.id));
             }
 
             // Custom listeners are only supported from version 3
@@ -316,28 +86,13 @@
                 broker0Endpoints.get(1).setListener("listener1");
             }
 
-            List<UpdateMetadataBroker> liveBrokers = asList(
-                new UpdateMetadataBroker()
-                    .setId(0)
-                    .setRack("rack0")
-                    .setEndpoints(broker0Endpoints),
-                new UpdateMetadataBroker()
-                    .setId(1)
-                    .setEndpoints(asList(
-                        new UpdateMetadataEndpoint()
-                            .setHost("host1")
-                            .setPort(9090)
-                            .setSecurityProtocol(SecurityProtocol.PLAINTEXT.id)
-                            .setListener("PLAINTEXT")
-                    ))
-            );
+            List<UpdateMetadataBroker> liveBrokers = asList(new UpdateMetadataBroker().setId(0).setRack("rack0").setEndpoints(broker0Endpoints), new UpdateMetadataBroker().setId(1).setEndpoints(asList(new UpdateMetadataEndpoint().setHost("host1").setPort(9090).setSecurityProtocol(SecurityProtocol.PLAINTEXT.id).setListener("PLAINTEXT"))));
 
             Map<String, Uuid> topicIds = new HashMap<>();
             topicIds.put(topic0, Uuid.randomUuid());
             topicIds.put(topic1, Uuid.randomUuid());
 
-            UpdateMetadataRequest request = new UpdateMetadataRequest.Builder(version, 1, 2, 3,
-                partitionStates, liveBrokers, topicIds).build();
+            UpdateMetadataRequest request = new UpdateMetadataRequest.Builder(version, 1, 2, 3, partitionStates, liveBrokers, topicIds).build();
 
             assertEquals(new HashSet<>(partitionStates), iterableToSet(request.partitionStates()));
             assertEquals(liveBrokers, request.liveBrokers());
@@ -346,8 +101,7 @@
             assertEquals(3, request.brokerEpoch());
 
             ByteBuffer byteBuffer = request.serialize();
-            UpdateMetadataRequest deserializedRequest = new UpdateMetadataRequest(new UpdateMetadataRequestData(
-                    new ByteBufferAccessor(byteBuffer), version), version);
+            UpdateMetadataRequest deserializedRequest = new UpdateMetadataRequest(new UpdateMetadataRequestData(new ByteBufferAccessor(byteBuffer), version), version);
 
             // Unset fields that are not supported in this version as the deserialized request won't have them
 
@@ -381,9 +135,7 @@
             else
                 assertEquals(-1, deserializedRequest.brokerEpoch());
 
-            long topicIdCount = deserializedRequest.data().topicStates().stream()
-                    .map(UpdateMetadataRequestData.UpdateMetadataTopicState::topicId)
-                    .filter(topicId -> !Uuid.ZERO_UUID.equals(topicId)).count();
+            long topicIdCount = deserializedRequest.data().topicStates().stream().map(UpdateMetadataRequestData.UpdateMetadataTopicState::topicId).filter(topicId -> !Uuid.ZERO_UUID.equals(topicId)).count();
             if (version >= 7)
                 assertEquals(2, topicIdCount);
             else
@@ -396,18 +148,14 @@
         Set<TopicPartition> tps = TestUtils.generateRandomTopicPartitions(10, 10);
         List<UpdateMetadataPartitionState> partitionStates = new ArrayList<>();
         for (TopicPartition tp : tps) {
-            partitionStates.add(new UpdateMetadataPartitionState()
-                .setTopicName(tp.topic())
-                .setPartitionIndex(tp.partition()));
+            partitionStates.add(new UpdateMetadataPartitionState().setTopicName(tp.topic()).setPartitionIndex(tp.partition()));
         }
-        UpdateMetadataRequest.Builder builder = new UpdateMetadataRequest.Builder((short) 5, 0, 0, 0,
-                partitionStates, Collections.emptyList(), Collections.emptyMap());
+        UpdateMetadataRequest.Builder builder = new UpdateMetadataRequest.Builder((short) 5, 0, 0, 0, partitionStates, Collections.emptyList(), Collections.emptyMap());
 
-        assertTrue(builder.build((short) 5).sizeInBytes() <  builder.build((short) 4).sizeInBytes());
+        assertTrue(builder.build((short) 5).sizeInBytes() < builder.build((short) 4).sizeInBytes());
     }
 
     private <T> Set<T> iterableToSet(Iterable<T> iterable) {
         return StreamSupport.stream(iterable.spliterator(), false).collect(Collectors.toSet());
     }
->>>>>>> 15418db6
 }