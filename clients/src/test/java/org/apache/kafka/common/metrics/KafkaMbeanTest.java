/*
 * Licensed to the Apache Software Foundation (ASF) under one or more
 * contributor license agreements. See the NOTICE file distributed with
 * this work for additional information regarding copyright ownership.
 * The ASF licenses this file to You under the Apache License, Version 2.0
 * (the "License"); you may not use this file except in compliance with
 * the License. You may obtain a copy of the License at
 *
 *    http://www.apache.org/licenses/LICENSE-2.0
 *
 * Unless required by applicable law or agreed to in writing, software
 * distributed under the License is distributed on an "AS IS" BASIS,
 * WITHOUT WARRANTIES OR CONDITIONS OF ANY KIND, either express or implied.
 * See the License for the specific language governing permissions and
 * limitations under the License.
 */
package org.apache.kafka.common.metrics;

import org.apache.kafka.common.MetricName;
import org.apache.kafka.common.metrics.stats.WindowedCount;
import org.apache.kafka.common.metrics.stats.WindowedSum;
import org.junit.jupiter.api.AfterEach;
import org.junit.jupiter.api.BeforeEach;
import org.junit.jupiter.api.Test;

import javax.management.Attribute;
import javax.management.AttributeList;
import javax.management.AttributeNotFoundException;
import javax.management.MBeanServer;
import javax.management.ObjectName;
import javax.management.RuntimeMBeanException;
import java.lang.management.ManagementFactory;
import java.util.List;

import static org.junit.jupiter.api.Assertions.assertEquals;
import static org.junit.jupiter.api.Assertions.assertThrows;
import static org.junit.jupiter.api.Assertions.fail;

public class KafkaMbeanTest {

    private final MBeanServer mBeanServer = ManagementFactory.getPlatformMBeanServer();
    private Sensor sensor;
    private MetricName countMetricName;
    private MetricName sumMetricName;
    private Metrics metrics;

	@BeforeEach
    public void setup() throws Exception {
        metrics = new Metrics();
        metrics.addReporter(new JmxReporter());
        sensor = metrics.sensor("kafka.requests");
        countMetricName = metrics.metricName("pack.bean1.count", "grp1");
        sensor.add(countMetricName, new WindowedCount());
        sumMetricName = metrics.metricName("pack.bean1.sum", "grp1");
        sensor.add(sumMetricName, new WindowedSum());
    }

	@AfterEach
    public void tearDown() {
        metrics.close();
    }

    @Test
    public void testGetAttribute() throws Exception {
        sensor.record(2.5);
        Object counterAttribute = getAttribute(countMetricName);
        assertEquals(1.0, counterAttribute);
        Object sumAttribute = getAttribute(sumMetricName);
        assertEquals(2.5, sumAttribute);
    }

    @Test
    public void testGetAttributeUnknown() throws Exception {
        sensor.record(2.5);
        try {
            getAttribute(sumMetricName, "name");
            fail("Should have gotten attribute not found");
        } catch (AttributeNotFoundException e) {
            // Expected
        }
    }

    @Test
    public void testGetAttributes() throws Exception {
        sensor.record(3.5);
        sensor.record(4.0);
        AttributeList attributeList = getAttributes(countMetricName, countMetricName.name(), sumMetricName.name());
        List<Attribute> attributes = attributeList.asList();
        assertEquals(2, attributes.size());
        for (Attribute attribute : attributes) {
            if (countMetricName.name().equals(attribute.getName()))
                assertEquals(2.0, attribute.getValue());
            else if (sumMetricName.name().equals(attribute.getName()))
                assertEquals(7.5, attribute.getValue());
            else
                fail("Unexpected attribute returned: " + attribute.getName());
        }
    }

    @Test
    public void testGetAttributesWithUnknown() throws Exception {
        sensor.record(3.5);
        sensor.record(4.0);
        AttributeList attributeList = getAttributes(countMetricName, countMetricName.name(),
                sumMetricName.name(), "name");
        List<Attribute> attributes = attributeList.asList();
        assertEquals(2, attributes.size());
        for (Attribute attribute : attributes) {
            if (countMetricName.name().equals(attribute.getName()))
                assertEquals(2.0, attribute.getValue());
            else if (sumMetricName.name().equals(attribute.getName()))
                assertEquals(7.5, attribute.getValue());
            else
                fail("Unexpected attribute returned: " + attribute.getName());
        }
    }

    @Test
<<<<<<< HEAD
    public void testInvoke() throws Exception {
		RuntimeMBeanException e = assertThrows(RuntimeMBeanException.class,
				() -> mBeanServer.invoke(objectName(countMetricName), "something", null, null));
		assertEquals(UnsupportedOperationException.class, e.getCause().getClass());
	}

    @Test
    public void testSetAttribute() throws Exception {
		RuntimeMBeanException e = assertThrows(RuntimeMBeanException.class,
				() -> mBeanServer.setAttribute(objectName(countMetricName), new Attribute("anything", 1)));
		assertEquals(UnsupportedOperationException.class, e.getCause().getClass());
	}

    @Test
    public void testSetAttributes() throws Exception {
		RuntimeMBeanException e = assertThrows(RuntimeMBeanException.class,
				() -> mBeanServer.setAttributes(objectName(countMetricName), new AttributeList(1)));
		assertEquals(UnsupportedOperationException.class, e.getCause().getClass());
	}
=======
    public void testInvoke() {
        RuntimeMBeanException e = assertThrows(RuntimeMBeanException.class,
            () -> mBeanServer.invoke(objectName(countMetricName), "something", null, null));
        assertEquals(UnsupportedOperationException.class, e.getCause().getClass());
    }

    @Test
    public void testSetAttribute() {
        RuntimeMBeanException e = assertThrows(RuntimeMBeanException.class,
            () -> mBeanServer.setAttribute(objectName(countMetricName), new Attribute("anything", 1)));
        assertEquals(UnsupportedOperationException.class, e.getCause().getClass());
    }

    @Test
    public void testSetAttributes() {
        RuntimeMBeanException e = assertThrows(RuntimeMBeanException.class,
            () -> mBeanServer.setAttributes(objectName(countMetricName), new AttributeList(1)));
        assertEquals(UnsupportedOperationException.class, e.getCause().getClass());
    }
>>>>>>> 15418db6

    private ObjectName objectName(MetricName metricName) throws Exception {
        return new ObjectName(JmxReporter.getMBeanName("", metricName));
    }

    private Object getAttribute(MetricName metricName, String attribute) throws Exception {
        return mBeanServer.getAttribute(objectName(metricName), attribute);
    }

    private Object getAttribute(MetricName metricName) throws Exception {
        return getAttribute(metricName, metricName.name());
    }

    private AttributeList getAttributes(MetricName metricName, String... attributes) throws Exception {
        return mBeanServer.getAttributes(objectName(metricName), attributes);
    }

}<|MERGE_RESOLUTION|>--- conflicted
+++ resolved
@@ -23,18 +23,11 @@
 import org.junit.jupiter.api.BeforeEach;
 import org.junit.jupiter.api.Test;
 
-import javax.management.Attribute;
-import javax.management.AttributeList;
-import javax.management.AttributeNotFoundException;
-import javax.management.MBeanServer;
-import javax.management.ObjectName;
-import javax.management.RuntimeMBeanException;
+import javax.management.*;
 import java.lang.management.ManagementFactory;
 import java.util.List;
 
-import static org.junit.jupiter.api.Assertions.assertEquals;
-import static org.junit.jupiter.api.Assertions.assertThrows;
-import static org.junit.jupiter.api.Assertions.fail;
+import static org.junit.jupiter.api.Assertions.*;
 
 public class KafkaMbeanTest {
 
@@ -44,7 +37,7 @@
     private MetricName sumMetricName;
     private Metrics metrics;
 
-	@BeforeEach
+    @BeforeEach
     public void setup() throws Exception {
         metrics = new Metrics();
         metrics.addReporter(new JmxReporter());
@@ -55,7 +48,7 @@
         sensor.add(sumMetricName, new WindowedSum());
     }
 
-	@AfterEach
+    @AfterEach
     public void tearDown() {
         metrics.close();
     }
@@ -116,47 +109,22 @@
     }
 
     @Test
-<<<<<<< HEAD
-    public void testInvoke() throws Exception {
-		RuntimeMBeanException e = assertThrows(RuntimeMBeanException.class,
-				() -> mBeanServer.invoke(objectName(countMetricName), "something", null, null));
-		assertEquals(UnsupportedOperationException.class, e.getCause().getClass());
-	}
-
-    @Test
-    public void testSetAttribute() throws Exception {
-		RuntimeMBeanException e = assertThrows(RuntimeMBeanException.class,
-				() -> mBeanServer.setAttribute(objectName(countMetricName), new Attribute("anything", 1)));
-		assertEquals(UnsupportedOperationException.class, e.getCause().getClass());
-	}
-
-    @Test
-    public void testSetAttributes() throws Exception {
-		RuntimeMBeanException e = assertThrows(RuntimeMBeanException.class,
-				() -> mBeanServer.setAttributes(objectName(countMetricName), new AttributeList(1)));
-		assertEquals(UnsupportedOperationException.class, e.getCause().getClass());
-	}
-=======
     public void testInvoke() {
-        RuntimeMBeanException e = assertThrows(RuntimeMBeanException.class,
-            () -> mBeanServer.invoke(objectName(countMetricName), "something", null, null));
+        RuntimeMBeanException e = assertThrows(RuntimeMBeanException.class, () -> mBeanServer.invoke(objectName(countMetricName), "something", null, null));
         assertEquals(UnsupportedOperationException.class, e.getCause().getClass());
     }
 
     @Test
     public void testSetAttribute() {
-        RuntimeMBeanException e = assertThrows(RuntimeMBeanException.class,
-            () -> mBeanServer.setAttribute(objectName(countMetricName), new Attribute("anything", 1)));
+        RuntimeMBeanException e = assertThrows(RuntimeMBeanException.class, () -> mBeanServer.setAttribute(objectName(countMetricName), new Attribute("anything", 1)));
         assertEquals(UnsupportedOperationException.class, e.getCause().getClass());
     }
 
     @Test
     public void testSetAttributes() {
-        RuntimeMBeanException e = assertThrows(RuntimeMBeanException.class,
-            () -> mBeanServer.setAttributes(objectName(countMetricName), new AttributeList(1)));
+        RuntimeMBeanException e = assertThrows(RuntimeMBeanException.class, () -> mBeanServer.setAttributes(objectName(countMetricName), new AttributeList(1)));
         assertEquals(UnsupportedOperationException.class, e.getCause().getClass());
     }
->>>>>>> 15418db6
 
     private ObjectName objectName(MetricName metricName) throws Exception {
         return new ObjectName(JmxReporter.getMBeanName("", metricName));
