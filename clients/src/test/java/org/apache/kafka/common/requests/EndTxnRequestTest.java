--- conflicted
+++ resolved
@@ -31,21 +31,6 @@
 
 public class EndTxnRequestTest {
 
-<<<<<<< HEAD
-	@Test
-	public void testConstructor() {
-		short producerEpoch = 0;
-		int producerId = 1;
-		String transactionId = "txn_id";
-		int throttleTimeMs = 10;
-
-		EndTxnRequest.Builder builder = new EndTxnRequest.Builder(
-				new EndTxnRequestData()
-						.setCommitted(true)
-						.setProducerEpoch(producerEpoch)
-						.setProducerId(producerId)
-						.setTransactionalId(transactionId));
-=======
     @Test
     public void testConstructor() {
         short producerEpoch = 0;
@@ -62,22 +47,16 @@
                 .setTransactionalId(transactionId),
             isTransactionV2Enabled
         );
->>>>>>> 9494bebe
 
-		for (short version : ApiKeys.END_TXN.allVersions()) {
-			EndTxnRequest request = builder.build(version);
+        for (short version : ApiKeys.END_TXN.allVersions()) {
+            EndTxnRequest request = builder.build(version);
 
-			EndTxnResponse response = request.getErrorResponse(throttleTimeMs, Errors.NOT_COORDINATOR.exception());
+            EndTxnResponse response = request.getErrorResponse(throttleTimeMs, Errors.NOT_COORDINATOR.exception());
 
-			assertEquals(Collections.singletonMap(Errors.NOT_COORDINATOR, 1), response.errorCounts());
+            assertEquals(Collections.singletonMap(Errors.NOT_COORDINATOR, 1), response.errorCounts());
 
-			assertEquals(TransactionResult.COMMIT, request.result());
+            assertEquals(TransactionResult.COMMIT, request.result());
 
-<<<<<<< HEAD
-			assertEquals(throttleTimeMs, response.throttleTimeMs());
-		}
-	}
-=======
             assertEquals(throttleTimeMs, response.throttleTimeMs());
         }
     }
@@ -113,5 +92,4 @@
         assertEquals(1L, request.data().producerId());
         assertEquals((short) 0, request.data().producerEpoch());
     }
->>>>>>> 9494bebe
 }