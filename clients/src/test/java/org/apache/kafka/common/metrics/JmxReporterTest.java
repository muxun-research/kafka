--- conflicted
+++ resolved
@@ -109,95 +109,6 @@
             metrics.removeMetric(metrics.metricName("name", "group", "desc", "id", "foo:"));
             metrics.removeMetric(metrics.metricName("name", "group", "desc", "id", "foo%"));
 
-<<<<<<< HEAD
-			assertFalse(server.isRegistered(new ObjectName(":type=group,id=\"foo\\*\"")));
-			assertFalse(server.isRegistered(new ObjectName(":type=group,id=foo+")));
-			assertFalse(server.isRegistered(new ObjectName(":type=group,id=\"foo\\?\"")));
-			assertFalse(server.isRegistered(new ObjectName(":type=group,id=\"foo:\"")));
-			assertFalse(server.isRegistered(new ObjectName(":type=group,id=foo%")));
-		} finally {
-			metrics.close();
-		}
-	}
-
-	@Test
-	public void testPredicateAndDynamicReload() throws Exception {
-		Metrics metrics = new Metrics();
-		MBeanServer server = ManagementFactory.getPlatformMBeanServer();
-
-		Map<String, String> configs = new HashMap<>();
-
-		configs.put(JmxReporter.EXCLUDE_CONFIG,
-				JmxReporter.getMBeanName("", metrics.metricName("pack.bean2.total", "grp2")));
-
-		try {
-			JmxReporter reporter = new JmxReporter();
-			reporter.configure(configs);
-			metrics.addReporter(reporter);
-
-			Sensor sensor = metrics.sensor("kafka.requests");
-			sensor.add(metrics.metricName("pack.bean2.avg", "grp1"), new Avg());
-			sensor.add(metrics.metricName("pack.bean2.total", "grp2"), new CumulativeSum());
-			sensor.record();
-
-			assertTrue(server.isRegistered(new ObjectName(":type=grp1")));
-			assertEquals(1.0, server.getAttribute(new ObjectName(":type=grp1"), "pack.bean2.avg"));
-			assertFalse(server.isRegistered(new ObjectName(":type=grp2")));
-
-			sensor.record();
-
-			configs.put(JmxReporter.EXCLUDE_CONFIG,
-					JmxReporter.getMBeanName("", metrics.metricName("pack.bean2.avg", "grp1")));
-
-			reporter.reconfigure(configs);
-
-			assertFalse(server.isRegistered(new ObjectName(":type=grp1")));
-			assertTrue(server.isRegistered(new ObjectName(":type=grp2")));
-			assertEquals(2.0, server.getAttribute(new ObjectName(":type=grp2"), "pack.bean2.total"));
-
-			metrics.removeMetric(metrics.metricName("pack.bean2.total", "grp2"));
-			assertFalse(server.isRegistered(new ObjectName(":type=grp2")));
-		} finally {
-			metrics.close();
-		}
-	}
-
-	@Test
-	public void testJmxPrefix() throws Exception {
-		JmxReporter reporter = new JmxReporter();
-		MetricsContext metricsContext = new KafkaMetricsContext("kafka.server");
-		MetricConfig metricConfig = new MetricConfig();
-		Metrics metrics = new Metrics(metricConfig, new ArrayList<>(Arrays.asList(reporter)), Time.SYSTEM, metricsContext);
-
-		MBeanServer server = ManagementFactory.getPlatformMBeanServer();
-		try {
-			Sensor sensor = metrics.sensor("kafka.requests");
-			sensor.add(metrics.metricName("pack.bean1.avg", "grp1"), new Avg());
-			assertEquals("kafka.server", server.getObjectInstance(new ObjectName("kafka.server:type=grp1")).getObjectName().getDomain());
-		} finally {
-			metrics.close();
-		}
-	}
-
-	@Test
-	public void testDeprecatedJmxPrefixWithDefaultMetrics() throws Exception {
-		@SuppressWarnings("deprecation")
-		JmxReporter reporter = new JmxReporter("my-prefix");
-
-		// for backwards compatibility, ensure prefix does not get overridden by the default empty namespace in metricscontext
-		MetricConfig metricConfig = new MetricConfig();
-		Metrics metrics = new Metrics(metricConfig, new ArrayList<>(Arrays.asList(reporter)), Time.SYSTEM);
-
-		MBeanServer server = ManagementFactory.getPlatformMBeanServer();
-		try {
-			Sensor sensor = metrics.sensor("my-sensor");
-			sensor.add(metrics.metricName("pack.bean1.avg", "grp1"), new Avg());
-			assertEquals("my-prefix", server.getObjectInstance(new ObjectName("my-prefix:type=grp1")).getObjectName().getDomain());
-		} finally {
-			metrics.close();
-		}
-	}
-=======
             assertFalse(server.isRegistered(new ObjectName(":type=group,id=\"foo\\*\"")));
             assertFalse(server.isRegistered(new ObjectName(":type=group,id=foo+")));
             assertFalse(server.isRegistered(new ObjectName(":type=group,id=\"foo\\?\"")));
@@ -266,5 +177,4 @@
             metrics.close();
         }
     }
->>>>>>> 9494bebe
 }