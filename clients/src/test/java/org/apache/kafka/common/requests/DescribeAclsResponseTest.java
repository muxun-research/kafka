--- conflicted
+++ resolved
@@ -42,127 +42,6 @@
 import static org.junit.jupiter.api.Assertions.assertThrows;
 
 public class DescribeAclsResponseTest {
-<<<<<<< HEAD
-	private static final short V0 = 0;
-	private static final short V1 = 1;
-
-	private static final AclDescription ALLOW_CREATE_ACL = buildAclDescription(
-			"127.0.0.1",
-			"User:ANONYMOUS",
-			AclOperation.CREATE,
-			AclPermissionType.ALLOW);
-
-	private static final AclDescription DENY_READ_ACL = buildAclDescription(
-			"127.0.0.1",
-			"User:ANONYMOUS",
-			AclOperation.READ,
-			AclPermissionType.DENY);
-
-	private static final DescribeAclsResource UNKNOWN_ACL = buildResource(
-			"foo",
-			ResourceType.UNKNOWN,
-			PatternType.LITERAL,
-			Collections.singletonList(DENY_READ_ACL));
-
-	private static final DescribeAclsResource PREFIXED_ACL1 = buildResource(
-			"prefix",
-			ResourceType.GROUP,
-			PatternType.PREFIXED,
-			Collections.singletonList(ALLOW_CREATE_ACL));
-
-	private static final DescribeAclsResource LITERAL_ACL1 = buildResource(
-			"foo",
-			ResourceType.TOPIC,
-			PatternType.LITERAL,
-			Collections.singletonList(ALLOW_CREATE_ACL));
-
-	private static final DescribeAclsResource LITERAL_ACL2 = buildResource(
-			"group",
-			ResourceType.GROUP,
-			PatternType.LITERAL,
-			Collections.singletonList(DENY_READ_ACL));
-
-	@Test
-	public void shouldThrowOnV0IfNotLiteral() {
-		assertThrows(UnsupportedVersionException.class,
-				() -> buildResponse(10, Errors.NONE, Collections.singletonList(PREFIXED_ACL1)).serialize(V0));
-	}
-
-	@Test
-	public void shouldThrowIfUnknown() {
-		assertThrows(IllegalArgumentException.class,
-				() -> buildResponse(10, Errors.NONE, Collections.singletonList(UNKNOWN_ACL)).serialize(V0));
-	}
-
-    @Test
-    public void shouldRoundTripV0() {
-		List<DescribeAclsResource> resources = Arrays.asList(LITERAL_ACL1, LITERAL_ACL2);
-		final DescribeAclsResponse original = buildResponse(10, Errors.NONE, resources);
-		final ByteBuffer buffer = original.serialize(V0);
-
-		final DescribeAclsResponse result = DescribeAclsResponse.parse(buffer, V0);
-		assertResponseEquals(original, result);
-
-		final DescribeAclsResponse result2 = buildResponse(10, Errors.NONE, DescribeAclsResponse.aclsResources(
-				DescribeAclsResponse.aclBindings(resources)));
-		assertResponseEquals(original, result2);
-	}
-
-	@Test
-	public void shouldRoundTripV1() {
-		List<DescribeAclsResource> resources = Arrays.asList(LITERAL_ACL1, PREFIXED_ACL1);
-		final DescribeAclsResponse original = buildResponse(100, Errors.NONE, resources);
-		final ByteBuffer buffer = original.serialize(V1);
-
-		final DescribeAclsResponse result = DescribeAclsResponse.parse(buffer, V1);
-		assertResponseEquals(original, result);
-
-		final DescribeAclsResponse result2 = buildResponse(100, Errors.NONE, DescribeAclsResponse.aclsResources(
-				DescribeAclsResponse.aclBindings(resources)));
-		assertResponseEquals(original, result2);
-	}
-
-	@Test
-	public void testAclBindings() {
-		final AclBinding original = new AclBinding(new ResourcePattern(ResourceType.TOPIC, "foo", PatternType.LITERAL),
-				new AccessControlEntry("User:ANONYMOUS", "127.0.0.1", AclOperation.CREATE, AclPermissionType.ALLOW));
-
-		final List<AclBinding> result = DescribeAclsResponse.aclBindings(Collections.singletonList(LITERAL_ACL1));
-		assertEquals(1, result.size());
-		assertEquals(original, result.get(0));
-	}
-
-	private static void assertResponseEquals(final DescribeAclsResponse original, final DescribeAclsResponse actual) {
-		final Set<DescribeAclsResource> originalBindings = new HashSet<>(original.acls());
-		final Set<DescribeAclsResource> actualBindings = new HashSet<>(actual.acls());
-
-		assertEquals(originalBindings, actualBindings);
-	}
-
-	private static DescribeAclsResponse buildResponse(int throttleTimeMs, Errors error, List<DescribeAclsResource> resources) {
-		return new DescribeAclsResponse(new DescribeAclsResponseData()
-				.setThrottleTimeMs(throttleTimeMs)
-				.setErrorCode(error.code())
-				.setErrorMessage(error.message())
-				.setResources(resources));
-	}
-
-	private static DescribeAclsResource buildResource(String name, ResourceType type, PatternType patternType, List<AclDescription> acls) {
-		return new DescribeAclsResource()
-				.setResourceName(name)
-				.setResourceType(type.code())
-				.setPatternType(patternType.code())
-				.setAcls(acls);
-	}
-
-	private static AclDescription buildAclDescription(String host, String principal, AclOperation operation, AclPermissionType permission) {
-		return new AclDescription()
-				.setHost(host)
-				.setPrincipal(principal)
-				.setOperation(operation.code())
-				.setPermissionType(permission.code());
-	}
-=======
     private static final short V1 = 1;
 
     private static final AclDescription ALLOW_CREATE_ACL = buildAclDescription(
@@ -261,5 +140,4 @@
             .setOperation(operation.code())
             .setPermissionType(permission.code());
     }
->>>>>>> 9494bebe
 }