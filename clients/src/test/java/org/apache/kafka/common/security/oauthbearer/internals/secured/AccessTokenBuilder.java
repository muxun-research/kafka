--- conflicted
+++ resolved
@@ -23,12 +23,7 @@
 import com.fasterxml.jackson.databind.ObjectMapper;
 import com.fasterxml.jackson.databind.node.ArrayNode;
 import com.fasterxml.jackson.databind.node.ObjectNode;
-<<<<<<< HEAD
-import org.apache.kafka.common.utils.MockTime;
-import org.apache.kafka.common.utils.Time;
-=======
-
->>>>>>> 9494bebe
+
 import org.jose4j.jwk.PublicJsonWebKey;
 import org.jose4j.jws.JsonWebSignature;
 import org.jose4j.jwt.ReservedClaimNames;
@@ -116,7 +111,11 @@
         } else if (scope instanceof Collection) {
             return this;
         } else {
-            throw new IllegalArgumentException(String.format("%s parameter must be a %s or a %s containing %s", scopeClaimName, String.class.getName(), Collection.class.getName(), String.class.getName()));
+            throw new IllegalArgumentException(String.format("%s parameter must be a %s or a %s containing %s",
+                scopeClaimName,
+                String.class.getName(),
+                Collection.class.getName(),
+                String.class.getName()));
         }
     }
 
@@ -170,7 +169,11 @@
             ArrayNode child = node.putArray(scopeClaimName);
             ((Collection<String>) scope).forEach(child::add);
         } else {
-            throw new IllegalArgumentException(String.format("%s claim must be a %s or a %s containing %s", scopeClaimName, String.class.getName(), Collection.class.getName(), String.class.getName()));
+            throw new IllegalArgumentException(String.format("%s claim must be a %s or a %s containing %s",
+                scopeClaimName,
+                String.class.getName(),
+                Collection.class.getName(),
+                String.class.getName()));
         }
 
         if (issuedAtSeconds != null)
