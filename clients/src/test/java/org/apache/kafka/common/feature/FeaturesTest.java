--- conflicted
+++ resolved
@@ -24,15 +24,11 @@
 
 import static org.apache.kafka.common.utils.Utils.mkEntry;
 import static org.apache.kafka.common.utils.Utils.mkMap;
-<<<<<<< HEAD
-import static org.junit.jupiter.api.Assertions.*;
-=======
 import static org.junit.jupiter.api.Assertions.assertEquals;
 import static org.junit.jupiter.api.Assertions.assertNotEquals;
 import static org.junit.jupiter.api.Assertions.assertNull;
 import static org.junit.jupiter.api.Assertions.assertThrows;
 import static org.junit.jupiter.api.Assertions.assertTrue;
->>>>>>> 9494bebe
 
 public class FeaturesTest {
 
@@ -48,14 +44,17 @@
 
     @Test
     public void testNullFeatures() {
-        assertThrows(NullPointerException.class, () -> Features.supportedFeatures(null));
+        assertThrows(
+            NullPointerException.class,
+            () -> Features.supportedFeatures(null));
     }
 
     @Test
     public void testGetAllFeaturesAPI() {
         SupportedVersionRange v1 = new SupportedVersionRange((short) 1, (short) 2);
         SupportedVersionRange v2 = new SupportedVersionRange((short) 3, (short) 4);
-        Map<String, SupportedVersionRange> allFeatures = mkMap(mkEntry("feature_1", v1), mkEntry("feature_2", v2));
+        Map<String, SupportedVersionRange> allFeatures =
+            mkMap(mkEntry("feature_1", v1), mkEntry("feature_2", v2));
         Features<SupportedVersionRange> features = Features.supportedFeatures(allFeatures);
         assertEquals(allFeatures, features.features());
     }
@@ -79,7 +78,9 @@
 
         Features<SupportedVersionRange> features = Features.supportedFeatures(allFeatures);
 
-        Map<String, Map<String, Short>> expected = mkMap(mkEntry("feature_1", mkMap(mkEntry("min_version", (short) 1), mkEntry("max_version", (short) 2))), mkEntry("feature_2", mkMap(mkEntry("min_version", (short) 3), mkEntry("max_version", (short) 4))));
+        Map<String, Map<String, Short>> expected = mkMap(
+            mkEntry("feature_1", mkMap(mkEntry("min_version", (short) 1), mkEntry("max_version", (short) 2))),
+            mkEntry("feature_2", mkMap(mkEntry("min_version", (short) 3), mkEntry("max_version", (short) 4))));
         assertEquals(expected, features.toMap());
         assertEquals(features, Features.fromSupportedFeaturesMap(expected));
     }
@@ -88,18 +89,24 @@
     public void testToStringSupportedFeatures() {
         SupportedVersionRange v1 = new SupportedVersionRange((short) 1, (short) 2);
         SupportedVersionRange v2 = new SupportedVersionRange((short) 3, (short) 4);
-        Map<String, SupportedVersionRange> allFeatures = mkMap(mkEntry("feature_1", v1), mkEntry("feature_2", v2));
+        Map<String, SupportedVersionRange> allFeatures
+            = mkMap(mkEntry("feature_1", v1), mkEntry("feature_2", v2));
 
         Features<SupportedVersionRange> features = Features.supportedFeatures(allFeatures);
 
-        assertEquals("Features{(feature_1 -> SupportedVersionRange[min_version:1, max_version:2]), (feature_2 -> SupportedVersionRange[min_version:3, max_version:4])}", features.toString());
+        assertEquals(
+            "Features{(feature_1 -> SupportedVersionRange[min_version:1, max_version:2]), (feature_2 -> SupportedVersionRange[min_version:3, max_version:4])}",
+            features.toString());
     }
 
     @Test
     public void testSupportedFeaturesFromMapFailureWithInvalidMissingMaxVersion() {
         // This is invalid because 'max_version' key is missing.
-        Map<String, Map<String, Short>> invalidFeatures = mkMap(mkEntry("feature_1", mkMap(mkEntry("min_version", (short) 1))));
-        assertThrows(IllegalArgumentException.class, () -> Features.fromSupportedFeaturesMap(invalidFeatures));
+        Map<String, Map<String, Short>> invalidFeatures = mkMap(
+            mkEntry("feature_1", mkMap(mkEntry("min_version", (short) 1))));
+        assertThrows(
+            IllegalArgumentException.class,
+            () -> Features.fromSupportedFeaturesMap(invalidFeatures));
     }
 
     @Test
