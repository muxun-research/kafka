--- conflicted
+++ resolved
@@ -24,12 +24,7 @@
 import java.util.LinkedList;
 import java.util.Random;
 
-import static org.junit.jupiter.api.Assertions.assertEquals;
-import static org.junit.jupiter.api.Assertions.assertFalse;
-import static org.junit.jupiter.api.Assertions.assertNull;
-import static org.junit.jupiter.api.Assertions.assertSame;
-import static org.junit.jupiter.api.Assertions.assertTrue;
-import static org.junit.jupiter.api.Assertions.fail;
+import static org.junit.jupiter.api.Assertions.*;
 
 /**
  * A unit test for ImplicitLinkedHashMultiCollection.
@@ -88,35 +83,17 @@
     }
 
     static void expectExactTraversal(Iterator<TestElement> iterator, TestElement... sequence) {
-<<<<<<< HEAD
-		int i = 0;
-		while (iterator.hasNext()) {
-			TestElement element = iterator.next();
-			assertTrue(i < sequence.length, "Iterator yieled " + (i + 1) + " elements, but only " +
-					sequence.length + " were expected.");
-			if (sequence[i] != element) {
-				fail("Iterator value number " + (i + 1) + " was incorrect.");
-			}
-			i = i + 1;
-		}
-		assertTrue(i == sequence.length, "Iterator yieled " + (i + 1) + " elements, but " +
-				sequence.length + " were expected.");
-	}
-=======
         int i = 0;
         while (iterator.hasNext()) {
             TestElement element = iterator.next();
-            assertTrue(i < sequence.length, "Iterator yieled " + (i + 1) + " elements, but only " +
-                sequence.length + " were expected.");
+            assertTrue(i < sequence.length, "Iterator yieled " + (i + 1) + " elements, but only " + sequence.length + " were expected.");
             if (sequence[i] != element) {
                 fail("Iterator value number " + (i + 1) + " was incorrect.");
             }
             i = i + 1;
         }
-        assertEquals(sequence.length, i, "Iterator yieled " + (i + 1) + " elements, but " +
-                sequence.length + " were expected.");
+        assertEquals(sequence.length, i, "Iterator yieled " + (i + 1) + " elements, but " + sequence.length + " were expected.");
     }
->>>>>>> 15418db6
 
     @Test
     public void testEnlargement() {
@@ -171,32 +148,14 @@
     }
 
     void expectTraversal(Iterator<TestElement> iter, Iterator<TestElement> expectedIter) {
-<<<<<<< HEAD
-		int i = 0;
-		while (iter.hasNext()) {
-			TestElement element = iter.next();
-			assertTrue(expectedIter.hasNext(),
-					"Iterator yieled " + (i + 1) + " elements, but only " + i + " were expected.");
-			TestElement expected = expectedIter.next();
-			assertTrue(expected == element,
-					"Iterator value number " + (i + 1) + " was incorrect.");
-			i = i + 1;
-		}
-		assertFalse(expectedIter.hasNext(),
-				"Iterator yieled " + i + " elements, but at least " + (i + 1) + " were expected.");
-	}
-=======
         int i = 0;
         while (iter.hasNext()) {
             TestElement element = iter.next();
-            assertTrue(expectedIter.hasNext(),
-                "Iterator yieled " + (i + 1) + " elements, but only " + i + " were expected.");
+            assertTrue(expectedIter.hasNext(), "Iterator yieled " + (i + 1) + " elements, but only " + i + " were expected.");
             TestElement expected = expectedIter.next();
             assertSame(expected, element, "Iterator value number " + (i + 1) + " was incorrect.");
             i = i + 1;
         }
-        assertFalse(expectedIter.hasNext(),
-            "Iterator yieled " + i + " elements, but at least " + (i + 1) + " were expected.");
+        assertFalse(expectedIter.hasNext(), "Iterator yieled " + i + " elements, but at least " + (i + 1) + " were expected.");
     }
->>>>>>> 15418db6
 }