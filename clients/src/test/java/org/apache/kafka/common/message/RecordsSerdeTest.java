--- conflicted
+++ resolved
@@ -26,28 +26,28 @@
 
 import java.nio.ByteBuffer;
 
+import static org.junit.jupiter.api.Assertions.assertEquals;
 import static org.junit.jupiter.api.Assertions.assertNull;
 
 public class RecordsSerdeTest {
 
     @Test
     public void testSerdeRecords() {
-<<<<<<< HEAD
-        MemoryRecords records = MemoryRecords.withRecords(CompressionType.NONE, new SimpleRecord("foo".getBytes()), new SimpleRecord("bar".getBytes()));
-=======
         MemoryRecords records = MemoryRecords.withRecords(Compression.NONE,
             new SimpleRecord("foo".getBytes()),
             new SimpleRecord("bar".getBytes()));
->>>>>>> 9494bebe
 
-        SimpleRecordsMessageData message = new SimpleRecordsMessageData().setTopic("foo").setRecordSet(records);
+        SimpleRecordsMessageData message = new SimpleRecordsMessageData()
+            .setTopic("foo")
+            .setRecordSet(records);
 
         testAllRoundTrips(message);
     }
 
     @Test
     public void testSerdeNullRecords() {
-        SimpleRecordsMessageData message = new SimpleRecordsMessageData().setTopic("foo");
+        SimpleRecordsMessageData message = new SimpleRecordsMessageData()
+            .setTopic("foo");
         assertNull(message.recordSet());
 
         testAllRoundTrips(message);
@@ -55,12 +55,16 @@
 
     @Test
     public void testSerdeEmptyRecords() {
-        SimpleRecordsMessageData message = new SimpleRecordsMessageData().setTopic("foo").setRecordSet(MemoryRecords.EMPTY);
+        SimpleRecordsMessageData message = new SimpleRecordsMessageData()
+            .setTopic("foo")
+            .setRecordSet(MemoryRecords.EMPTY);
         testAllRoundTrips(message);
     }
 
     private void testAllRoundTrips(SimpleRecordsMessageData message) {
-        for (short version = SimpleRecordsMessageData.LOWEST_SUPPORTED_VERSION; version <= SimpleRecordsMessageData.HIGHEST_SUPPORTED_VERSION; version++) {
+        for (short version = SimpleRecordsMessageData.LOWEST_SUPPORTED_VERSION;
+             version <= SimpleRecordsMessageData.HIGHEST_SUPPORTED_VERSION;
+             version++) {
             testRoundTrip(message, version);
         }
     }
