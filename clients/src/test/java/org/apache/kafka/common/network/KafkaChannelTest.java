/*
 * Licensed to the Apache Software Foundation (ASF) under one or more
 * contributor license agreements. See the NOTICE file distributed with
 * this work for additional information regarding copyright ownership.
 * The ASF licenses this file to You under the Apache License, Version 2.0
 * (the "License"); you may not use this file except in compliance with
 * the License. You may obtain a copy of the License at
 *
 *    http://www.apache.org/licenses/LICENSE-2.0
 *
 * Unless required by applicable law or agreed to in writing, software
 * distributed under the License is distributed on an "AS IS" BASIS,
 * WITHOUT WARRANTIES OR CONDITIONS OF ANY KIND, either express or implied.
 * See the License for the specific language governing permissions and
 * limitations under the License.
 */
package org.apache.kafka.common.network;

import org.apache.kafka.common.memory.MemoryPool;
import org.apache.kafka.test.TestUtils;

import org.junit.jupiter.api.Test;
import org.mockito.ArgumentCaptor;
import org.mockito.Mockito;

import java.io.IOException;
import java.nio.ByteBuffer;

import static org.junit.jupiter.api.Assertions.assertEquals;
import static org.junit.jupiter.api.Assertions.assertNotNull;
import static org.junit.jupiter.api.Assertions.assertNull;
import static org.junit.jupiter.api.Assertions.assertThrows;
import static org.junit.jupiter.api.Assertions.assertTrue;

public class KafkaChannelTest {

<<<<<<< HEAD
	@Test
	public void testSending() throws IOException {
		Authenticator authenticator = Mockito.mock(Authenticator.class);
		TransportLayer transport = Mockito.mock(TransportLayer.class);
		MemoryPool pool = Mockito.mock(MemoryPool.class);
		ChannelMetadataRegistry metadataRegistry = Mockito.mock(ChannelMetadataRegistry.class);

		KafkaChannel channel = new KafkaChannel("0", transport, () -> authenticator,
				1024, pool, metadataRegistry);
		ByteBufferSend send = ByteBufferSend.sizePrefixed(ByteBuffer.wrap(TestUtils.randomBytes(128)));
		NetworkSend networkSend = new NetworkSend("0", send);

		channel.setSend(networkSend);
		assertTrue(channel.hasSend());
		assertThrows(IllegalStateException.class, () -> channel.setSend(networkSend));

		Mockito.when(transport.write(Mockito.any(ByteBuffer[].class))).thenReturn(4L);
		assertEquals(4L, channel.write());
		assertEquals(128, send.remaining());
		assertNull(channel.maybeCompleteSend());

		Mockito.when(transport.write(Mockito.any(ByteBuffer[].class))).thenReturn(64L);
		assertEquals(64, channel.write());
		assertEquals(64, send.remaining());
		assertNull(channel.maybeCompleteSend());

		Mockito.when(transport.write(Mockito.any(ByteBuffer[].class))).thenReturn(64L);
		assertEquals(64, channel.write());
		assertEquals(0, send.remaining());
		assertEquals(networkSend, channel.maybeCompleteSend());
	}

	@Test
	public void testReceiving() throws IOException {
		Authenticator authenticator = Mockito.mock(Authenticator.class);
		TransportLayer transport = Mockito.mock(TransportLayer.class);
		MemoryPool pool = Mockito.mock(MemoryPool.class);
		ChannelMetadataRegistry metadataRegistry = Mockito.mock(ChannelMetadataRegistry.class);

		ArgumentCaptor<Integer> sizeCaptor = ArgumentCaptor.forClass(Integer.class);
		Mockito.when(pool.tryAllocate(sizeCaptor.capture())).thenAnswer(invocation -> {
			return ByteBuffer.allocate(sizeCaptor.getValue());
		});

		KafkaChannel channel = new KafkaChannel("0", transport, () -> authenticator,
				1024, pool, metadataRegistry);

		ArgumentCaptor<ByteBuffer> bufferCaptor = ArgumentCaptor.forClass(ByteBuffer.class);
		Mockito.when(transport.read(bufferCaptor.capture())).thenAnswer(invocation -> {
			bufferCaptor.getValue().putInt(128);
			return 4;
		}).thenReturn(0);
		assertEquals(4, channel.read());
		assertEquals(4, channel.currentReceive().bytesRead());
		assertNull(channel.maybeCompleteReceive());

		Mockito.reset(transport);
		Mockito.when(transport.read(bufferCaptor.capture())).thenAnswer(invocation -> {
			bufferCaptor.getValue().put(TestUtils.randomBytes(64));
			return 64;
		});
		assertEquals(64, channel.read());
		assertEquals(68, channel.currentReceive().bytesRead());
		assertNull(channel.maybeCompleteReceive());

		Mockito.reset(transport);
		Mockito.when(transport.read(bufferCaptor.capture())).thenAnswer(invocation -> {
			bufferCaptor.getValue().put(TestUtils.randomBytes(64));
			return 64;
		});
		assertEquals(64, channel.read());
		assertEquals(132, channel.currentReceive().bytesRead());
		assertNotNull(channel.maybeCompleteReceive());
		assertNull(channel.currentReceive());
	}
=======
    @Test
    public void testSending() throws IOException {
        Authenticator authenticator = Mockito.mock(Authenticator.class);
        TransportLayer transport = Mockito.mock(TransportLayer.class);
        MemoryPool pool = Mockito.mock(MemoryPool.class);
        ChannelMetadataRegistry metadataRegistry = Mockito.mock(ChannelMetadataRegistry.class);

        KafkaChannel channel = new KafkaChannel("0", transport, () -> authenticator,
            1024, pool, metadataRegistry);
        ByteBufferSend send = ByteBufferSend.sizePrefixed(ByteBuffer.wrap(TestUtils.randomBytes(128)));
        NetworkSend networkSend = new NetworkSend("0", send);

        channel.setSend(networkSend);
        assertTrue(channel.hasSend());
        assertThrows(IllegalStateException.class, () -> channel.setSend(networkSend));

        Mockito.when(transport.write(Mockito.any(ByteBuffer[].class))).thenReturn(4L);
        assertEquals(4L, channel.write());
        assertEquals(128, send.remaining());
        assertNull(channel.maybeCompleteSend());

        Mockito.when(transport.write(Mockito.any(ByteBuffer[].class))).thenReturn(64L);
        assertEquals(64, channel.write());
        assertEquals(64, send.remaining());
        assertNull(channel.maybeCompleteSend());

        Mockito.when(transport.write(Mockito.any(ByteBuffer[].class))).thenReturn(64L);
        assertEquals(64, channel.write());
        assertEquals(0, send.remaining());
        assertEquals(networkSend, channel.maybeCompleteSend());
    }

    @Test
    public void testReceiving() throws IOException {
        Authenticator authenticator = Mockito.mock(Authenticator.class);
        TransportLayer transport = Mockito.mock(TransportLayer.class);
        MemoryPool pool = Mockito.mock(MemoryPool.class);
        ChannelMetadataRegistry metadataRegistry = Mockito.mock(ChannelMetadataRegistry.class);

        ArgumentCaptor<Integer> sizeCaptor = ArgumentCaptor.forClass(Integer.class);
        Mockito.when(pool.tryAllocate(sizeCaptor.capture())).thenAnswer(invocation ->
            ByteBuffer.allocate(sizeCaptor.getValue())
        );

        KafkaChannel channel = new KafkaChannel("0", transport, () -> authenticator,
            1024, pool, metadataRegistry);

        ArgumentCaptor<ByteBuffer> bufferCaptor = ArgumentCaptor.forClass(ByteBuffer.class);
        Mockito.when(transport.read(bufferCaptor.capture())).thenAnswer(invocation -> {
            bufferCaptor.getValue().putInt(128);
            return 4;
        }).thenReturn(0);
        assertEquals(4, channel.read());
        assertEquals(4, channel.currentReceive().bytesRead());
        assertNull(channel.maybeCompleteReceive());

        Mockito.reset(transport);
        Mockito.when(transport.read(bufferCaptor.capture())).thenAnswer(invocation -> {
            bufferCaptor.getValue().put(TestUtils.randomBytes(64));
            return 64;
        });
        assertEquals(64, channel.read());
        assertEquals(68, channel.currentReceive().bytesRead());
        assertNull(channel.maybeCompleteReceive());

        Mockito.reset(transport);
        Mockito.when(transport.read(bufferCaptor.capture())).thenAnswer(invocation -> {
            bufferCaptor.getValue().put(TestUtils.randomBytes(64));
            return 64;
        });
        assertEquals(64, channel.read());
        assertEquals(132, channel.currentReceive().bytesRead());
        assertNotNull(channel.maybeCompleteReceive());
        assertNull(channel.currentReceive());
    }
>>>>>>> 9494bebe

}<|MERGE_RESOLUTION|>--- conflicted
+++ resolved
@@ -34,83 +34,6 @@
 
 public class KafkaChannelTest {
 
-<<<<<<< HEAD
-	@Test
-	public void testSending() throws IOException {
-		Authenticator authenticator = Mockito.mock(Authenticator.class);
-		TransportLayer transport = Mockito.mock(TransportLayer.class);
-		MemoryPool pool = Mockito.mock(MemoryPool.class);
-		ChannelMetadataRegistry metadataRegistry = Mockito.mock(ChannelMetadataRegistry.class);
-
-		KafkaChannel channel = new KafkaChannel("0", transport, () -> authenticator,
-				1024, pool, metadataRegistry);
-		ByteBufferSend send = ByteBufferSend.sizePrefixed(ByteBuffer.wrap(TestUtils.randomBytes(128)));
-		NetworkSend networkSend = new NetworkSend("0", send);
-
-		channel.setSend(networkSend);
-		assertTrue(channel.hasSend());
-		assertThrows(IllegalStateException.class, () -> channel.setSend(networkSend));
-
-		Mockito.when(transport.write(Mockito.any(ByteBuffer[].class))).thenReturn(4L);
-		assertEquals(4L, channel.write());
-		assertEquals(128, send.remaining());
-		assertNull(channel.maybeCompleteSend());
-
-		Mockito.when(transport.write(Mockito.any(ByteBuffer[].class))).thenReturn(64L);
-		assertEquals(64, channel.write());
-		assertEquals(64, send.remaining());
-		assertNull(channel.maybeCompleteSend());
-
-		Mockito.when(transport.write(Mockito.any(ByteBuffer[].class))).thenReturn(64L);
-		assertEquals(64, channel.write());
-		assertEquals(0, send.remaining());
-		assertEquals(networkSend, channel.maybeCompleteSend());
-	}
-
-	@Test
-	public void testReceiving() throws IOException {
-		Authenticator authenticator = Mockito.mock(Authenticator.class);
-		TransportLayer transport = Mockito.mock(TransportLayer.class);
-		MemoryPool pool = Mockito.mock(MemoryPool.class);
-		ChannelMetadataRegistry metadataRegistry = Mockito.mock(ChannelMetadataRegistry.class);
-
-		ArgumentCaptor<Integer> sizeCaptor = ArgumentCaptor.forClass(Integer.class);
-		Mockito.when(pool.tryAllocate(sizeCaptor.capture())).thenAnswer(invocation -> {
-			return ByteBuffer.allocate(sizeCaptor.getValue());
-		});
-
-		KafkaChannel channel = new KafkaChannel("0", transport, () -> authenticator,
-				1024, pool, metadataRegistry);
-
-		ArgumentCaptor<ByteBuffer> bufferCaptor = ArgumentCaptor.forClass(ByteBuffer.class);
-		Mockito.when(transport.read(bufferCaptor.capture())).thenAnswer(invocation -> {
-			bufferCaptor.getValue().putInt(128);
-			return 4;
-		}).thenReturn(0);
-		assertEquals(4, channel.read());
-		assertEquals(4, channel.currentReceive().bytesRead());
-		assertNull(channel.maybeCompleteReceive());
-
-		Mockito.reset(transport);
-		Mockito.when(transport.read(bufferCaptor.capture())).thenAnswer(invocation -> {
-			bufferCaptor.getValue().put(TestUtils.randomBytes(64));
-			return 64;
-		});
-		assertEquals(64, channel.read());
-		assertEquals(68, channel.currentReceive().bytesRead());
-		assertNull(channel.maybeCompleteReceive());
-
-		Mockito.reset(transport);
-		Mockito.when(transport.read(bufferCaptor.capture())).thenAnswer(invocation -> {
-			bufferCaptor.getValue().put(TestUtils.randomBytes(64));
-			return 64;
-		});
-		assertEquals(64, channel.read());
-		assertEquals(132, channel.currentReceive().bytesRead());
-		assertNotNull(channel.maybeCompleteReceive());
-		assertNull(channel.currentReceive());
-	}
-=======
     @Test
     public void testSending() throws IOException {
         Authenticator authenticator = Mockito.mock(Authenticator.class);
@@ -186,6 +109,5 @@
         assertNotNull(channel.maybeCompleteReceive());
         assertNull(channel.currentReceive());
     }
->>>>>>> 9494bebe
 
 }