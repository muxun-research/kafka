--- conflicted
+++ resolved
@@ -23,15 +23,15 @@
 import org.apache.kafka.common.message.AlterPartitionRequestData.TopicData;
 import org.apache.kafka.common.protocol.ApiKeys;
 import org.apache.kafka.common.utils.annotation.ApiKeyVersionsSource;
-<<<<<<< HEAD
-=======
 
->>>>>>> 9494bebe
 import org.junit.jupiter.params.ParameterizedTest;
 
 import java.util.Arrays;
 import java.util.LinkedList;
 import java.util.List;
+
+import static org.junit.jupiter.api.Assertions.assertEquals;
+import static org.junit.jupiter.api.Assertions.assertTrue;
 
 class AlterPartitionRequestTest {
     String topic = "test-topic";
@@ -40,16 +40,24 @@
     @ParameterizedTest
     @ApiKeyVersionsSource(apiKey = ApiKeys.ALTER_PARTITION)
     public void testBuildAlterPartitionRequest(short version) {
-        AlterPartitionRequestData request = new AlterPartitionRequestData().setBrokerId(1).setBrokerEpoch(1);
+        AlterPartitionRequestData request = new AlterPartitionRequestData()
+            .setBrokerId(1)
+            .setBrokerEpoch(1);
 
-        TopicData topicData = new TopicData().setTopicId(topicId).setTopicName(topic);
+        TopicData topicData = new TopicData()
+            .setTopicId(topicId)
+            .setTopicName(topic);
 
         List<BrokerState> newIsrWithBrokerEpoch = new LinkedList<>();
         newIsrWithBrokerEpoch.add(new BrokerState().setBrokerId(1).setBrokerEpoch(1001));
         newIsrWithBrokerEpoch.add(new BrokerState().setBrokerId(2).setBrokerEpoch(1002));
         newIsrWithBrokerEpoch.add(new BrokerState().setBrokerId(3).setBrokerEpoch(1003));
 
-        topicData.partitions().add(new PartitionData().setPartitionIndex(0).setLeaderEpoch(1).setPartitionEpoch(10).setNewIsrWithEpochs(newIsrWithBrokerEpoch));
+        topicData.partitions().add(new PartitionData()
+            .setPartitionIndex(0)
+            .setLeaderEpoch(1)
+            .setPartitionEpoch(10)
+            .setNewIsrWithEpochs(newIsrWithBrokerEpoch));
 
         request.topics().add(topicData);
 
