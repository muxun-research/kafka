/*
 * Licensed to the Apache Software Foundation (ASF) under one or more
 * contributor license agreements. See the NOTICE file distributed with
 * this work for additional information regarding copyright ownership.
 * The ASF licenses this file to You under the Apache License, Version 2.0
 * (the "License"); you may not use this file except in compliance with
 * the License. You may obtain a copy of the License at
 *
 *    http://www.apache.org/licenses/LICENSE-2.0
 *
 * Unless required by applicable law or agreed to in writing, software
 * distributed under the License is distributed on an "AS IS" BASIS,
 * WITHOUT WARRANTIES OR CONDITIONS OF ANY KIND, either express or implied.
 * See the License for the specific language governing permissions and
 * limitations under the License.
 */
package org.apache.kafka.common.record;

import org.apache.kafka.common.errors.UnsupportedCompressionTypeException;
import org.apache.kafka.common.message.LeaderChangeMessage;
import org.apache.kafka.common.message.LeaderChangeMessage.Voter;
import org.apache.kafka.common.utils.BufferSupplier;
import org.apache.kafka.common.utils.ByteBufferOutputStream;
import org.apache.kafka.common.utils.CloseableIterator;
import org.apache.kafka.common.utils.Time;
import org.apache.kafka.common.utils.Utils;
import org.apache.kafka.test.TestUtils;
import org.junit.jupiter.api.Test;
import org.junit.jupiter.api.extension.ExtensionContext;
import org.junit.jupiter.params.ParameterizedTest;
import org.junit.jupiter.params.provider.Arguments;
import org.junit.jupiter.params.provider.ArgumentsProvider;
import org.junit.jupiter.params.provider.ArgumentsSource;
import org.junit.jupiter.params.provider.EnumSource;

import java.nio.ByteBuffer;
import java.util.ArrayList;
import java.util.Arrays;
import java.util.Collections;
import java.util.List;
import java.util.OptionalLong;
import java.util.Random;
import java.util.function.BiFunction;
import java.util.function.Supplier;
import java.util.stream.Collectors;
import java.util.stream.Stream;

import static java.util.Arrays.asList;
import static org.apache.kafka.common.record.RecordBatch.MAGIC_VALUE_V0;
import static org.apache.kafka.common.record.RecordBatch.MAGIC_VALUE_V1;
import static org.apache.kafka.common.record.RecordBatch.MAGIC_VALUE_V2;
import static org.apache.kafka.common.utils.Utils.utf8;
import static org.junit.jupiter.api.Assertions.assertEquals;
import static org.junit.jupiter.api.Assertions.assertFalse;
import static org.junit.jupiter.api.Assertions.assertNotNull;
import static org.junit.jupiter.api.Assertions.assertThrows;
import static org.junit.jupiter.api.Assertions.assertTrue;

public class MemoryRecordsBuilderTest {

	private static class Args {
		final int bufferOffset;
		final CompressionType compressionType;
		final byte magic;

		public Args(int bufferOffset, CompressionType compressionType, byte magic) {
			this.bufferOffset = bufferOffset;
			this.compressionType = compressionType;
			this.magic = magic;
		}

		@Override
		public String toString() {
			return "magic=" + magic +
					", bufferOffset=" + bufferOffset +
					", compressionType=" + compressionType;
		}
	}

	private static class MemoryRecordsBuilderArgumentsProvider implements ArgumentsProvider {
		@Override
		public Stream<? extends Arguments> provideArguments(ExtensionContext context) {
			List<Arguments> values = new ArrayList<>();
			for (int bufferOffset : Arrays.asList(0, 15))
				for (CompressionType type : CompressionType.values()) {
					List<Byte> magics = type == CompressionType.ZSTD
							? Collections.singletonList(RecordBatch.MAGIC_VALUE_V2)
							: asList(RecordBatch.MAGIC_VALUE_V0, MAGIC_VALUE_V1, RecordBatch.MAGIC_VALUE_V2);
					for (byte magic : magics)
						values.add(Arguments.of(new Args(bufferOffset, type, magic)));
				}
			return values.stream();
		}
	}

	private final Time time = Time.SYSTEM;

	@Test
	public void testUnsupportedCompress() {
		BiFunction<Byte, CompressionType, MemoryRecordsBuilder> builderBiFunction = (magic, compressionType) ->
				new MemoryRecordsBuilder(ByteBuffer.allocate(128), magic, compressionType, TimestampType.CREATE_TIME, 0L, 0L,
						RecordBatch.NO_PRODUCER_ID, RecordBatch.NO_PRODUCER_EPOCH, RecordBatch.NO_SEQUENCE,
						false, false, RecordBatch.NO_PARTITION_LEADER_EPOCH, 128);

		Arrays.asList(MAGIC_VALUE_V0, MAGIC_VALUE_V1).forEach(magic -> {
			Exception e = assertThrows(IllegalArgumentException.class, () -> builderBiFunction.apply(magic, CompressionType.ZSTD));
			assertEquals(e.getMessage(), "ZStandard compression is not supported for magic " + magic);
		});
	}

	@ParameterizedTest
	@ArgumentsSource(MemoryRecordsBuilderArgumentsProvider.class)
	public void testWriteEmptyRecordSet(Args args) {
		byte magic = args.magic;
		ByteBuffer buffer = allocateBuffer(128, args);

		MemoryRecords records = new MemoryRecordsBuilder(buffer, magic,
				args.compressionType, TimestampType.CREATE_TIME, 0L, 0L,
				RecordBatch.NO_PRODUCER_ID, RecordBatch.NO_PRODUCER_EPOCH, RecordBatch.NO_SEQUENCE,
				false, false, RecordBatch.NO_PARTITION_LEADER_EPOCH, buffer.capacity()).build();

		assertEquals(0, records.sizeInBytes());
		assertEquals(args.bufferOffset, buffer.position());
	}

	@ParameterizedTest
	@ArgumentsSource(MemoryRecordsBuilderArgumentsProvider.class)
	public void testWriteTransactionalRecordSet(Args args) {
		ByteBuffer buffer = allocateBuffer(128, args);
		long pid = 9809;
		short epoch = 15;
		int sequence = 2342;

		Supplier<MemoryRecordsBuilder> supplier = () -> new MemoryRecordsBuilder(buffer, args.magic, args.compressionType,
				TimestampType.CREATE_TIME, 0L, 0L, pid, epoch, sequence, true, false,
				RecordBatch.NO_PARTITION_LEADER_EPOCH, buffer.capacity());

		if (args.magic < MAGIC_VALUE_V2) {
			assertThrows(IllegalArgumentException.class, supplier::get);
		} else {
			MemoryRecordsBuilder builder = supplier.get();
			builder.append(System.currentTimeMillis(), "foo".getBytes(), "bar".getBytes());
			MemoryRecords records = builder.build();

			List<MutableRecordBatch> batches = Utils.toList(records.batches().iterator());
			assertEquals(1, batches.size());
			assertTrue(batches.get(0).isTransactional());
		}
	}

	@ParameterizedTest
	@ArgumentsSource(MemoryRecordsBuilderArgumentsProvider.class)
	public void testWriteTransactionalWithInvalidPID(Args args) {
		ByteBuffer buffer = allocateBuffer(128, args);
		long pid = RecordBatch.NO_PRODUCER_ID;
		short epoch = 15;
		int sequence = 2342;

		Supplier<MemoryRecordsBuilder> supplier = () -> new MemoryRecordsBuilder(buffer, args.magic, args.compressionType, TimestampType.CREATE_TIME,
				0L, 0L, pid, epoch, sequence, true, false, RecordBatch.NO_PARTITION_LEADER_EPOCH, buffer.capacity());
		if (args.magic < MAGIC_VALUE_V2) {
			assertThrows(IllegalArgumentException.class, supplier::get);
		} else {
			MemoryRecordsBuilder builder = supplier.get();
			assertThrows(IllegalArgumentException.class, builder::close);
		}
	}

	@ParameterizedTest
	@ArgumentsSource(MemoryRecordsBuilderArgumentsProvider.class)
	public void testWriteIdempotentWithInvalidEpoch(Args args) {
		ByteBuffer buffer = allocateBuffer(128, args);
		long pid = 9809;
		short epoch = RecordBatch.NO_PRODUCER_EPOCH;
		int sequence = 2342;

		Supplier<MemoryRecordsBuilder> supplier = () -> new MemoryRecordsBuilder(buffer, args.magic, args.compressionType, TimestampType.CREATE_TIME,
				0L, 0L, pid, epoch, sequence, true, false, RecordBatch.NO_PARTITION_LEADER_EPOCH, buffer.capacity());

		if (args.magic < MAGIC_VALUE_V2) {
			assertThrows(IllegalArgumentException.class, supplier::get);
		} else {
			MemoryRecordsBuilder builder = supplier.get();
			assertThrows(IllegalArgumentException.class, builder::close);
		}
	}

	@ParameterizedTest
	@ArgumentsSource(MemoryRecordsBuilderArgumentsProvider.class)
	public void testWriteIdempotentWithInvalidBaseSequence(Args args) {
		ByteBuffer buffer = allocateBuffer(128, args);
		long pid = 9809;
		short epoch = 15;
		int sequence = RecordBatch.NO_SEQUENCE;

		Supplier<MemoryRecordsBuilder> supplier = () -> new MemoryRecordsBuilder(buffer, args.magic, args.compressionType, TimestampType.CREATE_TIME,
				0L, 0L, pid, epoch, sequence, true, false, RecordBatch.NO_PARTITION_LEADER_EPOCH, buffer.capacity());

		if (args.magic < MAGIC_VALUE_V2) {
			assertThrows(IllegalArgumentException.class, supplier::get);
		} else {
			MemoryRecordsBuilder builder = supplier.get();
			assertThrows(IllegalArgumentException.class, builder::close);
		}
	}

	@ParameterizedTest
	@ArgumentsSource(MemoryRecordsBuilderArgumentsProvider.class)
	public void testWriteEndTxnMarkerNonTransactionalBatch(Args args) {
		ByteBuffer buffer = allocateBuffer(128, args);
		long pid = 9809;
		short epoch = 15;
		int sequence = RecordBatch.NO_SEQUENCE;

		Supplier<MemoryRecordsBuilder> supplier = () -> new MemoryRecordsBuilder(buffer, args.magic, args.compressionType,
				TimestampType.CREATE_TIME, 0L, 0L, pid, epoch, sequence, false, true,
				RecordBatch.NO_PARTITION_LEADER_EPOCH, buffer.capacity());

		if (args.magic < MAGIC_VALUE_V2) {
			assertThrows(IllegalArgumentException.class, supplier::get);
		} else {
			MemoryRecordsBuilder builder = supplier.get();
			assertThrows(IllegalArgumentException.class, () -> builder.appendEndTxnMarker(RecordBatch.NO_TIMESTAMP,
					new EndTransactionMarker(ControlRecordType.ABORT, 0)));
		}
	}

	@ParameterizedTest
	@ArgumentsSource(MemoryRecordsBuilderArgumentsProvider.class)
	public void testWriteEndTxnMarkerNonControlBatch(Args args) {
		ByteBuffer buffer = allocateBuffer(128, args);
		long pid = 9809;
		short epoch = 15;
		int sequence = RecordBatch.NO_SEQUENCE;

		Supplier<MemoryRecordsBuilder> supplier = () -> new MemoryRecordsBuilder(buffer, args.magic, args.compressionType, TimestampType.CREATE_TIME,
				0L, 0L, pid, epoch, sequence, true, false, RecordBatch.NO_PARTITION_LEADER_EPOCH, buffer.capacity());

		if (args.magic < MAGIC_VALUE_V2) {
			assertThrows(IllegalArgumentException.class, supplier::get);
		} else {
			MemoryRecordsBuilder builder = supplier.get();
			assertThrows(IllegalArgumentException.class, () -> builder.appendEndTxnMarker(RecordBatch.NO_TIMESTAMP,
					new EndTransactionMarker(ControlRecordType.ABORT, 0)));
		}
	}

	@ParameterizedTest
	@ArgumentsSource(MemoryRecordsBuilderArgumentsProvider.class)
	public void testWriteLeaderChangeControlBatchWithoutLeaderEpoch(Args args) {
		ByteBuffer buffer = allocateBuffer(128, args);
		Supplier<MemoryRecordsBuilder> supplier = () -> new MemoryRecordsBuilder(buffer, args.magic, args.compressionType,
				TimestampType.CREATE_TIME, 0L, 0L,
				RecordBatch.NO_PRODUCER_ID, RecordBatch.NO_PRODUCER_EPOCH, RecordBatch.NO_SEQUENCE,
				false, true, RecordBatch.NO_PARTITION_LEADER_EPOCH, buffer.capacity());

		if (args.magic < MAGIC_VALUE_V2) {
			assertThrows(IllegalArgumentException.class, supplier::get);
		} else {
			final int leaderId = 1;
			MemoryRecordsBuilder builder = supplier.get();
			assertThrows(IllegalArgumentException.class, () -> builder.appendLeaderChangeMessage(RecordBatch.NO_TIMESTAMP,
					new LeaderChangeMessage().setLeaderId(leaderId).setVoters(Collections.emptyList())));
		}
	}

	@ParameterizedTest
	@ArgumentsSource(MemoryRecordsBuilderArgumentsProvider.class)
	public void testWriteLeaderChangeControlBatch(Args args) {
		ByteBuffer buffer = allocateBuffer(128, args);
		final int leaderId = 1;
		final int leaderEpoch = 5;
		final List<Integer> voters = Arrays.asList(2, 3);

		Supplier<MemoryRecordsBuilder> supplier = () -> new MemoryRecordsBuilder(buffer, args.magic, args.compressionType,
				TimestampType.CREATE_TIME, 0L, 0L, RecordBatch.NO_PRODUCER_ID, RecordBatch.NO_PRODUCER_EPOCH,
				RecordBatch.NO_SEQUENCE, false, true, leaderEpoch, buffer.capacity());

		if (args.magic < MAGIC_VALUE_V2) {
			assertThrows(IllegalArgumentException.class, supplier::get);
		} else {
			MemoryRecordsBuilder builder = supplier.get();
			builder.appendLeaderChangeMessage(RecordBatch.NO_TIMESTAMP,
					new LeaderChangeMessage()
							.setLeaderId(leaderId)
							.setVoters(voters.stream().map(
									voterId -> new Voter().setVoterId(voterId)).collect(Collectors.toList())));

			MemoryRecords built = builder.build();
			List<Record> records = TestUtils.toList(built.records());
			assertEquals(1, records.size());
			LeaderChangeMessage leaderChangeMessage = ControlRecordUtils.deserializeLeaderChangeMessage(records.get(0));

			assertEquals(leaderId, leaderChangeMessage.leaderId());
			assertEquals(voters, leaderChangeMessage.voters().stream().map(Voter::voterId).collect(Collectors.toList()));
		}
	}

	@ParameterizedTest
	@ArgumentsSource(MemoryRecordsBuilderArgumentsProvider.class)
	public void testLegacyCompressionRate(Args args) {
		byte magic = args.magic;
		ByteBuffer buffer = allocateBuffer(1024, args);

		Supplier<LegacyRecord[]> supplier = () -> new LegacyRecord[]{
				LegacyRecord.create(magic, 0L, "a".getBytes(), "1".getBytes()),
				LegacyRecord.create(magic, 1L, "b".getBytes(), "2".getBytes()),
				LegacyRecord.create(magic, 2L, "c".getBytes(), "3".getBytes()),
		};

		if (magic >= MAGIC_VALUE_V2) {
			assertThrows(IllegalArgumentException.class, supplier::get);
		} else {
			LegacyRecord[] records = supplier.get();

			MemoryRecordsBuilder builder = new MemoryRecordsBuilder(buffer, magic, args.compressionType,
					TimestampType.CREATE_TIME, 0L, 0L, RecordBatch.NO_PRODUCER_ID, RecordBatch.NO_PRODUCER_EPOCH, RecordBatch.NO_SEQUENCE,
					false, false, RecordBatch.NO_PARTITION_LEADER_EPOCH, buffer.capacity());

			int uncompressedSize = 0;
			for (LegacyRecord record : records) {
				uncompressedSize += record.sizeInBytes() + Records.LOG_OVERHEAD;
				builder.append(record);
			}

			MemoryRecords built = builder.build();
			if (args.compressionType == CompressionType.NONE) {
				assertEquals(1.0, builder.compressionRatio(), 0.00001);
			} else {
				int recordHeaad = magic == MAGIC_VALUE_V0 ? LegacyRecord.RECORD_OVERHEAD_V0 : LegacyRecord.RECORD_OVERHEAD_V1;
				int compressedSize = built.sizeInBytes() - Records.LOG_OVERHEAD - recordHeaad;
				double computedCompressionRate = (double) compressedSize / uncompressedSize;
				assertEquals(computedCompressionRate, builder.compressionRatio(), 0.00001);
			}
		}
	}

	@ParameterizedTest
	@ArgumentsSource(MemoryRecordsBuilderArgumentsProvider.class)
	public void testEstimatedSizeInBytes(Args args) {
		ByteBuffer buffer = allocateBuffer(1024, args);

		MemoryRecordsBuilder builder = new MemoryRecordsBuilder(buffer, args.magic, args.compressionType,
				TimestampType.CREATE_TIME, 0L, 0L, RecordBatch.NO_PRODUCER_ID, RecordBatch.NO_PRODUCER_EPOCH, RecordBatch.NO_SEQUENCE,
				false, false, RecordBatch.NO_PARTITION_LEADER_EPOCH, buffer.capacity());

		int previousEstimate = 0;
		for (int i = 0; i < 10; i++) {
			builder.append(new SimpleRecord(i, ("" + i).getBytes()));
			int currentEstimate = builder.estimatedSizeInBytes();
			assertTrue(currentEstimate > previousEstimate);
            previousEstimate = currentEstimate;
		}

		int bytesWrittenBeforeClose = builder.estimatedSizeInBytes();
		MemoryRecords records = builder.build();
		assertEquals(records.sizeInBytes(), builder.estimatedSizeInBytes());
		if (args.compressionType == CompressionType.NONE)
			assertEquals(records.sizeInBytes(), bytesWrittenBeforeClose);
	}


	@ParameterizedTest
	@ArgumentsSource(MemoryRecordsBuilderArgumentsProvider.class)
	public void buildUsingLogAppendTime(Args args) {
		byte magic = args.magic;
		ByteBuffer buffer = allocateBuffer(1024, args);
		long logAppendTime = System.currentTimeMillis();

		MemoryRecordsBuilder builder = new MemoryRecordsBuilder(buffer, magic, args.compressionType,
				TimestampType.LOG_APPEND_TIME, 0L, logAppendTime, RecordBatch.NO_PRODUCER_ID, RecordBatch.NO_PRODUCER_EPOCH,
				RecordBatch.NO_SEQUENCE, false, false, RecordBatch.NO_PARTITION_LEADER_EPOCH, buffer.capacity());
		builder.append(0L, "a".getBytes(), "1".getBytes());
		builder.append(0L, "b".getBytes(), "2".getBytes());
		builder.append(0L, "c".getBytes(), "3".getBytes());
		MemoryRecords records = builder.build();

		MemoryRecordsBuilder.RecordsInfo info = builder.info();
		assertEquals(logAppendTime, info.maxTimestamp);

		if (args.compressionType == CompressionType.NONE && magic <= MAGIC_VALUE_V1)
			assertEquals(0L, info.shallowOffsetOfMaxTimestamp);
		else
			assertEquals(2L, info.shallowOffsetOfMaxTimestamp);

		for (RecordBatch batch : records.batches()) {
			if (magic == MAGIC_VALUE_V0) {
				assertEquals(TimestampType.NO_TIMESTAMP_TYPE, batch.timestampType());
			} else {
				assertEquals(TimestampType.LOG_APPEND_TIME, batch.timestampType());
				for (Record record : batch)
					assertEquals(logAppendTime, record.timestamp());
			}
		}
	}

	@ParameterizedTest
	@ArgumentsSource(MemoryRecordsBuilderArgumentsProvider.class)
	public void buildUsingCreateTime(Args args) {
		byte magic = args.magic;
		ByteBuffer buffer = allocateBuffer(1024, args);

		long logAppendTime = System.currentTimeMillis();
		MemoryRecordsBuilder builder = new MemoryRecordsBuilder(buffer, magic, args.compressionType,
				TimestampType.CREATE_TIME, 0L, logAppendTime, RecordBatch.NO_PRODUCER_ID, RecordBatch.NO_PRODUCER_EPOCH, RecordBatch.NO_SEQUENCE,
				false, false, RecordBatch.NO_PARTITION_LEADER_EPOCH, buffer.capacity());
		builder.append(0L, "a".getBytes(), "1".getBytes());
		builder.append(2L, "b".getBytes(), "2".getBytes());
		builder.append(1L, "c".getBytes(), "3".getBytes());
		MemoryRecords records = builder.build();

		MemoryRecordsBuilder.RecordsInfo info = builder.info();
		if (magic == MAGIC_VALUE_V0) {
			assertEquals(-1, info.maxTimestamp);
		} else {
			assertEquals(2L, info.maxTimestamp);
		}

		if (args.compressionType == CompressionType.NONE && magic == MAGIC_VALUE_V1)
			assertEquals(1L, info.shallowOffsetOfMaxTimestamp);
		else
			assertEquals(2L, info.shallowOffsetOfMaxTimestamp);

		int i = 0;
		long[] expectedTimestamps = new long[]{0L, 2L, 1L};
		for (RecordBatch batch : records.batches()) {
			if (magic == MAGIC_VALUE_V0) {
				assertEquals(TimestampType.NO_TIMESTAMP_TYPE, batch.timestampType());
			} else {
				assertEquals(TimestampType.CREATE_TIME, batch.timestampType());
				for (Record record : batch)
					assertEquals(expectedTimestamps[i++], record.timestamp());
			}
		}
	}

	@ParameterizedTest
	@ArgumentsSource(MemoryRecordsBuilderArgumentsProvider.class)
	public void testAppendedChecksumConsistency(Args args) {
		ByteBuffer buffer = ByteBuffer.allocate(512);
		MemoryRecordsBuilder builder = new MemoryRecordsBuilder(buffer, args.magic, args.compressionType,
				TimestampType.CREATE_TIME, 0L, LegacyRecord.NO_TIMESTAMP, RecordBatch.NO_PRODUCER_ID,
				RecordBatch.NO_PRODUCER_EPOCH, RecordBatch.NO_SEQUENCE, false, false,
				RecordBatch.NO_PARTITION_LEADER_EPOCH, buffer.capacity());
		builder.append(1L, "key".getBytes(), "value".getBytes());
		MemoryRecords memoryRecords = builder.build();
		List<Record> records = TestUtils.toList(memoryRecords.records());
		assertEquals(1, records.size());
	}

	@ParameterizedTest
	@ArgumentsSource(MemoryRecordsBuilderArgumentsProvider.class)
	public void testSmallWriteLimit(Args args) {
		// with a small write limit, we always allow at least one record to be added

		byte[] key = "foo".getBytes();
		byte[] value = "bar".getBytes();
		int writeLimit = 0;
		ByteBuffer buffer = ByteBuffer.allocate(512);
		MemoryRecordsBuilder builder = new MemoryRecordsBuilder(buffer, args.magic, args.compressionType,
				TimestampType.CREATE_TIME, 0L, LegacyRecord.NO_TIMESTAMP, RecordBatch.NO_PRODUCER_ID, RecordBatch.NO_PRODUCER_EPOCH,
				RecordBatch.NO_SEQUENCE, false, false, RecordBatch.NO_PARTITION_LEADER_EPOCH, writeLimit);

        assertFalse(builder.isFull());
        assertTrue(builder.hasRoomFor(0L, key, value, Record.EMPTY_HEADERS));
        builder.append(0L, key, value);

        assertTrue(builder.isFull());
        assertFalse(builder.hasRoomFor(0L, key, value, Record.EMPTY_HEADERS));

		MemoryRecords memRecords = builder.build();
		List<Record> records = TestUtils.toList(memRecords.records());
		assertEquals(1, records.size());

		Record record = records.get(0);
		assertEquals(ByteBuffer.wrap(key), record.key());
		assertEquals(ByteBuffer.wrap(value), record.value());
	}

	@ParameterizedTest
	@ArgumentsSource(MemoryRecordsBuilderArgumentsProvider.class)
	public void writePastLimit(Args args) {
		byte magic = args.magic;
		ByteBuffer buffer = allocateBuffer(64, args);

		long logAppendTime = System.currentTimeMillis();
		MemoryRecordsBuilder builder = new MemoryRecordsBuilder(buffer, magic, args.compressionType,
				TimestampType.CREATE_TIME, 0L, logAppendTime, RecordBatch.NO_PRODUCER_ID, RecordBatch.NO_PRODUCER_EPOCH, RecordBatch.NO_SEQUENCE,
				false, false, RecordBatch.NO_PARTITION_LEADER_EPOCH, buffer.capacity());
		builder.setEstimatedCompressionRatio(0.5f);
		builder.append(0L, "a".getBytes(), "1".getBytes());
		builder.append(1L, "b".getBytes(), "2".getBytes());

		assertFalse(builder.hasRoomFor(2L, "c".getBytes(), "3".getBytes(), Record.EMPTY_HEADERS));
		builder.append(2L, "c".getBytes(), "3".getBytes());
		MemoryRecords records = builder.build();

		MemoryRecordsBuilder.RecordsInfo info = builder.info();
		if (magic == MAGIC_VALUE_V0)
			assertEquals(-1, info.maxTimestamp);
		else
			assertEquals(2L, info.maxTimestamp);

		assertEquals(2L, info.shallowOffsetOfMaxTimestamp);

		long i = 0L;
		for (RecordBatch batch : records.batches()) {
			if (magic == MAGIC_VALUE_V0) {
				assertEquals(TimestampType.NO_TIMESTAMP_TYPE, batch.timestampType());
			} else {
				assertEquals(TimestampType.CREATE_TIME, batch.timestampType());
				for (Record record : batch)
					assertEquals(i++, record.timestamp());
			}
		}
	}

	@ParameterizedTest
	@ArgumentsSource(MemoryRecordsBuilderArgumentsProvider.class)
	public void testAppendAtInvalidOffset(Args args) {
		ByteBuffer buffer = allocateBuffer(1024, args);

		long logAppendTime = System.currentTimeMillis();
		MemoryRecordsBuilder builder = new MemoryRecordsBuilder(buffer, args.magic, args.compressionType,
				TimestampType.CREATE_TIME, 0L, logAppendTime, RecordBatch.NO_PRODUCER_ID, RecordBatch.NO_PRODUCER_EPOCH, RecordBatch.NO_SEQUENCE,
				false, false, RecordBatch.NO_PARTITION_LEADER_EPOCH, buffer.capacity());

		builder.appendWithOffset(0L, System.currentTimeMillis(), "a".getBytes(), null);

		// offsets must increase monotonically
		assertThrows(IllegalArgumentException.class, () -> builder.appendWithOffset(0L, System.currentTimeMillis(),
				"b".getBytes(), null));
	}

	@ParameterizedTest
	@EnumSource(CompressionType.class)
	public void convertV2ToV1UsingMixedCreateAndLogAppendTime(CompressionType compressionType) {
		ByteBuffer buffer = ByteBuffer.allocate(512);
		MemoryRecordsBuilder builder = MemoryRecords.builder(buffer, RecordBatch.MAGIC_VALUE_V2,
				compressionType, TimestampType.LOG_APPEND_TIME, 0L);
		builder.append(10L, "1".getBytes(), "a".getBytes());
		builder.close();

		int sizeExcludingTxnMarkers = buffer.position();

		MemoryRecords.writeEndTransactionalMarker(buffer, 1L, System.currentTimeMillis(), 0, 15L, (short) 0,
				new EndTransactionMarker(ControlRecordType.ABORT, 0));

        int position = buffer.position();

        builder = MemoryRecords.builder(buffer, RecordBatch.MAGIC_VALUE_V2, compressionType,
                TimestampType.CREATE_TIME, 1L);
        builder.append(12L, "2".getBytes(), "b".getBytes());
        builder.append(13L, "3".getBytes(), "c".getBytes());
        builder.close();

        sizeExcludingTxnMarkers += buffer.position() - position;

        MemoryRecords.writeEndTransactionalMarker(buffer, 14L, System.currentTimeMillis(), 0, 1L, (short) 0,
                new EndTransactionMarker(ControlRecordType.COMMIT, 0));

        buffer.flip();

		Supplier<ConvertedRecords<MemoryRecords>> convertedRecordsSupplier = () ->
				MemoryRecords.readableRecords(buffer).downConvert(MAGIC_VALUE_V1, 0, time);

        if (compressionType != CompressionType.ZSTD) {
            ConvertedRecords<MemoryRecords> convertedRecords = convertedRecordsSupplier.get();
            MemoryRecords records = convertedRecords.records();

            // Transactional markers are skipped when down converting to V1, so exclude them from size
			verifyRecordsProcessingStats(compressionType, convertedRecords.recordConversionStats(),
					3, 3, records.sizeInBytes(), sizeExcludingTxnMarkers);

            List<? extends RecordBatch> batches = Utils.toList(records.batches().iterator());
            if (compressionType != CompressionType.NONE) {
                assertEquals(2, batches.size());
                assertEquals(TimestampType.LOG_APPEND_TIME, batches.get(0).timestampType());
                assertEquals(TimestampType.CREATE_TIME, batches.get(1).timestampType());
            } else {
                assertEquals(3, batches.size());
                assertEquals(TimestampType.LOG_APPEND_TIME, batches.get(0).timestampType());
                assertEquals(TimestampType.CREATE_TIME, batches.get(1).timestampType());
                assertEquals(TimestampType.CREATE_TIME, batches.get(2).timestampType());
            }

            List<Record> logRecords = Utils.toList(records.records().iterator());
			assertEquals(3, logRecords.size());
			assertEquals(ByteBuffer.wrap("1".getBytes()), logRecords.get(0).key());
			assertEquals(ByteBuffer.wrap("2".getBytes()), logRecords.get(1).key());
			assertEquals(ByteBuffer.wrap("3".getBytes()), logRecords.get(2).key());
		} else {
			Exception e = assertThrows(UnsupportedCompressionTypeException.class, convertedRecordsSupplier::get);
			assertEquals("Down-conversion of zstandard-compressed batches is not supported", e.getMessage());
		}
	}

	@ParameterizedTest
	@EnumSource(CompressionType.class)
	public void convertToV1WithMixedV0AndV2Data(CompressionType compressionType) {
		ByteBuffer buffer = ByteBuffer.allocate(512);

		Supplier<MemoryRecordsBuilder> supplier = () -> MemoryRecords.builder(buffer, RecordBatch.MAGIC_VALUE_V0,
				compressionType, TimestampType.NO_TIMESTAMP_TYPE, 0L);

		if (compressionType == CompressionType.ZSTD) {
			assertThrows(IllegalArgumentException.class, supplier::get);
		} else {
			MemoryRecordsBuilder builder = supplier.get();
			builder.append(RecordBatch.NO_TIMESTAMP, "1".getBytes(), "a".getBytes());
			builder.close();

			builder = MemoryRecords.builder(buffer, RecordBatch.MAGIC_VALUE_V2, compressionType,
					TimestampType.CREATE_TIME, 1L);
			builder.append(11L, "2".getBytes(), "b".getBytes());
			builder.append(12L, "3".getBytes(), "c".getBytes());
			builder.close();

			buffer.flip();

			ConvertedRecords<MemoryRecords> convertedRecords = MemoryRecords.readableRecords(buffer)
					.downConvert(MAGIC_VALUE_V1, 0, time);
			MemoryRecords records = convertedRecords.records();
			verifyRecordsProcessingStats(compressionType, convertedRecords.recordConversionStats(), 3, 2,
					records.sizeInBytes(), buffer.limit());

			List<? extends RecordBatch> batches = Utils.toList(records.batches().iterator());
			if (compressionType != CompressionType.NONE) {
				assertEquals(2, batches.size());
				assertEquals(RecordBatch.MAGIC_VALUE_V0, batches.get(0).magic());
				assertEquals(0, batches.get(0).baseOffset());
				assertEquals(MAGIC_VALUE_V1, batches.get(1).magic());
				assertEquals(1, batches.get(1).baseOffset());
			} else {
				assertEquals(3, batches.size());
				assertEquals(RecordBatch.MAGIC_VALUE_V0, batches.get(0).magic());
				assertEquals(0, batches.get(0).baseOffset());
				assertEquals(MAGIC_VALUE_V1, batches.get(1).magic());
				assertEquals(1, batches.get(1).baseOffset());
				assertEquals(MAGIC_VALUE_V1, batches.get(2).magic());
				assertEquals(2, batches.get(2).baseOffset());
			}

			List<Record> logRecords = Utils.toList(records.records().iterator());
			assertEquals("1", utf8(logRecords.get(0).key()));
			assertEquals("2", utf8(logRecords.get(1).key()));
			assertEquals("3", utf8(logRecords.get(2).key()));

			convertedRecords = MemoryRecords.readableRecords(buffer).downConvert(MAGIC_VALUE_V1, 2L, time);
			records = convertedRecords.records();

			batches = Utils.toList(records.batches().iterator());
			logRecords = Utils.toList(records.records().iterator());

			if (compressionType != CompressionType.NONE) {
				assertEquals(2, batches.size());
				assertEquals(RecordBatch.MAGIC_VALUE_V0, batches.get(0).magic());
				assertEquals(0, batches.get(0).baseOffset());
				assertEquals(MAGIC_VALUE_V1, batches.get(1).magic());
				assertEquals(1, batches.get(1).baseOffset());
				assertEquals("1", utf8(logRecords.get(0).key()));
				assertEquals("2", utf8(logRecords.get(1).key()));
				assertEquals("3", utf8(logRecords.get(2).key()));
				verifyRecordsProcessingStats(compressionType, convertedRecords.recordConversionStats(), 3, 2,
						records.sizeInBytes(), buffer.limit());
			} else {
				assertEquals(2, batches.size());
				assertEquals(RecordBatch.MAGIC_VALUE_V0, batches.get(0).magic());
				assertEquals(0, batches.get(0).baseOffset());
				assertEquals(MAGIC_VALUE_V1, batches.get(1).magic());
				assertEquals(2, batches.get(1).baseOffset());
				assertEquals("1", utf8(logRecords.get(0).key()));
				assertEquals("3", utf8(logRecords.get(1).key()));
				verifyRecordsProcessingStats(compressionType, convertedRecords.recordConversionStats(), 3, 1,
						records.sizeInBytes(), buffer.limit());
			}
		}
	}

	@ParameterizedTest
	@ArgumentsSource(MemoryRecordsBuilderArgumentsProvider.class)
	public void shouldThrowIllegalStateExceptionOnBuildWhenAborted(Args args) {
		ByteBuffer buffer = allocateBuffer(128, args);

		MemoryRecordsBuilder builder = new MemoryRecordsBuilder(buffer, args.magic, args.compressionType,
				TimestampType.CREATE_TIME, 0L, 0L, RecordBatch.NO_PRODUCER_ID, RecordBatch.NO_PRODUCER_EPOCH,
				RecordBatch.NO_SEQUENCE, false, false, RecordBatch.NO_PARTITION_LEADER_EPOCH, buffer.capacity());
		builder.abort();
		assertThrows(IllegalStateException.class, builder::build);
	}

	@ParameterizedTest
	@ArgumentsSource(MemoryRecordsBuilderArgumentsProvider.class)
	public void shouldResetBufferToInitialPositionOnAbort(Args args) {
		ByteBuffer buffer = allocateBuffer(128, args);

		MemoryRecordsBuilder builder = new MemoryRecordsBuilder(buffer, args.magic, args.compressionType,
				TimestampType.CREATE_TIME, 0L, 0L, RecordBatch.NO_PRODUCER_ID, RecordBatch.NO_PRODUCER_EPOCH, RecordBatch.NO_SEQUENCE,
				false, false, RecordBatch.NO_PARTITION_LEADER_EPOCH, buffer.capacity());
		builder.append(0L, "a".getBytes(), "1".getBytes());
		builder.abort();
		assertEquals(args.bufferOffset, builder.buffer().position());
	}

	@ParameterizedTest
	@ArgumentsSource(MemoryRecordsBuilderArgumentsProvider.class)
	public void shouldThrowIllegalStateExceptionOnCloseWhenAborted(Args args) {
		ByteBuffer buffer = allocateBuffer(128, args);

		MemoryRecordsBuilder builder = new MemoryRecordsBuilder(buffer, args.magic, args.compressionType,
				TimestampType.CREATE_TIME, 0L, 0L, RecordBatch.NO_PRODUCER_ID, RecordBatch.NO_PRODUCER_EPOCH, RecordBatch.NO_SEQUENCE,
				false, false, RecordBatch.NO_PARTITION_LEADER_EPOCH, buffer.capacity());
		builder.abort();
		assertThrows(IllegalStateException.class, builder::close, "Should have thrown IllegalStateException");
	}

	@ParameterizedTest
	@ArgumentsSource(MemoryRecordsBuilderArgumentsProvider.class)
	public void shouldThrowIllegalStateExceptionOnAppendWhenAborted(Args args) {
		ByteBuffer buffer = allocateBuffer(128, args);

		MemoryRecordsBuilder builder = new MemoryRecordsBuilder(buffer, args.magic, args.compressionType,
				TimestampType.CREATE_TIME, 0L, 0L, RecordBatch.NO_PRODUCER_ID, RecordBatch.NO_PRODUCER_EPOCH, RecordBatch.NO_SEQUENCE,
				false, false, RecordBatch.NO_PARTITION_LEADER_EPOCH, buffer.capacity());
		builder.abort();
		assertThrows(IllegalStateException.class, () -> builder.append(0L, "a".getBytes(), "1".getBytes()), "Should have thrown IllegalStateException");
	}

	@ParameterizedTest
	@ArgumentsSource(MemoryRecordsBuilderArgumentsProvider.class)
	public void testBuffersDereferencedOnClose(Args args) {
		Runtime runtime = Runtime.getRuntime();
		int payloadLen = 1024 * 1024;
		ByteBuffer buffer = ByteBuffer.allocate(payloadLen * 2);
		byte[] key = new byte[0];
		byte[] value = new byte[payloadLen];
		new Random().nextBytes(value); // Use random payload so that compressed buffer is large
		List<MemoryRecordsBuilder> builders = new ArrayList<>(100);
		long startMem = 0;
		long memUsed = 0;
		int iterations = 0;
        while (iterations++ < 100) {
            buffer.rewind();
			MemoryRecordsBuilder builder = new MemoryRecordsBuilder(buffer, args.magic, args.compressionType,
					TimestampType.CREATE_TIME, 0L, 0L, RecordBatch.NO_PRODUCER_ID,
					RecordBatch.NO_PRODUCER_EPOCH, RecordBatch.NO_SEQUENCE, false, false,
					RecordBatch.NO_PARTITION_LEADER_EPOCH, 0);
			builder.append(1L, key, value);
			builder.build();
            builders.add(builder);

            System.gc();
<<<<<<< HEAD
			memUsed = runtime.totalMemory() - runtime.freeMemory() - startMem;
			// Ignore memory usage during initialization
			if (iterations == 2)
				startMem = memUsed;
			else if (iterations > 2 && memUsed < (iterations - 2) * 1024)
				break;
		}
		assertTrue(iterations < 100, "Memory usage too high: " + memUsed);
	}

	private void verifyRecordsProcessingStats(CompressionType compressionType, RecordConversionStats processingStats,
											  int numRecords, int numRecordsConverted, long finalBytes,
											  long preConvertedBytes) {
		assertNotNull(processingStats, "Records processing info is null");
		assertEquals(numRecordsConverted, processingStats.numRecordsConverted());
		// Since nanoTime accuracy on build machines may not be sufficient to measure small conversion times,
		// only check if the value >= 0. Default is -1, so this checks if time has been recorded.
		assertTrue(processingStats.conversionTimeNanos() >= 0, "Processing time not recorded: " + processingStats);
		long tempBytes = processingStats.temporaryMemoryBytes();
		if (compressionType == CompressionType.NONE) {
			if (numRecordsConverted == 0)
				assertEquals(finalBytes, tempBytes);
			else if (numRecordsConverted == numRecords)
				assertEquals(preConvertedBytes + finalBytes, tempBytes);
=======
            memUsed = runtime.totalMemory() - runtime.freeMemory() - startMem;
            // Ignore memory usage during initialization
            if (iterations == 2)
                startMem = memUsed;
            else if (iterations > 2 && memUsed < (iterations - 2) * 1024)
                break;
        }
        assertTrue(iterations < 100, "Memory usage too high: " + memUsed);
    }

    @ParameterizedTest
    @ArgumentsSource(V2MemoryRecordsBuilderArgumentsProvider.class)
    public void testRecordTimestampsWithDeleteHorizon(Args args) {
        long deleteHorizon = 100;
        int payloadLen = 1024 * 1024;
        ByteBuffer buffer = ByteBuffer.allocate(payloadLen * 2);
        ByteBufferOutputStream byteBufferOutputStream = new ByteBufferOutputStream(buffer);
        MemoryRecordsBuilder builder = new MemoryRecordsBuilder(byteBufferOutputStream, args.magic, args.compressionType,
                TimestampType.CREATE_TIME, 0L, 0L, RecordBatch.NO_PRODUCER_ID,
                RecordBatch.NO_PRODUCER_EPOCH, RecordBatch.NO_SEQUENCE, false, false,
                RecordBatch.NO_PARTITION_LEADER_EPOCH, 0, deleteHorizon);

        builder.append(50L, "0".getBytes(), "0".getBytes());
        builder.append(100L, "1".getBytes(), null);
        builder.append(150L, "2".getBytes(), "2".getBytes());

        MemoryRecords records = builder.build();
        List<MutableRecordBatch> batches = TestUtils.toList(records.batches());
        assertEquals(OptionalLong.of(deleteHorizon), batches.get(0).deleteHorizonMs());

        CloseableIterator<Record> recordIterator = batches.get(0).streamingIterator(BufferSupplier.create());
        Record record = recordIterator.next();
        assertEquals(50L, record.timestamp());
        record = recordIterator.next();
        assertEquals(100L, record.timestamp());
        record = recordIterator.next();
        assertEquals(150L, record.timestamp());
        recordIterator.close();
    }

    private static class V2MemoryRecordsBuilderArgumentsProvider implements ArgumentsProvider {
        @Override
        public Stream<? extends Arguments> provideArguments(ExtensionContext context) {
            List<Arguments> values = new ArrayList<>();
            for (int bufferOffset : Arrays.asList(0, 15))
                for (CompressionType type: CompressionType.values()) {
                    values.add(Arguments.of(new Args(bufferOffset, type, MAGIC_VALUE_V2)));
                }
            return values.stream();
        }
    }

    private void verifyRecordsProcessingStats(CompressionType compressionType, RecordConversionStats processingStats,
                                              int numRecords, int numRecordsConverted, long finalBytes,
                                              long preConvertedBytes) {
        assertNotNull(processingStats, "Records processing info is null");
        assertEquals(numRecordsConverted, processingStats.numRecordsConverted());
        // Since nanoTime accuracy on build machines may not be sufficient to measure small conversion times,
        // only check if the value >= 0. Default is -1, so this checks if time has been recorded.
        assertTrue(processingStats.conversionTimeNanos() >= 0, "Processing time not recorded: " + processingStats);
        long tempBytes = processingStats.temporaryMemoryBytes();
        if (compressionType == CompressionType.NONE) {
            if (numRecordsConverted == 0)
                assertEquals(finalBytes, tempBytes);
            else if (numRecordsConverted == numRecords)
                assertEquals(preConvertedBytes + finalBytes, tempBytes);
>>>>>>> 15418db6
            else {
				assertTrue(tempBytes > finalBytes && tempBytes < finalBytes + preConvertedBytes,
						String.format("Unexpected temp bytes %d final %d pre %d", tempBytes, finalBytes, preConvertedBytes));
			}
		} else {
			long compressedBytes = finalBytes - Records.LOG_OVERHEAD - LegacyRecord.RECORD_OVERHEAD_V0;
			assertTrue(tempBytes > compressedBytes,
					String.format("Uncompressed size expected temp=%d, compressed=%d", tempBytes, compressedBytes));
		}
	}

	private ByteBuffer allocateBuffer(int size, Args args) {
		ByteBuffer buffer = ByteBuffer.allocate(size);
		buffer.position(args.bufferOffset);
		return buffer;
	}
}<|MERGE_RESOLUTION|>--- conflicted
+++ resolved
@@ -19,11 +19,7 @@
 import org.apache.kafka.common.errors.UnsupportedCompressionTypeException;
 import org.apache.kafka.common.message.LeaderChangeMessage;
 import org.apache.kafka.common.message.LeaderChangeMessage.Voter;
-import org.apache.kafka.common.utils.BufferSupplier;
-import org.apache.kafka.common.utils.ByteBufferOutputStream;
-import org.apache.kafka.common.utils.CloseableIterator;
-import org.apache.kafka.common.utils.Time;
-import org.apache.kafka.common.utils.Utils;
+import org.apache.kafka.common.utils.*;
 import org.apache.kafka.test.TestUtils;
 import org.junit.jupiter.api.Test;
 import org.junit.jupiter.api.extension.ExtensionContext;
@@ -34,432 +30,374 @@
 import org.junit.jupiter.params.provider.EnumSource;
 
 import java.nio.ByteBuffer;
-import java.util.ArrayList;
-import java.util.Arrays;
-import java.util.Collections;
-import java.util.List;
-import java.util.OptionalLong;
-import java.util.Random;
+import java.util.*;
 import java.util.function.BiFunction;
 import java.util.function.Supplier;
 import java.util.stream.Collectors;
 import java.util.stream.Stream;
 
 import static java.util.Arrays.asList;
-import static org.apache.kafka.common.record.RecordBatch.MAGIC_VALUE_V0;
-import static org.apache.kafka.common.record.RecordBatch.MAGIC_VALUE_V1;
-import static org.apache.kafka.common.record.RecordBatch.MAGIC_VALUE_V2;
+import static org.apache.kafka.common.record.RecordBatch.*;
 import static org.apache.kafka.common.utils.Utils.utf8;
-import static org.junit.jupiter.api.Assertions.assertEquals;
-import static org.junit.jupiter.api.Assertions.assertFalse;
-import static org.junit.jupiter.api.Assertions.assertNotNull;
-import static org.junit.jupiter.api.Assertions.assertThrows;
-import static org.junit.jupiter.api.Assertions.assertTrue;
+import static org.junit.jupiter.api.Assertions.*;
 
 public class MemoryRecordsBuilderTest {
 
-	private static class Args {
-		final int bufferOffset;
-		final CompressionType compressionType;
-		final byte magic;
-
-		public Args(int bufferOffset, CompressionType compressionType, byte magic) {
-			this.bufferOffset = bufferOffset;
-			this.compressionType = compressionType;
-			this.magic = magic;
-		}
-
-		@Override
-		public String toString() {
-			return "magic=" + magic +
-					", bufferOffset=" + bufferOffset +
-					", compressionType=" + compressionType;
-		}
-	}
-
-	private static class MemoryRecordsBuilderArgumentsProvider implements ArgumentsProvider {
-		@Override
-		public Stream<? extends Arguments> provideArguments(ExtensionContext context) {
-			List<Arguments> values = new ArrayList<>();
-			for (int bufferOffset : Arrays.asList(0, 15))
-				for (CompressionType type : CompressionType.values()) {
-					List<Byte> magics = type == CompressionType.ZSTD
-							? Collections.singletonList(RecordBatch.MAGIC_VALUE_V2)
-							: asList(RecordBatch.MAGIC_VALUE_V0, MAGIC_VALUE_V1, RecordBatch.MAGIC_VALUE_V2);
-					for (byte magic : magics)
-						values.add(Arguments.of(new Args(bufferOffset, type, magic)));
-				}
-			return values.stream();
-		}
-	}
-
-	private final Time time = Time.SYSTEM;
-
-	@Test
-	public void testUnsupportedCompress() {
-		BiFunction<Byte, CompressionType, MemoryRecordsBuilder> builderBiFunction = (magic, compressionType) ->
-				new MemoryRecordsBuilder(ByteBuffer.allocate(128), magic, compressionType, TimestampType.CREATE_TIME, 0L, 0L,
-						RecordBatch.NO_PRODUCER_ID, RecordBatch.NO_PRODUCER_EPOCH, RecordBatch.NO_SEQUENCE,
-						false, false, RecordBatch.NO_PARTITION_LEADER_EPOCH, 128);
-
-		Arrays.asList(MAGIC_VALUE_V0, MAGIC_VALUE_V1).forEach(magic -> {
-			Exception e = assertThrows(IllegalArgumentException.class, () -> builderBiFunction.apply(magic, CompressionType.ZSTD));
-			assertEquals(e.getMessage(), "ZStandard compression is not supported for magic " + magic);
-		});
-	}
-
-	@ParameterizedTest
-	@ArgumentsSource(MemoryRecordsBuilderArgumentsProvider.class)
-	public void testWriteEmptyRecordSet(Args args) {
-		byte magic = args.magic;
-		ByteBuffer buffer = allocateBuffer(128, args);
-
-		MemoryRecords records = new MemoryRecordsBuilder(buffer, magic,
-				args.compressionType, TimestampType.CREATE_TIME, 0L, 0L,
-				RecordBatch.NO_PRODUCER_ID, RecordBatch.NO_PRODUCER_EPOCH, RecordBatch.NO_SEQUENCE,
-				false, false, RecordBatch.NO_PARTITION_LEADER_EPOCH, buffer.capacity()).build();
-
-		assertEquals(0, records.sizeInBytes());
-		assertEquals(args.bufferOffset, buffer.position());
-	}
-
-	@ParameterizedTest
-	@ArgumentsSource(MemoryRecordsBuilderArgumentsProvider.class)
-	public void testWriteTransactionalRecordSet(Args args) {
-		ByteBuffer buffer = allocateBuffer(128, args);
-		long pid = 9809;
-		short epoch = 15;
-		int sequence = 2342;
-
-		Supplier<MemoryRecordsBuilder> supplier = () -> new MemoryRecordsBuilder(buffer, args.magic, args.compressionType,
-				TimestampType.CREATE_TIME, 0L, 0L, pid, epoch, sequence, true, false,
-				RecordBatch.NO_PARTITION_LEADER_EPOCH, buffer.capacity());
-
-		if (args.magic < MAGIC_VALUE_V2) {
-			assertThrows(IllegalArgumentException.class, supplier::get);
-		} else {
-			MemoryRecordsBuilder builder = supplier.get();
-			builder.append(System.currentTimeMillis(), "foo".getBytes(), "bar".getBytes());
-			MemoryRecords records = builder.build();
-
-			List<MutableRecordBatch> batches = Utils.toList(records.batches().iterator());
-			assertEquals(1, batches.size());
-			assertTrue(batches.get(0).isTransactional());
-		}
-	}
-
-	@ParameterizedTest
-	@ArgumentsSource(MemoryRecordsBuilderArgumentsProvider.class)
-	public void testWriteTransactionalWithInvalidPID(Args args) {
-		ByteBuffer buffer = allocateBuffer(128, args);
-		long pid = RecordBatch.NO_PRODUCER_ID;
-		short epoch = 15;
-		int sequence = 2342;
-
-		Supplier<MemoryRecordsBuilder> supplier = () -> new MemoryRecordsBuilder(buffer, args.magic, args.compressionType, TimestampType.CREATE_TIME,
-				0L, 0L, pid, epoch, sequence, true, false, RecordBatch.NO_PARTITION_LEADER_EPOCH, buffer.capacity());
-		if (args.magic < MAGIC_VALUE_V2) {
-			assertThrows(IllegalArgumentException.class, supplier::get);
-		} else {
-			MemoryRecordsBuilder builder = supplier.get();
-			assertThrows(IllegalArgumentException.class, builder::close);
-		}
-	}
-
-	@ParameterizedTest
-	@ArgumentsSource(MemoryRecordsBuilderArgumentsProvider.class)
-	public void testWriteIdempotentWithInvalidEpoch(Args args) {
-		ByteBuffer buffer = allocateBuffer(128, args);
-		long pid = 9809;
-		short epoch = RecordBatch.NO_PRODUCER_EPOCH;
-		int sequence = 2342;
-
-		Supplier<MemoryRecordsBuilder> supplier = () -> new MemoryRecordsBuilder(buffer, args.magic, args.compressionType, TimestampType.CREATE_TIME,
-				0L, 0L, pid, epoch, sequence, true, false, RecordBatch.NO_PARTITION_LEADER_EPOCH, buffer.capacity());
-
-		if (args.magic < MAGIC_VALUE_V2) {
-			assertThrows(IllegalArgumentException.class, supplier::get);
-		} else {
-			MemoryRecordsBuilder builder = supplier.get();
-			assertThrows(IllegalArgumentException.class, builder::close);
-		}
-	}
-
-	@ParameterizedTest
-	@ArgumentsSource(MemoryRecordsBuilderArgumentsProvider.class)
-	public void testWriteIdempotentWithInvalidBaseSequence(Args args) {
-		ByteBuffer buffer = allocateBuffer(128, args);
-		long pid = 9809;
-		short epoch = 15;
-		int sequence = RecordBatch.NO_SEQUENCE;
-
-		Supplier<MemoryRecordsBuilder> supplier = () -> new MemoryRecordsBuilder(buffer, args.magic, args.compressionType, TimestampType.CREATE_TIME,
-				0L, 0L, pid, epoch, sequence, true, false, RecordBatch.NO_PARTITION_LEADER_EPOCH, buffer.capacity());
-
-		if (args.magic < MAGIC_VALUE_V2) {
-			assertThrows(IllegalArgumentException.class, supplier::get);
-		} else {
-			MemoryRecordsBuilder builder = supplier.get();
-			assertThrows(IllegalArgumentException.class, builder::close);
-		}
-	}
-
-	@ParameterizedTest
-	@ArgumentsSource(MemoryRecordsBuilderArgumentsProvider.class)
-	public void testWriteEndTxnMarkerNonTransactionalBatch(Args args) {
-		ByteBuffer buffer = allocateBuffer(128, args);
-		long pid = 9809;
-		short epoch = 15;
-		int sequence = RecordBatch.NO_SEQUENCE;
-
-		Supplier<MemoryRecordsBuilder> supplier = () -> new MemoryRecordsBuilder(buffer, args.magic, args.compressionType,
-				TimestampType.CREATE_TIME, 0L, 0L, pid, epoch, sequence, false, true,
-				RecordBatch.NO_PARTITION_LEADER_EPOCH, buffer.capacity());
-
-		if (args.magic < MAGIC_VALUE_V2) {
-			assertThrows(IllegalArgumentException.class, supplier::get);
-		} else {
-			MemoryRecordsBuilder builder = supplier.get();
-			assertThrows(IllegalArgumentException.class, () -> builder.appendEndTxnMarker(RecordBatch.NO_TIMESTAMP,
-					new EndTransactionMarker(ControlRecordType.ABORT, 0)));
-		}
-	}
-
-	@ParameterizedTest
-	@ArgumentsSource(MemoryRecordsBuilderArgumentsProvider.class)
-	public void testWriteEndTxnMarkerNonControlBatch(Args args) {
-		ByteBuffer buffer = allocateBuffer(128, args);
-		long pid = 9809;
-		short epoch = 15;
-		int sequence = RecordBatch.NO_SEQUENCE;
-
-		Supplier<MemoryRecordsBuilder> supplier = () -> new MemoryRecordsBuilder(buffer, args.magic, args.compressionType, TimestampType.CREATE_TIME,
-				0L, 0L, pid, epoch, sequence, true, false, RecordBatch.NO_PARTITION_LEADER_EPOCH, buffer.capacity());
-
-		if (args.magic < MAGIC_VALUE_V2) {
-			assertThrows(IllegalArgumentException.class, supplier::get);
-		} else {
-			MemoryRecordsBuilder builder = supplier.get();
-			assertThrows(IllegalArgumentException.class, () -> builder.appendEndTxnMarker(RecordBatch.NO_TIMESTAMP,
-					new EndTransactionMarker(ControlRecordType.ABORT, 0)));
-		}
-	}
-
-	@ParameterizedTest
-	@ArgumentsSource(MemoryRecordsBuilderArgumentsProvider.class)
-	public void testWriteLeaderChangeControlBatchWithoutLeaderEpoch(Args args) {
-		ByteBuffer buffer = allocateBuffer(128, args);
-		Supplier<MemoryRecordsBuilder> supplier = () -> new MemoryRecordsBuilder(buffer, args.magic, args.compressionType,
-				TimestampType.CREATE_TIME, 0L, 0L,
-				RecordBatch.NO_PRODUCER_ID, RecordBatch.NO_PRODUCER_EPOCH, RecordBatch.NO_SEQUENCE,
-				false, true, RecordBatch.NO_PARTITION_LEADER_EPOCH, buffer.capacity());
-
-		if (args.magic < MAGIC_VALUE_V2) {
-			assertThrows(IllegalArgumentException.class, supplier::get);
-		} else {
-			final int leaderId = 1;
-			MemoryRecordsBuilder builder = supplier.get();
-			assertThrows(IllegalArgumentException.class, () -> builder.appendLeaderChangeMessage(RecordBatch.NO_TIMESTAMP,
-					new LeaderChangeMessage().setLeaderId(leaderId).setVoters(Collections.emptyList())));
-		}
-	}
-
-	@ParameterizedTest
-	@ArgumentsSource(MemoryRecordsBuilderArgumentsProvider.class)
-	public void testWriteLeaderChangeControlBatch(Args args) {
-		ByteBuffer buffer = allocateBuffer(128, args);
-		final int leaderId = 1;
-		final int leaderEpoch = 5;
-		final List<Integer> voters = Arrays.asList(2, 3);
-
-		Supplier<MemoryRecordsBuilder> supplier = () -> new MemoryRecordsBuilder(buffer, args.magic, args.compressionType,
-				TimestampType.CREATE_TIME, 0L, 0L, RecordBatch.NO_PRODUCER_ID, RecordBatch.NO_PRODUCER_EPOCH,
-				RecordBatch.NO_SEQUENCE, false, true, leaderEpoch, buffer.capacity());
-
-		if (args.magic < MAGIC_VALUE_V2) {
-			assertThrows(IllegalArgumentException.class, supplier::get);
-		} else {
-			MemoryRecordsBuilder builder = supplier.get();
-			builder.appendLeaderChangeMessage(RecordBatch.NO_TIMESTAMP,
-					new LeaderChangeMessage()
-							.setLeaderId(leaderId)
-							.setVoters(voters.stream().map(
-									voterId -> new Voter().setVoterId(voterId)).collect(Collectors.toList())));
-
-			MemoryRecords built = builder.build();
-			List<Record> records = TestUtils.toList(built.records());
-			assertEquals(1, records.size());
-			LeaderChangeMessage leaderChangeMessage = ControlRecordUtils.deserializeLeaderChangeMessage(records.get(0));
-
-			assertEquals(leaderId, leaderChangeMessage.leaderId());
-			assertEquals(voters, leaderChangeMessage.voters().stream().map(Voter::voterId).collect(Collectors.toList()));
-		}
-	}
-
-	@ParameterizedTest
-	@ArgumentsSource(MemoryRecordsBuilderArgumentsProvider.class)
-	public void testLegacyCompressionRate(Args args) {
-		byte magic = args.magic;
-		ByteBuffer buffer = allocateBuffer(1024, args);
-
-		Supplier<LegacyRecord[]> supplier = () -> new LegacyRecord[]{
-				LegacyRecord.create(magic, 0L, "a".getBytes(), "1".getBytes()),
-				LegacyRecord.create(magic, 1L, "b".getBytes(), "2".getBytes()),
-				LegacyRecord.create(magic, 2L, "c".getBytes(), "3".getBytes()),
-		};
-
-		if (magic >= MAGIC_VALUE_V2) {
-			assertThrows(IllegalArgumentException.class, supplier::get);
-		} else {
-			LegacyRecord[] records = supplier.get();
-
-			MemoryRecordsBuilder builder = new MemoryRecordsBuilder(buffer, magic, args.compressionType,
-					TimestampType.CREATE_TIME, 0L, 0L, RecordBatch.NO_PRODUCER_ID, RecordBatch.NO_PRODUCER_EPOCH, RecordBatch.NO_SEQUENCE,
-					false, false, RecordBatch.NO_PARTITION_LEADER_EPOCH, buffer.capacity());
-
-			int uncompressedSize = 0;
-			for (LegacyRecord record : records) {
-				uncompressedSize += record.sizeInBytes() + Records.LOG_OVERHEAD;
-				builder.append(record);
-			}
-
-			MemoryRecords built = builder.build();
-			if (args.compressionType == CompressionType.NONE) {
-				assertEquals(1.0, builder.compressionRatio(), 0.00001);
-			} else {
-				int recordHeaad = magic == MAGIC_VALUE_V0 ? LegacyRecord.RECORD_OVERHEAD_V0 : LegacyRecord.RECORD_OVERHEAD_V1;
-				int compressedSize = built.sizeInBytes() - Records.LOG_OVERHEAD - recordHeaad;
-				double computedCompressionRate = (double) compressedSize / uncompressedSize;
-				assertEquals(computedCompressionRate, builder.compressionRatio(), 0.00001);
-			}
-		}
-	}
-
-	@ParameterizedTest
-	@ArgumentsSource(MemoryRecordsBuilderArgumentsProvider.class)
-	public void testEstimatedSizeInBytes(Args args) {
-		ByteBuffer buffer = allocateBuffer(1024, args);
-
-		MemoryRecordsBuilder builder = new MemoryRecordsBuilder(buffer, args.magic, args.compressionType,
-				TimestampType.CREATE_TIME, 0L, 0L, RecordBatch.NO_PRODUCER_ID, RecordBatch.NO_PRODUCER_EPOCH, RecordBatch.NO_SEQUENCE,
-				false, false, RecordBatch.NO_PARTITION_LEADER_EPOCH, buffer.capacity());
-
-		int previousEstimate = 0;
-		for (int i = 0; i < 10; i++) {
-			builder.append(new SimpleRecord(i, ("" + i).getBytes()));
-			int currentEstimate = builder.estimatedSizeInBytes();
-			assertTrue(currentEstimate > previousEstimate);
+    private static class Args {
+        final int bufferOffset;
+        final CompressionType compressionType;
+        final byte magic;
+
+        public Args(int bufferOffset, CompressionType compressionType, byte magic) {
+            this.bufferOffset = bufferOffset;
+            this.compressionType = compressionType;
+            this.magic = magic;
+        }
+
+        @Override
+        public String toString() {
+            return "magic=" + magic + ", bufferOffset=" + bufferOffset + ", compressionType=" + compressionType;
+        }
+    }
+
+    private static class MemoryRecordsBuilderArgumentsProvider implements ArgumentsProvider {
+        @Override
+        public Stream<? extends Arguments> provideArguments(ExtensionContext context) {
+            List<Arguments> values = new ArrayList<>();
+            for (int bufferOffset : Arrays.asList(0, 15))
+                for (CompressionType type : CompressionType.values()) {
+                    List<Byte> magics = type == CompressionType.ZSTD ? Collections.singletonList(RecordBatch.MAGIC_VALUE_V2) : asList(RecordBatch.MAGIC_VALUE_V0, MAGIC_VALUE_V1, RecordBatch.MAGIC_VALUE_V2);
+                    for (byte magic : magics)
+                        values.add(Arguments.of(new Args(bufferOffset, type, magic)));
+                }
+            return values.stream();
+        }
+    }
+
+    private final Time time = Time.SYSTEM;
+
+    @Test
+    public void testUnsupportedCompress() {
+        BiFunction<Byte, CompressionType, MemoryRecordsBuilder> builderBiFunction = (magic, compressionType) -> new MemoryRecordsBuilder(ByteBuffer.allocate(128), magic, compressionType, TimestampType.CREATE_TIME, 0L, 0L, RecordBatch.NO_PRODUCER_ID, RecordBatch.NO_PRODUCER_EPOCH, RecordBatch.NO_SEQUENCE, false, false, RecordBatch.NO_PARTITION_LEADER_EPOCH, 128);
+
+        Arrays.asList(MAGIC_VALUE_V0, MAGIC_VALUE_V1).forEach(magic -> {
+            Exception e = assertThrows(IllegalArgumentException.class, () -> builderBiFunction.apply(magic, CompressionType.ZSTD));
+            assertEquals(e.getMessage(), "ZStandard compression is not supported for magic " + magic);
+        });
+    }
+
+    @ParameterizedTest
+    @ArgumentsSource(MemoryRecordsBuilderArgumentsProvider.class)
+    public void testWriteEmptyRecordSet(Args args) {
+        byte magic = args.magic;
+        ByteBuffer buffer = allocateBuffer(128, args);
+
+        MemoryRecords records = new MemoryRecordsBuilder(buffer, magic, args.compressionType, TimestampType.CREATE_TIME, 0L, 0L, RecordBatch.NO_PRODUCER_ID, RecordBatch.NO_PRODUCER_EPOCH, RecordBatch.NO_SEQUENCE, false, false, RecordBatch.NO_PARTITION_LEADER_EPOCH, buffer.capacity()).build();
+
+        assertEquals(0, records.sizeInBytes());
+        assertEquals(args.bufferOffset, buffer.position());
+    }
+
+    @ParameterizedTest
+    @ArgumentsSource(MemoryRecordsBuilderArgumentsProvider.class)
+    public void testWriteTransactionalRecordSet(Args args) {
+        ByteBuffer buffer = allocateBuffer(128, args);
+        long pid = 9809;
+        short epoch = 15;
+        int sequence = 2342;
+
+        Supplier<MemoryRecordsBuilder> supplier = () -> new MemoryRecordsBuilder(buffer, args.magic, args.compressionType, TimestampType.CREATE_TIME, 0L, 0L, pid, epoch, sequence, true, false, RecordBatch.NO_PARTITION_LEADER_EPOCH, buffer.capacity());
+
+        if (args.magic < MAGIC_VALUE_V2) {
+            assertThrows(IllegalArgumentException.class, supplier::get);
+        } else {
+            MemoryRecordsBuilder builder = supplier.get();
+            builder.append(System.currentTimeMillis(), "foo".getBytes(), "bar".getBytes());
+            MemoryRecords records = builder.build();
+
+            List<MutableRecordBatch> batches = Utils.toList(records.batches().iterator());
+            assertEquals(1, batches.size());
+            assertTrue(batches.get(0).isTransactional());
+        }
+    }
+
+    @ParameterizedTest
+    @ArgumentsSource(MemoryRecordsBuilderArgumentsProvider.class)
+    public void testWriteTransactionalWithInvalidPID(Args args) {
+        ByteBuffer buffer = allocateBuffer(128, args);
+        long pid = RecordBatch.NO_PRODUCER_ID;
+        short epoch = 15;
+        int sequence = 2342;
+
+        Supplier<MemoryRecordsBuilder> supplier = () -> new MemoryRecordsBuilder(buffer, args.magic, args.compressionType, TimestampType.CREATE_TIME, 0L, 0L, pid, epoch, sequence, true, false, RecordBatch.NO_PARTITION_LEADER_EPOCH, buffer.capacity());
+        if (args.magic < MAGIC_VALUE_V2) {
+            assertThrows(IllegalArgumentException.class, supplier::get);
+        } else {
+            MemoryRecordsBuilder builder = supplier.get();
+            assertThrows(IllegalArgumentException.class, builder::close);
+        }
+    }
+
+    @ParameterizedTest
+    @ArgumentsSource(MemoryRecordsBuilderArgumentsProvider.class)
+    public void testWriteIdempotentWithInvalidEpoch(Args args) {
+        ByteBuffer buffer = allocateBuffer(128, args);
+        long pid = 9809;
+        short epoch = RecordBatch.NO_PRODUCER_EPOCH;
+        int sequence = 2342;
+
+        Supplier<MemoryRecordsBuilder> supplier = () -> new MemoryRecordsBuilder(buffer, args.magic, args.compressionType, TimestampType.CREATE_TIME, 0L, 0L, pid, epoch, sequence, true, false, RecordBatch.NO_PARTITION_LEADER_EPOCH, buffer.capacity());
+
+        if (args.magic < MAGIC_VALUE_V2) {
+            assertThrows(IllegalArgumentException.class, supplier::get);
+        } else {
+            MemoryRecordsBuilder builder = supplier.get();
+            assertThrows(IllegalArgumentException.class, builder::close);
+        }
+    }
+
+    @ParameterizedTest
+    @ArgumentsSource(MemoryRecordsBuilderArgumentsProvider.class)
+    public void testWriteIdempotentWithInvalidBaseSequence(Args args) {
+        ByteBuffer buffer = allocateBuffer(128, args);
+        long pid = 9809;
+        short epoch = 15;
+        int sequence = RecordBatch.NO_SEQUENCE;
+
+        Supplier<MemoryRecordsBuilder> supplier = () -> new MemoryRecordsBuilder(buffer, args.magic, args.compressionType, TimestampType.CREATE_TIME, 0L, 0L, pid, epoch, sequence, true, false, RecordBatch.NO_PARTITION_LEADER_EPOCH, buffer.capacity());
+
+        if (args.magic < MAGIC_VALUE_V2) {
+            assertThrows(IllegalArgumentException.class, supplier::get);
+        } else {
+            MemoryRecordsBuilder builder = supplier.get();
+            assertThrows(IllegalArgumentException.class, builder::close);
+        }
+    }
+
+    @ParameterizedTest
+    @ArgumentsSource(MemoryRecordsBuilderArgumentsProvider.class)
+    public void testWriteEndTxnMarkerNonTransactionalBatch(Args args) {
+        ByteBuffer buffer = allocateBuffer(128, args);
+        long pid = 9809;
+        short epoch = 15;
+        int sequence = RecordBatch.NO_SEQUENCE;
+
+        Supplier<MemoryRecordsBuilder> supplier = () -> new MemoryRecordsBuilder(buffer, args.magic, args.compressionType, TimestampType.CREATE_TIME, 0L, 0L, pid, epoch, sequence, false, true, RecordBatch.NO_PARTITION_LEADER_EPOCH, buffer.capacity());
+
+        if (args.magic < MAGIC_VALUE_V2) {
+            assertThrows(IllegalArgumentException.class, supplier::get);
+        } else {
+            MemoryRecordsBuilder builder = supplier.get();
+            assertThrows(IllegalArgumentException.class, () -> builder.appendEndTxnMarker(RecordBatch.NO_TIMESTAMP, new EndTransactionMarker(ControlRecordType.ABORT, 0)));
+        }
+    }
+
+    @ParameterizedTest
+    @ArgumentsSource(MemoryRecordsBuilderArgumentsProvider.class)
+    public void testWriteEndTxnMarkerNonControlBatch(Args args) {
+        ByteBuffer buffer = allocateBuffer(128, args);
+        long pid = 9809;
+        short epoch = 15;
+        int sequence = RecordBatch.NO_SEQUENCE;
+
+        Supplier<MemoryRecordsBuilder> supplier = () -> new MemoryRecordsBuilder(buffer, args.magic, args.compressionType, TimestampType.CREATE_TIME, 0L, 0L, pid, epoch, sequence, true, false, RecordBatch.NO_PARTITION_LEADER_EPOCH, buffer.capacity());
+
+        if (args.magic < MAGIC_VALUE_V2) {
+            assertThrows(IllegalArgumentException.class, supplier::get);
+        } else {
+            MemoryRecordsBuilder builder = supplier.get();
+            assertThrows(IllegalArgumentException.class, () -> builder.appendEndTxnMarker(RecordBatch.NO_TIMESTAMP, new EndTransactionMarker(ControlRecordType.ABORT, 0)));
+        }
+    }
+
+    @ParameterizedTest
+    @ArgumentsSource(MemoryRecordsBuilderArgumentsProvider.class)
+    public void testWriteLeaderChangeControlBatchWithoutLeaderEpoch(Args args) {
+        ByteBuffer buffer = allocateBuffer(128, args);
+        Supplier<MemoryRecordsBuilder> supplier = () -> new MemoryRecordsBuilder(buffer, args.magic, args.compressionType, TimestampType.CREATE_TIME, 0L, 0L, RecordBatch.NO_PRODUCER_ID, RecordBatch.NO_PRODUCER_EPOCH, RecordBatch.NO_SEQUENCE, false, true, RecordBatch.NO_PARTITION_LEADER_EPOCH, buffer.capacity());
+
+        if (args.magic < MAGIC_VALUE_V2) {
+            assertThrows(IllegalArgumentException.class, supplier::get);
+        } else {
+            final int leaderId = 1;
+            MemoryRecordsBuilder builder = supplier.get();
+            assertThrows(IllegalArgumentException.class, () -> builder.appendLeaderChangeMessage(RecordBatch.NO_TIMESTAMP, new LeaderChangeMessage().setLeaderId(leaderId).setVoters(Collections.emptyList())));
+        }
+    }
+
+    @ParameterizedTest
+    @ArgumentsSource(MemoryRecordsBuilderArgumentsProvider.class)
+    public void testWriteLeaderChangeControlBatch(Args args) {
+        ByteBuffer buffer = allocateBuffer(128, args);
+        final int leaderId = 1;
+        final int leaderEpoch = 5;
+        final List<Integer> voters = Arrays.asList(2, 3);
+
+        Supplier<MemoryRecordsBuilder> supplier = () -> new MemoryRecordsBuilder(buffer, args.magic, args.compressionType, TimestampType.CREATE_TIME, 0L, 0L, RecordBatch.NO_PRODUCER_ID, RecordBatch.NO_PRODUCER_EPOCH, RecordBatch.NO_SEQUENCE, false, true, leaderEpoch, buffer.capacity());
+
+        if (args.magic < MAGIC_VALUE_V2) {
+            assertThrows(IllegalArgumentException.class, supplier::get);
+        } else {
+            MemoryRecordsBuilder builder = supplier.get();
+            builder.appendLeaderChangeMessage(RecordBatch.NO_TIMESTAMP, new LeaderChangeMessage().setLeaderId(leaderId).setVoters(voters.stream().map(voterId -> new Voter().setVoterId(voterId)).collect(Collectors.toList())));
+
+            MemoryRecords built = builder.build();
+            List<Record> records = TestUtils.toList(built.records());
+            assertEquals(1, records.size());
+            LeaderChangeMessage leaderChangeMessage = ControlRecordUtils.deserializeLeaderChangeMessage(records.get(0));
+
+            assertEquals(leaderId, leaderChangeMessage.leaderId());
+            assertEquals(voters, leaderChangeMessage.voters().stream().map(Voter::voterId).collect(Collectors.toList()));
+        }
+    }
+
+    @ParameterizedTest
+    @ArgumentsSource(MemoryRecordsBuilderArgumentsProvider.class)
+    public void testLegacyCompressionRate(Args args) {
+        byte magic = args.magic;
+        ByteBuffer buffer = allocateBuffer(1024, args);
+
+        Supplier<LegacyRecord[]> supplier = () -> new LegacyRecord[]{LegacyRecord.create(magic, 0L, "a".getBytes(), "1".getBytes()), LegacyRecord.create(magic, 1L, "b".getBytes(), "2".getBytes()), LegacyRecord.create(magic, 2L, "c".getBytes(), "3".getBytes()),};
+
+        if (magic >= MAGIC_VALUE_V2) {
+            assertThrows(IllegalArgumentException.class, supplier::get);
+        } else {
+            LegacyRecord[] records = supplier.get();
+
+            MemoryRecordsBuilder builder = new MemoryRecordsBuilder(buffer, magic, args.compressionType, TimestampType.CREATE_TIME, 0L, 0L, RecordBatch.NO_PRODUCER_ID, RecordBatch.NO_PRODUCER_EPOCH, RecordBatch.NO_SEQUENCE, false, false, RecordBatch.NO_PARTITION_LEADER_EPOCH, buffer.capacity());
+
+            int uncompressedSize = 0;
+            for (LegacyRecord record : records) {
+                uncompressedSize += record.sizeInBytes() + Records.LOG_OVERHEAD;
+                builder.append(record);
+            }
+
+            MemoryRecords built = builder.build();
+            if (args.compressionType == CompressionType.NONE) {
+                assertEquals(1.0, builder.compressionRatio(), 0.00001);
+            } else {
+                int recordHeaad = magic == MAGIC_VALUE_V0 ? LegacyRecord.RECORD_OVERHEAD_V0 : LegacyRecord.RECORD_OVERHEAD_V1;
+                int compressedSize = built.sizeInBytes() - Records.LOG_OVERHEAD - recordHeaad;
+                double computedCompressionRate = (double) compressedSize / uncompressedSize;
+                assertEquals(computedCompressionRate, builder.compressionRatio(), 0.00001);
+            }
+        }
+    }
+
+    @ParameterizedTest
+    @ArgumentsSource(MemoryRecordsBuilderArgumentsProvider.class)
+    public void testEstimatedSizeInBytes(Args args) {
+        ByteBuffer buffer = allocateBuffer(1024, args);
+
+        MemoryRecordsBuilder builder = new MemoryRecordsBuilder(buffer, args.magic, args.compressionType, TimestampType.CREATE_TIME, 0L, 0L, RecordBatch.NO_PRODUCER_ID, RecordBatch.NO_PRODUCER_EPOCH, RecordBatch.NO_SEQUENCE, false, false, RecordBatch.NO_PARTITION_LEADER_EPOCH, buffer.capacity());
+
+        int previousEstimate = 0;
+        for (int i = 0; i < 10; i++) {
+            builder.append(new SimpleRecord(i, ("" + i).getBytes()));
+            int currentEstimate = builder.estimatedSizeInBytes();
+            assertTrue(currentEstimate > previousEstimate);
             previousEstimate = currentEstimate;
-		}
-
-		int bytesWrittenBeforeClose = builder.estimatedSizeInBytes();
-		MemoryRecords records = builder.build();
-		assertEquals(records.sizeInBytes(), builder.estimatedSizeInBytes());
-		if (args.compressionType == CompressionType.NONE)
-			assertEquals(records.sizeInBytes(), bytesWrittenBeforeClose);
-	}
-
-
-	@ParameterizedTest
-	@ArgumentsSource(MemoryRecordsBuilderArgumentsProvider.class)
-	public void buildUsingLogAppendTime(Args args) {
-		byte magic = args.magic;
-		ByteBuffer buffer = allocateBuffer(1024, args);
-		long logAppendTime = System.currentTimeMillis();
-
-		MemoryRecordsBuilder builder = new MemoryRecordsBuilder(buffer, magic, args.compressionType,
-				TimestampType.LOG_APPEND_TIME, 0L, logAppendTime, RecordBatch.NO_PRODUCER_ID, RecordBatch.NO_PRODUCER_EPOCH,
-				RecordBatch.NO_SEQUENCE, false, false, RecordBatch.NO_PARTITION_LEADER_EPOCH, buffer.capacity());
-		builder.append(0L, "a".getBytes(), "1".getBytes());
-		builder.append(0L, "b".getBytes(), "2".getBytes());
-		builder.append(0L, "c".getBytes(), "3".getBytes());
-		MemoryRecords records = builder.build();
-
-		MemoryRecordsBuilder.RecordsInfo info = builder.info();
-		assertEquals(logAppendTime, info.maxTimestamp);
-
-		if (args.compressionType == CompressionType.NONE && magic <= MAGIC_VALUE_V1)
-			assertEquals(0L, info.shallowOffsetOfMaxTimestamp);
-		else
-			assertEquals(2L, info.shallowOffsetOfMaxTimestamp);
-
-		for (RecordBatch batch : records.batches()) {
-			if (magic == MAGIC_VALUE_V0) {
-				assertEquals(TimestampType.NO_TIMESTAMP_TYPE, batch.timestampType());
-			} else {
-				assertEquals(TimestampType.LOG_APPEND_TIME, batch.timestampType());
-				for (Record record : batch)
-					assertEquals(logAppendTime, record.timestamp());
-			}
-		}
-	}
-
-	@ParameterizedTest
-	@ArgumentsSource(MemoryRecordsBuilderArgumentsProvider.class)
-	public void buildUsingCreateTime(Args args) {
-		byte magic = args.magic;
-		ByteBuffer buffer = allocateBuffer(1024, args);
-
-		long logAppendTime = System.currentTimeMillis();
-		MemoryRecordsBuilder builder = new MemoryRecordsBuilder(buffer, magic, args.compressionType,
-				TimestampType.CREATE_TIME, 0L, logAppendTime, RecordBatch.NO_PRODUCER_ID, RecordBatch.NO_PRODUCER_EPOCH, RecordBatch.NO_SEQUENCE,
-				false, false, RecordBatch.NO_PARTITION_LEADER_EPOCH, buffer.capacity());
-		builder.append(0L, "a".getBytes(), "1".getBytes());
-		builder.append(2L, "b".getBytes(), "2".getBytes());
-		builder.append(1L, "c".getBytes(), "3".getBytes());
-		MemoryRecords records = builder.build();
-
-		MemoryRecordsBuilder.RecordsInfo info = builder.info();
-		if (magic == MAGIC_VALUE_V0) {
-			assertEquals(-1, info.maxTimestamp);
-		} else {
-			assertEquals(2L, info.maxTimestamp);
-		}
-
-		if (args.compressionType == CompressionType.NONE && magic == MAGIC_VALUE_V1)
-			assertEquals(1L, info.shallowOffsetOfMaxTimestamp);
-		else
-			assertEquals(2L, info.shallowOffsetOfMaxTimestamp);
-
-		int i = 0;
-		long[] expectedTimestamps = new long[]{0L, 2L, 1L};
-		for (RecordBatch batch : records.batches()) {
-			if (magic == MAGIC_VALUE_V0) {
-				assertEquals(TimestampType.NO_TIMESTAMP_TYPE, batch.timestampType());
-			} else {
-				assertEquals(TimestampType.CREATE_TIME, batch.timestampType());
-				for (Record record : batch)
-					assertEquals(expectedTimestamps[i++], record.timestamp());
-			}
-		}
-	}
-
-	@ParameterizedTest
-	@ArgumentsSource(MemoryRecordsBuilderArgumentsProvider.class)
-	public void testAppendedChecksumConsistency(Args args) {
-		ByteBuffer buffer = ByteBuffer.allocate(512);
-		MemoryRecordsBuilder builder = new MemoryRecordsBuilder(buffer, args.magic, args.compressionType,
-				TimestampType.CREATE_TIME, 0L, LegacyRecord.NO_TIMESTAMP, RecordBatch.NO_PRODUCER_ID,
-				RecordBatch.NO_PRODUCER_EPOCH, RecordBatch.NO_SEQUENCE, false, false,
-				RecordBatch.NO_PARTITION_LEADER_EPOCH, buffer.capacity());
-		builder.append(1L, "key".getBytes(), "value".getBytes());
-		MemoryRecords memoryRecords = builder.build();
-		List<Record> records = TestUtils.toList(memoryRecords.records());
-		assertEquals(1, records.size());
-	}
-
-	@ParameterizedTest
-	@ArgumentsSource(MemoryRecordsBuilderArgumentsProvider.class)
-	public void testSmallWriteLimit(Args args) {
-		// with a small write limit, we always allow at least one record to be added
-
-		byte[] key = "foo".getBytes();
-		byte[] value = "bar".getBytes();
-		int writeLimit = 0;
-		ByteBuffer buffer = ByteBuffer.allocate(512);
-		MemoryRecordsBuilder builder = new MemoryRecordsBuilder(buffer, args.magic, args.compressionType,
-				TimestampType.CREATE_TIME, 0L, LegacyRecord.NO_TIMESTAMP, RecordBatch.NO_PRODUCER_ID, RecordBatch.NO_PRODUCER_EPOCH,
-				RecordBatch.NO_SEQUENCE, false, false, RecordBatch.NO_PARTITION_LEADER_EPOCH, writeLimit);
+        }
+
+        int bytesWrittenBeforeClose = builder.estimatedSizeInBytes();
+        MemoryRecords records = builder.build();
+        assertEquals(records.sizeInBytes(), builder.estimatedSizeInBytes());
+        if (args.compressionType == CompressionType.NONE)
+            assertEquals(records.sizeInBytes(), bytesWrittenBeforeClose);
+    }
+
+
+    @ParameterizedTest
+    @ArgumentsSource(MemoryRecordsBuilderArgumentsProvider.class)
+    public void buildUsingLogAppendTime(Args args) {
+        byte magic = args.magic;
+        ByteBuffer buffer = allocateBuffer(1024, args);
+        long logAppendTime = System.currentTimeMillis();
+
+        MemoryRecordsBuilder builder = new MemoryRecordsBuilder(buffer, magic, args.compressionType, TimestampType.LOG_APPEND_TIME, 0L, logAppendTime, RecordBatch.NO_PRODUCER_ID, RecordBatch.NO_PRODUCER_EPOCH, RecordBatch.NO_SEQUENCE, false, false, RecordBatch.NO_PARTITION_LEADER_EPOCH, buffer.capacity());
+        builder.append(0L, "a".getBytes(), "1".getBytes());
+        builder.append(0L, "b".getBytes(), "2".getBytes());
+        builder.append(0L, "c".getBytes(), "3".getBytes());
+        MemoryRecords records = builder.build();
+
+        MemoryRecordsBuilder.RecordsInfo info = builder.info();
+        assertEquals(logAppendTime, info.maxTimestamp);
+
+        if (args.compressionType == CompressionType.NONE && magic <= MAGIC_VALUE_V1)
+            assertEquals(0L, info.shallowOffsetOfMaxTimestamp);
+        else
+            assertEquals(2L, info.shallowOffsetOfMaxTimestamp);
+
+        for (RecordBatch batch : records.batches()) {
+            if (magic == MAGIC_VALUE_V0) {
+                assertEquals(TimestampType.NO_TIMESTAMP_TYPE, batch.timestampType());
+            } else {
+                assertEquals(TimestampType.LOG_APPEND_TIME, batch.timestampType());
+                for (Record record : batch)
+                    assertEquals(logAppendTime, record.timestamp());
+            }
+        }
+    }
+
+    @ParameterizedTest
+    @ArgumentsSource(MemoryRecordsBuilderArgumentsProvider.class)
+    public void buildUsingCreateTime(Args args) {
+        byte magic = args.magic;
+        ByteBuffer buffer = allocateBuffer(1024, args);
+
+        long logAppendTime = System.currentTimeMillis();
+        MemoryRecordsBuilder builder = new MemoryRecordsBuilder(buffer, magic, args.compressionType, TimestampType.CREATE_TIME, 0L, logAppendTime, RecordBatch.NO_PRODUCER_ID, RecordBatch.NO_PRODUCER_EPOCH, RecordBatch.NO_SEQUENCE, false, false, RecordBatch.NO_PARTITION_LEADER_EPOCH, buffer.capacity());
+        builder.append(0L, "a".getBytes(), "1".getBytes());
+        builder.append(2L, "b".getBytes(), "2".getBytes());
+        builder.append(1L, "c".getBytes(), "3".getBytes());
+        MemoryRecords records = builder.build();
+
+        MemoryRecordsBuilder.RecordsInfo info = builder.info();
+        if (magic == MAGIC_VALUE_V0) {
+            assertEquals(-1, info.maxTimestamp);
+        } else {
+            assertEquals(2L, info.maxTimestamp);
+        }
+
+        if (args.compressionType == CompressionType.NONE && magic == MAGIC_VALUE_V1)
+            assertEquals(1L, info.shallowOffsetOfMaxTimestamp);
+        else
+            assertEquals(2L, info.shallowOffsetOfMaxTimestamp);
+
+        int i = 0;
+        long[] expectedTimestamps = new long[]{0L, 2L, 1L};
+        for (RecordBatch batch : records.batches()) {
+            if (magic == MAGIC_VALUE_V0) {
+                assertEquals(TimestampType.NO_TIMESTAMP_TYPE, batch.timestampType());
+            } else {
+                assertEquals(TimestampType.CREATE_TIME, batch.timestampType());
+                for (Record record : batch)
+                    assertEquals(expectedTimestamps[i++], record.timestamp());
+            }
+        }
+    }
+
+    @ParameterizedTest
+    @ArgumentsSource(MemoryRecordsBuilderArgumentsProvider.class)
+    public void testAppendedChecksumConsistency(Args args) {
+        ByteBuffer buffer = ByteBuffer.allocate(512);
+        MemoryRecordsBuilder builder = new MemoryRecordsBuilder(buffer, args.magic, args.compressionType, TimestampType.CREATE_TIME, 0L, LegacyRecord.NO_TIMESTAMP, RecordBatch.NO_PRODUCER_ID, RecordBatch.NO_PRODUCER_EPOCH, RecordBatch.NO_SEQUENCE, false, false, RecordBatch.NO_PARTITION_LEADER_EPOCH, buffer.capacity());
+        builder.append(1L, "key".getBytes(), "value".getBytes());
+        MemoryRecords memoryRecords = builder.build();
+        List<Record> records = TestUtils.toList(memoryRecords.records());
+        assertEquals(1, records.size());
+    }
+
+    @ParameterizedTest
+    @ArgumentsSource(MemoryRecordsBuilderArgumentsProvider.class)
+    public void testSmallWriteLimit(Args args) {
+        // with a small write limit, we always allow at least one record to be added
+
+        byte[] key = "foo".getBytes();
+        byte[] value = "bar".getBytes();
+        int writeLimit = 0;
+        ByteBuffer buffer = ByteBuffer.allocate(512);
+        MemoryRecordsBuilder builder = new MemoryRecordsBuilder(buffer, args.magic, args.compressionType, TimestampType.CREATE_TIME, 0L, LegacyRecord.NO_TIMESTAMP, RecordBatch.NO_PRODUCER_ID, RecordBatch.NO_PRODUCER_EPOCH, RecordBatch.NO_SEQUENCE, false, false, RecordBatch.NO_PARTITION_LEADER_EPOCH, writeLimit);
 
         assertFalse(builder.isFull());
         assertTrue(builder.hasRoomFor(0L, key, value, Record.EMPTY_HEADERS));
@@ -468,109 +406,98 @@
         assertTrue(builder.isFull());
         assertFalse(builder.hasRoomFor(0L, key, value, Record.EMPTY_HEADERS));
 
-		MemoryRecords memRecords = builder.build();
-		List<Record> records = TestUtils.toList(memRecords.records());
-		assertEquals(1, records.size());
-
-		Record record = records.get(0);
-		assertEquals(ByteBuffer.wrap(key), record.key());
-		assertEquals(ByteBuffer.wrap(value), record.value());
-	}
-
-	@ParameterizedTest
-	@ArgumentsSource(MemoryRecordsBuilderArgumentsProvider.class)
-	public void writePastLimit(Args args) {
-		byte magic = args.magic;
-		ByteBuffer buffer = allocateBuffer(64, args);
-
-		long logAppendTime = System.currentTimeMillis();
-		MemoryRecordsBuilder builder = new MemoryRecordsBuilder(buffer, magic, args.compressionType,
-				TimestampType.CREATE_TIME, 0L, logAppendTime, RecordBatch.NO_PRODUCER_ID, RecordBatch.NO_PRODUCER_EPOCH, RecordBatch.NO_SEQUENCE,
-				false, false, RecordBatch.NO_PARTITION_LEADER_EPOCH, buffer.capacity());
-		builder.setEstimatedCompressionRatio(0.5f);
-		builder.append(0L, "a".getBytes(), "1".getBytes());
-		builder.append(1L, "b".getBytes(), "2".getBytes());
-
-		assertFalse(builder.hasRoomFor(2L, "c".getBytes(), "3".getBytes(), Record.EMPTY_HEADERS));
-		builder.append(2L, "c".getBytes(), "3".getBytes());
-		MemoryRecords records = builder.build();
-
-		MemoryRecordsBuilder.RecordsInfo info = builder.info();
-		if (magic == MAGIC_VALUE_V0)
-			assertEquals(-1, info.maxTimestamp);
-		else
-			assertEquals(2L, info.maxTimestamp);
-
-		assertEquals(2L, info.shallowOffsetOfMaxTimestamp);
-
-		long i = 0L;
-		for (RecordBatch batch : records.batches()) {
-			if (magic == MAGIC_VALUE_V0) {
-				assertEquals(TimestampType.NO_TIMESTAMP_TYPE, batch.timestampType());
-			} else {
-				assertEquals(TimestampType.CREATE_TIME, batch.timestampType());
-				for (Record record : batch)
-					assertEquals(i++, record.timestamp());
-			}
-		}
-	}
-
-	@ParameterizedTest
-	@ArgumentsSource(MemoryRecordsBuilderArgumentsProvider.class)
-	public void testAppendAtInvalidOffset(Args args) {
-		ByteBuffer buffer = allocateBuffer(1024, args);
-
-		long logAppendTime = System.currentTimeMillis();
-		MemoryRecordsBuilder builder = new MemoryRecordsBuilder(buffer, args.magic, args.compressionType,
-				TimestampType.CREATE_TIME, 0L, logAppendTime, RecordBatch.NO_PRODUCER_ID, RecordBatch.NO_PRODUCER_EPOCH, RecordBatch.NO_SEQUENCE,
-				false, false, RecordBatch.NO_PARTITION_LEADER_EPOCH, buffer.capacity());
-
-		builder.appendWithOffset(0L, System.currentTimeMillis(), "a".getBytes(), null);
-
-		// offsets must increase monotonically
-		assertThrows(IllegalArgumentException.class, () -> builder.appendWithOffset(0L, System.currentTimeMillis(),
-				"b".getBytes(), null));
-	}
-
-	@ParameterizedTest
-	@EnumSource(CompressionType.class)
-	public void convertV2ToV1UsingMixedCreateAndLogAppendTime(CompressionType compressionType) {
-		ByteBuffer buffer = ByteBuffer.allocate(512);
-		MemoryRecordsBuilder builder = MemoryRecords.builder(buffer, RecordBatch.MAGIC_VALUE_V2,
-				compressionType, TimestampType.LOG_APPEND_TIME, 0L);
-		builder.append(10L, "1".getBytes(), "a".getBytes());
-		builder.close();
-
-		int sizeExcludingTxnMarkers = buffer.position();
-
-		MemoryRecords.writeEndTransactionalMarker(buffer, 1L, System.currentTimeMillis(), 0, 15L, (short) 0,
-				new EndTransactionMarker(ControlRecordType.ABORT, 0));
+        MemoryRecords memRecords = builder.build();
+        List<Record> records = TestUtils.toList(memRecords.records());
+        assertEquals(1, records.size());
+
+        Record record = records.get(0);
+        assertEquals(ByteBuffer.wrap(key), record.key());
+        assertEquals(ByteBuffer.wrap(value), record.value());
+    }
+
+    @ParameterizedTest
+    @ArgumentsSource(MemoryRecordsBuilderArgumentsProvider.class)
+    public void writePastLimit(Args args) {
+        byte magic = args.magic;
+        ByteBuffer buffer = allocateBuffer(64, args);
+
+        long logAppendTime = System.currentTimeMillis();
+        MemoryRecordsBuilder builder = new MemoryRecordsBuilder(buffer, magic, args.compressionType, TimestampType.CREATE_TIME, 0L, logAppendTime, RecordBatch.NO_PRODUCER_ID, RecordBatch.NO_PRODUCER_EPOCH, RecordBatch.NO_SEQUENCE, false, false, RecordBatch.NO_PARTITION_LEADER_EPOCH, buffer.capacity());
+        builder.setEstimatedCompressionRatio(0.5f);
+        builder.append(0L, "a".getBytes(), "1".getBytes());
+        builder.append(1L, "b".getBytes(), "2".getBytes());
+
+        assertFalse(builder.hasRoomFor(2L, "c".getBytes(), "3".getBytes(), Record.EMPTY_HEADERS));
+        builder.append(2L, "c".getBytes(), "3".getBytes());
+        MemoryRecords records = builder.build();
+
+        MemoryRecordsBuilder.RecordsInfo info = builder.info();
+        if (magic == MAGIC_VALUE_V0)
+            assertEquals(-1, info.maxTimestamp);
+        else
+            assertEquals(2L, info.maxTimestamp);
+
+        assertEquals(2L, info.shallowOffsetOfMaxTimestamp);
+
+        long i = 0L;
+        for (RecordBatch batch : records.batches()) {
+            if (magic == MAGIC_VALUE_V0) {
+                assertEquals(TimestampType.NO_TIMESTAMP_TYPE, batch.timestampType());
+            } else {
+                assertEquals(TimestampType.CREATE_TIME, batch.timestampType());
+                for (Record record : batch)
+                    assertEquals(i++, record.timestamp());
+            }
+        }
+    }
+
+    @ParameterizedTest
+    @ArgumentsSource(MemoryRecordsBuilderArgumentsProvider.class)
+    public void testAppendAtInvalidOffset(Args args) {
+        ByteBuffer buffer = allocateBuffer(1024, args);
+
+        long logAppendTime = System.currentTimeMillis();
+        MemoryRecordsBuilder builder = new MemoryRecordsBuilder(buffer, args.magic, args.compressionType, TimestampType.CREATE_TIME, 0L, logAppendTime, RecordBatch.NO_PRODUCER_ID, RecordBatch.NO_PRODUCER_EPOCH, RecordBatch.NO_SEQUENCE, false, false, RecordBatch.NO_PARTITION_LEADER_EPOCH, buffer.capacity());
+
+        builder.appendWithOffset(0L, System.currentTimeMillis(), "a".getBytes(), null);
+
+        // offsets must increase monotonically
+        assertThrows(IllegalArgumentException.class, () -> builder.appendWithOffset(0L, System.currentTimeMillis(), "b".getBytes(), null));
+    }
+
+    @ParameterizedTest
+    @EnumSource(CompressionType.class)
+    public void convertV2ToV1UsingMixedCreateAndLogAppendTime(CompressionType compressionType) {
+        ByteBuffer buffer = ByteBuffer.allocate(512);
+        MemoryRecordsBuilder builder = MemoryRecords.builder(buffer, RecordBatch.MAGIC_VALUE_V2, compressionType, TimestampType.LOG_APPEND_TIME, 0L);
+        builder.append(10L, "1".getBytes(), "a".getBytes());
+        builder.close();
+
+        int sizeExcludingTxnMarkers = buffer.position();
+
+        MemoryRecords.writeEndTransactionalMarker(buffer, 1L, System.currentTimeMillis(), 0, 15L, (short) 0, new EndTransactionMarker(ControlRecordType.ABORT, 0));
 
         int position = buffer.position();
 
-        builder = MemoryRecords.builder(buffer, RecordBatch.MAGIC_VALUE_V2, compressionType,
-                TimestampType.CREATE_TIME, 1L);
+        builder = MemoryRecords.builder(buffer, RecordBatch.MAGIC_VALUE_V2, compressionType, TimestampType.CREATE_TIME, 1L);
         builder.append(12L, "2".getBytes(), "b".getBytes());
         builder.append(13L, "3".getBytes(), "c".getBytes());
         builder.close();
 
         sizeExcludingTxnMarkers += buffer.position() - position;
 
-        MemoryRecords.writeEndTransactionalMarker(buffer, 14L, System.currentTimeMillis(), 0, 1L, (short) 0,
-                new EndTransactionMarker(ControlRecordType.COMMIT, 0));
+        MemoryRecords.writeEndTransactionalMarker(buffer, 14L, System.currentTimeMillis(), 0, 1L, (short) 0, new EndTransactionMarker(ControlRecordType.COMMIT, 0));
 
         buffer.flip();
 
-		Supplier<ConvertedRecords<MemoryRecords>> convertedRecordsSupplier = () ->
-				MemoryRecords.readableRecords(buffer).downConvert(MAGIC_VALUE_V1, 0, time);
+        Supplier<ConvertedRecords<MemoryRecords>> convertedRecordsSupplier = () -> MemoryRecords.readableRecords(buffer).downConvert(MAGIC_VALUE_V1, 0, time);
 
         if (compressionType != CompressionType.ZSTD) {
             ConvertedRecords<MemoryRecords> convertedRecords = convertedRecordsSupplier.get();
             MemoryRecords records = convertedRecords.records();
 
             // Transactional markers are skipped when down converting to V1, so exclude them from size
-			verifyRecordsProcessingStats(compressionType, convertedRecords.recordConversionStats(),
-					3, 3, records.sizeInBytes(), sizeExcludingTxnMarkers);
+            verifyRecordsProcessingStats(compressionType, convertedRecords.recordConversionStats(), 3, 3, records.sizeInBytes(), sizeExcludingTxnMarkers);
 
             List<? extends RecordBatch> batches = Utils.toList(records.batches().iterator());
             if (compressionType != CompressionType.NONE) {
@@ -585,197 +512,154 @@
             }
 
             List<Record> logRecords = Utils.toList(records.records().iterator());
-			assertEquals(3, logRecords.size());
-			assertEquals(ByteBuffer.wrap("1".getBytes()), logRecords.get(0).key());
-			assertEquals(ByteBuffer.wrap("2".getBytes()), logRecords.get(1).key());
-			assertEquals(ByteBuffer.wrap("3".getBytes()), logRecords.get(2).key());
-		} else {
-			Exception e = assertThrows(UnsupportedCompressionTypeException.class, convertedRecordsSupplier::get);
-			assertEquals("Down-conversion of zstandard-compressed batches is not supported", e.getMessage());
-		}
-	}
-
-	@ParameterizedTest
-	@EnumSource(CompressionType.class)
-	public void convertToV1WithMixedV0AndV2Data(CompressionType compressionType) {
-		ByteBuffer buffer = ByteBuffer.allocate(512);
-
-		Supplier<MemoryRecordsBuilder> supplier = () -> MemoryRecords.builder(buffer, RecordBatch.MAGIC_VALUE_V0,
-				compressionType, TimestampType.NO_TIMESTAMP_TYPE, 0L);
-
-		if (compressionType == CompressionType.ZSTD) {
-			assertThrows(IllegalArgumentException.class, supplier::get);
-		} else {
-			MemoryRecordsBuilder builder = supplier.get();
-			builder.append(RecordBatch.NO_TIMESTAMP, "1".getBytes(), "a".getBytes());
-			builder.close();
-
-			builder = MemoryRecords.builder(buffer, RecordBatch.MAGIC_VALUE_V2, compressionType,
-					TimestampType.CREATE_TIME, 1L);
-			builder.append(11L, "2".getBytes(), "b".getBytes());
-			builder.append(12L, "3".getBytes(), "c".getBytes());
-			builder.close();
-
-			buffer.flip();
-
-			ConvertedRecords<MemoryRecords> convertedRecords = MemoryRecords.readableRecords(buffer)
-					.downConvert(MAGIC_VALUE_V1, 0, time);
-			MemoryRecords records = convertedRecords.records();
-			verifyRecordsProcessingStats(compressionType, convertedRecords.recordConversionStats(), 3, 2,
-					records.sizeInBytes(), buffer.limit());
-
-			List<? extends RecordBatch> batches = Utils.toList(records.batches().iterator());
-			if (compressionType != CompressionType.NONE) {
-				assertEquals(2, batches.size());
-				assertEquals(RecordBatch.MAGIC_VALUE_V0, batches.get(0).magic());
-				assertEquals(0, batches.get(0).baseOffset());
-				assertEquals(MAGIC_VALUE_V1, batches.get(1).magic());
-				assertEquals(1, batches.get(1).baseOffset());
-			} else {
-				assertEquals(3, batches.size());
-				assertEquals(RecordBatch.MAGIC_VALUE_V0, batches.get(0).magic());
-				assertEquals(0, batches.get(0).baseOffset());
-				assertEquals(MAGIC_VALUE_V1, batches.get(1).magic());
-				assertEquals(1, batches.get(1).baseOffset());
-				assertEquals(MAGIC_VALUE_V1, batches.get(2).magic());
-				assertEquals(2, batches.get(2).baseOffset());
-			}
-
-			List<Record> logRecords = Utils.toList(records.records().iterator());
-			assertEquals("1", utf8(logRecords.get(0).key()));
-			assertEquals("2", utf8(logRecords.get(1).key()));
-			assertEquals("3", utf8(logRecords.get(2).key()));
-
-			convertedRecords = MemoryRecords.readableRecords(buffer).downConvert(MAGIC_VALUE_V1, 2L, time);
-			records = convertedRecords.records();
-
-			batches = Utils.toList(records.batches().iterator());
-			logRecords = Utils.toList(records.records().iterator());
-
-			if (compressionType != CompressionType.NONE) {
-				assertEquals(2, batches.size());
-				assertEquals(RecordBatch.MAGIC_VALUE_V0, batches.get(0).magic());
-				assertEquals(0, batches.get(0).baseOffset());
-				assertEquals(MAGIC_VALUE_V1, batches.get(1).magic());
-				assertEquals(1, batches.get(1).baseOffset());
-				assertEquals("1", utf8(logRecords.get(0).key()));
-				assertEquals("2", utf8(logRecords.get(1).key()));
-				assertEquals("3", utf8(logRecords.get(2).key()));
-				verifyRecordsProcessingStats(compressionType, convertedRecords.recordConversionStats(), 3, 2,
-						records.sizeInBytes(), buffer.limit());
-			} else {
-				assertEquals(2, batches.size());
-				assertEquals(RecordBatch.MAGIC_VALUE_V0, batches.get(0).magic());
-				assertEquals(0, batches.get(0).baseOffset());
-				assertEquals(MAGIC_VALUE_V1, batches.get(1).magic());
-				assertEquals(2, batches.get(1).baseOffset());
-				assertEquals("1", utf8(logRecords.get(0).key()));
-				assertEquals("3", utf8(logRecords.get(1).key()));
-				verifyRecordsProcessingStats(compressionType, convertedRecords.recordConversionStats(), 3, 1,
-						records.sizeInBytes(), buffer.limit());
-			}
-		}
-	}
-
-	@ParameterizedTest
-	@ArgumentsSource(MemoryRecordsBuilderArgumentsProvider.class)
-	public void shouldThrowIllegalStateExceptionOnBuildWhenAborted(Args args) {
-		ByteBuffer buffer = allocateBuffer(128, args);
-
-		MemoryRecordsBuilder builder = new MemoryRecordsBuilder(buffer, args.magic, args.compressionType,
-				TimestampType.CREATE_TIME, 0L, 0L, RecordBatch.NO_PRODUCER_ID, RecordBatch.NO_PRODUCER_EPOCH,
-				RecordBatch.NO_SEQUENCE, false, false, RecordBatch.NO_PARTITION_LEADER_EPOCH, buffer.capacity());
-		builder.abort();
-		assertThrows(IllegalStateException.class, builder::build);
-	}
-
-	@ParameterizedTest
-	@ArgumentsSource(MemoryRecordsBuilderArgumentsProvider.class)
-	public void shouldResetBufferToInitialPositionOnAbort(Args args) {
-		ByteBuffer buffer = allocateBuffer(128, args);
-
-		MemoryRecordsBuilder builder = new MemoryRecordsBuilder(buffer, args.magic, args.compressionType,
-				TimestampType.CREATE_TIME, 0L, 0L, RecordBatch.NO_PRODUCER_ID, RecordBatch.NO_PRODUCER_EPOCH, RecordBatch.NO_SEQUENCE,
-				false, false, RecordBatch.NO_PARTITION_LEADER_EPOCH, buffer.capacity());
-		builder.append(0L, "a".getBytes(), "1".getBytes());
-		builder.abort();
-		assertEquals(args.bufferOffset, builder.buffer().position());
-	}
-
-	@ParameterizedTest
-	@ArgumentsSource(MemoryRecordsBuilderArgumentsProvider.class)
-	public void shouldThrowIllegalStateExceptionOnCloseWhenAborted(Args args) {
-		ByteBuffer buffer = allocateBuffer(128, args);
-
-		MemoryRecordsBuilder builder = new MemoryRecordsBuilder(buffer, args.magic, args.compressionType,
-				TimestampType.CREATE_TIME, 0L, 0L, RecordBatch.NO_PRODUCER_ID, RecordBatch.NO_PRODUCER_EPOCH, RecordBatch.NO_SEQUENCE,
-				false, false, RecordBatch.NO_PARTITION_LEADER_EPOCH, buffer.capacity());
-		builder.abort();
-		assertThrows(IllegalStateException.class, builder::close, "Should have thrown IllegalStateException");
-	}
-
-	@ParameterizedTest
-	@ArgumentsSource(MemoryRecordsBuilderArgumentsProvider.class)
-	public void shouldThrowIllegalStateExceptionOnAppendWhenAborted(Args args) {
-		ByteBuffer buffer = allocateBuffer(128, args);
-
-		MemoryRecordsBuilder builder = new MemoryRecordsBuilder(buffer, args.magic, args.compressionType,
-				TimestampType.CREATE_TIME, 0L, 0L, RecordBatch.NO_PRODUCER_ID, RecordBatch.NO_PRODUCER_EPOCH, RecordBatch.NO_SEQUENCE,
-				false, false, RecordBatch.NO_PARTITION_LEADER_EPOCH, buffer.capacity());
-		builder.abort();
-		assertThrows(IllegalStateException.class, () -> builder.append(0L, "a".getBytes(), "1".getBytes()), "Should have thrown IllegalStateException");
-	}
-
-	@ParameterizedTest
-	@ArgumentsSource(MemoryRecordsBuilderArgumentsProvider.class)
-	public void testBuffersDereferencedOnClose(Args args) {
-		Runtime runtime = Runtime.getRuntime();
-		int payloadLen = 1024 * 1024;
-		ByteBuffer buffer = ByteBuffer.allocate(payloadLen * 2);
-		byte[] key = new byte[0];
-		byte[] value = new byte[payloadLen];
-		new Random().nextBytes(value); // Use random payload so that compressed buffer is large
-		List<MemoryRecordsBuilder> builders = new ArrayList<>(100);
-		long startMem = 0;
-		long memUsed = 0;
-		int iterations = 0;
+            assertEquals(3, logRecords.size());
+            assertEquals(ByteBuffer.wrap("1".getBytes()), logRecords.get(0).key());
+            assertEquals(ByteBuffer.wrap("2".getBytes()), logRecords.get(1).key());
+            assertEquals(ByteBuffer.wrap("3".getBytes()), logRecords.get(2).key());
+        } else {
+            Exception e = assertThrows(UnsupportedCompressionTypeException.class, convertedRecordsSupplier::get);
+            assertEquals("Down-conversion of zstandard-compressed batches is not supported", e.getMessage());
+        }
+    }
+
+    @ParameterizedTest
+    @EnumSource(CompressionType.class)
+    public void convertToV1WithMixedV0AndV2Data(CompressionType compressionType) {
+        ByteBuffer buffer = ByteBuffer.allocate(512);
+
+        Supplier<MemoryRecordsBuilder> supplier = () -> MemoryRecords.builder(buffer, RecordBatch.MAGIC_VALUE_V0, compressionType, TimestampType.NO_TIMESTAMP_TYPE, 0L);
+
+        if (compressionType == CompressionType.ZSTD) {
+            assertThrows(IllegalArgumentException.class, supplier::get);
+        } else {
+            MemoryRecordsBuilder builder = supplier.get();
+            builder.append(RecordBatch.NO_TIMESTAMP, "1".getBytes(), "a".getBytes());
+            builder.close();
+
+            builder = MemoryRecords.builder(buffer, RecordBatch.MAGIC_VALUE_V2, compressionType, TimestampType.CREATE_TIME, 1L);
+            builder.append(11L, "2".getBytes(), "b".getBytes());
+            builder.append(12L, "3".getBytes(), "c".getBytes());
+            builder.close();
+
+            buffer.flip();
+
+            ConvertedRecords<MemoryRecords> convertedRecords = MemoryRecords.readableRecords(buffer).downConvert(MAGIC_VALUE_V1, 0, time);
+            MemoryRecords records = convertedRecords.records();
+            verifyRecordsProcessingStats(compressionType, convertedRecords.recordConversionStats(), 3, 2, records.sizeInBytes(), buffer.limit());
+
+            List<? extends RecordBatch> batches = Utils.toList(records.batches().iterator());
+            if (compressionType != CompressionType.NONE) {
+                assertEquals(2, batches.size());
+                assertEquals(RecordBatch.MAGIC_VALUE_V0, batches.get(0).magic());
+                assertEquals(0, batches.get(0).baseOffset());
+                assertEquals(MAGIC_VALUE_V1, batches.get(1).magic());
+                assertEquals(1, batches.get(1).baseOffset());
+            } else {
+                assertEquals(3, batches.size());
+                assertEquals(RecordBatch.MAGIC_VALUE_V0, batches.get(0).magic());
+                assertEquals(0, batches.get(0).baseOffset());
+                assertEquals(MAGIC_VALUE_V1, batches.get(1).magic());
+                assertEquals(1, batches.get(1).baseOffset());
+                assertEquals(MAGIC_VALUE_V1, batches.get(2).magic());
+                assertEquals(2, batches.get(2).baseOffset());
+            }
+
+            List<Record> logRecords = Utils.toList(records.records().iterator());
+            assertEquals("1", utf8(logRecords.get(0).key()));
+            assertEquals("2", utf8(logRecords.get(1).key()));
+            assertEquals("3", utf8(logRecords.get(2).key()));
+
+            convertedRecords = MemoryRecords.readableRecords(buffer).downConvert(MAGIC_VALUE_V1, 2L, time);
+            records = convertedRecords.records();
+
+            batches = Utils.toList(records.batches().iterator());
+            logRecords = Utils.toList(records.records().iterator());
+
+            if (compressionType != CompressionType.NONE) {
+                assertEquals(2, batches.size());
+                assertEquals(RecordBatch.MAGIC_VALUE_V0, batches.get(0).magic());
+                assertEquals(0, batches.get(0).baseOffset());
+                assertEquals(MAGIC_VALUE_V1, batches.get(1).magic());
+                assertEquals(1, batches.get(1).baseOffset());
+                assertEquals("1", utf8(logRecords.get(0).key()));
+                assertEquals("2", utf8(logRecords.get(1).key()));
+                assertEquals("3", utf8(logRecords.get(2).key()));
+                verifyRecordsProcessingStats(compressionType, convertedRecords.recordConversionStats(), 3, 2, records.sizeInBytes(), buffer.limit());
+            } else {
+                assertEquals(2, batches.size());
+                assertEquals(RecordBatch.MAGIC_VALUE_V0, batches.get(0).magic());
+                assertEquals(0, batches.get(0).baseOffset());
+                assertEquals(MAGIC_VALUE_V1, batches.get(1).magic());
+                assertEquals(2, batches.get(1).baseOffset());
+                assertEquals("1", utf8(logRecords.get(0).key()));
+                assertEquals("3", utf8(logRecords.get(1).key()));
+                verifyRecordsProcessingStats(compressionType, convertedRecords.recordConversionStats(), 3, 1, records.sizeInBytes(), buffer.limit());
+            }
+        }
+    }
+
+    @ParameterizedTest
+    @ArgumentsSource(MemoryRecordsBuilderArgumentsProvider.class)
+    public void shouldThrowIllegalStateExceptionOnBuildWhenAborted(Args args) {
+        ByteBuffer buffer = allocateBuffer(128, args);
+
+        MemoryRecordsBuilder builder = new MemoryRecordsBuilder(buffer, args.magic, args.compressionType, TimestampType.CREATE_TIME, 0L, 0L, RecordBatch.NO_PRODUCER_ID, RecordBatch.NO_PRODUCER_EPOCH, RecordBatch.NO_SEQUENCE, false, false, RecordBatch.NO_PARTITION_LEADER_EPOCH, buffer.capacity());
+        builder.abort();
+        assertThrows(IllegalStateException.class, builder::build);
+    }
+
+    @ParameterizedTest
+    @ArgumentsSource(MemoryRecordsBuilderArgumentsProvider.class)
+    public void shouldResetBufferToInitialPositionOnAbort(Args args) {
+        ByteBuffer buffer = allocateBuffer(128, args);
+
+        MemoryRecordsBuilder builder = new MemoryRecordsBuilder(buffer, args.magic, args.compressionType, TimestampType.CREATE_TIME, 0L, 0L, RecordBatch.NO_PRODUCER_ID, RecordBatch.NO_PRODUCER_EPOCH, RecordBatch.NO_SEQUENCE, false, false, RecordBatch.NO_PARTITION_LEADER_EPOCH, buffer.capacity());
+        builder.append(0L, "a".getBytes(), "1".getBytes());
+        builder.abort();
+        assertEquals(args.bufferOffset, builder.buffer().position());
+    }
+
+    @ParameterizedTest
+    @ArgumentsSource(MemoryRecordsBuilderArgumentsProvider.class)
+    public void shouldThrowIllegalStateExceptionOnCloseWhenAborted(Args args) {
+        ByteBuffer buffer = allocateBuffer(128, args);
+
+        MemoryRecordsBuilder builder = new MemoryRecordsBuilder(buffer, args.magic, args.compressionType, TimestampType.CREATE_TIME, 0L, 0L, RecordBatch.NO_PRODUCER_ID, RecordBatch.NO_PRODUCER_EPOCH, RecordBatch.NO_SEQUENCE, false, false, RecordBatch.NO_PARTITION_LEADER_EPOCH, buffer.capacity());
+        builder.abort();
+        assertThrows(IllegalStateException.class, builder::close, "Should have thrown IllegalStateException");
+    }
+
+    @ParameterizedTest
+    @ArgumentsSource(MemoryRecordsBuilderArgumentsProvider.class)
+    public void shouldThrowIllegalStateExceptionOnAppendWhenAborted(Args args) {
+        ByteBuffer buffer = allocateBuffer(128, args);
+
+        MemoryRecordsBuilder builder = new MemoryRecordsBuilder(buffer, args.magic, args.compressionType, TimestampType.CREATE_TIME, 0L, 0L, RecordBatch.NO_PRODUCER_ID, RecordBatch.NO_PRODUCER_EPOCH, RecordBatch.NO_SEQUENCE, false, false, RecordBatch.NO_PARTITION_LEADER_EPOCH, buffer.capacity());
+        builder.abort();
+        assertThrows(IllegalStateException.class, () -> builder.append(0L, "a".getBytes(), "1".getBytes()), "Should have thrown IllegalStateException");
+    }
+
+    @ParameterizedTest
+    @ArgumentsSource(MemoryRecordsBuilderArgumentsProvider.class)
+    public void testBuffersDereferencedOnClose(Args args) {
+        Runtime runtime = Runtime.getRuntime();
+        int payloadLen = 1024 * 1024;
+        ByteBuffer buffer = ByteBuffer.allocate(payloadLen * 2);
+        byte[] key = new byte[0];
+        byte[] value = new byte[payloadLen];
+        new Random().nextBytes(value); // Use random payload so that compressed buffer is large
+        List<MemoryRecordsBuilder> builders = new ArrayList<>(100);
+        long startMem = 0;
+        long memUsed = 0;
+        int iterations = 0;
         while (iterations++ < 100) {
             buffer.rewind();
-			MemoryRecordsBuilder builder = new MemoryRecordsBuilder(buffer, args.magic, args.compressionType,
-					TimestampType.CREATE_TIME, 0L, 0L, RecordBatch.NO_PRODUCER_ID,
-					RecordBatch.NO_PRODUCER_EPOCH, RecordBatch.NO_SEQUENCE, false, false,
-					RecordBatch.NO_PARTITION_LEADER_EPOCH, 0);
-			builder.append(1L, key, value);
-			builder.build();
+            MemoryRecordsBuilder builder = new MemoryRecordsBuilder(buffer, args.magic, args.compressionType, TimestampType.CREATE_TIME, 0L, 0L, RecordBatch.NO_PRODUCER_ID, RecordBatch.NO_PRODUCER_EPOCH, RecordBatch.NO_SEQUENCE, false, false, RecordBatch.NO_PARTITION_LEADER_EPOCH, 0);
+            builder.append(1L, key, value);
+            builder.build();
             builders.add(builder);
 
             System.gc();
-<<<<<<< HEAD
-			memUsed = runtime.totalMemory() - runtime.freeMemory() - startMem;
-			// Ignore memory usage during initialization
-			if (iterations == 2)
-				startMem = memUsed;
-			else if (iterations > 2 && memUsed < (iterations - 2) * 1024)
-				break;
-		}
-		assertTrue(iterations < 100, "Memory usage too high: " + memUsed);
-	}
-
-	private void verifyRecordsProcessingStats(CompressionType compressionType, RecordConversionStats processingStats,
-											  int numRecords, int numRecordsConverted, long finalBytes,
-											  long preConvertedBytes) {
-		assertNotNull(processingStats, "Records processing info is null");
-		assertEquals(numRecordsConverted, processingStats.numRecordsConverted());
-		// Since nanoTime accuracy on build machines may not be sufficient to measure small conversion times,
-		// only check if the value >= 0. Default is -1, so this checks if time has been recorded.
-		assertTrue(processingStats.conversionTimeNanos() >= 0, "Processing time not recorded: " + processingStats);
-		long tempBytes = processingStats.temporaryMemoryBytes();
-		if (compressionType == CompressionType.NONE) {
-			if (numRecordsConverted == 0)
-				assertEquals(finalBytes, tempBytes);
-			else if (numRecordsConverted == numRecords)
-				assertEquals(preConvertedBytes + finalBytes, tempBytes);
-=======
             memUsed = runtime.totalMemory() - runtime.freeMemory() - startMem;
             // Ignore memory usage during initialization
             if (iterations == 2)
@@ -793,10 +677,7 @@
         int payloadLen = 1024 * 1024;
         ByteBuffer buffer = ByteBuffer.allocate(payloadLen * 2);
         ByteBufferOutputStream byteBufferOutputStream = new ByteBufferOutputStream(buffer);
-        MemoryRecordsBuilder builder = new MemoryRecordsBuilder(byteBufferOutputStream, args.magic, args.compressionType,
-                TimestampType.CREATE_TIME, 0L, 0L, RecordBatch.NO_PRODUCER_ID,
-                RecordBatch.NO_PRODUCER_EPOCH, RecordBatch.NO_SEQUENCE, false, false,
-                RecordBatch.NO_PARTITION_LEADER_EPOCH, 0, deleteHorizon);
+        MemoryRecordsBuilder builder = new MemoryRecordsBuilder(byteBufferOutputStream, args.magic, args.compressionType, TimestampType.CREATE_TIME, 0L, 0L, RecordBatch.NO_PRODUCER_ID, RecordBatch.NO_PRODUCER_EPOCH, RecordBatch.NO_SEQUENCE, false, false, RecordBatch.NO_PARTITION_LEADER_EPOCH, 0, deleteHorizon);
 
         builder.append(50L, "0".getBytes(), "0".getBytes());
         builder.append(100L, "1".getBytes(), null);
@@ -821,16 +702,14 @@
         public Stream<? extends Arguments> provideArguments(ExtensionContext context) {
             List<Arguments> values = new ArrayList<>();
             for (int bufferOffset : Arrays.asList(0, 15))
-                for (CompressionType type: CompressionType.values()) {
+                for (CompressionType type : CompressionType.values()) {
                     values.add(Arguments.of(new Args(bufferOffset, type, MAGIC_VALUE_V2)));
                 }
             return values.stream();
         }
     }
 
-    private void verifyRecordsProcessingStats(CompressionType compressionType, RecordConversionStats processingStats,
-                                              int numRecords, int numRecordsConverted, long finalBytes,
-                                              long preConvertedBytes) {
+    private void verifyRecordsProcessingStats(CompressionType compressionType, RecordConversionStats processingStats, int numRecords, int numRecordsConverted, long finalBytes, long preConvertedBytes) {
         assertNotNull(processingStats, "Records processing info is null");
         assertEquals(numRecordsConverted, processingStats.numRecordsConverted());
         // Since nanoTime accuracy on build machines may not be sufficient to measure small conversion times,
@@ -842,21 +721,18 @@
                 assertEquals(finalBytes, tempBytes);
             else if (numRecordsConverted == numRecords)
                 assertEquals(preConvertedBytes + finalBytes, tempBytes);
->>>>>>> 15418db6
             else {
-				assertTrue(tempBytes > finalBytes && tempBytes < finalBytes + preConvertedBytes,
-						String.format("Unexpected temp bytes %d final %d pre %d", tempBytes, finalBytes, preConvertedBytes));
-			}
-		} else {
-			long compressedBytes = finalBytes - Records.LOG_OVERHEAD - LegacyRecord.RECORD_OVERHEAD_V0;
-			assertTrue(tempBytes > compressedBytes,
-					String.format("Uncompressed size expected temp=%d, compressed=%d", tempBytes, compressedBytes));
-		}
-	}
-
-	private ByteBuffer allocateBuffer(int size, Args args) {
-		ByteBuffer buffer = ByteBuffer.allocate(size);
-		buffer.position(args.bufferOffset);
-		return buffer;
-	}
+                assertTrue(tempBytes > finalBytes && tempBytes < finalBytes + preConvertedBytes, String.format("Unexpected temp bytes %d final %d pre %d", tempBytes, finalBytes, preConvertedBytes));
+            }
+        } else {
+            long compressedBytes = finalBytes - Records.LOG_OVERHEAD - LegacyRecord.RECORD_OVERHEAD_V0;
+            assertTrue(tempBytes > compressedBytes, String.format("Uncompressed size expected temp=%d, compressed=%d", tempBytes, compressedBytes));
+        }
+    }
+
+    private ByteBuffer allocateBuffer(int size, Args args) {
+        ByteBuffer buffer = ByteBuffer.allocate(size);
+        buffer.position(args.bufferOffset);
+        return buffer;
+    }
 }