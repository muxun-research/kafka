--- conflicted
+++ resolved
@@ -44,11 +44,6 @@
 
 import static org.apache.kafka.common.record.DefaultRecordBatch.RECORDS_COUNT_OFFSET;
 import static org.apache.kafka.common.record.DefaultRecordBatch.RECORDS_OFFSET;
-<<<<<<< HEAD
-import static org.junit.jupiter.api.Assertions.*;
-import static org.mockito.ArgumentMatchers.*;
-import static org.mockito.Mockito.*;
-=======
 import static org.junit.jupiter.api.Assertions.assertEquals;
 import static org.junit.jupiter.api.Assertions.assertFalse;
 import static org.junit.jupiter.api.Assertions.assertInstanceOf;
@@ -64,7 +59,6 @@
 import static org.mockito.Mockito.spy;
 import static org.mockito.Mockito.times;
 import static org.mockito.Mockito.verify;
->>>>>>> 9494bebe
 
 public class DefaultRecordBatchTest {
     // We avoid SecureRandom.getInstanceStrong() here because it reads from /dev/random and blocks on Linux. Since these
@@ -127,8 +121,7 @@
             assertEquals(RecordBatch.NO_SEQUENCE, batch.baseSequence());
             assertEquals(RecordBatch.NO_SEQUENCE, batch.lastSequence());
 
-            for (Record record : batch)
-                record.ensureValid();
+            for (Record record : batch) record.ensureValid();
         }
     }
 
@@ -156,8 +149,7 @@
             assertEquals(baseSequence, batch.baseSequence());
             assertEquals(baseSequence + 1, batch.lastSequence());
 
-            for (Record record : batch)
-                record.ensureValid();
+            for (Record record : batch) record.ensureValid();
         }
     }
 
@@ -210,15 +202,11 @@
 
     @Test
     public void testInvalidRecordSize() {
-<<<<<<< HEAD
-        MemoryRecords records = MemoryRecords.withRecords(RecordBatch.MAGIC_VALUE_V2, 0L, CompressionType.NONE, TimestampType.CREATE_TIME, new SimpleRecord(1L, "a".getBytes(), "1".getBytes()), new SimpleRecord(2L, "b".getBytes(), "2".getBytes()), new SimpleRecord(3L, "c".getBytes(), "3".getBytes()));
-=======
         MemoryRecords records = MemoryRecords.withRecords(RecordBatch.MAGIC_VALUE_V2, 0L,
                 Compression.NONE, TimestampType.CREATE_TIME,
                 new SimpleRecord(1L, "a".getBytes(), "1".getBytes()),
                 new SimpleRecord(2L, "b".getBytes(), "2".getBytes()),
                 new SimpleRecord(3L, "c".getBytes(), "3".getBytes()));
->>>>>>> 9494bebe
 
         ByteBuffer buffer = records.buffer();
         buffer.putInt(DefaultRecordBatch.LENGTH_OFFSET, 10);
@@ -266,15 +254,11 @@
 
     @Test
     public void testInvalidCrc() {
-<<<<<<< HEAD
-        MemoryRecords records = MemoryRecords.withRecords(RecordBatch.MAGIC_VALUE_V2, 0L, CompressionType.NONE, TimestampType.CREATE_TIME, new SimpleRecord(1L, "a".getBytes(), "1".getBytes()), new SimpleRecord(2L, "b".getBytes(), "2".getBytes()), new SimpleRecord(3L, "c".getBytes(), "3".getBytes()));
-=======
         MemoryRecords records = MemoryRecords.withRecords(RecordBatch.MAGIC_VALUE_V2, 0L,
                 Compression.NONE, TimestampType.CREATE_TIME,
                 new SimpleRecord(1L, "a".getBytes(), "1".getBytes()),
                 new SimpleRecord(2L, "b".getBytes(), "2".getBytes()),
                 new SimpleRecord(3L, "c".getBytes(), "3".getBytes()));
->>>>>>> 9494bebe
 
         ByteBuffer buffer = records.buffer();
         buffer.putInt(DefaultRecordBatch.LAST_OFFSET_DELTA_OFFSET, 23);
@@ -400,16 +384,12 @@
     @ParameterizedTest
     @EnumSource(value = CompressionType.class)
     public void testStreamingIteratorConsistency(CompressionType compressionType) {
-<<<<<<< HEAD
-        MemoryRecords records = MemoryRecords.withRecords(RecordBatch.MAGIC_VALUE_V2, 0L, compressionType, TimestampType.CREATE_TIME, new SimpleRecord(1L, "a".getBytes(), "1".getBytes()), new SimpleRecord(2L, "b".getBytes(), "2".getBytes()), new SimpleRecord(3L, "c".getBytes(), "3".getBytes()));
-=======
         Compression compression = Compression.of(compressionType).build();
         MemoryRecords records = MemoryRecords.withRecords(RecordBatch.MAGIC_VALUE_V2, 0L,
                 compression, TimestampType.CREATE_TIME,
                 new SimpleRecord(1L, "a".getBytes(), "1".getBytes()),
                 new SimpleRecord(2L, "b".getBytes(), "2".getBytes()),
                 new SimpleRecord(3L, "c".getBytes(), "3".getBytes()));
->>>>>>> 9494bebe
         DefaultRecordBatch batch = new DefaultRecordBatch(records.buffer());
         try (CloseableIterator<Record> streamingIterator = batch.streamingIterator(BufferSupplier.create())) {
             TestUtils.checkEquals(streamingIterator, batch.iterator());
@@ -424,21 +404,6 @@
         byte[] largeRecordValue = new byte[200 * 1024]; // 200KB
         RANDOM.nextBytes(largeRecordValue);
 
-<<<<<<< HEAD
-        MemoryRecords records = MemoryRecords.withRecords(RecordBatch.MAGIC_VALUE_V2, 0L, compressionType, TimestampType.CREATE_TIME,
-                // one sample with small value size
-                new SimpleRecord(1L, "a".getBytes(), "1".getBytes()),
-                // one sample with null value
-                new SimpleRecord(2L, "b".getBytes(), null),
-                // one sample with null key
-                new SimpleRecord(3L, null, "3".getBytes()),
-                // one sample with null key and null value
-                new SimpleRecord(4L, null, (byte[]) null),
-                // one sample with large value size
-                new SimpleRecord(1000L, "abc".getBytes(), largeRecordValue),
-                // one sample with headers, one of the header has null value
-                new SimpleRecord(9999L, "abc".getBytes(), "0".getBytes(), headers));
-=======
         MemoryRecords records = MemoryRecords.withRecords(RecordBatch.MAGIC_VALUE_V2, 0L,
             compression, TimestampType.CREATE_TIME,
             // one sample with small value size
@@ -454,11 +419,11 @@
             // one sample with headers, one of the header has null value
             new SimpleRecord(9999L, "abc".getBytes(), "0".getBytes(), headers)
             );
->>>>>>> 9494bebe
-
-        DefaultRecordBatch batch = new DefaultRecordBatch(records.buffer());
-
-        try (BufferSupplier bufferSupplier = BufferSupplier.create(); CloseableIterator<Record> skipKeyValueIterator = batch.skipKeyValueIterator(bufferSupplier)) {
+
+        DefaultRecordBatch batch = new DefaultRecordBatch(records.buffer());
+
+        try (BufferSupplier bufferSupplier = BufferSupplier.create();
+             CloseableIterator<Record> skipKeyValueIterator = batch.skipKeyValueIterator(bufferSupplier)) {
 
             if (CompressionType.NONE == compressionType) {
                 // assert that for uncompressed data stream record iterator is not used
@@ -469,7 +434,14 @@
                 // assert that a streaming iterator is used for compressed records
                 assertInstanceOf(DefaultRecordBatch.StreamRecordIterator.class, skipKeyValueIterator);
                 // assert correctness for compressed records
-                assertIterableEquals(Arrays.asList(new PartialDefaultRecord(9, (byte) 0, 0L, 1L, -1, 1, 1), new PartialDefaultRecord(8, (byte) 0, 1L, 2L, -1, 1, -1), new PartialDefaultRecord(8, (byte) 0, 2L, 3L, -1, -1, 1), new PartialDefaultRecord(7, (byte) 0, 3L, 4L, -1, -1, -1), new PartialDefaultRecord(15 + largeRecordValue.length, (byte) 0, 4L, 1000L, -1, 3, largeRecordValue.length), new PartialDefaultRecord(23, (byte) 0, 5L, 9999L, -1, 3, 1)), Utils.toList(skipKeyValueIterator));
+                assertIterableEquals(Arrays.asList(
+                        new PartialDefaultRecord(9, (byte) 0, 0L, 1L, -1, 1, 1),
+                        new PartialDefaultRecord(8, (byte) 0, 1L, 2L, -1, 1, -1),
+                        new PartialDefaultRecord(8, (byte) 0, 2L, 3L, -1, -1, 1),
+                        new PartialDefaultRecord(7, (byte) 0, 3L, 4L, -1, -1, -1),
+                        new PartialDefaultRecord(15 + largeRecordValue.length, (byte) 0, 4L, 1000L, -1, 3, largeRecordValue.length),
+                        new PartialDefaultRecord(23, (byte) 0, 5L, 9999L, -1, 3, 1)
+                    ), Utils.toList(skipKeyValueIterator));
             }
         }
     }
@@ -477,20 +449,17 @@
     @ParameterizedTest
     @MethodSource
     public void testBufferReuseInSkipKeyValueIterator(CompressionType compressionType, int expectedNumBufferAllocations, byte[] recordValue) {
-<<<<<<< HEAD
-        MemoryRecords records = MemoryRecords.withRecords(RecordBatch.MAGIC_VALUE_V2, 0L, compressionType, TimestampType.CREATE_TIME, new SimpleRecord(1000L, "a".getBytes(), "0".getBytes()), new SimpleRecord(9999L, "b".getBytes(), recordValue));
-=======
         Compression compression = Compression.of(compressionType).build();
         MemoryRecords records = MemoryRecords.withRecords(RecordBatch.MAGIC_VALUE_V2, 0L,
             compression, TimestampType.CREATE_TIME,
             new SimpleRecord(1000L, "a".getBytes(), "0".getBytes()),
             new SimpleRecord(9999L, "b".getBytes(), recordValue)
         );
->>>>>>> 9494bebe
-
-        DefaultRecordBatch batch = new DefaultRecordBatch(records.buffer());
-
-        try (BufferSupplier bufferSupplier = spy(BufferSupplier.create()); CloseableIterator<Record> streamingIterator = batch.skipKeyValueIterator(bufferSupplier)) {
+
+        DefaultRecordBatch batch = new DefaultRecordBatch(records.buffer());
+
+        try (BufferSupplier bufferSupplier = spy(BufferSupplier.create());
+             CloseableIterator<Record> streamingIterator = batch.skipKeyValueIterator(bufferSupplier)) {
 
             // Consume through the iterator
             Utils.toList(streamingIterator);
@@ -503,41 +472,39 @@
             verify(bufferSupplier, times(expectedNumBufferAllocations)).release(any(ByteBuffer.class));
         }
     }
-<<<<<<< HEAD
-
-    private static Stream<Arguments> testBufferReuseInSkipKeyValueIterator() throws NoSuchAlgorithmException {
-=======
     private static Stream<Arguments> testBufferReuseInSkipKeyValueIterator() {
->>>>>>> 9494bebe
         byte[] smallRecordValue = "1".getBytes();
         byte[] largeRecordValue = new byte[512 * 1024]; // 512KB
         RANDOM.nextBytes(largeRecordValue);
 
         return Stream.of(
-                /*
-                 * 1 allocation per batch (i.e. per iterator instance) for buffer holding uncompressed data
-                 * = 1 buffer allocations
-                 */
-                Arguments.of(CompressionType.GZIP, 1, smallRecordValue), Arguments.of(CompressionType.GZIP, 1, largeRecordValue), Arguments.of(CompressionType.SNAPPY, 1, smallRecordValue), Arguments.of(CompressionType.SNAPPY, 1, largeRecordValue),
-                /*
-                 * 1 allocation per batch (i.e. per iterator instance) for buffer holding compressed data
-                 * 1 allocation per batch (i.e. per iterator instance) for buffer holding uncompressed data
-                 * = 2 buffer allocations
-                 */
-                Arguments.of(CompressionType.LZ4, 2, smallRecordValue), Arguments.of(CompressionType.LZ4, 2, largeRecordValue), Arguments.of(CompressionType.ZSTD, 2, smallRecordValue), Arguments.of(CompressionType.ZSTD, 2, largeRecordValue));
+            /*
+             * 1 allocation per batch (i.e. per iterator instance) for buffer holding uncompressed data
+             * = 1 buffer allocations
+             */
+            Arguments.of(CompressionType.GZIP, 1, smallRecordValue),
+            Arguments.of(CompressionType.GZIP, 1, largeRecordValue),
+            Arguments.of(CompressionType.SNAPPY, 1, smallRecordValue),
+            Arguments.of(CompressionType.SNAPPY, 1, largeRecordValue),
+            /*
+             * 1 allocation per batch (i.e. per iterator instance) for buffer holding compressed data
+             * 1 allocation per batch (i.e. per iterator instance) for buffer holding uncompressed data
+             * = 2 buffer allocations
+             */
+            Arguments.of(CompressionType.LZ4, 2, smallRecordValue),
+            Arguments.of(CompressionType.LZ4, 2, largeRecordValue),
+            Arguments.of(CompressionType.ZSTD, 2, smallRecordValue),
+            Arguments.of(CompressionType.ZSTD, 2, largeRecordValue)
+        );
     }
 
     @ParameterizedTest
     @MethodSource
     public void testZstdJniForSkipKeyValueIterator(int expectedJniCalls, byte[] recordValue) throws IOException {
-<<<<<<< HEAD
-        MemoryRecords records = MemoryRecords.withRecords(RecordBatch.MAGIC_VALUE_V2, 0L, CompressionType.ZSTD, TimestampType.CREATE_TIME, new SimpleRecord(9L, "hakuna-matata".getBytes(), recordValue));
-=======
         MemoryRecords records = MemoryRecords.withRecords(RecordBatch.MAGIC_VALUE_V2, 0L,
             Compression.zstd().build(), TimestampType.CREATE_TIME,
             new SimpleRecord(9L, "hakuna-matata".getBytes(), recordValue)
         );
->>>>>>> 9494bebe
 
         // Buffer containing compressed data
         final ByteBuffer compressedBuf = records.buffer();
@@ -547,18 +514,11 @@
         ByteBuffer recordsBuffer = compressedBuf.duplicate();
         recordsBuffer.position(RECORDS_OFFSET);
 
-<<<<<<< HEAD
-        try (final BufferSupplier bufferSupplier = BufferSupplier.create(); final InputStream zstdStream = spy(ZstdFactory.wrapForInput(recordsBuffer, batch.magic(), bufferSupplier)); final InputStream chunkedStream = new ChunkedBytesStream(zstdStream, bufferSupplier, 16 * 1024, false)) {
-
-            when(mockCompression.wrapForInput(any(ByteBuffer.class), anyByte(), any(BufferSupplier.class))).thenReturn(chunkedStream);
-
-=======
         try (final BufferSupplier bufferSupplier = BufferSupplier.create();
              final InputStream zstdStream = spy(ZstdCompression.wrapForZstdInput(recordsBuffer, bufferSupplier));
              final InputStream chunkedStream = new ChunkedBytesStream(zstdStream, bufferSupplier, 16 * 1024, false)
         ) {
             doReturn(chunkedStream).when(batch).recordInputStream(any());
->>>>>>> 9494bebe
             try (CloseableIterator<Record> streamingIterator = batch.skipKeyValueIterator(bufferSupplier)) {
                 assertNotNull(streamingIterator);
                 Utils.toList(streamingIterator);
@@ -578,18 +538,19 @@
         RANDOM.nextBytes(largeRecordValue);
 
         return Stream.of(
-                /*
-                 * We expect exactly 2 read call to the JNI:
-                 * 1 for fetching the full data (size < 16KB)
-                 * 1 for detecting end of stream by trying to read more data
-                 */
-                Arguments.of(2, smallRecordValue),
-                /*
-                 * We expect exactly 4 read call to the JNI:
-                 * 3 for fetching the full data (Math.ceil(40/16))
-                 * 1 for detecting end of stream by trying to read more data
-                 */
-                Arguments.of(4, largeRecordValue));
+            /*
+             * We expect exactly 2 read call to the JNI:
+             * 1 for fetching the full data (size < 16KB)
+             * 1 for detecting end of stream by trying to read more data
+             */
+            Arguments.of(2, smallRecordValue),
+            /*
+             * We expect exactly 4 read call to the JNI:
+             * 3 for fetching the full data (Math.ceil(40/16))
+             * 1 for detecting end of stream by trying to read more data
+             */
+            Arguments.of(4, largeRecordValue)
+        );
     }
 
     @Test
@@ -605,7 +566,8 @@
         assertEquals(Integer.MAX_VALUE, DefaultRecordBatch.decrementSequence(0, 1));
     }
 
-    private static DefaultRecordBatch recordsWithInvalidRecordCount(Byte magicValue, long timestamp, CompressionType codec, int invalidCount) {
+    private static DefaultRecordBatch recordsWithInvalidRecordCount(Byte magicValue, long timestamp,
+                                              CompressionType codec, int invalidCount) {
         ByteBuffer buf = ByteBuffer.allocate(512);
         MemoryRecordsBuilder builder = MemoryRecords.builder(buf, magicValue, Compression.of(codec).build(), TimestampType.CREATE_TIME, 0L);
         builder.appendWithOffset(0, timestamp, null, "hello".getBytes());
