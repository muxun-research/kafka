/*
 * Licensed to the Apache Software Foundation (ASF) under one or more
 * contributor license agreements. See the NOTICE file distributed with
 * this work for additional information regarding copyright ownership.
 * The ASF licenses this file to You under the Apache License, Version 2.0
 * (the "License"); you may not use this file except in compliance with
 * the License. You may obtain a copy of the License at
 *
 *    http://www.apache.org/licenses/LICENSE-2.0
 *
 * Unless required by applicable law or agreed to in writing, software
 * distributed under the License is distributed on an "AS IS" BASIS,
 * WITHOUT WARRANTIES OR CONDITIONS OF ANY KIND, either express or implied.
 * See the License for the specific language governing permissions and
 * limitations under the License.
 */
package org.apache.kafka.common.record;

import org.junit.jupiter.api.Test;

import java.util.Arrays;
import java.util.List;

import static org.junit.jupiter.api.Assertions.assertTrue;

public class CompressionRatioEstimatorTest {

<<<<<<< HEAD
	@Test
	public void testUpdateEstimation() {
		class EstimationsObservedRatios {
			float currentEstimation;
			float observedRatio;

			EstimationsObservedRatios(float currentEstimation, float observedRatio) {
				this.currentEstimation = currentEstimation;
				this.observedRatio = observedRatio;
			}
		}
=======
    @Test
    public void testUpdateEstimation() {
        class EstimationsObservedRatios {
            final float currentEstimation;
            final float observedRatio;
            EstimationsObservedRatios(float currentEstimation, float observedRatio) {
                this.currentEstimation = currentEstimation;
                this.observedRatio = observedRatio;
            }
        }
>>>>>>> 9494bebe

		// If currentEstimation is smaller than observedRatio, the updatedCompressionRatio is currentEstimation plus
		// COMPRESSION_RATIO_DETERIORATE_STEP 0.05, otherwise currentEstimation minus COMPRESSION_RATIO_IMPROVING_STEP
		// 0.005. There are four cases,and updatedCompressionRatio shouldn't smaller than observedRatio in all of cases.
		// Refer to non test code for more details.
		List<EstimationsObservedRatios> estimationsObservedRatios = Arrays.asList(
				new EstimationsObservedRatios(0.8f, 0.84f),
				new EstimationsObservedRatios(0.6f, 0.7f),
				new EstimationsObservedRatios(0.6f, 0.4f),
				new EstimationsObservedRatios(0.004f, 0.001f));
		for (EstimationsObservedRatios estimationsObservedRatio : estimationsObservedRatios) {
			String topic = "tp";
			CompressionRatioEstimator.setEstimation(topic, CompressionType.ZSTD, estimationsObservedRatio.currentEstimation);
			float updatedCompressionRatio = CompressionRatioEstimator.updateEstimation(topic, CompressionType.ZSTD, estimationsObservedRatio.observedRatio);
			assertTrue(updatedCompressionRatio >= estimationsObservedRatio.observedRatio);
		}
	}
}<|MERGE_RESOLUTION|>--- conflicted
+++ resolved
@@ -25,19 +25,6 @@
 
 public class CompressionRatioEstimatorTest {
 
-<<<<<<< HEAD
-	@Test
-	public void testUpdateEstimation() {
-		class EstimationsObservedRatios {
-			float currentEstimation;
-			float observedRatio;
-
-			EstimationsObservedRatios(float currentEstimation, float observedRatio) {
-				this.currentEstimation = currentEstimation;
-				this.observedRatio = observedRatio;
-			}
-		}
-=======
     @Test
     public void testUpdateEstimation() {
         class EstimationsObservedRatios {
@@ -48,22 +35,21 @@
                 this.observedRatio = observedRatio;
             }
         }
->>>>>>> 9494bebe
 
-		// If currentEstimation is smaller than observedRatio, the updatedCompressionRatio is currentEstimation plus
-		// COMPRESSION_RATIO_DETERIORATE_STEP 0.05, otherwise currentEstimation minus COMPRESSION_RATIO_IMPROVING_STEP
-		// 0.005. There are four cases,and updatedCompressionRatio shouldn't smaller than observedRatio in all of cases.
-		// Refer to non test code for more details.
-		List<EstimationsObservedRatios> estimationsObservedRatios = Arrays.asList(
-				new EstimationsObservedRatios(0.8f, 0.84f),
-				new EstimationsObservedRatios(0.6f, 0.7f),
-				new EstimationsObservedRatios(0.6f, 0.4f),
-				new EstimationsObservedRatios(0.004f, 0.001f));
-		for (EstimationsObservedRatios estimationsObservedRatio : estimationsObservedRatios) {
-			String topic = "tp";
-			CompressionRatioEstimator.setEstimation(topic, CompressionType.ZSTD, estimationsObservedRatio.currentEstimation);
-			float updatedCompressionRatio = CompressionRatioEstimator.updateEstimation(topic, CompressionType.ZSTD, estimationsObservedRatio.observedRatio);
-			assertTrue(updatedCompressionRatio >= estimationsObservedRatio.observedRatio);
-		}
-	}
+        // If currentEstimation is smaller than observedRatio, the updatedCompressionRatio is currentEstimation plus
+        // COMPRESSION_RATIO_DETERIORATE_STEP 0.05, otherwise currentEstimation minus COMPRESSION_RATIO_IMPROVING_STEP
+        // 0.005. There are four cases,and updatedCompressionRatio shouldn't smaller than observedRatio in all of cases.
+        // Refer to non test code for more details.
+        List<EstimationsObservedRatios> estimationsObservedRatios = Arrays.asList(
+            new EstimationsObservedRatios(0.8f, 0.84f),
+            new EstimationsObservedRatios(0.6f, 0.7f),
+            new EstimationsObservedRatios(0.6f, 0.4f),
+            new EstimationsObservedRatios(0.004f, 0.001f));
+        for (EstimationsObservedRatios estimationsObservedRatio : estimationsObservedRatios) {
+            String topic = "tp";
+            CompressionRatioEstimator.setEstimation(topic, CompressionType.ZSTD, estimationsObservedRatio.currentEstimation);
+            float updatedCompressionRatio = CompressionRatioEstimator.updateEstimation(topic, CompressionType.ZSTD, estimationsObservedRatio.observedRatio);
+            assertTrue(updatedCompressionRatio >= estimationsObservedRatio.observedRatio);
+        }
+    }
 }