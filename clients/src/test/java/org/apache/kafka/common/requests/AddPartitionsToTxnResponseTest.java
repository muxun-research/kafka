--- conflicted
+++ resolved
@@ -18,11 +18,7 @@
 
 import org.apache.kafka.common.TopicPartition;
 import org.apache.kafka.common.message.AddPartitionsToTxnResponseData;
-import org.apache.kafka.common.message.AddPartitionsToTxnResponseData.AddPartitionsToTxnResult;
-import org.apache.kafka.common.message.AddPartitionsToTxnResponseData.AddPartitionsToTxnResultCollection;
-import org.apache.kafka.common.message.AddPartitionsToTxnResponseData.AddPartitionsToTxnPartitionResult;
-import org.apache.kafka.common.message.AddPartitionsToTxnResponseData.AddPartitionsToTxnTopicResult;
-import org.apache.kafka.common.message.AddPartitionsToTxnResponseData.AddPartitionsToTxnTopicResultCollection;
+import org.apache.kafka.common.message.AddPartitionsToTxnResponseData.*;
 import org.apache.kafka.common.protocol.ApiKeys;
 import org.apache.kafka.common.protocol.Errors;
 import org.apache.kafka.common.utils.annotation.ApiKeyVersionsSource;
@@ -40,71 +36,6 @@
 
 public class AddPartitionsToTxnResponseTest {
 
-<<<<<<< HEAD
-	protected final int throttleTimeMs = 10;
-
-	protected final String topicOne = "topic1";
-	protected final int partitionOne = 1;
-	protected final Errors errorOne = Errors.COORDINATOR_NOT_AVAILABLE;
-	protected final Errors errorTwo = Errors.NOT_COORDINATOR;
-	protected final String topicTwo = "topic2";
-	protected final int partitionTwo = 2;
-
-	protected TopicPartition tp1 = new TopicPartition(topicOne, partitionOne);
-	protected TopicPartition tp2 = new TopicPartition(topicTwo, partitionTwo);
-	protected Map<Errors, Integer> expectedErrorCounts;
-	protected Map<TopicPartition, Errors> errorsMap;
-
-	@BeforeEach
-	public void setUp() {
-		expectedErrorCounts = new HashMap<>();
-		expectedErrorCounts.put(errorOne, 1);
-		expectedErrorCounts.put(errorTwo, 1);
-
-		errorsMap = new HashMap<>();
-		errorsMap.put(tp1, errorOne);
-		errorsMap.put(tp2, errorTwo);
-	}
-
-	@Test
-	public void testConstructorWithErrorResponse() {
-		AddPartitionsToTxnResponse response = new AddPartitionsToTxnResponse(throttleTimeMs, errorsMap);
-
-		assertEquals(expectedErrorCounts, response.errorCounts());
-		assertEquals(throttleTimeMs, response.throttleTimeMs());
-	}
-
-	@Test
-	public void testParse() {
-
-		AddPartitionsToTxnTopicResultCollection topicCollection = new AddPartitionsToTxnTopicResultCollection();
-
-		AddPartitionsToTxnTopicResult topicResult = new AddPartitionsToTxnTopicResult();
-		topicResult.setName(topicOne);
-
-		topicResult.results().add(new AddPartitionsToTxnPartitionResult()
-				.setErrorCode(errorOne.code())
-				.setPartitionIndex(partitionOne));
-
-		topicResult.results().add(new AddPartitionsToTxnPartitionResult()
-				.setErrorCode(errorTwo.code())
-				.setPartitionIndex(partitionTwo));
-
-		topicCollection.add(topicResult);
-
-		AddPartitionsToTxnResponseData data = new AddPartitionsToTxnResponseData()
-				.setResults(topicCollection)
-				.setThrottleTimeMs(throttleTimeMs);
-		AddPartitionsToTxnResponse response = new AddPartitionsToTxnResponse(data);
-
-		for (short version : ApiKeys.ADD_PARTITIONS_TO_TXN.allVersions()) {
-			AddPartitionsToTxnResponse parsedResponse = AddPartitionsToTxnResponse.parse(response.serialize(version), version);
-			assertEquals(expectedErrorCounts, parsedResponse.errorCounts());
-			assertEquals(throttleTimeMs, parsedResponse.throttleTimeMs());
-			assertEquals(version >= 1, parsedResponse.shouldClientThrottle(version));
-		}
-	}
-=======
     protected final int throttleTimeMs = 10;
 
     protected final String topicOne = "topic1";
@@ -138,20 +69,14 @@
         AddPartitionsToTxnTopicResult topicResult = new AddPartitionsToTxnTopicResult();
         topicResult.setName(topicOne);
 
-        topicResult.resultsByPartition().add(new AddPartitionsToTxnPartitionResult()
-                                      .setPartitionErrorCode(errorOne.code())
-                                      .setPartitionIndex(partitionOne));
+        topicResult.resultsByPartition().add(new AddPartitionsToTxnPartitionResult().setPartitionErrorCode(errorOne.code()).setPartitionIndex(partitionOne));
 
-        topicResult.resultsByPartition().add(new AddPartitionsToTxnPartitionResult()
-                                      .setPartitionErrorCode(errorTwo.code())
-                                      .setPartitionIndex(partitionTwo));
+        topicResult.resultsByPartition().add(new AddPartitionsToTxnPartitionResult().setPartitionErrorCode(errorTwo.code()).setPartitionIndex(partitionTwo));
 
         topicCollection.add(topicResult);
-            
+
         if (version < 4) {
-            AddPartitionsToTxnResponseData data = new AddPartitionsToTxnResponseData()
-                    .setResultsByTopicV3AndBelow(topicCollection)
-                    .setThrottleTimeMs(throttleTimeMs);
+            AddPartitionsToTxnResponseData data = new AddPartitionsToTxnResponseData().setResultsByTopicV3AndBelow(topicCollection).setThrottleTimeMs(throttleTimeMs);
             AddPartitionsToTxnResponse response = new AddPartitionsToTxnResponse(data);
 
             AddPartitionsToTxnResponse parsedResponse = AddPartitionsToTxnResponse.parse(response.serialize(version), version);
@@ -161,21 +86,19 @@
         } else {
             AddPartitionsToTxnResultCollection results = new AddPartitionsToTxnResultCollection();
             results.add(new AddPartitionsToTxnResult().setTransactionalId("txn1").setTopicResults(topicCollection));
-            
+
             // Create another transaction with new name and errorOne for a single partition.
             Map<TopicPartition, Errors> txnTwoExpectedErrors = Collections.singletonMap(tp2, errorOne);
             results.add(AddPartitionsToTxnResponse.resultForTransaction("txn2", txnTwoExpectedErrors));
 
-            AddPartitionsToTxnResponseData data = new AddPartitionsToTxnResponseData()
-                    .setResultsByTransaction(results)
-                    .setThrottleTimeMs(throttleTimeMs);
+            AddPartitionsToTxnResponseData data = new AddPartitionsToTxnResponseData().setResultsByTransaction(results).setThrottleTimeMs(throttleTimeMs);
             AddPartitionsToTxnResponse response = new AddPartitionsToTxnResponse(data);
 
             Map<Errors, Integer> newExpectedErrorCounts = new HashMap<>();
             newExpectedErrorCounts.put(Errors.NONE, 1); // top level error
             newExpectedErrorCounts.put(errorOne, 2);
             newExpectedErrorCounts.put(errorTwo, 1);
-            
+
             AddPartitionsToTxnResponse parsedResponse = AddPartitionsToTxnResponse.parse(response.serialize(version), version);
             assertEquals(txnTwoExpectedErrors, errorsForTransaction(response.getTransactionTopicResults("txn2")));
             assertEquals(newExpectedErrorCounts, parsedResponse.errorCounts());
@@ -183,28 +106,27 @@
             assertTrue(parsedResponse.shouldClientThrottle(version));
         }
     }
-    
+
     @Test
     public void testBatchedErrors() {
         Map<TopicPartition, Errors> txn1Errors = Collections.singletonMap(tp1, errorOne);
         Map<TopicPartition, Errors> txn2Errors = Collections.singletonMap(tp1, errorOne);
-        
+
         AddPartitionsToTxnResult transaction1 = AddPartitionsToTxnResponse.resultForTransaction("txn1", txn1Errors);
         AddPartitionsToTxnResult transaction2 = AddPartitionsToTxnResponse.resultForTransaction("txn2", txn2Errors);
-        
+
         AddPartitionsToTxnResultCollection results = new AddPartitionsToTxnResultCollection();
         results.add(transaction1);
         results.add(transaction2);
-        
+
         AddPartitionsToTxnResponse response = new AddPartitionsToTxnResponse(new AddPartitionsToTxnResponseData().setResultsByTransaction(results));
-        
+
         assertEquals(txn1Errors, errorsForTransaction(response.getTransactionTopicResults("txn1")));
         assertEquals(txn2Errors, errorsForTransaction(response.getTransactionTopicResults("txn2")));
-        
+
         Map<String, Map<TopicPartition, Errors>> expectedErrors = new HashMap<>();
         expectedErrors.put("txn1", txn1Errors);
         expectedErrors.put("txn2", txn2Errors);
         assertEquals(expectedErrors, response.errors());
     }
->>>>>>> 15418db6
 }