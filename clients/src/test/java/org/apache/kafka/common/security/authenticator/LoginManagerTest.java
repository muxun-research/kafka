/*
 * Licensed to the Apache Software Foundation (ASF) under one or more
 * contributor license agreements. See the NOTICE file distributed with
 * this work for additional information regarding copyright ownership.
 * The ASF licenses this file to You under the Apache License, Version 2.0
 * (the "License"); you may not use this file except in compliance with
 * the License. You may obtain a copy of the License at
 *
 *    http://www.apache.org/licenses/LICENSE-2.0
 *
 * Unless required by applicable law or agreed to in writing, software
 * distributed under the License is distributed on an "AS IS" BASIS,
 * WITHOUT WARRANTIES OR CONDITIONS OF ANY KIND, either express or implied.
 * See the License for the specific language governing permissions and
 * limitations under the License.
 */
package org.apache.kafka.common.security.authenticator;

import org.apache.kafka.common.config.SaslConfigs;
import org.apache.kafka.common.config.types.Password;
import org.apache.kafka.common.network.ListenerName;
import org.apache.kafka.common.security.JaasContext;
import org.apache.kafka.common.security.auth.AuthenticateCallbackHandler;
import org.apache.kafka.common.security.auth.Login;
import org.apache.kafka.common.security.plain.PlainLoginModule;
import org.apache.kafka.common.utils.Utils;

import org.junit.jupiter.api.AfterEach;
import org.junit.jupiter.api.BeforeEach;
import org.junit.jupiter.api.Test;
import org.mockito.MockedStatic;
import org.mockito.Mockito;

import java.util.Collections;
import java.util.HashMap;
import java.util.Map;

<<<<<<< HEAD
import static org.junit.jupiter.api.Assertions.*;
=======
import javax.security.auth.login.LoginException;

import static org.junit.jupiter.api.Assertions.assertEquals;
import static org.junit.jupiter.api.Assertions.assertNotSame;
import static org.junit.jupiter.api.Assertions.assertSame;
import static org.junit.jupiter.api.Assertions.assertThrows;
import static org.mockito.Mockito.doThrow;
import static org.mockito.Mockito.mock;
import static org.mockito.Mockito.mockStatic;
import static org.mockito.Mockito.verify;
>>>>>>> 9494bebe

public class LoginManagerTest {

    private Password dynamicPlainContext;
    private Password dynamicDigestContext;

	@BeforeEach
    public void setUp() {
        dynamicPlainContext = new Password(PlainLoginModule.class.getName() +
                " required user=\"plainuser\" password=\"plain-secret\";");
        dynamicDigestContext = new Password(TestDigestLoginModule.class.getName() +
                " required user=\"digestuser\" password=\"digest-secret\";");
        TestJaasConfig.createConfiguration("SCRAM-SHA-256",
                Collections.singletonList("SCRAM-SHA-256"));
    }

	@AfterEach
    public void tearDown() {
        LoginManager.closeAll();
    }

    @Test
    public void testClientLoginManager() throws Exception {
        Map<String, ?> configs = Collections.singletonMap("sasl.jaas.config", dynamicPlainContext);
        JaasContext dynamicContext = JaasContext.loadClientContext(configs);
        JaasContext staticContext = JaasContext.loadClientContext(Collections.emptyMap());

        LoginManager dynamicLogin = LoginManager.acquireLoginManager(dynamicContext, "PLAIN",
                DefaultLogin.class, configs);
        assertEquals(dynamicPlainContext, dynamicLogin.cacheKey());
        LoginManager staticLogin = LoginManager.acquireLoginManager(staticContext, "SCRAM-SHA-256",
                DefaultLogin.class, configs);
        assertNotSame(dynamicLogin, staticLogin);
        assertEquals("KafkaClient", staticLogin.cacheKey());

        assertSame(dynamicLogin, LoginManager.acquireLoginManager(dynamicContext, "PLAIN",
                DefaultLogin.class, configs));
        assertSame(staticLogin, LoginManager.acquireLoginManager(staticContext, "SCRAM-SHA-256",
                DefaultLogin.class, configs));

        verifyLoginManagerRelease(dynamicLogin, 2, dynamicContext, configs);
        verifyLoginManagerRelease(staticLogin, 2, staticContext, configs);
    }

    @Test
    public void testServerLoginManager() throws Exception {
        Map<String, Object> configs = new HashMap<>();
        configs.put("plain.sasl.jaas.config", dynamicPlainContext);
        configs.put("digest-md5.sasl.jaas.config", dynamicDigestContext);
        ListenerName listenerName = new ListenerName("listener1");
        JaasContext plainJaasContext = JaasContext.loadServerContext(listenerName, "PLAIN", configs);
        JaasContext digestJaasContext = JaasContext.loadServerContext(listenerName, "DIGEST-MD5", configs);
        JaasContext scramJaasContext = JaasContext.loadServerContext(listenerName, "SCRAM-SHA-256", configs);

        LoginManager dynamicPlainLogin = LoginManager.acquireLoginManager(plainJaasContext, "PLAIN",
                DefaultLogin.class, configs);
        assertEquals(dynamicPlainContext, dynamicPlainLogin.cacheKey());
        LoginManager dynamicDigestLogin = LoginManager.acquireLoginManager(digestJaasContext, "DIGEST-MD5",
                DefaultLogin.class, configs);
        assertNotSame(dynamicPlainLogin, dynamicDigestLogin);
        assertEquals(dynamicDigestContext, dynamicDigestLogin.cacheKey());
        LoginManager staticScramLogin = LoginManager.acquireLoginManager(scramJaasContext, "SCRAM-SHA-256",
                DefaultLogin.class, configs);
        assertNotSame(dynamicPlainLogin, staticScramLogin);
        assertEquals("KafkaServer", staticScramLogin.cacheKey());

        assertSame(dynamicPlainLogin, LoginManager.acquireLoginManager(plainJaasContext, "PLAIN",
                DefaultLogin.class, configs));
        assertSame(dynamicDigestLogin, LoginManager.acquireLoginManager(digestJaasContext, "DIGEST-MD5", DefaultLogin.class, configs));
        assertSame(staticScramLogin, LoginManager.acquireLoginManager(scramJaasContext, "SCRAM-SHA-256", DefaultLogin.class, configs));

        verifyLoginManagerRelease(dynamicPlainLogin, 2, plainJaasContext, configs);
        verifyLoginManagerRelease(dynamicDigestLogin, 2, digestJaasContext, configs);
        verifyLoginManagerRelease(staticScramLogin, 2, scramJaasContext, configs);
    }

    @Test
    public void testLoginManagerWithDifferentConfigs() throws Exception {
        Map<String, Object> configs1 = new HashMap<>();
        configs1.put("sasl.jaas.config", dynamicPlainContext);
        configs1.put("client.id", "client");
        configs1.put(SaslConfigs.SASL_OAUTHBEARER_TOKEN_ENDPOINT_URL, "http://host1:1234");
        Map<String, Object> configs2 = new HashMap<>(configs1);
        configs2.put(SaslConfigs.SASL_OAUTHBEARER_TOKEN_ENDPOINT_URL, "http://host2:1234");
        JaasContext dynamicContext = JaasContext.loadClientContext(configs1);
        Map<String, Object> configs3 = new HashMap<>(configs1);
        configs3.put("client.id", "client3");

        LoginManager dynamicLogin1 = LoginManager.acquireLoginManager(dynamicContext, "PLAIN", DefaultLogin.class, configs1);
        LoginManager dynamicLogin2 = LoginManager.acquireLoginManager(dynamicContext, "PLAIN", DefaultLogin.class, configs2);

        assertEquals(dynamicPlainContext, dynamicLogin1.cacheKey());
        assertEquals(dynamicPlainContext, dynamicLogin2.cacheKey());
        assertNotSame(dynamicLogin1, dynamicLogin2);

        assertSame(dynamicLogin1, LoginManager.acquireLoginManager(dynamicContext, "PLAIN", DefaultLogin.class, configs1));
        assertSame(dynamicLogin2, LoginManager.acquireLoginManager(dynamicContext, "PLAIN", DefaultLogin.class, configs2));
        assertSame(dynamicLogin1, LoginManager.acquireLoginManager(dynamicContext, "PLAIN", DefaultLogin.class, new HashMap<>(configs1)));
        assertSame(dynamicLogin1, LoginManager.acquireLoginManager(dynamicContext, "PLAIN", DefaultLogin.class, configs3));


        JaasContext staticContext = JaasContext.loadClientContext(Collections.emptyMap());
        LoginManager staticLogin1 = LoginManager.acquireLoginManager(staticContext, "SCRAM-SHA-256", DefaultLogin.class, configs1);
        LoginManager staticLogin2 = LoginManager.acquireLoginManager(staticContext, "SCRAM-SHA-256", DefaultLogin.class, configs2);
        assertNotSame(staticLogin1, dynamicLogin1);
        assertNotSame(staticLogin2, dynamicLogin2);
        assertNotSame(staticLogin1, staticLogin2);
        assertSame(staticLogin1, LoginManager.acquireLoginManager(staticContext, "SCRAM-SHA-256", DefaultLogin.class, configs1));
        assertSame(staticLogin2, LoginManager.acquireLoginManager(staticContext, "SCRAM-SHA-256", DefaultLogin.class, configs2));
        assertSame(staticLogin1, LoginManager.acquireLoginManager(staticContext, "SCRAM-SHA-256", DefaultLogin.class, new HashMap<>(configs1)));
        assertSame(staticLogin1, LoginManager.acquireLoginManager(staticContext, "SCRAM-SHA-256", DefaultLogin.class, configs3));

        verifyLoginManagerRelease(dynamicLogin1, 4, dynamicContext, configs1);
        verifyLoginManagerRelease(dynamicLogin2, 2, dynamicContext, configs2);
        verifyLoginManagerRelease(staticLogin1, 4, staticContext, configs1);
        verifyLoginManagerRelease(staticLogin2, 2, staticContext, configs2);
    }

<<<<<<< HEAD
    private void verifyLoginManagerRelease(LoginManager loginManager, int acquireCount, JaasContext jaasContext, Map<String, ?> configs) throws Exception {
=======
    @Test
    public void testShouldReThrowExceptionOnErrorLoginAttempt() throws Exception {
        Map<String, Object> config = new HashMap<>();
        config.put(SaslConfigs.SASL_JAAS_CONFIG, dynamicPlainContext);
        config.put(SaslConfigs.SASL_LOGIN_CLASS, Login.class);
        config.put(SaslConfigs.SASL_LOGIN_CALLBACK_HANDLER_CLASS, AuthenticateCallbackHandler.class);
        JaasContext dynamicContext = JaasContext.loadClientContext(config);

        Login mockLogin = mock(Login.class);
        AuthenticateCallbackHandler mockHandler = mock(AuthenticateCallbackHandler.class);

        doThrow(new LoginException("Expecting LoginException")).when(mockLogin).login();

        try (MockedStatic<Utils> mockedUtils = mockStatic(Utils.class, Mockito.CALLS_REAL_METHODS)) {
            mockedUtils.when(() -> Utils.newInstance(Login.class)).thenReturn(mockLogin);
            mockedUtils.when(() -> Utils.newInstance(AuthenticateCallbackHandler.class)).thenReturn(mockHandler);

            assertThrows(LoginException.class, () ->
                    LoginManager.acquireLoginManager(dynamicContext, "PLAIN", DefaultLogin.class, config)
            );

            verify(mockLogin).close();
            verify(mockHandler).close();
        }
    }

    private void verifyLoginManagerRelease(LoginManager loginManager, int acquireCount, JaasContext jaasContext,
                                           Map<String, ?> configs) throws Exception {
>>>>>>> 9494bebe

        // Release all except one reference and verify that the loginManager is still cached
        for (int i = 0; i < acquireCount - 1; i++)
            loginManager.release();
        assertSame(loginManager, LoginManager.acquireLoginManager(jaasContext, "PLAIN", DefaultLogin.class, configs));

        // Release all references and verify that new LoginManager is created on next acquire
        for (int i = 0; i < 2; i++) // release all references
            loginManager.release();
        LoginManager newLoginManager = LoginManager.acquireLoginManager(jaasContext, "PLAIN",
                DefaultLogin.class, configs);
        assertNotSame(loginManager, newLoginManager);
        newLoginManager.release();
    }
}<|MERGE_RESOLUTION|>--- conflicted
+++ resolved
@@ -35,9 +35,6 @@
 import java.util.HashMap;
 import java.util.Map;
 
-<<<<<<< HEAD
-import static org.junit.jupiter.api.Assertions.*;
-=======
 import javax.security.auth.login.LoginException;
 
 import static org.junit.jupiter.api.Assertions.assertEquals;
@@ -48,14 +45,13 @@
 import static org.mockito.Mockito.mock;
 import static org.mockito.Mockito.mockStatic;
 import static org.mockito.Mockito.verify;
->>>>>>> 9494bebe
 
 public class LoginManagerTest {
 
     private Password dynamicPlainContext;
     private Password dynamicDigestContext;
 
-	@BeforeEach
+    @BeforeEach
     public void setUp() {
         dynamicPlainContext = new Password(PlainLoginModule.class.getName() +
                 " required user=\"plainuser\" password=\"plain-secret\";");
@@ -65,7 +61,7 @@
                 Collections.singletonList("SCRAM-SHA-256"));
     }
 
-	@AfterEach
+    @AfterEach
     public void tearDown() {
         LoginManager.closeAll();
     }
@@ -117,8 +113,10 @@
 
         assertSame(dynamicPlainLogin, LoginManager.acquireLoginManager(plainJaasContext, "PLAIN",
                 DefaultLogin.class, configs));
-        assertSame(dynamicDigestLogin, LoginManager.acquireLoginManager(digestJaasContext, "DIGEST-MD5", DefaultLogin.class, configs));
-        assertSame(staticScramLogin, LoginManager.acquireLoginManager(scramJaasContext, "SCRAM-SHA-256", DefaultLogin.class, configs));
+        assertSame(dynamicDigestLogin, LoginManager.acquireLoginManager(digestJaasContext, "DIGEST-MD5",
+                DefaultLogin.class, configs));
+        assertSame(staticScramLogin, LoginManager.acquireLoginManager(scramJaasContext, "SCRAM-SHA-256",
+                DefaultLogin.class, configs));
 
         verifyLoginManagerRelease(dynamicPlainLogin, 2, plainJaasContext, configs);
         verifyLoginManagerRelease(dynamicDigestLogin, 2, digestJaasContext, configs);
@@ -167,9 +165,6 @@
         verifyLoginManagerRelease(staticLogin2, 2, staticContext, configs2);
     }
 
-<<<<<<< HEAD
-    private void verifyLoginManagerRelease(LoginManager loginManager, int acquireCount, JaasContext jaasContext, Map<String, ?> configs) throws Exception {
-=======
     @Test
     public void testShouldReThrowExceptionOnErrorLoginAttempt() throws Exception {
         Map<String, Object> config = new HashMap<>();
@@ -198,12 +193,12 @@
 
     private void verifyLoginManagerRelease(LoginManager loginManager, int acquireCount, JaasContext jaasContext,
                                            Map<String, ?> configs) throws Exception {
->>>>>>> 9494bebe
 
         // Release all except one reference and verify that the loginManager is still cached
         for (int i = 0; i < acquireCount - 1; i++)
             loginManager.release();
-        assertSame(loginManager, LoginManager.acquireLoginManager(jaasContext, "PLAIN", DefaultLogin.class, configs));
+        assertSame(loginManager, LoginManager.acquireLoginManager(jaasContext, "PLAIN",
+                DefaultLogin.class, configs));
 
         // Release all references and verify that new LoginManager is created on next acquire
         for (int i = 0; i < 2; i++) // release all references
