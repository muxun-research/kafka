/*
 * Licensed to the Apache Software Foundation (ASF) under one or more
 * contributor license agreements. See the NOTICE file distributed with
 * this work for additional information regarding copyright ownership.
 * The ASF licenses this file to You under the Apache License, Version 2.0
 * (the "License"); you may not use this file except in compliance with
 * the License. You may obtain a copy of the License at
 *
 *    http://www.apache.org/licenses/LICENSE-2.0
 *
 * Unless required by applicable law or agreed to in writing, software
 * distributed under the License is distributed on an "AS IS" BASIS,
 * WITHOUT WARRANTIES OR CONDITIONS OF ANY KIND, either express or implied.
 * See the License for the specific language governing permissions and
 * limitations under the License.
 */
package org.apache.kafka.common.security.scram.internals;

import org.apache.kafka.common.security.scram.internals.ScramMessages.AbstractScramMessage;
import org.apache.kafka.common.security.scram.internals.ScramMessages.ClientFinalMessage;
import org.apache.kafka.common.security.scram.internals.ScramMessages.ClientFirstMessage;
import org.apache.kafka.common.security.scram.internals.ScramMessages.ServerFinalMessage;
import org.apache.kafka.common.security.scram.internals.ScramMessages.ServerFirstMessage;
import org.junit.jupiter.api.BeforeEach;
import org.junit.jupiter.api.Test;

<<<<<<< HEAD
import javax.security.sasl.SaslException;
=======
>>>>>>> 9494bebe
import java.nio.charset.StandardCharsets;
import java.util.Base64;
import java.util.Collections;

<<<<<<< HEAD
=======
import javax.security.sasl.SaslException;

>>>>>>> 9494bebe
import static org.junit.jupiter.api.Assertions.assertArrayEquals;
import static org.junit.jupiter.api.Assertions.assertEquals;
import static org.junit.jupiter.api.Assertions.assertNull;
import static org.junit.jupiter.api.Assertions.assertTrue;
import static org.junit.jupiter.api.Assertions.fail;

public class ScramMessagesTest {

    private static final String[] VALID_EXTENSIONS = {
        "ext=val1",
        "anotherext=name1=value1 name2=another test value \"\'!$[]()",
        "first=val1,second=name1 = value ,third=123"
    };
    private static final String[] INVALID_EXTENSIONS = {
        "ext1=value",
        "ext",
        "ext=value1,value2",
        "ext=,",
        "ext =value"
    };

    private static final String[] VALID_RESERVED = {
        "m=reserved-value",
        "m=name1=value1 name2=another test value \"\'!$[]()"
    };
    private static final String[] INVALID_RESERVED = {
        "m",
        "m=name,value",
        "m=,"
    };

    private ScramFormatter formatter;

	@BeforeEach
    public void setUp() throws Exception {
        formatter  = new ScramFormatter(ScramMechanism.SCRAM_SHA_256);
    }

    @Test
    public void validClientFirstMessage() throws SaslException {
        String nonce = formatter.secureRandomString();
        ClientFirstMessage m = new ClientFirstMessage("someuser", nonce, Collections.emptyMap());
        checkClientFirstMessage(m, "someuser", nonce, "");

        // Default format used by Kafka client: only user and nonce are specified
        String str = String.format("n,,n=testuser,r=%s", nonce);
        m = createScramMessage(ClientFirstMessage.class, str);
        checkClientFirstMessage(m, "testuser", nonce, "");
        m = new ClientFirstMessage(m.toBytes());
        checkClientFirstMessage(m, "testuser", nonce, "");

        // Username containing comma, encoded as =2C
        str = String.format("n,,n=test=2Cuser,r=%s", nonce);
        m = createScramMessage(ClientFirstMessage.class, str);
		checkClientFirstMessage(m, "test=2Cuser", nonce, "");
		assertEquals("test,user", ScramFormatter.username(m.saslName()));

        // Username containing equals, encoded as =3D
        str = String.format("n,,n=test=3Duser,r=%s", nonce);
        m = createScramMessage(ClientFirstMessage.class, str);
		checkClientFirstMessage(m, "test=3Duser", nonce, "");
		assertEquals("test=user", ScramFormatter.username(m.saslName()));

        // Optional authorization id specified
        str = String.format("n,a=testauthzid,n=testuser,r=%s", nonce);
        checkClientFirstMessage(createScramMessage(ClientFirstMessage.class, str), "testuser", nonce, "testauthzid");

        // Optional reserved value specified
        for (String reserved : VALID_RESERVED) {
            str = String.format("n,,%s,n=testuser,r=%s", reserved, nonce);
            checkClientFirstMessage(createScramMessage(ClientFirstMessage.class, str), "testuser", nonce, "");
        }

        // Optional extension specified
        for (String extension : VALID_EXTENSIONS) {
            str = String.format("n,,n=testuser,r=%s,%s", nonce, extension);
            checkClientFirstMessage(createScramMessage(ClientFirstMessage.class, str), "testuser", nonce, "");
        }

        //optional tokenauth specified as extensions
        str = String.format("n,,n=testuser,r=%s,%s", nonce, "tokenauth=true");
		m = createScramMessage(ClientFirstMessage.class, str);
		assertTrue(m.extensions().tokenAuthenticated(), "Token authentication not set from extensions");
    }

    @Test
    public void invalidClientFirstMessage() {
        String nonce = formatter.secureRandomString();
        // Invalid entry in gs2-header
        String invalid = String.format("n,x=something,n=testuser,r=%s", nonce);
        checkInvalidScramMessage(ClientFirstMessage.class, invalid);

        // Invalid reserved entry
        for (String reserved : INVALID_RESERVED) {
            invalid = String.format("n,,%s,n=testuser,r=%s", reserved, nonce);
            checkInvalidScramMessage(ClientFirstMessage.class, invalid);
        }

        // Invalid extension
        for (String extension : INVALID_EXTENSIONS) {
            invalid = String.format("n,,n=testuser,r=%s,%s", nonce, extension);
            checkInvalidScramMessage(ClientFirstMessage.class, invalid);
        }
    }

    @Test
    public void validServerFirstMessage() throws SaslException {
        String clientNonce = formatter.secureRandomString();
        String serverNonce = formatter.secureRandomString();
        String nonce = clientNonce + serverNonce;
        String salt = randomBytesAsString();

        ServerFirstMessage m = new ServerFirstMessage(clientNonce, serverNonce, toBytes(salt), 8192);
        checkServerFirstMessage(m, nonce, salt, 8192);

        // Default format used by Kafka clients, only nonce, salt and iterations are specified
        String str = String.format("r=%s,s=%s,i=4096", nonce, salt);
        m = createScramMessage(ServerFirstMessage.class, str);
        checkServerFirstMessage(m, nonce, salt, 4096);
        m = new ServerFirstMessage(m.toBytes());
        checkServerFirstMessage(m, nonce, salt, 4096);

        // Optional reserved value
        for (String reserved : VALID_RESERVED) {
            str = String.format("%s,r=%s,s=%s,i=4096", reserved, nonce, salt);
            checkServerFirstMessage(createScramMessage(ServerFirstMessage.class, str), nonce, salt, 4096);
        }

        // Optional extension
        for (String extension : VALID_EXTENSIONS) {
            str = String.format("r=%s,s=%s,i=4096,%s", nonce, salt, extension);
            checkServerFirstMessage(createScramMessage(ServerFirstMessage.class, str), nonce, salt, 4096);
        }
    }

    @Test
    public void invalidServerFirstMessage() {
        String nonce = formatter.secureRandomString();
        String salt = randomBytesAsString();

        // Invalid iterations
        String invalid = String.format("r=%s,s=%s,i=0", nonce, salt);
        checkInvalidScramMessage(ServerFirstMessage.class, invalid);

        // Invalid salt
        invalid = String.format("r=%s,s=%s,i=4096", nonce, "=123");
        checkInvalidScramMessage(ServerFirstMessage.class, invalid);

        // Invalid format
        invalid = String.format("r=%s,invalid,s=%s,i=4096", nonce, salt);
        checkInvalidScramMessage(ServerFirstMessage.class, invalid);

        // Invalid reserved entry
        for (String reserved : INVALID_RESERVED) {
            invalid = String.format("%s,r=%s,s=%s,i=4096", reserved, nonce, salt);
            checkInvalidScramMessage(ServerFirstMessage.class, invalid);
        }

        // Invalid extension
        for (String extension : INVALID_EXTENSIONS) {
            invalid = String.format("r=%s,s=%s,i=4096,%s", nonce, salt, extension);
            checkInvalidScramMessage(ServerFirstMessage.class, invalid);
        }
    }

    @Test
    public void validClientFinalMessage() throws SaslException {
        String nonce = formatter.secureRandomString();
        String channelBinding = randomBytesAsString();
        String proof = randomBytesAsString();

        ClientFinalMessage m = new ClientFinalMessage(toBytes(channelBinding), nonce);
		assertNull(m.proof(), "Invalid proof");
		m.proof(toBytes(proof));
        checkClientFinalMessage(m, channelBinding, nonce, proof);

        // Default format used by Kafka client: channel-binding, nonce and proof are specified
        String str = String.format("c=%s,r=%s,p=%s", channelBinding, nonce, proof);
        m = createScramMessage(ClientFinalMessage.class, str);
        checkClientFinalMessage(m, channelBinding, nonce, proof);
        m = new ClientFinalMessage(m.toBytes());
        checkClientFinalMessage(m, channelBinding, nonce, proof);

        // Optional extension specified
        for (String extension : VALID_EXTENSIONS) {
            str = String.format("c=%s,r=%s,%s,p=%s", channelBinding, nonce, extension, proof);
            checkClientFinalMessage(createScramMessage(ClientFinalMessage.class, str), channelBinding, nonce, proof);
        }
    }

    @Test
    public void invalidClientFinalMessage() {
        String nonce = formatter.secureRandomString();
        String channelBinding = randomBytesAsString();
        String proof = randomBytesAsString();

        // Invalid channel binding
        String invalid = String.format("c=ab,r=%s,p=%s", nonce, proof);
        checkInvalidScramMessage(ClientFirstMessage.class, invalid);

        // Invalid proof
        invalid = String.format("c=%s,r=%s,p=123", channelBinding, nonce);
        checkInvalidScramMessage(ClientFirstMessage.class, invalid);

        // Invalid extensions
        for (String extension : INVALID_EXTENSIONS) {
            invalid = String.format("c=%s,r=%s,%s,p=%s", channelBinding, nonce, extension, proof);
            checkInvalidScramMessage(ClientFinalMessage.class, invalid);
        }
    }

    @Test
    public void validServerFinalMessage() throws SaslException {
        String serverSignature = randomBytesAsString();

        ServerFinalMessage m = new ServerFinalMessage("unknown-user", null);
        checkServerFinalMessage(m, "unknown-user", null);
        m = new ServerFinalMessage(null, toBytes(serverSignature));
        checkServerFinalMessage(m, null, serverSignature);

        // Default format used by Kafka clients for successful final message
        String str = String.format("v=%s", serverSignature);
        m = createScramMessage(ServerFinalMessage.class, str);
        checkServerFinalMessage(m, null, serverSignature);
        m = new ServerFinalMessage(m.toBytes());
        checkServerFinalMessage(m, null, serverSignature);

        // Default format used by Kafka clients for final message with error
        str = "e=other-error";
        m = createScramMessage(ServerFinalMessage.class, str);
        checkServerFinalMessage(m, "other-error", null);
        m = new ServerFinalMessage(m.toBytes());
        checkServerFinalMessage(m, "other-error", null);

        // Optional extension
        for (String extension : VALID_EXTENSIONS) {
            str = String.format("v=%s,%s", serverSignature, extension);
            checkServerFinalMessage(createScramMessage(ServerFinalMessage.class, str), null, serverSignature);
        }
    }

    @Test
    public void invalidServerFinalMessage() {
        String serverSignature = randomBytesAsString();

        // Invalid error
        String invalid = "e=error1,error2";
        checkInvalidScramMessage(ServerFinalMessage.class, invalid);

        // Invalid server signature
        invalid = "v=1=23";
        checkInvalidScramMessage(ServerFinalMessage.class, invalid);

        // Invalid extensions
        for (String extension : INVALID_EXTENSIONS) {
            invalid = String.format("v=%s,%s", serverSignature, extension);
            checkInvalidScramMessage(ServerFinalMessage.class, invalid);

            invalid = String.format("e=unknown-user,%s", extension);
            checkInvalidScramMessage(ServerFinalMessage.class, invalid);
        }
    }

    private String randomBytesAsString() {
        return Base64.getEncoder().encodeToString(formatter.secureRandomBytes());
    }

    private byte[] toBytes(String base64Str) {
        return Base64.getDecoder().decode(base64Str);
    }

    private void checkClientFirstMessage(ClientFirstMessage message, String saslName, String nonce, String authzid) {
        assertEquals(saslName, message.saslName());
        assertEquals(nonce, message.nonce());
        assertEquals(authzid, message.authorizationId());
    }

    private void checkServerFirstMessage(ServerFirstMessage message, String nonce, String salt, int iterations) {
        assertEquals(nonce, message.nonce());
        assertArrayEquals(Base64.getDecoder().decode(salt), message.salt());
        assertEquals(iterations, message.iterations());
    }

    private void checkClientFinalMessage(ClientFinalMessage message, String channelBinding, String nonce, String proof) {
        assertArrayEquals(Base64.getDecoder().decode(channelBinding), message.channelBinding());
        assertEquals(nonce, message.nonce());
        assertArrayEquals(Base64.getDecoder().decode(proof), message.proof());
    }

    private void checkServerFinalMessage(ServerFinalMessage message, String error, String serverSignature) {
        assertEquals(error, message.error());
        if (serverSignature == null)
			assertNull(message.serverSignature(), "Unexpected server signature");
        else
            assertArrayEquals(Base64.getDecoder().decode(serverSignature), message.serverSignature());
    }

    @SuppressWarnings("unchecked")
    private <T extends AbstractScramMessage> T createScramMessage(Class<T> clazz, String message) throws SaslException {
        byte[] bytes = message.getBytes(StandardCharsets.UTF_8);
        if (clazz == ClientFirstMessage.class)
            return (T) new ClientFirstMessage(bytes);
        else if (clazz == ServerFirstMessage.class)
            return (T) new ServerFirstMessage(bytes);
        else if (clazz == ClientFinalMessage.class)
            return (T) new ClientFinalMessage(bytes);
        else if (clazz == ServerFinalMessage.class)
            return (T) new ServerFinalMessage(bytes);
        else
            throw new IllegalArgumentException("Unknown message type: " + clazz);
    }

    private <T extends AbstractScramMessage> void checkInvalidScramMessage(Class<T> clazz, String message) {
        try {
            createScramMessage(clazz, message);
            fail("Exception not throws for invalid message of type " + clazz + " : " + message);
        } catch (SaslException e) {
            // Expected exception
        }
    }
}<|MERGE_RESOLUTION|>--- conflicted
+++ resolved
@@ -21,22 +21,16 @@
 import org.apache.kafka.common.security.scram.internals.ScramMessages.ClientFirstMessage;
 import org.apache.kafka.common.security.scram.internals.ScramMessages.ServerFinalMessage;
 import org.apache.kafka.common.security.scram.internals.ScramMessages.ServerFirstMessage;
+
 import org.junit.jupiter.api.BeforeEach;
 import org.junit.jupiter.api.Test;
 
-<<<<<<< HEAD
-import javax.security.sasl.SaslException;
-=======
->>>>>>> 9494bebe
 import java.nio.charset.StandardCharsets;
 import java.util.Base64;
 import java.util.Collections;
 
-<<<<<<< HEAD
-=======
 import javax.security.sasl.SaslException;
 
->>>>>>> 9494bebe
 import static org.junit.jupiter.api.Assertions.assertArrayEquals;
 import static org.junit.jupiter.api.Assertions.assertEquals;
 import static org.junit.jupiter.api.Assertions.assertNull;
@@ -70,7 +64,7 @@
 
     private ScramFormatter formatter;
 
-	@BeforeEach
+    @BeforeEach
     public void setUp() throws Exception {
         formatter  = new ScramFormatter(ScramMechanism.SCRAM_SHA_256);
     }
@@ -91,14 +85,14 @@
         // Username containing comma, encoded as =2C
         str = String.format("n,,n=test=2Cuser,r=%s", nonce);
         m = createScramMessage(ClientFirstMessage.class, str);
-		checkClientFirstMessage(m, "test=2Cuser", nonce, "");
-		assertEquals("test,user", ScramFormatter.username(m.saslName()));
+        checkClientFirstMessage(m, "test=2Cuser", nonce, "");
+        assertEquals("test,user", ScramFormatter.username(m.saslName()));
 
         // Username containing equals, encoded as =3D
         str = String.format("n,,n=test=3Duser,r=%s", nonce);
         m = createScramMessage(ClientFirstMessage.class, str);
-		checkClientFirstMessage(m, "test=3Duser", nonce, "");
-		assertEquals("test=user", ScramFormatter.username(m.saslName()));
+        checkClientFirstMessage(m, "test=3Duser", nonce, "");
+        assertEquals("test=user", ScramFormatter.username(m.saslName()));
 
         // Optional authorization id specified
         str = String.format("n,a=testauthzid,n=testuser,r=%s", nonce);
@@ -118,8 +112,8 @@
 
         //optional tokenauth specified as extensions
         str = String.format("n,,n=testuser,r=%s,%s", nonce, "tokenauth=true");
-		m = createScramMessage(ClientFirstMessage.class, str);
-		assertTrue(m.extensions().tokenAuthenticated(), "Token authentication not set from extensions");
+        m = createScramMessage(ClientFirstMessage.class, str);
+        assertTrue(m.extensions().tokenAuthenticated(), "Token authentication not set from extensions");
     }
 
     @Test
@@ -209,8 +203,8 @@
         String proof = randomBytesAsString();
 
         ClientFinalMessage m = new ClientFinalMessage(toBytes(channelBinding), nonce);
-		assertNull(m.proof(), "Invalid proof");
-		m.proof(toBytes(proof));
+        assertNull(m.proof(), "Invalid proof");
+        m.proof(toBytes(proof));
         checkClientFinalMessage(m, channelBinding, nonce, proof);
 
         // Default format used by Kafka client: channel-binding, nonce and proof are specified
@@ -329,7 +323,7 @@
     private void checkServerFinalMessage(ServerFinalMessage message, String error, String serverSignature) {
         assertEquals(error, message.error());
         if (serverSignature == null)
-			assertNull(message.serverSignature(), "Unexpected server signature");
+            assertNull(message.serverSignature(), "Unexpected server signature");
         else
             assertArrayEquals(Base64.getDecoder().decode(serverSignature), message.serverSignature());
     }
