--- conflicted
+++ resolved
@@ -34,108 +34,6 @@
 
 public class DeleteTopicsRequestTest {
 
-<<<<<<< HEAD
-	@Test
-	public void testTopicNormalization() {
-		for (short version : DELETE_TOPICS.allVersions()) {
-			// Check topic names are in the correct place when using topicNames.
-			String topic1 = "topic1";
-			String topic2 = "topic2";
-			List<String> topics = Arrays.asList(topic1, topic2);
-			DeleteTopicsRequest requestWithNames = new DeleteTopicsRequest.Builder(
-					new DeleteTopicsRequestData().setTopicNames(topics)).build(version);
-			DeleteTopicsRequest requestWithNamesSerialized = DeleteTopicsRequest.parse(requestWithNames.serialize(), version);
-
-			assertEquals(topics, requestWithNames.topicNames());
-			assertEquals(topics, requestWithNamesSerialized.topicNames());
-
-			if (version < 6) {
-				assertEquals(topics, requestWithNames.data().topicNames());
-				assertEquals(topics, requestWithNamesSerialized.data().topicNames());
-			} else {
-				// topics in TopicNames are moved to new topics field
-				assertEquals(topics, requestWithNames.data().topics().stream().map(DeleteTopicState::name).collect(Collectors.toList()));
-				assertEquals(topics, requestWithNamesSerialized.data().topics().stream().map(DeleteTopicState::name).collect(Collectors.toList()));
-			}
-		}
-	}
-
-	@Test
-	public void testNewTopicsField() {
-		for (short version : DELETE_TOPICS.allVersions()) {
-			String topic1 = "topic1";
-			String topic2 = "topic2";
-			List<String> topics = Arrays.asList(topic1, topic2);
-			DeleteTopicsRequest requestWithNames = new DeleteTopicsRequest.Builder(
-					new DeleteTopicsRequestData().setTopics(Arrays.asList(
-							new DeleteTopicsRequestData.DeleteTopicState().setName(topic1),
-							new DeleteTopicsRequestData.DeleteTopicState().setName(topic2)))).build(version);
-			// Ensure we only use new topics field on versions 6+.
-			if (version >= 6) {
-				DeleteTopicsRequest requestWithNamesSerialized = DeleteTopicsRequest.parse(requestWithNames.serialize(), version);
-
-				assertEquals(topics, requestWithNames.topicNames());
-				assertEquals(topics, requestWithNamesSerialized.topicNames());
-
-			} else {
-				// We should fail if version is less than 6.
-				assertThrows(UnsupportedVersionException.class, () -> requestWithNames.serialize());
-			}
-		}
-	}
-
-	@Test
-	public void testTopicIdsField() {
-		for (short version : DELETE_TOPICS.allVersions()) {
-			// Check topic IDs are handled correctly. We should only use this field on versions 6+.
-			Uuid topicId1 = Uuid.randomUuid();
-			Uuid topicId2 = Uuid.randomUuid();
-			List<Uuid> topicIds = Arrays.asList(topicId1, topicId2);
-			DeleteTopicsRequest requestWithIds = new DeleteTopicsRequest.Builder(
-					new DeleteTopicsRequestData().setTopics(Arrays.asList(
-							new DeleteTopicsRequestData.DeleteTopicState().setTopicId(topicId1),
-							new DeleteTopicsRequestData.DeleteTopicState().setTopicId(topicId2)))).build(version);
-
-			if (version >= 6) {
-				DeleteTopicsRequest requestWithIdsSerialized = DeleteTopicsRequest.parse(requestWithIds.serialize(), version);
-
-				assertEquals(topicIds, requestWithIds.topicIds());
-				assertEquals(topicIds, requestWithIdsSerialized.topicIds());
-
-				// All topic names should be replaced with null
-				requestWithIds.data().topics().forEach(topic -> assertNull(topic.name()));
-				requestWithIdsSerialized.data().topics().forEach(topic -> assertNull(topic.name()));
-			} else {
-				// We should fail if version is less than 6.
-				assertThrows(UnsupportedVersionException.class, () -> requestWithIds.serialize());
-			}
-		}
-	}
-
-	@Test
-	public void testDeleteTopicsRequestNumTopics() {
-		for (short version : DELETE_TOPICS.allVersions()) {
-			DeleteTopicsRequest request = new DeleteTopicsRequest.Builder(new DeleteTopicsRequestData()
-					.setTopicNames(Arrays.asList("topic1", "topic2"))
-					.setTimeoutMs(1000)).build(version);
-			DeleteTopicsRequest serializedRequest = DeleteTopicsRequest.parse(request.serialize(), version);
-			// createDeleteTopicsRequest sets 2 topics
-			assertEquals(2, request.numberOfTopics());
-			assertEquals(2, serializedRequest.numberOfTopics());
-
-			// Test using IDs
-			if (version >= 6) {
-				DeleteTopicsRequest requestWithIds = new DeleteTopicsRequest.Builder(
-						new DeleteTopicsRequestData().setTopics(Arrays.asList(
-								new DeleteTopicsRequestData.DeleteTopicState().setTopicId(Uuid.randomUuid()),
-								new DeleteTopicsRequestData.DeleteTopicState().setTopicId(Uuid.randomUuid())))).build(version);
-				DeleteTopicsRequest serializedRequestWithIds = DeleteTopicsRequest.parse(requestWithIds.serialize(), version);
-				assertEquals(2, requestWithIds.numberOfTopics());
-				assertEquals(2, serializedRequestWithIds.numberOfTopics());
-			}
-		}
-	}
-=======
     @Test
     public void testTopicNormalization() {
         for (short version : DELETE_TOPICS.allVersions()) {
@@ -236,5 +134,4 @@
             }
         }
     }
->>>>>>> 9494bebe
 }