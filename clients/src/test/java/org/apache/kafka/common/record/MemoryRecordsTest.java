--- conflicted
+++ resolved
@@ -36,14 +36,25 @@
 import org.junit.jupiter.params.provider.ArgumentsSource;
 
 import java.nio.ByteBuffer;
-import java.util.*;
+import java.util.ArrayList;
+import java.util.Arrays;
+import java.util.Collections;
+import java.util.List;
+import java.util.OptionalLong;
 import java.util.function.BiFunction;
 import java.util.function.Supplier;
 import java.util.stream.Stream;
 
 import static java.util.Arrays.asList;
-import static org.apache.kafka.common.record.RecordBatch.*;
-import static org.junit.jupiter.api.Assertions.*;
+import static org.apache.kafka.common.record.RecordBatch.MAGIC_VALUE_V0;
+import static org.apache.kafka.common.record.RecordBatch.MAGIC_VALUE_V1;
+import static org.apache.kafka.common.record.RecordBatch.MAGIC_VALUE_V2;
+import static org.junit.jupiter.api.Assertions.assertEquals;
+import static org.junit.jupiter.api.Assertions.assertFalse;
+import static org.junit.jupiter.api.Assertions.assertNotNull;
+import static org.junit.jupiter.api.Assertions.assertNull;
+import static org.junit.jupiter.api.Assertions.assertThrows;
+import static org.junit.jupiter.api.Assertions.assertTrue;
 
 public class MemoryRecordsTest {
 
@@ -72,13 +83,9 @@
 
         @Override
         public String toString() {
-<<<<<<< HEAD
-            return "magic=" + magic + ", firstOffset=" + firstOffset + ", compressionType=" + compression;
-=======
             return "magic=" + magic +
                 ", firstOffset=" + firstOffset +
                 ", compression=" + compression;
->>>>>>> 9494bebe
         }
     }
 
@@ -87,8 +94,10 @@
         public Stream<? extends Arguments> provideArguments(ExtensionContext context) {
             List<Arguments> arguments = new ArrayList<>();
             for (long firstOffset : asList(0L, 57L))
-                for (CompressionType type : CompressionType.values()) {
-                    List<Byte> magics = type == CompressionType.ZSTD ? Collections.singletonList(RecordBatch.MAGIC_VALUE_V2) : asList(RecordBatch.MAGIC_VALUE_V0, RecordBatch.MAGIC_VALUE_V1, RecordBatch.MAGIC_VALUE_V2);
+                for (CompressionType type: CompressionType.values()) {
+                    List<Byte> magics = type == CompressionType.ZSTD
+                            ? Collections.singletonList(RecordBatch.MAGIC_VALUE_V2)
+                            : asList(RecordBatch.MAGIC_VALUE_V0, RecordBatch.MAGIC_VALUE_V1, RecordBatch.MAGIC_VALUE_V2);
                     for (byte magic : magics)
                         arguments.add(Arguments.of(new Args(magic, firstOffset, Compression.of(type).build())));
                 }
@@ -101,13 +110,8 @@
         public Stream<? extends Arguments> provideArguments(ExtensionContext context) {
             List<Arguments> arguments = new ArrayList<>();
             for (long firstOffset : asList(0L, 57L))
-<<<<<<< HEAD
-                for (CompressionType type : CompressionType.values()) {
-                    arguments.add(Arguments.of(new Args(RecordBatch.MAGIC_VALUE_V2, firstOffset, type)));
-=======
                 for (CompressionType type: CompressionType.values()) {
                     arguments.add(Arguments.of(new Args(RecordBatch.MAGIC_VALUE_V2, firstOffset, Compression.of(type).build())));
->>>>>>> 9494bebe
                 }
             return arguments.stream();
         }
@@ -127,9 +131,18 @@
         ByteBuffer buffer = ByteBuffer.allocate(1024);
 
         int partitionLeaderEpoch = 998;
-        MemoryRecordsBuilder builder = new MemoryRecordsBuilder(buffer, magic, compression, TimestampType.CREATE_TIME, firstOffset, logAppendTime, pid, epoch, firstSequence, false, false, partitionLeaderEpoch, buffer.limit());
-
-        SimpleRecord[] records = new SimpleRecord[]{new SimpleRecord(1L, "a".getBytes(), "1".getBytes()), new SimpleRecord(2L, "b".getBytes(), "2".getBytes()), new SimpleRecord(3L, "c".getBytes(), "3".getBytes()), new SimpleRecord(4L, null, "4".getBytes()), new SimpleRecord(5L, "d".getBytes(), null), new SimpleRecord(6L, (byte[]) null, null)};
+        MemoryRecordsBuilder builder = new MemoryRecordsBuilder(buffer, magic, compression,
+                TimestampType.CREATE_TIME, firstOffset, logAppendTime, pid, epoch, firstSequence, false, false,
+                partitionLeaderEpoch, buffer.limit());
+
+        SimpleRecord[] records = new SimpleRecord[] {
+            new SimpleRecord(1L, "a".getBytes(), "1".getBytes()),
+            new SimpleRecord(2L, "b".getBytes(), "2".getBytes()),
+            new SimpleRecord(3L, "c".getBytes(), "3".getBytes()),
+            new SimpleRecord(4L, null, "4".getBytes()),
+            new SimpleRecord(5L, "d".getBytes(), null),
+            new SimpleRecord(6L, (byte[]) null, null)
+        };
 
         for (SimpleRecord record : records)
             builder.append(record);
@@ -200,7 +213,8 @@
     @ParameterizedTest
     @ArgumentsSource(MemoryRecordsArgumentsProvider.class)
     public void testHasRoomForMethod(Args args) {
-        MemoryRecordsBuilder builder = MemoryRecords.builder(ByteBuffer.allocate(1024), args.magic, args.compression, TimestampType.CREATE_TIME, 0L);
+        MemoryRecordsBuilder builder = MemoryRecords.builder(ByteBuffer.allocate(1024), args.magic, args.compression,
+                TimestampType.CREATE_TIME, 0L);
         builder.append(0L, "a".getBytes(), "1".getBytes());
         assertTrue(builder.hasRoomFor(1L, "b".getBytes(), "2".getBytes(), Record.EMPTY_HEADERS));
         builder.close();
@@ -211,18 +225,16 @@
     @ArgumentsSource(MemoryRecordsArgumentsProvider.class)
     public void testHasRoomForMethodWithHeaders(Args args) {
         byte magic = args.magic;
-        MemoryRecordsBuilder builder = MemoryRecords.builder(ByteBuffer.allocate(120), magic, args.compression, TimestampType.CREATE_TIME, 0L);
+        MemoryRecordsBuilder builder = MemoryRecords.builder(ByteBuffer.allocate(120), magic, args.compression,
+                TimestampType.CREATE_TIME, 0L);
         builder.append(logAppendTime, "key".getBytes(), "value".getBytes());
         RecordHeaders headers = new RecordHeaders();
-        for (int i = 0; i < 10; ++i)
-            headers.add("hello", "world.world".getBytes());
+        for (int i = 0; i < 10; ++i) headers.add("hello", "world.world".getBytes());
         // Make sure that hasRoomFor accounts for header sizes by letting a record without headers pass, but stopping
         // a record with a large number of headers.
         assertTrue(builder.hasRoomFor(logAppendTime, "key".getBytes(), "value".getBytes(), Record.EMPTY_HEADERS));
-        if (magic < MAGIC_VALUE_V2)
-            assertTrue(builder.hasRoomFor(logAppendTime, "key".getBytes(), "value".getBytes(), headers.toArray()));
-        else
-            assertFalse(builder.hasRoomFor(logAppendTime, "key".getBytes(), "value".getBytes(), headers.toArray()));
+        if (magic < MAGIC_VALUE_V2) assertTrue(builder.hasRoomFor(logAppendTime, "key".getBytes(), "value".getBytes(), headers.toArray()));
+        else assertFalse(builder.hasRoomFor(logAppendTime, "key".getBytes(), "value".getBytes(), headers.toArray()));
     }
 
     /**
@@ -238,7 +250,10 @@
         if (compression.type() != CompressionType.NONE && compression.type() != CompressionType.LZ4)
             return;
 
-        SimpleRecord[] records = {new SimpleRecord(283843L, "key1".getBytes(), "value1".getBytes()), new SimpleRecord(1234L, "key2".getBytes(), "value2".getBytes())};
+        SimpleRecord[] records = {
+            new SimpleRecord(283843L, "key1".getBytes(), "value1".getBytes()),
+            new SimpleRecord(1234L, "key2".getBytes(), "value2".getBytes())
+        };
         RecordBatch batch = MemoryRecords.withRecords(magic, compression, records).batches().iterator().next();
         long expectedChecksum;
         if (magic == RecordBatch.MAGIC_VALUE_V0) {
@@ -257,7 +272,8 @@
             else
                 expectedChecksum = 2745969314L;
         }
-        assertEquals(expectedChecksum, batch.checksum(), "Unexpected checksum for magic " + magic + " and compression type " + compression);
+        assertEquals(expectedChecksum, batch.checksum(), "Unexpected checksum for magic " + magic +
+            " and compression type " + compression);
     }
 
     @ParameterizedTest
@@ -267,17 +283,14 @@
         int partitionLeaderEpoch = 67;
 
         ByteBuffer buffer = ByteBuffer.allocate(2048);
-        MemoryRecordsBuilder builder = MemoryRecords.builder(buffer, magic, args.compression, TimestampType.CREATE_TIME, 0L, RecordBatch.NO_TIMESTAMP, partitionLeaderEpoch);
+        MemoryRecordsBuilder builder = MemoryRecords.builder(buffer, magic, args.compression, TimestampType.CREATE_TIME,
+                0L, RecordBatch.NO_TIMESTAMP, partitionLeaderEpoch);
         builder.append(10L, null, "a".getBytes());
         builder.append(11L, "1".getBytes(), "b".getBytes());
         builder.append(12L, null, "c".getBytes());
 
         ByteBuffer filtered = ByteBuffer.allocate(2048);
-<<<<<<< HEAD
-        builder.build().filterTo(new TopicPartition("foo", 0), new RetainNonNullKeysFilter(), filtered, Integer.MAX_VALUE, BufferSupplier.NO_CACHING);
-=======
         builder.build().filterTo(new RetainNonNullKeysFilter(), filtered, BufferSupplier.NO_CACHING);
->>>>>>> 9494bebe
 
         filtered.flip();
         MemoryRecords filteredRecords = MemoryRecords.readableRecords(filtered);
@@ -286,10 +299,8 @@
         assertEquals(1, batches.size());
 
         MutableRecordBatch firstBatch = batches.get(0);
-        if (magic < MAGIC_VALUE_V2)
-            assertEquals(RecordBatch.NO_PARTITION_LEADER_EPOCH, firstBatch.partitionLeaderEpoch());
-        else
-            assertEquals(partitionLeaderEpoch, firstBatch.partitionLeaderEpoch());
+        if (magic < MAGIC_VALUE_V2) assertEquals(RecordBatch.NO_PARTITION_LEADER_EPOCH, firstBatch.partitionLeaderEpoch());
+        else assertEquals(partitionLeaderEpoch, firstBatch.partitionLeaderEpoch());
     }
 
     @ParameterizedTest
@@ -305,35 +316,20 @@
             int partitionLeaderEpoch = 293;
             int numRecords = 2;
 
-            Supplier<MemoryRecordsBuilder> supplier = () -> MemoryRecords.builder(buffer, magic, args.compression, TimestampType.CREATE_TIME, baseOffset, RecordBatch.NO_TIMESTAMP, producerId, producerEpoch, baseSequence, isTransactional, partitionLeaderEpoch);
-
-            if (isTransactional && magic < RecordBatch.MAGIC_VALUE_V2)
-                assertThrows(IllegalArgumentException.class, supplier::get);
+            Supplier<MemoryRecordsBuilder> supplier = () -> MemoryRecords.builder(buffer, magic, args.compression, TimestampType.CREATE_TIME,
+                    baseOffset, RecordBatch.NO_TIMESTAMP, producerId, producerEpoch, baseSequence, isTransactional,
+                    partitionLeaderEpoch);
+
+            if (isTransactional && magic < RecordBatch.MAGIC_VALUE_V2) assertThrows(IllegalArgumentException.class, supplier::get);
             else {
                 MemoryRecordsBuilder builder = supplier.get();
                 builder.append(11L, "2".getBytes(), "b".getBytes());
                 builder.append(12L, "3".getBytes(), "c".getBytes());
-                if (magic < MAGIC_VALUE_V2)
-                    assertThrows(IllegalArgumentException.class, builder::close);
+                if (magic < MAGIC_VALUE_V2) assertThrows(IllegalArgumentException.class, builder::close);
                 else {
                     builder.close();
                     MemoryRecords records = builder.build();
                     ByteBuffer filtered = ByteBuffer.allocate(2048);
-<<<<<<< HEAD
-                    MemoryRecords.FilterResult filterResult = records.filterTo(new TopicPartition("foo", 0), new MemoryRecords.RecordFilter(0, 0) {
-                        @Override
-                        protected BatchRetentionResult checkBatchRetention(RecordBatch batch) {
-                            // retain all batches
-                            return new BatchRetentionResult(BatchRetention.RETAIN_EMPTY, false);
-                        }
-
-                        @Override
-                        protected boolean shouldRetainRecord(RecordBatch recordBatch, Record record) {
-                            // delete the records
-                            return false;
-                        }
-                    }, filtered, Integer.MAX_VALUE, BufferSupplier.NO_CACHING);
-=======
                     MemoryRecords.FilterResult filterResult = records.filterTo(
                             new MemoryRecords.RecordFilter(0, 0) {
                                 @Override
@@ -348,7 +344,6 @@
                                     return false;
                                 }
                             }, filtered, BufferSupplier.NO_CACHING);
->>>>>>> 9494bebe
 
                     // Verify filter result
                     assertEquals(numRecords, filterResult.messagesRead());
@@ -390,25 +385,13 @@
         int partitionLeaderEpoch = 293;
         long timestamp = System.currentTimeMillis();
 
-        DefaultRecordBatch.writeEmptyHeader(buffer, RecordBatch.MAGIC_VALUE_V2, producerId, producerEpoch, baseSequence, baseOffset, baseOffset, partitionLeaderEpoch, TimestampType.CREATE_TIME, timestamp, false, false);
+        DefaultRecordBatch.writeEmptyHeader(buffer, RecordBatch.MAGIC_VALUE_V2, producerId, producerEpoch,
+                baseSequence, baseOffset, baseOffset, partitionLeaderEpoch, TimestampType.CREATE_TIME,
+                timestamp, false, false);
         buffer.flip();
 
         ByteBuffer filtered = ByteBuffer.allocate(2048);
         MemoryRecords records = MemoryRecords.readableRecords(buffer);
-<<<<<<< HEAD
-        MemoryRecords.FilterResult filterResult = records.filterTo(new TopicPartition("foo", 0), new MemoryRecords.RecordFilter(0, 0) {
-            @Override
-            protected BatchRetentionResult checkBatchRetention(RecordBatch batch) {
-                // retain all batches
-                return new BatchRetentionResult(BatchRetention.RETAIN_EMPTY, false);
-            }
-
-            @Override
-            protected boolean shouldRetainRecord(RecordBatch recordBatch, Record record) {
-                return false;
-            }
-        }, filtered, Integer.MAX_VALUE, BufferSupplier.NO_CACHING);
-=======
         MemoryRecords.FilterResult filterResult = records.filterTo(
                 new MemoryRecords.RecordFilter(0, 0) {
                     @Override
@@ -422,7 +405,6 @@
                         return false;
                     }
                 }, filtered, BufferSupplier.NO_CACHING);
->>>>>>> 9494bebe
 
         // Verify filter result
         assertEquals(0, filterResult.messagesRead());
@@ -451,24 +433,13 @@
             int partitionLeaderEpoch = 293;
             long timestamp = System.currentTimeMillis();
 
-            DefaultRecordBatch.writeEmptyHeader(buffer, RecordBatch.MAGIC_VALUE_V2, producerId, producerEpoch, baseSequence, baseOffset, baseOffset, partitionLeaderEpoch, TimestampType.CREATE_TIME, timestamp, false, false);
+            DefaultRecordBatch.writeEmptyHeader(buffer, RecordBatch.MAGIC_VALUE_V2, producerId, producerEpoch,
+                    baseSequence, baseOffset, baseOffset, partitionLeaderEpoch, TimestampType.CREATE_TIME,
+                    timestamp, false, false);
             buffer.flip();
 
             ByteBuffer filtered = ByteBuffer.allocate(2048);
             MemoryRecords records = MemoryRecords.readableRecords(buffer);
-<<<<<<< HEAD
-            MemoryRecords.FilterResult filterResult = records.filterTo(new TopicPartition("foo", 0), new MemoryRecords.RecordFilter(0, 0) {
-                @Override
-                protected BatchRetentionResult checkBatchRetention(RecordBatch batch) {
-                    return new BatchRetentionResult(deleteRetention, false);
-                }
-
-                @Override
-                protected boolean shouldRetainRecord(RecordBatch recordBatch, Record record) {
-                    return false;
-                }
-            }, filtered, Integer.MAX_VALUE, BufferSupplier.NO_CACHING);
-=======
             MemoryRecords.FilterResult filterResult = records.filterTo(
                     new MemoryRecords.RecordFilter(0, 0) {
                         @Override
@@ -481,7 +452,6 @@
                             return false;
                         }
                     }, filtered, BufferSupplier.NO_CACHING);
->>>>>>> 9494bebe
 
             // Verify filter result
             assertEquals(0, filterResult.outputBuffer().position());
@@ -502,7 +472,8 @@
         int partitionLeaderEpoch = 29;
 
         EndTransactionMarker marker = new EndTransactionMarker(ControlRecordType.COMMIT, coordinatorEpoch);
-        MemoryRecords records = MemoryRecords.withEndTransactionMarker(initialOffset, System.currentTimeMillis(), partitionLeaderEpoch, producerId, producerEpoch, marker);
+        MemoryRecords records = MemoryRecords.withEndTransactionMarker(initialOffset, System.currentTimeMillis(),
+                partitionLeaderEpoch, producerId, producerEpoch, marker);
         // verify that buffer allocation was precise
         assertEquals(records.buffer().remaining(), records.buffer().capacity());
 
@@ -537,7 +508,8 @@
     public void testBaseTimestampToDeleteHorizonConversion(Args args) {
         int partitionLeaderEpoch = 998;
         ByteBuffer buffer = ByteBuffer.allocate(2048);
-        MemoryRecordsBuilder builder = MemoryRecords.builder(buffer, args.magic, args.compression, TimestampType.CREATE_TIME, 0L, RecordBatch.NO_TIMESTAMP, partitionLeaderEpoch);
+        MemoryRecordsBuilder builder = MemoryRecords.builder(buffer, args.magic, args.compression, TimestampType.CREATE_TIME,
+                0L, RecordBatch.NO_TIMESTAMP, partitionLeaderEpoch);
         builder.append(5L, "0".getBytes(), "0".getBytes());
         builder.append(10L, "1".getBytes(), null);
         builder.append(15L, "2".getBytes(), "2".getBytes());
@@ -580,9 +552,18 @@
         final int voterId = 6;
         long initialOffset = 983L;
 
-        LeaderChangeMessage leaderChangeMessage = new LeaderChangeMessage().setLeaderId(leaderId).setVoters(Collections.singletonList(new Voter().setVoterId(voterId)));
+        LeaderChangeMessage leaderChangeMessage = new LeaderChangeMessage()
+            .setLeaderId(leaderId)
+            .setVoters(Collections.singletonList(
+                new Voter().setVoterId(voterId)));
         ByteBuffer buffer = ByteBuffer.allocate(256);
-        MemoryRecords records = MemoryRecords.withLeaderChangeMessage(initialOffset, System.currentTimeMillis(), leaderEpoch, buffer, leaderChangeMessage);
+        MemoryRecords records = MemoryRecords.withLeaderChangeMessage(
+            initialOffset,
+            System.currentTimeMillis(),
+            leaderEpoch,
+            buffer,
+            leaderChangeMessage
+        );
 
         List<MutableRecordBatch> batches = TestUtils.toList(records.batches());
         assertEquals(1, batches.size());
@@ -674,7 +655,8 @@
         ByteBuffer buffer = ByteBuffer.allocate(2048);
 
         // create a batch with some offset gaps to simulate a compacted batch
-        MemoryRecordsBuilder builder = MemoryRecords.builder(buffer, magic, compression, TimestampType.CREATE_TIME, 0L);
+        MemoryRecordsBuilder builder = MemoryRecords.builder(buffer, magic, compression,
+                TimestampType.CREATE_TIME, 0L);
         builder.appendWithOffset(5L, 10L, null, "a".getBytes());
         builder.appendWithOffset(8L, 11L, "1".getBytes(), "b".getBytes());
         builder.appendWithOffset(10L, 12L, null, "c".getBytes());
@@ -683,11 +665,7 @@
         buffer.flip();
 
         ByteBuffer filtered = ByteBuffer.allocate(2048);
-<<<<<<< HEAD
-        MemoryRecords.readableRecords(buffer).filterTo(new TopicPartition("foo", 0), new RetainNonNullKeysFilter(), filtered, Integer.MAX_VALUE, BufferSupplier.NO_CACHING);
-=======
         MemoryRecords.readableRecords(buffer).filterTo(new RetainNonNullKeysFilter(), filtered, BufferSupplier.NO_CACHING);
->>>>>>> 9494bebe
         filtered.flip();
         MemoryRecords filteredRecords = MemoryRecords.readableRecords(filtered);
 
@@ -703,7 +681,8 @@
         if (magic >= RecordBatch.MAGIC_VALUE_V1)
             assertEquals(new SimpleRecord(11L, "1".getBytes(), "b".getBytes()), new SimpleRecord(records.get(0)));
         else
-            assertEquals(new SimpleRecord(RecordBatch.NO_TIMESTAMP, "1".getBytes(), "b".getBytes()), new SimpleRecord(records.get(0)));
+            assertEquals(new SimpleRecord(RecordBatch.NO_TIMESTAMP, "1".getBytes(), "b".getBytes()),
+                    new SimpleRecord(records.get(0)));
 
         if (magic >= RecordBatch.MAGIC_VALUE_V2) {
             // the new format preserves first and last offsets from the original batch
@@ -734,24 +713,23 @@
         long pid1 = 23L;
         short epoch1 = 5;
         int baseSequence1 = 10;
-        MemoryRecordsBuilder idempotentBuilder = MemoryRecords.builder(buffer, magic, compression, TimestampType.CREATE_TIME, 3L, RecordBatch.NO_TIMESTAMP, pid1, epoch1, baseSequence1);
+        MemoryRecordsBuilder idempotentBuilder = MemoryRecords.builder(buffer, magic, compression, TimestampType.CREATE_TIME, 3L,
+                RecordBatch.NO_TIMESTAMP, pid1, epoch1, baseSequence1);
         idempotentBuilder.append(13L, null, "d".getBytes());
         idempotentBuilder.append(14L, "4".getBytes(), "e".getBytes());
         idempotentBuilder.append(15L, "5".getBytes(), "f".getBytes());
-        if (magic < MAGIC_VALUE_V2)
-            assertThrows(IllegalArgumentException.class, idempotentBuilder::close);
-        else
-            idempotentBuilder.close();
+        if (magic < MAGIC_VALUE_V2) assertThrows(IllegalArgumentException.class, idempotentBuilder::close);
+        else idempotentBuilder.close();
 
 
         // transactional
         long pid2 = 99384L;
         short epoch2 = 234;
         int baseSequence2 = 15;
-        Supplier<MemoryRecordsBuilder> transactionSupplier = () -> MemoryRecords.builder(buffer, magic, compression, TimestampType.CREATE_TIME, 3L, RecordBatch.NO_TIMESTAMP, pid2, epoch2, baseSequence2, true, RecordBatch.NO_PARTITION_LEADER_EPOCH);
-
-        if (magic < MAGIC_VALUE_V2)
-            assertThrows(IllegalArgumentException.class, transactionSupplier::get);
+        Supplier<MemoryRecordsBuilder> transactionSupplier = () -> MemoryRecords.builder(buffer, magic, compression, TimestampType.CREATE_TIME, 3L,
+                RecordBatch.NO_TIMESTAMP, pid2, epoch2, baseSequence2, true, RecordBatch.NO_PARTITION_LEADER_EPOCH);
+
+        if (magic < MAGIC_VALUE_V2) assertThrows(IllegalArgumentException.class, transactionSupplier::get);
         else {
             builder = transactionSupplier.get();
             builder.append(16L, "6".getBytes(), "g".getBytes());
@@ -762,11 +740,7 @@
             buffer.flip();
 
             ByteBuffer filtered = ByteBuffer.allocate(2048);
-<<<<<<< HEAD
-            MemoryRecords.readableRecords(buffer).filterTo(new TopicPartition("foo", 0), new RetainNonNullKeysFilter(), filtered, Integer.MAX_VALUE, BufferSupplier.NO_CACHING);
-=======
             MemoryRecords.readableRecords(buffer).filterTo(new RetainNonNullKeysFilter(), filtered, BufferSupplier.NO_CACHING);
->>>>>>> 9494bebe
 
             filtered.flip();
             MemoryRecords filteredRecords = MemoryRecords.readableRecords(filtered);
@@ -857,12 +831,8 @@
         while (buffer.hasRemaining()) {
             output.rewind();
 
-<<<<<<< HEAD
-            MemoryRecords.FilterResult result = MemoryRecords.readableRecords(buffer).filterTo(new TopicPartition("foo", 0), new RetainNonNullKeysFilter(), output, Integer.MAX_VALUE, BufferSupplier.NO_CACHING);
-=======
             MemoryRecords.FilterResult result = MemoryRecords.readableRecords(buffer).filterTo(
                     new RetainNonNullKeysFilter(), output, BufferSupplier.NO_CACHING);
->>>>>>> 9494bebe
 
             buffer.position(buffer.position() + result.bytesRead());
             result.outputBuffer().flip();
@@ -1006,16 +976,19 @@
         long logAppendTime = System.currentTimeMillis();
 
         ByteBuffer buffer = ByteBuffer.allocate(2048);
-        MemoryRecordsBuilder builder = MemoryRecords.builder(buffer, magic, compression, TimestampType.LOG_APPEND_TIME, 0L, logAppendTime, pid, epoch, firstSequence);
+        MemoryRecordsBuilder builder = MemoryRecords.builder(buffer, magic, compression,
+                TimestampType.LOG_APPEND_TIME, 0L, logAppendTime, pid, epoch, firstSequence);
         builder.append(10L, null, "a".getBytes());
         builder.close();
 
-        builder = MemoryRecords.builder(buffer, magic, compression, TimestampType.LOG_APPEND_TIME, 1L, logAppendTime, pid, epoch, firstSequence);
+        builder = MemoryRecords.builder(buffer, magic, compression, TimestampType.LOG_APPEND_TIME, 1L, logAppendTime,
+                pid, epoch, firstSequence);
         builder.append(11L, "1".getBytes(), "b".getBytes());
         builder.append(12L, null, "c".getBytes());
         builder.close();
 
-        builder = MemoryRecords.builder(buffer, magic, compression, TimestampType.LOG_APPEND_TIME, 3L, logAppendTime, pid, epoch, firstSequence);
+        builder = MemoryRecords.builder(buffer, magic, compression, TimestampType.LOG_APPEND_TIME, 3L, logAppendTime,
+                pid, epoch, firstSequence);
         builder.append(13L, null, "d".getBytes());
         builder.append(14L, "4".getBytes(), "e".getBytes());
         builder.append(15L, "5".getBytes(), "f".getBytes());
@@ -1024,11 +997,7 @@
         buffer.flip();
 
         ByteBuffer filtered = ByteBuffer.allocate(2048);
-<<<<<<< HEAD
-        MemoryRecords.readableRecords(buffer).filterTo(new TopicPartition("foo", 0), new RetainNonNullKeysFilter(), filtered, Integer.MAX_VALUE, BufferSupplier.NO_CACHING);
-=======
         MemoryRecords.readableRecords(buffer).filterTo(new RetainNonNullKeysFilter(), filtered, BufferSupplier.NO_CACHING);
->>>>>>> 9494bebe
 
         filtered.flip();
         MemoryRecords filteredRecords = MemoryRecords.readableRecords(filtered);
@@ -1049,7 +1018,8 @@
     @ArgumentsSource(MemoryRecordsArgumentsProvider.class)
     public void testNextBatchSize(Args args) {
         ByteBuffer buffer = ByteBuffer.allocate(2048);
-        MemoryRecordsBuilder builder = MemoryRecords.builder(buffer, args.magic, args.compression, TimestampType.LOG_APPEND_TIME, 0L, logAppendTime, args.pid, args.epoch, args.firstSequence);
+        MemoryRecordsBuilder builder = MemoryRecords.builder(buffer, args.magic, args.compression,
+                TimestampType.LOG_APPEND_TIME, 0L, logAppendTime, args.pid, args.epoch, args.firstSequence);
         builder.append(10L, null, "abc".getBytes());
         builder.close();
 
@@ -1081,19 +1051,16 @@
     public void testWithRecords(Args args) {
         Compression compression = args.compression;
         byte magic = args.magic;
-        MemoryRecords memoryRecords = MemoryRecords.withRecords(magic, compression, new SimpleRecord(10L, "key1".getBytes(), "value1".getBytes()));
+        MemoryRecords memoryRecords = MemoryRecords.withRecords(magic, compression,
+                new SimpleRecord(10L, "key1".getBytes(), "value1".getBytes()));
         String key = Utils.utf8(memoryRecords.batches().iterator().next().iterator().next().key());
         assertEquals("key1", key);
     }
 
     @Test
     public void testUnsupportedCompress() {
-<<<<<<< HEAD
-        BiFunction<Byte, CompressionType, MemoryRecords> builderBiFunction = (magic, compressionType) -> MemoryRecords.withRecords(magic, compressionType, new SimpleRecord(10L, "key1".getBytes(), "value1".getBytes()));
-=======
         BiFunction<Byte, CompressionType, MemoryRecords> builderBiFunction = (magic, compressionType) ->
                  MemoryRecords.withRecords(magic, Compression.of(compressionType).build(), new SimpleRecord(10L, "key1".getBytes(), "value1".getBytes()));
->>>>>>> 9494bebe
 
         Arrays.asList(MAGIC_VALUE_V0, MAGIC_VALUE_V1).forEach(magic -> {
             Exception e = assertThrows(IllegalArgumentException.class, () -> builderBiFunction.apply(magic, CompressionType.ZSTD));
