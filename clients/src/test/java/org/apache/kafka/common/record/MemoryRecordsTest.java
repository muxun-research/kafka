--- conflicted
+++ resolved
@@ -35,216 +35,17 @@
 import org.junit.jupiter.params.provider.ArgumentsSource;
 
 import java.nio.ByteBuffer;
-import java.util.ArrayList;
-import java.util.Arrays;
-import java.util.Collections;
-import java.util.List;
-import java.util.OptionalLong;
+import java.util.*;
 import java.util.function.BiFunction;
 import java.util.function.Supplier;
 import java.util.stream.Stream;
 
 import static java.util.Arrays.asList;
-import static org.apache.kafka.common.record.RecordBatch.MAGIC_VALUE_V0;
-import static org.apache.kafka.common.record.RecordBatch.MAGIC_VALUE_V1;
-import static org.apache.kafka.common.record.RecordBatch.MAGIC_VALUE_V2;
-import static org.junit.jupiter.api.Assertions.assertEquals;
-import static org.junit.jupiter.api.Assertions.assertFalse;
-import static org.junit.jupiter.api.Assertions.assertNotNull;
-import static org.junit.jupiter.api.Assertions.assertNull;
-import static org.junit.jupiter.api.Assertions.assertThrows;
-import static org.junit.jupiter.api.Assertions.assertTrue;
+import static org.apache.kafka.common.record.RecordBatch.*;
+import static org.junit.jupiter.api.Assertions.*;
 
 public class MemoryRecordsTest {
 
-<<<<<<< HEAD
-	private static class Args {
-		final CompressionType compression;
-		final byte magic;
-		final long firstOffset;
-		final long pid;
-		final short epoch;
-		final int firstSequence;
-
-		public Args(byte magic, long firstOffset, CompressionType compression) {
-			this.magic = magic;
-			this.compression = compression;
-			this.firstOffset = firstOffset;
-			if (magic >= RecordBatch.MAGIC_VALUE_V2) {
-				pid = 134234L;
-				epoch = 28;
-				firstSequence = 777;
-			} else {
-				pid = RecordBatch.NO_PRODUCER_ID;
-				epoch = RecordBatch.NO_PRODUCER_EPOCH;
-				firstSequence = RecordBatch.NO_SEQUENCE;
-			}
-		}
-
-		@Override
-		public String toString() {
-			return "magic=" + magic +
-					", firstOffset=" + firstOffset +
-					", compressionType=" + compression;
-		}
-	}
-
-	private static class MemoryRecordsArgumentsProvider implements ArgumentsProvider {
-		@Override
-		public Stream<? extends Arguments> provideArguments(ExtensionContext context) {
-			List<Arguments> arguments = new ArrayList<>();
-			for (long firstOffset : asList(0L, 57L))
-				for (CompressionType type : CompressionType.values()) {
-					List<Byte> magics = type == CompressionType.ZSTD
-							? Collections.singletonList(RecordBatch.MAGIC_VALUE_V2)
-							: asList(RecordBatch.MAGIC_VALUE_V0, RecordBatch.MAGIC_VALUE_V1, RecordBatch.MAGIC_VALUE_V2);
-					for (byte magic : magics)
-						arguments.add(Arguments.of(new Args(magic, firstOffset, type)));
-				}
-			return arguments.stream();
-		}
-	}
-
-	private final long logAppendTime = System.currentTimeMillis();
-
-	@ParameterizedTest
-	@ArgumentsSource(MemoryRecordsArgumentsProvider.class)
-	public void testIterator(Args args) {
-		CompressionType compression = args.compression;
-		byte magic = args.magic;
-		long pid = args.pid;
-		short epoch = args.epoch;
-		int firstSequence = args.firstSequence;
-		long firstOffset = args.firstOffset;
-		ByteBuffer buffer = ByteBuffer.allocate(1024);
-
-		int partitionLeaderEpoch = 998;
-		MemoryRecordsBuilder builder = new MemoryRecordsBuilder(buffer, magic, compression,
-				TimestampType.CREATE_TIME, firstOffset, logAppendTime, pid, epoch, firstSequence, false, false,
-				partitionLeaderEpoch, buffer.limit());
-
-		SimpleRecord[] records = new SimpleRecord[]{
-				new SimpleRecord(1L, "a".getBytes(), "1".getBytes()),
-				new SimpleRecord(2L, "b".getBytes(), "2".getBytes()),
-				new SimpleRecord(3L, "c".getBytes(), "3".getBytes()),
-				new SimpleRecord(4L, null, "4".getBytes()),
-				new SimpleRecord(5L, "d".getBytes(), null),
-				new SimpleRecord(6L, (byte[]) null, null)
-		};
-
-		for (SimpleRecord record : records)
-			builder.append(record);
-
-		MemoryRecords memoryRecords = builder.build();
-		for (int iteration = 0; iteration < 2; iteration++) {
-			int total = 0;
-			for (RecordBatch batch : memoryRecords.batches()) {
-				assertTrue(batch.isValid());
-				assertEquals(compression, batch.compressionType());
-				assertEquals(firstOffset + total, batch.baseOffset());
-
-				if (magic >= RecordBatch.MAGIC_VALUE_V2) {
-					assertEquals(pid, batch.producerId());
-					assertEquals(epoch, batch.producerEpoch());
-					assertEquals(firstSequence + total, batch.baseSequence());
-					assertEquals(partitionLeaderEpoch, batch.partitionLeaderEpoch());
-					assertEquals(records.length, batch.countOrNull().intValue());
-					assertEquals(TimestampType.CREATE_TIME, batch.timestampType());
-					assertEquals(records[records.length - 1].timestamp(), batch.maxTimestamp());
-				} else {
-					assertEquals(RecordBatch.NO_PRODUCER_ID, batch.producerId());
-					assertEquals(RecordBatch.NO_PRODUCER_EPOCH, batch.producerEpoch());
-					assertEquals(RecordBatch.NO_SEQUENCE, batch.baseSequence());
-					assertEquals(RecordBatch.NO_PARTITION_LEADER_EPOCH, batch.partitionLeaderEpoch());
-					assertNull(batch.countOrNull());
-					if (magic == RecordBatch.MAGIC_VALUE_V0)
-						assertEquals(TimestampType.NO_TIMESTAMP_TYPE, batch.timestampType());
-					else
-						assertEquals(TimestampType.CREATE_TIME, batch.timestampType());
-				}
-
-				int recordCount = 0;
-				for (Record record : batch) {
-					record.ensureValid();
-					assertTrue(record.hasMagic(batch.magic()));
-					assertFalse(record.isCompressed());
-					assertEquals(firstOffset + total, record.offset());
-					assertEquals(records[total].key(), record.key());
-					assertEquals(records[total].value(), record.value());
-
-					if (magic >= RecordBatch.MAGIC_VALUE_V2)
-						assertEquals(firstSequence + total, record.sequence());
-
-					assertFalse(record.hasTimestampType(TimestampType.LOG_APPEND_TIME));
-					if (magic == RecordBatch.MAGIC_VALUE_V0) {
-						assertEquals(RecordBatch.NO_TIMESTAMP, record.timestamp());
-						assertFalse(record.hasTimestampType(TimestampType.CREATE_TIME));
-						assertTrue(record.hasTimestampType(TimestampType.NO_TIMESTAMP_TYPE));
-					} else {
-						assertEquals(records[total].timestamp(), record.timestamp());
-						assertFalse(record.hasTimestampType(TimestampType.NO_TIMESTAMP_TYPE));
-						if (magic < RecordBatch.MAGIC_VALUE_V2)
-							assertTrue(record.hasTimestampType(TimestampType.CREATE_TIME));
-						else
-							assertFalse(record.hasTimestampType(TimestampType.CREATE_TIME));
-					}
-
-					total++;
-					recordCount++;
-				}
-
-				assertEquals(batch.baseOffset() + recordCount - 1, batch.lastOffset());
-			}
-		}
-	}
-
-	@ParameterizedTest
-	@ArgumentsSource(MemoryRecordsArgumentsProvider.class)
-	public void testHasRoomForMethod(Args args) {
-		MemoryRecordsBuilder builder = MemoryRecords.builder(ByteBuffer.allocate(1024), args.magic, args.compression,
-				TimestampType.CREATE_TIME, 0L);
-		builder.append(0L, "a".getBytes(), "1".getBytes());
-		assertTrue(builder.hasRoomFor(1L, "b".getBytes(), "2".getBytes(), Record.EMPTY_HEADERS));
-		builder.close();
-		assertFalse(builder.hasRoomFor(1L, "b".getBytes(), "2".getBytes(), Record.EMPTY_HEADERS));
-	}
-
-	@ParameterizedTest
-	@ArgumentsSource(MemoryRecordsArgumentsProvider.class)
-	public void testHasRoomForMethodWithHeaders(Args args) {
-		byte magic = args.magic;
-		MemoryRecordsBuilder builder = MemoryRecords.builder(ByteBuffer.allocate(120), magic, args.compression,
-				TimestampType.CREATE_TIME, 0L);
-		builder.append(logAppendTime, "key".getBytes(), "value".getBytes());
-		RecordHeaders headers = new RecordHeaders();
-		for (int i = 0; i < 10; ++i) headers.add("hello", "world.world".getBytes());
-		// Make sure that hasRoomFor accounts for header sizes by letting a record without headers pass, but stopping
-		// a record with a large number of headers.
-		assertTrue(builder.hasRoomFor(logAppendTime, "key".getBytes(), "value".getBytes(), Record.EMPTY_HEADERS));
-		if (magic < MAGIC_VALUE_V2) assertTrue(builder.hasRoomFor(logAppendTime, "key".getBytes(), "value".getBytes(), headers.toArray()));
-		else assertFalse(builder.hasRoomFor(logAppendTime, "key".getBytes(), "value".getBytes(), headers.toArray()));
-	}
-
-	/**
-	 * This test verifies that the checksum returned for various versions matches hardcoded values to catch unintentional
-	 * changes to how the checksum is computed.
-	 */
-	@ParameterizedTest
-	@ArgumentsSource(MemoryRecordsArgumentsProvider.class)
-	public void testChecksum(Args args) {
-		CompressionType compression = args.compression;
-		byte magic = args.magic;
-		// we get reasonable coverage with uncompressed and one compression type
-		if (compression != CompressionType.NONE && compression != CompressionType.LZ4)
-			return;
-
-		SimpleRecord[] records = {
-				new SimpleRecord(283843L, "key1".getBytes(), "value1".getBytes()),
-				new SimpleRecord(1234L, "key2".getBytes(), "value2".getBytes())
-		};
-		RecordBatch batch = MemoryRecords.withRecords(magic, compression, records).batches().iterator().next();
-		long expectedChecksum;
-=======
     private static class Args {
         final CompressionType compression;
         final byte magic;
@@ -270,9 +71,7 @@
 
         @Override
         public String toString() {
-            return "magic=" + magic +
-                ", firstOffset=" + firstOffset +
-                ", compressionType=" + compression;
+            return "magic=" + magic + ", firstOffset=" + firstOffset + ", compressionType=" + compression;
         }
     }
 
@@ -281,10 +80,8 @@
         public Stream<? extends Arguments> provideArguments(ExtensionContext context) {
             List<Arguments> arguments = new ArrayList<>();
             for (long firstOffset : asList(0L, 57L))
-                for (CompressionType type: CompressionType.values()) {
-                    List<Byte> magics = type == CompressionType.ZSTD
-                            ? Collections.singletonList(RecordBatch.MAGIC_VALUE_V2)
-                            : asList(RecordBatch.MAGIC_VALUE_V0, RecordBatch.MAGIC_VALUE_V1, RecordBatch.MAGIC_VALUE_V2);
+                for (CompressionType type : CompressionType.values()) {
+                    List<Byte> magics = type == CompressionType.ZSTD ? Collections.singletonList(RecordBatch.MAGIC_VALUE_V2) : asList(RecordBatch.MAGIC_VALUE_V0, RecordBatch.MAGIC_VALUE_V1, RecordBatch.MAGIC_VALUE_V2);
                     for (byte magic : magics)
                         arguments.add(Arguments.of(new Args(magic, firstOffset, type)));
                 }
@@ -297,7 +94,7 @@
         public Stream<? extends Arguments> provideArguments(ExtensionContext context) {
             List<Arguments> arguments = new ArrayList<>();
             for (long firstOffset : asList(0L, 57L))
-                for (CompressionType type: CompressionType.values()) {
+                for (CompressionType type : CompressionType.values()) {
                     arguments.add(Arguments.of(new Args(RecordBatch.MAGIC_VALUE_V2, firstOffset, type)));
                 }
             return arguments.stream();
@@ -318,18 +115,9 @@
         ByteBuffer buffer = ByteBuffer.allocate(1024);
 
         int partitionLeaderEpoch = 998;
-        MemoryRecordsBuilder builder = new MemoryRecordsBuilder(buffer, magic, compression,
-                TimestampType.CREATE_TIME, firstOffset, logAppendTime, pid, epoch, firstSequence, false, false,
-                partitionLeaderEpoch, buffer.limit());
-
-        SimpleRecord[] records = new SimpleRecord[] {
-            new SimpleRecord(1L, "a".getBytes(), "1".getBytes()),
-            new SimpleRecord(2L, "b".getBytes(), "2".getBytes()),
-            new SimpleRecord(3L, "c".getBytes(), "3".getBytes()),
-            new SimpleRecord(4L, null, "4".getBytes()),
-            new SimpleRecord(5L, "d".getBytes(), null),
-            new SimpleRecord(6L, (byte[]) null, null)
-        };
+        MemoryRecordsBuilder builder = new MemoryRecordsBuilder(buffer, magic, compression, TimestampType.CREATE_TIME, firstOffset, logAppendTime, pid, epoch, firstSequence, false, false, partitionLeaderEpoch, buffer.limit());
+
+        SimpleRecord[] records = new SimpleRecord[]{new SimpleRecord(1L, "a".getBytes(), "1".getBytes()), new SimpleRecord(2L, "b".getBytes(), "2".getBytes()), new SimpleRecord(3L, "c".getBytes(), "3".getBytes()), new SimpleRecord(4L, null, "4".getBytes()), new SimpleRecord(5L, "d".getBytes(), null), new SimpleRecord(6L, (byte[]) null, null)};
 
         for (SimpleRecord record : records)
             builder.append(record);
@@ -400,8 +188,7 @@
     @ParameterizedTest
     @ArgumentsSource(MemoryRecordsArgumentsProvider.class)
     public void testHasRoomForMethod(Args args) {
-        MemoryRecordsBuilder builder = MemoryRecords.builder(ByteBuffer.allocate(1024), args.magic, args.compression,
-                TimestampType.CREATE_TIME, 0L);
+        MemoryRecordsBuilder builder = MemoryRecords.builder(ByteBuffer.allocate(1024), args.magic, args.compression, TimestampType.CREATE_TIME, 0L);
         builder.append(0L, "a".getBytes(), "1".getBytes());
         assertTrue(builder.hasRoomFor(1L, "b".getBytes(), "2".getBytes(), Record.EMPTY_HEADERS));
         builder.close();
@@ -412,16 +199,18 @@
     @ArgumentsSource(MemoryRecordsArgumentsProvider.class)
     public void testHasRoomForMethodWithHeaders(Args args) {
         byte magic = args.magic;
-        MemoryRecordsBuilder builder = MemoryRecords.builder(ByteBuffer.allocate(120), magic, args.compression,
-                TimestampType.CREATE_TIME, 0L);
+        MemoryRecordsBuilder builder = MemoryRecords.builder(ByteBuffer.allocate(120), magic, args.compression, TimestampType.CREATE_TIME, 0L);
         builder.append(logAppendTime, "key".getBytes(), "value".getBytes());
         RecordHeaders headers = new RecordHeaders();
-        for (int i = 0; i < 10; ++i) headers.add("hello", "world.world".getBytes());
+        for (int i = 0; i < 10; ++i)
+            headers.add("hello", "world.world".getBytes());
         // Make sure that hasRoomFor accounts for header sizes by letting a record without headers pass, but stopping
         // a record with a large number of headers.
         assertTrue(builder.hasRoomFor(logAppendTime, "key".getBytes(), "value".getBytes(), Record.EMPTY_HEADERS));
-        if (magic < MAGIC_VALUE_V2) assertTrue(builder.hasRoomFor(logAppendTime, "key".getBytes(), "value".getBytes(), headers.toArray()));
-        else assertFalse(builder.hasRoomFor(logAppendTime, "key".getBytes(), "value".getBytes(), headers.toArray()));
+        if (magic < MAGIC_VALUE_V2)
+            assertTrue(builder.hasRoomFor(logAppendTime, "key".getBytes(), "value".getBytes(), headers.toArray()));
+        else
+            assertFalse(builder.hasRoomFor(logAppendTime, "key".getBytes(), "value".getBytes(), headers.toArray()));
     }
 
     /**
@@ -437,131 +226,15 @@
         if (compression != CompressionType.NONE && compression != CompressionType.LZ4)
             return;
 
-        SimpleRecord[] records = {
-            new SimpleRecord(283843L, "key1".getBytes(), "value1".getBytes()),
-            new SimpleRecord(1234L, "key2".getBytes(), "value2".getBytes())
-        };
+        SimpleRecord[] records = {new SimpleRecord(283843L, "key1".getBytes(), "value1".getBytes()), new SimpleRecord(1234L, "key2".getBytes(), "value2".getBytes())};
         RecordBatch batch = MemoryRecords.withRecords(magic, compression, records).batches().iterator().next();
         long expectedChecksum;
->>>>>>> 15418db6
         if (magic == RecordBatch.MAGIC_VALUE_V0) {
             if (compression == CompressionType.NONE)
                 expectedChecksum = 1978725405L;
             else
                 expectedChecksum = 66944826L;
         } else if (magic == RecordBatch.MAGIC_VALUE_V1) {
-<<<<<<< HEAD
-			if (compression == CompressionType.NONE)
-				expectedChecksum = 109425508L;
-			else
-				expectedChecksum = 1407303399L;
-		} else {
-			if (compression == CompressionType.NONE)
-				expectedChecksum = 3851219455L;
-			else
-				expectedChecksum = 2745969314L;
-		}
-		assertEquals(expectedChecksum, batch.checksum(), "Unexpected checksum for magic " + magic +
-				" and compression type " + compression);
-	}
-
-	@ParameterizedTest
-	@ArgumentsSource(MemoryRecordsArgumentsProvider.class)
-	public void testFilterToPreservesPartitionLeaderEpoch(Args args) {
-		byte magic = args.magic;
-		int partitionLeaderEpoch = 67;
-
-		ByteBuffer buffer = ByteBuffer.allocate(2048);
-		MemoryRecordsBuilder builder = MemoryRecords.builder(buffer, magic, args.compression, TimestampType.CREATE_TIME,
-				0L, RecordBatch.NO_TIMESTAMP, partitionLeaderEpoch);
-		builder.append(10L, null, "a".getBytes());
-		builder.append(11L, "1".getBytes(), "b".getBytes());
-		builder.append(12L, null, "c".getBytes());
-
-		ByteBuffer filtered = ByteBuffer.allocate(2048);
-		builder.build().filterTo(new TopicPartition("foo", 0), new RetainNonNullKeysFilter(), filtered,
-				Integer.MAX_VALUE, BufferSupplier.NO_CACHING);
-
-		filtered.flip();
-		MemoryRecords filteredRecords = MemoryRecords.readableRecords(filtered);
-
-		List<MutableRecordBatch> batches = TestUtils.toList(filteredRecords.batches());
-		assertEquals(1, batches.size());
-
-		MutableRecordBatch firstBatch = batches.get(0);
-		if (magic < MAGIC_VALUE_V2) assertEquals(RecordBatch.NO_PARTITION_LEADER_EPOCH, firstBatch.partitionLeaderEpoch());
-		else assertEquals(partitionLeaderEpoch, firstBatch.partitionLeaderEpoch());
-	}
-
-	@ParameterizedTest
-	@ArgumentsSource(MemoryRecordsArgumentsProvider.class)
-	public void testFilterToEmptyBatchRetention(Args args) {
-		byte magic = args.magic;
-		for (boolean isTransactional : Arrays.asList(true, false)) {
-			ByteBuffer buffer = ByteBuffer.allocate(2048);
-			long producerId = 23L;
-			short producerEpoch = 5;
-			long baseOffset = 3L;
-			int baseSequence = 10;
-			int partitionLeaderEpoch = 293;
-			int numRecords = 2;
-
-			Supplier<MemoryRecordsBuilder> supplier = () -> MemoryRecords.builder(buffer, magic, args.compression, TimestampType.CREATE_TIME,
-					baseOffset, RecordBatch.NO_TIMESTAMP, producerId, producerEpoch, baseSequence, isTransactional,
-					partitionLeaderEpoch);
-
-			if (isTransactional && magic < RecordBatch.MAGIC_VALUE_V2) assertThrows(IllegalArgumentException.class, supplier::get);
-			else {
-				MemoryRecordsBuilder builder = supplier.get();
-				builder.append(11L, "2".getBytes(), "b".getBytes());
-				builder.append(12L, "3".getBytes(), "c".getBytes());
-				if (magic < MAGIC_VALUE_V2) assertThrows(IllegalArgumentException.class, builder::close);
-				else {
-					builder.close();
-					MemoryRecords records = builder.build();
-					ByteBuffer filtered = ByteBuffer.allocate(2048);
-					MemoryRecords.FilterResult filterResult = records.filterTo(new TopicPartition("foo", 0),
-							new MemoryRecords.RecordFilter() {
-								@Override
-								protected BatchRetention checkBatchRetention(RecordBatch batch) {
-									// retain all batches
-									return BatchRetention.RETAIN_EMPTY;
-								}
-
-								@Override
-								protected boolean shouldRetainRecord(RecordBatch recordBatch, Record record) {
-									// delete the records
-									return false;
-								}
-							}, filtered, Integer.MAX_VALUE, BufferSupplier.NO_CACHING);
-
-					// Verify filter result
-					assertEquals(numRecords, filterResult.messagesRead());
-					assertEquals(records.sizeInBytes(), filterResult.bytesRead());
-					assertEquals(baseOffset + 1, filterResult.maxOffset());
-					assertEquals(0, filterResult.messagesRetained());
-					assertEquals(DefaultRecordBatch.RECORD_BATCH_OVERHEAD, filterResult.bytesRetained());
-					assertEquals(12, filterResult.maxTimestamp());
-					assertEquals(baseOffset + 1, filterResult.shallowOffsetOfMaxTimestamp());
-
-					// Verify filtered records
-					filtered.flip();
-					MemoryRecords filteredRecords = MemoryRecords.readableRecords(filtered);
-
-					List<MutableRecordBatch> batches = TestUtils.toList(filteredRecords.batches());
-					assertEquals(1, batches.size());
-
-					MutableRecordBatch batch = batches.get(0);
-					assertEquals(0, batch.countOrNull().intValue());
-					assertEquals(12L, batch.maxTimestamp());
-					assertEquals(TimestampType.CREATE_TIME, batch.timestampType());
-					assertEquals(baseOffset, batch.baseOffset());
-					assertEquals(baseOffset + 1, batch.lastOffset());
-					assertEquals(baseSequence, batch.baseSequence());
-					assertEquals(baseSequence + 1, batch.lastSequence());
-					assertEquals(isTransactional, batch.isTransactional());
-				}
-=======
             if (compression == CompressionType.NONE)
                 expectedChecksum = 109425508L;
             else
@@ -572,8 +245,7 @@
             else
                 expectedChecksum = 2745969314L;
         }
-        assertEquals(expectedChecksum, batch.checksum(), "Unexpected checksum for magic " + magic +
-            " and compression type " + compression);
+        assertEquals(expectedChecksum, batch.checksum(), "Unexpected checksum for magic " + magic + " and compression type " + compression);
     }
 
     @ParameterizedTest
@@ -583,15 +255,13 @@
         int partitionLeaderEpoch = 67;
 
         ByteBuffer buffer = ByteBuffer.allocate(2048);
-        MemoryRecordsBuilder builder = MemoryRecords.builder(buffer, magic, args.compression, TimestampType.CREATE_TIME,
-                0L, RecordBatch.NO_TIMESTAMP, partitionLeaderEpoch);
+        MemoryRecordsBuilder builder = MemoryRecords.builder(buffer, magic, args.compression, TimestampType.CREATE_TIME, 0L, RecordBatch.NO_TIMESTAMP, partitionLeaderEpoch);
         builder.append(10L, null, "a".getBytes());
         builder.append(11L, "1".getBytes(), "b".getBytes());
         builder.append(12L, null, "c".getBytes());
 
         ByteBuffer filtered = ByteBuffer.allocate(2048);
-        builder.build().filterTo(new TopicPartition("foo", 0), new RetainNonNullKeysFilter(), filtered,
-                Integer.MAX_VALUE, BufferSupplier.NO_CACHING);
+        builder.build().filterTo(new TopicPartition("foo", 0), new RetainNonNullKeysFilter(), filtered, Integer.MAX_VALUE, BufferSupplier.NO_CACHING);
 
         filtered.flip();
         MemoryRecords filteredRecords = MemoryRecords.readableRecords(filtered);
@@ -600,8 +270,10 @@
         assertEquals(1, batches.size());
 
         MutableRecordBatch firstBatch = batches.get(0);
-        if (magic < MAGIC_VALUE_V2) assertEquals(RecordBatch.NO_PARTITION_LEADER_EPOCH, firstBatch.partitionLeaderEpoch());
-        else assertEquals(partitionLeaderEpoch, firstBatch.partitionLeaderEpoch());
+        if (magic < MAGIC_VALUE_V2)
+            assertEquals(RecordBatch.NO_PARTITION_LEADER_EPOCH, firstBatch.partitionLeaderEpoch());
+        else
+            assertEquals(partitionLeaderEpoch, firstBatch.partitionLeaderEpoch());
     }
 
     @ParameterizedTest
@@ -617,34 +289,33 @@
             int partitionLeaderEpoch = 293;
             int numRecords = 2;
 
-            Supplier<MemoryRecordsBuilder> supplier = () -> MemoryRecords.builder(buffer, magic, args.compression, TimestampType.CREATE_TIME,
-                    baseOffset, RecordBatch.NO_TIMESTAMP, producerId, producerEpoch, baseSequence, isTransactional,
-                    partitionLeaderEpoch);
-
-            if (isTransactional && magic < RecordBatch.MAGIC_VALUE_V2) assertThrows(IllegalArgumentException.class, supplier::get);
+            Supplier<MemoryRecordsBuilder> supplier = () -> MemoryRecords.builder(buffer, magic, args.compression, TimestampType.CREATE_TIME, baseOffset, RecordBatch.NO_TIMESTAMP, producerId, producerEpoch, baseSequence, isTransactional, partitionLeaderEpoch);
+
+            if (isTransactional && magic < RecordBatch.MAGIC_VALUE_V2)
+                assertThrows(IllegalArgumentException.class, supplier::get);
             else {
                 MemoryRecordsBuilder builder = supplier.get();
                 builder.append(11L, "2".getBytes(), "b".getBytes());
                 builder.append(12L, "3".getBytes(), "c".getBytes());
-                if (magic < MAGIC_VALUE_V2) assertThrows(IllegalArgumentException.class, builder::close);
+                if (magic < MAGIC_VALUE_V2)
+                    assertThrows(IllegalArgumentException.class, builder::close);
                 else {
                     builder.close();
                     MemoryRecords records = builder.build();
                     ByteBuffer filtered = ByteBuffer.allocate(2048);
-                    MemoryRecords.FilterResult filterResult = records.filterTo(new TopicPartition("foo", 0),
-                            new MemoryRecords.RecordFilter(0, 0) {
-                                @Override
-                                protected BatchRetentionResult checkBatchRetention(RecordBatch batch) {
-                                    // retain all batches
-                                    return new BatchRetentionResult(BatchRetention.RETAIN_EMPTY, false);
-                                }
-
-                                @Override
-                                protected boolean shouldRetainRecord(RecordBatch recordBatch, Record record) {
-                                    // delete the records
-                                    return false;
-                                }
-                            }, filtered, Integer.MAX_VALUE, BufferSupplier.NO_CACHING);
+                    MemoryRecords.FilterResult filterResult = records.filterTo(new TopicPartition("foo", 0), new MemoryRecords.RecordFilter(0, 0) {
+                        @Override
+                        protected BatchRetentionResult checkBatchRetention(RecordBatch batch) {
+                            // retain all batches
+                            return new BatchRetentionResult(BatchRetention.RETAIN_EMPTY, false);
+                        }
+
+                        @Override
+                        protected boolean shouldRetainRecord(RecordBatch recordBatch, Record record) {
+                            // delete the records
+                            return false;
+                        }
+                    }, filtered, Integer.MAX_VALUE, BufferSupplier.NO_CACHING);
 
                     // Verify filter result
                     assertEquals(numRecords, filterResult.messagesRead());
@@ -672,99 +343,12 @@
                     assertEquals(baseSequence + 1, batch.lastSequence());
                     assertEquals(isTransactional, batch.isTransactional());
                 }
->>>>>>> 15418db6
             }
         }
     }
 
     @Test
     public void testEmptyBatchRetention() {
-<<<<<<< HEAD
-		ByteBuffer buffer = ByteBuffer.allocate(DefaultRecordBatch.RECORD_BATCH_OVERHEAD);
-		long producerId = 23L;
-		short producerEpoch = 5;
-		long baseOffset = 3L;
-		int baseSequence = 10;
-		int partitionLeaderEpoch = 293;
-		long timestamp = System.currentTimeMillis();
-
-		DefaultRecordBatch.writeEmptyHeader(buffer, RecordBatch.MAGIC_VALUE_V2, producerId, producerEpoch,
-				baseSequence, baseOffset, baseOffset, partitionLeaderEpoch, TimestampType.CREATE_TIME,
-				timestamp, false, false);
-		buffer.flip();
-
-		ByteBuffer filtered = ByteBuffer.allocate(2048);
-		MemoryRecords records = MemoryRecords.readableRecords(buffer);
-		MemoryRecords.FilterResult filterResult = records.filterTo(new TopicPartition("foo", 0),
-				new MemoryRecords.RecordFilter() {
-					@Override
-					protected BatchRetention checkBatchRetention(RecordBatch batch) {
-						// retain all batches
-						return BatchRetention.RETAIN_EMPTY;
-					}
-
-					@Override
-					protected boolean shouldRetainRecord(RecordBatch recordBatch, Record record) {
-						return false;
-					}
-				}, filtered, Integer.MAX_VALUE, BufferSupplier.NO_CACHING);
-
-		// Verify filter result
-		assertEquals(0, filterResult.messagesRead());
-		assertEquals(records.sizeInBytes(), filterResult.bytesRead());
-		assertEquals(baseOffset, filterResult.maxOffset());
-		assertEquals(0, filterResult.messagesRetained());
-		assertEquals(DefaultRecordBatch.RECORD_BATCH_OVERHEAD, filterResult.bytesRetained());
-		assertEquals(timestamp, filterResult.maxTimestamp());
-		assertEquals(baseOffset, filterResult.shallowOffsetOfMaxTimestamp());
-		assertTrue(filterResult.outputBuffer().position() > 0);
-
-		// Verify filtered records
-		filtered.flip();
-		MemoryRecords filteredRecords = MemoryRecords.readableRecords(filtered);
-		assertEquals(DefaultRecordBatch.RECORD_BATCH_OVERHEAD, filteredRecords.sizeInBytes());
-	}
-
-    @Test
-    public void testEmptyBatchDeletion() {
-		for (final BatchRetention deleteRetention : Arrays.asList(BatchRetention.DELETE, BatchRetention.DELETE_EMPTY)) {
-			ByteBuffer buffer = ByteBuffer.allocate(DefaultRecordBatch.RECORD_BATCH_OVERHEAD);
-			long producerId = 23L;
-			short producerEpoch = 5;
-			long baseOffset = 3L;
-			int baseSequence = 10;
-			int partitionLeaderEpoch = 293;
-			long timestamp = System.currentTimeMillis();
-
-			DefaultRecordBatch.writeEmptyHeader(buffer, RecordBatch.MAGIC_VALUE_V2, producerId, producerEpoch,
-					baseSequence, baseOffset, baseOffset, partitionLeaderEpoch, TimestampType.CREATE_TIME,
-					timestamp, false, false);
-			buffer.flip();
-
-			ByteBuffer filtered = ByteBuffer.allocate(2048);
-			MemoryRecords records = MemoryRecords.readableRecords(buffer);
-			MemoryRecords.FilterResult filterResult = records.filterTo(new TopicPartition("foo", 0),
-					new MemoryRecords.RecordFilter() {
-						@Override
-						protected BatchRetention checkBatchRetention(RecordBatch batch) {
-							return deleteRetention;
-						}
-
-						@Override
-						protected boolean shouldRetainRecord(RecordBatch recordBatch, Record record) {
-							return false;
-						}
-					}, filtered, Integer.MAX_VALUE, BufferSupplier.NO_CACHING);
-
-			// Verify filter result
-			assertEquals(0, filterResult.outputBuffer().position());
-
-			// Verify filtered records
-			filtered.flip();
-			MemoryRecords filteredRecords = MemoryRecords.readableRecords(filtered);
-			assertEquals(0, filteredRecords.sizeInBytes());
-		}
-=======
         ByteBuffer buffer = ByteBuffer.allocate(DefaultRecordBatch.RECORD_BATCH_OVERHEAD);
         long producerId = 23L;
         short producerEpoch = 5;
@@ -773,26 +357,23 @@
         int partitionLeaderEpoch = 293;
         long timestamp = System.currentTimeMillis();
 
-        DefaultRecordBatch.writeEmptyHeader(buffer, RecordBatch.MAGIC_VALUE_V2, producerId, producerEpoch,
-                baseSequence, baseOffset, baseOffset, partitionLeaderEpoch, TimestampType.CREATE_TIME,
-                timestamp, false, false);
+        DefaultRecordBatch.writeEmptyHeader(buffer, RecordBatch.MAGIC_VALUE_V2, producerId, producerEpoch, baseSequence, baseOffset, baseOffset, partitionLeaderEpoch, TimestampType.CREATE_TIME, timestamp, false, false);
         buffer.flip();
 
         ByteBuffer filtered = ByteBuffer.allocate(2048);
         MemoryRecords records = MemoryRecords.readableRecords(buffer);
-        MemoryRecords.FilterResult filterResult = records.filterTo(new TopicPartition("foo", 0),
-                new MemoryRecords.RecordFilter(0, 0) {
-                    @Override
-                    protected BatchRetentionResult checkBatchRetention(RecordBatch batch) {
-                        // retain all batches
-                        return new BatchRetentionResult(BatchRetention.RETAIN_EMPTY, false);
-                    }
-
-                    @Override
-                    protected boolean shouldRetainRecord(RecordBatch recordBatch, Record record) {
-                        return false;
-                    }
-                }, filtered, Integer.MAX_VALUE, BufferSupplier.NO_CACHING);
+        MemoryRecords.FilterResult filterResult = records.filterTo(new TopicPartition("foo", 0), new MemoryRecords.RecordFilter(0, 0) {
+            @Override
+            protected BatchRetentionResult checkBatchRetention(RecordBatch batch) {
+                // retain all batches
+                return new BatchRetentionResult(BatchRetention.RETAIN_EMPTY, false);
+            }
+
+            @Override
+            protected boolean shouldRetainRecord(RecordBatch recordBatch, Record record) {
+                return false;
+            }
+        }, filtered, Integer.MAX_VALUE, BufferSupplier.NO_CACHING);
 
         // Verify filter result
         assertEquals(0, filterResult.messagesRead());
@@ -821,25 +402,22 @@
             int partitionLeaderEpoch = 293;
             long timestamp = System.currentTimeMillis();
 
-            DefaultRecordBatch.writeEmptyHeader(buffer, RecordBatch.MAGIC_VALUE_V2, producerId, producerEpoch,
-                    baseSequence, baseOffset, baseOffset, partitionLeaderEpoch, TimestampType.CREATE_TIME,
-                    timestamp, false, false);
+            DefaultRecordBatch.writeEmptyHeader(buffer, RecordBatch.MAGIC_VALUE_V2, producerId, producerEpoch, baseSequence, baseOffset, baseOffset, partitionLeaderEpoch, TimestampType.CREATE_TIME, timestamp, false, false);
             buffer.flip();
 
             ByteBuffer filtered = ByteBuffer.allocate(2048);
             MemoryRecords records = MemoryRecords.readableRecords(buffer);
-            MemoryRecords.FilterResult filterResult = records.filterTo(new TopicPartition("foo", 0),
-                    new MemoryRecords.RecordFilter(0, 0) {
-                        @Override
-                        protected BatchRetentionResult checkBatchRetention(RecordBatch batch) {
-                            return new BatchRetentionResult(deleteRetention, false);
-                        }
-
-                        @Override
-                        protected boolean shouldRetainRecord(RecordBatch recordBatch, Record record) {
-                            return false;
-                        }
-                    }, filtered, Integer.MAX_VALUE, BufferSupplier.NO_CACHING);
+            MemoryRecords.FilterResult filterResult = records.filterTo(new TopicPartition("foo", 0), new MemoryRecords.RecordFilter(0, 0) {
+                @Override
+                protected BatchRetentionResult checkBatchRetention(RecordBatch batch) {
+                    return new BatchRetentionResult(deleteRetention, false);
+                }
+
+                @Override
+                protected boolean shouldRetainRecord(RecordBatch recordBatch, Record record) {
+                    return false;
+                }
+            }, filtered, Integer.MAX_VALUE, BufferSupplier.NO_CACHING);
 
             // Verify filter result
             assertEquals(0, filterResult.outputBuffer().position());
@@ -849,101 +427,10 @@
             MemoryRecords filteredRecords = MemoryRecords.readableRecords(filtered);
             assertEquals(0, filteredRecords.sizeInBytes());
         }
->>>>>>> 15418db6
     }
 
     @Test
     public void testBuildEndTxnMarker() {
-<<<<<<< HEAD
-		long producerId = 73;
-		short producerEpoch = 13;
-		long initialOffset = 983L;
-		int coordinatorEpoch = 347;
-		int partitionLeaderEpoch = 29;
-
-		EndTransactionMarker marker = new EndTransactionMarker(ControlRecordType.COMMIT, coordinatorEpoch);
-		MemoryRecords records = MemoryRecords.withEndTransactionMarker(initialOffset, System.currentTimeMillis(),
-				partitionLeaderEpoch, producerId, producerEpoch, marker);
-		// verify that buffer allocation was precise
-		assertEquals(records.buffer().remaining(), records.buffer().capacity());
-
-		List<MutableRecordBatch> batches = TestUtils.toList(records.batches());
-		assertEquals(1, batches.size());
-
-		RecordBatch batch = batches.get(0);
-		assertTrue(batch.isControlBatch());
-		assertEquals(producerId, batch.producerId());
-		assertEquals(producerEpoch, batch.producerEpoch());
-		assertEquals(initialOffset, batch.baseOffset());
-		assertEquals(partitionLeaderEpoch, batch.partitionLeaderEpoch());
-		assertTrue(batch.isValid());
-
-		List<Record> createdRecords = TestUtils.toList(batch);
-		assertEquals(1, createdRecords.size());
-
-		Record record = createdRecords.get(0);
-		record.ensureValid();
-		EndTransactionMarker deserializedMarker = EndTransactionMarker.deserialize(record);
-		assertEquals(ControlRecordType.COMMIT, deserializedMarker.controlType());
-		assertEquals(coordinatorEpoch, deserializedMarker.coordinatorEpoch());
-	}
-
-	@Test
-	public void testBuildLeaderChangeMessage() {
-		final int leaderId = 5;
-		final int leaderEpoch = 20;
-		final int voterId = 6;
-		long initialOffset = 983L;
-
-		LeaderChangeMessage leaderChangeMessage = new LeaderChangeMessage()
-				.setLeaderId(leaderId)
-				.setVoters(Collections.singletonList(
-						new Voter().setVoterId(voterId)));
-		MemoryRecords records = MemoryRecords.withLeaderChangeMessage(
-				initialOffset,
-				System.currentTimeMillis(),
-				leaderEpoch,
-				leaderChangeMessage
-		);
-
-		List<MutableRecordBatch> batches = TestUtils.toList(records.batches());
-		assertEquals(1, batches.size());
-
-		RecordBatch batch = batches.get(0);
-		assertTrue(batch.isControlBatch());
-		assertEquals(initialOffset, batch.baseOffset());
-		assertEquals(leaderEpoch, batch.partitionLeaderEpoch());
-		assertTrue(batch.isValid());
-
-		List<Record> createdRecords = TestUtils.toList(batch);
-		assertEquals(1, createdRecords.size());
-
-		Record record = createdRecords.get(0);
-		record.ensureValid();
-		assertEquals(ControlRecordType.LEADER_CHANGE, ControlRecordType.parse(record.key()));
-
-		LeaderChangeMessage deserializedMessage = ControlRecordUtils.deserializeLeaderChangeMessage(record);
-		assertEquals(leaderId, deserializedMessage.leaderId());
-		assertEquals(1, deserializedMessage.voters().size());
-		assertEquals(voterId, deserializedMessage.voters().get(0).voterId());
-	}
-
-	@ParameterizedTest
-	@ArgumentsSource(MemoryRecordsArgumentsProvider.class)
-	public void testFilterToBatchDiscard(Args args) {
-		CompressionType compression = args.compression;
-		byte magic = args.magic;
-
-		ByteBuffer buffer = ByteBuffer.allocate(2048);
-		MemoryRecordsBuilder builder = MemoryRecords.builder(buffer, magic, compression, TimestampType.CREATE_TIME, 0L);
-		builder.append(10L, "1".getBytes(), "a".getBytes());
-		builder.close();
-
-		builder = MemoryRecords.builder(buffer, magic, compression, TimestampType.CREATE_TIME, 1L);
-		builder.append(11L, "2".getBytes(), "b".getBytes());
-		builder.append(12L, "3".getBytes(), "c".getBytes());
-		builder.close();
-=======
         long producerId = 73;
         short producerEpoch = 13;
         long initialOffset = 983L;
@@ -951,8 +438,7 @@
         int partitionLeaderEpoch = 29;
 
         EndTransactionMarker marker = new EndTransactionMarker(ControlRecordType.COMMIT, coordinatorEpoch);
-        MemoryRecords records = MemoryRecords.withEndTransactionMarker(initialOffset, System.currentTimeMillis(),
-                partitionLeaderEpoch, producerId, producerEpoch, marker);
+        MemoryRecords records = MemoryRecords.withEndTransactionMarker(initialOffset, System.currentTimeMillis(), partitionLeaderEpoch, producerId, producerEpoch, marker);
         // verify that buffer allocation was precise
         assertEquals(records.buffer().remaining(), records.buffer().capacity());
 
@@ -987,8 +473,7 @@
     public void testBaseTimestampToDeleteHorizonConversion(Args args) {
         int partitionLeaderEpoch = 998;
         ByteBuffer buffer = ByteBuffer.allocate(2048);
-        MemoryRecordsBuilder builder = MemoryRecords.builder(buffer, args.magic, args.compression, TimestampType.CREATE_TIME,
-                0L, RecordBatch.NO_TIMESTAMP, partitionLeaderEpoch);
+        MemoryRecordsBuilder builder = MemoryRecords.builder(buffer, args.magic, args.compression, TimestampType.CREATE_TIME, 0L, RecordBatch.NO_TIMESTAMP, partitionLeaderEpoch);
         builder.append(5L, "0".getBytes(), "0".getBytes());
         builder.append(10L, "1".getBytes(), null);
         builder.append(15L, "2".getBytes(), "2".getBytes());
@@ -1031,18 +516,9 @@
         final int voterId = 6;
         long initialOffset = 983L;
 
-        LeaderChangeMessage leaderChangeMessage = new LeaderChangeMessage()
-            .setLeaderId(leaderId)
-            .setVoters(Collections.singletonList(
-                new Voter().setVoterId(voterId)));
+        LeaderChangeMessage leaderChangeMessage = new LeaderChangeMessage().setLeaderId(leaderId).setVoters(Collections.singletonList(new Voter().setVoterId(voterId)));
         ByteBuffer buffer = ByteBuffer.allocate(256);
-        MemoryRecords records = MemoryRecords.withLeaderChangeMessage(
-            initialOffset,
-            System.currentTimeMillis(),
-            leaderEpoch,
-            buffer,
-            leaderChangeMessage
-        );
+        MemoryRecords records = MemoryRecords.withLeaderChangeMessage(initialOffset, System.currentTimeMillis(), leaderEpoch, buffer, leaderChangeMessage);
 
         List<MutableRecordBatch> batches = TestUtils.toList(records.batches());
         assertEquals(1, batches.size());
@@ -1081,7 +557,6 @@
         builder.append(11L, "2".getBytes(), "b".getBytes());
         builder.append(12L, "3".getBytes(), "c".getBytes());
         builder.close();
->>>>>>> 15418db6
 
         builder = MemoryRecords.builder(buffer, magic, compression, TimestampType.CREATE_TIME, 3L);
         builder.append(13L, "4".getBytes(), "d".getBytes());
@@ -1105,48 +580,46 @@
                 return new BatchRetentionResult(BatchRetention.DELETE_EMPTY, false);
             }
 
-			@Override
-			protected boolean shouldRetainRecord(RecordBatch recordBatch, Record record) {
-				return true;
-			}
-		}, filtered, Integer.MAX_VALUE, BufferSupplier.NO_CACHING);
-
-		filtered.flip();
-		MemoryRecords filteredRecords = MemoryRecords.readableRecords(filtered);
-
-		List<MutableRecordBatch> batches = TestUtils.toList(filteredRecords.batches());
-		if (compression != CompressionType.NONE || magic >= MAGIC_VALUE_V2) {
-			assertEquals(2, batches.size());
-			assertEquals(0, batches.get(0).lastOffset());
-			assertEquals(5, batches.get(1).lastOffset());
-		} else {
-			assertEquals(5, batches.size());
-			assertEquals(0, batches.get(0).lastOffset());
-			assertEquals(1, batches.get(1).lastOffset());
-		}
-	}
-
-	@ParameterizedTest
-	@ArgumentsSource(MemoryRecordsArgumentsProvider.class)
-	public void testFilterToAlreadyCompactedLog(Args args) {
-		byte magic = args.magic;
-		CompressionType compression = args.compression;
-
-		ByteBuffer buffer = ByteBuffer.allocate(2048);
-
-		// create a batch with some offset gaps to simulate a compacted batch
-		MemoryRecordsBuilder builder = MemoryRecords.builder(buffer, magic, compression,
-				TimestampType.CREATE_TIME, 0L);
-		builder.appendWithOffset(5L, 10L, null, "a".getBytes());
-		builder.appendWithOffset(8L, 11L, "1".getBytes(), "b".getBytes());
-		builder.appendWithOffset(10L, 12L, null, "c".getBytes());
+            @Override
+            protected boolean shouldRetainRecord(RecordBatch recordBatch, Record record) {
+                return true;
+            }
+        }, filtered, Integer.MAX_VALUE, BufferSupplier.NO_CACHING);
+
+        filtered.flip();
+        MemoryRecords filteredRecords = MemoryRecords.readableRecords(filtered);
+
+        List<MutableRecordBatch> batches = TestUtils.toList(filteredRecords.batches());
+        if (compression != CompressionType.NONE || magic >= MAGIC_VALUE_V2) {
+            assertEquals(2, batches.size());
+            assertEquals(0, batches.get(0).lastOffset());
+            assertEquals(5, batches.get(1).lastOffset());
+        } else {
+            assertEquals(5, batches.size());
+            assertEquals(0, batches.get(0).lastOffset());
+            assertEquals(1, batches.get(1).lastOffset());
+        }
+    }
+
+    @ParameterizedTest
+    @ArgumentsSource(MemoryRecordsArgumentsProvider.class)
+    public void testFilterToAlreadyCompactedLog(Args args) {
+        byte magic = args.magic;
+        CompressionType compression = args.compression;
+
+        ByteBuffer buffer = ByteBuffer.allocate(2048);
+
+        // create a batch with some offset gaps to simulate a compacted batch
+        MemoryRecordsBuilder builder = MemoryRecords.builder(buffer, magic, compression, TimestampType.CREATE_TIME, 0L);
+        builder.appendWithOffset(5L, 10L, null, "a".getBytes());
+        builder.appendWithOffset(8L, 11L, "1".getBytes(), "b".getBytes());
+        builder.appendWithOffset(10L, 12L, null, "c".getBytes());
 
         builder.close();
         buffer.flip();
 
         ByteBuffer filtered = ByteBuffer.allocate(2048);
-        MemoryRecords.readableRecords(buffer).filterTo(new TopicPartition("foo", 0), new RetainNonNullKeysFilter(),
-                filtered, Integer.MAX_VALUE, BufferSupplier.NO_CACHING);
+        MemoryRecords.readableRecords(buffer).filterTo(new TopicPartition("foo", 0), new RetainNonNullKeysFilter(), filtered, Integer.MAX_VALUE, BufferSupplier.NO_CACHING);
         filtered.flip();
         MemoryRecords filteredRecords = MemoryRecords.readableRecords(filtered);
 
@@ -1162,67 +635,66 @@
         if (magic >= RecordBatch.MAGIC_VALUE_V1)
             assertEquals(new SimpleRecord(11L, "1".getBytes(), "b".getBytes()), new SimpleRecord(records.get(0)));
         else
-            assertEquals(new SimpleRecord(RecordBatch.NO_TIMESTAMP, "1".getBytes(), "b".getBytes()),
-                    new SimpleRecord(records.get(0)));
-
-		if (magic >= RecordBatch.MAGIC_VALUE_V2) {
-			// the new format preserves first and last offsets from the original batch
-			assertEquals(0L, batch.baseOffset());
-			assertEquals(10L, batch.lastOffset());
-		} else {
-			assertEquals(8L, batch.baseOffset());
-			assertEquals(8L, batch.lastOffset());
-		}
-	}
-
-	@ParameterizedTest
-	@ArgumentsSource(MemoryRecordsArgumentsProvider.class)
-	public void testFilterToPreservesProducerInfo(Args args) {
-		byte magic = args.magic;
-		CompressionType compression = args.compression;
-		ByteBuffer buffer = ByteBuffer.allocate(2048);
-
-		// non-idempotent, non-transactional
-		MemoryRecordsBuilder builder = MemoryRecords.builder(buffer, magic, compression, TimestampType.CREATE_TIME, 0L);
-		builder.append(10L, null, "a".getBytes());
-		builder.append(11L, "1".getBytes(), "b".getBytes());
-		builder.append(12L, null, "c".getBytes());
-
-		builder.close();
-
-		// idempotent
-		long pid1 = 23L;
-		short epoch1 = 5;
-		int baseSequence1 = 10;
-		MemoryRecordsBuilder idempotentBuilder = MemoryRecords.builder(buffer, magic, compression, TimestampType.CREATE_TIME, 3L,
-				RecordBatch.NO_TIMESTAMP, pid1, epoch1, baseSequence1);
-		idempotentBuilder.append(13L, null, "d".getBytes());
-		idempotentBuilder.append(14L, "4".getBytes(), "e".getBytes());
-		idempotentBuilder.append(15L, "5".getBytes(), "f".getBytes());
-		if (magic < MAGIC_VALUE_V2) assertThrows(IllegalArgumentException.class, idempotentBuilder::close);
-		else idempotentBuilder.close();
-
-
-		// transactional
-		long pid2 = 99384L;
-		short epoch2 = 234;
-		int baseSequence2 = 15;
-		Supplier<MemoryRecordsBuilder> transactionSupplier = () -> MemoryRecords.builder(buffer, magic, compression, TimestampType.CREATE_TIME, 3L,
-				RecordBatch.NO_TIMESTAMP, pid2, epoch2, baseSequence2, true, RecordBatch.NO_PARTITION_LEADER_EPOCH);
-
-		if (magic < MAGIC_VALUE_V2) assertThrows(IllegalArgumentException.class, transactionSupplier::get);
-		else {
-			builder = transactionSupplier.get();
-			builder.append(16L, "6".getBytes(), "g".getBytes());
-			builder.append(17L, "7".getBytes(), "h".getBytes());
-			builder.append(18L, null, "i".getBytes());
-			builder.close();
-
-			buffer.flip();
-
-			ByteBuffer filtered = ByteBuffer.allocate(2048);
-			MemoryRecords.readableRecords(buffer).filterTo(new TopicPartition("foo", 0), new RetainNonNullKeysFilter(),
-					filtered, Integer.MAX_VALUE, BufferSupplier.NO_CACHING);
+            assertEquals(new SimpleRecord(RecordBatch.NO_TIMESTAMP, "1".getBytes(), "b".getBytes()), new SimpleRecord(records.get(0)));
+
+        if (magic >= RecordBatch.MAGIC_VALUE_V2) {
+            // the new format preserves first and last offsets from the original batch
+            assertEquals(0L, batch.baseOffset());
+            assertEquals(10L, batch.lastOffset());
+        } else {
+            assertEquals(8L, batch.baseOffset());
+            assertEquals(8L, batch.lastOffset());
+        }
+    }
+
+    @ParameterizedTest
+    @ArgumentsSource(MemoryRecordsArgumentsProvider.class)
+    public void testFilterToPreservesProducerInfo(Args args) {
+        byte magic = args.magic;
+        CompressionType compression = args.compression;
+        ByteBuffer buffer = ByteBuffer.allocate(2048);
+
+        // non-idempotent, non-transactional
+        MemoryRecordsBuilder builder = MemoryRecords.builder(buffer, magic, compression, TimestampType.CREATE_TIME, 0L);
+        builder.append(10L, null, "a".getBytes());
+        builder.append(11L, "1".getBytes(), "b".getBytes());
+        builder.append(12L, null, "c".getBytes());
+
+        builder.close();
+
+        // idempotent
+        long pid1 = 23L;
+        short epoch1 = 5;
+        int baseSequence1 = 10;
+        MemoryRecordsBuilder idempotentBuilder = MemoryRecords.builder(buffer, magic, compression, TimestampType.CREATE_TIME, 3L, RecordBatch.NO_TIMESTAMP, pid1, epoch1, baseSequence1);
+        idempotentBuilder.append(13L, null, "d".getBytes());
+        idempotentBuilder.append(14L, "4".getBytes(), "e".getBytes());
+        idempotentBuilder.append(15L, "5".getBytes(), "f".getBytes());
+        if (magic < MAGIC_VALUE_V2)
+            assertThrows(IllegalArgumentException.class, idempotentBuilder::close);
+        else
+            idempotentBuilder.close();
+
+
+        // transactional
+        long pid2 = 99384L;
+        short epoch2 = 234;
+        int baseSequence2 = 15;
+        Supplier<MemoryRecordsBuilder> transactionSupplier = () -> MemoryRecords.builder(buffer, magic, compression, TimestampType.CREATE_TIME, 3L, RecordBatch.NO_TIMESTAMP, pid2, epoch2, baseSequence2, true, RecordBatch.NO_PARTITION_LEADER_EPOCH);
+
+        if (magic < MAGIC_VALUE_V2)
+            assertThrows(IllegalArgumentException.class, transactionSupplier::get);
+        else {
+            builder = transactionSupplier.get();
+            builder.append(16L, "6".getBytes(), "g".getBytes());
+            builder.append(17L, "7".getBytes(), "h".getBytes());
+            builder.append(18L, null, "i".getBytes());
+            builder.close();
+
+            buffer.flip();
+
+            ByteBuffer filtered = ByteBuffer.allocate(2048);
+            MemoryRecords.readableRecords(buffer).filterTo(new TopicPartition("foo", 0), new RetainNonNullKeysFilter(), filtered, Integer.MAX_VALUE, BufferSupplier.NO_CACHING);
 
             filtered.flip();
             MemoryRecords filteredRecords = MemoryRecords.readableRecords(filtered);
@@ -1268,31 +740,31 @@
             assertEquals(epoch2, thirdBatch.producerEpoch());
             assertEquals(baseSequence2, thirdBatch.baseSequence());
             assertEquals(baseSequence2 + 2, thirdBatch.lastSequence());
-			assertTrue(thirdBatch.isTransactional());
-			List<Record> thirdBatchRecords = TestUtils.toList(thirdBatch);
-			assertEquals(2, thirdBatchRecords.size());
-			assertEquals(baseSequence2, thirdBatchRecords.get(0).sequence());
-			assertEquals(new SimpleRecord(16L, "6".getBytes(), "g".getBytes()), new SimpleRecord(thirdBatchRecords.get(0)));
-			assertEquals(baseSequence2 + 1, thirdBatchRecords.get(1).sequence());
-			assertEquals(new SimpleRecord(17L, "7".getBytes(), "h".getBytes()), new SimpleRecord(thirdBatchRecords.get(1)));
-		}
-	}
-
-	@ParameterizedTest
-	@ArgumentsSource(MemoryRecordsArgumentsProvider.class)
-	public void testFilterToWithUndersizedBuffer(Args args) {
-		byte magic = args.magic;
-		CompressionType compression = args.compression;
-
-		ByteBuffer buffer = ByteBuffer.allocate(1024);
-		MemoryRecordsBuilder builder = MemoryRecords.builder(buffer, magic, compression, TimestampType.CREATE_TIME, 0L);
-		builder.append(10L, null, "a".getBytes());
-		builder.close();
-
-		builder = MemoryRecords.builder(buffer, magic, compression, TimestampType.CREATE_TIME, 1L);
-		builder.append(11L, "1".getBytes(), new byte[128]);
-		builder.append(12L, "2".getBytes(), "c".getBytes());
-		builder.append(13L, null, "d".getBytes());
+            assertTrue(thirdBatch.isTransactional());
+            List<Record> thirdBatchRecords = TestUtils.toList(thirdBatch);
+            assertEquals(2, thirdBatchRecords.size());
+            assertEquals(baseSequence2, thirdBatchRecords.get(0).sequence());
+            assertEquals(new SimpleRecord(16L, "6".getBytes(), "g".getBytes()), new SimpleRecord(thirdBatchRecords.get(0)));
+            assertEquals(baseSequence2 + 1, thirdBatchRecords.get(1).sequence());
+            assertEquals(new SimpleRecord(17L, "7".getBytes(), "h".getBytes()), new SimpleRecord(thirdBatchRecords.get(1)));
+        }
+    }
+
+    @ParameterizedTest
+    @ArgumentsSource(MemoryRecordsArgumentsProvider.class)
+    public void testFilterToWithUndersizedBuffer(Args args) {
+        byte magic = args.magic;
+        CompressionType compression = args.compression;
+
+        ByteBuffer buffer = ByteBuffer.allocate(1024);
+        MemoryRecordsBuilder builder = MemoryRecords.builder(buffer, magic, compression, TimestampType.CREATE_TIME, 0L);
+        builder.append(10L, null, "a".getBytes());
+        builder.close();
+
+        builder = MemoryRecords.builder(buffer, magic, compression, TimestampType.CREATE_TIME, 1L);
+        builder.append(11L, "1".getBytes(), new byte[128]);
+        builder.append(12L, "2".getBytes(), "c".getBytes());
+        builder.append(13L, null, "d".getBytes());
         builder.close();
 
         builder = MemoryRecords.builder(buffer, magic, compression, TimestampType.CREATE_TIME, 4L);
@@ -1313,9 +785,7 @@
         while (buffer.hasRemaining()) {
             output.rewind();
 
-            MemoryRecords.FilterResult result = MemoryRecords.readableRecords(buffer)
-                    .filterTo(new TopicPartition("foo", 0), new RetainNonNullKeysFilter(), output, Integer.MAX_VALUE,
-                            BufferSupplier.NO_CACHING);
+            MemoryRecords.FilterResult result = MemoryRecords.readableRecords(buffer).filterTo(new TopicPartition("foo", 0), new RetainNonNullKeysFilter(), output, Integer.MAX_VALUE, BufferSupplier.NO_CACHING);
 
             buffer.position(buffer.position() + result.bytesRead());
             result.outputBuffer().flip();
@@ -1323,30 +793,30 @@
             if (output != result.outputBuffer())
                 assertEquals(0, output.position());
 
-			MemoryRecords filtered = MemoryRecords.readableRecords(result.outputBuffer());
-			records.addAll(TestUtils.toList(filtered.records()));
-		}
-
-		assertEquals(5, records.size());
-		for (Record record : records)
-			assertNotNull(record.key());
-	}
-
-	@ParameterizedTest
-	@ArgumentsSource(MemoryRecordsArgumentsProvider.class)
-	public void testFilterTo(Args args) {
-		byte magic = args.magic;
-		CompressionType compression = args.compression;
-
-		ByteBuffer buffer = ByteBuffer.allocate(2048);
-		MemoryRecordsBuilder builder = MemoryRecords.builder(buffer, magic, compression, TimestampType.CREATE_TIME, 0L);
-		builder.append(10L, null, "a".getBytes());
-		builder.close();
-
-		builder = MemoryRecords.builder(buffer, magic, compression, TimestampType.CREATE_TIME, 1L);
-		builder.append(11L, "1".getBytes(), "b".getBytes());
-		builder.append(12L, null, "c".getBytes());
-		builder.close();
+            MemoryRecords filtered = MemoryRecords.readableRecords(result.outputBuffer());
+            records.addAll(TestUtils.toList(filtered.records()));
+        }
+
+        assertEquals(5, records.size());
+        for (Record record : records)
+            assertNotNull(record.key());
+    }
+
+    @ParameterizedTest
+    @ArgumentsSource(MemoryRecordsArgumentsProvider.class)
+    public void testFilterTo(Args args) {
+        byte magic = args.magic;
+        CompressionType compression = args.compression;
+
+        ByteBuffer buffer = ByteBuffer.allocate(2048);
+        MemoryRecordsBuilder builder = MemoryRecords.builder(buffer, magic, compression, TimestampType.CREATE_TIME, 0L);
+        builder.append(10L, null, "a".getBytes());
+        builder.close();
+
+        builder = MemoryRecords.builder(buffer, magic, compression, TimestampType.CREATE_TIME, 1L);
+        builder.append(11L, "1".getBytes(), "b".getBytes());
+        builder.append(12L, null, "c".getBytes());
+        builder.close();
 
         builder = MemoryRecords.builder(buffer, magic, compression, TimestampType.CREATE_TIME, 3L);
         builder.append(13L, null, "d".getBytes());
@@ -1439,40 +909,37 @@
         if (magic > RecordBatch.MAGIC_VALUE_V0)
             assertEquals(15L, third.timestamp());
         assertEquals("5", Utils.utf8(third.key(), third.keySize()));
-		assertEquals("f", Utils.utf8(third.value(), third.valueSize()));
-
-		Record fourth = records.get(3);
-		assertEquals(6L, fourth.offset());
-		if (magic > RecordBatch.MAGIC_VALUE_V0)
-			assertEquals(16L, fourth.timestamp());
-		assertEquals("6", Utils.utf8(fourth.key(), fourth.keySize()));
-		assertEquals("g", Utils.utf8(fourth.value(), fourth.valueSize()));
-	}
-
-	@ParameterizedTest
-	@ArgumentsSource(MemoryRecordsArgumentsProvider.class)
-	public void testFilterToPreservesLogAppendTime(Args args) {
-		byte magic = args.magic;
-		CompressionType compression = args.compression;
-		long pid = args.pid;
-		short epoch = args.epoch;
-		int firstSequence = args.firstSequence;
-		long logAppendTime = System.currentTimeMillis();
-
-		ByteBuffer buffer = ByteBuffer.allocate(2048);
-		MemoryRecordsBuilder builder = MemoryRecords.builder(buffer, magic, compression,
-				TimestampType.LOG_APPEND_TIME, 0L, logAppendTime, pid, epoch, firstSequence);
-		builder.append(10L, null, "a".getBytes());
-		builder.close();
-
-		builder = MemoryRecords.builder(buffer, magic, compression, TimestampType.LOG_APPEND_TIME, 1L, logAppendTime,
-				pid, epoch, firstSequence);
+        assertEquals("f", Utils.utf8(third.value(), third.valueSize()));
+
+        Record fourth = records.get(3);
+        assertEquals(6L, fourth.offset());
+        if (magic > RecordBatch.MAGIC_VALUE_V0)
+            assertEquals(16L, fourth.timestamp());
+        assertEquals("6", Utils.utf8(fourth.key(), fourth.keySize()));
+        assertEquals("g", Utils.utf8(fourth.value(), fourth.valueSize()));
+    }
+
+    @ParameterizedTest
+    @ArgumentsSource(MemoryRecordsArgumentsProvider.class)
+    public void testFilterToPreservesLogAppendTime(Args args) {
+        byte magic = args.magic;
+        CompressionType compression = args.compression;
+        long pid = args.pid;
+        short epoch = args.epoch;
+        int firstSequence = args.firstSequence;
+        long logAppendTime = System.currentTimeMillis();
+
+        ByteBuffer buffer = ByteBuffer.allocate(2048);
+        MemoryRecordsBuilder builder = MemoryRecords.builder(buffer, magic, compression, TimestampType.LOG_APPEND_TIME, 0L, logAppendTime, pid, epoch, firstSequence);
+        builder.append(10L, null, "a".getBytes());
+        builder.close();
+
+        builder = MemoryRecords.builder(buffer, magic, compression, TimestampType.LOG_APPEND_TIME, 1L, logAppendTime, pid, epoch, firstSequence);
         builder.append(11L, "1".getBytes(), "b".getBytes());
         builder.append(12L, null, "c".getBytes());
         builder.close();
 
-        builder = MemoryRecords.builder(buffer, magic, compression, TimestampType.LOG_APPEND_TIME, 3L, logAppendTime,
-                pid, epoch, firstSequence);
+        builder = MemoryRecords.builder(buffer, magic, compression, TimestampType.LOG_APPEND_TIME, 3L, logAppendTime, pid, epoch, firstSequence);
         builder.append(13L, null, "d".getBytes());
         builder.append(14L, "4".getBytes(), "e".getBytes());
         builder.append(15L, "5".getBytes(), "f".getBytes());
@@ -1481,8 +948,7 @@
         buffer.flip();
 
         ByteBuffer filtered = ByteBuffer.allocate(2048);
-        MemoryRecords.readableRecords(buffer).filterTo(new TopicPartition("foo", 0), new RetainNonNullKeysFilter(),
-                filtered, Integer.MAX_VALUE, BufferSupplier.NO_CACHING);
+        MemoryRecords.readableRecords(buffer).filterTo(new TopicPartition("foo", 0), new RetainNonNullKeysFilter(), filtered, Integer.MAX_VALUE, BufferSupplier.NO_CACHING);
 
         filtered.flip();
         MemoryRecords filteredRecords = MemoryRecords.readableRecords(filtered);
@@ -1490,75 +956,36 @@
         List<MutableRecordBatch> batches = TestUtils.toList(filteredRecords.batches());
         assertEquals(magic < RecordBatch.MAGIC_VALUE_V2 && compression == CompressionType.NONE ? 3 : 2, batches.size());
 
-		for (RecordBatch batch : batches) {
-			assertEquals(compression, batch.compressionType());
-			if (magic > RecordBatch.MAGIC_VALUE_V0) {
-				assertEquals(TimestampType.LOG_APPEND_TIME, batch.timestampType());
-				assertEquals(logAppendTime, batch.maxTimestamp());
-			}
-		}
-	}
-
-	@ParameterizedTest
-	@ArgumentsSource(MemoryRecordsArgumentsProvider.class)
-	public void testNextBatchSize(Args args) {
-		ByteBuffer buffer = ByteBuffer.allocate(2048);
-		MemoryRecordsBuilder builder = MemoryRecords.builder(buffer, args.magic, args.compression,
-				TimestampType.LOG_APPEND_TIME, 0L, logAppendTime, args.pid, args.epoch, args.firstSequence);
-		builder.append(10L, null, "abc".getBytes());
-		builder.close();
-
-		buffer.flip();
-		int size = buffer.remaining();
-		MemoryRecords records = MemoryRecords.readableRecords(buffer);
-		assertEquals(size, records.firstBatchSize().intValue());
-		assertEquals(0, buffer.position());
-
-		buffer.limit(1); // size not in buffer
+        for (RecordBatch batch : batches) {
+            assertEquals(compression, batch.compressionType());
+            if (magic > RecordBatch.MAGIC_VALUE_V0) {
+                assertEquals(TimestampType.LOG_APPEND_TIME, batch.timestampType());
+                assertEquals(logAppendTime, batch.maxTimestamp());
+            }
+        }
+    }
+
+    @ParameterizedTest
+    @ArgumentsSource(MemoryRecordsArgumentsProvider.class)
+    public void testNextBatchSize(Args args) {
+        ByteBuffer buffer = ByteBuffer.allocate(2048);
+        MemoryRecordsBuilder builder = MemoryRecords.builder(buffer, args.magic, args.compression, TimestampType.LOG_APPEND_TIME, 0L, logAppendTime, args.pid, args.epoch, args.firstSequence);
+        builder.append(10L, null, "abc".getBytes());
+        builder.close();
+
+        buffer.flip();
+        int size = buffer.remaining();
+        MemoryRecords records = MemoryRecords.readableRecords(buffer);
+        assertEquals(size, records.firstBatchSize().intValue());
+        assertEquals(0, buffer.position());
+
+        buffer.limit(1); // size not in buffer
         assertNull(records.firstBatchSize());
         buffer.limit(Records.LOG_OVERHEAD); // magic not in buffer
         assertNull(records.firstBatchSize());
         buffer.limit(Records.HEADER_SIZE_UP_TO_MAGIC); // payload not in buffer
         assertEquals(size, records.firstBatchSize().intValue());
 
-<<<<<<< HEAD
-		buffer.limit(size);
-		byte magic = buffer.get(Records.MAGIC_OFFSET);
-		buffer.put(Records.MAGIC_OFFSET, (byte) 10);
-		assertThrows(CorruptRecordException.class, records::firstBatchSize);
-		buffer.put(Records.MAGIC_OFFSET, magic);
-
-		buffer.put(Records.SIZE_OFFSET + 3, (byte) 0);
-		assertThrows(CorruptRecordException.class, records::firstBatchSize);
-	}
-
-	@ParameterizedTest
-	@ArgumentsSource(MemoryRecordsArgumentsProvider.class)
-	public void testWithRecords(Args args) {
-		CompressionType compression = args.compression;
-		byte magic = args.magic;
-		MemoryRecords memoryRecords = MemoryRecords.withRecords(magic, compression,
-				new SimpleRecord(10L, "key1".getBytes(), "value1".getBytes()));
-		String key = Utils.utf8(memoryRecords.batches().iterator().next().iterator().next().key());
-		assertEquals("key1", key);
-	}
-
-	@Test
-	public void testUnsupportedCompress() {
-		BiFunction<Byte, CompressionType, MemoryRecords> builderBiFunction = (magic, compressionType) ->
-				MemoryRecords.withRecords(magic, compressionType, new SimpleRecord(10L, "key1".getBytes(), "value1".getBytes()));
-
-		Arrays.asList(MAGIC_VALUE_V0, MAGIC_VALUE_V1).forEach(magic -> {
-			Exception e = assertThrows(IllegalArgumentException.class, () -> builderBiFunction.apply(magic, CompressionType.ZSTD));
-			assertEquals(e.getMessage(), "ZStandard compression is not supported for magic " + magic);
-		});
-	}
-
-	private static class RetainNonNullKeysFilter extends MemoryRecords.RecordFilter {
-		@Override
-		protected BatchRetention checkBatchRetention(RecordBatch batch) {
-            return BatchRetention.DELETE_EMPTY;
-=======
         buffer.limit(size);
         byte magic = buffer.get(Records.MAGIC_OFFSET);
         buffer.put(Records.MAGIC_OFFSET, (byte) 10);
@@ -1574,16 +1001,14 @@
     public void testWithRecords(Args args) {
         CompressionType compression = args.compression;
         byte magic = args.magic;
-        MemoryRecords memoryRecords = MemoryRecords.withRecords(magic, compression,
-                new SimpleRecord(10L, "key1".getBytes(), "value1".getBytes()));
+        MemoryRecords memoryRecords = MemoryRecords.withRecords(magic, compression, new SimpleRecord(10L, "key1".getBytes(), "value1".getBytes()));
         String key = Utils.utf8(memoryRecords.batches().iterator().next().iterator().next().key());
         assertEquals("key1", key);
     }
 
     @Test
     public void testUnsupportedCompress() {
-        BiFunction<Byte, CompressionType, MemoryRecords> builderBiFunction = (magic, compressionType) ->
-                 MemoryRecords.withRecords(magic, compressionType, new SimpleRecord(10L, "key1".getBytes(), "value1".getBytes()));
+        BiFunction<Byte, CompressionType, MemoryRecords> builderBiFunction = (magic, compressionType) -> MemoryRecords.withRecords(magic, compressionType, new SimpleRecord(10L, "key1".getBytes(), "value1".getBytes()));
 
         Arrays.asList(MAGIC_VALUE_V0, MAGIC_VALUE_V1).forEach(magic -> {
             Exception e = assertThrows(IllegalArgumentException.class, () -> builderBiFunction.apply(magic, CompressionType.ZSTD));
@@ -1599,7 +1024,6 @@
         @Override
         protected BatchRetentionResult checkBatchRetention(RecordBatch batch) {
             return new BatchRetentionResult(BatchRetention.DELETE_EMPTY, false);
->>>>>>> 15418db6
         }
 
         @Override
