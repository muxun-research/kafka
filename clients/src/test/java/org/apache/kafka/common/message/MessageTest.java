/*
 * Licensed to the Apache Software Foundation (ASF) under one or more
 * contributor license agreements. See the NOTICE file distributed with
 * this work for additional information regarding copyright ownership.
 * The ASF licenses this file to You under the Apache License, Version 2.0
 * (the "License"); you may not use this file except in compliance with
 * the License. You may obtain a copy of the License at
 *
 *    http://www.apache.org/licenses/LICENSE-2.0
 *
 * Unless required by applicable law or agreed to in writing, software
 * distributed under the License is distributed on an "AS IS" BASIS,
 * WITHOUT WARRANTIES OR CONDITIONS OF ANY KIND, either express or implied.
 * See the License for the specific language governing permissions and
 * limitations under the License.
 */

package org.apache.kafka.common.message;

import com.fasterxml.jackson.databind.JsonNode;
import org.apache.kafka.common.IsolationLevel;
import org.apache.kafka.common.Uuid;
import org.apache.kafka.common.errors.UnsupportedVersionException;
import org.apache.kafka.common.message.AddPartitionsToTxnRequestData.AddPartitionsToTxnTopic;
import org.apache.kafka.common.message.AddPartitionsToTxnRequestData.AddPartitionsToTxnTopicCollection;
import org.apache.kafka.common.message.AddPartitionsToTxnRequestData.AddPartitionsToTxnTransactionCollection;
import org.apache.kafka.common.message.DescribeClusterResponseData.DescribeClusterBroker;
import org.apache.kafka.common.message.DescribeClusterResponseData.DescribeClusterBrokerCollection;
import org.apache.kafka.common.message.DescribeGroupsResponseData.DescribedGroup;
import org.apache.kafka.common.message.DescribeGroupsResponseData.DescribedGroupMember;
import org.apache.kafka.common.message.JoinGroupResponseData.JoinGroupResponseMember;
import org.apache.kafka.common.message.LeaveGroupResponseData.MemberResponse;
import org.apache.kafka.common.message.ListOffsetsRequestData.ListOffsetsPartition;
import org.apache.kafka.common.message.ListOffsetsRequestData.ListOffsetsTopic;
import org.apache.kafka.common.message.ListOffsetsResponseData.ListOffsetsPartitionResponse;
import org.apache.kafka.common.message.ListOffsetsResponseData.ListOffsetsTopicResponse;
import org.apache.kafka.common.message.OffsetCommitRequestData.OffsetCommitRequestPartition;
import org.apache.kafka.common.message.OffsetCommitRequestData.OffsetCommitRequestTopic;
import org.apache.kafka.common.message.OffsetCommitResponseData.OffsetCommitResponsePartition;
import org.apache.kafka.common.message.OffsetCommitResponseData.OffsetCommitResponseTopic;
import org.apache.kafka.common.message.OffsetFetchRequestData.OffsetFetchRequestGroup;
import org.apache.kafka.common.message.OffsetFetchRequestData.OffsetFetchRequestTopic;
import org.apache.kafka.common.message.OffsetFetchRequestData.OffsetFetchRequestTopics;
import org.apache.kafka.common.message.OffsetFetchResponseData.OffsetFetchResponseGroup;
import org.apache.kafka.common.message.OffsetFetchResponseData.OffsetFetchResponsePartition;
import org.apache.kafka.common.message.OffsetFetchResponseData.OffsetFetchResponsePartitions;
import org.apache.kafka.common.message.OffsetFetchResponseData.OffsetFetchResponseTopic;
import org.apache.kafka.common.message.OffsetFetchResponseData.OffsetFetchResponseTopics;
import org.apache.kafka.common.message.TxnOffsetCommitRequestData.TxnOffsetCommitRequestPartition;
import org.apache.kafka.common.message.TxnOffsetCommitRequestData.TxnOffsetCommitRequestTopic;
import org.apache.kafka.common.message.TxnOffsetCommitResponseData.TxnOffsetCommitResponsePartition;
import org.apache.kafka.common.message.TxnOffsetCommitResponseData.TxnOffsetCommitResponseTopic;
import org.apache.kafka.common.protocol.ApiKeys;
import org.apache.kafka.common.protocol.ByteBufferAccessor;
import org.apache.kafka.common.protocol.Errors;
import org.apache.kafka.common.protocol.Message;
import org.apache.kafka.common.protocol.MessageUtil;
import org.apache.kafka.common.protocol.ObjectSerializationCache;
import org.apache.kafka.common.protocol.types.RawTaggedField;
import org.junit.jupiter.api.Test;
import org.junit.jupiter.api.Timeout;

import java.lang.reflect.Method;
import java.nio.ByteBuffer;
import java.util.ArrayList;
import java.util.Arrays;
import java.util.Collections;
import java.util.List;
import java.util.function.Supplier;

import static java.util.Collections.singletonList;
import static org.junit.jupiter.api.Assertions.assertEquals;
import static org.junit.jupiter.api.Assertions.assertNotEquals;
import static org.junit.jupiter.api.Assertions.assertThrows;
import static org.junit.jupiter.api.Assertions.assertTrue;
import static org.junit.jupiter.api.Assertions.fail;

@Timeout(120)
public final class MessageTest {

<<<<<<< HEAD
	private final String memberId = "memberId";
	private final String instanceId = "instanceId";

	@Test
	public void testAddOffsetsToTxnVersions() throws Exception {
		testAllMessageRoundTrips(new AddOffsetsToTxnRequestData().
				setTransactionalId("foobar").
				setProducerId(0xbadcafebadcafeL).
				setProducerEpoch((short) 123).
				setGroupId("baaz"));
		testAllMessageRoundTrips(new AddOffsetsToTxnResponseData().
				setThrottleTimeMs(42).
				setErrorCode((short) 0));
	}

	@Test
	public void testAddPartitionsToTxnVersions() throws Exception {
		testAllMessageRoundTrips(new AddPartitionsToTxnRequestData().
				setTransactionalId("blah").
				setProducerId(0xbadcafebadcafeL).
				setProducerEpoch((short) 30000).
				setTopics(new AddPartitionsToTxnTopicCollection(singletonList(
						new AddPartitionsToTxnTopic().
								setName("Topic").
								setPartitions(singletonList(1))).iterator())));
	}

	@Test
	public void testCreateTopicsVersions() throws Exception {
		testAllMessageRoundTrips(new CreateTopicsRequestData().
				setTimeoutMs(1000).setTopics(new CreateTopicsRequestData.CreatableTopicCollection()));
	}

	@Test
	public void testDescribeAclsRequest() throws Exception {
		testAllMessageRoundTrips(new DescribeAclsRequestData().
				setResourceTypeFilter((byte) 42).
				setResourceNameFilter(null).
				setPatternTypeFilter((byte) 3).
				setPrincipalFilter("abc").
				setHostFilter(null).
				setOperation((byte) 0).
				setPermissionType((byte) 0));
	}

	@Test
	public void testMetadataVersions() throws Exception {
		testAllMessageRoundTrips(new MetadataRequestData().setTopics(
				Arrays.asList(new MetadataRequestData.MetadataRequestTopic().setName("foo"),
						new MetadataRequestData.MetadataRequestTopic().setName("bar")
				)));
		testAllMessageRoundTripsFromVersion((short) 1, new MetadataRequestData().
				setTopics(null).
				setAllowAutoTopicCreation(true).
				setIncludeClusterAuthorizedOperations(false).
				setIncludeTopicAuthorizedOperations(false));
		testAllMessageRoundTripsFromVersion((short) 4, new MetadataRequestData().
				setTopics(null).
				setAllowAutoTopicCreation(false).
				setIncludeClusterAuthorizedOperations(false).
				setIncludeTopicAuthorizedOperations(false));
	}

	@Test
	public void testHeartbeatVersions() throws Exception {
		Supplier<HeartbeatRequestData> newRequest = () -> new HeartbeatRequestData()
				.setGroupId("groupId")
				.setMemberId(memberId)
				.setGenerationId(15);
		testAllMessageRoundTrips(newRequest.get());
		testAllMessageRoundTrips(newRequest.get().setGroupInstanceId(null));
		testAllMessageRoundTripsFromVersion((short) 3, newRequest.get().setGroupInstanceId("instanceId"));
	}

	@Test
	public void testJoinGroupRequestVersions() throws Exception {
		Supplier<JoinGroupRequestData> newRequest = () -> new JoinGroupRequestData()
				.setGroupId("groupId")
				.setMemberId(memberId)
				.setProtocolType("consumer")
				.setProtocols(new JoinGroupRequestData.JoinGroupRequestProtocolCollection())
				.setSessionTimeoutMs(10000);
		testAllMessageRoundTrips(newRequest.get());
		testAllMessageRoundTripsFromVersion((short) 1, newRequest.get().setRebalanceTimeoutMs(20000));
		testAllMessageRoundTrips(newRequest.get().setGroupInstanceId(null));
		testAllMessageRoundTripsFromVersion((short) 5, newRequest.get().setGroupInstanceId("instanceId"));
	}

	@Test
	public void testListOffsetsRequestVersions() throws Exception {
		List<ListOffsetsTopic> v = Collections.singletonList(new ListOffsetsTopic()
				.setName("topic")
				.setPartitions(Collections.singletonList(new ListOffsetsPartition()
						.setPartitionIndex(0)
						.setTimestamp(123L))));
		Supplier<ListOffsetsRequestData> newRequest = () -> new ListOffsetsRequestData()
				.setTopics(v)
				.setReplicaId(0);
		testAllMessageRoundTrips(newRequest.get());
		testAllMessageRoundTripsFromVersion((short) 2, newRequest.get().setIsolationLevel(IsolationLevel.READ_COMMITTED.id()));
	}

	@Test
	public void testListOffsetsResponseVersions() throws Exception {
		ListOffsetsPartitionResponse partition = new ListOffsetsPartitionResponse()
				.setErrorCode(Errors.NONE.code())
				.setPartitionIndex(0)
				.setOldStyleOffsets(Collections.singletonList(321L));
		List<ListOffsetsTopicResponse> topics = Collections.singletonList(new ListOffsetsTopicResponse()
				.setName("topic")
				.setPartitions(Collections.singletonList(partition)));
		Supplier<ListOffsetsResponseData> response = () -> new ListOffsetsResponseData()
				.setTopics(topics);
		for (short version : ApiKeys.LIST_OFFSETS.allVersions()) {
			ListOffsetsResponseData responseData = response.get();
			if (version > 0) {
				responseData.topics().get(0).partitions().get(0)
						.setOldStyleOffsets(Collections.emptyList())
						.setOffset(456L)
						.setTimestamp(123L);
			}
			if (version > 1) {
				responseData.setThrottleTimeMs(1000);
			}
			if (version > 3) {
				partition.setLeaderEpoch(1);
			}
			testEquivalentMessageRoundTrip(version, responseData);
		}
	}

	@Test
	public void testJoinGroupResponseVersions() throws Exception {
		Supplier<JoinGroupResponseData> newResponse = () -> new JoinGroupResponseData()
				.setMemberId(memberId)
				.setLeader(memberId)
				.setGenerationId(1)
				.setMembers(Collections.singletonList(
						new JoinGroupResponseMember()
								.setMemberId(memberId)
				));
		testAllMessageRoundTrips(newResponse.get());
		testAllMessageRoundTripsFromVersion((short) 2, newResponse.get().setThrottleTimeMs(1000));
		testAllMessageRoundTrips(newResponse.get().members().get(0).setGroupInstanceId(null));
		testAllMessageRoundTripsFromVersion((short) 5, newResponse.get().members().get(0).setGroupInstanceId("instanceId"));
	}

	@Test
	public void testLeaveGroupResponseVersions() throws Exception {
		Supplier<LeaveGroupResponseData> newResponse = () -> new LeaveGroupResponseData()
				.setErrorCode(Errors.NOT_COORDINATOR.code());

		testAllMessageRoundTrips(newResponse.get());
		testAllMessageRoundTripsFromVersion((short) 1, newResponse.get().setThrottleTimeMs(1000));

		testAllMessageRoundTripsFromVersion((short) 3, newResponse.get().setMembers(
				Collections.singletonList(new MemberResponse()
						.setMemberId(memberId)
						.setGroupInstanceId(instanceId))
		));
	}

	@Test
	public void testSyncGroupDefaultGroupInstanceId() throws Exception {
		Supplier<SyncGroupRequestData> request = () -> new SyncGroupRequestData()
				.setGroupId("groupId")
				.setMemberId(memberId)
				.setGenerationId(15)
				.setAssignments(new ArrayList<>());
		testAllMessageRoundTrips(request.get());
		testAllMessageRoundTrips(request.get().setGroupInstanceId(null));
		testAllMessageRoundTripsFromVersion((short) 3, request.get().setGroupInstanceId(instanceId));
	}

	@Test
	public void testOffsetCommitDefaultGroupInstanceId() throws Exception {
		testAllMessageRoundTrips(new OffsetCommitRequestData()
				.setTopics(new ArrayList<>())
				.setGroupId("groupId"));

		Supplier<OffsetCommitRequestData> request = () -> new OffsetCommitRequestData()
				.setGroupId("groupId")
				.setMemberId(memberId)
				.setTopics(new ArrayList<>())
				.setGenerationId(15);
		testAllMessageRoundTripsFromVersion((short) 1, request.get());
		testAllMessageRoundTripsFromVersion((short) 1, request.get().setGroupInstanceId(null));
		testAllMessageRoundTripsFromVersion((short) 7, request.get().setGroupInstanceId(instanceId));
	}

	@Test
	public void testDescribeGroupsRequestVersions() throws Exception {
		testAllMessageRoundTrips(new DescribeGroupsRequestData()
				.setGroups(Collections.singletonList("group"))
				.setIncludeAuthorizedOperations(false));
	}

	@Test
	public void testDescribeGroupsResponseVersions() throws Exception {
		DescribedGroupMember baseMember = new DescribedGroupMember()
				.setMemberId(memberId);

		DescribedGroup baseGroup = new DescribedGroup()
				.setGroupId("group")
				.setGroupState("Stable").setErrorCode(Errors.NONE.code())
				.setMembers(Collections.singletonList(baseMember))
				.setProtocolType("consumer");
		DescribeGroupsResponseData baseResponse = new DescribeGroupsResponseData()
				.setGroups(Collections.singletonList(baseGroup));
		testAllMessageRoundTrips(baseResponse);

		testAllMessageRoundTripsFromVersion((short) 1, baseResponse.setThrottleTimeMs(10));

		baseGroup.setAuthorizedOperations(1);
		testAllMessageRoundTripsFromVersion((short) 3, baseResponse);

		baseMember.setGroupInstanceId(instanceId);
		testAllMessageRoundTripsFromVersion((short) 4, baseResponse);
	}

	@Test
	public void testDescribeClusterRequestVersions() throws Exception {
		testAllMessageRoundTrips(new DescribeClusterRequestData()
				.setIncludeClusterAuthorizedOperations(true));
	}

	@Test
	public void testDescribeClusterResponseVersions() throws Exception {
		DescribeClusterResponseData data = new DescribeClusterResponseData()
				.setBrokers(new DescribeClusterBrokerCollection(
						Collections.singletonList(new DescribeClusterBroker()
								.setBrokerId(1)
								.setHost("localhost")
								.setPort(9092)
								.setRack("rack1")).iterator()))
				.setClusterId("clusterId")
				.setControllerId(1)
				.setClusterAuthorizedOperations(10);

		testAllMessageRoundTrips(data);
	}

	@Test
	public void testGroupInstanceIdIgnorableInDescribeGroupsResponse() throws Exception {
		DescribeGroupsResponseData responseWithGroupInstanceId =
				new DescribeGroupsResponseData()
						.setGroups(Collections.singletonList(
								new DescribedGroup()
										.setGroupId("group")
										.setGroupState("Stable")
										.setErrorCode(Errors.NONE.code())
										.setMembers(Collections.singletonList(
												new DescribedGroupMember()
														.setMemberId(memberId)
														.setGroupInstanceId(instanceId)))
										.setProtocolType("consumer")
						));

		DescribeGroupsResponseData expectedResponse = responseWithGroupInstanceId.duplicate();
		// Unset GroupInstanceId
		expectedResponse.groups().get(0).members().get(0).setGroupInstanceId(null);

		testAllMessageRoundTripsBeforeVersion((short) 4, responseWithGroupInstanceId, expectedResponse);
	}

	@Test
	public void testThrottleTimeIgnorableInDescribeGroupsResponse() throws Exception {
		DescribeGroupsResponseData responseWithGroupInstanceId =
				new DescribeGroupsResponseData()
						.setGroups(Collections.singletonList(
								new DescribedGroup()
										.setGroupId("group")
										.setGroupState("Stable")
										.setErrorCode(Errors.NONE.code())
										.setMembers(Collections.singletonList(
												new DescribedGroupMember()
														.setMemberId(memberId)))
										.setProtocolType("consumer")
						))
						.setThrottleTimeMs(10);

		DescribeGroupsResponseData expectedResponse = responseWithGroupInstanceId.duplicate();
		// Unset throttle time
		expectedResponse.setThrottleTimeMs(0);

		testAllMessageRoundTripsBeforeVersion((short) 1, responseWithGroupInstanceId, expectedResponse);
	}

	@Test
	public void testOffsetForLeaderEpochVersions() throws Exception {
		// Version 2 adds optional current leader epoch
		OffsetForLeaderEpochRequestData.OffsetForLeaderPartition partitionDataNoCurrentEpoch =
				new OffsetForLeaderEpochRequestData.OffsetForLeaderPartition()
						.setPartition(0)
						.setLeaderEpoch(3);
		OffsetForLeaderEpochRequestData.OffsetForLeaderPartition partitionDataWithCurrentEpoch =
				new OffsetForLeaderEpochRequestData.OffsetForLeaderPartition()
						.setPartition(0)
						.setLeaderEpoch(3)
						.setCurrentLeaderEpoch(5);
		OffsetForLeaderEpochRequestData data = new OffsetForLeaderEpochRequestData();
		data.topics().add(new OffsetForLeaderEpochRequestData.OffsetForLeaderTopic()
				.setTopic("foo")
				.setPartitions(singletonList(partitionDataNoCurrentEpoch)));

		testAllMessageRoundTrips(data);
		testAllMessageRoundTripsBeforeVersion((short) 2, partitionDataWithCurrentEpoch, partitionDataNoCurrentEpoch);
		testAllMessageRoundTripsFromVersion((short) 2, partitionDataWithCurrentEpoch);

		// Version 3 adds the optional replica Id field
		testAllMessageRoundTripsFromVersion((short) 3, new OffsetForLeaderEpochRequestData().setReplicaId(5));
		testAllMessageRoundTripsBeforeVersion((short) 3,
				new OffsetForLeaderEpochRequestData().setReplicaId(5),
				new OffsetForLeaderEpochRequestData());
		testAllMessageRoundTripsBeforeVersion((short) 3,
				new OffsetForLeaderEpochRequestData().setReplicaId(5),
				new OffsetForLeaderEpochRequestData().setReplicaId(-2));
	}

	@Test
	public void testLeaderAndIsrVersions() throws Exception {
		// Version 3 adds two new fields - AddingReplicas and RemovingReplicas
		LeaderAndIsrRequestData.LeaderAndIsrTopicState partitionStateNoAddingRemovingReplicas =
				new LeaderAndIsrRequestData.LeaderAndIsrTopicState()
						.setTopicName("topic")
						.setPartitionStates(Collections.singletonList(
								new LeaderAndIsrRequestData.LeaderAndIsrPartitionState()
										.setPartitionIndex(0)
										.setReplicas(Collections.singletonList(0))
						));
		LeaderAndIsrRequestData.LeaderAndIsrTopicState partitionStateWithAddingRemovingReplicas =
				new LeaderAndIsrRequestData.LeaderAndIsrTopicState()
						.setTopicName("topic")
						.setPartitionStates(Collections.singletonList(
								new LeaderAndIsrRequestData.LeaderAndIsrPartitionState()
										.setPartitionIndex(0)
										.setReplicas(Collections.singletonList(0))
										.setAddingReplicas(Collections.singletonList(1))
										.setRemovingReplicas(Collections.singletonList(1))
						));
		testAllMessageRoundTripsBetweenVersions(
				(short) 2,
				(short) 3,
				new LeaderAndIsrRequestData().setTopicStates(Collections.singletonList(partitionStateWithAddingRemovingReplicas)),
				new LeaderAndIsrRequestData().setTopicStates(Collections.singletonList(partitionStateNoAddingRemovingReplicas)));
		testAllMessageRoundTripsFromVersion((short) 3, new LeaderAndIsrRequestData().setTopicStates(Collections.singletonList(partitionStateWithAddingRemovingReplicas)));
	}

	@Test
	public void testOffsetCommitRequestVersions() throws Exception {
		String groupId = "groupId";
		String topicName = "topic";
		String metadata = "metadata";
		int partition = 2;
		int offset = 100;

		testAllMessageRoundTrips(new OffsetCommitRequestData()
				.setGroupId(groupId)
				.setTopics(Collections.singletonList(
						new OffsetCommitRequestTopic()
								.setName(topicName)
								.setPartitions(Collections.singletonList(
										new OffsetCommitRequestPartition()
												.setPartitionIndex(partition)
												.setCommittedMetadata(metadata)
												.setCommittedOffset(offset)
								)))));

		Supplier<OffsetCommitRequestData> request =
				() -> new OffsetCommitRequestData()
						.setGroupId(groupId)
						.setMemberId("memberId")
						.setGroupInstanceId("instanceId")
						.setTopics(Collections.singletonList(
								new OffsetCommitRequestTopic()
										.setName(topicName)
										.setPartitions(Collections.singletonList(
												new OffsetCommitRequestPartition()
														.setPartitionIndex(partition)
														.setCommittedLeaderEpoch(10)
														.setCommittedMetadata(metadata)
														.setCommittedOffset(offset)
														.setCommitTimestamp(20)
										))))
						.setRetentionTimeMs(20);

		for (short version : ApiKeys.OFFSET_COMMIT.allVersions()) {
			OffsetCommitRequestData requestData = request.get();
			if (version < 1) {
				requestData.setMemberId("");
				requestData.setGenerationId(-1);
			}

			if (version != 1) {
				requestData.topics().get(0).partitions().get(0).setCommitTimestamp(-1);
			}

			if (version < 2 || version > 4) {
				requestData.setRetentionTimeMs(-1);
			}

			if (version < 6) {
				requestData.topics().get(0).partitions().get(0).setCommittedLeaderEpoch(-1);
			}

			if (version < 7) {
				requestData.setGroupInstanceId(null);
			}

			if (version == 1) {
				testEquivalentMessageRoundTrip(version, requestData);
			} else if (version >= 2 && version <= 4) {
				testAllMessageRoundTripsBetweenVersions(version, (short) 5, requestData, requestData);
			} else {
				testAllMessageRoundTripsFromVersion(version, requestData);
			}
		}
	}

	@Test
	public void testOffsetCommitResponseVersions() throws Exception {
		Supplier<OffsetCommitResponseData> response =
				() -> new OffsetCommitResponseData()
						.setTopics(
								singletonList(
										new OffsetCommitResponseTopic()
												.setName("topic")
												.setPartitions(singletonList(
														new OffsetCommitResponsePartition()
																.setPartitionIndex(1)
																.setErrorCode(Errors.UNKNOWN_MEMBER_ID.code())
												))
								)
						)
						.setThrottleTimeMs(20);

		for (short version : ApiKeys.OFFSET_COMMIT.allVersions()) {
			OffsetCommitResponseData responseData = response.get();
			if (version < 3) {
				responseData.setThrottleTimeMs(0);
			}
			testAllMessageRoundTripsFromVersion(version, responseData);
		}
	}

	@Test
	public void testTxnOffsetCommitRequestVersions() throws Exception {
		String groupId = "groupId";
		String topicName = "topic";
		String metadata = "metadata";
		String txnId = "transactionalId";
		int producerId = 25;
		short producerEpoch = 10;
		String instanceId = "instance";
		String memberId = "member";
		int generationId = 1;

		int partition = 2;
		int offset = 100;

		testAllMessageRoundTrips(new TxnOffsetCommitRequestData()
				.setGroupId(groupId)
				.setTransactionalId(txnId)
				.setProducerId(producerId)
				.setProducerEpoch(producerEpoch)
				.setTopics(Collections.singletonList(
						new TxnOffsetCommitRequestTopic()
								.setName(topicName)
								.setPartitions(Collections.singletonList(
										new TxnOffsetCommitRequestPartition()
												.setPartitionIndex(partition)
												.setCommittedMetadata(metadata)
												.setCommittedOffset(offset)
								)))));

		Supplier<TxnOffsetCommitRequestData> request =
				() -> new TxnOffsetCommitRequestData()
						.setGroupId(groupId)
						.setTransactionalId(txnId)
						.setProducerId(producerId)
						.setProducerEpoch(producerEpoch)
						.setGroupInstanceId(instanceId)
						.setMemberId(memberId)
						.setGenerationId(generationId)
						.setTopics(Collections.singletonList(
								new TxnOffsetCommitRequestTopic()
										.setName(topicName)
										.setPartitions(Collections.singletonList(
												new TxnOffsetCommitRequestPartition()
														.setPartitionIndex(partition)
														.setCommittedLeaderEpoch(10)
														.setCommittedMetadata(metadata)
														.setCommittedOffset(offset)
										))));

		for (short version : ApiKeys.TXN_OFFSET_COMMIT.allVersions()) {
			TxnOffsetCommitRequestData requestData = request.get();
			if (version < 2) {
				requestData.topics().get(0).partitions().get(0).setCommittedLeaderEpoch(-1);
			}

			if (version < 3) {
				final short finalVersion = version;
				assertThrows(UnsupportedVersionException.class, () -> testEquivalentMessageRoundTrip(finalVersion, requestData));
				requestData.setGroupInstanceId(null);
				assertThrows(UnsupportedVersionException.class, () -> testEquivalentMessageRoundTrip(finalVersion, requestData));
				requestData.setMemberId("");
				assertThrows(UnsupportedVersionException.class, () -> testEquivalentMessageRoundTrip(finalVersion, requestData));
				requestData.setGenerationId(-1);
			}

			testAllMessageRoundTripsFromVersion(version, requestData);
		}
	}

	@Test
	public void testTxnOffsetCommitResponseVersions() throws Exception {
		testAllMessageRoundTrips(
				new TxnOffsetCommitResponseData()
						.setTopics(
								singletonList(
										new TxnOffsetCommitResponseTopic()
												.setName("topic")
												.setPartitions(singletonList(
														new TxnOffsetCommitResponsePartition()
																.setPartitionIndex(1)
																.setErrorCode(Errors.UNKNOWN_MEMBER_ID.code())
												))
								)
						)
						.setThrottleTimeMs(20));
	}

	@Test
	public void testOffsetFetchVersions() throws Exception {
		String groupId = "groupId";
		String topicName = "topic";

		List<OffsetFetchRequestTopic> topics = Collections.singletonList(
				new OffsetFetchRequestTopic()
						.setName(topicName)
						.setPartitionIndexes(Collections.singletonList(5)));
		testAllMessageRoundTrips(new OffsetFetchRequestData()
				.setTopics(new ArrayList<>())
				.setGroupId(groupId));

		testAllMessageRoundTrips(new OffsetFetchRequestData()
				.setGroupId(groupId)
				.setTopics(topics));

		OffsetFetchRequestData allPartitionData = new OffsetFetchRequestData()
				.setGroupId(groupId)
				.setTopics(null);

		OffsetFetchRequestData requireStableData = new OffsetFetchRequestData()
				.setGroupId(groupId)
				.setTopics(topics)
				.setRequireStable(true);

		for (short version : ApiKeys.OFFSET_FETCH.allVersions()) {
			final short finalVersion = version;
			if (version < 2) {
				assertThrows(NullPointerException.class, () -> testAllMessageRoundTripsFromVersion(finalVersion, allPartitionData));
			} else {
				testAllMessageRoundTripsFromVersion(version, allPartitionData);
			}

			if (version < 7) {
				assertThrows(UnsupportedVersionException.class, () -> testAllMessageRoundTripsFromVersion(finalVersion, requireStableData));
			} else {
				testAllMessageRoundTripsFromVersion(finalVersion, requireStableData);
			}
		}

		Supplier<OffsetFetchResponseData> response =
				() -> new OffsetFetchResponseData()
						.setTopics(Collections.singletonList(
								new OffsetFetchResponseTopic()
										.setName(topicName)
										.setPartitions(Collections.singletonList(
												new OffsetFetchResponsePartition()
														.setPartitionIndex(5)
														.setMetadata(null)
														.setCommittedOffset(100)
														.setCommittedLeaderEpoch(3)
														.setErrorCode(Errors.UNKNOWN_TOPIC_OR_PARTITION.code())))))
						.setErrorCode(Errors.NOT_COORDINATOR.code())
						.setThrottleTimeMs(10);
		for (short version : ApiKeys.OFFSET_FETCH.allVersions()) {
			OffsetFetchResponseData responseData = response.get();
			if (version <= 1) {
				responseData.setErrorCode(Errors.NONE.code());
			}

			if (version <= 2) {
				responseData.setThrottleTimeMs(0);
			}

			if (version <= 4) {
				responseData.topics().get(0).partitions().get(0).setCommittedLeaderEpoch(-1);
			}

			testAllMessageRoundTripsFromVersion(version, responseData);
		}
	}

	@Test
	public void testProduceResponseVersions() throws Exception {
		String topicName = "topic";
		int partitionIndex = 0;
		short errorCode = Errors.INVALID_TOPIC_EXCEPTION.code();
		long baseOffset = 12L;
		int throttleTimeMs = 1234;
		long logAppendTimeMs = 1234L;
		long logStartOffset = 1234L;
		int batchIndex = 0;
		String batchIndexErrorMessage = "error message";
		String errorMessage = "global error message";

		testAllMessageRoundTrips(new ProduceResponseData()
				.setResponses(new ProduceResponseData.TopicProduceResponseCollection(singletonList(
						new ProduceResponseData.TopicProduceResponse()
								.setName(topicName)
								.setPartitionResponses(singletonList(
										new ProduceResponseData.PartitionProduceResponse()
												.setIndex(partitionIndex)
												.setErrorCode(errorCode)
												.setBaseOffset(baseOffset)))).iterator())));

		Supplier<ProduceResponseData> response = () -> new ProduceResponseData()
				.setResponses(new ProduceResponseData.TopicProduceResponseCollection(singletonList(
						new ProduceResponseData.TopicProduceResponse()
								.setName(topicName)
								.setPartitionResponses(singletonList(
										new ProduceResponseData.PartitionProduceResponse()
												.setIndex(partitionIndex)
												.setErrorCode(errorCode)
												.setBaseOffset(baseOffset)
												.setLogAppendTimeMs(logAppendTimeMs)
												.setLogStartOffset(logStartOffset)
												.setRecordErrors(singletonList(
														new ProduceResponseData.BatchIndexAndErrorMessage()
																.setBatchIndex(batchIndex)
																.setBatchIndexErrorMessage(batchIndexErrorMessage)))
												.setErrorMessage(errorMessage)))).iterator()))
				.setThrottleTimeMs(throttleTimeMs);

		for (short version : ApiKeys.PRODUCE.allVersions()) {
			ProduceResponseData responseData = response.get();

			if (version < 8) {
				responseData.responses().iterator().next().partitionResponses().get(0).setRecordErrors(Collections.emptyList());
				responseData.responses().iterator().next().partitionResponses().get(0).setErrorMessage(null);
			}

			if (version < 5) {
				responseData.responses().iterator().next().partitionResponses().get(0).setLogStartOffset(-1);
			}

			if (version < 2) {
				responseData.responses().iterator().next().partitionResponses().get(0).setLogAppendTimeMs(-1);
			}

			if (version < 1) {
				responseData.setThrottleTimeMs(0);
			}

			if (version >= 3 && version <= 4) {
				testAllMessageRoundTripsBetweenVersions(version, (short) 5, responseData, responseData);
			} else if (version >= 6 && version <= 7) {
				testAllMessageRoundTripsBetweenVersions(version, (short) 8, responseData, responseData);
			} else {
				testEquivalentMessageRoundTrip(version, responseData);
			}
		}
	}

	@Test
	public void defaultValueShouldBeWritable() {
		for (short version = SimpleExampleMessageData.LOWEST_SUPPORTED_VERSION; version <= SimpleExampleMessageData.HIGHEST_SUPPORTED_VERSION; ++version) {
			MessageUtil.toByteBuffer(new SimpleExampleMessageData(), version);
		}
	}

	@Test
	public void testSimpleMessage() throws Exception {
		final SimpleExampleMessageData message = new SimpleExampleMessageData();
		message.setMyStruct(new SimpleExampleMessageData.MyStruct().setStructId(25).setArrayInStruct(
				Collections.singletonList(new SimpleExampleMessageData.StructArray().setArrayFieldId(20))
		));
		message.setMyTaggedStruct(new SimpleExampleMessageData.TaggedStruct().setStructId("abc"));

		message.setProcessId(Uuid.randomUuid());
		message.setMyNullableString("notNull");
		message.setMyInt16((short) 3);
		message.setMyString("test string");
		SimpleExampleMessageData duplicate = message.duplicate();
		assertEquals(duplicate, message);
		assertEquals(message, duplicate);
		duplicate.setMyTaggedIntArray(Collections.singletonList(123));
		assertNotEquals(duplicate, message);
		assertNotEquals(message, duplicate);

		testAllMessageRoundTripsFromVersion((short) 2, message);
	}

	private void testAllMessageRoundTrips(Message message) throws Exception {
		testDuplication(message);
		testAllMessageRoundTripsFromVersion(message.lowestSupportedVersion(), message);
	}

	private void testDuplication(Message message) {
		Message duplicate = message.duplicate();
		assertEquals(duplicate, message);
		assertEquals(message, duplicate);
		assertEquals(duplicate.hashCode(), message.hashCode());
		assertEquals(message.hashCode(), duplicate.hashCode());
	}

	private void testAllMessageRoundTripsBeforeVersion(short beforeVersion, Message message, Message expected) throws Exception {
		testAllMessageRoundTripsBetweenVersions((short) 0, beforeVersion, message, expected);
	}

	/**
	 * @param startVersion - the version we want to start at, inclusive
	 * @param endVersion   - the version we want to end at, exclusive
	 */
	private void testAllMessageRoundTripsBetweenVersions(short startVersion, short endVersion, Message message, Message expected) throws Exception {
		for (short version = startVersion; version < endVersion; version++) {
			testMessageRoundTrip(version, message, expected);
		}
	}

	private void testAllMessageRoundTripsFromVersion(short fromVersion, Message message) throws Exception {
		for (short version = fromVersion; version <= message.highestSupportedVersion(); version++) {
			testEquivalentMessageRoundTrip(version, message);
		}
	}

	private void testMessageRoundTrip(short version, Message message, Message expected) throws Exception {
		testByteBufferRoundTrip(version, message, expected);
	}

	private void testEquivalentMessageRoundTrip(short version, Message message) throws Exception {
		testByteBufferRoundTrip(version, message, message);
		testJsonRoundTrip(version, message, message);
	}

	private void testByteBufferRoundTrip(short version, Message message, Message expected) throws Exception {
		ObjectSerializationCache cache = new ObjectSerializationCache();
		int size = message.size(cache, version);
		ByteBuffer buf = ByteBuffer.allocate(size);
		ByteBufferAccessor byteBufferAccessor = new ByteBufferAccessor(buf);
		message.write(byteBufferAccessor, cache, version);
		assertEquals(size, buf.position(), "The result of the size function does not match the number of bytes " +
				"written for version " + version);
		Message message2 = message.getClass().getConstructor().newInstance();
		buf.flip();
		message2.read(byteBufferAccessor, version);
		assertEquals(size, buf.position(), "The result of the size function does not match the number of bytes " +
				"read back in for version " + version);
		assertEquals(expected, message2, "The message object created after a round trip did not match for " +
				"version " + version);
		assertEquals(expected.hashCode(), message2.hashCode());
		assertEquals(expected.toString(), message2.toString());
	}

	private void testJsonRoundTrip(short version, Message message, Message expected) throws Exception {
		String jsonConverter = jsonConverterTypeName(message.getClass().getTypeName());
		Class<?> converter = Class.forName(jsonConverter);
		Method writeMethod = converter.getMethod("write", message.getClass(), short.class);
		JsonNode jsonNode = (JsonNode) writeMethod.invoke(null, message, version);
		Method readMethod = converter.getMethod("read", JsonNode.class, short.class);
		Message message2 = (Message) readMethod.invoke(null, jsonNode, version);
		assertEquals(expected, message2);
		assertEquals(expected.hashCode(), message2.hashCode());
		assertEquals(expected.toString(), message2.toString());
	}

	private static String jsonConverterTypeName(String source) {
		int outerClassIndex = source.lastIndexOf('$');
		if (outerClassIndex == -1) {
			return source + "JsonConverter";
		} else {
			return source.substring(0, outerClassIndex) + "JsonConverter$" +
					source.substring(outerClassIndex + 1) + "JsonConverter";
		}
	}

	/**
	 * Verify that the JSON files support the same message versions as the
	 * schemas accessible through the ApiKey class.
	 */
	@Test
	public void testMessageVersions() {
		for (ApiKeys apiKey : ApiKeys.values()) {
			Message message = null;
			try {
				message = ApiMessageType.fromApiKey(apiKey.id).newRequest();
			} catch (UnsupportedVersionException e) {
				fail("No request message spec found for API " + apiKey);
			}
			assertTrue(apiKey.latestVersion() <= message.highestSupportedVersion(),
					"Request message spec for " + apiKey + " only " + "supports versions up to " +
							message.highestSupportedVersion());
			try {
				message = ApiMessageType.fromApiKey(apiKey.id).newResponse();
			} catch (UnsupportedVersionException e) {
				fail("No response message spec found for API " + apiKey);
			}
			assertTrue(apiKey.latestVersion() <= message.highestSupportedVersion(),
					"Response message spec for " + apiKey + " only " + "supports versions up to " +
							message.highestSupportedVersion());
		}
	}

	@Test
	public void testDefaultValues() {
		verifyWriteRaisesUve((short) 0, "validateOnly",
				new CreateTopicsRequestData().setValidateOnly(true));
		verifyWriteSucceeds((short) 0,
				new CreateTopicsRequestData().setValidateOnly(false));
		verifyWriteSucceeds((short) 0,
				new OffsetCommitRequestData().setRetentionTimeMs(123));
		verifyWriteRaisesUve((short) 5, "forgotten",
				new FetchRequestData().setForgottenTopicsData(singletonList(
						new FetchRequestData.ForgottenTopic().setTopic("foo"))));
	}

	@Test
	public void testNonIgnorableFieldWithDefaultNull() {
		// Test non-ignorable string field `groupInstanceId` with default null
		verifyWriteRaisesUve((short) 0, "groupInstanceId", new HeartbeatRequestData()
				.setGroupId("groupId")
				.setGenerationId(15)
				.setMemberId(memberId)
				.setGroupInstanceId(instanceId));
		verifyWriteSucceeds((short) 0, new HeartbeatRequestData()
				.setGroupId("groupId")
				.setGenerationId(15)
				.setMemberId(memberId)
				.setGroupInstanceId(null));
		verifyWriteSucceeds((short) 0, new HeartbeatRequestData()
				.setGroupId("groupId")
				.setGenerationId(15)
				.setMemberId(memberId));
	}

	@Test
	public void testWriteNullForNonNullableFieldRaisesException() {
		CreateTopicsRequestData createTopics = new CreateTopicsRequestData().setTopics(null);
		for (short version : ApiKeys.CREATE_TOPICS.allVersions()) {
			verifyWriteRaisesNpe(version, createTopics);
		}
		MetadataRequestData metadata = new MetadataRequestData().setTopics(null);
		verifyWriteRaisesNpe((short) 0, metadata);
	}

	@Test
	public void testUnknownTaggedFields() {
		CreateTopicsRequestData createTopics = new CreateTopicsRequestData();
		verifyWriteSucceeds((short) 6, createTopics);
		RawTaggedField field1000 = new RawTaggedField(1000, new byte[]{0x1, 0x2, 0x3});
		createTopics.unknownTaggedFields().add(field1000);
		verifyWriteRaisesUve((short) 0, "Tagged fields were set", createTopics);
		verifyWriteSucceeds((short) 6, createTopics);
	}

	private void verifyWriteRaisesNpe(short version, Message message) {
		ObjectSerializationCache cache = new ObjectSerializationCache();
		assertThrows(NullPointerException.class, () -> {
			int size = message.size(cache, version);
			ByteBuffer buf = ByteBuffer.allocate(size);
			ByteBufferAccessor byteBufferAccessor = new ByteBufferAccessor(buf);
			message.write(byteBufferAccessor, cache, version);
		});
	}

	private void verifyWriteRaisesUve(short version,
									  String problemText,
									  Message message) {
		ObjectSerializationCache cache = new ObjectSerializationCache();
		UnsupportedVersionException e =
				assertThrows(UnsupportedVersionException.class, () -> {
					int size = message.size(cache, version);
					ByteBuffer buf = ByteBuffer.allocate(size);
					ByteBufferAccessor byteBufferAccessor = new ByteBufferAccessor(buf);
					message.write(byteBufferAccessor, cache, version);
				});
		assertTrue(e.getMessage().contains(problemText), "Expected to get an error message about " + problemText +
				", but got: " + e.getMessage());
	}

	private void verifyWriteSucceeds(short version, Message message) {
		ObjectSerializationCache cache = new ObjectSerializationCache();
		int size = message.size(cache, version);
		ByteBuffer buf = ByteBuffer.allocate(size * 2);
		ByteBufferAccessor byteBufferAccessor = new ByteBufferAccessor(buf);
		message.write(byteBufferAccessor, cache, version);
		assertEquals(size, buf.position(), "Expected the serialized size to be " + size + ", but it was " + buf.position());
	}

	@Test
	public void testCompareWithUnknownTaggedFields() {
		CreateTopicsRequestData createTopics = new CreateTopicsRequestData();
		createTopics.setTimeoutMs(123);
		CreateTopicsRequestData createTopics2 = new CreateTopicsRequestData();
		createTopics2.setTimeoutMs(123);
		assertEquals(createTopics, createTopics2);
		assertEquals(createTopics2, createTopics);
		// Call the accessor, which will create a new empty list.
		createTopics.unknownTaggedFields();
		// Verify that the equalities still hold after the new empty list has been created.
		assertEquals(createTopics, createTopics2);
		assertEquals(createTopics2, createTopics);
		createTopics.unknownTaggedFields().add(new RawTaggedField(0, new byte[]{0}));
		assertNotEquals(createTopics, createTopics2);
		assertNotEquals(createTopics2, createTopics);
		createTopics2.unknownTaggedFields().add(new RawTaggedField(0, new byte[]{0}));
		assertEquals(createTopics, createTopics2);
		assertEquals(createTopics2, createTopics);
	}
=======
    private final String memberId = "memberId";
    private final String instanceId = "instanceId";
    private final List<Integer> listOfVersionsNonBatchOffsetFetch = Arrays.asList(0, 1, 2, 3, 4, 5, 6, 7);

    @Test
    public void testAddOffsetsToTxnVersions() throws Exception {
        testAllMessageRoundTrips(new AddOffsetsToTxnRequestData().
                setTransactionalId("foobar").
                setProducerId(0xbadcafebadcafeL).
                setProducerEpoch((short) 123).
                setGroupId("baaz"));
        testAllMessageRoundTrips(new AddOffsetsToTxnResponseData().
                setThrottleTimeMs(42).
                setErrorCode((short) 0));
    }

    @Test
    public void testAddPartitionsToTxnVersions() throws Exception {
        AddPartitionsToTxnRequestData v3AndBelowData = new AddPartitionsToTxnRequestData().
                setV3AndBelowTransactionalId("blah").
                setV3AndBelowProducerId(0xbadcafebadcafeL).
                setV3AndBelowProducerEpoch((short) 30000).
                setV3AndBelowTopics(new AddPartitionsToTxnTopicCollection(singletonList(
                        new AddPartitionsToTxnTopic().
                                setName("Topic").
                                setPartitions(singletonList(1))).iterator()));
        testDuplication(v3AndBelowData);
        testAllMessageRoundTripsUntilVersion((short) 3, v3AndBelowData);

        AddPartitionsToTxnRequestData data = new AddPartitionsToTxnRequestData().
                setTransactions(new AddPartitionsToTxnTransactionCollection(singletonList(
                       new AddPartitionsToTxnRequestData.AddPartitionsToTxnTransaction().
                              setTransactionalId("blah").
                              setProducerId(0xbadcafebadcafeL).
                              setProducerEpoch((short) 30000).
                              setTopics(v3AndBelowData.v3AndBelowTopics())).iterator()));
        testDuplication(data);
        testAllMessageRoundTripsFromVersion((short) 4, data);
    }

    @Test
    public void testCreateTopicsVersions() throws Exception {
        testAllMessageRoundTrips(new CreateTopicsRequestData().
                setTimeoutMs(1000).setTopics(new CreateTopicsRequestData.CreatableTopicCollection()));
    }

    @Test
    public void testDescribeAclsRequest() throws Exception {
        testAllMessageRoundTrips(new DescribeAclsRequestData().
                setResourceTypeFilter((byte) 42).
                setResourceNameFilter(null).
                setPatternTypeFilter((byte) 3).
                setPrincipalFilter("abc").
                setHostFilter(null).
                setOperation((byte) 0).
                setPermissionType((byte) 0));
    }

    @Test
    public void testMetadataVersions() throws Exception {
        testAllMessageRoundTrips(new MetadataRequestData().setTopics(
                Arrays.asList(new MetadataRequestData.MetadataRequestTopic().setName("foo"),
                        new MetadataRequestData.MetadataRequestTopic().setName("bar")
                )));
        testAllMessageRoundTripsFromVersion((short) 1, new MetadataRequestData().
                setTopics(null).
                setAllowAutoTopicCreation(true).
                setIncludeClusterAuthorizedOperations(false).
                setIncludeTopicAuthorizedOperations(false));
        testAllMessageRoundTripsFromVersion((short) 4, new MetadataRequestData().
                setTopics(null).
                setAllowAutoTopicCreation(false).
                setIncludeClusterAuthorizedOperations(false).
                setIncludeTopicAuthorizedOperations(false));
    }

    @Test
    public void testHeartbeatVersions() throws Exception {
        Supplier<HeartbeatRequestData> newRequest = () -> new HeartbeatRequestData()
                .setGroupId("groupId")
                .setMemberId(memberId)
                .setGenerationId(15);
        testAllMessageRoundTrips(newRequest.get());
        testAllMessageRoundTrips(newRequest.get().setGroupInstanceId(null));
        testAllMessageRoundTripsFromVersion((short) 3, newRequest.get().setGroupInstanceId("instanceId"));
    }

    @Test
    public void testJoinGroupRequestVersions() throws Exception {
        Supplier<JoinGroupRequestData> newRequest = () -> new JoinGroupRequestData()
                .setGroupId("groupId")
                .setMemberId(memberId)
                .setProtocolType("consumer")
                .setProtocols(new JoinGroupRequestData.JoinGroupRequestProtocolCollection())
                .setSessionTimeoutMs(10000);
        testAllMessageRoundTrips(newRequest.get());
        testAllMessageRoundTripsFromVersion((short) 1, newRequest.get().setRebalanceTimeoutMs(20000));
        testAllMessageRoundTrips(newRequest.get().setGroupInstanceId(null));
        testAllMessageRoundTripsFromVersion((short) 5, newRequest.get().setGroupInstanceId("instanceId"));
    }

    @Test
    public void testListOffsetsRequestVersions() throws Exception {
        List<ListOffsetsTopic> v = Collections.singletonList(new ListOffsetsTopic()
                .setName("topic")
                .setPartitions(Collections.singletonList(new ListOffsetsPartition()
                        .setPartitionIndex(0)
                        .setTimestamp(123L))));
        Supplier<ListOffsetsRequestData> newRequest = () -> new ListOffsetsRequestData()
                .setTopics(v)
                .setReplicaId(0);
        testAllMessageRoundTrips(newRequest.get());
        testAllMessageRoundTripsFromVersion((short) 2, newRequest.get().setIsolationLevel(IsolationLevel.READ_COMMITTED.id()));
    }

    @Test
    public void testListOffsetsResponseVersions() throws Exception {
        ListOffsetsPartitionResponse partition = new ListOffsetsPartitionResponse()
                .setErrorCode(Errors.NONE.code())
                .setPartitionIndex(0)
                .setOldStyleOffsets(Collections.singletonList(321L));
        List<ListOffsetsTopicResponse> topics = Collections.singletonList(new ListOffsetsTopicResponse()
                .setName("topic")
                .setPartitions(Collections.singletonList(partition)));
        Supplier<ListOffsetsResponseData> response = () -> new ListOffsetsResponseData()
                .setTopics(topics);
        for (short version : ApiKeys.LIST_OFFSETS.allVersions()) {
            ListOffsetsResponseData responseData = response.get();
            if (version > 0) {
                responseData.topics().get(0).partitions().get(0)
                    .setOldStyleOffsets(Collections.emptyList())
                    .setOffset(456L)
                    .setTimestamp(123L);
            }
            if (version > 1) {
                responseData.setThrottleTimeMs(1000);
            }
            if (version > 3) {
                partition.setLeaderEpoch(1);
            }
            testEquivalentMessageRoundTrip(version, responseData);
        }
    }

    @Test
    public void testJoinGroupResponseVersions() throws Exception {
        Supplier<JoinGroupResponseData> newResponse = () -> new JoinGroupResponseData()
                .setMemberId(memberId)
                .setLeader(memberId)
                .setGenerationId(1)
                .setMembers(Collections.singletonList(
                        new JoinGroupResponseMember()
                                .setMemberId(memberId)
                ));
        testAllMessageRoundTrips(newResponse.get());
        testAllMessageRoundTripsFromVersion((short) 2, newResponse.get().setThrottleTimeMs(1000));
        testAllMessageRoundTrips(newResponse.get().members().get(0).setGroupInstanceId(null));
        testAllMessageRoundTripsFromVersion((short) 5, newResponse.get().members().get(0).setGroupInstanceId("instanceId"));
    }

    @Test
    public void testLeaveGroupResponseVersions() throws Exception {
        Supplier<LeaveGroupResponseData> newResponse = () -> new LeaveGroupResponseData()
                                                                 .setErrorCode(Errors.NOT_COORDINATOR.code());

        testAllMessageRoundTrips(newResponse.get());
        testAllMessageRoundTripsFromVersion((short) 1, newResponse.get().setThrottleTimeMs(1000));

        testAllMessageRoundTripsFromVersion((short) 3, newResponse.get().setMembers(
            Collections.singletonList(new MemberResponse()
            .setMemberId(memberId)
            .setGroupInstanceId(instanceId))
        ));
    }

    @Test
    public void testSyncGroupDefaultGroupInstanceId() throws Exception {
        Supplier<SyncGroupRequestData> request = () -> new SyncGroupRequestData()
                .setGroupId("groupId")
                .setMemberId(memberId)
                .setGenerationId(15)
                .setAssignments(new ArrayList<>());
        testAllMessageRoundTrips(request.get());
        testAllMessageRoundTrips(request.get().setGroupInstanceId(null));
        testAllMessageRoundTripsFromVersion((short) 3, request.get().setGroupInstanceId(instanceId));
    }

    @Test
    public void testOffsetCommitDefaultGroupInstanceId() throws Exception {
        testAllMessageRoundTrips(new OffsetCommitRequestData()
                .setTopics(new ArrayList<>())
                .setGroupId("groupId"));

        Supplier<OffsetCommitRequestData> request = () -> new OffsetCommitRequestData()
                .setGroupId("groupId")
                .setMemberId(memberId)
                .setTopics(new ArrayList<>())
                .setGenerationId(15);
        testAllMessageRoundTripsFromVersion((short) 1, request.get());
        testAllMessageRoundTripsFromVersion((short) 1, request.get().setGroupInstanceId(null));
        testAllMessageRoundTripsFromVersion((short) 7, request.get().setGroupInstanceId(instanceId));
    }

    @Test
    public void testDescribeGroupsRequestVersions() throws Exception {
        testAllMessageRoundTrips(new DescribeGroupsRequestData()
                .setGroups(Collections.singletonList("group"))
                .setIncludeAuthorizedOperations(false));
    }

    @Test
    public void testDescribeGroupsResponseVersions() throws Exception {
        DescribedGroupMember baseMember = new DescribedGroupMember()
            .setMemberId(memberId);

        DescribedGroup baseGroup = new DescribedGroup()
                                       .setGroupId("group")
                                       .setGroupState("Stable").setErrorCode(Errors.NONE.code())
                                       .setMembers(Collections.singletonList(baseMember))
                                       .setProtocolType("consumer");
        DescribeGroupsResponseData baseResponse = new DescribeGroupsResponseData()
                                                      .setGroups(Collections.singletonList(baseGroup));
        testAllMessageRoundTrips(baseResponse);

        testAllMessageRoundTripsFromVersion((short) 1, baseResponse.setThrottleTimeMs(10));

        baseGroup.setAuthorizedOperations(1);
        testAllMessageRoundTripsFromVersion((short) 3, baseResponse);

        baseMember.setGroupInstanceId(instanceId);
        testAllMessageRoundTripsFromVersion((short) 4, baseResponse);
    }

    @Test
    public void testDescribeClusterRequestVersions() throws Exception {
        testAllMessageRoundTrips(new DescribeClusterRequestData()
            .setIncludeClusterAuthorizedOperations(true));
    }

    @Test
    public void testDescribeClusterResponseVersions() throws Exception {
        DescribeClusterResponseData data = new DescribeClusterResponseData()
            .setBrokers(new DescribeClusterBrokerCollection(
                Collections.singletonList(new DescribeClusterBroker()
                    .setBrokerId(1)
                    .setHost("localhost")
                    .setPort(9092)
                    .setRack("rack1")).iterator()))
            .setClusterId("clusterId")
            .setControllerId(1)
            .setClusterAuthorizedOperations(10);

        testAllMessageRoundTrips(data);
    }

    @Test
    public void testGroupInstanceIdIgnorableInDescribeGroupsResponse() throws Exception {
        DescribeGroupsResponseData responseWithGroupInstanceId =
            new DescribeGroupsResponseData()
                .setGroups(Collections.singletonList(
                    new DescribedGroup()
                        .setGroupId("group")
                        .setGroupState("Stable")
                        .setErrorCode(Errors.NONE.code())
                        .setMembers(Collections.singletonList(
                            new DescribedGroupMember()
                                .setMemberId(memberId)
                                .setGroupInstanceId(instanceId)))
                        .setProtocolType("consumer")
                ));

        DescribeGroupsResponseData expectedResponse = responseWithGroupInstanceId.duplicate();
        // Unset GroupInstanceId
        expectedResponse.groups().get(0).members().get(0).setGroupInstanceId(null);

        testAllMessageRoundTripsBeforeVersion((short) 4, responseWithGroupInstanceId, expectedResponse);
    }

    @Test
    public void testThrottleTimeIgnorableInDescribeGroupsResponse() throws Exception {
        DescribeGroupsResponseData responseWithGroupInstanceId =
            new DescribeGroupsResponseData()
                .setGroups(Collections.singletonList(
                    new DescribedGroup()
                        .setGroupId("group")
                        .setGroupState("Stable")
                        .setErrorCode(Errors.NONE.code())
                        .setMembers(Collections.singletonList(
                            new DescribedGroupMember()
                                .setMemberId(memberId)))
                        .setProtocolType("consumer")
                ))
                .setThrottleTimeMs(10);

        DescribeGroupsResponseData expectedResponse = responseWithGroupInstanceId.duplicate();
        // Unset throttle time
        expectedResponse.setThrottleTimeMs(0);

        testAllMessageRoundTripsBeforeVersion((short) 1, responseWithGroupInstanceId, expectedResponse);
    }

    @Test
    public void testOffsetForLeaderEpochVersions() throws Exception {
        // Version 2 adds optional current leader epoch
        OffsetForLeaderEpochRequestData.OffsetForLeaderPartition partitionDataNoCurrentEpoch =
                new OffsetForLeaderEpochRequestData.OffsetForLeaderPartition()
                        .setPartition(0)
                        .setLeaderEpoch(3);
        OffsetForLeaderEpochRequestData.OffsetForLeaderPartition partitionDataWithCurrentEpoch =
                new OffsetForLeaderEpochRequestData.OffsetForLeaderPartition()
                        .setPartition(0)
                        .setLeaderEpoch(3)
                        .setCurrentLeaderEpoch(5);
        OffsetForLeaderEpochRequestData data = new OffsetForLeaderEpochRequestData();
        data.topics().add(new OffsetForLeaderEpochRequestData.OffsetForLeaderTopic()
                .setTopic("foo")
                .setPartitions(singletonList(partitionDataNoCurrentEpoch)));

        testAllMessageRoundTrips(data);
        testAllMessageRoundTripsBeforeVersion((short) 2, partitionDataWithCurrentEpoch, partitionDataNoCurrentEpoch);
        testAllMessageRoundTripsFromVersion((short) 2, partitionDataWithCurrentEpoch);

        // Version 3 adds the optional replica Id field
        testAllMessageRoundTripsFromVersion((short) 3, new OffsetForLeaderEpochRequestData().setReplicaId(5));
        testAllMessageRoundTripsBeforeVersion((short) 3,
                new OffsetForLeaderEpochRequestData().setReplicaId(5),
                new OffsetForLeaderEpochRequestData());
        testAllMessageRoundTripsBeforeVersion((short) 3,
                new OffsetForLeaderEpochRequestData().setReplicaId(5),
                new OffsetForLeaderEpochRequestData().setReplicaId(-2));
    }

    @Test
    public void testLeaderAndIsrVersions() throws Exception {
        // Version 3 adds two new fields - AddingReplicas and RemovingReplicas
        LeaderAndIsrRequestData.LeaderAndIsrTopicState partitionStateNoAddingRemovingReplicas =
            new LeaderAndIsrRequestData.LeaderAndIsrTopicState()
                .setTopicName("topic")
                .setPartitionStates(Collections.singletonList(
                    new LeaderAndIsrRequestData.LeaderAndIsrPartitionState()
                        .setPartitionIndex(0)
                        .setReplicas(Collections.singletonList(0))
                ));
        LeaderAndIsrRequestData.LeaderAndIsrTopicState partitionStateWithAddingRemovingReplicas =
            new LeaderAndIsrRequestData.LeaderAndIsrTopicState()
                .setTopicName("topic")
                .setPartitionStates(Collections.singletonList(
                    new LeaderAndIsrRequestData.LeaderAndIsrPartitionState()
                        .setPartitionIndex(0)
                        .setReplicas(Collections.singletonList(0))
                        .setAddingReplicas(Collections.singletonList(1))
                        .setRemovingReplicas(Collections.singletonList(1))
                ));
        testAllMessageRoundTripsBetweenVersions(
            (short) 2,
            (short) 3,
            new LeaderAndIsrRequestData().setTopicStates(Collections.singletonList(partitionStateWithAddingRemovingReplicas)),
            new LeaderAndIsrRequestData().setTopicStates(Collections.singletonList(partitionStateNoAddingRemovingReplicas)));
        testAllMessageRoundTripsFromVersion((short) 3, new LeaderAndIsrRequestData().setTopicStates(Collections.singletonList(partitionStateWithAddingRemovingReplicas)));
    }

    @Test
    public void testOffsetCommitRequestVersions() throws Exception {
        String groupId = "groupId";
        String topicName = "topic";
        String metadata = "metadata";
        int partition = 2;
        int offset = 100;

        testAllMessageRoundTrips(new OffsetCommitRequestData()
                                     .setGroupId(groupId)
                                     .setTopics(Collections.singletonList(
                                         new OffsetCommitRequestTopic()
                                             .setName(topicName)
                                             .setPartitions(Collections.singletonList(
                                                 new OffsetCommitRequestPartition()
                                                     .setPartitionIndex(partition)
                                                     .setCommittedMetadata(metadata)
                                                     .setCommittedOffset(offset)
                                             )))));

        Supplier<OffsetCommitRequestData> request =
            () -> new OffsetCommitRequestData()
                      .setGroupId(groupId)
                      .setMemberId("memberId")
                      .setGroupInstanceId("instanceId")
                      .setTopics(Collections.singletonList(
                          new OffsetCommitRequestTopic()
                              .setName(topicName)
                              .setPartitions(Collections.singletonList(
                                  new OffsetCommitRequestPartition()
                                      .setPartitionIndex(partition)
                                      .setCommittedLeaderEpoch(10)
                                      .setCommittedMetadata(metadata)
                                      .setCommittedOffset(offset)
                                      .setCommitTimestamp(20)
                            ))))
                    .setRetentionTimeMs(20);

        for (short version : ApiKeys.OFFSET_COMMIT.allVersions()) {
            OffsetCommitRequestData requestData = request.get();
            if (version < 1) {
                requestData.setMemberId("");
                requestData.setGenerationId(-1);
            }

            if (version != 1) {
                requestData.topics().get(0).partitions().get(0).setCommitTimestamp(-1);
            }

            if (version < 2 || version > 4) {
                requestData.setRetentionTimeMs(-1);
            }

            if (version < 6) {
                requestData.topics().get(0).partitions().get(0).setCommittedLeaderEpoch(-1);
            }

            if (version < 7) {
                requestData.setGroupInstanceId(null);
            }

            if (version == 1) {
                testEquivalentMessageRoundTrip(version, requestData);
            } else if (version >= 2 && version <= 4) {
                testAllMessageRoundTripsBetweenVersions(version, (short) 5, requestData, requestData);
            } else {
                testAllMessageRoundTripsFromVersion(version, requestData);
            }
        }
    }

    @Test
    public void testOffsetCommitResponseVersions() throws Exception {
        Supplier<OffsetCommitResponseData> response =
            () -> new OffsetCommitResponseData()
                      .setTopics(
                          singletonList(
                              new OffsetCommitResponseTopic()
                                  .setName("topic")
                                  .setPartitions(singletonList(
                                      new OffsetCommitResponsePartition()
                                          .setPartitionIndex(1)
                                          .setErrorCode(Errors.UNKNOWN_MEMBER_ID.code())
                                  ))
                          )
                      )
                      .setThrottleTimeMs(20);

        for (short version : ApiKeys.OFFSET_COMMIT.allVersions()) {
            OffsetCommitResponseData responseData = response.get();
            if (version < 3) {
                responseData.setThrottleTimeMs(0);
            }
            testAllMessageRoundTripsFromVersion(version, responseData);
        }
    }

    @Test
    public void testTxnOffsetCommitRequestVersions() throws Exception {
        String groupId = "groupId";
        String topicName = "topic";
        String metadata = "metadata";
        String txnId = "transactionalId";
        int producerId = 25;
        short producerEpoch = 10;
        String instanceId = "instance";
        String memberId = "member";
        int generationId = 1;

        int partition = 2;
        int offset = 100;

        testAllMessageRoundTrips(new TxnOffsetCommitRequestData()
                                     .setGroupId(groupId)
                                     .setTransactionalId(txnId)
                                     .setProducerId(producerId)
                                     .setProducerEpoch(producerEpoch)
                                     .setTopics(Collections.singletonList(
                                         new TxnOffsetCommitRequestTopic()
                                             .setName(topicName)
                                             .setPartitions(Collections.singletonList(
                                                 new TxnOffsetCommitRequestPartition()
                                                     .setPartitionIndex(partition)
                                                     .setCommittedMetadata(metadata)
                                                     .setCommittedOffset(offset)
                                             )))));

        Supplier<TxnOffsetCommitRequestData> request =
            () -> new TxnOffsetCommitRequestData()
                      .setGroupId(groupId)
                      .setTransactionalId(txnId)
                      .setProducerId(producerId)
                      .setProducerEpoch(producerEpoch)
                      .setGroupInstanceId(instanceId)
                      .setMemberId(memberId)
                      .setGenerationId(generationId)
                      .setTopics(Collections.singletonList(
                          new TxnOffsetCommitRequestTopic()
                              .setName(topicName)
                              .setPartitions(Collections.singletonList(
                                  new TxnOffsetCommitRequestPartition()
                                      .setPartitionIndex(partition)
                                      .setCommittedLeaderEpoch(10)
                                      .setCommittedMetadata(metadata)
                                      .setCommittedOffset(offset)
                              ))));

        for (short version : ApiKeys.TXN_OFFSET_COMMIT.allVersions()) {
            TxnOffsetCommitRequestData requestData = request.get();
            if (version < 2) {
                requestData.topics().get(0).partitions().get(0).setCommittedLeaderEpoch(-1);
            }

            if (version < 3) {
                final short finalVersion = version;
                assertThrows(UnsupportedVersionException.class, () -> testEquivalentMessageRoundTrip(finalVersion, requestData));
                requestData.setGroupInstanceId(null);
                assertThrows(UnsupportedVersionException.class, () -> testEquivalentMessageRoundTrip(finalVersion, requestData));
                requestData.setMemberId("");
                assertThrows(UnsupportedVersionException.class, () -> testEquivalentMessageRoundTrip(finalVersion, requestData));
                requestData.setGenerationId(-1);
            }

            testAllMessageRoundTripsFromVersion(version, requestData);
        }
    }

    @Test
    public void testTxnOffsetCommitResponseVersions() throws Exception {
        testAllMessageRoundTrips(
            new TxnOffsetCommitResponseData()
                .setTopics(
                   singletonList(
                       new TxnOffsetCommitResponseTopic()
                           .setName("topic")
                           .setPartitions(singletonList(
                               new TxnOffsetCommitResponsePartition()
                                   .setPartitionIndex(1)
                                   .setErrorCode(Errors.UNKNOWN_MEMBER_ID.code())
                           ))
                   )
               )
               .setThrottleTimeMs(20));
    }

    @Test
    public void testOffsetFetchV0ToV7() throws Exception {
        String groupId = "groupId";
        String topicName = "topic";

        List<OffsetFetchRequestTopic> topics = Collections.singletonList(
            new OffsetFetchRequestTopic()
                .setName(topicName)
                .setPartitionIndexes(Collections.singletonList(5)));
        testAllMessageRoundTripsOffsetFetchV0ToV7(new OffsetFetchRequestData()
                                     .setTopics(new ArrayList<>())
                                     .setGroupId(groupId));

        testAllMessageRoundTripsOffsetFetchV0ToV7(new OffsetFetchRequestData()
                                     .setGroupId(groupId)
                                     .setTopics(topics));

        OffsetFetchRequestData allPartitionData = new OffsetFetchRequestData()
                                                      .setGroupId(groupId)
                                                      .setTopics(null);

        OffsetFetchRequestData requireStableData = new OffsetFetchRequestData()
                                                       .setGroupId(groupId)
                                                       .setTopics(topics)
                                                       .setRequireStable(true);

        for (int version : listOfVersionsNonBatchOffsetFetch) {
            final short finalVersion = (short) version;
            if (version < 2) {
                assertThrows(NullPointerException.class, () -> testAllMessageRoundTripsOffsetFetchFromVersionV0ToV7(finalVersion, allPartitionData));
            } else {
                testAllMessageRoundTripsOffsetFetchFromVersionV0ToV7((short) version, allPartitionData);
            }

            if (version < 7) {
                assertThrows(UnsupportedVersionException.class, () -> testAllMessageRoundTripsOffsetFetchFromVersionV0ToV7(finalVersion, requireStableData));
            } else {
                testAllMessageRoundTripsOffsetFetchFromVersionV0ToV7(finalVersion, requireStableData);
            }
        }

        Supplier<OffsetFetchResponseData> response =
            () -> new OffsetFetchResponseData()
                      .setTopics(Collections.singletonList(
                          new OffsetFetchResponseTopic()
                              .setName(topicName)
                              .setPartitions(Collections.singletonList(
                                  new OffsetFetchResponsePartition()
                                      .setPartitionIndex(5)
                                      .setMetadata(null)
                                      .setCommittedOffset(100)
                                      .setCommittedLeaderEpoch(3)
                                      .setErrorCode(Errors.UNKNOWN_TOPIC_OR_PARTITION.code())))))
                      .setErrorCode(Errors.NOT_COORDINATOR.code())
                      .setThrottleTimeMs(10);
        for (int version : listOfVersionsNonBatchOffsetFetch) {
            OffsetFetchResponseData responseData = response.get();
            if (version <= 1) {
                responseData.setErrorCode(Errors.NONE.code());
            }

            if (version <= 2) {
                responseData.setThrottleTimeMs(0);
            }

            if (version <= 4) {
                responseData.topics().get(0).partitions().get(0).setCommittedLeaderEpoch(-1);
            }

            testAllMessageRoundTripsOffsetFetchFromVersionV0ToV7((short) version, responseData);
        }
    }

    private void testAllMessageRoundTripsOffsetFetchV0ToV7(Message message) throws Exception {
        testDuplication(message);
        testAllMessageRoundTripsOffsetFetchFromVersionV0ToV7(message.lowestSupportedVersion(), message);
    }

    private void testAllMessageRoundTripsOffsetFetchFromVersionV0ToV7(short fromVersion,
        Message message) throws Exception {
        for (short version = fromVersion; version <= 7; version++) {
            testEquivalentMessageRoundTrip(version, message);
        }
    }

    @Test
    public void testOffsetFetchV8AndAboveSingleGroup() throws Exception {
        String groupId = "groupId";
        String topicName = "topic";

        List<OffsetFetchRequestTopics> topic = Collections.singletonList(
            new OffsetFetchRequestTopics()
                .setName(topicName)
                .setPartitionIndexes(Collections.singletonList(5)));

        OffsetFetchRequestData allPartitionData = new OffsetFetchRequestData()
            .setGroups(Collections.singletonList(
                new OffsetFetchRequestGroup()
                    .setGroupId(groupId)
                    .setTopics(null)));

        OffsetFetchRequestData specifiedPartitionData = new OffsetFetchRequestData()
            .setGroups(Collections.singletonList(
                new OffsetFetchRequestGroup()
                    .setGroupId(groupId)
                    .setTopics(topic)))
            .setRequireStable(true);

        testAllMessageRoundTripsOffsetFetchV8AndAbove(allPartitionData);
        testAllMessageRoundTripsOffsetFetchV8AndAbove(specifiedPartitionData);

        for (short version : ApiKeys.OFFSET_FETCH.allVersions()) {
            if (version >= 8) {
                testAllMessageRoundTripsOffsetFetchFromVersionV8AndAbove(version, specifiedPartitionData);
                testAllMessageRoundTripsOffsetFetchFromVersionV8AndAbove(version, allPartitionData);
            }
        }

        Supplier<OffsetFetchResponseData> response =
            () -> new OffsetFetchResponseData()
                .setGroups(Collections.singletonList(
                    new OffsetFetchResponseGroup()
                        .setGroupId(groupId)
                        .setTopics(Collections.singletonList(
                            new OffsetFetchResponseTopics()
                                .setPartitions(Collections.singletonList(
                                    new OffsetFetchResponsePartitions()
                                        .setPartitionIndex(5)
                                        .setMetadata(null)
                                        .setCommittedOffset(100)
                                        .setCommittedLeaderEpoch(3)
                                        .setErrorCode(Errors.UNKNOWN_TOPIC_OR_PARTITION.code())))))
                        .setErrorCode(Errors.NOT_COORDINATOR.code())))
                .setThrottleTimeMs(10);
        for (short version : ApiKeys.OFFSET_FETCH.allVersions()) {
            if (version >= 8) {
                OffsetFetchResponseData responseData = response.get();
                testAllMessageRoundTripsOffsetFetchFromVersionV8AndAbove(version, responseData);
            }
        }
    }

    @Test
    public void testOffsetFetchV8AndAbove() throws Exception {
        String groupOne = "group1";
        String groupTwo = "group2";
        String groupThree = "group3";
        String groupFour = "group4";
        String groupFive = "group5";
        String topic1 = "topic1";
        String topic2 = "topic2";
        String topic3 = "topic3";

        OffsetFetchRequestTopics topicOne = new OffsetFetchRequestTopics()
            .setName(topic1)
            .setPartitionIndexes(Collections.singletonList(5));
        OffsetFetchRequestTopics topicTwo = new OffsetFetchRequestTopics()
            .setName(topic2)
            .setPartitionIndexes(Collections.singletonList(10));
        OffsetFetchRequestTopics topicThree = new OffsetFetchRequestTopics()
            .setName(topic3)
            .setPartitionIndexes(Collections.singletonList(15));

        List<OffsetFetchRequestTopics> groupOneTopics = singletonList(topicOne);
        OffsetFetchRequestGroup group1 =
            new OffsetFetchRequestGroup()
                .setGroupId(groupOne)
                .setTopics(groupOneTopics);

        List<OffsetFetchRequestTopics> groupTwoTopics = Arrays.asList(topicOne, topicTwo);
        OffsetFetchRequestGroup group2 =
            new OffsetFetchRequestGroup()
                .setGroupId(groupTwo)
                .setTopics(groupTwoTopics);

        List<OffsetFetchRequestTopics> groupThreeTopics = Arrays.asList(topicOne, topicTwo, topicThree);
        OffsetFetchRequestGroup group3 =
            new OffsetFetchRequestGroup()
                .setGroupId(groupThree)
                .setTopics(groupThreeTopics);

        OffsetFetchRequestGroup group4 =
            new OffsetFetchRequestGroup()
                .setGroupId(groupFour)
                .setTopics(null);

        OffsetFetchRequestGroup group5 =
            new OffsetFetchRequestGroup()
                .setGroupId(groupFive)
                .setTopics(null);

        OffsetFetchRequestData requestData = new OffsetFetchRequestData()
            .setGroups(Arrays.asList(group1, group2, group3, group4, group5))
            .setRequireStable(true);

        testAllMessageRoundTripsOffsetFetchV8AndAbove(requestData);

        testAllMessageRoundTripsOffsetFetchV8AndAbove(requestData.setRequireStable(false));


        for (short version : ApiKeys.OFFSET_FETCH.allVersions()) {
            if (version >= 8) {
                testAllMessageRoundTripsOffsetFetchFromVersionV8AndAbove(version, requestData);
            }
        }

        OffsetFetchResponseTopics responseTopic1 =
            new OffsetFetchResponseTopics()
                .setName(topic1)
                .setPartitions(Collections.singletonList(
                    new OffsetFetchResponsePartitions()
                        .setPartitionIndex(5)
                        .setMetadata(null)
                        .setCommittedOffset(100)
                        .setCommittedLeaderEpoch(3)
                        .setErrorCode(Errors.UNKNOWN_TOPIC_OR_PARTITION.code())));
        OffsetFetchResponseTopics responseTopic2 =
            new OffsetFetchResponseTopics()
                .setName(topic2)
                .setPartitions(Collections.singletonList(
                    new OffsetFetchResponsePartitions()
                        .setPartitionIndex(10)
                        .setMetadata("foo")
                        .setCommittedOffset(200)
                        .setCommittedLeaderEpoch(2)
                        .setErrorCode(Errors.TOPIC_AUTHORIZATION_FAILED.code())));
        OffsetFetchResponseTopics responseTopic3 =
            new OffsetFetchResponseTopics()
                .setName(topic3)
                .setPartitions(Collections.singletonList(
                    new OffsetFetchResponsePartitions()
                        .setPartitionIndex(15)
                        .setMetadata("bar")
                        .setCommittedOffset(300)
                        .setCommittedLeaderEpoch(1)
                        .setErrorCode(Errors.GROUP_AUTHORIZATION_FAILED.code())));

        OffsetFetchResponseGroup responseGroup1 =
            new OffsetFetchResponseGroup()
                .setGroupId(groupOne)
                .setTopics(Collections.singletonList(responseTopic1))
                .setErrorCode(Errors.NOT_COORDINATOR.code());
        OffsetFetchResponseGroup responseGroup2 =
            new OffsetFetchResponseGroup()
                .setGroupId(groupTwo)
                .setTopics(Arrays.asList(responseTopic1, responseTopic2))
                .setErrorCode(Errors.COORDINATOR_LOAD_IN_PROGRESS.code());
        OffsetFetchResponseGroup responseGroup3 =
            new OffsetFetchResponseGroup()
                .setGroupId(groupThree)
                .setTopics(Arrays.asList(responseTopic1, responseTopic2, responseTopic3))
                .setErrorCode(Errors.NONE.code());
        OffsetFetchResponseGroup responseGroup4 =
            new OffsetFetchResponseGroup()
                .setGroupId(groupFour)
                .setTopics(Arrays.asList(responseTopic1, responseTopic2, responseTopic3))
                .setErrorCode(Errors.NONE.code());
        OffsetFetchResponseGroup responseGroup5 =
            new OffsetFetchResponseGroup()
                .setGroupId(groupFive)
                .setTopics(Arrays.asList(responseTopic1, responseTopic2, responseTopic3))
                .setErrorCode(Errors.NONE.code());

        Supplier<OffsetFetchResponseData> response =
            () -> new OffsetFetchResponseData()
                .setGroups(Arrays.asList(responseGroup1, responseGroup2, responseGroup3,
                    responseGroup4, responseGroup5))
                .setThrottleTimeMs(10);
        for (short version : ApiKeys.OFFSET_FETCH.allVersions()) {
            if (version >= 8) {
                OffsetFetchResponseData responseData = response.get();
                testAllMessageRoundTripsOffsetFetchFromVersionV8AndAbove(version, responseData);
            }
        }
    }

    private void testAllMessageRoundTripsOffsetFetchV8AndAbove(Message message) throws Exception {
        testDuplication(message);
        testAllMessageRoundTripsOffsetFetchFromVersionV8AndAbove((short) 8, message);
    }

    private void testAllMessageRoundTripsOffsetFetchFromVersionV8AndAbove(short fromVersion, Message message) throws Exception {
        for (short version = fromVersion; version <= message.highestSupportedVersion(); version++) {
            testEquivalentMessageRoundTrip(version, message);
        }
    }

    @Test
    public void testProduceResponseVersions() throws Exception {
        String topicName = "topic";
        int partitionIndex = 0;
        short errorCode = Errors.INVALID_TOPIC_EXCEPTION.code();
        long baseOffset = 12L;
        int throttleTimeMs = 1234;
        long logAppendTimeMs = 1234L;
        long logStartOffset = 1234L;
        int batchIndex = 0;
        String batchIndexErrorMessage = "error message";
        String errorMessage = "global error message";

        testAllMessageRoundTrips(new ProduceResponseData()
            .setResponses(new ProduceResponseData.TopicProduceResponseCollection(singletonList(
                new ProduceResponseData.TopicProduceResponse()
                    .setName(topicName)
                    .setPartitionResponses(singletonList(
                        new ProduceResponseData.PartitionProduceResponse()
                            .setIndex(partitionIndex)
                            .setErrorCode(errorCode)
                            .setBaseOffset(baseOffset)))).iterator())));

        Supplier<ProduceResponseData> response = () -> new ProduceResponseData()
                .setResponses(new ProduceResponseData.TopicProduceResponseCollection(singletonList(
                    new ProduceResponseData.TopicProduceResponse()
                        .setName(topicName)
                        .setPartitionResponses(singletonList(
                             new ProduceResponseData.PartitionProduceResponse()
                                 .setIndex(partitionIndex)
                                 .setErrorCode(errorCode)
                                 .setBaseOffset(baseOffset)
                                 .setLogAppendTimeMs(logAppendTimeMs)
                                 .setLogStartOffset(logStartOffset)
                                 .setRecordErrors(singletonList(
                                     new ProduceResponseData.BatchIndexAndErrorMessage()
                                         .setBatchIndex(batchIndex)
                                         .setBatchIndexErrorMessage(batchIndexErrorMessage)))
                                 .setErrorMessage(errorMessage)))).iterator()))
                .setThrottleTimeMs(throttleTimeMs);

        for (short version : ApiKeys.PRODUCE.allVersions()) {
            ProduceResponseData responseData = response.get();

            if (version < 8) {
                responseData.responses().iterator().next().partitionResponses().get(0).setRecordErrors(Collections.emptyList());
                responseData.responses().iterator().next().partitionResponses().get(0).setErrorMessage(null);
            }

            if (version < 5) {
                responseData.responses().iterator().next().partitionResponses().get(0).setLogStartOffset(-1);
            }

            if (version < 2) {
                responseData.responses().iterator().next().partitionResponses().get(0).setLogAppendTimeMs(-1);
            }

            if (version < 1) {
                responseData.setThrottleTimeMs(0);
            }

            if (version >= 3 && version <= 4) {
                testAllMessageRoundTripsBetweenVersions(version, (short) 5, responseData, responseData);
            } else if (version >= 6 && version <= 7) {
                testAllMessageRoundTripsBetweenVersions(version, (short) 8, responseData, responseData);
            } else {
                testEquivalentMessageRoundTrip(version, responseData);
            }
        }
    }

    @Test
    public void defaultValueShouldBeWritable() {
        for (short version = SimpleExampleMessageData.LOWEST_SUPPORTED_VERSION; version <= SimpleExampleMessageData.HIGHEST_SUPPORTED_VERSION; ++version) {
            MessageUtil.toByteBuffer(new SimpleExampleMessageData(), version);
        }
    }

    @Test
    public void testSimpleMessage() throws Exception {
        final SimpleExampleMessageData message = new SimpleExampleMessageData();
        message.setMyStruct(new SimpleExampleMessageData.MyStruct().setStructId(25).setArrayInStruct(
            Collections.singletonList(new SimpleExampleMessageData.StructArray().setArrayFieldId(20))
        ));
        message.setMyTaggedStruct(new SimpleExampleMessageData.TaggedStruct().setStructId("abc"));

        message.setProcessId(Uuid.randomUuid());
        message.setMyNullableString("notNull");
        message.setMyInt16((short) 3);
        message.setMyString("test string");
        SimpleExampleMessageData duplicate = message.duplicate();
        assertEquals(duplicate, message);
        assertEquals(message, duplicate);
        duplicate.setMyTaggedIntArray(Collections.singletonList(123));
        assertNotEquals(duplicate, message);
        assertNotEquals(message, duplicate);

        testAllMessageRoundTripsFromVersion((short) 2, message);
    }

    private void testAllMessageRoundTrips(Message message) throws Exception {
        testDuplication(message);
        testAllMessageRoundTripsFromVersion(message.lowestSupportedVersion(), message);
    }

    private void testDuplication(Message message) {
        Message duplicate = message.duplicate();
        assertEquals(duplicate, message);
        assertEquals(message, duplicate);
        assertEquals(duplicate.hashCode(), message.hashCode());
        assertEquals(message.hashCode(), duplicate.hashCode());
    }

    private void testAllMessageRoundTripsBeforeVersion(short beforeVersion, Message message, Message expected) throws Exception {
        testAllMessageRoundTripsBetweenVersions((short) 0, beforeVersion, message, expected);
    }

    /**
     * @param startVersion - the version we want to start at, inclusive
     * @param endVersion - the version we want to end at, exclusive
     */
    private void testAllMessageRoundTripsBetweenVersions(short startVersion, short endVersion, Message message, Message expected) throws Exception {
        for (short version = startVersion; version < endVersion; version++) {
            testMessageRoundTrip(version, message, expected);
        }
    }

    private void testAllMessageRoundTripsFromVersion(short fromVersion, Message message) throws Exception {
        for (short version = fromVersion; version <= message.highestSupportedVersion(); version++) {
            testEquivalentMessageRoundTrip(version, message);
        }
    }

    private void testAllMessageRoundTripsUntilVersion(short untilVersion, Message message) throws Exception {
        for (short version = message.lowestSupportedVersion(); version <= untilVersion; version++) {
            testEquivalentMessageRoundTrip(version, message);
        }
    }

    private void testMessageRoundTrip(short version, Message message, Message expected) throws Exception {
        testByteBufferRoundTrip(version, message, expected);
    }

    private void testEquivalentMessageRoundTrip(short version, Message message) throws Exception {
        testByteBufferRoundTrip(version, message, message);
        testJsonRoundTrip(version, message, message);
    }

    private void testByteBufferRoundTrip(short version, Message message, Message expected) throws Exception {
        ObjectSerializationCache cache = new ObjectSerializationCache();
        int size = message.size(cache, version);
        ByteBuffer buf = ByteBuffer.allocate(size);
        ByteBufferAccessor byteBufferAccessor = new ByteBufferAccessor(buf);
        message.write(byteBufferAccessor, cache, version);
        assertEquals(size, buf.position(), "The result of the size function does not match the number of bytes " +
            "written for version " + version);
        Message message2 = message.getClass().getConstructor().newInstance();
        buf.flip();
        message2.read(byteBufferAccessor, version);
        assertEquals(size, buf.position(), "The result of the size function does not match the number of bytes " +
            "read back in for version " + version);
        assertEquals(expected, message2, "The message object created after a round trip did not match for " +
            "version " + version);
        assertEquals(expected.hashCode(), message2.hashCode());
        assertEquals(expected.toString(), message2.toString());
    }

    private void testJsonRoundTrip(short version, Message message, Message expected) throws Exception {
        String jsonConverter = jsonConverterTypeName(message.getClass().getTypeName());
        Class<?> converter = Class.forName(jsonConverter);
        Method writeMethod = converter.getMethod("write", message.getClass(), short.class);
        JsonNode jsonNode = (JsonNode) writeMethod.invoke(null, message, version);
        Method readMethod = converter.getMethod("read", JsonNode.class, short.class);
        Message message2 = (Message) readMethod.invoke(null, jsonNode, version);
        assertEquals(expected, message2);
        assertEquals(expected.hashCode(), message2.hashCode());
        assertEquals(expected.toString(), message2.toString());
    }

    private static String jsonConverterTypeName(String source) {
        int outerClassIndex = source.lastIndexOf('$');
        if (outerClassIndex == -1) {
            return  source + "JsonConverter";
        } else {
            return source.substring(0, outerClassIndex) + "JsonConverter$" +
                source.substring(outerClassIndex + 1) + "JsonConverter";
        }
    }

    /**
     * Verify that the JSON files support the same message versions as the
     * schemas accessible through the ApiKey class.
     */
    @Test
    public void testMessageVersions() {
        for (ApiKeys apiKey : ApiKeys.values()) {
            Message message = null;
            try {
                message = ApiMessageType.fromApiKey(apiKey.id).newRequest();
            } catch (UnsupportedVersionException e) {
                fail("No request message spec found for API " + apiKey);
            }
            assertTrue(apiKey.latestVersion() <= message.highestSupportedVersion(),
                "Request message spec for " + apiKey + " only " + "supports versions up to " +
                message.highestSupportedVersion());
            try {
                message = ApiMessageType.fromApiKey(apiKey.id).newResponse();
            } catch (UnsupportedVersionException e) {
                fail("No response message spec found for API " + apiKey);
            }
            assertTrue(apiKey.latestVersion() <= message.highestSupportedVersion(),
                "Response message spec for " + apiKey + " only " + "supports versions up to " +
                message.highestSupportedVersion());
        }
    }

    @Test
    public void testDefaultValues() {
        verifyWriteRaisesUve((short) 0, "validateOnly",
            new CreateTopicsRequestData().setValidateOnly(true));
        verifyWriteSucceeds((short) 0,
            new CreateTopicsRequestData().setValidateOnly(false));
        verifyWriteSucceeds((short) 0,
            new OffsetCommitRequestData().setRetentionTimeMs(123));
        verifyWriteRaisesUve((short) 5, "forgotten",
            new FetchRequestData().setForgottenTopicsData(singletonList(
                new FetchRequestData.ForgottenTopic().setTopic("foo"))));
    }

    @Test
    public void testNonIgnorableFieldWithDefaultNull() {
        // Test non-ignorable string field `groupInstanceId` with default null
        verifyWriteRaisesUve((short) 0, "groupInstanceId", new HeartbeatRequestData()
                .setGroupId("groupId")
                .setGenerationId(15)
                .setMemberId(memberId)
                .setGroupInstanceId(instanceId));
        verifyWriteSucceeds((short) 0, new HeartbeatRequestData()
                .setGroupId("groupId")
                .setGenerationId(15)
                .setMemberId(memberId)
                .setGroupInstanceId(null));
        verifyWriteSucceeds((short) 0, new HeartbeatRequestData()
                .setGroupId("groupId")
                .setGenerationId(15)
                .setMemberId(memberId));
    }

    @Test
    public void testWriteNullForNonNullableFieldRaisesException() {
        CreateTopicsRequestData createTopics = new CreateTopicsRequestData().setTopics(null);
        for (short version : ApiKeys.CREATE_TOPICS.allVersions()) {
            verifyWriteRaisesNpe(version, createTopics);
        }
        MetadataRequestData metadata = new MetadataRequestData().setTopics(null);
        verifyWriteRaisesNpe((short) 0, metadata);
    }

    @Test
    public void testUnknownTaggedFields() {
        CreateTopicsRequestData createTopics = new CreateTopicsRequestData();
        verifyWriteSucceeds((short) 6, createTopics);
        RawTaggedField field1000 = new RawTaggedField(1000, new byte[] {0x1, 0x2, 0x3});
        createTopics.unknownTaggedFields().add(field1000);
        verifyWriteRaisesUve((short) 0, "Tagged fields were set", createTopics);
        verifyWriteSucceeds((short) 6, createTopics);
    }

    @Test
    public void testLongTaggedString() throws Exception {
        char[] chars = new char[1024];
        Arrays.fill(chars, 'a');
        String longString = new String(chars);
        SimpleExampleMessageData message = new SimpleExampleMessageData()
                .setMyString(longString);
        ObjectSerializationCache cache = new ObjectSerializationCache();
        short version = 1;
        int size = message.size(cache, version);
        ByteBuffer buf = ByteBuffer.allocate(size);
        ByteBufferAccessor byteBufferAccessor = new ByteBufferAccessor(buf);
        message.write(byteBufferAccessor, cache, version);
        assertEquals(size, buf.position());
    }

    private void verifyWriteRaisesNpe(short version, Message message) {
        ObjectSerializationCache cache = new ObjectSerializationCache();
        assertThrows(NullPointerException.class, () -> {
            int size = message.size(cache, version);
            ByteBuffer buf = ByteBuffer.allocate(size);
            ByteBufferAccessor byteBufferAccessor = new ByteBufferAccessor(buf);
            message.write(byteBufferAccessor, cache, version);
        });
    }

    private void verifyWriteRaisesUve(short version,
                                      String problemText,
                                      Message message) {
        ObjectSerializationCache cache = new ObjectSerializationCache();
        UnsupportedVersionException e =
            assertThrows(UnsupportedVersionException.class, () -> {
                int size = message.size(cache, version);
                ByteBuffer buf = ByteBuffer.allocate(size);
                ByteBufferAccessor byteBufferAccessor = new ByteBufferAccessor(buf);
                message.write(byteBufferAccessor, cache, version);
            });
        assertTrue(e.getMessage().contains(problemText), "Expected to get an error message about " + problemText +
            ", but got: " + e.getMessage());
    }

    private void verifyWriteSucceeds(short version, Message message) {
        ObjectSerializationCache cache = new ObjectSerializationCache();
        int size = message.size(cache, version);
        ByteBuffer buf = ByteBuffer.allocate(size * 2);
        ByteBufferAccessor byteBufferAccessor = new ByteBufferAccessor(buf);
        message.write(byteBufferAccessor, cache, version);
        assertEquals(size, buf.position(), "Expected the serialized size to be " + size + ", but it was " + buf.position());
    }

    @Test
    public void testCompareWithUnknownTaggedFields() {
        CreateTopicsRequestData createTopics = new CreateTopicsRequestData();
        createTopics.setTimeoutMs(123);
        CreateTopicsRequestData createTopics2 = new CreateTopicsRequestData();
        createTopics2.setTimeoutMs(123);
        assertEquals(createTopics, createTopics2);
        assertEquals(createTopics2, createTopics);
        // Call the accessor, which will create a new empty list.
        createTopics.unknownTaggedFields();
        // Verify that the equalities still hold after the new empty list has been created.
        assertEquals(createTopics, createTopics2);
        assertEquals(createTopics2, createTopics);
        createTopics.unknownTaggedFields().add(new RawTaggedField(0, new byte[] {0}));
        assertNotEquals(createTopics, createTopics2);
        assertNotEquals(createTopics2, createTopics);
        createTopics2.unknownTaggedFields().add(new RawTaggedField(0, new byte[] {0}));
        assertEquals(createTopics, createTopics2);
        assertEquals(createTopics2, createTopics);
    }
>>>>>>> 15418db6
}<|MERGE_RESOLUTION|>--- conflicted
+++ resolved
@@ -41,21 +41,12 @@
 import org.apache.kafka.common.message.OffsetFetchRequestData.OffsetFetchRequestGroup;
 import org.apache.kafka.common.message.OffsetFetchRequestData.OffsetFetchRequestTopic;
 import org.apache.kafka.common.message.OffsetFetchRequestData.OffsetFetchRequestTopics;
-import org.apache.kafka.common.message.OffsetFetchResponseData.OffsetFetchResponseGroup;
-import org.apache.kafka.common.message.OffsetFetchResponseData.OffsetFetchResponsePartition;
-import org.apache.kafka.common.message.OffsetFetchResponseData.OffsetFetchResponsePartitions;
-import org.apache.kafka.common.message.OffsetFetchResponseData.OffsetFetchResponseTopic;
-import org.apache.kafka.common.message.OffsetFetchResponseData.OffsetFetchResponseTopics;
+import org.apache.kafka.common.message.OffsetFetchResponseData.*;
 import org.apache.kafka.common.message.TxnOffsetCommitRequestData.TxnOffsetCommitRequestPartition;
 import org.apache.kafka.common.message.TxnOffsetCommitRequestData.TxnOffsetCommitRequestTopic;
 import org.apache.kafka.common.message.TxnOffsetCommitResponseData.TxnOffsetCommitResponsePartition;
 import org.apache.kafka.common.message.TxnOffsetCommitResponseData.TxnOffsetCommitResponseTopic;
-import org.apache.kafka.common.protocol.ApiKeys;
-import org.apache.kafka.common.protocol.ByteBufferAccessor;
-import org.apache.kafka.common.protocol.Errors;
-import org.apache.kafka.common.protocol.Message;
-import org.apache.kafka.common.protocol.MessageUtil;
-import org.apache.kafka.common.protocol.ObjectSerializationCache;
+import org.apache.kafka.common.protocol.*;
 import org.apache.kafka.common.protocol.types.RawTaggedField;
 import org.junit.jupiter.api.Test;
 import org.junit.jupiter.api.Timeout;
@@ -69,1021 +60,52 @@
 import java.util.function.Supplier;
 
 import static java.util.Collections.singletonList;
-import static org.junit.jupiter.api.Assertions.assertEquals;
-import static org.junit.jupiter.api.Assertions.assertNotEquals;
-import static org.junit.jupiter.api.Assertions.assertThrows;
-import static org.junit.jupiter.api.Assertions.assertTrue;
-import static org.junit.jupiter.api.Assertions.fail;
+import static org.junit.jupiter.api.Assertions.*;
 
 @Timeout(120)
 public final class MessageTest {
 
-<<<<<<< HEAD
-	private final String memberId = "memberId";
-	private final String instanceId = "instanceId";
-
-	@Test
-	public void testAddOffsetsToTxnVersions() throws Exception {
-		testAllMessageRoundTrips(new AddOffsetsToTxnRequestData().
-				setTransactionalId("foobar").
-				setProducerId(0xbadcafebadcafeL).
-				setProducerEpoch((short) 123).
-				setGroupId("baaz"));
-		testAllMessageRoundTrips(new AddOffsetsToTxnResponseData().
-				setThrottleTimeMs(42).
-				setErrorCode((short) 0));
-	}
-
-	@Test
-	public void testAddPartitionsToTxnVersions() throws Exception {
-		testAllMessageRoundTrips(new AddPartitionsToTxnRequestData().
-				setTransactionalId("blah").
-				setProducerId(0xbadcafebadcafeL).
-				setProducerEpoch((short) 30000).
-				setTopics(new AddPartitionsToTxnTopicCollection(singletonList(
-						new AddPartitionsToTxnTopic().
-								setName("Topic").
-								setPartitions(singletonList(1))).iterator())));
-	}
-
-	@Test
-	public void testCreateTopicsVersions() throws Exception {
-		testAllMessageRoundTrips(new CreateTopicsRequestData().
-				setTimeoutMs(1000).setTopics(new CreateTopicsRequestData.CreatableTopicCollection()));
-	}
-
-	@Test
-	public void testDescribeAclsRequest() throws Exception {
-		testAllMessageRoundTrips(new DescribeAclsRequestData().
-				setResourceTypeFilter((byte) 42).
-				setResourceNameFilter(null).
-				setPatternTypeFilter((byte) 3).
-				setPrincipalFilter("abc").
-				setHostFilter(null).
-				setOperation((byte) 0).
-				setPermissionType((byte) 0));
-	}
-
-	@Test
-	public void testMetadataVersions() throws Exception {
-		testAllMessageRoundTrips(new MetadataRequestData().setTopics(
-				Arrays.asList(new MetadataRequestData.MetadataRequestTopic().setName("foo"),
-						new MetadataRequestData.MetadataRequestTopic().setName("bar")
-				)));
-		testAllMessageRoundTripsFromVersion((short) 1, new MetadataRequestData().
-				setTopics(null).
-				setAllowAutoTopicCreation(true).
-				setIncludeClusterAuthorizedOperations(false).
-				setIncludeTopicAuthorizedOperations(false));
-		testAllMessageRoundTripsFromVersion((short) 4, new MetadataRequestData().
-				setTopics(null).
-				setAllowAutoTopicCreation(false).
-				setIncludeClusterAuthorizedOperations(false).
-				setIncludeTopicAuthorizedOperations(false));
-	}
-
-	@Test
-	public void testHeartbeatVersions() throws Exception {
-		Supplier<HeartbeatRequestData> newRequest = () -> new HeartbeatRequestData()
-				.setGroupId("groupId")
-				.setMemberId(memberId)
-				.setGenerationId(15);
-		testAllMessageRoundTrips(newRequest.get());
-		testAllMessageRoundTrips(newRequest.get().setGroupInstanceId(null));
-		testAllMessageRoundTripsFromVersion((short) 3, newRequest.get().setGroupInstanceId("instanceId"));
-	}
-
-	@Test
-	public void testJoinGroupRequestVersions() throws Exception {
-		Supplier<JoinGroupRequestData> newRequest = () -> new JoinGroupRequestData()
-				.setGroupId("groupId")
-				.setMemberId(memberId)
-				.setProtocolType("consumer")
-				.setProtocols(new JoinGroupRequestData.JoinGroupRequestProtocolCollection())
-				.setSessionTimeoutMs(10000);
-		testAllMessageRoundTrips(newRequest.get());
-		testAllMessageRoundTripsFromVersion((short) 1, newRequest.get().setRebalanceTimeoutMs(20000));
-		testAllMessageRoundTrips(newRequest.get().setGroupInstanceId(null));
-		testAllMessageRoundTripsFromVersion((short) 5, newRequest.get().setGroupInstanceId("instanceId"));
-	}
-
-	@Test
-	public void testListOffsetsRequestVersions() throws Exception {
-		List<ListOffsetsTopic> v = Collections.singletonList(new ListOffsetsTopic()
-				.setName("topic")
-				.setPartitions(Collections.singletonList(new ListOffsetsPartition()
-						.setPartitionIndex(0)
-						.setTimestamp(123L))));
-		Supplier<ListOffsetsRequestData> newRequest = () -> new ListOffsetsRequestData()
-				.setTopics(v)
-				.setReplicaId(0);
-		testAllMessageRoundTrips(newRequest.get());
-		testAllMessageRoundTripsFromVersion((short) 2, newRequest.get().setIsolationLevel(IsolationLevel.READ_COMMITTED.id()));
-	}
-
-	@Test
-	public void testListOffsetsResponseVersions() throws Exception {
-		ListOffsetsPartitionResponse partition = new ListOffsetsPartitionResponse()
-				.setErrorCode(Errors.NONE.code())
-				.setPartitionIndex(0)
-				.setOldStyleOffsets(Collections.singletonList(321L));
-		List<ListOffsetsTopicResponse> topics = Collections.singletonList(new ListOffsetsTopicResponse()
-				.setName("topic")
-				.setPartitions(Collections.singletonList(partition)));
-		Supplier<ListOffsetsResponseData> response = () -> new ListOffsetsResponseData()
-				.setTopics(topics);
-		for (short version : ApiKeys.LIST_OFFSETS.allVersions()) {
-			ListOffsetsResponseData responseData = response.get();
-			if (version > 0) {
-				responseData.topics().get(0).partitions().get(0)
-						.setOldStyleOffsets(Collections.emptyList())
-						.setOffset(456L)
-						.setTimestamp(123L);
-			}
-			if (version > 1) {
-				responseData.setThrottleTimeMs(1000);
-			}
-			if (version > 3) {
-				partition.setLeaderEpoch(1);
-			}
-			testEquivalentMessageRoundTrip(version, responseData);
-		}
-	}
-
-	@Test
-	public void testJoinGroupResponseVersions() throws Exception {
-		Supplier<JoinGroupResponseData> newResponse = () -> new JoinGroupResponseData()
-				.setMemberId(memberId)
-				.setLeader(memberId)
-				.setGenerationId(1)
-				.setMembers(Collections.singletonList(
-						new JoinGroupResponseMember()
-								.setMemberId(memberId)
-				));
-		testAllMessageRoundTrips(newResponse.get());
-		testAllMessageRoundTripsFromVersion((short) 2, newResponse.get().setThrottleTimeMs(1000));
-		testAllMessageRoundTrips(newResponse.get().members().get(0).setGroupInstanceId(null));
-		testAllMessageRoundTripsFromVersion((short) 5, newResponse.get().members().get(0).setGroupInstanceId("instanceId"));
-	}
-
-	@Test
-	public void testLeaveGroupResponseVersions() throws Exception {
-		Supplier<LeaveGroupResponseData> newResponse = () -> new LeaveGroupResponseData()
-				.setErrorCode(Errors.NOT_COORDINATOR.code());
-
-		testAllMessageRoundTrips(newResponse.get());
-		testAllMessageRoundTripsFromVersion((short) 1, newResponse.get().setThrottleTimeMs(1000));
-
-		testAllMessageRoundTripsFromVersion((short) 3, newResponse.get().setMembers(
-				Collections.singletonList(new MemberResponse()
-						.setMemberId(memberId)
-						.setGroupInstanceId(instanceId))
-		));
-	}
-
-	@Test
-	public void testSyncGroupDefaultGroupInstanceId() throws Exception {
-		Supplier<SyncGroupRequestData> request = () -> new SyncGroupRequestData()
-				.setGroupId("groupId")
-				.setMemberId(memberId)
-				.setGenerationId(15)
-				.setAssignments(new ArrayList<>());
-		testAllMessageRoundTrips(request.get());
-		testAllMessageRoundTrips(request.get().setGroupInstanceId(null));
-		testAllMessageRoundTripsFromVersion((short) 3, request.get().setGroupInstanceId(instanceId));
-	}
-
-	@Test
-	public void testOffsetCommitDefaultGroupInstanceId() throws Exception {
-		testAllMessageRoundTrips(new OffsetCommitRequestData()
-				.setTopics(new ArrayList<>())
-				.setGroupId("groupId"));
-
-		Supplier<OffsetCommitRequestData> request = () -> new OffsetCommitRequestData()
-				.setGroupId("groupId")
-				.setMemberId(memberId)
-				.setTopics(new ArrayList<>())
-				.setGenerationId(15);
-		testAllMessageRoundTripsFromVersion((short) 1, request.get());
-		testAllMessageRoundTripsFromVersion((short) 1, request.get().setGroupInstanceId(null));
-		testAllMessageRoundTripsFromVersion((short) 7, request.get().setGroupInstanceId(instanceId));
-	}
-
-	@Test
-	public void testDescribeGroupsRequestVersions() throws Exception {
-		testAllMessageRoundTrips(new DescribeGroupsRequestData()
-				.setGroups(Collections.singletonList("group"))
-				.setIncludeAuthorizedOperations(false));
-	}
-
-	@Test
-	public void testDescribeGroupsResponseVersions() throws Exception {
-		DescribedGroupMember baseMember = new DescribedGroupMember()
-				.setMemberId(memberId);
-
-		DescribedGroup baseGroup = new DescribedGroup()
-				.setGroupId("group")
-				.setGroupState("Stable").setErrorCode(Errors.NONE.code())
-				.setMembers(Collections.singletonList(baseMember))
-				.setProtocolType("consumer");
-		DescribeGroupsResponseData baseResponse = new DescribeGroupsResponseData()
-				.setGroups(Collections.singletonList(baseGroup));
-		testAllMessageRoundTrips(baseResponse);
-
-		testAllMessageRoundTripsFromVersion((short) 1, baseResponse.setThrottleTimeMs(10));
-
-		baseGroup.setAuthorizedOperations(1);
-		testAllMessageRoundTripsFromVersion((short) 3, baseResponse);
-
-		baseMember.setGroupInstanceId(instanceId);
-		testAllMessageRoundTripsFromVersion((short) 4, baseResponse);
-	}
-
-	@Test
-	public void testDescribeClusterRequestVersions() throws Exception {
-		testAllMessageRoundTrips(new DescribeClusterRequestData()
-				.setIncludeClusterAuthorizedOperations(true));
-	}
-
-	@Test
-	public void testDescribeClusterResponseVersions() throws Exception {
-		DescribeClusterResponseData data = new DescribeClusterResponseData()
-				.setBrokers(new DescribeClusterBrokerCollection(
-						Collections.singletonList(new DescribeClusterBroker()
-								.setBrokerId(1)
-								.setHost("localhost")
-								.setPort(9092)
-								.setRack("rack1")).iterator()))
-				.setClusterId("clusterId")
-				.setControllerId(1)
-				.setClusterAuthorizedOperations(10);
-
-		testAllMessageRoundTrips(data);
-	}
-
-	@Test
-	public void testGroupInstanceIdIgnorableInDescribeGroupsResponse() throws Exception {
-		DescribeGroupsResponseData responseWithGroupInstanceId =
-				new DescribeGroupsResponseData()
-						.setGroups(Collections.singletonList(
-								new DescribedGroup()
-										.setGroupId("group")
-										.setGroupState("Stable")
-										.setErrorCode(Errors.NONE.code())
-										.setMembers(Collections.singletonList(
-												new DescribedGroupMember()
-														.setMemberId(memberId)
-														.setGroupInstanceId(instanceId)))
-										.setProtocolType("consumer")
-						));
-
-		DescribeGroupsResponseData expectedResponse = responseWithGroupInstanceId.duplicate();
-		// Unset GroupInstanceId
-		expectedResponse.groups().get(0).members().get(0).setGroupInstanceId(null);
-
-		testAllMessageRoundTripsBeforeVersion((short) 4, responseWithGroupInstanceId, expectedResponse);
-	}
-
-	@Test
-	public void testThrottleTimeIgnorableInDescribeGroupsResponse() throws Exception {
-		DescribeGroupsResponseData responseWithGroupInstanceId =
-				new DescribeGroupsResponseData()
-						.setGroups(Collections.singletonList(
-								new DescribedGroup()
-										.setGroupId("group")
-										.setGroupState("Stable")
-										.setErrorCode(Errors.NONE.code())
-										.setMembers(Collections.singletonList(
-												new DescribedGroupMember()
-														.setMemberId(memberId)))
-										.setProtocolType("consumer")
-						))
-						.setThrottleTimeMs(10);
-
-		DescribeGroupsResponseData expectedResponse = responseWithGroupInstanceId.duplicate();
-		// Unset throttle time
-		expectedResponse.setThrottleTimeMs(0);
-
-		testAllMessageRoundTripsBeforeVersion((short) 1, responseWithGroupInstanceId, expectedResponse);
-	}
-
-	@Test
-	public void testOffsetForLeaderEpochVersions() throws Exception {
-		// Version 2 adds optional current leader epoch
-		OffsetForLeaderEpochRequestData.OffsetForLeaderPartition partitionDataNoCurrentEpoch =
-				new OffsetForLeaderEpochRequestData.OffsetForLeaderPartition()
-						.setPartition(0)
-						.setLeaderEpoch(3);
-		OffsetForLeaderEpochRequestData.OffsetForLeaderPartition partitionDataWithCurrentEpoch =
-				new OffsetForLeaderEpochRequestData.OffsetForLeaderPartition()
-						.setPartition(0)
-						.setLeaderEpoch(3)
-						.setCurrentLeaderEpoch(5);
-		OffsetForLeaderEpochRequestData data = new OffsetForLeaderEpochRequestData();
-		data.topics().add(new OffsetForLeaderEpochRequestData.OffsetForLeaderTopic()
-				.setTopic("foo")
-				.setPartitions(singletonList(partitionDataNoCurrentEpoch)));
-
-		testAllMessageRoundTrips(data);
-		testAllMessageRoundTripsBeforeVersion((short) 2, partitionDataWithCurrentEpoch, partitionDataNoCurrentEpoch);
-		testAllMessageRoundTripsFromVersion((short) 2, partitionDataWithCurrentEpoch);
-
-		// Version 3 adds the optional replica Id field
-		testAllMessageRoundTripsFromVersion((short) 3, new OffsetForLeaderEpochRequestData().setReplicaId(5));
-		testAllMessageRoundTripsBeforeVersion((short) 3,
-				new OffsetForLeaderEpochRequestData().setReplicaId(5),
-				new OffsetForLeaderEpochRequestData());
-		testAllMessageRoundTripsBeforeVersion((short) 3,
-				new OffsetForLeaderEpochRequestData().setReplicaId(5),
-				new OffsetForLeaderEpochRequestData().setReplicaId(-2));
-	}
-
-	@Test
-	public void testLeaderAndIsrVersions() throws Exception {
-		// Version 3 adds two new fields - AddingReplicas and RemovingReplicas
-		LeaderAndIsrRequestData.LeaderAndIsrTopicState partitionStateNoAddingRemovingReplicas =
-				new LeaderAndIsrRequestData.LeaderAndIsrTopicState()
-						.setTopicName("topic")
-						.setPartitionStates(Collections.singletonList(
-								new LeaderAndIsrRequestData.LeaderAndIsrPartitionState()
-										.setPartitionIndex(0)
-										.setReplicas(Collections.singletonList(0))
-						));
-		LeaderAndIsrRequestData.LeaderAndIsrTopicState partitionStateWithAddingRemovingReplicas =
-				new LeaderAndIsrRequestData.LeaderAndIsrTopicState()
-						.setTopicName("topic")
-						.setPartitionStates(Collections.singletonList(
-								new LeaderAndIsrRequestData.LeaderAndIsrPartitionState()
-										.setPartitionIndex(0)
-										.setReplicas(Collections.singletonList(0))
-										.setAddingReplicas(Collections.singletonList(1))
-										.setRemovingReplicas(Collections.singletonList(1))
-						));
-		testAllMessageRoundTripsBetweenVersions(
-				(short) 2,
-				(short) 3,
-				new LeaderAndIsrRequestData().setTopicStates(Collections.singletonList(partitionStateWithAddingRemovingReplicas)),
-				new LeaderAndIsrRequestData().setTopicStates(Collections.singletonList(partitionStateNoAddingRemovingReplicas)));
-		testAllMessageRoundTripsFromVersion((short) 3, new LeaderAndIsrRequestData().setTopicStates(Collections.singletonList(partitionStateWithAddingRemovingReplicas)));
-	}
-
-	@Test
-	public void testOffsetCommitRequestVersions() throws Exception {
-		String groupId = "groupId";
-		String topicName = "topic";
-		String metadata = "metadata";
-		int partition = 2;
-		int offset = 100;
-
-		testAllMessageRoundTrips(new OffsetCommitRequestData()
-				.setGroupId(groupId)
-				.setTopics(Collections.singletonList(
-						new OffsetCommitRequestTopic()
-								.setName(topicName)
-								.setPartitions(Collections.singletonList(
-										new OffsetCommitRequestPartition()
-												.setPartitionIndex(partition)
-												.setCommittedMetadata(metadata)
-												.setCommittedOffset(offset)
-								)))));
-
-		Supplier<OffsetCommitRequestData> request =
-				() -> new OffsetCommitRequestData()
-						.setGroupId(groupId)
-						.setMemberId("memberId")
-						.setGroupInstanceId("instanceId")
-						.setTopics(Collections.singletonList(
-								new OffsetCommitRequestTopic()
-										.setName(topicName)
-										.setPartitions(Collections.singletonList(
-												new OffsetCommitRequestPartition()
-														.setPartitionIndex(partition)
-														.setCommittedLeaderEpoch(10)
-														.setCommittedMetadata(metadata)
-														.setCommittedOffset(offset)
-														.setCommitTimestamp(20)
-										))))
-						.setRetentionTimeMs(20);
-
-		for (short version : ApiKeys.OFFSET_COMMIT.allVersions()) {
-			OffsetCommitRequestData requestData = request.get();
-			if (version < 1) {
-				requestData.setMemberId("");
-				requestData.setGenerationId(-1);
-			}
-
-			if (version != 1) {
-				requestData.topics().get(0).partitions().get(0).setCommitTimestamp(-1);
-			}
-
-			if (version < 2 || version > 4) {
-				requestData.setRetentionTimeMs(-1);
-			}
-
-			if (version < 6) {
-				requestData.topics().get(0).partitions().get(0).setCommittedLeaderEpoch(-1);
-			}
-
-			if (version < 7) {
-				requestData.setGroupInstanceId(null);
-			}
-
-			if (version == 1) {
-				testEquivalentMessageRoundTrip(version, requestData);
-			} else if (version >= 2 && version <= 4) {
-				testAllMessageRoundTripsBetweenVersions(version, (short) 5, requestData, requestData);
-			} else {
-				testAllMessageRoundTripsFromVersion(version, requestData);
-			}
-		}
-	}
-
-	@Test
-	public void testOffsetCommitResponseVersions() throws Exception {
-		Supplier<OffsetCommitResponseData> response =
-				() -> new OffsetCommitResponseData()
-						.setTopics(
-								singletonList(
-										new OffsetCommitResponseTopic()
-												.setName("topic")
-												.setPartitions(singletonList(
-														new OffsetCommitResponsePartition()
-																.setPartitionIndex(1)
-																.setErrorCode(Errors.UNKNOWN_MEMBER_ID.code())
-												))
-								)
-						)
-						.setThrottleTimeMs(20);
-
-		for (short version : ApiKeys.OFFSET_COMMIT.allVersions()) {
-			OffsetCommitResponseData responseData = response.get();
-			if (version < 3) {
-				responseData.setThrottleTimeMs(0);
-			}
-			testAllMessageRoundTripsFromVersion(version, responseData);
-		}
-	}
-
-	@Test
-	public void testTxnOffsetCommitRequestVersions() throws Exception {
-		String groupId = "groupId";
-		String topicName = "topic";
-		String metadata = "metadata";
-		String txnId = "transactionalId";
-		int producerId = 25;
-		short producerEpoch = 10;
-		String instanceId = "instance";
-		String memberId = "member";
-		int generationId = 1;
-
-		int partition = 2;
-		int offset = 100;
-
-		testAllMessageRoundTrips(new TxnOffsetCommitRequestData()
-				.setGroupId(groupId)
-				.setTransactionalId(txnId)
-				.setProducerId(producerId)
-				.setProducerEpoch(producerEpoch)
-				.setTopics(Collections.singletonList(
-						new TxnOffsetCommitRequestTopic()
-								.setName(topicName)
-								.setPartitions(Collections.singletonList(
-										new TxnOffsetCommitRequestPartition()
-												.setPartitionIndex(partition)
-												.setCommittedMetadata(metadata)
-												.setCommittedOffset(offset)
-								)))));
-
-		Supplier<TxnOffsetCommitRequestData> request =
-				() -> new TxnOffsetCommitRequestData()
-						.setGroupId(groupId)
-						.setTransactionalId(txnId)
-						.setProducerId(producerId)
-						.setProducerEpoch(producerEpoch)
-						.setGroupInstanceId(instanceId)
-						.setMemberId(memberId)
-						.setGenerationId(generationId)
-						.setTopics(Collections.singletonList(
-								new TxnOffsetCommitRequestTopic()
-										.setName(topicName)
-										.setPartitions(Collections.singletonList(
-												new TxnOffsetCommitRequestPartition()
-														.setPartitionIndex(partition)
-														.setCommittedLeaderEpoch(10)
-														.setCommittedMetadata(metadata)
-														.setCommittedOffset(offset)
-										))));
-
-		for (short version : ApiKeys.TXN_OFFSET_COMMIT.allVersions()) {
-			TxnOffsetCommitRequestData requestData = request.get();
-			if (version < 2) {
-				requestData.topics().get(0).partitions().get(0).setCommittedLeaderEpoch(-1);
-			}
-
-			if (version < 3) {
-				final short finalVersion = version;
-				assertThrows(UnsupportedVersionException.class, () -> testEquivalentMessageRoundTrip(finalVersion, requestData));
-				requestData.setGroupInstanceId(null);
-				assertThrows(UnsupportedVersionException.class, () -> testEquivalentMessageRoundTrip(finalVersion, requestData));
-				requestData.setMemberId("");
-				assertThrows(UnsupportedVersionException.class, () -> testEquivalentMessageRoundTrip(finalVersion, requestData));
-				requestData.setGenerationId(-1);
-			}
-
-			testAllMessageRoundTripsFromVersion(version, requestData);
-		}
-	}
-
-	@Test
-	public void testTxnOffsetCommitResponseVersions() throws Exception {
-		testAllMessageRoundTrips(
-				new TxnOffsetCommitResponseData()
-						.setTopics(
-								singletonList(
-										new TxnOffsetCommitResponseTopic()
-												.setName("topic")
-												.setPartitions(singletonList(
-														new TxnOffsetCommitResponsePartition()
-																.setPartitionIndex(1)
-																.setErrorCode(Errors.UNKNOWN_MEMBER_ID.code())
-												))
-								)
-						)
-						.setThrottleTimeMs(20));
-	}
-
-	@Test
-	public void testOffsetFetchVersions() throws Exception {
-		String groupId = "groupId";
-		String topicName = "topic";
-
-		List<OffsetFetchRequestTopic> topics = Collections.singletonList(
-				new OffsetFetchRequestTopic()
-						.setName(topicName)
-						.setPartitionIndexes(Collections.singletonList(5)));
-		testAllMessageRoundTrips(new OffsetFetchRequestData()
-				.setTopics(new ArrayList<>())
-				.setGroupId(groupId));
-
-		testAllMessageRoundTrips(new OffsetFetchRequestData()
-				.setGroupId(groupId)
-				.setTopics(topics));
-
-		OffsetFetchRequestData allPartitionData = new OffsetFetchRequestData()
-				.setGroupId(groupId)
-				.setTopics(null);
-
-		OffsetFetchRequestData requireStableData = new OffsetFetchRequestData()
-				.setGroupId(groupId)
-				.setTopics(topics)
-				.setRequireStable(true);
-
-		for (short version : ApiKeys.OFFSET_FETCH.allVersions()) {
-			final short finalVersion = version;
-			if (version < 2) {
-				assertThrows(NullPointerException.class, () -> testAllMessageRoundTripsFromVersion(finalVersion, allPartitionData));
-			} else {
-				testAllMessageRoundTripsFromVersion(version, allPartitionData);
-			}
-
-			if (version < 7) {
-				assertThrows(UnsupportedVersionException.class, () -> testAllMessageRoundTripsFromVersion(finalVersion, requireStableData));
-			} else {
-				testAllMessageRoundTripsFromVersion(finalVersion, requireStableData);
-			}
-		}
-
-		Supplier<OffsetFetchResponseData> response =
-				() -> new OffsetFetchResponseData()
-						.setTopics(Collections.singletonList(
-								new OffsetFetchResponseTopic()
-										.setName(topicName)
-										.setPartitions(Collections.singletonList(
-												new OffsetFetchResponsePartition()
-														.setPartitionIndex(5)
-														.setMetadata(null)
-														.setCommittedOffset(100)
-														.setCommittedLeaderEpoch(3)
-														.setErrorCode(Errors.UNKNOWN_TOPIC_OR_PARTITION.code())))))
-						.setErrorCode(Errors.NOT_COORDINATOR.code())
-						.setThrottleTimeMs(10);
-		for (short version : ApiKeys.OFFSET_FETCH.allVersions()) {
-			OffsetFetchResponseData responseData = response.get();
-			if (version <= 1) {
-				responseData.setErrorCode(Errors.NONE.code());
-			}
-
-			if (version <= 2) {
-				responseData.setThrottleTimeMs(0);
-			}
-
-			if (version <= 4) {
-				responseData.topics().get(0).partitions().get(0).setCommittedLeaderEpoch(-1);
-			}
-
-			testAllMessageRoundTripsFromVersion(version, responseData);
-		}
-	}
-
-	@Test
-	public void testProduceResponseVersions() throws Exception {
-		String topicName = "topic";
-		int partitionIndex = 0;
-		short errorCode = Errors.INVALID_TOPIC_EXCEPTION.code();
-		long baseOffset = 12L;
-		int throttleTimeMs = 1234;
-		long logAppendTimeMs = 1234L;
-		long logStartOffset = 1234L;
-		int batchIndex = 0;
-		String batchIndexErrorMessage = "error message";
-		String errorMessage = "global error message";
-
-		testAllMessageRoundTrips(new ProduceResponseData()
-				.setResponses(new ProduceResponseData.TopicProduceResponseCollection(singletonList(
-						new ProduceResponseData.TopicProduceResponse()
-								.setName(topicName)
-								.setPartitionResponses(singletonList(
-										new ProduceResponseData.PartitionProduceResponse()
-												.setIndex(partitionIndex)
-												.setErrorCode(errorCode)
-												.setBaseOffset(baseOffset)))).iterator())));
-
-		Supplier<ProduceResponseData> response = () -> new ProduceResponseData()
-				.setResponses(new ProduceResponseData.TopicProduceResponseCollection(singletonList(
-						new ProduceResponseData.TopicProduceResponse()
-								.setName(topicName)
-								.setPartitionResponses(singletonList(
-										new ProduceResponseData.PartitionProduceResponse()
-												.setIndex(partitionIndex)
-												.setErrorCode(errorCode)
-												.setBaseOffset(baseOffset)
-												.setLogAppendTimeMs(logAppendTimeMs)
-												.setLogStartOffset(logStartOffset)
-												.setRecordErrors(singletonList(
-														new ProduceResponseData.BatchIndexAndErrorMessage()
-																.setBatchIndex(batchIndex)
-																.setBatchIndexErrorMessage(batchIndexErrorMessage)))
-												.setErrorMessage(errorMessage)))).iterator()))
-				.setThrottleTimeMs(throttleTimeMs);
-
-		for (short version : ApiKeys.PRODUCE.allVersions()) {
-			ProduceResponseData responseData = response.get();
-
-			if (version < 8) {
-				responseData.responses().iterator().next().partitionResponses().get(0).setRecordErrors(Collections.emptyList());
-				responseData.responses().iterator().next().partitionResponses().get(0).setErrorMessage(null);
-			}
-
-			if (version < 5) {
-				responseData.responses().iterator().next().partitionResponses().get(0).setLogStartOffset(-1);
-			}
-
-			if (version < 2) {
-				responseData.responses().iterator().next().partitionResponses().get(0).setLogAppendTimeMs(-1);
-			}
-
-			if (version < 1) {
-				responseData.setThrottleTimeMs(0);
-			}
-
-			if (version >= 3 && version <= 4) {
-				testAllMessageRoundTripsBetweenVersions(version, (short) 5, responseData, responseData);
-			} else if (version >= 6 && version <= 7) {
-				testAllMessageRoundTripsBetweenVersions(version, (short) 8, responseData, responseData);
-			} else {
-				testEquivalentMessageRoundTrip(version, responseData);
-			}
-		}
-	}
-
-	@Test
-	public void defaultValueShouldBeWritable() {
-		for (short version = SimpleExampleMessageData.LOWEST_SUPPORTED_VERSION; version <= SimpleExampleMessageData.HIGHEST_SUPPORTED_VERSION; ++version) {
-			MessageUtil.toByteBuffer(new SimpleExampleMessageData(), version);
-		}
-	}
-
-	@Test
-	public void testSimpleMessage() throws Exception {
-		final SimpleExampleMessageData message = new SimpleExampleMessageData();
-		message.setMyStruct(new SimpleExampleMessageData.MyStruct().setStructId(25).setArrayInStruct(
-				Collections.singletonList(new SimpleExampleMessageData.StructArray().setArrayFieldId(20))
-		));
-		message.setMyTaggedStruct(new SimpleExampleMessageData.TaggedStruct().setStructId("abc"));
-
-		message.setProcessId(Uuid.randomUuid());
-		message.setMyNullableString("notNull");
-		message.setMyInt16((short) 3);
-		message.setMyString("test string");
-		SimpleExampleMessageData duplicate = message.duplicate();
-		assertEquals(duplicate, message);
-		assertEquals(message, duplicate);
-		duplicate.setMyTaggedIntArray(Collections.singletonList(123));
-		assertNotEquals(duplicate, message);
-		assertNotEquals(message, duplicate);
-
-		testAllMessageRoundTripsFromVersion((short) 2, message);
-	}
-
-	private void testAllMessageRoundTrips(Message message) throws Exception {
-		testDuplication(message);
-		testAllMessageRoundTripsFromVersion(message.lowestSupportedVersion(), message);
-	}
-
-	private void testDuplication(Message message) {
-		Message duplicate = message.duplicate();
-		assertEquals(duplicate, message);
-		assertEquals(message, duplicate);
-		assertEquals(duplicate.hashCode(), message.hashCode());
-		assertEquals(message.hashCode(), duplicate.hashCode());
-	}
-
-	private void testAllMessageRoundTripsBeforeVersion(short beforeVersion, Message message, Message expected) throws Exception {
-		testAllMessageRoundTripsBetweenVersions((short) 0, beforeVersion, message, expected);
-	}
-
-	/**
-	 * @param startVersion - the version we want to start at, inclusive
-	 * @param endVersion   - the version we want to end at, exclusive
-	 */
-	private void testAllMessageRoundTripsBetweenVersions(short startVersion, short endVersion, Message message, Message expected) throws Exception {
-		for (short version = startVersion; version < endVersion; version++) {
-			testMessageRoundTrip(version, message, expected);
-		}
-	}
-
-	private void testAllMessageRoundTripsFromVersion(short fromVersion, Message message) throws Exception {
-		for (short version = fromVersion; version <= message.highestSupportedVersion(); version++) {
-			testEquivalentMessageRoundTrip(version, message);
-		}
-	}
-
-	private void testMessageRoundTrip(short version, Message message, Message expected) throws Exception {
-		testByteBufferRoundTrip(version, message, expected);
-	}
-
-	private void testEquivalentMessageRoundTrip(short version, Message message) throws Exception {
-		testByteBufferRoundTrip(version, message, message);
-		testJsonRoundTrip(version, message, message);
-	}
-
-	private void testByteBufferRoundTrip(short version, Message message, Message expected) throws Exception {
-		ObjectSerializationCache cache = new ObjectSerializationCache();
-		int size = message.size(cache, version);
-		ByteBuffer buf = ByteBuffer.allocate(size);
-		ByteBufferAccessor byteBufferAccessor = new ByteBufferAccessor(buf);
-		message.write(byteBufferAccessor, cache, version);
-		assertEquals(size, buf.position(), "The result of the size function does not match the number of bytes " +
-				"written for version " + version);
-		Message message2 = message.getClass().getConstructor().newInstance();
-		buf.flip();
-		message2.read(byteBufferAccessor, version);
-		assertEquals(size, buf.position(), "The result of the size function does not match the number of bytes " +
-				"read back in for version " + version);
-		assertEquals(expected, message2, "The message object created after a round trip did not match for " +
-				"version " + version);
-		assertEquals(expected.hashCode(), message2.hashCode());
-		assertEquals(expected.toString(), message2.toString());
-	}
-
-	private void testJsonRoundTrip(short version, Message message, Message expected) throws Exception {
-		String jsonConverter = jsonConverterTypeName(message.getClass().getTypeName());
-		Class<?> converter = Class.forName(jsonConverter);
-		Method writeMethod = converter.getMethod("write", message.getClass(), short.class);
-		JsonNode jsonNode = (JsonNode) writeMethod.invoke(null, message, version);
-		Method readMethod = converter.getMethod("read", JsonNode.class, short.class);
-		Message message2 = (Message) readMethod.invoke(null, jsonNode, version);
-		assertEquals(expected, message2);
-		assertEquals(expected.hashCode(), message2.hashCode());
-		assertEquals(expected.toString(), message2.toString());
-	}
-
-	private static String jsonConverterTypeName(String source) {
-		int outerClassIndex = source.lastIndexOf('$');
-		if (outerClassIndex == -1) {
-			return source + "JsonConverter";
-		} else {
-			return source.substring(0, outerClassIndex) + "JsonConverter$" +
-					source.substring(outerClassIndex + 1) + "JsonConverter";
-		}
-	}
-
-	/**
-	 * Verify that the JSON files support the same message versions as the
-	 * schemas accessible through the ApiKey class.
-	 */
-	@Test
-	public void testMessageVersions() {
-		for (ApiKeys apiKey : ApiKeys.values()) {
-			Message message = null;
-			try {
-				message = ApiMessageType.fromApiKey(apiKey.id).newRequest();
-			} catch (UnsupportedVersionException e) {
-				fail("No request message spec found for API " + apiKey);
-			}
-			assertTrue(apiKey.latestVersion() <= message.highestSupportedVersion(),
-					"Request message spec for " + apiKey + " only " + "supports versions up to " +
-							message.highestSupportedVersion());
-			try {
-				message = ApiMessageType.fromApiKey(apiKey.id).newResponse();
-			} catch (UnsupportedVersionException e) {
-				fail("No response message spec found for API " + apiKey);
-			}
-			assertTrue(apiKey.latestVersion() <= message.highestSupportedVersion(),
-					"Response message spec for " + apiKey + " only " + "supports versions up to " +
-							message.highestSupportedVersion());
-		}
-	}
-
-	@Test
-	public void testDefaultValues() {
-		verifyWriteRaisesUve((short) 0, "validateOnly",
-				new CreateTopicsRequestData().setValidateOnly(true));
-		verifyWriteSucceeds((short) 0,
-				new CreateTopicsRequestData().setValidateOnly(false));
-		verifyWriteSucceeds((short) 0,
-				new OffsetCommitRequestData().setRetentionTimeMs(123));
-		verifyWriteRaisesUve((short) 5, "forgotten",
-				new FetchRequestData().setForgottenTopicsData(singletonList(
-						new FetchRequestData.ForgottenTopic().setTopic("foo"))));
-	}
-
-	@Test
-	public void testNonIgnorableFieldWithDefaultNull() {
-		// Test non-ignorable string field `groupInstanceId` with default null
-		verifyWriteRaisesUve((short) 0, "groupInstanceId", new HeartbeatRequestData()
-				.setGroupId("groupId")
-				.setGenerationId(15)
-				.setMemberId(memberId)
-				.setGroupInstanceId(instanceId));
-		verifyWriteSucceeds((short) 0, new HeartbeatRequestData()
-				.setGroupId("groupId")
-				.setGenerationId(15)
-				.setMemberId(memberId)
-				.setGroupInstanceId(null));
-		verifyWriteSucceeds((short) 0, new HeartbeatRequestData()
-				.setGroupId("groupId")
-				.setGenerationId(15)
-				.setMemberId(memberId));
-	}
-
-	@Test
-	public void testWriteNullForNonNullableFieldRaisesException() {
-		CreateTopicsRequestData createTopics = new CreateTopicsRequestData().setTopics(null);
-		for (short version : ApiKeys.CREATE_TOPICS.allVersions()) {
-			verifyWriteRaisesNpe(version, createTopics);
-		}
-		MetadataRequestData metadata = new MetadataRequestData().setTopics(null);
-		verifyWriteRaisesNpe((short) 0, metadata);
-	}
-
-	@Test
-	public void testUnknownTaggedFields() {
-		CreateTopicsRequestData createTopics = new CreateTopicsRequestData();
-		verifyWriteSucceeds((short) 6, createTopics);
-		RawTaggedField field1000 = new RawTaggedField(1000, new byte[]{0x1, 0x2, 0x3});
-		createTopics.unknownTaggedFields().add(field1000);
-		verifyWriteRaisesUve((short) 0, "Tagged fields were set", createTopics);
-		verifyWriteSucceeds((short) 6, createTopics);
-	}
-
-	private void verifyWriteRaisesNpe(short version, Message message) {
-		ObjectSerializationCache cache = new ObjectSerializationCache();
-		assertThrows(NullPointerException.class, () -> {
-			int size = message.size(cache, version);
-			ByteBuffer buf = ByteBuffer.allocate(size);
-			ByteBufferAccessor byteBufferAccessor = new ByteBufferAccessor(buf);
-			message.write(byteBufferAccessor, cache, version);
-		});
-	}
-
-	private void verifyWriteRaisesUve(short version,
-									  String problemText,
-									  Message message) {
-		ObjectSerializationCache cache = new ObjectSerializationCache();
-		UnsupportedVersionException e =
-				assertThrows(UnsupportedVersionException.class, () -> {
-					int size = message.size(cache, version);
-					ByteBuffer buf = ByteBuffer.allocate(size);
-					ByteBufferAccessor byteBufferAccessor = new ByteBufferAccessor(buf);
-					message.write(byteBufferAccessor, cache, version);
-				});
-		assertTrue(e.getMessage().contains(problemText), "Expected to get an error message about " + problemText +
-				", but got: " + e.getMessage());
-	}
-
-	private void verifyWriteSucceeds(short version, Message message) {
-		ObjectSerializationCache cache = new ObjectSerializationCache();
-		int size = message.size(cache, version);
-		ByteBuffer buf = ByteBuffer.allocate(size * 2);
-		ByteBufferAccessor byteBufferAccessor = new ByteBufferAccessor(buf);
-		message.write(byteBufferAccessor, cache, version);
-		assertEquals(size, buf.position(), "Expected the serialized size to be " + size + ", but it was " + buf.position());
-	}
-
-	@Test
-	public void testCompareWithUnknownTaggedFields() {
-		CreateTopicsRequestData createTopics = new CreateTopicsRequestData();
-		createTopics.setTimeoutMs(123);
-		CreateTopicsRequestData createTopics2 = new CreateTopicsRequestData();
-		createTopics2.setTimeoutMs(123);
-		assertEquals(createTopics, createTopics2);
-		assertEquals(createTopics2, createTopics);
-		// Call the accessor, which will create a new empty list.
-		createTopics.unknownTaggedFields();
-		// Verify that the equalities still hold after the new empty list has been created.
-		assertEquals(createTopics, createTopics2);
-		assertEquals(createTopics2, createTopics);
-		createTopics.unknownTaggedFields().add(new RawTaggedField(0, new byte[]{0}));
-		assertNotEquals(createTopics, createTopics2);
-		assertNotEquals(createTopics2, createTopics);
-		createTopics2.unknownTaggedFields().add(new RawTaggedField(0, new byte[]{0}));
-		assertEquals(createTopics, createTopics2);
-		assertEquals(createTopics2, createTopics);
-	}
-=======
     private final String memberId = "memberId";
     private final String instanceId = "instanceId";
     private final List<Integer> listOfVersionsNonBatchOffsetFetch = Arrays.asList(0, 1, 2, 3, 4, 5, 6, 7);
 
     @Test
     public void testAddOffsetsToTxnVersions() throws Exception {
-        testAllMessageRoundTrips(new AddOffsetsToTxnRequestData().
-                setTransactionalId("foobar").
-                setProducerId(0xbadcafebadcafeL).
-                setProducerEpoch((short) 123).
-                setGroupId("baaz"));
-        testAllMessageRoundTrips(new AddOffsetsToTxnResponseData().
-                setThrottleTimeMs(42).
-                setErrorCode((short) 0));
+        testAllMessageRoundTrips(new AddOffsetsToTxnRequestData().setTransactionalId("foobar").setProducerId(0xbadcafebadcafeL).setProducerEpoch((short) 123).setGroupId("baaz"));
+        testAllMessageRoundTrips(new AddOffsetsToTxnResponseData().setThrottleTimeMs(42).setErrorCode((short) 0));
     }
 
     @Test
     public void testAddPartitionsToTxnVersions() throws Exception {
-        AddPartitionsToTxnRequestData v3AndBelowData = new AddPartitionsToTxnRequestData().
-                setV3AndBelowTransactionalId("blah").
-                setV3AndBelowProducerId(0xbadcafebadcafeL).
-                setV3AndBelowProducerEpoch((short) 30000).
-                setV3AndBelowTopics(new AddPartitionsToTxnTopicCollection(singletonList(
-                        new AddPartitionsToTxnTopic().
-                                setName("Topic").
-                                setPartitions(singletonList(1))).iterator()));
+        AddPartitionsToTxnRequestData v3AndBelowData = new AddPartitionsToTxnRequestData().setV3AndBelowTransactionalId("blah").setV3AndBelowProducerId(0xbadcafebadcafeL).setV3AndBelowProducerEpoch((short) 30000).setV3AndBelowTopics(new AddPartitionsToTxnTopicCollection(singletonList(new AddPartitionsToTxnTopic().setName("Topic").setPartitions(singletonList(1))).iterator()));
         testDuplication(v3AndBelowData);
         testAllMessageRoundTripsUntilVersion((short) 3, v3AndBelowData);
 
-        AddPartitionsToTxnRequestData data = new AddPartitionsToTxnRequestData().
-                setTransactions(new AddPartitionsToTxnTransactionCollection(singletonList(
-                       new AddPartitionsToTxnRequestData.AddPartitionsToTxnTransaction().
-                              setTransactionalId("blah").
-                              setProducerId(0xbadcafebadcafeL).
-                              setProducerEpoch((short) 30000).
-                              setTopics(v3AndBelowData.v3AndBelowTopics())).iterator()));
+        AddPartitionsToTxnRequestData data = new AddPartitionsToTxnRequestData().setTransactions(new AddPartitionsToTxnTransactionCollection(singletonList(new AddPartitionsToTxnRequestData.AddPartitionsToTxnTransaction().setTransactionalId("blah").setProducerId(0xbadcafebadcafeL).setProducerEpoch((short) 30000).setTopics(v3AndBelowData.v3AndBelowTopics())).iterator()));
         testDuplication(data);
         testAllMessageRoundTripsFromVersion((short) 4, data);
     }
 
     @Test
     public void testCreateTopicsVersions() throws Exception {
-        testAllMessageRoundTrips(new CreateTopicsRequestData().
-                setTimeoutMs(1000).setTopics(new CreateTopicsRequestData.CreatableTopicCollection()));
+        testAllMessageRoundTrips(new CreateTopicsRequestData().setTimeoutMs(1000).setTopics(new CreateTopicsRequestData.CreatableTopicCollection()));
     }
 
     @Test
     public void testDescribeAclsRequest() throws Exception {
-        testAllMessageRoundTrips(new DescribeAclsRequestData().
-                setResourceTypeFilter((byte) 42).
-                setResourceNameFilter(null).
-                setPatternTypeFilter((byte) 3).
-                setPrincipalFilter("abc").
-                setHostFilter(null).
-                setOperation((byte) 0).
-                setPermissionType((byte) 0));
+        testAllMessageRoundTrips(new DescribeAclsRequestData().setResourceTypeFilter((byte) 42).setResourceNameFilter(null).setPatternTypeFilter((byte) 3).setPrincipalFilter("abc").setHostFilter(null).setOperation((byte) 0).setPermissionType((byte) 0));
     }
 
     @Test
     public void testMetadataVersions() throws Exception {
-        testAllMessageRoundTrips(new MetadataRequestData().setTopics(
-                Arrays.asList(new MetadataRequestData.MetadataRequestTopic().setName("foo"),
-                        new MetadataRequestData.MetadataRequestTopic().setName("bar")
-                )));
-        testAllMessageRoundTripsFromVersion((short) 1, new MetadataRequestData().
-                setTopics(null).
-                setAllowAutoTopicCreation(true).
-                setIncludeClusterAuthorizedOperations(false).
-                setIncludeTopicAuthorizedOperations(false));
-        testAllMessageRoundTripsFromVersion((short) 4, new MetadataRequestData().
-                setTopics(null).
-                setAllowAutoTopicCreation(false).
-                setIncludeClusterAuthorizedOperations(false).
-                setIncludeTopicAuthorizedOperations(false));
+        testAllMessageRoundTrips(new MetadataRequestData().setTopics(Arrays.asList(new MetadataRequestData.MetadataRequestTopic().setName("foo"), new MetadataRequestData.MetadataRequestTopic().setName("bar"))));
+        testAllMessageRoundTripsFromVersion((short) 1, new MetadataRequestData().setTopics(null).setAllowAutoTopicCreation(true).setIncludeClusterAuthorizedOperations(false).setIncludeTopicAuthorizedOperations(false));
+        testAllMessageRoundTripsFromVersion((short) 4, new MetadataRequestData().setTopics(null).setAllowAutoTopicCreation(false).setIncludeClusterAuthorizedOperations(false).setIncludeTopicAuthorizedOperations(false));
     }
 
     @Test
     public void testHeartbeatVersions() throws Exception {
-        Supplier<HeartbeatRequestData> newRequest = () -> new HeartbeatRequestData()
-                .setGroupId("groupId")
-                .setMemberId(memberId)
-                .setGenerationId(15);
+        Supplier<HeartbeatRequestData> newRequest = () -> new HeartbeatRequestData().setGroupId("groupId").setMemberId(memberId).setGenerationId(15);
         testAllMessageRoundTrips(newRequest.get());
         testAllMessageRoundTrips(newRequest.get().setGroupInstanceId(null));
         testAllMessageRoundTripsFromVersion((short) 3, newRequest.get().setGroupInstanceId("instanceId"));
@@ -1091,12 +113,7 @@
 
     @Test
     public void testJoinGroupRequestVersions() throws Exception {
-        Supplier<JoinGroupRequestData> newRequest = () -> new JoinGroupRequestData()
-                .setGroupId("groupId")
-                .setMemberId(memberId)
-                .setProtocolType("consumer")
-                .setProtocols(new JoinGroupRequestData.JoinGroupRequestProtocolCollection())
-                .setSessionTimeoutMs(10000);
+        Supplier<JoinGroupRequestData> newRequest = () -> new JoinGroupRequestData().setGroupId("groupId").setMemberId(memberId).setProtocolType("consumer").setProtocols(new JoinGroupRequestData.JoinGroupRequestProtocolCollection()).setSessionTimeoutMs(10000);
         testAllMessageRoundTrips(newRequest.get());
         testAllMessageRoundTripsFromVersion((short) 1, newRequest.get().setRebalanceTimeoutMs(20000));
         testAllMessageRoundTrips(newRequest.get().setGroupInstanceId(null));
@@ -1105,36 +122,21 @@
 
     @Test
     public void testListOffsetsRequestVersions() throws Exception {
-        List<ListOffsetsTopic> v = Collections.singletonList(new ListOffsetsTopic()
-                .setName("topic")
-                .setPartitions(Collections.singletonList(new ListOffsetsPartition()
-                        .setPartitionIndex(0)
-                        .setTimestamp(123L))));
-        Supplier<ListOffsetsRequestData> newRequest = () -> new ListOffsetsRequestData()
-                .setTopics(v)
-                .setReplicaId(0);
+        List<ListOffsetsTopic> v = Collections.singletonList(new ListOffsetsTopic().setName("topic").setPartitions(Collections.singletonList(new ListOffsetsPartition().setPartitionIndex(0).setTimestamp(123L))));
+        Supplier<ListOffsetsRequestData> newRequest = () -> new ListOffsetsRequestData().setTopics(v).setReplicaId(0);
         testAllMessageRoundTrips(newRequest.get());
         testAllMessageRoundTripsFromVersion((short) 2, newRequest.get().setIsolationLevel(IsolationLevel.READ_COMMITTED.id()));
     }
 
     @Test
     public void testListOffsetsResponseVersions() throws Exception {
-        ListOffsetsPartitionResponse partition = new ListOffsetsPartitionResponse()
-                .setErrorCode(Errors.NONE.code())
-                .setPartitionIndex(0)
-                .setOldStyleOffsets(Collections.singletonList(321L));
-        List<ListOffsetsTopicResponse> topics = Collections.singletonList(new ListOffsetsTopicResponse()
-                .setName("topic")
-                .setPartitions(Collections.singletonList(partition)));
-        Supplier<ListOffsetsResponseData> response = () -> new ListOffsetsResponseData()
-                .setTopics(topics);
+        ListOffsetsPartitionResponse partition = new ListOffsetsPartitionResponse().setErrorCode(Errors.NONE.code()).setPartitionIndex(0).setOldStyleOffsets(Collections.singletonList(321L));
+        List<ListOffsetsTopicResponse> topics = Collections.singletonList(new ListOffsetsTopicResponse().setName("topic").setPartitions(Collections.singletonList(partition)));
+        Supplier<ListOffsetsResponseData> response = () -> new ListOffsetsResponseData().setTopics(topics);
         for (short version : ApiKeys.LIST_OFFSETS.allVersions()) {
             ListOffsetsResponseData responseData = response.get();
             if (version > 0) {
-                responseData.topics().get(0).partitions().get(0)
-                    .setOldStyleOffsets(Collections.emptyList())
-                    .setOffset(456L)
-                    .setTimestamp(123L);
+                responseData.topics().get(0).partitions().get(0).setOldStyleOffsets(Collections.emptyList()).setOffset(456L).setTimestamp(123L);
             }
             if (version > 1) {
                 responseData.setThrottleTimeMs(1000);
@@ -1148,14 +150,7 @@
 
     @Test
     public void testJoinGroupResponseVersions() throws Exception {
-        Supplier<JoinGroupResponseData> newResponse = () -> new JoinGroupResponseData()
-                .setMemberId(memberId)
-                .setLeader(memberId)
-                .setGenerationId(1)
-                .setMembers(Collections.singletonList(
-                        new JoinGroupResponseMember()
-                                .setMemberId(memberId)
-                ));
+        Supplier<JoinGroupResponseData> newResponse = () -> new JoinGroupResponseData().setMemberId(memberId).setLeader(memberId).setGenerationId(1).setMembers(Collections.singletonList(new JoinGroupResponseMember().setMemberId(memberId)));
         testAllMessageRoundTrips(newResponse.get());
         testAllMessageRoundTripsFromVersion((short) 2, newResponse.get().setThrottleTimeMs(1000));
         testAllMessageRoundTrips(newResponse.get().members().get(0).setGroupInstanceId(null));
@@ -1164,26 +159,17 @@
 
     @Test
     public void testLeaveGroupResponseVersions() throws Exception {
-        Supplier<LeaveGroupResponseData> newResponse = () -> new LeaveGroupResponseData()
-                                                                 .setErrorCode(Errors.NOT_COORDINATOR.code());
+        Supplier<LeaveGroupResponseData> newResponse = () -> new LeaveGroupResponseData().setErrorCode(Errors.NOT_COORDINATOR.code());
 
         testAllMessageRoundTrips(newResponse.get());
         testAllMessageRoundTripsFromVersion((short) 1, newResponse.get().setThrottleTimeMs(1000));
 
-        testAllMessageRoundTripsFromVersion((short) 3, newResponse.get().setMembers(
-            Collections.singletonList(new MemberResponse()
-            .setMemberId(memberId)
-            .setGroupInstanceId(instanceId))
-        ));
+        testAllMessageRoundTripsFromVersion((short) 3, newResponse.get().setMembers(Collections.singletonList(new MemberResponse().setMemberId(memberId).setGroupInstanceId(instanceId))));
     }
 
     @Test
     public void testSyncGroupDefaultGroupInstanceId() throws Exception {
-        Supplier<SyncGroupRequestData> request = () -> new SyncGroupRequestData()
-                .setGroupId("groupId")
-                .setMemberId(memberId)
-                .setGenerationId(15)
-                .setAssignments(new ArrayList<>());
+        Supplier<SyncGroupRequestData> request = () -> new SyncGroupRequestData().setGroupId("groupId").setMemberId(memberId).setGenerationId(15).setAssignments(new ArrayList<>());
         testAllMessageRoundTrips(request.get());
         testAllMessageRoundTrips(request.get().setGroupInstanceId(null));
         testAllMessageRoundTripsFromVersion((short) 3, request.get().setGroupInstanceId(instanceId));
@@ -1191,15 +177,9 @@
 
     @Test
     public void testOffsetCommitDefaultGroupInstanceId() throws Exception {
-        testAllMessageRoundTrips(new OffsetCommitRequestData()
-                .setTopics(new ArrayList<>())
-                .setGroupId("groupId"));
-
-        Supplier<OffsetCommitRequestData> request = () -> new OffsetCommitRequestData()
-                .setGroupId("groupId")
-                .setMemberId(memberId)
-                .setTopics(new ArrayList<>())
-                .setGenerationId(15);
+        testAllMessageRoundTrips(new OffsetCommitRequestData().setTopics(new ArrayList<>()).setGroupId("groupId"));
+
+        Supplier<OffsetCommitRequestData> request = () -> new OffsetCommitRequestData().setGroupId("groupId").setMemberId(memberId).setTopics(new ArrayList<>()).setGenerationId(15);
         testAllMessageRoundTripsFromVersion((short) 1, request.get());
         testAllMessageRoundTripsFromVersion((short) 1, request.get().setGroupInstanceId(null));
         testAllMessageRoundTripsFromVersion((short) 7, request.get().setGroupInstanceId(instanceId));
@@ -1207,23 +187,15 @@
 
     @Test
     public void testDescribeGroupsRequestVersions() throws Exception {
-        testAllMessageRoundTrips(new DescribeGroupsRequestData()
-                .setGroups(Collections.singletonList("group"))
-                .setIncludeAuthorizedOperations(false));
+        testAllMessageRoundTrips(new DescribeGroupsRequestData().setGroups(Collections.singletonList("group")).setIncludeAuthorizedOperations(false));
     }
 
     @Test
     public void testDescribeGroupsResponseVersions() throws Exception {
-        DescribedGroupMember baseMember = new DescribedGroupMember()
-            .setMemberId(memberId);
-
-        DescribedGroup baseGroup = new DescribedGroup()
-                                       .setGroupId("group")
-                                       .setGroupState("Stable").setErrorCode(Errors.NONE.code())
-                                       .setMembers(Collections.singletonList(baseMember))
-                                       .setProtocolType("consumer");
-        DescribeGroupsResponseData baseResponse = new DescribeGroupsResponseData()
-                                                      .setGroups(Collections.singletonList(baseGroup));
+        DescribedGroupMember baseMember = new DescribedGroupMember().setMemberId(memberId);
+
+        DescribedGroup baseGroup = new DescribedGroup().setGroupId("group").setGroupState("Stable").setErrorCode(Errors.NONE.code()).setMembers(Collections.singletonList(baseMember)).setProtocolType("consumer");
+        DescribeGroupsResponseData baseResponse = new DescribeGroupsResponseData().setGroups(Collections.singletonList(baseGroup));
         testAllMessageRoundTrips(baseResponse);
 
         testAllMessageRoundTripsFromVersion((short) 1, baseResponse.setThrottleTimeMs(10));
@@ -1237,41 +209,19 @@
 
     @Test
     public void testDescribeClusterRequestVersions() throws Exception {
-        testAllMessageRoundTrips(new DescribeClusterRequestData()
-            .setIncludeClusterAuthorizedOperations(true));
+        testAllMessageRoundTrips(new DescribeClusterRequestData().setIncludeClusterAuthorizedOperations(true));
     }
 
     @Test
     public void testDescribeClusterResponseVersions() throws Exception {
-        DescribeClusterResponseData data = new DescribeClusterResponseData()
-            .setBrokers(new DescribeClusterBrokerCollection(
-                Collections.singletonList(new DescribeClusterBroker()
-                    .setBrokerId(1)
-                    .setHost("localhost")
-                    .setPort(9092)
-                    .setRack("rack1")).iterator()))
-            .setClusterId("clusterId")
-            .setControllerId(1)
-            .setClusterAuthorizedOperations(10);
+        DescribeClusterResponseData data = new DescribeClusterResponseData().setBrokers(new DescribeClusterBrokerCollection(Collections.singletonList(new DescribeClusterBroker().setBrokerId(1).setHost("localhost").setPort(9092).setRack("rack1")).iterator())).setClusterId("clusterId").setControllerId(1).setClusterAuthorizedOperations(10);
 
         testAllMessageRoundTrips(data);
     }
 
     @Test
     public void testGroupInstanceIdIgnorableInDescribeGroupsResponse() throws Exception {
-        DescribeGroupsResponseData responseWithGroupInstanceId =
-            new DescribeGroupsResponseData()
-                .setGroups(Collections.singletonList(
-                    new DescribedGroup()
-                        .setGroupId("group")
-                        .setGroupState("Stable")
-                        .setErrorCode(Errors.NONE.code())
-                        .setMembers(Collections.singletonList(
-                            new DescribedGroupMember()
-                                .setMemberId(memberId)
-                                .setGroupInstanceId(instanceId)))
-                        .setProtocolType("consumer")
-                ));
+        DescribeGroupsResponseData responseWithGroupInstanceId = new DescribeGroupsResponseData().setGroups(Collections.singletonList(new DescribedGroup().setGroupId("group").setGroupState("Stable").setErrorCode(Errors.NONE.code()).setMembers(Collections.singletonList(new DescribedGroupMember().setMemberId(memberId).setGroupInstanceId(instanceId))).setProtocolType("consumer")));
 
         DescribeGroupsResponseData expectedResponse = responseWithGroupInstanceId.duplicate();
         // Unset GroupInstanceId
@@ -1282,19 +232,7 @@
 
     @Test
     public void testThrottleTimeIgnorableInDescribeGroupsResponse() throws Exception {
-        DescribeGroupsResponseData responseWithGroupInstanceId =
-            new DescribeGroupsResponseData()
-                .setGroups(Collections.singletonList(
-                    new DescribedGroup()
-                        .setGroupId("group")
-                        .setGroupState("Stable")
-                        .setErrorCode(Errors.NONE.code())
-                        .setMembers(Collections.singletonList(
-                            new DescribedGroupMember()
-                                .setMemberId(memberId)))
-                        .setProtocolType("consumer")
-                ))
-                .setThrottleTimeMs(10);
+        DescribeGroupsResponseData responseWithGroupInstanceId = new DescribeGroupsResponseData().setGroups(Collections.singletonList(new DescribedGroup().setGroupId("group").setGroupState("Stable").setErrorCode(Errors.NONE.code()).setMembers(Collections.singletonList(new DescribedGroupMember().setMemberId(memberId))).setProtocolType("consumer"))).setThrottleTimeMs(10);
 
         DescribeGroupsResponseData expectedResponse = responseWithGroupInstanceId.duplicate();
         // Unset throttle time
@@ -1306,19 +244,10 @@
     @Test
     public void testOffsetForLeaderEpochVersions() throws Exception {
         // Version 2 adds optional current leader epoch
-        OffsetForLeaderEpochRequestData.OffsetForLeaderPartition partitionDataNoCurrentEpoch =
-                new OffsetForLeaderEpochRequestData.OffsetForLeaderPartition()
-                        .setPartition(0)
-                        .setLeaderEpoch(3);
-        OffsetForLeaderEpochRequestData.OffsetForLeaderPartition partitionDataWithCurrentEpoch =
-                new OffsetForLeaderEpochRequestData.OffsetForLeaderPartition()
-                        .setPartition(0)
-                        .setLeaderEpoch(3)
-                        .setCurrentLeaderEpoch(5);
+        OffsetForLeaderEpochRequestData.OffsetForLeaderPartition partitionDataNoCurrentEpoch = new OffsetForLeaderEpochRequestData.OffsetForLeaderPartition().setPartition(0).setLeaderEpoch(3);
+        OffsetForLeaderEpochRequestData.OffsetForLeaderPartition partitionDataWithCurrentEpoch = new OffsetForLeaderEpochRequestData.OffsetForLeaderPartition().setPartition(0).setLeaderEpoch(3).setCurrentLeaderEpoch(5);
         OffsetForLeaderEpochRequestData data = new OffsetForLeaderEpochRequestData();
-        data.topics().add(new OffsetForLeaderEpochRequestData.OffsetForLeaderTopic()
-                .setTopic("foo")
-                .setPartitions(singletonList(partitionDataNoCurrentEpoch)));
+        data.topics().add(new OffsetForLeaderEpochRequestData.OffsetForLeaderTopic().setTopic("foo").setPartitions(singletonList(partitionDataNoCurrentEpoch)));
 
         testAllMessageRoundTrips(data);
         testAllMessageRoundTripsBeforeVersion((short) 2, partitionDataWithCurrentEpoch, partitionDataNoCurrentEpoch);
@@ -1326,40 +255,16 @@
 
         // Version 3 adds the optional replica Id field
         testAllMessageRoundTripsFromVersion((short) 3, new OffsetForLeaderEpochRequestData().setReplicaId(5));
-        testAllMessageRoundTripsBeforeVersion((short) 3,
-                new OffsetForLeaderEpochRequestData().setReplicaId(5),
-                new OffsetForLeaderEpochRequestData());
-        testAllMessageRoundTripsBeforeVersion((short) 3,
-                new OffsetForLeaderEpochRequestData().setReplicaId(5),
-                new OffsetForLeaderEpochRequestData().setReplicaId(-2));
+        testAllMessageRoundTripsBeforeVersion((short) 3, new OffsetForLeaderEpochRequestData().setReplicaId(5), new OffsetForLeaderEpochRequestData());
+        testAllMessageRoundTripsBeforeVersion((short) 3, new OffsetForLeaderEpochRequestData().setReplicaId(5), new OffsetForLeaderEpochRequestData().setReplicaId(-2));
     }
 
     @Test
     public void testLeaderAndIsrVersions() throws Exception {
         // Version 3 adds two new fields - AddingReplicas and RemovingReplicas
-        LeaderAndIsrRequestData.LeaderAndIsrTopicState partitionStateNoAddingRemovingReplicas =
-            new LeaderAndIsrRequestData.LeaderAndIsrTopicState()
-                .setTopicName("topic")
-                .setPartitionStates(Collections.singletonList(
-                    new LeaderAndIsrRequestData.LeaderAndIsrPartitionState()
-                        .setPartitionIndex(0)
-                        .setReplicas(Collections.singletonList(0))
-                ));
-        LeaderAndIsrRequestData.LeaderAndIsrTopicState partitionStateWithAddingRemovingReplicas =
-            new LeaderAndIsrRequestData.LeaderAndIsrTopicState()
-                .setTopicName("topic")
-                .setPartitionStates(Collections.singletonList(
-                    new LeaderAndIsrRequestData.LeaderAndIsrPartitionState()
-                        .setPartitionIndex(0)
-                        .setReplicas(Collections.singletonList(0))
-                        .setAddingReplicas(Collections.singletonList(1))
-                        .setRemovingReplicas(Collections.singletonList(1))
-                ));
-        testAllMessageRoundTripsBetweenVersions(
-            (short) 2,
-            (short) 3,
-            new LeaderAndIsrRequestData().setTopicStates(Collections.singletonList(partitionStateWithAddingRemovingReplicas)),
-            new LeaderAndIsrRequestData().setTopicStates(Collections.singletonList(partitionStateNoAddingRemovingReplicas)));
+        LeaderAndIsrRequestData.LeaderAndIsrTopicState partitionStateNoAddingRemovingReplicas = new LeaderAndIsrRequestData.LeaderAndIsrTopicState().setTopicName("topic").setPartitionStates(Collections.singletonList(new LeaderAndIsrRequestData.LeaderAndIsrPartitionState().setPartitionIndex(0).setReplicas(Collections.singletonList(0))));
+        LeaderAndIsrRequestData.LeaderAndIsrTopicState partitionStateWithAddingRemovingReplicas = new LeaderAndIsrRequestData.LeaderAndIsrTopicState().setTopicName("topic").setPartitionStates(Collections.singletonList(new LeaderAndIsrRequestData.LeaderAndIsrPartitionState().setPartitionIndex(0).setReplicas(Collections.singletonList(0)).setAddingReplicas(Collections.singletonList(1)).setRemovingReplicas(Collections.singletonList(1))));
+        testAllMessageRoundTripsBetweenVersions((short) 2, (short) 3, new LeaderAndIsrRequestData().setTopicStates(Collections.singletonList(partitionStateWithAddingRemovingReplicas)), new LeaderAndIsrRequestData().setTopicStates(Collections.singletonList(partitionStateNoAddingRemovingReplicas)));
         testAllMessageRoundTripsFromVersion((short) 3, new LeaderAndIsrRequestData().setTopicStates(Collections.singletonList(partitionStateWithAddingRemovingReplicas)));
     }
 
@@ -1371,35 +276,9 @@
         int partition = 2;
         int offset = 100;
 
-        testAllMessageRoundTrips(new OffsetCommitRequestData()
-                                     .setGroupId(groupId)
-                                     .setTopics(Collections.singletonList(
-                                         new OffsetCommitRequestTopic()
-                                             .setName(topicName)
-                                             .setPartitions(Collections.singletonList(
-                                                 new OffsetCommitRequestPartition()
-                                                     .setPartitionIndex(partition)
-                                                     .setCommittedMetadata(metadata)
-                                                     .setCommittedOffset(offset)
-                                             )))));
-
-        Supplier<OffsetCommitRequestData> request =
-            () -> new OffsetCommitRequestData()
-                      .setGroupId(groupId)
-                      .setMemberId("memberId")
-                      .setGroupInstanceId("instanceId")
-                      .setTopics(Collections.singletonList(
-                          new OffsetCommitRequestTopic()
-                              .setName(topicName)
-                              .setPartitions(Collections.singletonList(
-                                  new OffsetCommitRequestPartition()
-                                      .setPartitionIndex(partition)
-                                      .setCommittedLeaderEpoch(10)
-                                      .setCommittedMetadata(metadata)
-                                      .setCommittedOffset(offset)
-                                      .setCommitTimestamp(20)
-                            ))))
-                    .setRetentionTimeMs(20);
+        testAllMessageRoundTrips(new OffsetCommitRequestData().setGroupId(groupId).setTopics(Collections.singletonList(new OffsetCommitRequestTopic().setName(topicName).setPartitions(Collections.singletonList(new OffsetCommitRequestPartition().setPartitionIndex(partition).setCommittedMetadata(metadata).setCommittedOffset(offset))))));
+
+        Supplier<OffsetCommitRequestData> request = () -> new OffsetCommitRequestData().setGroupId(groupId).setMemberId("memberId").setGroupInstanceId("instanceId").setTopics(Collections.singletonList(new OffsetCommitRequestTopic().setName(topicName).setPartitions(Collections.singletonList(new OffsetCommitRequestPartition().setPartitionIndex(partition).setCommittedLeaderEpoch(10).setCommittedMetadata(metadata).setCommittedOffset(offset).setCommitTimestamp(20))))).setRetentionTimeMs(20);
 
         for (short version : ApiKeys.OFFSET_COMMIT.allVersions()) {
             OffsetCommitRequestData requestData = request.get();
@@ -1436,20 +315,7 @@
 
     @Test
     public void testOffsetCommitResponseVersions() throws Exception {
-        Supplier<OffsetCommitResponseData> response =
-            () -> new OffsetCommitResponseData()
-                      .setTopics(
-                          singletonList(
-                              new OffsetCommitResponseTopic()
-                                  .setName("topic")
-                                  .setPartitions(singletonList(
-                                      new OffsetCommitResponsePartition()
-                                          .setPartitionIndex(1)
-                                          .setErrorCode(Errors.UNKNOWN_MEMBER_ID.code())
-                                  ))
-                          )
-                      )
-                      .setThrottleTimeMs(20);
+        Supplier<OffsetCommitResponseData> response = () -> new OffsetCommitResponseData().setTopics(singletonList(new OffsetCommitResponseTopic().setName("topic").setPartitions(singletonList(new OffsetCommitResponsePartition().setPartitionIndex(1).setErrorCode(Errors.UNKNOWN_MEMBER_ID.code()))))).setThrottleTimeMs(20);
 
         for (short version : ApiKeys.OFFSET_COMMIT.allVersions()) {
             OffsetCommitResponseData responseData = response.get();
@@ -1475,40 +341,9 @@
         int partition = 2;
         int offset = 100;
 
-        testAllMessageRoundTrips(new TxnOffsetCommitRequestData()
-                                     .setGroupId(groupId)
-                                     .setTransactionalId(txnId)
-                                     .setProducerId(producerId)
-                                     .setProducerEpoch(producerEpoch)
-                                     .setTopics(Collections.singletonList(
-                                         new TxnOffsetCommitRequestTopic()
-                                             .setName(topicName)
-                                             .setPartitions(Collections.singletonList(
-                                                 new TxnOffsetCommitRequestPartition()
-                                                     .setPartitionIndex(partition)
-                                                     .setCommittedMetadata(metadata)
-                                                     .setCommittedOffset(offset)
-                                             )))));
-
-        Supplier<TxnOffsetCommitRequestData> request =
-            () -> new TxnOffsetCommitRequestData()
-                      .setGroupId(groupId)
-                      .setTransactionalId(txnId)
-                      .setProducerId(producerId)
-                      .setProducerEpoch(producerEpoch)
-                      .setGroupInstanceId(instanceId)
-                      .setMemberId(memberId)
-                      .setGenerationId(generationId)
-                      .setTopics(Collections.singletonList(
-                          new TxnOffsetCommitRequestTopic()
-                              .setName(topicName)
-                              .setPartitions(Collections.singletonList(
-                                  new TxnOffsetCommitRequestPartition()
-                                      .setPartitionIndex(partition)
-                                      .setCommittedLeaderEpoch(10)
-                                      .setCommittedMetadata(metadata)
-                                      .setCommittedOffset(offset)
-                              ))));
+        testAllMessageRoundTrips(new TxnOffsetCommitRequestData().setGroupId(groupId).setTransactionalId(txnId).setProducerId(producerId).setProducerEpoch(producerEpoch).setTopics(Collections.singletonList(new TxnOffsetCommitRequestTopic().setName(topicName).setPartitions(Collections.singletonList(new TxnOffsetCommitRequestPartition().setPartitionIndex(partition).setCommittedMetadata(metadata).setCommittedOffset(offset))))));
+
+        Supplier<TxnOffsetCommitRequestData> request = () -> new TxnOffsetCommitRequestData().setGroupId(groupId).setTransactionalId(txnId).setProducerId(producerId).setProducerEpoch(producerEpoch).setGroupInstanceId(instanceId).setMemberId(memberId).setGenerationId(generationId).setTopics(Collections.singletonList(new TxnOffsetCommitRequestTopic().setName(topicName).setPartitions(Collections.singletonList(new TxnOffsetCommitRequestPartition().setPartitionIndex(partition).setCommittedLeaderEpoch(10).setCommittedMetadata(metadata).setCommittedOffset(offset)))));
 
         for (short version : ApiKeys.TXN_OFFSET_COMMIT.allVersions()) {
             TxnOffsetCommitRequestData requestData = request.get();
@@ -1532,20 +367,7 @@
 
     @Test
     public void testTxnOffsetCommitResponseVersions() throws Exception {
-        testAllMessageRoundTrips(
-            new TxnOffsetCommitResponseData()
-                .setTopics(
-                   singletonList(
-                       new TxnOffsetCommitResponseTopic()
-                           .setName("topic")
-                           .setPartitions(singletonList(
-                               new TxnOffsetCommitResponsePartition()
-                                   .setPartitionIndex(1)
-                                   .setErrorCode(Errors.UNKNOWN_MEMBER_ID.code())
-                           ))
-                   )
-               )
-               .setThrottleTimeMs(20));
+        testAllMessageRoundTrips(new TxnOffsetCommitResponseData().setTopics(singletonList(new TxnOffsetCommitResponseTopic().setName("topic").setPartitions(singletonList(new TxnOffsetCommitResponsePartition().setPartitionIndex(1).setErrorCode(Errors.UNKNOWN_MEMBER_ID.code()))))).setThrottleTimeMs(20));
     }
 
     @Test
@@ -1553,26 +375,14 @@
         String groupId = "groupId";
         String topicName = "topic";
 
-        List<OffsetFetchRequestTopic> topics = Collections.singletonList(
-            new OffsetFetchRequestTopic()
-                .setName(topicName)
-                .setPartitionIndexes(Collections.singletonList(5)));
-        testAllMessageRoundTripsOffsetFetchV0ToV7(new OffsetFetchRequestData()
-                                     .setTopics(new ArrayList<>())
-                                     .setGroupId(groupId));
-
-        testAllMessageRoundTripsOffsetFetchV0ToV7(new OffsetFetchRequestData()
-                                     .setGroupId(groupId)
-                                     .setTopics(topics));
-
-        OffsetFetchRequestData allPartitionData = new OffsetFetchRequestData()
-                                                      .setGroupId(groupId)
-                                                      .setTopics(null);
-
-        OffsetFetchRequestData requireStableData = new OffsetFetchRequestData()
-                                                       .setGroupId(groupId)
-                                                       .setTopics(topics)
-                                                       .setRequireStable(true);
+        List<OffsetFetchRequestTopic> topics = Collections.singletonList(new OffsetFetchRequestTopic().setName(topicName).setPartitionIndexes(Collections.singletonList(5)));
+        testAllMessageRoundTripsOffsetFetchV0ToV7(new OffsetFetchRequestData().setTopics(new ArrayList<>()).setGroupId(groupId));
+
+        testAllMessageRoundTripsOffsetFetchV0ToV7(new OffsetFetchRequestData().setGroupId(groupId).setTopics(topics));
+
+        OffsetFetchRequestData allPartitionData = new OffsetFetchRequestData().setGroupId(groupId).setTopics(null);
+
+        OffsetFetchRequestData requireStableData = new OffsetFetchRequestData().setGroupId(groupId).setTopics(topics).setRequireStable(true);
 
         for (int version : listOfVersionsNonBatchOffsetFetch) {
             final short finalVersion = (short) version;
@@ -1589,20 +399,7 @@
             }
         }
 
-        Supplier<OffsetFetchResponseData> response =
-            () -> new OffsetFetchResponseData()
-                      .setTopics(Collections.singletonList(
-                          new OffsetFetchResponseTopic()
-                              .setName(topicName)
-                              .setPartitions(Collections.singletonList(
-                                  new OffsetFetchResponsePartition()
-                                      .setPartitionIndex(5)
-                                      .setMetadata(null)
-                                      .setCommittedOffset(100)
-                                      .setCommittedLeaderEpoch(3)
-                                      .setErrorCode(Errors.UNKNOWN_TOPIC_OR_PARTITION.code())))))
-                      .setErrorCode(Errors.NOT_COORDINATOR.code())
-                      .setThrottleTimeMs(10);
+        Supplier<OffsetFetchResponseData> response = () -> new OffsetFetchResponseData().setTopics(Collections.singletonList(new OffsetFetchResponseTopic().setName(topicName).setPartitions(Collections.singletonList(new OffsetFetchResponsePartition().setPartitionIndex(5).setMetadata(null).setCommittedOffset(100).setCommittedLeaderEpoch(3).setErrorCode(Errors.UNKNOWN_TOPIC_OR_PARTITION.code()))))).setErrorCode(Errors.NOT_COORDINATOR.code()).setThrottleTimeMs(10);
         for (int version : listOfVersionsNonBatchOffsetFetch) {
             OffsetFetchResponseData responseData = response.get();
             if (version <= 1) {
@@ -1626,8 +423,7 @@
         testAllMessageRoundTripsOffsetFetchFromVersionV0ToV7(message.lowestSupportedVersion(), message);
     }
 
-    private void testAllMessageRoundTripsOffsetFetchFromVersionV0ToV7(short fromVersion,
-        Message message) throws Exception {
+    private void testAllMessageRoundTripsOffsetFetchFromVersionV0ToV7(short fromVersion, Message message) throws Exception {
         for (short version = fromVersion; version <= 7; version++) {
             testEquivalentMessageRoundTrip(version, message);
         }
@@ -1638,23 +434,11 @@
         String groupId = "groupId";
         String topicName = "topic";
 
-        List<OffsetFetchRequestTopics> topic = Collections.singletonList(
-            new OffsetFetchRequestTopics()
-                .setName(topicName)
-                .setPartitionIndexes(Collections.singletonList(5)));
-
-        OffsetFetchRequestData allPartitionData = new OffsetFetchRequestData()
-            .setGroups(Collections.singletonList(
-                new OffsetFetchRequestGroup()
-                    .setGroupId(groupId)
-                    .setTopics(null)));
-
-        OffsetFetchRequestData specifiedPartitionData = new OffsetFetchRequestData()
-            .setGroups(Collections.singletonList(
-                new OffsetFetchRequestGroup()
-                    .setGroupId(groupId)
-                    .setTopics(topic)))
-            .setRequireStable(true);
+        List<OffsetFetchRequestTopics> topic = Collections.singletonList(new OffsetFetchRequestTopics().setName(topicName).setPartitionIndexes(Collections.singletonList(5)));
+
+        OffsetFetchRequestData allPartitionData = new OffsetFetchRequestData().setGroups(Collections.singletonList(new OffsetFetchRequestGroup().setGroupId(groupId).setTopics(null)));
+
+        OffsetFetchRequestData specifiedPartitionData = new OffsetFetchRequestData().setGroups(Collections.singletonList(new OffsetFetchRequestGroup().setGroupId(groupId).setTopics(topic))).setRequireStable(true);
 
         testAllMessageRoundTripsOffsetFetchV8AndAbove(allPartitionData);
         testAllMessageRoundTripsOffsetFetchV8AndAbove(specifiedPartitionData);
@@ -1666,22 +450,7 @@
             }
         }
 
-        Supplier<OffsetFetchResponseData> response =
-            () -> new OffsetFetchResponseData()
-                .setGroups(Collections.singletonList(
-                    new OffsetFetchResponseGroup()
-                        .setGroupId(groupId)
-                        .setTopics(Collections.singletonList(
-                            new OffsetFetchResponseTopics()
-                                .setPartitions(Collections.singletonList(
-                                    new OffsetFetchResponsePartitions()
-                                        .setPartitionIndex(5)
-                                        .setMetadata(null)
-                                        .setCommittedOffset(100)
-                                        .setCommittedLeaderEpoch(3)
-                                        .setErrorCode(Errors.UNKNOWN_TOPIC_OR_PARTITION.code())))))
-                        .setErrorCode(Errors.NOT_COORDINATOR.code())))
-                .setThrottleTimeMs(10);
+        Supplier<OffsetFetchResponseData> response = () -> new OffsetFetchResponseData().setGroups(Collections.singletonList(new OffsetFetchResponseGroup().setGroupId(groupId).setTopics(Collections.singletonList(new OffsetFetchResponseTopics().setPartitions(Collections.singletonList(new OffsetFetchResponsePartitions().setPartitionIndex(5).setMetadata(null).setCommittedOffset(100).setCommittedLeaderEpoch(3).setErrorCode(Errors.UNKNOWN_TOPIC_OR_PARTITION.code()))))).setErrorCode(Errors.NOT_COORDINATOR.code()))).setThrottleTimeMs(10);
         for (short version : ApiKeys.OFFSET_FETCH.allVersions()) {
             if (version >= 8) {
                 OffsetFetchResponseData responseData = response.get();
@@ -1701,47 +470,24 @@
         String topic2 = "topic2";
         String topic3 = "topic3";
 
-        OffsetFetchRequestTopics topicOne = new OffsetFetchRequestTopics()
-            .setName(topic1)
-            .setPartitionIndexes(Collections.singletonList(5));
-        OffsetFetchRequestTopics topicTwo = new OffsetFetchRequestTopics()
-            .setName(topic2)
-            .setPartitionIndexes(Collections.singletonList(10));
-        OffsetFetchRequestTopics topicThree = new OffsetFetchRequestTopics()
-            .setName(topic3)
-            .setPartitionIndexes(Collections.singletonList(15));
+        OffsetFetchRequestTopics topicOne = new OffsetFetchRequestTopics().setName(topic1).setPartitionIndexes(Collections.singletonList(5));
+        OffsetFetchRequestTopics topicTwo = new OffsetFetchRequestTopics().setName(topic2).setPartitionIndexes(Collections.singletonList(10));
+        OffsetFetchRequestTopics topicThree = new OffsetFetchRequestTopics().setName(topic3).setPartitionIndexes(Collections.singletonList(15));
 
         List<OffsetFetchRequestTopics> groupOneTopics = singletonList(topicOne);
-        OffsetFetchRequestGroup group1 =
-            new OffsetFetchRequestGroup()
-                .setGroupId(groupOne)
-                .setTopics(groupOneTopics);
+        OffsetFetchRequestGroup group1 = new OffsetFetchRequestGroup().setGroupId(groupOne).setTopics(groupOneTopics);
 
         List<OffsetFetchRequestTopics> groupTwoTopics = Arrays.asList(topicOne, topicTwo);
-        OffsetFetchRequestGroup group2 =
-            new OffsetFetchRequestGroup()
-                .setGroupId(groupTwo)
-                .setTopics(groupTwoTopics);
+        OffsetFetchRequestGroup group2 = new OffsetFetchRequestGroup().setGroupId(groupTwo).setTopics(groupTwoTopics);
 
         List<OffsetFetchRequestTopics> groupThreeTopics = Arrays.asList(topicOne, topicTwo, topicThree);
-        OffsetFetchRequestGroup group3 =
-            new OffsetFetchRequestGroup()
-                .setGroupId(groupThree)
-                .setTopics(groupThreeTopics);
-
-        OffsetFetchRequestGroup group4 =
-            new OffsetFetchRequestGroup()
-                .setGroupId(groupFour)
-                .setTopics(null);
-
-        OffsetFetchRequestGroup group5 =
-            new OffsetFetchRequestGroup()
-                .setGroupId(groupFive)
-                .setTopics(null);
-
-        OffsetFetchRequestData requestData = new OffsetFetchRequestData()
-            .setGroups(Arrays.asList(group1, group2, group3, group4, group5))
-            .setRequireStable(true);
+        OffsetFetchRequestGroup group3 = new OffsetFetchRequestGroup().setGroupId(groupThree).setTopics(groupThreeTopics);
+
+        OffsetFetchRequestGroup group4 = new OffsetFetchRequestGroup().setGroupId(groupFour).setTopics(null);
+
+        OffsetFetchRequestGroup group5 = new OffsetFetchRequestGroup().setGroupId(groupFive).setTopics(null);
+
+        OffsetFetchRequestData requestData = new OffsetFetchRequestData().setGroups(Arrays.asList(group1, group2, group3, group4, group5)).setRequireStable(true);
 
         testAllMessageRoundTripsOffsetFetchV8AndAbove(requestData);
 
@@ -1754,68 +500,17 @@
             }
         }
 
-        OffsetFetchResponseTopics responseTopic1 =
-            new OffsetFetchResponseTopics()
-                .setName(topic1)
-                .setPartitions(Collections.singletonList(
-                    new OffsetFetchResponsePartitions()
-                        .setPartitionIndex(5)
-                        .setMetadata(null)
-                        .setCommittedOffset(100)
-                        .setCommittedLeaderEpoch(3)
-                        .setErrorCode(Errors.UNKNOWN_TOPIC_OR_PARTITION.code())));
-        OffsetFetchResponseTopics responseTopic2 =
-            new OffsetFetchResponseTopics()
-                .setName(topic2)
-                .setPartitions(Collections.singletonList(
-                    new OffsetFetchResponsePartitions()
-                        .setPartitionIndex(10)
-                        .setMetadata("foo")
-                        .setCommittedOffset(200)
-                        .setCommittedLeaderEpoch(2)
-                        .setErrorCode(Errors.TOPIC_AUTHORIZATION_FAILED.code())));
-        OffsetFetchResponseTopics responseTopic3 =
-            new OffsetFetchResponseTopics()
-                .setName(topic3)
-                .setPartitions(Collections.singletonList(
-                    new OffsetFetchResponsePartitions()
-                        .setPartitionIndex(15)
-                        .setMetadata("bar")
-                        .setCommittedOffset(300)
-                        .setCommittedLeaderEpoch(1)
-                        .setErrorCode(Errors.GROUP_AUTHORIZATION_FAILED.code())));
-
-        OffsetFetchResponseGroup responseGroup1 =
-            new OffsetFetchResponseGroup()
-                .setGroupId(groupOne)
-                .setTopics(Collections.singletonList(responseTopic1))
-                .setErrorCode(Errors.NOT_COORDINATOR.code());
-        OffsetFetchResponseGroup responseGroup2 =
-            new OffsetFetchResponseGroup()
-                .setGroupId(groupTwo)
-                .setTopics(Arrays.asList(responseTopic1, responseTopic2))
-                .setErrorCode(Errors.COORDINATOR_LOAD_IN_PROGRESS.code());
-        OffsetFetchResponseGroup responseGroup3 =
-            new OffsetFetchResponseGroup()
-                .setGroupId(groupThree)
-                .setTopics(Arrays.asList(responseTopic1, responseTopic2, responseTopic3))
-                .setErrorCode(Errors.NONE.code());
-        OffsetFetchResponseGroup responseGroup4 =
-            new OffsetFetchResponseGroup()
-                .setGroupId(groupFour)
-                .setTopics(Arrays.asList(responseTopic1, responseTopic2, responseTopic3))
-                .setErrorCode(Errors.NONE.code());
-        OffsetFetchResponseGroup responseGroup5 =
-            new OffsetFetchResponseGroup()
-                .setGroupId(groupFive)
-                .setTopics(Arrays.asList(responseTopic1, responseTopic2, responseTopic3))
-                .setErrorCode(Errors.NONE.code());
-
-        Supplier<OffsetFetchResponseData> response =
-            () -> new OffsetFetchResponseData()
-                .setGroups(Arrays.asList(responseGroup1, responseGroup2, responseGroup3,
-                    responseGroup4, responseGroup5))
-                .setThrottleTimeMs(10);
+        OffsetFetchResponseTopics responseTopic1 = new OffsetFetchResponseTopics().setName(topic1).setPartitions(Collections.singletonList(new OffsetFetchResponsePartitions().setPartitionIndex(5).setMetadata(null).setCommittedOffset(100).setCommittedLeaderEpoch(3).setErrorCode(Errors.UNKNOWN_TOPIC_OR_PARTITION.code())));
+        OffsetFetchResponseTopics responseTopic2 = new OffsetFetchResponseTopics().setName(topic2).setPartitions(Collections.singletonList(new OffsetFetchResponsePartitions().setPartitionIndex(10).setMetadata("foo").setCommittedOffset(200).setCommittedLeaderEpoch(2).setErrorCode(Errors.TOPIC_AUTHORIZATION_FAILED.code())));
+        OffsetFetchResponseTopics responseTopic3 = new OffsetFetchResponseTopics().setName(topic3).setPartitions(Collections.singletonList(new OffsetFetchResponsePartitions().setPartitionIndex(15).setMetadata("bar").setCommittedOffset(300).setCommittedLeaderEpoch(1).setErrorCode(Errors.GROUP_AUTHORIZATION_FAILED.code())));
+
+        OffsetFetchResponseGroup responseGroup1 = new OffsetFetchResponseGroup().setGroupId(groupOne).setTopics(Collections.singletonList(responseTopic1)).setErrorCode(Errors.NOT_COORDINATOR.code());
+        OffsetFetchResponseGroup responseGroup2 = new OffsetFetchResponseGroup().setGroupId(groupTwo).setTopics(Arrays.asList(responseTopic1, responseTopic2)).setErrorCode(Errors.COORDINATOR_LOAD_IN_PROGRESS.code());
+        OffsetFetchResponseGroup responseGroup3 = new OffsetFetchResponseGroup().setGroupId(groupThree).setTopics(Arrays.asList(responseTopic1, responseTopic2, responseTopic3)).setErrorCode(Errors.NONE.code());
+        OffsetFetchResponseGroup responseGroup4 = new OffsetFetchResponseGroup().setGroupId(groupFour).setTopics(Arrays.asList(responseTopic1, responseTopic2, responseTopic3)).setErrorCode(Errors.NONE.code());
+        OffsetFetchResponseGroup responseGroup5 = new OffsetFetchResponseGroup().setGroupId(groupFive).setTopics(Arrays.asList(responseTopic1, responseTopic2, responseTopic3)).setErrorCode(Errors.NONE.code());
+
+        Supplier<OffsetFetchResponseData> response = () -> new OffsetFetchResponseData().setGroups(Arrays.asList(responseGroup1, responseGroup2, responseGroup3, responseGroup4, responseGroup5)).setThrottleTimeMs(10);
         for (short version : ApiKeys.OFFSET_FETCH.allVersions()) {
             if (version >= 8) {
                 OffsetFetchResponseData responseData = response.get();
@@ -1848,33 +543,9 @@
         String batchIndexErrorMessage = "error message";
         String errorMessage = "global error message";
 
-        testAllMessageRoundTrips(new ProduceResponseData()
-            .setResponses(new ProduceResponseData.TopicProduceResponseCollection(singletonList(
-                new ProduceResponseData.TopicProduceResponse()
-                    .setName(topicName)
-                    .setPartitionResponses(singletonList(
-                        new ProduceResponseData.PartitionProduceResponse()
-                            .setIndex(partitionIndex)
-                            .setErrorCode(errorCode)
-                            .setBaseOffset(baseOffset)))).iterator())));
-
-        Supplier<ProduceResponseData> response = () -> new ProduceResponseData()
-                .setResponses(new ProduceResponseData.TopicProduceResponseCollection(singletonList(
-                    new ProduceResponseData.TopicProduceResponse()
-                        .setName(topicName)
-                        .setPartitionResponses(singletonList(
-                             new ProduceResponseData.PartitionProduceResponse()
-                                 .setIndex(partitionIndex)
-                                 .setErrorCode(errorCode)
-                                 .setBaseOffset(baseOffset)
-                                 .setLogAppendTimeMs(logAppendTimeMs)
-                                 .setLogStartOffset(logStartOffset)
-                                 .setRecordErrors(singletonList(
-                                     new ProduceResponseData.BatchIndexAndErrorMessage()
-                                         .setBatchIndex(batchIndex)
-                                         .setBatchIndexErrorMessage(batchIndexErrorMessage)))
-                                 .setErrorMessage(errorMessage)))).iterator()))
-                .setThrottleTimeMs(throttleTimeMs);
+        testAllMessageRoundTrips(new ProduceResponseData().setResponses(new ProduceResponseData.TopicProduceResponseCollection(singletonList(new ProduceResponseData.TopicProduceResponse().setName(topicName).setPartitionResponses(singletonList(new ProduceResponseData.PartitionProduceResponse().setIndex(partitionIndex).setErrorCode(errorCode).setBaseOffset(baseOffset)))).iterator())));
+
+        Supplier<ProduceResponseData> response = () -> new ProduceResponseData().setResponses(new ProduceResponseData.TopicProduceResponseCollection(singletonList(new ProduceResponseData.TopicProduceResponse().setName(topicName).setPartitionResponses(singletonList(new ProduceResponseData.PartitionProduceResponse().setIndex(partitionIndex).setErrorCode(errorCode).setBaseOffset(baseOffset).setLogAppendTimeMs(logAppendTimeMs).setLogStartOffset(logStartOffset).setRecordErrors(singletonList(new ProduceResponseData.BatchIndexAndErrorMessage().setBatchIndex(batchIndex).setBatchIndexErrorMessage(batchIndexErrorMessage))).setErrorMessage(errorMessage)))).iterator())).setThrottleTimeMs(throttleTimeMs);
 
         for (short version : ApiKeys.PRODUCE.allVersions()) {
             ProduceResponseData responseData = response.get();
@@ -1916,9 +587,7 @@
     @Test
     public void testSimpleMessage() throws Exception {
         final SimpleExampleMessageData message = new SimpleExampleMessageData();
-        message.setMyStruct(new SimpleExampleMessageData.MyStruct().setStructId(25).setArrayInStruct(
-            Collections.singletonList(new SimpleExampleMessageData.StructArray().setArrayFieldId(20))
-        ));
+        message.setMyStruct(new SimpleExampleMessageData.MyStruct().setStructId(25).setArrayInStruct(Collections.singletonList(new SimpleExampleMessageData.StructArray().setArrayFieldId(20))));
         message.setMyTaggedStruct(new SimpleExampleMessageData.TaggedStruct().setStructId("abc"));
 
         message.setProcessId(Uuid.randomUuid());
@@ -1954,7 +623,7 @@
 
     /**
      * @param startVersion - the version we want to start at, inclusive
-     * @param endVersion - the version we want to end at, exclusive
+     * @param endVersion   - the version we want to end at, exclusive
      */
     private void testAllMessageRoundTripsBetweenVersions(short startVersion, short endVersion, Message message, Message expected) throws Exception {
         for (short version = startVersion; version < endVersion; version++) {
@@ -1989,15 +658,12 @@
         ByteBuffer buf = ByteBuffer.allocate(size);
         ByteBufferAccessor byteBufferAccessor = new ByteBufferAccessor(buf);
         message.write(byteBufferAccessor, cache, version);
-        assertEquals(size, buf.position(), "The result of the size function does not match the number of bytes " +
-            "written for version " + version);
+        assertEquals(size, buf.position(), "The result of the size function does not match the number of bytes " + "written for version " + version);
         Message message2 = message.getClass().getConstructor().newInstance();
         buf.flip();
         message2.read(byteBufferAccessor, version);
-        assertEquals(size, buf.position(), "The result of the size function does not match the number of bytes " +
-            "read back in for version " + version);
-        assertEquals(expected, message2, "The message object created after a round trip did not match for " +
-            "version " + version);
+        assertEquals(size, buf.position(), "The result of the size function does not match the number of bytes " + "read back in for version " + version);
+        assertEquals(expected, message2, "The message object created after a round trip did not match for " + "version " + version);
         assertEquals(expected.hashCode(), message2.hashCode());
         assertEquals(expected.toString(), message2.toString());
     }
@@ -2017,10 +683,9 @@
     private static String jsonConverterTypeName(String source) {
         int outerClassIndex = source.lastIndexOf('$');
         if (outerClassIndex == -1) {
-            return  source + "JsonConverter";
+            return source + "JsonConverter";
         } else {
-            return source.substring(0, outerClassIndex) + "JsonConverter$" +
-                source.substring(outerClassIndex + 1) + "JsonConverter";
+            return source.substring(0, outerClassIndex) + "JsonConverter$" + source.substring(outerClassIndex + 1) + "JsonConverter";
         }
     }
 
@@ -2037,50 +702,30 @@
             } catch (UnsupportedVersionException e) {
                 fail("No request message spec found for API " + apiKey);
             }
-            assertTrue(apiKey.latestVersion() <= message.highestSupportedVersion(),
-                "Request message spec for " + apiKey + " only " + "supports versions up to " +
-                message.highestSupportedVersion());
+            assertTrue(apiKey.latestVersion() <= message.highestSupportedVersion(), "Request message spec for " + apiKey + " only " + "supports versions up to " + message.highestSupportedVersion());
             try {
                 message = ApiMessageType.fromApiKey(apiKey.id).newResponse();
             } catch (UnsupportedVersionException e) {
                 fail("No response message spec found for API " + apiKey);
             }
-            assertTrue(apiKey.latestVersion() <= message.highestSupportedVersion(),
-                "Response message spec for " + apiKey + " only " + "supports versions up to " +
-                message.highestSupportedVersion());
+            assertTrue(apiKey.latestVersion() <= message.highestSupportedVersion(), "Response message spec for " + apiKey + " only " + "supports versions up to " + message.highestSupportedVersion());
         }
     }
 
     @Test
     public void testDefaultValues() {
-        verifyWriteRaisesUve((short) 0, "validateOnly",
-            new CreateTopicsRequestData().setValidateOnly(true));
-        verifyWriteSucceeds((short) 0,
-            new CreateTopicsRequestData().setValidateOnly(false));
-        verifyWriteSucceeds((short) 0,
-            new OffsetCommitRequestData().setRetentionTimeMs(123));
-        verifyWriteRaisesUve((short) 5, "forgotten",
-            new FetchRequestData().setForgottenTopicsData(singletonList(
-                new FetchRequestData.ForgottenTopic().setTopic("foo"))));
+        verifyWriteRaisesUve((short) 0, "validateOnly", new CreateTopicsRequestData().setValidateOnly(true));
+        verifyWriteSucceeds((short) 0, new CreateTopicsRequestData().setValidateOnly(false));
+        verifyWriteSucceeds((short) 0, new OffsetCommitRequestData().setRetentionTimeMs(123));
+        verifyWriteRaisesUve((short) 5, "forgotten", new FetchRequestData().setForgottenTopicsData(singletonList(new FetchRequestData.ForgottenTopic().setTopic("foo"))));
     }
 
     @Test
     public void testNonIgnorableFieldWithDefaultNull() {
         // Test non-ignorable string field `groupInstanceId` with default null
-        verifyWriteRaisesUve((short) 0, "groupInstanceId", new HeartbeatRequestData()
-                .setGroupId("groupId")
-                .setGenerationId(15)
-                .setMemberId(memberId)
-                .setGroupInstanceId(instanceId));
-        verifyWriteSucceeds((short) 0, new HeartbeatRequestData()
-                .setGroupId("groupId")
-                .setGenerationId(15)
-                .setMemberId(memberId)
-                .setGroupInstanceId(null));
-        verifyWriteSucceeds((short) 0, new HeartbeatRequestData()
-                .setGroupId("groupId")
-                .setGenerationId(15)
-                .setMemberId(memberId));
+        verifyWriteRaisesUve((short) 0, "groupInstanceId", new HeartbeatRequestData().setGroupId("groupId").setGenerationId(15).setMemberId(memberId).setGroupInstanceId(instanceId));
+        verifyWriteSucceeds((short) 0, new HeartbeatRequestData().setGroupId("groupId").setGenerationId(15).setMemberId(memberId).setGroupInstanceId(null));
+        verifyWriteSucceeds((short) 0, new HeartbeatRequestData().setGroupId("groupId").setGenerationId(15).setMemberId(memberId));
     }
 
     @Test
@@ -2097,7 +742,7 @@
     public void testUnknownTaggedFields() {
         CreateTopicsRequestData createTopics = new CreateTopicsRequestData();
         verifyWriteSucceeds((short) 6, createTopics);
-        RawTaggedField field1000 = new RawTaggedField(1000, new byte[] {0x1, 0x2, 0x3});
+        RawTaggedField field1000 = new RawTaggedField(1000, new byte[]{0x1, 0x2, 0x3});
         createTopics.unknownTaggedFields().add(field1000);
         verifyWriteRaisesUve((short) 0, "Tagged fields were set", createTopics);
         verifyWriteSucceeds((short) 6, createTopics);
@@ -2108,8 +753,7 @@
         char[] chars = new char[1024];
         Arrays.fill(chars, 'a');
         String longString = new String(chars);
-        SimpleExampleMessageData message = new SimpleExampleMessageData()
-                .setMyString(longString);
+        SimpleExampleMessageData message = new SimpleExampleMessageData().setMyString(longString);
         ObjectSerializationCache cache = new ObjectSerializationCache();
         short version = 1;
         int size = message.size(cache, version);
@@ -2129,19 +773,15 @@
         });
     }
 
-    private void verifyWriteRaisesUve(short version,
-                                      String problemText,
-                                      Message message) {
+    private void verifyWriteRaisesUve(short version, String problemText, Message message) {
         ObjectSerializationCache cache = new ObjectSerializationCache();
-        UnsupportedVersionException e =
-            assertThrows(UnsupportedVersionException.class, () -> {
-                int size = message.size(cache, version);
-                ByteBuffer buf = ByteBuffer.allocate(size);
-                ByteBufferAccessor byteBufferAccessor = new ByteBufferAccessor(buf);
-                message.write(byteBufferAccessor, cache, version);
-            });
-        assertTrue(e.getMessage().contains(problemText), "Expected to get an error message about " + problemText +
-            ", but got: " + e.getMessage());
+        UnsupportedVersionException e = assertThrows(UnsupportedVersionException.class, () -> {
+            int size = message.size(cache, version);
+            ByteBuffer buf = ByteBuffer.allocate(size);
+            ByteBufferAccessor byteBufferAccessor = new ByteBufferAccessor(buf);
+            message.write(byteBufferAccessor, cache, version);
+        });
+        assertTrue(e.getMessage().contains(problemText), "Expected to get an error message about " + problemText + ", but got: " + e.getMessage());
     }
 
     private void verifyWriteSucceeds(short version, Message message) {
@@ -2166,12 +806,11 @@
         // Verify that the equalities still hold after the new empty list has been created.
         assertEquals(createTopics, createTopics2);
         assertEquals(createTopics2, createTopics);
-        createTopics.unknownTaggedFields().add(new RawTaggedField(0, new byte[] {0}));
+        createTopics.unknownTaggedFields().add(new RawTaggedField(0, new byte[]{0}));
         assertNotEquals(createTopics, createTopics2);
         assertNotEquals(createTopics2, createTopics);
-        createTopics2.unknownTaggedFields().add(new RawTaggedField(0, new byte[] {0}));
+        createTopics2.unknownTaggedFields().add(new RawTaggedField(0, new byte[]{0}));
         assertEquals(createTopics, createTopics2);
         assertEquals(createTopics2, createTopics);
     }
->>>>>>> 15418db6
 }