/*
 * Licensed to the Apache Software Foundation (ASF) under one or more
 * contributor license agreements. See the NOTICE file distributed with
 * this work for additional information regarding copyright ownership.
 * The ASF licenses this file to You under the Apache License, Version 2.0
 * (the "License"); you may not use this file except in compliance with
 * the License. You may obtain a copy of the License at
 *
 *    http://www.apache.org/licenses/LICENSE-2.0
 *
 * Unless required by applicable law or agreed to in writing, software
 * distributed under the License is distributed on an "AS IS" BASIS,
 * WITHOUT WARRANTIES OR CONDITIONS OF ANY KIND, either express or implied.
 * See the License for the specific language governing permissions and
 * limitations under the License.
 */
package org.apache.kafka.common.protocol;

import org.junit.jupiter.api.Test;

import static org.junit.jupiter.api.Assertions.assertFalse;
import static org.junit.jupiter.api.Assertions.assertTrue;

public class ProtoUtilsTest {
<<<<<<< HEAD
	@Test
	public void testDelayedAllocationSchemaDetection() {
		//verifies that schemas known to retain a reference to the underlying byte buffer are correctly detected.
		for (ApiKeys key : ApiKeys.values()) {
			switch (key) {
				case PRODUCE:
				case JOIN_GROUP:
				case SYNC_GROUP:
				case SASL_AUTHENTICATE:
				case EXPIRE_DELEGATION_TOKEN:
				case RENEW_DELEGATION_TOKEN:
				case ALTER_USER_SCRAM_CREDENTIALS:
				case ENVELOPE:
					assertTrue(key.requiresDelayedAllocation, key + " should require delayed allocation");
					break;
				default:
					if (key.forwardable)
						assertTrue(key.requiresDelayedAllocation,
								key + " should require delayed allocation since it is forwardable");
					else
						assertFalse(key.requiresDelayedAllocation, key + " should not require delayed allocation");
					break;
			}
		}
=======
    @Test
    public void testDelayedAllocationSchemaDetection() {
        //verifies that schemas known to retain a reference to the underlying byte buffer are correctly detected.
        for (ApiKeys key : ApiKeys.values()) {
            switch (key) {
                case PRODUCE:
                case JOIN_GROUP:
                case SYNC_GROUP:
                case SASL_AUTHENTICATE:
                case EXPIRE_DELEGATION_TOKEN:
                case RENEW_DELEGATION_TOKEN:
                case ALTER_USER_SCRAM_CREDENTIALS:
                case ENVELOPE:
                case CONSUMER_GROUP_HEARTBEAT:
                    assertTrue(key.requiresDelayedAllocation, key + " should require delayed allocation");
                    break;
                default:
                    if (key.forwardable)
                        assertTrue(key.requiresDelayedAllocation,
                            key + " should require delayed allocation since it is forwardable");
                    else
                        assertFalse(key.requiresDelayedAllocation, key + " should not require delayed allocation");
                    break;
            }
        }
>>>>>>> 15418db6
    }
}<|MERGE_RESOLUTION|>--- conflicted
+++ resolved
@@ -22,32 +22,6 @@
 import static org.junit.jupiter.api.Assertions.assertTrue;
 
 public class ProtoUtilsTest {
-<<<<<<< HEAD
-	@Test
-	public void testDelayedAllocationSchemaDetection() {
-		//verifies that schemas known to retain a reference to the underlying byte buffer are correctly detected.
-		for (ApiKeys key : ApiKeys.values()) {
-			switch (key) {
-				case PRODUCE:
-				case JOIN_GROUP:
-				case SYNC_GROUP:
-				case SASL_AUTHENTICATE:
-				case EXPIRE_DELEGATION_TOKEN:
-				case RENEW_DELEGATION_TOKEN:
-				case ALTER_USER_SCRAM_CREDENTIALS:
-				case ENVELOPE:
-					assertTrue(key.requiresDelayedAllocation, key + " should require delayed allocation");
-					break;
-				default:
-					if (key.forwardable)
-						assertTrue(key.requiresDelayedAllocation,
-								key + " should require delayed allocation since it is forwardable");
-					else
-						assertFalse(key.requiresDelayedAllocation, key + " should not require delayed allocation");
-					break;
-			}
-		}
-=======
     @Test
     public void testDelayedAllocationSchemaDetection() {
         //verifies that schemas known to retain a reference to the underlying byte buffer are correctly detected.
@@ -66,13 +40,11 @@
                     break;
                 default:
                     if (key.forwardable)
-                        assertTrue(key.requiresDelayedAllocation,
-                            key + " should require delayed allocation since it is forwardable");
+                        assertTrue(key.requiresDelayedAllocation, key + " should require delayed allocation since it is forwardable");
                     else
                         assertFalse(key.requiresDelayedAllocation, key + " should not require delayed allocation");
                     break;
             }
         }
->>>>>>> 15418db6
     }
 }