/*
 * Licensed to the Apache Software Foundation (ASF) under one or more
 * contributor license agreements. See the NOTICE file distributed with
 * this work for additional information regarding copyright ownership.
 * The ASF licenses this file to You under the Apache License, Version 2.0
 * (the "License"); you may not use this file except in compliance with
 * the License. You may obtain a copy of the License at
 *
 *    http://www.apache.org/licenses/LICENSE-2.0
 *
 * Unless required by applicable law or agreed to in writing, software
 * distributed under the License is distributed on an "AS IS" BASIS,
 * WITHOUT WARRANTIES OR CONDITIONS OF ANY KIND, either express or implied.
 * See the License for the specific language governing permissions and
 * limitations under the License.
 */

package org.apache.kafka.common.metrics.internals;

import org.apache.kafka.common.MetricName;
import org.apache.kafka.common.metrics.MetricConfig;
import org.apache.kafka.common.metrics.Metrics;

import org.junit.jupiter.api.Test;
import org.slf4j.Logger;
import org.slf4j.LoggerFactory;

import java.util.Collections;
import java.util.Map;

import static org.junit.jupiter.api.Assertions.assertEquals;
import static org.junit.jupiter.api.Assertions.assertFalse;

public class IntGaugeSuiteTest {
	private static final Logger log = LoggerFactory.getLogger(IntGaugeSuiteTest.class);

<<<<<<< HEAD
	private static IntGaugeSuite<String> createIntGaugeSuite() {
		MetricConfig config = new MetricConfig();
		Metrics metrics = new Metrics(config);
		IntGaugeSuite<String> suite = new IntGaugeSuite<>(log,
				"mySuite",
				metrics,
				name -> new MetricName(name, "group", "myMetric", Collections.emptyMap()),
				3);
		return suite;
	}
=======
    private static IntGaugeSuite<String> createIntGaugeSuite() {
        MetricConfig config = new MetricConfig();
        Metrics metrics = new Metrics(config);
        return new IntGaugeSuite<>(log,
            "mySuite",
            metrics,
            name -> new MetricName(name, "group", "myMetric", Collections.emptyMap()),
            3);
    }
>>>>>>> 9494bebe

	@Test
	public void testCreateAndClose() {
		IntGaugeSuite<String> suite = createIntGaugeSuite();
		assertEquals(3, suite.maxEntries());
		suite.close();
		suite.close();
		suite.metrics().close();
	}

	@Test
	public void testCreateMetrics() {
		IntGaugeSuite<String> suite = createIntGaugeSuite();
		suite.increment("foo");
		Map<String, Integer> values = suite.values();
		assertEquals(Integer.valueOf(1), values.get("foo"));
		assertEquals(1, values.size());
		suite.increment("foo");
		suite.increment("bar");
		suite.increment("baz");
		suite.increment("quux");
		values = suite.values();
		assertEquals(Integer.valueOf(2), values.get("foo"));
		assertEquals(Integer.valueOf(1), values.get("bar"));
		assertEquals(Integer.valueOf(1), values.get("baz"));
		assertEquals(3, values.size());
		assertFalse(values.containsKey("quux"));
		suite.close();
		suite.metrics().close();
	}

	@Test
	public void testCreateAndRemoveMetrics() {
		IntGaugeSuite<String> suite = createIntGaugeSuite();
		suite.increment("foo");
		suite.decrement("foo");
		suite.increment("foo");
		suite.increment("foo");
		suite.increment("bar");
		suite.decrement("bar");
		suite.increment("baz");
		suite.increment("quux");
		Map<String, Integer> values = suite.values();
		assertEquals(Integer.valueOf(2), values.get("foo"));
		assertFalse(values.containsKey("bar"));
		assertEquals(Integer.valueOf(1), values.get("baz"));
		assertEquals(Integer.valueOf(1), values.get("quux"));
		assertEquals(3, values.size());
		suite.close();
		suite.metrics().close();
	}
}<|MERGE_RESOLUTION|>--- conflicted
+++ resolved
@@ -32,20 +32,8 @@
 import static org.junit.jupiter.api.Assertions.assertFalse;
 
 public class IntGaugeSuiteTest {
-	private static final Logger log = LoggerFactory.getLogger(IntGaugeSuiteTest.class);
+    private static final Logger log = LoggerFactory.getLogger(IntGaugeSuiteTest.class);
 
-<<<<<<< HEAD
-	private static IntGaugeSuite<String> createIntGaugeSuite() {
-		MetricConfig config = new MetricConfig();
-		Metrics metrics = new Metrics(config);
-		IntGaugeSuite<String> suite = new IntGaugeSuite<>(log,
-				"mySuite",
-				metrics,
-				name -> new MetricName(name, "group", "myMetric", Collections.emptyMap()),
-				3);
-		return suite;
-	}
-=======
     private static IntGaugeSuite<String> createIntGaugeSuite() {
         MetricConfig config = new MetricConfig();
         Metrics metrics = new Metrics(config);
@@ -55,56 +43,55 @@
             name -> new MetricName(name, "group", "myMetric", Collections.emptyMap()),
             3);
     }
->>>>>>> 9494bebe
 
-	@Test
-	public void testCreateAndClose() {
-		IntGaugeSuite<String> suite = createIntGaugeSuite();
-		assertEquals(3, suite.maxEntries());
-		suite.close();
-		suite.close();
-		suite.metrics().close();
-	}
+    @Test
+    public void testCreateAndClose() {
+        IntGaugeSuite<String> suite = createIntGaugeSuite();
+        assertEquals(3, suite.maxEntries());
+        suite.close();
+        suite.close();
+        suite.metrics().close();
+    }
 
-	@Test
-	public void testCreateMetrics() {
-		IntGaugeSuite<String> suite = createIntGaugeSuite();
-		suite.increment("foo");
-		Map<String, Integer> values = suite.values();
-		assertEquals(Integer.valueOf(1), values.get("foo"));
-		assertEquals(1, values.size());
-		suite.increment("foo");
-		suite.increment("bar");
-		suite.increment("baz");
-		suite.increment("quux");
-		values = suite.values();
-		assertEquals(Integer.valueOf(2), values.get("foo"));
-		assertEquals(Integer.valueOf(1), values.get("bar"));
-		assertEquals(Integer.valueOf(1), values.get("baz"));
-		assertEquals(3, values.size());
-		assertFalse(values.containsKey("quux"));
-		suite.close();
-		suite.metrics().close();
-	}
+    @Test
+    public void testCreateMetrics() {
+        IntGaugeSuite<String> suite = createIntGaugeSuite();
+        suite.increment("foo");
+        Map<String, Integer> values = suite.values();
+        assertEquals(Integer.valueOf(1), values.get("foo"));
+        assertEquals(1, values.size());
+        suite.increment("foo");
+        suite.increment("bar");
+        suite.increment("baz");
+        suite.increment("quux");
+        values = suite.values();
+        assertEquals(Integer.valueOf(2), values.get("foo"));
+        assertEquals(Integer.valueOf(1), values.get("bar"));
+        assertEquals(Integer.valueOf(1), values.get("baz"));
+        assertEquals(3, values.size());
+        assertFalse(values.containsKey("quux"));
+        suite.close();
+        suite.metrics().close();
+    }
 
-	@Test
-	public void testCreateAndRemoveMetrics() {
-		IntGaugeSuite<String> suite = createIntGaugeSuite();
-		suite.increment("foo");
-		suite.decrement("foo");
-		suite.increment("foo");
-		suite.increment("foo");
-		suite.increment("bar");
-		suite.decrement("bar");
-		suite.increment("baz");
-		suite.increment("quux");
-		Map<String, Integer> values = suite.values();
-		assertEquals(Integer.valueOf(2), values.get("foo"));
-		assertFalse(values.containsKey("bar"));
-		assertEquals(Integer.valueOf(1), values.get("baz"));
-		assertEquals(Integer.valueOf(1), values.get("quux"));
-		assertEquals(3, values.size());
-		suite.close();
-		suite.metrics().close();
-	}
+    @Test
+    public void testCreateAndRemoveMetrics() {
+        IntGaugeSuite<String> suite = createIntGaugeSuite();
+        suite.increment("foo");
+        suite.decrement("foo");
+        suite.increment("foo");
+        suite.increment("foo");
+        suite.increment("bar");
+        suite.decrement("bar");
+        suite.increment("baz");
+        suite.increment("quux");
+        Map<String, Integer> values = suite.values();
+        assertEquals(Integer.valueOf(2), values.get("foo"));
+        assertFalse(values.containsKey("bar"));
+        assertEquals(Integer.valueOf(1), values.get("baz"));
+        assertEquals(Integer.valueOf(1), values.get("quux"));
+        assertEquals(3, values.size());
+        suite.close();
+        suite.metrics().close();
+    }
 }