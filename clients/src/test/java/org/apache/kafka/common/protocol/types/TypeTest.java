/*
 * Licensed to the Apache Software Foundation (ASF) under one or more
 * contributor license agreements. See the NOTICE file distributed with
 * this work for additional information regarding copyright ownership.
 * The ASF licenses this file to You under the Apache License, Version 2.0
 * (the "License"); you may not use this file except in compliance with
 * the License. You may obtain a copy of the License at
 *
 *    http://www.apache.org/licenses/LICENSE-2.0
 *
 * Unless required by applicable law or agreed to in writing, software
 * distributed under the License is distributed on an "AS IS" BASIS,
 * WITHOUT WARRANTIES OR CONDITIONS OF ANY KIND, either express or implied.
 * See the License for the specific language governing permissions and
 * limitations under the License.
 */
package org.apache.kafka.common.protocol.types;

import org.apache.kafka.common.compress.Compression;
import org.apache.kafka.common.record.MemoryRecords;
import org.apache.kafka.common.record.SimpleRecord;

import org.junit.jupiter.api.Test;

import java.nio.ByteBuffer;

import static org.junit.jupiter.api.Assertions.assertEquals;
import static org.junit.jupiter.api.Assertions.assertNull;

public class TypeTest {

	@Test
	public void testEmptyRecordsSerde() {
		ByteBuffer buffer = ByteBuffer.allocate(4);
		Type.RECORDS.write(buffer, MemoryRecords.EMPTY);
		buffer.flip();
		assertEquals(4, Type.RECORDS.sizeOf(MemoryRecords.EMPTY));
		assertEquals(4, buffer.limit());
		assertEquals(MemoryRecords.EMPTY, Type.RECORDS.read(buffer));
	}

	@Test
	public void testNullRecordsSerde() {
		ByteBuffer buffer = ByteBuffer.allocate(4);
		Type.RECORDS.write(buffer, null);
		buffer.flip();
		assertEquals(4, Type.RECORDS.sizeOf(MemoryRecords.EMPTY));
		assertEquals(4, buffer.limit());
		assertNull(Type.RECORDS.read(buffer));
	}

<<<<<<< HEAD
	@Test
	public void testRecordsSerde() {
		MemoryRecords records = MemoryRecords.withRecords(CompressionType.NONE,
				new SimpleRecord("foo".getBytes()),
				new SimpleRecord("bar".getBytes()));
		ByteBuffer buffer = ByteBuffer.allocate(Type.RECORDS.sizeOf(records));
		Type.RECORDS.write(buffer, records);
		buffer.flip();
		assertEquals(records, Type.RECORDS.read(buffer));
	}
=======
    @Test
    public void testRecordsSerde() {
        MemoryRecords records = MemoryRecords.withRecords(Compression.NONE,
            new SimpleRecord("foo".getBytes()),
            new SimpleRecord("bar".getBytes()));
        ByteBuffer buffer = ByteBuffer.allocate(Type.RECORDS.sizeOf(records));
        Type.RECORDS.write(buffer, records);
        buffer.flip();
        assertEquals(records, Type.RECORDS.read(buffer));
    }
>>>>>>> 9494bebe

	@Test
	public void testEmptyCompactRecordsSerde() {
		ByteBuffer buffer = ByteBuffer.allocate(4);
		Type.COMPACT_RECORDS.write(buffer, MemoryRecords.EMPTY);
		buffer.flip();
		assertEquals(1, Type.COMPACT_RECORDS.sizeOf(MemoryRecords.EMPTY));
		assertEquals(1, buffer.limit());
		assertEquals(MemoryRecords.EMPTY, Type.COMPACT_RECORDS.read(buffer));
	}

	@Test
	public void testNullCompactRecordsSerde() {
		ByteBuffer buffer = ByteBuffer.allocate(4);
		Type.COMPACT_RECORDS.write(buffer, null);
		buffer.flip();
		assertEquals(1, Type.COMPACT_RECORDS.sizeOf(MemoryRecords.EMPTY));
		assertEquals(1, buffer.limit());
		assertNull(Type.COMPACT_RECORDS.read(buffer));
	}

<<<<<<< HEAD
	@Test
	public void testCompactRecordsSerde() {
		MemoryRecords records = MemoryRecords.withRecords(CompressionType.NONE,
				new SimpleRecord("foo".getBytes()),
				new SimpleRecord("bar".getBytes()));
		ByteBuffer buffer = ByteBuffer.allocate(Type.COMPACT_RECORDS.sizeOf(records));
		Type.COMPACT_RECORDS.write(buffer, records);
		buffer.flip();
		assertEquals(records, Type.COMPACT_RECORDS.read(buffer));
	}
=======
    @Test
    public void testCompactRecordsSerde() {
        MemoryRecords records = MemoryRecords.withRecords(Compression.NONE,
            new SimpleRecord("foo".getBytes()),
            new SimpleRecord("bar".getBytes()));
        ByteBuffer buffer = ByteBuffer.allocate(Type.COMPACT_RECORDS.sizeOf(records));
        Type.COMPACT_RECORDS.write(buffer, records);
        buffer.flip();
        assertEquals(records, Type.COMPACT_RECORDS.read(buffer));
    }
>>>>>>> 9494bebe

}<|MERGE_RESOLUTION|>--- conflicted
+++ resolved
@@ -29,38 +29,26 @@
 
 public class TypeTest {
 
-	@Test
-	public void testEmptyRecordsSerde() {
-		ByteBuffer buffer = ByteBuffer.allocate(4);
-		Type.RECORDS.write(buffer, MemoryRecords.EMPTY);
-		buffer.flip();
-		assertEquals(4, Type.RECORDS.sizeOf(MemoryRecords.EMPTY));
-		assertEquals(4, buffer.limit());
-		assertEquals(MemoryRecords.EMPTY, Type.RECORDS.read(buffer));
-	}
+    @Test
+    public void testEmptyRecordsSerde() {
+        ByteBuffer buffer = ByteBuffer.allocate(4);
+        Type.RECORDS.write(buffer, MemoryRecords.EMPTY);
+        buffer.flip();
+        assertEquals(4, Type.RECORDS.sizeOf(MemoryRecords.EMPTY));
+        assertEquals(4, buffer.limit());
+        assertEquals(MemoryRecords.EMPTY, Type.RECORDS.read(buffer));
+    }
 
-	@Test
-	public void testNullRecordsSerde() {
-		ByteBuffer buffer = ByteBuffer.allocate(4);
-		Type.RECORDS.write(buffer, null);
-		buffer.flip();
-		assertEquals(4, Type.RECORDS.sizeOf(MemoryRecords.EMPTY));
-		assertEquals(4, buffer.limit());
-		assertNull(Type.RECORDS.read(buffer));
-	}
+    @Test
+    public void testNullRecordsSerde() {
+        ByteBuffer buffer = ByteBuffer.allocate(4);
+        Type.RECORDS.write(buffer, null);
+        buffer.flip();
+        assertEquals(4, Type.RECORDS.sizeOf(MemoryRecords.EMPTY));
+        assertEquals(4, buffer.limit());
+        assertNull(Type.RECORDS.read(buffer));
+    }
 
-<<<<<<< HEAD
-	@Test
-	public void testRecordsSerde() {
-		MemoryRecords records = MemoryRecords.withRecords(CompressionType.NONE,
-				new SimpleRecord("foo".getBytes()),
-				new SimpleRecord("bar".getBytes()));
-		ByteBuffer buffer = ByteBuffer.allocate(Type.RECORDS.sizeOf(records));
-		Type.RECORDS.write(buffer, records);
-		buffer.flip();
-		assertEquals(records, Type.RECORDS.read(buffer));
-	}
-=======
     @Test
     public void testRecordsSerde() {
         MemoryRecords records = MemoryRecords.withRecords(Compression.NONE,
@@ -71,40 +59,27 @@
         buffer.flip();
         assertEquals(records, Type.RECORDS.read(buffer));
     }
->>>>>>> 9494bebe
 
-	@Test
-	public void testEmptyCompactRecordsSerde() {
-		ByteBuffer buffer = ByteBuffer.allocate(4);
-		Type.COMPACT_RECORDS.write(buffer, MemoryRecords.EMPTY);
-		buffer.flip();
-		assertEquals(1, Type.COMPACT_RECORDS.sizeOf(MemoryRecords.EMPTY));
-		assertEquals(1, buffer.limit());
-		assertEquals(MemoryRecords.EMPTY, Type.COMPACT_RECORDS.read(buffer));
-	}
+    @Test
+    public void testEmptyCompactRecordsSerde() {
+        ByteBuffer buffer = ByteBuffer.allocate(4);
+        Type.COMPACT_RECORDS.write(buffer, MemoryRecords.EMPTY);
+        buffer.flip();
+        assertEquals(1, Type.COMPACT_RECORDS.sizeOf(MemoryRecords.EMPTY));
+        assertEquals(1, buffer.limit());
+        assertEquals(MemoryRecords.EMPTY, Type.COMPACT_RECORDS.read(buffer));
+    }
 
-	@Test
-	public void testNullCompactRecordsSerde() {
-		ByteBuffer buffer = ByteBuffer.allocate(4);
-		Type.COMPACT_RECORDS.write(buffer, null);
-		buffer.flip();
-		assertEquals(1, Type.COMPACT_RECORDS.sizeOf(MemoryRecords.EMPTY));
-		assertEquals(1, buffer.limit());
-		assertNull(Type.COMPACT_RECORDS.read(buffer));
-	}
+    @Test
+    public void testNullCompactRecordsSerde() {
+        ByteBuffer buffer = ByteBuffer.allocate(4);
+        Type.COMPACT_RECORDS.write(buffer, null);
+        buffer.flip();
+        assertEquals(1, Type.COMPACT_RECORDS.sizeOf(MemoryRecords.EMPTY));
+        assertEquals(1, buffer.limit());
+        assertNull(Type.COMPACT_RECORDS.read(buffer));
+    }
 
-<<<<<<< HEAD
-	@Test
-	public void testCompactRecordsSerde() {
-		MemoryRecords records = MemoryRecords.withRecords(CompressionType.NONE,
-				new SimpleRecord("foo".getBytes()),
-				new SimpleRecord("bar".getBytes()));
-		ByteBuffer buffer = ByteBuffer.allocate(Type.COMPACT_RECORDS.sizeOf(records));
-		Type.COMPACT_RECORDS.write(buffer, records);
-		buffer.flip();
-		assertEquals(records, Type.COMPACT_RECORDS.read(buffer));
-	}
-=======
     @Test
     public void testCompactRecordsSerde() {
         MemoryRecords records = MemoryRecords.withRecords(Compression.NONE,
@@ -115,6 +90,5 @@
         buffer.flip();
         assertEquals(records, Type.COMPACT_RECORDS.read(buffer));
     }
->>>>>>> 9494bebe
 
 }