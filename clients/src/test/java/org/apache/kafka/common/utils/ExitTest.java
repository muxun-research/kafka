/*
 * Licensed to the Apache Software Foundation (ASF) under one or more
 * contributor license agreements. See the NOTICE file distributed with
 * this work for additional information regarding copyright ownership.
 * The ASF licenses this file to You under the Apache License, Version 2.0
 * (the "License"); you may not use this file except in compliance with
 * the License. You may obtain a copy of the License at
 *
 *    http://www.apache.org/licenses/LICENSE-2.0
 *
 * Unless required by applicable law or agreed to in writing, software
 * distributed under the License is distributed on an "AS IS" BASIS,
 * WITHOUT WARRANTIES OR CONDITIONS OF ANY KIND, either express or implied.
 * See the License for the specific language governing permissions and
 * limitations under the License.
 */
package org.apache.kafka.common.utils;

import org.junit.jupiter.api.Test;

import java.util.ArrayList;
import java.util.Arrays;
import java.util.List;

import static org.junit.jupiter.api.Assertions.assertEquals;

public class ExitTest {
<<<<<<< HEAD
	@Test
	public void shouldHaltImmediately() {
		List<Object> list = new ArrayList<>();
		Exit.setHaltProcedure((statusCode, message) -> {
			list.add(statusCode);
			list.add(message);
		});
		try {
			int statusCode = 0;
			String message = "mesaage";
			Exit.halt(statusCode);
			Exit.halt(statusCode, message);
			assertEquals(Arrays.asList(statusCode, null, statusCode, message), list);
		} finally {
			Exit.resetHaltProcedure();
		}
	}

	@Test
	public void shouldExitImmediately() {
		List<Object> list = new ArrayList<>();
		Exit.setExitProcedure((statusCode, message) -> {
			list.add(statusCode);
			list.add(message);
		});
		try {
			int statusCode = 0;
			String message = "mesaage";
			Exit.exit(statusCode);
			Exit.exit(statusCode, message);
			assertEquals(Arrays.asList(statusCode, null, statusCode, message), list);
		} finally {
			Exit.resetExitProcedure();
		}
	}
=======
    @Test
    public void shouldHaltImmediately() {
        List<Object> list = new ArrayList<>();
        Exit.setHaltProcedure((statusCode, message) -> {
            list.add(statusCode);
            list.add(message);
        });
        try {
            int statusCode = 0;
            String message = "message";
            Exit.halt(statusCode);
            Exit.halt(statusCode, message);
            assertEquals(Arrays.asList(statusCode, null, statusCode, message), list);
        } finally {
            Exit.resetHaltProcedure();
        }
    }

    @Test
    public void shouldExitImmediately() {
        List<Object> list = new ArrayList<>();
        Exit.setExitProcedure((statusCode, message) -> {
            list.add(statusCode);
            list.add(message);
        });
        try {
            int statusCode = 0;
            String message = "message";
            Exit.exit(statusCode);
            Exit.exit(statusCode, message);
            assertEquals(Arrays.asList(statusCode, null, statusCode, message), list);
        } finally {
            Exit.resetExitProcedure();
        }
    }
>>>>>>> 15418db6

	@Test
	public void shouldAddShutdownHookImmediately() {
		List<Object> list = new ArrayList<>();
		Exit.setShutdownHookAdder((name, runnable) -> {
			list.add(name);
			list.add(runnable);
		});
		try {
			Runnable runnable = () -> {
			};
			String name = "name";
			Exit.addShutdownHook(name, runnable);
			assertEquals(Arrays.asList(name, runnable), list);
		} finally {
			Exit.resetShutdownHookAdder();
		}
	}

	@Test
	public void shouldNotInvokeShutdownHookImmediately() {
		List<Object> list = new ArrayList<>();
		Runnable runnable = () -> list.add(this);
		Exit.addShutdownHook("message", runnable);
		assertEquals(0, list.size());
	}
}<|MERGE_RESOLUTION|>--- conflicted
+++ resolved
@@ -25,43 +25,6 @@
 import static org.junit.jupiter.api.Assertions.assertEquals;
 
 public class ExitTest {
-<<<<<<< HEAD
-	@Test
-	public void shouldHaltImmediately() {
-		List<Object> list = new ArrayList<>();
-		Exit.setHaltProcedure((statusCode, message) -> {
-			list.add(statusCode);
-			list.add(message);
-		});
-		try {
-			int statusCode = 0;
-			String message = "mesaage";
-			Exit.halt(statusCode);
-			Exit.halt(statusCode, message);
-			assertEquals(Arrays.asList(statusCode, null, statusCode, message), list);
-		} finally {
-			Exit.resetHaltProcedure();
-		}
-	}
-
-	@Test
-	public void shouldExitImmediately() {
-		List<Object> list = new ArrayList<>();
-		Exit.setExitProcedure((statusCode, message) -> {
-			list.add(statusCode);
-			list.add(message);
-		});
-		try {
-			int statusCode = 0;
-			String message = "mesaage";
-			Exit.exit(statusCode);
-			Exit.exit(statusCode, message);
-			assertEquals(Arrays.asList(statusCode, null, statusCode, message), list);
-		} finally {
-			Exit.resetExitProcedure();
-		}
-	}
-=======
     @Test
     public void shouldHaltImmediately() {
         List<Object> list = new ArrayList<>();
@@ -97,31 +60,30 @@
             Exit.resetExitProcedure();
         }
     }
->>>>>>> 15418db6
 
-	@Test
-	public void shouldAddShutdownHookImmediately() {
-		List<Object> list = new ArrayList<>();
-		Exit.setShutdownHookAdder((name, runnable) -> {
-			list.add(name);
-			list.add(runnable);
-		});
-		try {
-			Runnable runnable = () -> {
-			};
-			String name = "name";
-			Exit.addShutdownHook(name, runnable);
-			assertEquals(Arrays.asList(name, runnable), list);
-		} finally {
-			Exit.resetShutdownHookAdder();
-		}
-	}
+    @Test
+    public void shouldAddShutdownHookImmediately() {
+        List<Object> list = new ArrayList<>();
+        Exit.setShutdownHookAdder((name, runnable) -> {
+            list.add(name);
+            list.add(runnable);
+        });
+        try {
+            Runnable runnable = () -> {
+            };
+            String name = "name";
+            Exit.addShutdownHook(name, runnable);
+            assertEquals(Arrays.asList(name, runnable), list);
+        } finally {
+            Exit.resetShutdownHookAdder();
+        }
+    }
 
-	@Test
-	public void shouldNotInvokeShutdownHookImmediately() {
-		List<Object> list = new ArrayList<>();
-		Runnable runnable = () -> list.add(this);
-		Exit.addShutdownHook("message", runnable);
-		assertEquals(0, list.size());
-	}
+    @Test
+    public void shouldNotInvokeShutdownHookImmediately() {
+        List<Object> list = new ArrayList<>();
+        Runnable runnable = () -> list.add(this);
+        Exit.addShutdownHook("message", runnable);
+        assertEquals(0, list.size());
+    }
 }