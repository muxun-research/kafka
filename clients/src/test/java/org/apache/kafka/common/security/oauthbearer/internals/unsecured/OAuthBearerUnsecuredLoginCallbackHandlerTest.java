/*
 * Licensed to the Apache Software Foundation (ASF) under one or more
 * contributor license agreements. See the NOTICE file distributed with
 * this work for additional information regarding copyright ownership.
 * The ASF licenses this file to You under the Apache License, Version 2.0
 * (the "License"); you may not use this file except in compliance with
 * the License. You may obtain a copy of the License at
 *
 *    http://www.apache.org/licenses/LICENSE-2.0
 *
 * Unless required by applicable law or agreed to in writing, software
 * distributed under the License is distributed on an "AS IS" BASIS,
 * WITHOUT WARRANTIES OR CONDITIONS OF ANY KIND, either express or implied.
 * See the License for the specific language governing permissions and
 * limitations under the License.
 */
package org.apache.kafka.common.security.oauthbearer.internals.unsecured;

import org.apache.kafka.common.security.auth.SaslExtensionsCallback;
import org.apache.kafka.common.security.authenticator.TestJaasConfig;
import org.apache.kafka.common.security.oauthbearer.OAuthBearerLoginModule;
import org.apache.kafka.common.security.oauthbearer.OAuthBearerTokenCallback;
import org.apache.kafka.common.utils.MockTime;
<<<<<<< HEAD
=======

>>>>>>> 9494bebe
import org.junit.jupiter.api.Test;

import javax.security.auth.callback.Callback;
import javax.security.auth.callback.UnsupportedCallbackException;
import java.io.IOException;
import java.util.Arrays;
import java.util.Collections;
import java.util.HashMap;
import java.util.HashSet;
import java.util.List;
import java.util.Map;

<<<<<<< HEAD
=======
import javax.security.auth.callback.Callback;
import javax.security.auth.callback.UnsupportedCallbackException;

>>>>>>> 9494bebe
import static org.junit.jupiter.api.Assertions.assertEquals;
import static org.junit.jupiter.api.Assertions.assertNotNull;
import static org.junit.jupiter.api.Assertions.assertThrows;

public class OAuthBearerUnsecuredLoginCallbackHandlerTest {

    @Test
    public void addsExtensions() throws IOException, UnsupportedCallbackException {
		Map<String, String> options = new HashMap<>();
		options.put("unsecuredLoginExtension_testId", "1");
		OAuthBearerUnsecuredLoginCallbackHandler callbackHandler = createCallbackHandler(options, new MockTime());
		SaslExtensionsCallback callback = new SaslExtensionsCallback();

		callbackHandler.handle(new Callback[]{callback});

		assertEquals("1", callback.extensions().map().get("testId"));
	}

	@Test
	public void throwsErrorOnInvalidExtensionName() {
		Map<String, String> options = new HashMap<>();
		options.put("unsecuredLoginExtension_test.Id", "1");
		OAuthBearerUnsecuredLoginCallbackHandler callbackHandler = createCallbackHandler(options, new MockTime());
		SaslExtensionsCallback callback = new SaslExtensionsCallback();

		assertThrows(IOException.class, () -> callbackHandler.handle(new Callback[]{callback}));
	}

	@Test
	public void throwsErrorOnInvalidExtensionValue() {
		Map<String, String> options = new HashMap<>();
		options.put("unsecuredLoginExtension_testId", "Çalifornia");
		OAuthBearerUnsecuredLoginCallbackHandler callbackHandler = createCallbackHandler(options, new MockTime());
		SaslExtensionsCallback callback = new SaslExtensionsCallback();

		assertThrows(IOException.class, () -> callbackHandler.handle(new Callback[]{callback}));
	}

	@Test
	public void minimalToken() throws IOException, UnsupportedCallbackException {
        Map<String, String> options = new HashMap<>();
        String user = "user";
        options.put("unsecuredLoginStringClaim_sub", user);
        MockTime mockTime = new MockTime();
        OAuthBearerUnsecuredLoginCallbackHandler callbackHandler = createCallbackHandler(options, mockTime);
        OAuthBearerTokenCallback callback = new OAuthBearerTokenCallback();
        callbackHandler.handle(new Callback[] {callback});
        OAuthBearerUnsecuredJws jws = (OAuthBearerUnsecuredJws) callback.token();
		assertNotNull(jws, "create token failed");
        long startMs = mockTime.milliseconds();
        confirmCorrectValues(jws, user, startMs, 1000 * 60 * 60);
        assertEquals(new HashSet<>(Arrays.asList("sub", "iat", "exp")), jws.claims().keySet());
    }

    @SuppressWarnings("unchecked")
    @Test
    public void validOptionsWithExplicitOptionValues()
            throws IOException, UnsupportedCallbackException {
        String explicitScope1 = "scope1";
        String explicitScope2 = "scope2";
        String explicitScopeClaimName = "putScopeInHere";
        String principalClaimName = "principal";
        final String[] scopeClaimNameOptionValues = {null, explicitScopeClaimName};
        for (String scopeClaimNameOptionValue : scopeClaimNameOptionValues) {
            Map<String, String> options = new HashMap<>();
            String user = "user";
            options.put("unsecuredLoginStringClaim_" + principalClaimName, user);
            options.put("unsecuredLoginListClaim_" + "list", ",1,2,");
            options.put("unsecuredLoginListClaim_" + "emptyList1", "");
            options.put("unsecuredLoginListClaim_" + "emptyList2", ",");
            options.put("unsecuredLoginNumberClaim_" + "number", "1");
            long lifetimeSeconds = 10000;
            options.put("unsecuredLoginLifetimeSeconds", String.valueOf(lifetimeSeconds));
            options.put("unsecuredLoginPrincipalClaimName", principalClaimName);
            if (scopeClaimNameOptionValue != null)
                options.put("unsecuredLoginScopeClaimName", scopeClaimNameOptionValue);
            String actualScopeClaimName = scopeClaimNameOptionValue == null ? "scope" : explicitScopeClaimName;
            options.put("unsecuredLoginListClaim_" + actualScopeClaimName,
                    String.format("|%s|%s", explicitScope1, explicitScope2));
            MockTime mockTime = new MockTime();
            OAuthBearerUnsecuredLoginCallbackHandler callbackHandler = createCallbackHandler(options, mockTime);
            OAuthBearerTokenCallback callback = new OAuthBearerTokenCallback();
            callbackHandler.handle(new Callback[] {callback});
            OAuthBearerUnsecuredJws jws = (OAuthBearerUnsecuredJws) callback.token();
			assertNotNull(jws, "create token failed");
            long startMs = mockTime.milliseconds();
            confirmCorrectValues(jws, user, startMs, lifetimeSeconds * 1000);
            Map<String, Object> claims = jws.claims();
            assertEquals(new HashSet<>(Arrays.asList(actualScopeClaimName, principalClaimName, "iat", "exp", "number",
                    "list", "emptyList1", "emptyList2")), claims.keySet());
            assertEquals(new HashSet<>(Arrays.asList(explicitScope1, explicitScope2)),
                    new HashSet<>((List<String>) claims.get(actualScopeClaimName)));
            assertEquals(new HashSet<>(Arrays.asList(explicitScope1, explicitScope2)), jws.scope());
            assertEquals(1.0, jws.claim("number", Number.class));
            assertEquals(Arrays.asList("1", "2", ""), jws.claim("list", List.class));
            assertEquals(Collections.emptyList(), jws.claim("emptyList1", List.class));
            assertEquals(Collections.emptyList(), jws.claim("emptyList2", List.class));
        }
    }

    @SuppressWarnings({"unchecked", "rawtypes"})
    private static OAuthBearerUnsecuredLoginCallbackHandler createCallbackHandler(Map<String, String> options,
            MockTime mockTime) {
        TestJaasConfig config = new TestJaasConfig();
        config.createOrUpdateEntry("KafkaClient", "org.apache.kafka.common.security.oauthbearer.OAuthBearerLoginModule",
                (Map) options);
        OAuthBearerUnsecuredLoginCallbackHandler callbackHandler = new OAuthBearerUnsecuredLoginCallbackHandler();
        callbackHandler.time(mockTime);
        callbackHandler.configure(Collections.emptyMap(), OAuthBearerLoginModule.OAUTHBEARER_MECHANISM,
                Collections.singletonList(config.getAppConfigurationEntry("KafkaClient")[0]));
        return callbackHandler;
    }

    private static void confirmCorrectValues(OAuthBearerUnsecuredJws jws, String user, long startMs,
            long lifetimeSeconds) throws OAuthBearerIllegalTokenException {
        Map<String, Object> header = jws.header();
        assertEquals(header.size(), 1);
        assertEquals("none", header.get("alg"));
        assertEquals(user != null ? user : "<unknown>", jws.principalName());
        assertEquals(Long.valueOf(startMs), jws.startTimeMs());
        assertEquals(startMs, Math.round(jws.issuedAt().doubleValue() * 1000));
        assertEquals(startMs + lifetimeSeconds, jws.lifetimeMs());
        assertEquals(jws.lifetimeMs(), Math.round(jws.expirationTime().doubleValue() * 1000));
    }
}<|MERGE_RESOLUTION|>--- conflicted
+++ resolved
@@ -21,14 +21,9 @@
 import org.apache.kafka.common.security.oauthbearer.OAuthBearerLoginModule;
 import org.apache.kafka.common.security.oauthbearer.OAuthBearerTokenCallback;
 import org.apache.kafka.common.utils.MockTime;
-<<<<<<< HEAD
-=======
 
->>>>>>> 9494bebe
 import org.junit.jupiter.api.Test;
 
-import javax.security.auth.callback.Callback;
-import javax.security.auth.callback.UnsupportedCallbackException;
 import java.io.IOException;
 import java.util.Arrays;
 import java.util.Collections;
@@ -37,12 +32,9 @@
 import java.util.List;
 import java.util.Map;
 
-<<<<<<< HEAD
-=======
 import javax.security.auth.callback.Callback;
 import javax.security.auth.callback.UnsupportedCallbackException;
 
->>>>>>> 9494bebe
 import static org.junit.jupiter.api.Assertions.assertEquals;
 import static org.junit.jupiter.api.Assertions.assertNotNull;
 import static org.junit.jupiter.api.Assertions.assertThrows;
@@ -51,38 +43,38 @@
 
     @Test
     public void addsExtensions() throws IOException, UnsupportedCallbackException {
-		Map<String, String> options = new HashMap<>();
-		options.put("unsecuredLoginExtension_testId", "1");
-		OAuthBearerUnsecuredLoginCallbackHandler callbackHandler = createCallbackHandler(options, new MockTime());
-		SaslExtensionsCallback callback = new SaslExtensionsCallback();
+        Map<String, String> options = new HashMap<>();
+        options.put("unsecuredLoginExtension_testId", "1");
+        OAuthBearerUnsecuredLoginCallbackHandler callbackHandler = createCallbackHandler(options, new MockTime());
+        SaslExtensionsCallback callback = new SaslExtensionsCallback();
 
-		callbackHandler.handle(new Callback[]{callback});
+        callbackHandler.handle(new Callback[] {callback});
 
-		assertEquals("1", callback.extensions().map().get("testId"));
-	}
+        assertEquals("1", callback.extensions().map().get("testId"));
+    }
 
-	@Test
-	public void throwsErrorOnInvalidExtensionName() {
-		Map<String, String> options = new HashMap<>();
-		options.put("unsecuredLoginExtension_test.Id", "1");
-		OAuthBearerUnsecuredLoginCallbackHandler callbackHandler = createCallbackHandler(options, new MockTime());
-		SaslExtensionsCallback callback = new SaslExtensionsCallback();
+    @Test
+    public void throwsErrorOnInvalidExtensionName() {
+        Map<String, String> options = new HashMap<>();
+        options.put("unsecuredLoginExtension_test.Id", "1");
+        OAuthBearerUnsecuredLoginCallbackHandler callbackHandler = createCallbackHandler(options, new MockTime());
+        SaslExtensionsCallback callback = new SaslExtensionsCallback();
 
-		assertThrows(IOException.class, () -> callbackHandler.handle(new Callback[]{callback}));
-	}
+        assertThrows(IOException.class, () -> callbackHandler.handle(new Callback[] {callback}));
+    }
 
-	@Test
-	public void throwsErrorOnInvalidExtensionValue() {
-		Map<String, String> options = new HashMap<>();
-		options.put("unsecuredLoginExtension_testId", "Çalifornia");
-		OAuthBearerUnsecuredLoginCallbackHandler callbackHandler = createCallbackHandler(options, new MockTime());
-		SaslExtensionsCallback callback = new SaslExtensionsCallback();
+    @Test
+    public void throwsErrorOnInvalidExtensionValue() {
+        Map<String, String> options = new HashMap<>();
+        options.put("unsecuredLoginExtension_testId", "Çalifornia");
+        OAuthBearerUnsecuredLoginCallbackHandler callbackHandler = createCallbackHandler(options, new MockTime());
+        SaslExtensionsCallback callback = new SaslExtensionsCallback();
 
-		assertThrows(IOException.class, () -> callbackHandler.handle(new Callback[]{callback}));
-	}
+        assertThrows(IOException.class, () -> callbackHandler.handle(new Callback[] {callback}));
+    }
 
-	@Test
-	public void minimalToken() throws IOException, UnsupportedCallbackException {
+    @Test
+    public void minimalToken() throws IOException, UnsupportedCallbackException {
         Map<String, String> options = new HashMap<>();
         String user = "user";
         options.put("unsecuredLoginStringClaim_sub", user);
@@ -91,7 +83,7 @@
         OAuthBearerTokenCallback callback = new OAuthBearerTokenCallback();
         callbackHandler.handle(new Callback[] {callback});
         OAuthBearerUnsecuredJws jws = (OAuthBearerUnsecuredJws) callback.token();
-		assertNotNull(jws, "create token failed");
+        assertNotNull(jws, "create token failed");
         long startMs = mockTime.milliseconds();
         confirmCorrectValues(jws, user, startMs, 1000 * 60 * 60);
         assertEquals(new HashSet<>(Arrays.asList("sub", "iat", "exp")), jws.claims().keySet());
@@ -127,7 +119,7 @@
             OAuthBearerTokenCallback callback = new OAuthBearerTokenCallback();
             callbackHandler.handle(new Callback[] {callback});
             OAuthBearerUnsecuredJws jws = (OAuthBearerUnsecuredJws) callback.token();
-			assertNotNull(jws, "create token failed");
+            assertNotNull(jws, "create token failed");
             long startMs = mockTime.milliseconds();
             confirmCorrectValues(jws, user, startMs, lifetimeSeconds * 1000);
             Map<String, Object> claims = jws.claims();
