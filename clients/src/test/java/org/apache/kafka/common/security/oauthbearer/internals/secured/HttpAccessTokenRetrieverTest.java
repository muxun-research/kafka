/*
 * Licensed to the Apache Software Foundation (ASF) under one or more
 * contributor license agreements. See the NOTICE file distributed with
 * this work for additional information regarding copyright ownership.
 * The ASF licenses this file to You under the Apache License, Version 2.0
 * (the "License"); you may not use this file except in compliance with
 * the License. You may obtain a copy of the License at
 *
 *    http://www.apache.org/licenses/LICENSE-2.0
 *
 * Unless required by applicable law or agreed to in writing, software
 * distributed under the License is distributed on an "AS IS" BASIS,
 * WITHOUT WARRANTIES OR CONDITIONS OF ANY KIND, either express or implied.
 * See the License for the specific language governing permissions and
 * limitations under the License.
 */

package org.apache.kafka.common.security.oauthbearer.internals.secured;

import com.fasterxml.jackson.databind.ObjectMapper;
import com.fasterxml.jackson.databind.node.ObjectNode;
<<<<<<< HEAD
import org.apache.kafka.common.utils.Utils;
import org.junit.jupiter.api.Test;

import java.io.*;
=======

import org.junit.jupiter.api.Test;

import java.io.ByteArrayInputStream;
import java.io.ByteArrayOutputStream;
import java.io.IOException;
import java.io.InputStream;
import java.io.OutputStream;
>>>>>>> 9494bebe
import java.net.HttpURLConnection;
import java.nio.charset.StandardCharsets;
import java.util.Random;

<<<<<<< HEAD
import static org.junit.jupiter.api.Assertions.*;
=======
import static org.junit.jupiter.api.Assertions.assertArrayEquals;
import static org.junit.jupiter.api.Assertions.assertEquals;
import static org.junit.jupiter.api.Assertions.assertThrows;
import static org.junit.jupiter.api.Assertions.assertTrue;
>>>>>>> 9494bebe
import static org.mockito.ArgumentMatchers.any;
import static org.mockito.Mockito.mock;
import static org.mockito.Mockito.when;

public class HttpAccessTokenRetrieverTest extends OAuthBearerTest {

    @Test
    public void test() throws IOException {
        String expectedResponse = "Hiya, buddy";
        HttpURLConnection mockedCon = createHttpURLConnection(expectedResponse);
        String response = HttpAccessTokenRetriever.post(mockedCon, null, null, null, null);
        assertEquals(expectedResponse, response);
    }

    @Test
    public void testEmptyResponse() throws IOException {
        HttpURLConnection mockedCon = createHttpURLConnection("");
        assertThrows(IOException.class, () -> HttpAccessTokenRetriever.post(mockedCon, null, null, null, null));
    }

    @Test
    public void testErrorReadingResponse() throws IOException {
        HttpURLConnection mockedCon = createHttpURLConnection("dummy");
        when(mockedCon.getInputStream()).thenThrow(new IOException("Can't read"));

        assertThrows(IOException.class, () -> HttpAccessTokenRetriever.post(mockedCon, null, null, null, null));
    }

    @Test
    public void testErrorResponseUnretryableCode() throws IOException {
        HttpURLConnection mockedCon = createHttpURLConnection("dummy");
        when(mockedCon.getInputStream()).thenThrow(new IOException("Can't read"));
        when(mockedCon.getErrorStream()).thenReturn(new ByteArrayInputStream("{\"error\":\"some_arg\", \"error_description\":\"some problem with arg\"}".getBytes(StandardCharsets.UTF_8)));
        when(mockedCon.getResponseCode()).thenReturn(HttpURLConnection.HTTP_BAD_REQUEST);
        UnretryableException ioe = assertThrows(UnretryableException.class, () -> HttpAccessTokenRetriever.post(mockedCon, null, null, null, null));
        assertTrue(ioe.getMessage().contains("{\"some_arg\" - \"some problem with arg\"}"));
    }

    @Test
    public void testErrorResponseRetryableCode() throws IOException {
        HttpURLConnection mockedCon = createHttpURLConnection("dummy");
        when(mockedCon.getInputStream()).thenThrow(new IOException("Can't read"));
        when(mockedCon.getErrorStream()).thenReturn(new ByteArrayInputStream("{\"error\":\"some_arg\", \"error_description\":\"some problem with arg\"}".getBytes(StandardCharsets.UTF_8)));
        when(mockedCon.getResponseCode()).thenReturn(HttpURLConnection.HTTP_INTERNAL_ERROR);
        IOException ioe = assertThrows(IOException.class, () -> HttpAccessTokenRetriever.post(mockedCon, null, null, null, null));
        assertTrue(ioe.getMessage().contains("{\"some_arg\" - \"some problem with arg\"}"));

        // error response body has different keys
        when(mockedCon.getErrorStream()).thenReturn(new ByteArrayInputStream("{\"errorCode\":\"some_arg\", \"errorSummary\":\"some problem with arg\"}".getBytes(StandardCharsets.UTF_8)));
        ioe = assertThrows(IOException.class, () -> HttpAccessTokenRetriever.post(mockedCon, null, null, null, null));
        assertTrue(ioe.getMessage().contains("{\"some_arg\" - \"some problem with arg\"}"));

        // error response is valid json but unknown keys
        when(mockedCon.getErrorStream()).thenReturn(new ByteArrayInputStream("{\"err\":\"some_arg\", \"err_des\":\"some problem with arg\"}".getBytes(StandardCharsets.UTF_8)));
        ioe = assertThrows(IOException.class, () -> HttpAccessTokenRetriever.post(mockedCon, null, null, null, null));
        assertTrue(ioe.getMessage().contains("{\"err\":\"some_arg\", \"err_des\":\"some problem with arg\"}"));
    }

    @Test
    public void testErrorResponseIsInvalidJson() throws IOException {
        HttpURLConnection mockedCon = createHttpURLConnection("dummy");
        when(mockedCon.getInputStream()).thenThrow(new IOException("Can't read"));
        when(mockedCon.getErrorStream()).thenReturn(new ByteArrayInputStream("non json error output".getBytes(StandardCharsets.UTF_8)));
        when(mockedCon.getResponseCode()).thenReturn(HttpURLConnection.HTTP_INTERNAL_ERROR);
        IOException ioe = assertThrows(IOException.class, () -> HttpAccessTokenRetriever.post(mockedCon, null, null, null, null));
        assertTrue(ioe.getMessage().contains("{non json error output}"));
    }

    @Test
    public void testCopy() throws IOException {
        byte[] expected = new byte[4096 + 1];
        Random r = new Random();
        r.nextBytes(expected);
        InputStream in = new ByteArrayInputStream(expected);
        ByteArrayOutputStream out = new ByteArrayOutputStream();
        HttpAccessTokenRetriever.copy(in, out);
        assertArrayEquals(expected, out.toByteArray());
    }

    @Test
    public void testCopyError() throws IOException {
        InputStream mockedIn = mock(InputStream.class);
        OutputStream out = new ByteArrayOutputStream();
        when(mockedIn.read(any(byte[].class))).thenThrow(new IOException());
        assertThrows(IOException.class, () -> HttpAccessTokenRetriever.copy(mockedIn, out));
    }

    @Test
    public void testParseAccessToken() throws IOException {
        String expected = "abc";
        ObjectMapper mapper = new ObjectMapper();
        ObjectNode node = mapper.createObjectNode();
        node.put("access_token", expected);

        String actual = HttpAccessTokenRetriever.parseAccessToken(mapper.writeValueAsString(node));
        assertEquals(expected, actual);
    }

    @Test
    public void testParseAccessTokenEmptyAccessToken() {
        ObjectMapper mapper = new ObjectMapper();
        ObjectNode node = mapper.createObjectNode();
        node.put("access_token", "");

        assertThrows(IllegalArgumentException.class, () -> HttpAccessTokenRetriever.parseAccessToken(mapper.writeValueAsString(node)));
    }

    @Test
    public void testParseAccessTokenMissingAccessToken() {
        ObjectMapper mapper = new ObjectMapper();
        ObjectNode node = mapper.createObjectNode();
        node.put("sub", "jdoe");

        assertThrows(IllegalArgumentException.class, () -> HttpAccessTokenRetriever.parseAccessToken(mapper.writeValueAsString(node)));
    }

    @Test
    public void testParseAccessTokenInvalidJson() {
        assertThrows(IOException.class, () -> HttpAccessTokenRetriever.parseAccessToken("not valid JSON"));
    }

    @Test
    public void testFormatAuthorizationHeader() {
        assertAuthorizationHeader("id", "secret", false, "Basic aWQ6c2VjcmV0");
    }

    @Test
    public void testFormatAuthorizationHeaderEncoding() {
        // according to RFC-7617, we need to use the *non-URL safe* base64 encoder. See KAFKA-14496.
        assertAuthorizationHeader("SOME_RANDOM_LONG_USER_01234", "9Q|0`8i~ute-n9ksjLWb\\50\"AX@UUED5E", false, "Basic U09NRV9SQU5ET01fTE9OR19VU0VSXzAxMjM0OjlRfDBgOGl+dXRlLW45a3NqTFdiXDUwIkFYQFVVRUQ1RQ==");
        // according to RFC-6749 clientId & clientSecret must be urlencoded, see https://tools.ietf.org/html/rfc6749#section-2.3.1
        assertAuthorizationHeader("user!@~'", "secret-(*)!", true, "Basic dXNlciUyMSU0MCU3RSUyNzpzZWNyZXQtJTI4KiUyOSUyMQ==");
    }

    private void assertAuthorizationHeader(String clientId, String clientSecret, boolean urlencode, String expected) {
        String actual = HttpAccessTokenRetriever.formatAuthorizationHeader(clientId, clientSecret, urlencode);
        assertEquals(expected, actual, String.format("Expected the HTTP Authorization header generated for client ID \"%s\" and client secret \"%s\" to match", clientId, clientSecret));
    }

    @Test
    public void testFormatAuthorizationHeaderMissingValues() {
        assertThrows(IllegalArgumentException.class, () -> HttpAccessTokenRetriever.formatAuthorizationHeader(null, "secret", false));
        assertThrows(IllegalArgumentException.class, () -> HttpAccessTokenRetriever.formatAuthorizationHeader("id", null, false));
        assertThrows(IllegalArgumentException.class, () -> HttpAccessTokenRetriever.formatAuthorizationHeader(null, null, false));
        assertThrows(IllegalArgumentException.class, () -> HttpAccessTokenRetriever.formatAuthorizationHeader("", "secret", false));
        assertThrows(IllegalArgumentException.class, () -> HttpAccessTokenRetriever.formatAuthorizationHeader("id", "", false));
        assertThrows(IllegalArgumentException.class, () -> HttpAccessTokenRetriever.formatAuthorizationHeader("", "", false));
        assertThrows(IllegalArgumentException.class, () -> HttpAccessTokenRetriever.formatAuthorizationHeader("  ", "secret", false));
        assertThrows(IllegalArgumentException.class, () -> HttpAccessTokenRetriever.formatAuthorizationHeader("id", "  ", false));
        assertThrows(IllegalArgumentException.class, () -> HttpAccessTokenRetriever.formatAuthorizationHeader("  ", "  ", false));
    }

    @Test
    public void testFormatRequestBody() {
        String expected = "grant_type=client_credentials&scope=scope";
        String actual = HttpAccessTokenRetriever.formatRequestBody("scope");
        assertEquals(expected, actual);
    }

    @Test
    public void testFormatRequestBodyWithEscaped() {
        String questionMark = "%3F";
        String exclamationMark = "%21";

        String expected = String.format("grant_type=client_credentials&scope=earth+is+great%s", exclamationMark);
        String actual = HttpAccessTokenRetriever.formatRequestBody("earth is great!");
        assertEquals(expected, actual);

        expected = String.format("grant_type=client_credentials&scope=what+on+earth%s%s%s%s%s", questionMark, exclamationMark, questionMark, exclamationMark, questionMark);
        actual = HttpAccessTokenRetriever.formatRequestBody("what on earth?!?!?");
        assertEquals(expected, actual);
    }

    @Test
    public void testFormatRequestBodyMissingValues() {
        String expected = "grant_type=client_credentials";
        String actual = HttpAccessTokenRetriever.formatRequestBody(null);
        assertEquals(expected, actual);

        actual = HttpAccessTokenRetriever.formatRequestBody("");
        assertEquals(expected, actual);

        actual = HttpAccessTokenRetriever.formatRequestBody("  ");
        assertEquals(expected, actual);
    }

}<|MERGE_RESOLUTION|>--- conflicted
+++ resolved
@@ -19,12 +19,6 @@
 
 import com.fasterxml.jackson.databind.ObjectMapper;
 import com.fasterxml.jackson.databind.node.ObjectNode;
-<<<<<<< HEAD
-import org.apache.kafka.common.utils.Utils;
-import org.junit.jupiter.api.Test;
-
-import java.io.*;
-=======
 
 import org.junit.jupiter.api.Test;
 
@@ -33,19 +27,14 @@
 import java.io.IOException;
 import java.io.InputStream;
 import java.io.OutputStream;
->>>>>>> 9494bebe
 import java.net.HttpURLConnection;
 import java.nio.charset.StandardCharsets;
 import java.util.Random;
 
-<<<<<<< HEAD
-import static org.junit.jupiter.api.Assertions.*;
-=======
 import static org.junit.jupiter.api.Assertions.assertArrayEquals;
 import static org.junit.jupiter.api.Assertions.assertEquals;
 import static org.junit.jupiter.api.Assertions.assertThrows;
 import static org.junit.jupiter.api.Assertions.assertTrue;
->>>>>>> 9494bebe
 import static org.mockito.ArgumentMatchers.any;
 import static org.mockito.Mockito.mock;
 import static org.mockito.Mockito.when;
@@ -78,9 +67,12 @@
     public void testErrorResponseUnretryableCode() throws IOException {
         HttpURLConnection mockedCon = createHttpURLConnection("dummy");
         when(mockedCon.getInputStream()).thenThrow(new IOException("Can't read"));
-        when(mockedCon.getErrorStream()).thenReturn(new ByteArrayInputStream("{\"error\":\"some_arg\", \"error_description\":\"some problem with arg\"}".getBytes(StandardCharsets.UTF_8)));
+        when(mockedCon.getErrorStream()).thenReturn(new ByteArrayInputStream(
+            "{\"error\":\"some_arg\", \"error_description\":\"some problem with arg\"}"
+                .getBytes(StandardCharsets.UTF_8)));
         when(mockedCon.getResponseCode()).thenReturn(HttpURLConnection.HTTP_BAD_REQUEST);
-        UnretryableException ioe = assertThrows(UnretryableException.class, () -> HttpAccessTokenRetriever.post(mockedCon, null, null, null, null));
+        UnretryableException ioe = assertThrows(UnretryableException.class,
+            () -> HttpAccessTokenRetriever.post(mockedCon, null, null, null, null));
         assertTrue(ioe.getMessage().contains("{\"some_arg\" - \"some problem with arg\"}"));
     }
 
@@ -88,19 +80,28 @@
     public void testErrorResponseRetryableCode() throws IOException {
         HttpURLConnection mockedCon = createHttpURLConnection("dummy");
         when(mockedCon.getInputStream()).thenThrow(new IOException("Can't read"));
-        when(mockedCon.getErrorStream()).thenReturn(new ByteArrayInputStream("{\"error\":\"some_arg\", \"error_description\":\"some problem with arg\"}".getBytes(StandardCharsets.UTF_8)));
+        when(mockedCon.getErrorStream()).thenReturn(new ByteArrayInputStream(
+            "{\"error\":\"some_arg\", \"error_description\":\"some problem with arg\"}"
+                .getBytes(StandardCharsets.UTF_8)));
         when(mockedCon.getResponseCode()).thenReturn(HttpURLConnection.HTTP_INTERNAL_ERROR);
-        IOException ioe = assertThrows(IOException.class, () -> HttpAccessTokenRetriever.post(mockedCon, null, null, null, null));
+        IOException ioe = assertThrows(IOException.class,
+            () -> HttpAccessTokenRetriever.post(mockedCon, null, null, null, null));
         assertTrue(ioe.getMessage().contains("{\"some_arg\" - \"some problem with arg\"}"));
 
         // error response body has different keys
-        when(mockedCon.getErrorStream()).thenReturn(new ByteArrayInputStream("{\"errorCode\":\"some_arg\", \"errorSummary\":\"some problem with arg\"}".getBytes(StandardCharsets.UTF_8)));
-        ioe = assertThrows(IOException.class, () -> HttpAccessTokenRetriever.post(mockedCon, null, null, null, null));
+        when(mockedCon.getErrorStream()).thenReturn(new ByteArrayInputStream(
+            "{\"errorCode\":\"some_arg\", \"errorSummary\":\"some problem with arg\"}"
+                .getBytes(StandardCharsets.UTF_8)));
+        ioe = assertThrows(IOException.class,
+            () -> HttpAccessTokenRetriever.post(mockedCon, null, null, null, null));
         assertTrue(ioe.getMessage().contains("{\"some_arg\" - \"some problem with arg\"}"));
 
         // error response is valid json but unknown keys
-        when(mockedCon.getErrorStream()).thenReturn(new ByteArrayInputStream("{\"err\":\"some_arg\", \"err_des\":\"some problem with arg\"}".getBytes(StandardCharsets.UTF_8)));
-        ioe = assertThrows(IOException.class, () -> HttpAccessTokenRetriever.post(mockedCon, null, null, null, null));
+        when(mockedCon.getErrorStream()).thenReturn(new ByteArrayInputStream(
+            "{\"err\":\"some_arg\", \"err_des\":\"some problem with arg\"}"
+                .getBytes(StandardCharsets.UTF_8)));
+        ioe = assertThrows(IOException.class,
+            () -> HttpAccessTokenRetriever.post(mockedCon, null, null, null, null));
         assertTrue(ioe.getMessage().contains("{\"err\":\"some_arg\", \"err_des\":\"some problem with arg\"}"));
     }
 
@@ -108,9 +109,11 @@
     public void testErrorResponseIsInvalidJson() throws IOException {
         HttpURLConnection mockedCon = createHttpURLConnection("dummy");
         when(mockedCon.getInputStream()).thenThrow(new IOException("Can't read"));
-        when(mockedCon.getErrorStream()).thenReturn(new ByteArrayInputStream("non json error output".getBytes(StandardCharsets.UTF_8)));
+        when(mockedCon.getErrorStream()).thenReturn(new ByteArrayInputStream(
+            "non json error output".getBytes(StandardCharsets.UTF_8)));
         when(mockedCon.getResponseCode()).thenReturn(HttpURLConnection.HTTP_INTERNAL_ERROR);
-        IOException ioe = assertThrows(IOException.class, () -> HttpAccessTokenRetriever.post(mockedCon, null, null, null, null));
+        IOException ioe = assertThrows(IOException.class,
+            () -> HttpAccessTokenRetriever.post(mockedCon, null, null, null, null));
         assertTrue(ioe.getMessage().contains("{non json error output}"));
     }
 
