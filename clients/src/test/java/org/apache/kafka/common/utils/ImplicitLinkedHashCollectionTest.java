--- conflicted
+++ resolved
@@ -19,27 +19,9 @@
 import org.junit.jupiter.api.Test;
 import org.junit.jupiter.api.Timeout;
 
-import java.util.ArrayList;
-import java.util.Collection;
-import java.util.Comparator;
-import java.util.Iterator;
-import java.util.LinkedHashSet;
-import java.util.List;
-import java.util.ListIterator;
-import java.util.Random;
-import java.util.Set;
-
-import static org.junit.jupiter.api.Assertions.assertEquals;
-import static org.junit.jupiter.api.Assertions.assertFalse;
-import static org.junit.jupiter.api.Assertions.assertNotEquals;
-import static org.junit.jupiter.api.Assertions.assertNull;
-<<<<<<< HEAD
-import static org.junit.jupiter.api.Assertions.assertThrows;
-=======
-import static org.junit.jupiter.api.Assertions.assertSame;
->>>>>>> 15418db6
-import static org.junit.jupiter.api.Assertions.assertTrue;
-import static org.junit.jupiter.api.Assertions.fail;
+import java.util.*;
+
+import static org.junit.jupiter.api.Assertions.*;
 
 /**
  * A unit test for ImplicitLinkedHashCollection.
@@ -47,68 +29,72 @@
 @Timeout(120)
 public class ImplicitLinkedHashCollectionTest {
 
-	final static class TestElement implements ImplicitLinkedHashCollection.Element {
-		private int prev = ImplicitLinkedHashCollection.INVALID_INDEX;
-		private int next = ImplicitLinkedHashCollection.INVALID_INDEX;
-		private final int key;
-		private final int val;
-
-		TestElement(int key) {
-			this.key = key;
-			this.val = 0;
-		}
-
-		TestElement(int key, int val) {
-			this.key = key;
-			this.val = val;
-		}
-
-		@Override
-		public int prev() {
-			return prev;
-		}
-
-		@Override
-		public void setPrev(int prev) {
+    final static class TestElement implements ImplicitLinkedHashCollection.Element {
+        private int prev = ImplicitLinkedHashCollection.INVALID_INDEX;
+        private int next = ImplicitLinkedHashCollection.INVALID_INDEX;
+        private final int key;
+        private final int val;
+
+        TestElement(int key) {
+            this.key = key;
+            this.val = 0;
+        }
+
+        TestElement(int key, int val) {
+            this.key = key;
+            this.val = val;
+        }
+
+        @Override
+        public int prev() {
+            return prev;
+        }
+
+        @Override
+        public void setPrev(int prev) {
             this.prev = prev;
         }
 
-		@Override
-		public int next() {
-			return next;
-		}
-
-		@Override
-		public void setNext(int next) {
-			this.next = next;
-		}
-
-		@Override
-		public boolean elementKeysAreEqual(Object o) {
-			if (this == o) return true;
-			if ((o == null) || (o.getClass() != TestElement.class)) return false;
-			TestElement that = (TestElement) o;
-			return key == that.key;
-		}
-
-		@Override
-		public boolean equals(Object o) {
-			if (this == o) return true;
-			if ((o == null) || (o.getClass() != TestElement.class)) return false;
-			TestElement that = (TestElement) o;
-			return key == that.key && val == that.val;
-		}
-
-		@Override
+        @Override
+        public int next() {
+            return next;
+        }
+
+        @Override
+        public void setNext(int next) {
+            this.next = next;
+        }
+
+        @Override
+        public boolean elementKeysAreEqual(Object o) {
+            if (this == o)
+                return true;
+            if ((o == null) || (o.getClass() != TestElement.class))
+                return false;
+            TestElement that = (TestElement) o;
+            return key == that.key;
+        }
+
+        @Override
+        public boolean equals(Object o) {
+            if (this == o)
+                return true;
+            if ((o == null) || (o.getClass() != TestElement.class))
+                return false;
+            TestElement that = (TestElement) o;
+            return key == that.key && val == that.val;
+        }
+
+        @Override
         public String toString() {
-			return "TestElement(key=" + key + ", val=" + val + ")";
+            return "TestElement(key=" + key + ", val=" + val + ")";
         }
 
         @Override
         public int hashCode() {
-			long hashCode = 2654435761L * key;
-			return (int) (hashCode >> 32);
-		}
+            long hashCode = 2654435761L * key;
+            return (int) (hashCode >> 32);
+        }
     }
 
     @Test
@@ -138,45 +124,27 @@
     }
 
     static void expectTraversal(Iterator<TestElement> iterator, Integer... sequence) {
-<<<<<<< HEAD
-		int i = 0;
-		while (iterator.hasNext()) {
-			TestElement element = iterator.next();
-			assertTrue(i < sequence.length, "Iterator yieled " + (i + 1) + " elements, but only " +
-					sequence.length + " were expected.");
-			assertEquals(sequence[i].intValue(), element.key, "Iterator value number " + (i + 1) + " was incorrect.");
-			i = i + 1;
-		}
-		assertTrue(i == sequence.length, "Iterator yieled " + (i + 1) + " elements, but " +
-				sequence.length + " were expected.");
-	}
-=======
         int i = 0;
         while (iterator.hasNext()) {
             TestElement element = iterator.next();
-            assertTrue(i < sequence.length, "Iterator yieled " + (i + 1) + " elements, but only " +
-                sequence.length + " were expected.");
+            assertTrue(i < sequence.length, "Iterator yieled " + (i + 1) + " elements, but only " + sequence.length + " were expected.");
             assertEquals(sequence[i].intValue(), element.key, "Iterator value number " + (i + 1) + " was incorrect.");
             i = i + 1;
         }
-        assertEquals(sequence.length, i, "Iterator yieled " + (i + 1) + " elements, but " +
-                sequence.length + " were expected.");
-    }
->>>>>>> 15418db6
+        assertEquals(sequence.length, i, "Iterator yieled " + (i + 1) + " elements, but " + sequence.length + " were expected.");
+    }
 
     static void expectTraversal(Iterator<TestElement> iter, Iterator<Integer> expectedIter) {
-		int i = 0;
-		while (iter.hasNext()) {
-			TestElement element = iter.next();
-			assertTrue(expectedIter.hasNext(), "Iterator yieled " + (i + 1) + " elements, but only " + i +
-					" were expected.");
-			Integer expected = expectedIter.next();
-			assertEquals(expected.intValue(), element.key, "Iterator value number " + (i + 1) + " was incorrect.");
-			i = i + 1;
-		}
-		assertFalse(expectedIter.hasNext(), "Iterator yieled " + i + " elements, but at least " + (i + 1) +
-				" were expected.");
-	}
+        int i = 0;
+        while (iter.hasNext()) {
+            TestElement element = iter.next();
+            assertTrue(expectedIter.hasNext(), "Iterator yieled " + (i + 1) + " elements, but only " + i + " were expected.");
+            Integer expected = expectedIter.next();
+            assertEquals(expected.intValue(), element.key, "Iterator value number " + (i + 1) + " was incorrect.");
+            i = i + 1;
+        }
+        assertFalse(expectedIter.hasNext(), "Iterator yieled " + i + " elements, but at least " + (i + 1) + " were expected.");
+    }
 
     @Test
     public void testTraversal() {
@@ -252,26 +220,26 @@
         assertEquals(3, set.size());
 
         // Ordering in the collection is maintained
-		int key = 3;
+        int key = 3;
         for (TestElement e : coll) {
-			assertEquals(key, e.key);
-			++key;
-		}
+            assertEquals(key, e.key);
+            ++key;
+        }
     }
 
     @Test
     public void testListViewGet() {
-		ImplicitLinkedHashCollection<TestElement> coll = new ImplicitLinkedHashCollection<>();
-		coll.add(new TestElement(1));
-		coll.add(new TestElement(2));
-		coll.add(new TestElement(3));
-
-		List<TestElement> list = coll.valuesList();
-		assertEquals(1, list.get(0).key);
-		assertEquals(2, list.get(1).key);
-		assertEquals(3, list.get(2).key);
-		assertEquals(3, list.size());
-	}
+        ImplicitLinkedHashCollection<TestElement> coll = new ImplicitLinkedHashCollection<>();
+        coll.add(new TestElement(1));
+        coll.add(new TestElement(2));
+        coll.add(new TestElement(3));
+
+        List<TestElement> list = coll.valuesList();
+        assertEquals(1, list.get(0).key);
+        assertEquals(2, list.get(1).key);
+        assertEquals(3, list.get(2).key);
+        assertEquals(3, list.size());
+    }
 
     @Test
     public void testListViewModification() {
@@ -285,20 +253,20 @@
         list.remove(1);
         assertTrue(coll.contains(new TestElement(1)));
         assertFalse(coll.contains(new TestElement(2)));
-		assertTrue(coll.contains(new TestElement(3)));
-		assertEquals(2, coll.size());
-
-		// Removal from collection is reflected in list
-		coll.remove(new TestElement(1));
-		assertEquals(3, list.get(0).key);
-		assertEquals(1, list.size());
-
-		// Addition to collection is reflected in list
-		coll.add(new TestElement(4));
-		assertEquals(3, list.get(0).key);
-		assertEquals(4, list.get(1).key);
-		assertEquals(2, list.size());
-	}
+        assertTrue(coll.contains(new TestElement(3)));
+        assertEquals(2, coll.size());
+
+        // Removal from collection is reflected in list
+        coll.remove(new TestElement(1));
+        assertEquals(3, list.get(0).key);
+        assertEquals(1, list.size());
+
+        // Addition to collection is reflected in list
+        coll.add(new TestElement(4));
+        assertEquals(3, list.get(0).key);
+        assertEquals(4, list.get(1).key);
+        assertEquals(2, list.size());
+    }
 
     @Test
     public void testEmptyListIterator() {
@@ -353,53 +321,53 @@
         assertEquals(0, iter.nextIndex());
         assertEquals(-1, iter.previousIndex());
 
-		assertEquals(1, iter.next().key);
-		assertTrue(iter.hasNext());
+        assertEquals(1, iter.next().key);
+        assertTrue(iter.hasNext());
         assertTrue(iter.hasPrevious());
         assertEquals(1, iter.nextIndex());
         assertEquals(0, iter.previousIndex());
 
-		assertEquals(2, iter.next().key);
-		assertTrue(iter.hasNext());
+        assertEquals(2, iter.next().key);
+        assertTrue(iter.hasNext());
         assertTrue(iter.hasPrevious());
         assertEquals(2, iter.nextIndex());
         assertEquals(1, iter.previousIndex());
 
-		assertEquals(3, iter.next().key);
-		assertFalse(iter.hasNext());
+        assertEquals(3, iter.next().key);
+        assertFalse(iter.hasNext());
         assertTrue(iter.hasPrevious());
         assertEquals(3, iter.nextIndex());
         assertEquals(2, iter.previousIndex());
 
         // Step back to the middle of the list
-		assertEquals(3, iter.previous().key);
-		assertTrue(iter.hasNext());
+        assertEquals(3, iter.previous().key);
+        assertTrue(iter.hasNext());
         assertTrue(iter.hasPrevious());
         assertEquals(2, iter.nextIndex());
         assertEquals(1, iter.previousIndex());
 
-		assertEquals(2, iter.previous().key);
-		assertTrue(iter.hasNext());
+        assertEquals(2, iter.previous().key);
+        assertTrue(iter.hasNext());
         assertTrue(iter.hasPrevious());
         assertEquals(1, iter.nextIndex());
         assertEquals(0, iter.previousIndex());
 
         // Step forward one and then back one, return value should remain the same
-		assertEquals(2, iter.next().key);
-		assertTrue(iter.hasNext());
+        assertEquals(2, iter.next().key);
+        assertTrue(iter.hasNext());
         assertTrue(iter.hasPrevious());
         assertEquals(2, iter.nextIndex());
         assertEquals(1, iter.previousIndex());
 
-		assertEquals(2, iter.previous().key);
-		assertTrue(iter.hasNext());
+        assertEquals(2, iter.previous().key);
+        assertTrue(iter.hasNext());
         assertTrue(iter.hasPrevious());
         assertEquals(1, iter.nextIndex());
         assertEquals(0, iter.previousIndex());
 
         // Step back to the front of the list
-		assertEquals(1, iter.previous().key);
-		assertTrue(iter.hasNext());
+        assertEquals(1, iter.previous().key);
+        assertTrue(iter.hasNext());
         assertFalse(iter.hasPrevious());
         assertEquals(0, iter.nextIndex());
         assertEquals(-1, iter.previousIndex());
@@ -440,34 +408,34 @@
         }
 
         // Remove after previous()
-		assertEquals(2, iter.previous().key);
-		iter.remove();
+        assertEquals(2, iter.previous().key);
+        iter.remove();
         assertTrue(iter.hasNext());
         assertTrue(iter.hasPrevious());
         assertEquals(1, iter.nextIndex());
         assertEquals(0, iter.previousIndex());
 
-		// Remove the first element of the list
-		assertEquals(1, iter.previous().key);
-		iter.remove();
-		assertTrue(iter.hasNext());
-		assertFalse(iter.hasPrevious());
-		assertEquals(0, iter.nextIndex());
-		assertEquals(-1, iter.previousIndex());
-
-		// Remove the last element of the list
-		assertEquals(4, iter.next().key);
-		assertEquals(5, iter.next().key);
-		iter.remove();
-		assertFalse(iter.hasNext());
-		assertTrue(iter.hasPrevious());
-		assertEquals(1, iter.nextIndex());
-		assertEquals(0, iter.previousIndex());
-
-		// Remove the final remaining element of the list
-		assertEquals(4, iter.previous().key);
-		iter.remove();
-		assertFalse(iter.hasNext());
+        // Remove the first element of the list
+        assertEquals(1, iter.previous().key);
+        iter.remove();
+        assertTrue(iter.hasNext());
+        assertFalse(iter.hasPrevious());
+        assertEquals(0, iter.nextIndex());
+        assertEquals(-1, iter.previousIndex());
+
+        // Remove the last element of the list
+        assertEquals(4, iter.next().key);
+        assertEquals(5, iter.next().key);
+        iter.remove();
+        assertFalse(iter.hasNext());
+        assertTrue(iter.hasPrevious());
+        assertEquals(1, iter.nextIndex());
+        assertEquals(0, iter.previousIndex());
+
+        // Remove the final remaining element of the list
+        assertEquals(4, iter.previous().key);
+        iter.remove();
+        assertFalse(iter.hasNext());
         assertFalse(iter.hasPrevious());
         assertEquals(0, iter.nextIndex());
         assertEquals(-1, iter.previousIndex());
@@ -501,7 +469,7 @@
         assertEquals(6, coll.size());
         expectTraversal(coll.iterator(), 0, 1, 2, 3, 4, 5);
         for (int i = 0; i < 6; i++) {
-			assertTrue(coll.contains(new TestElement(i)), "Failed to find element " + i);
+            assertTrue(coll.contains(new TestElement(i)), "Failed to find element " + i);
         }
         coll.remove(new TestElement(3));
         assertEquals(23, coll.numSlots());
@@ -513,38 +481,38 @@
     public void testManyInsertsAndDeletes() {
         Random random = new Random(123);
         LinkedHashSet<Integer> existing = new LinkedHashSet<>();
-		ImplicitLinkedHashCollection<TestElement> coll = new ImplicitLinkedHashCollection<>();
-		for (int i = 0; i < 100; i++) {
-			addRandomElement(random, existing, coll);
-			addRandomElement(random, existing, coll);
-			addRandomElement(random, existing, coll);
-			removeRandomElement(random, existing);
-			expectTraversal(coll.iterator(), existing.iterator());
-		}
-	}
-
-	@Test
-	public void testInsertingTheSameObjectMultipleTimes() {
-		ImplicitLinkedHashCollection<TestElement> coll = new ImplicitLinkedHashCollection<>();
-		TestElement element = new TestElement(123);
-		assertTrue(coll.add(element));
-		assertFalse(coll.add(element));
-		assertFalse(coll.add(element));
-		assertTrue(coll.remove(element));
-		assertFalse(coll.remove(element));
-		assertTrue(coll.add(element));
-		assertFalse(coll.add(element));
-	}
-
-	@Test
-	public void testEquals() {
-		ImplicitLinkedHashCollection<TestElement> coll1 = new ImplicitLinkedHashCollection<>();
-		coll1.add(new TestElement(1));
-		coll1.add(new TestElement(2));
-		coll1.add(new TestElement(3));
-
-		ImplicitLinkedHashCollection<TestElement> coll2 = new ImplicitLinkedHashCollection<>();
-		coll2.add(new TestElement(1));
+        ImplicitLinkedHashCollection<TestElement> coll = new ImplicitLinkedHashCollection<>();
+        for (int i = 0; i < 100; i++) {
+            addRandomElement(random, existing, coll);
+            addRandomElement(random, existing, coll);
+            addRandomElement(random, existing, coll);
+            removeRandomElement(random, existing);
+            expectTraversal(coll.iterator(), existing.iterator());
+        }
+    }
+
+    @Test
+    public void testInsertingTheSameObjectMultipleTimes() {
+        ImplicitLinkedHashCollection<TestElement> coll = new ImplicitLinkedHashCollection<>();
+        TestElement element = new TestElement(123);
+        assertTrue(coll.add(element));
+        assertFalse(coll.add(element));
+        assertFalse(coll.add(element));
+        assertTrue(coll.remove(element));
+        assertFalse(coll.remove(element));
+        assertTrue(coll.add(element));
+        assertFalse(coll.add(element));
+    }
+
+    @Test
+    public void testEquals() {
+        ImplicitLinkedHashCollection<TestElement> coll1 = new ImplicitLinkedHashCollection<>();
+        coll1.add(new TestElement(1));
+        coll1.add(new TestElement(2));
+        coll1.add(new TestElement(3));
+
+        ImplicitLinkedHashCollection<TestElement> coll2 = new ImplicitLinkedHashCollection<>();
+        coll2.add(new TestElement(1));
         coll2.add(new TestElement(2));
         coll2.add(new TestElement(3));
 
@@ -566,8 +534,7 @@
         assertFalse(coll.remove(new TestElement(2)));
     }
 
-    private void addRandomElement(Random random, LinkedHashSet<Integer> existing,
-                                  ImplicitLinkedHashCollection<TestElement> set) {
+    private void addRandomElement(Random random, LinkedHashSet<Integer> existing, ImplicitLinkedHashCollection<TestElement> set) {
         int next;
         do {
             next = random.nextInt();
@@ -576,117 +543,6 @@
         set.add(new TestElement(next));
     }
 
-<<<<<<< HEAD
-	@SuppressWarnings("unlikely-arg-type")
-	private void removeRandomElement(Random random, Collection<Integer> existing) {
-		int removeIdx = random.nextInt(existing.size());
-		Iterator<Integer> iter = existing.iterator();
-		Integer element = null;
-		for (int i = 0; i <= removeIdx; i++) {
-			element = iter.next();
-		}
-		existing.remove(new TestElement(element));
-	}
-
-	@Test
-	public void testSameKeysDifferentValues() {
-		ImplicitLinkedHashCollection<TestElement> coll = new ImplicitLinkedHashCollection<>();
-		assertTrue(coll.add(new TestElement(1, 1)));
-		assertFalse(coll.add(new TestElement(1, 2)));
-		TestElement element2 = new TestElement(1, 2);
-		TestElement element1 = coll.find(element2);
-		assertFalse(element2.equals(element1));
-		assertTrue(element2.elementKeysAreEqual(element1));
-	}
-
-	@Test
-	public void testMoveToEnd() {
-		ImplicitLinkedHashCollection<TestElement> coll = new ImplicitLinkedHashCollection<>();
-		TestElement e1 = new TestElement(1, 1);
-		TestElement e2 = new TestElement(2, 2);
-		TestElement e3 = new TestElement(3, 3);
-		assertTrue(coll.add(e1));
-		assertTrue(coll.add(e2));
-		assertTrue(coll.add(e3));
-		coll.moveToEnd(e1);
-		expectTraversal(coll.iterator(), 2, 3, 1);
-		assertThrows(RuntimeException.class, () -> coll.moveToEnd(new TestElement(4, 4)));
-	}
-
-	@Test
-	public void testRemovals() {
-		ImplicitLinkedHashCollection<TestElement> coll = new ImplicitLinkedHashCollection<>();
-		List<TestElement> elements = new ArrayList<>();
-		for (int i = 0; i < 100; i++) {
-			TestElement element = new TestElement(i, i);
-			elements.add(element);
-			coll.add(element);
-		}
-		assertEquals(100, coll.size());
-		Iterator<TestElement> iter = coll.iterator();
-		for (int i = 0; i < 50; i++) {
-			iter.next();
-			iter.remove();
-		}
-		assertEquals(50, coll.size());
-		for (int i = 50; i < 100; i++) {
-			assertEquals(new TestElement(i, i), coll.find(elements.get(i)));
-		}
-	}
-
-	static class TestElementComparator implements Comparator<TestElement> {
-		static final TestElementComparator INSTANCE = new TestElementComparator();
-
-		@Override
-		public int compare(TestElement a, TestElement b) {
-			if (a.key < b.key) {
-				return -1;
-			} else if (a.key > b.key) {
-				return 1;
-			} else if (a.val < b.val) {
-				return -1;
-			} else if (a.val > b.val) {
-				return 1;
-			} else {
-				return 0;
-			}
-		}
-	}
-
-	static class ReverseTestElementComparator implements Comparator<TestElement> {
-		static final ReverseTestElementComparator INSTANCE = new ReverseTestElementComparator();
-
-		@Override
-		public int compare(TestElement a, TestElement b) {
-			return TestElementComparator.INSTANCE.compare(b, a);
-		}
-	}
-
-	@Test
-	public void testSort() {
-		ImplicitLinkedHashCollection<TestElement> coll = new ImplicitLinkedHashCollection<>();
-		coll.add(new TestElement(3, 3));
-		coll.add(new TestElement(1, 1));
-		coll.add(new TestElement(10, 10));
-		coll.add(new TestElement(9, 9));
-		coll.add(new TestElement(2, 2));
-		coll.add(new TestElement(4, 4));
-		coll.add(new TestElement(0, 0));
-		coll.add(new TestElement(30, 30));
-		coll.add(new TestElement(20, 20));
-		coll.add(new TestElement(11, 11));
-		coll.add(new TestElement(15, 15));
-		coll.add(new TestElement(5, 5));
-
-		expectTraversal(coll.iterator(), 3, 1, 10, 9, 2, 4, 0, 30, 20, 11, 15, 5);
-		coll.sort(TestElementComparator.INSTANCE);
-		expectTraversal(coll.iterator(), 0, 1, 2, 3, 4, 5, 9, 10, 11, 15, 20, 30);
-		coll.sort(TestElementComparator.INSTANCE);
-		expectTraversal(coll.iterator(), 0, 1, 2, 3, 4, 5, 9, 10, 11, 15, 20, 30);
-		coll.sort(ReverseTestElementComparator.INSTANCE);
-		expectTraversal(coll.iterator(), 30, 20, 15, 11, 10, 9, 5, 4, 3, 2, 1, 0);
-	}
-=======
     @SuppressWarnings("unlikely-arg-type")
     private void removeRandomElement(Random random, Collection<Integer> existing) {
         int removeIdx = random.nextInt(existing.size());
@@ -726,9 +582,9 @@
     @Test
     public void testRemovals() {
         ImplicitLinkedHashCollection<TestElement> coll = new ImplicitLinkedHashCollection<>();
-        List<TestElement> elements  = new ArrayList<>();
+        List<TestElement> elements = new ArrayList<>();
         for (int i = 0; i < 100; i++) {
-            TestElement element  = new TestElement(i, i);
+            TestElement element = new TestElement(i, i);
             elements.add(element);
             coll.add(element);
         }
@@ -796,5 +652,4 @@
         coll.sort(ReverseTestElementComparator.INSTANCE);
         expectTraversal(coll.iterator(), 30, 20, 15, 11, 10, 9, 5, 4, 3, 2, 1, 0);
     }
->>>>>>> 15418db6
 }