/*
 * Licensed to the Apache Software Foundation (ASF) under one or more
 * contributor license agreements. See the NOTICE file distributed with
 * this work for additional information regarding copyright ownership.
 * The ASF licenses this file to You under the Apache License, Version 2.0
 * (the "License"); you may not use this file except in compliance with
 * the License. You may obtain a copy of the License at
 *
 *    http://www.apache.org/licenses/LICENSE-2.0
 *
 * Unless required by applicable law or agreed to in writing, software
 * distributed under the License is distributed on an "AS IS" BASIS,
 * WITHOUT WARRANTIES OR CONDITIONS OF ANY KIND, either express or implied.
 * See the License for the specific language governing permissions and
 * limitations under the License.
 */
package org.apache.kafka.common.compress;

import net.jpountz.xxhash.XXHashFactory;
import org.apache.kafka.common.utils.BufferSupplier;
import org.junit.jupiter.api.extension.ExtensionContext;
import org.junit.jupiter.params.ParameterizedTest;
import org.junit.jupiter.params.provider.Arguments;
import org.junit.jupiter.params.provider.ArgumentsProvider;
import org.junit.jupiter.params.provider.ArgumentsSource;

import java.io.ByteArrayOutputStream;
import java.io.IOException;
import java.nio.ByteBuffer;
import java.nio.ByteOrder;
import java.util.ArrayList;
import java.util.Arrays;
import java.util.List;
import java.util.Random;
import java.util.stream.Stream;

import static org.apache.kafka.common.compress.KafkaLZ4BlockOutputStream.LZ4_FRAME_INCOMPRESSIBLE_MASK;
import static org.junit.jupiter.api.Assertions.assertArrayEquals;
import static org.junit.jupiter.api.Assertions.assertEquals;
import static org.junit.jupiter.api.Assertions.assertNotNull;
import static org.junit.jupiter.api.Assertions.assertThrows;
import static org.junit.jupiter.api.Assertions.assertTrue;

public class KafkaLZ4Test {

<<<<<<< HEAD
	private final static Random RANDOM = new Random(0);

	private static class Payload {
		String name;
		byte[] payload;

		Payload(String name, byte[] payload) {
			this.name = name;
			this.payload = payload;
		}

		@Override
		public String toString() {
			return "Payload{" +
					"size=" + payload.length +
					", name='" + name + '\'' +
					'}';
		}
	}

	private static class Args {
		final boolean useBrokenFlagDescriptorChecksum;
		final boolean ignoreFlagDescriptorChecksum;
		final byte[] payload;
		final boolean close;
		final boolean blockChecksum;

		Args(boolean useBrokenFlagDescriptorChecksum, boolean ignoreFlagDescriptorChecksum,
			 boolean blockChecksum, boolean close, Payload payload) {
			this.useBrokenFlagDescriptorChecksum = useBrokenFlagDescriptorChecksum;
			this.ignoreFlagDescriptorChecksum = ignoreFlagDescriptorChecksum;
			this.blockChecksum = blockChecksum;
			this.close = close;
			this.payload = payload.payload;
		}

		@Override
		public String toString() {
			return "useBrokenFlagDescriptorChecksum=" + useBrokenFlagDescriptorChecksum +
					", ignoreFlagDescriptorChecksum=" + ignoreFlagDescriptorChecksum +
					", blockChecksum=" + blockChecksum +
					", close=" + close +
					", payload=" + Arrays.toString(payload);
		}
	}

	private static class Lz4ArgumentsProvider implements ArgumentsProvider {

		@Override
		public Stream<? extends Arguments> provideArguments(ExtensionContext context) throws Exception {
			List<Payload> payloads = new ArrayList<>();

			payloads.add(new Payload("empty", new byte[0]));
			payloads.add(new Payload("onebyte", new byte[]{1}));

			for (int size : Arrays.asList(1000, 1 << 16, (1 << 10) * 96)) {
				byte[] random = new byte[size];
				RANDOM.nextBytes(random);
				payloads.add(new Payload("random", random));

				byte[] ones = new byte[size];
				Arrays.fill(ones, (byte) 1);
				payloads.add(new Payload("ones", ones));
			}

			List<Arguments> arguments = new ArrayList<>();
			for (Payload payload : payloads)
				for (boolean broken : Arrays.asList(false, true))
					for (boolean ignore : Arrays.asList(false, true))
						for (boolean blockChecksum : Arrays.asList(false, true))
							for (boolean close : Arrays.asList(false, true))
								arguments.add(Arguments.of(new Args(broken, ignore, blockChecksum, close, payload)));

			return arguments.stream();
		}
	}

	@ParameterizedTest
	@ArgumentsSource(Lz4ArgumentsProvider.class)
	public void testHeaderPrematureEnd(Args args) {
		ByteBuffer buffer = ByteBuffer.allocate(2);
		IOException e = assertThrows(IOException.class, () -> makeInputStream(buffer, args.ignoreFlagDescriptorChecksum));
		assertEquals(KafkaLZ4BlockInputStream.PREMATURE_EOS, e.getMessage());
	}

	private KafkaLZ4BlockInputStream makeInputStream(ByteBuffer buffer, boolean ignoreFlagDescriptorChecksum) throws IOException {
		return new KafkaLZ4BlockInputStream(buffer, BufferSupplier.create(), ignoreFlagDescriptorChecksum);
	}

	@ParameterizedTest
	@ArgumentsSource(Lz4ArgumentsProvider.class)
	public void testNotSupported(Args args) throws Exception {
		byte[] compressed = compressedBytes(args);
		compressed[0] = 0x00;
		ByteBuffer buffer = ByteBuffer.wrap(compressed);
		IOException e = assertThrows(IOException.class, () -> makeInputStream(buffer, args.ignoreFlagDescriptorChecksum));
		assertEquals(KafkaLZ4BlockInputStream.NOT_SUPPORTED, e.getMessage());
	}

	@ParameterizedTest
	@ArgumentsSource(Lz4ArgumentsProvider.class)
	public void testBadFrameChecksum(Args args) throws Exception {
		byte[] compressed = compressedBytes(args);
		compressed[6] = (byte) 0xFF;
		ByteBuffer buffer = ByteBuffer.wrap(compressed);

		if (args.ignoreFlagDescriptorChecksum) {
			makeInputStream(buffer, args.ignoreFlagDescriptorChecksum);
		} else {
			IOException e = assertThrows(IOException.class, () -> makeInputStream(buffer, args.ignoreFlagDescriptorChecksum));
			assertEquals(KafkaLZ4BlockInputStream.DESCRIPTOR_HASH_MISMATCH, e.getMessage());
		}
	}

	@ParameterizedTest
	@ArgumentsSource(Lz4ArgumentsProvider.class)
	public void testBadBlockSize(Args args) throws Exception {
		if (!args.close || (args.useBrokenFlagDescriptorChecksum && !args.ignoreFlagDescriptorChecksum))
			return;

		byte[] compressed = compressedBytes(args);
		ByteBuffer buffer = ByteBuffer.wrap(compressed).order(ByteOrder.LITTLE_ENDIAN);

		int blockSize = buffer.getInt(7);
		blockSize = (blockSize & LZ4_FRAME_INCOMPRESSIBLE_MASK) | (1 << 24 & ~LZ4_FRAME_INCOMPRESSIBLE_MASK);
		buffer.putInt(7, blockSize);

		IOException e = assertThrows(IOException.class, () -> testDecompression(buffer, args));
		assertTrue(e.getMessage().contains("exceeded max"));
	}


	@ParameterizedTest
	@ArgumentsSource(Lz4ArgumentsProvider.class)
	public void testCompression(Args args) throws Exception {
		byte[] compressed = compressedBytes(args);

		// Check magic bytes stored as little-endian
		int offset = 0;
		assertEquals(0x04, compressed[offset++]);
		assertEquals(0x22, compressed[offset++]);
		assertEquals(0x4D, compressed[offset++]);
		assertEquals(0x18, compressed[offset++]);

		// Check flg descriptor
		byte flg = compressed[offset++];

		// 2-bit version must be 01
		int version = (flg >>> 6) & 3;
		assertEquals(1, version);

		// Reserved bits should always be 0
		int reserved = flg & 3;
		assertEquals(0, reserved);

		// Check block descriptor
		byte bd = compressed[offset++];

		// Block max-size
		int blockMaxSize = (bd >>> 4) & 7;
		// Only supported values are 4 (64KB), 5 (256KB), 6 (1MB), 7 (4MB)
		assertTrue(blockMaxSize >= 4);
		assertTrue(blockMaxSize <= 7);

		// Multiple reserved bit ranges in block descriptor
		reserved = bd & 15;
		assertEquals(0, reserved);
		reserved = (bd >>> 7) & 1;
		assertEquals(0, reserved);

		// If flg descriptor sets content size flag
		// there are 8 additional bytes before checksum
		boolean contentSize = ((flg >>> 3) & 1) != 0;
		if (contentSize)
			offset += 8;

		// Checksum applies to frame descriptor: flg, bd, and optional contentsize
		// so initial offset should be 4 (for magic bytes)
		int off = 4;
		int len = offset - 4;

		// Initial implementation of checksum incorrectly applied to full header
		// including magic bytes
		if (args.useBrokenFlagDescriptorChecksum) {
			off = 0;
			len = offset;
		}

		int hash = XXHashFactory.fastestInstance().hash32().hash(compressed, off, len, 0);

		byte hc = compressed[offset++];
		assertEquals((byte) ((hash >> 8) & 0xFF), hc);

		// Check EndMark, data block with size `0` expressed as a 32-bits value
		if (args.close) {
			offset = compressed.length - 4;
			assertEquals(0, compressed[offset++]);
			assertEquals(0, compressed[offset++]);
			assertEquals(0, compressed[offset++]);
			assertEquals(0, compressed[offset++]);
		}
	}

	@ParameterizedTest
	@ArgumentsSource(Lz4ArgumentsProvider.class)
	public void testArrayBackedBuffer(Args args) throws IOException {
		byte[] compressed = compressedBytes(args);
		testDecompression(ByteBuffer.wrap(compressed), args);
	}

	@ParameterizedTest
	@ArgumentsSource(Lz4ArgumentsProvider.class)
	public void testArrayBackedBufferSlice(Args args) throws IOException {
		byte[] compressed = compressedBytes(args);

		int sliceOffset = 12;

		ByteBuffer buffer = ByteBuffer.allocate(compressed.length + sliceOffset + 123);
		buffer.position(sliceOffset);
		buffer.put(compressed).flip();
		buffer.position(sliceOffset);

		ByteBuffer slice = buffer.slice();
		testDecompression(slice, args);

		int offset = 42;
		buffer = ByteBuffer.allocate(compressed.length + sliceOffset + offset);
		buffer.position(sliceOffset + offset);
		buffer.put(compressed).flip();
		buffer.position(sliceOffset);

		slice = buffer.slice();
		slice.position(offset);
		testDecompression(slice, args);
	}

	@ParameterizedTest
	@ArgumentsSource(Lz4ArgumentsProvider.class)
	public void testDirectBuffer(Args args) throws IOException {
		byte[] compressed = compressedBytes(args);
		ByteBuffer buffer;

		buffer = ByteBuffer.allocateDirect(compressed.length);
		buffer.put(compressed).flip();
		testDecompression(buffer, args);

		int offset = 42;
		buffer = ByteBuffer.allocateDirect(compressed.length + offset + 123);
		buffer.position(offset);
		buffer.put(compressed).flip();
		buffer.position(offset);
		testDecompression(buffer, args);
	}

	@ParameterizedTest
	@ArgumentsSource(Lz4ArgumentsProvider.class)
	public void testSkip(Args args) throws Exception {
		if (!args.close || (args.useBrokenFlagDescriptorChecksum && !args.ignoreFlagDescriptorChecksum)) return;

		final KafkaLZ4BlockInputStream in = makeInputStream(ByteBuffer.wrap(compressedBytes(args)),
				args.ignoreFlagDescriptorChecksum);

		int n = 100;
		int remaining = args.payload.length;
		long skipped = in.skip(n);
		assertEquals(Math.min(n, remaining), skipped);

		n = 10000;
		remaining -= skipped;
		skipped = in.skip(n);
		assertEquals(Math.min(n, remaining), skipped);
	}

	private void testDecompression(ByteBuffer buffer, Args args) throws IOException {
		IOException error = null;
		try {
			KafkaLZ4BlockInputStream decompressed = makeInputStream(buffer, args.ignoreFlagDescriptorChecksum);

			byte[] testPayload = new byte[args.payload.length];

			byte[] tmp = new byte[1024];
			int n, pos = 0, i = 0;
			while ((n = decompressed.read(tmp, i, tmp.length - i)) != -1) {
				i += n;
				if (i == tmp.length) {
					System.arraycopy(tmp, 0, testPayload, pos, i);
					pos += i;
					i = 0;
				}
			}
			System.arraycopy(tmp, 0, testPayload, pos, i);
			pos += i;

			assertEquals(-1, decompressed.read(tmp, 0, tmp.length));
			assertEquals(args.payload.length, pos);
			assertArrayEquals(args.payload, testPayload);
		} catch (IOException e) {
			if (!args.ignoreFlagDescriptorChecksum && args.useBrokenFlagDescriptorChecksum) {
				assertEquals(KafkaLZ4BlockInputStream.DESCRIPTOR_HASH_MISMATCH, e.getMessage());
				error = e;
			} else if (!args.close) {
				assertEquals(KafkaLZ4BlockInputStream.PREMATURE_EOS, e.getMessage());
				error = e;
			} else {
				throw e;
			}
		}
		if (!args.ignoreFlagDescriptorChecksum && args.useBrokenFlagDescriptorChecksum) assertNotNull(error);
		if (!args.close) assertNotNull(error);
	}

	private byte[] compressedBytes(Args args) throws IOException {
		ByteArrayOutputStream output = new ByteArrayOutputStream();
		KafkaLZ4BlockOutputStream lz4 = new KafkaLZ4BlockOutputStream(
				output,
				KafkaLZ4BlockOutputStream.BLOCKSIZE_64KB,
				args.blockChecksum,
				args.useBrokenFlagDescriptorChecksum
		);
		lz4.write(args.payload, 0, args.payload.length);
		if (args.close) {
			lz4.close();
		} else {
			lz4.flush();
		}
		return output.toByteArray();
	}
=======
    private final static Random RANDOM = new Random(0);

    private static class Payload {
        String name;
        byte[] payload;

        Payload(String name, byte[] payload) {
            this.name = name;
            this.payload = payload;
        }

        @Override
        public String toString() {
            return "Payload{" +
                   "size=" + payload.length +
                   ", name='" + name + '\'' +
                   '}';
        }
    }

    private static class Args {
        final boolean useBrokenFlagDescriptorChecksum;
        final boolean ignoreFlagDescriptorChecksum;
        final byte[] payload;
        final boolean close;
        final boolean blockChecksum;

        Args(boolean useBrokenFlagDescriptorChecksum, boolean ignoreFlagDescriptorChecksum,
             boolean blockChecksum, boolean close, Payload payload) {
            this.useBrokenFlagDescriptorChecksum = useBrokenFlagDescriptorChecksum;
            this.ignoreFlagDescriptorChecksum = ignoreFlagDescriptorChecksum;
            this.blockChecksum = blockChecksum;
            this.close = close;
            this.payload = payload.payload;
        }

        @Override
        public String toString() {
            return "useBrokenFlagDescriptorChecksum=" + useBrokenFlagDescriptorChecksum +
                ", ignoreFlagDescriptorChecksum=" + ignoreFlagDescriptorChecksum +
                ", blockChecksum=" + blockChecksum +
                ", close=" + close +
                ", payload=" + Arrays.toString(payload);
        }
    }

    private static class Lz4ArgumentsProvider implements ArgumentsProvider {

        @Override
        public Stream<? extends Arguments> provideArguments(ExtensionContext context) {
            List<Payload> payloads = new ArrayList<>();

            payloads.add(new Payload("empty", new byte[0]));
            payloads.add(new Payload("onebyte", new byte[]{1}));

            for (int size : Arrays.asList(1000, 1 << 16, (1 << 10) * 96)) {
                byte[] random = new byte[size];
                RANDOM.nextBytes(random);
                payloads.add(new Payload("random", random));

                byte[] ones = new byte[size];
                Arrays.fill(ones, (byte) 1);
                payloads.add(new Payload("ones", ones));
            }

            List<Arguments> arguments = new ArrayList<>();
            for (Payload payload : payloads)
                for (boolean broken : Arrays.asList(false, true))
                    for (boolean ignore : Arrays.asList(false, true))
                        for (boolean blockChecksum : Arrays.asList(false, true))
                            for (boolean close : Arrays.asList(false, true))
                                arguments.add(Arguments.of(new Args(broken, ignore, blockChecksum, close, payload)));

            return arguments.stream();
        }
    }

    @ParameterizedTest
    @ArgumentsSource(Lz4ArgumentsProvider.class)
    public void testHeaderPrematureEnd(Args args) {
        ByteBuffer buffer = ByteBuffer.allocate(2);
        IOException e = assertThrows(IOException.class, () -> makeInputStream(buffer, args.ignoreFlagDescriptorChecksum));
        assertEquals(KafkaLZ4BlockInputStream.PREMATURE_EOS, e.getMessage());
    }

    private KafkaLZ4BlockInputStream makeInputStream(ByteBuffer buffer, boolean ignoreFlagDescriptorChecksum) throws IOException {
        return new KafkaLZ4BlockInputStream(buffer, BufferSupplier.create(), ignoreFlagDescriptorChecksum);
    }

    @ParameterizedTest
    @ArgumentsSource(Lz4ArgumentsProvider.class)
    public void testNotSupported(Args args) throws Exception {
        byte[] compressed = compressedBytes(args);
        compressed[0] = 0x00;
        ByteBuffer buffer = ByteBuffer.wrap(compressed);
        IOException e = assertThrows(IOException.class, () -> makeInputStream(buffer, args.ignoreFlagDescriptorChecksum));
        assertEquals(KafkaLZ4BlockInputStream.NOT_SUPPORTED, e.getMessage());
    }

    @ParameterizedTest
    @ArgumentsSource(Lz4ArgumentsProvider.class)
    public void testBadFrameChecksum(Args args) throws Exception {
        byte[] compressed = compressedBytes(args);
        compressed[6] = (byte) 0xFF;
        ByteBuffer buffer = ByteBuffer.wrap(compressed);

        if (args.ignoreFlagDescriptorChecksum) {
            makeInputStream(buffer, args.ignoreFlagDescriptorChecksum);
        } else {
            IOException e = assertThrows(IOException.class, () -> makeInputStream(buffer, args.ignoreFlagDescriptorChecksum));
            assertEquals(KafkaLZ4BlockInputStream.DESCRIPTOR_HASH_MISMATCH, e.getMessage());
        }
    }

    @ParameterizedTest
    @ArgumentsSource(Lz4ArgumentsProvider.class)
    public void testBadBlockSize(Args args) throws Exception {
        if (!args.close || (args.useBrokenFlagDescriptorChecksum && !args.ignoreFlagDescriptorChecksum))
            return;

        byte[] compressed = compressedBytes(args);
        ByteBuffer buffer = ByteBuffer.wrap(compressed).order(ByteOrder.LITTLE_ENDIAN);

        int blockSize = buffer.getInt(7);
        blockSize = (blockSize & LZ4_FRAME_INCOMPRESSIBLE_MASK) | (1 << 24 & ~LZ4_FRAME_INCOMPRESSIBLE_MASK);
        buffer.putInt(7, blockSize);

        IOException e = assertThrows(IOException.class, () -> testDecompression(buffer, args));
        assertTrue(e.getMessage().contains("exceeded max"));
    }

    @ParameterizedTest
    @ArgumentsSource(Lz4ArgumentsProvider.class)
    public void testCompression(Args args) throws Exception {
        byte[] compressed = compressedBytes(args);

        // Check magic bytes stored as little-endian
        int offset = 0;
        assertEquals(0x04, compressed[offset++]);
        assertEquals(0x22, compressed[offset++]);
        assertEquals(0x4D, compressed[offset++]);
        assertEquals(0x18, compressed[offset++]);

        // Check flg descriptor
        byte flg = compressed[offset++];

        // 2-bit version must be 01
        int version = (flg >>> 6) & 3;
        assertEquals(1, version);

        // Reserved bits should always be 0
        int reserved = flg & 3;
        assertEquals(0, reserved);

        // Check block descriptor
        byte bd = compressed[offset++];

        // Block max-size
        int blockMaxSize = (bd >>> 4) & 7;
        // Only supported values are 4 (64KB), 5 (256KB), 6 (1MB), 7 (4MB)
        assertTrue(blockMaxSize >= 4);
        assertTrue(blockMaxSize <= 7);

        // Multiple reserved bit ranges in block descriptor
        reserved = bd & 15;
        assertEquals(0, reserved);
        reserved = (bd >>> 7) & 1;
        assertEquals(0, reserved);

        // If flg descriptor sets content size flag
        // there are 8 additional bytes before checksum
        boolean contentSize = ((flg >>> 3) & 1) != 0;
        if (contentSize)
            offset += 8;

        // Checksum applies to frame descriptor: flg, bd, and optional contentsize
        // so initial offset should be 4 (for magic bytes)
        int off = 4;
        int len = offset - 4;

        // Initial implementation of checksum incorrectly applied to full header
        // including magic bytes
        if (args.useBrokenFlagDescriptorChecksum) {
            off = 0;
            len = offset;
        }

        int hash = XXHashFactory.fastestInstance().hash32().hash(compressed, off, len, 0);

        byte hc = compressed[offset++];
        assertEquals((byte) ((hash >> 8) & 0xFF), hc);

        // Check EndMark, data block with size `0` expressed as a 32-bits value
        if (args.close) {
            offset = compressed.length - 4;
            assertEquals(0, compressed[offset++]);
            assertEquals(0, compressed[offset++]);
            assertEquals(0, compressed[offset++]);
            assertEquals(0, compressed[offset++]);
        }
    }

    @ParameterizedTest
    @ArgumentsSource(Lz4ArgumentsProvider.class)
    public void testArrayBackedBuffer(Args args) throws IOException {
        byte[] compressed = compressedBytes(args);
        testDecompression(ByteBuffer.wrap(compressed), args);
    }

    @ParameterizedTest
    @ArgumentsSource(Lz4ArgumentsProvider.class)
    public void testArrayBackedBufferSlice(Args args) throws IOException {
        byte[] compressed = compressedBytes(args);

        int sliceOffset = 12;

        ByteBuffer buffer = ByteBuffer.allocate(compressed.length + sliceOffset + 123);
        buffer.position(sliceOffset);
        buffer.put(compressed).flip();
        buffer.position(sliceOffset);

        ByteBuffer slice = buffer.slice();
        testDecompression(slice, args);

        int offset = 42;
        buffer = ByteBuffer.allocate(compressed.length + sliceOffset + offset);
        buffer.position(sliceOffset + offset);
        buffer.put(compressed).flip();
        buffer.position(sliceOffset);

        slice = buffer.slice();
        slice.position(offset);
        testDecompression(slice, args);
    }

    @ParameterizedTest
    @ArgumentsSource(Lz4ArgumentsProvider.class)
    public void testDirectBuffer(Args args) throws IOException {
        byte[] compressed = compressedBytes(args);
        ByteBuffer buffer;

        buffer = ByteBuffer.allocateDirect(compressed.length);
        buffer.put(compressed).flip();
        testDecompression(buffer, args);

        int offset = 42;
        buffer = ByteBuffer.allocateDirect(compressed.length + offset + 123);
        buffer.position(offset);
        buffer.put(compressed).flip();
        buffer.position(offset);
        testDecompression(buffer, args);
    }

    @ParameterizedTest
    @ArgumentsSource(Lz4ArgumentsProvider.class)
    public void testSkip(Args args) throws Exception {
        if (!args.close || (args.useBrokenFlagDescriptorChecksum && !args.ignoreFlagDescriptorChecksum)) return;

        final KafkaLZ4BlockInputStream in = makeInputStream(ByteBuffer.wrap(compressedBytes(args)),
            args.ignoreFlagDescriptorChecksum);

        int n = 100;
        long remaining = args.payload.length;
        long skipped = in.skip(n);
        assertEquals(Math.min(n, remaining), skipped);

        n = 10000;
        remaining -= skipped;
        skipped = in.skip(n);
        assertEquals(Math.min(n, remaining), skipped);
    }

    private void testDecompression(ByteBuffer buffer, Args args) throws IOException {
        IOException error = null;
        try {
            KafkaLZ4BlockInputStream decompressed = makeInputStream(buffer, args.ignoreFlagDescriptorChecksum);

            byte[] testPayload = new byte[args.payload.length];

            byte[] tmp = new byte[1024];
            int n, pos = 0, i = 0;
            while ((n = decompressed.read(tmp, i, tmp.length - i)) != -1) {
                i += n;
                if (i == tmp.length) {
                    System.arraycopy(tmp, 0, testPayload, pos, i);
                    pos += i;
                    i = 0;
                }
            }
            System.arraycopy(tmp, 0, testPayload, pos, i);
            pos += i;

            assertEquals(-1, decompressed.read(tmp, 0, tmp.length));
            assertEquals(args.payload.length, pos);
            assertArrayEquals(args.payload, testPayload);
        } catch (IOException e) {
            if (!args.ignoreFlagDescriptorChecksum && args.useBrokenFlagDescriptorChecksum) {
                assertEquals(KafkaLZ4BlockInputStream.DESCRIPTOR_HASH_MISMATCH, e.getMessage());
                error = e;
            } else if (!args.close) {
                assertEquals(KafkaLZ4BlockInputStream.PREMATURE_EOS, e.getMessage());
                error = e;
            } else {
                throw e;
            }
        }
        if (!args.ignoreFlagDescriptorChecksum && args.useBrokenFlagDescriptorChecksum) assertNotNull(error);
        if (!args.close) assertNotNull(error);
    }

    private byte[] compressedBytes(Args args) throws IOException {
        ByteArrayOutputStream output = new ByteArrayOutputStream();
        KafkaLZ4BlockOutputStream lz4 = new KafkaLZ4BlockOutputStream(
            output,
            KafkaLZ4BlockOutputStream.BLOCKSIZE_64KB,
            args.blockChecksum,
            args.useBrokenFlagDescriptorChecksum
        );
        lz4.write(args.payload, 0, args.payload.length);
        if (args.close) {
            lz4.close();
        } else {
            lz4.flush();
        }
        return output.toByteArray();
    }
>>>>>>> 15418db6
}<|MERGE_RESOLUTION|>--- conflicted
+++ resolved
@@ -35,343 +35,10 @@
 import java.util.stream.Stream;
 
 import static org.apache.kafka.common.compress.KafkaLZ4BlockOutputStream.LZ4_FRAME_INCOMPRESSIBLE_MASK;
-import static org.junit.jupiter.api.Assertions.assertArrayEquals;
-import static org.junit.jupiter.api.Assertions.assertEquals;
-import static org.junit.jupiter.api.Assertions.assertNotNull;
-import static org.junit.jupiter.api.Assertions.assertThrows;
-import static org.junit.jupiter.api.Assertions.assertTrue;
+import static org.junit.jupiter.api.Assertions.*;
 
 public class KafkaLZ4Test {
 
-<<<<<<< HEAD
-	private final static Random RANDOM = new Random(0);
-
-	private static class Payload {
-		String name;
-		byte[] payload;
-
-		Payload(String name, byte[] payload) {
-			this.name = name;
-			this.payload = payload;
-		}
-
-		@Override
-		public String toString() {
-			return "Payload{" +
-					"size=" + payload.length +
-					", name='" + name + '\'' +
-					'}';
-		}
-	}
-
-	private static class Args {
-		final boolean useBrokenFlagDescriptorChecksum;
-		final boolean ignoreFlagDescriptorChecksum;
-		final byte[] payload;
-		final boolean close;
-		final boolean blockChecksum;
-
-		Args(boolean useBrokenFlagDescriptorChecksum, boolean ignoreFlagDescriptorChecksum,
-			 boolean blockChecksum, boolean close, Payload payload) {
-			this.useBrokenFlagDescriptorChecksum = useBrokenFlagDescriptorChecksum;
-			this.ignoreFlagDescriptorChecksum = ignoreFlagDescriptorChecksum;
-			this.blockChecksum = blockChecksum;
-			this.close = close;
-			this.payload = payload.payload;
-		}
-
-		@Override
-		public String toString() {
-			return "useBrokenFlagDescriptorChecksum=" + useBrokenFlagDescriptorChecksum +
-					", ignoreFlagDescriptorChecksum=" + ignoreFlagDescriptorChecksum +
-					", blockChecksum=" + blockChecksum +
-					", close=" + close +
-					", payload=" + Arrays.toString(payload);
-		}
-	}
-
-	private static class Lz4ArgumentsProvider implements ArgumentsProvider {
-
-		@Override
-		public Stream<? extends Arguments> provideArguments(ExtensionContext context) throws Exception {
-			List<Payload> payloads = new ArrayList<>();
-
-			payloads.add(new Payload("empty", new byte[0]));
-			payloads.add(new Payload("onebyte", new byte[]{1}));
-
-			for (int size : Arrays.asList(1000, 1 << 16, (1 << 10) * 96)) {
-				byte[] random = new byte[size];
-				RANDOM.nextBytes(random);
-				payloads.add(new Payload("random", random));
-
-				byte[] ones = new byte[size];
-				Arrays.fill(ones, (byte) 1);
-				payloads.add(new Payload("ones", ones));
-			}
-
-			List<Arguments> arguments = new ArrayList<>();
-			for (Payload payload : payloads)
-				for (boolean broken : Arrays.asList(false, true))
-					for (boolean ignore : Arrays.asList(false, true))
-						for (boolean blockChecksum : Arrays.asList(false, true))
-							for (boolean close : Arrays.asList(false, true))
-								arguments.add(Arguments.of(new Args(broken, ignore, blockChecksum, close, payload)));
-
-			return arguments.stream();
-		}
-	}
-
-	@ParameterizedTest
-	@ArgumentsSource(Lz4ArgumentsProvider.class)
-	public void testHeaderPrematureEnd(Args args) {
-		ByteBuffer buffer = ByteBuffer.allocate(2);
-		IOException e = assertThrows(IOException.class, () -> makeInputStream(buffer, args.ignoreFlagDescriptorChecksum));
-		assertEquals(KafkaLZ4BlockInputStream.PREMATURE_EOS, e.getMessage());
-	}
-
-	private KafkaLZ4BlockInputStream makeInputStream(ByteBuffer buffer, boolean ignoreFlagDescriptorChecksum) throws IOException {
-		return new KafkaLZ4BlockInputStream(buffer, BufferSupplier.create(), ignoreFlagDescriptorChecksum);
-	}
-
-	@ParameterizedTest
-	@ArgumentsSource(Lz4ArgumentsProvider.class)
-	public void testNotSupported(Args args) throws Exception {
-		byte[] compressed = compressedBytes(args);
-		compressed[0] = 0x00;
-		ByteBuffer buffer = ByteBuffer.wrap(compressed);
-		IOException e = assertThrows(IOException.class, () -> makeInputStream(buffer, args.ignoreFlagDescriptorChecksum));
-		assertEquals(KafkaLZ4BlockInputStream.NOT_SUPPORTED, e.getMessage());
-	}
-
-	@ParameterizedTest
-	@ArgumentsSource(Lz4ArgumentsProvider.class)
-	public void testBadFrameChecksum(Args args) throws Exception {
-		byte[] compressed = compressedBytes(args);
-		compressed[6] = (byte) 0xFF;
-		ByteBuffer buffer = ByteBuffer.wrap(compressed);
-
-		if (args.ignoreFlagDescriptorChecksum) {
-			makeInputStream(buffer, args.ignoreFlagDescriptorChecksum);
-		} else {
-			IOException e = assertThrows(IOException.class, () -> makeInputStream(buffer, args.ignoreFlagDescriptorChecksum));
-			assertEquals(KafkaLZ4BlockInputStream.DESCRIPTOR_HASH_MISMATCH, e.getMessage());
-		}
-	}
-
-	@ParameterizedTest
-	@ArgumentsSource(Lz4ArgumentsProvider.class)
-	public void testBadBlockSize(Args args) throws Exception {
-		if (!args.close || (args.useBrokenFlagDescriptorChecksum && !args.ignoreFlagDescriptorChecksum))
-			return;
-
-		byte[] compressed = compressedBytes(args);
-		ByteBuffer buffer = ByteBuffer.wrap(compressed).order(ByteOrder.LITTLE_ENDIAN);
-
-		int blockSize = buffer.getInt(7);
-		blockSize = (blockSize & LZ4_FRAME_INCOMPRESSIBLE_MASK) | (1 << 24 & ~LZ4_FRAME_INCOMPRESSIBLE_MASK);
-		buffer.putInt(7, blockSize);
-
-		IOException e = assertThrows(IOException.class, () -> testDecompression(buffer, args));
-		assertTrue(e.getMessage().contains("exceeded max"));
-	}
-
-
-	@ParameterizedTest
-	@ArgumentsSource(Lz4ArgumentsProvider.class)
-	public void testCompression(Args args) throws Exception {
-		byte[] compressed = compressedBytes(args);
-
-		// Check magic bytes stored as little-endian
-		int offset = 0;
-		assertEquals(0x04, compressed[offset++]);
-		assertEquals(0x22, compressed[offset++]);
-		assertEquals(0x4D, compressed[offset++]);
-		assertEquals(0x18, compressed[offset++]);
-
-		// Check flg descriptor
-		byte flg = compressed[offset++];
-
-		// 2-bit version must be 01
-		int version = (flg >>> 6) & 3;
-		assertEquals(1, version);
-
-		// Reserved bits should always be 0
-		int reserved = flg & 3;
-		assertEquals(0, reserved);
-
-		// Check block descriptor
-		byte bd = compressed[offset++];
-
-		// Block max-size
-		int blockMaxSize = (bd >>> 4) & 7;
-		// Only supported values are 4 (64KB), 5 (256KB), 6 (1MB), 7 (4MB)
-		assertTrue(blockMaxSize >= 4);
-		assertTrue(blockMaxSize <= 7);
-
-		// Multiple reserved bit ranges in block descriptor
-		reserved = bd & 15;
-		assertEquals(0, reserved);
-		reserved = (bd >>> 7) & 1;
-		assertEquals(0, reserved);
-
-		// If flg descriptor sets content size flag
-		// there are 8 additional bytes before checksum
-		boolean contentSize = ((flg >>> 3) & 1) != 0;
-		if (contentSize)
-			offset += 8;
-
-		// Checksum applies to frame descriptor: flg, bd, and optional contentsize
-		// so initial offset should be 4 (for magic bytes)
-		int off = 4;
-		int len = offset - 4;
-
-		// Initial implementation of checksum incorrectly applied to full header
-		// including magic bytes
-		if (args.useBrokenFlagDescriptorChecksum) {
-			off = 0;
-			len = offset;
-		}
-
-		int hash = XXHashFactory.fastestInstance().hash32().hash(compressed, off, len, 0);
-
-		byte hc = compressed[offset++];
-		assertEquals((byte) ((hash >> 8) & 0xFF), hc);
-
-		// Check EndMark, data block with size `0` expressed as a 32-bits value
-		if (args.close) {
-			offset = compressed.length - 4;
-			assertEquals(0, compressed[offset++]);
-			assertEquals(0, compressed[offset++]);
-			assertEquals(0, compressed[offset++]);
-			assertEquals(0, compressed[offset++]);
-		}
-	}
-
-	@ParameterizedTest
-	@ArgumentsSource(Lz4ArgumentsProvider.class)
-	public void testArrayBackedBuffer(Args args) throws IOException {
-		byte[] compressed = compressedBytes(args);
-		testDecompression(ByteBuffer.wrap(compressed), args);
-	}
-
-	@ParameterizedTest
-	@ArgumentsSource(Lz4ArgumentsProvider.class)
-	public void testArrayBackedBufferSlice(Args args) throws IOException {
-		byte[] compressed = compressedBytes(args);
-
-		int sliceOffset = 12;
-
-		ByteBuffer buffer = ByteBuffer.allocate(compressed.length + sliceOffset + 123);
-		buffer.position(sliceOffset);
-		buffer.put(compressed).flip();
-		buffer.position(sliceOffset);
-
-		ByteBuffer slice = buffer.slice();
-		testDecompression(slice, args);
-
-		int offset = 42;
-		buffer = ByteBuffer.allocate(compressed.length + sliceOffset + offset);
-		buffer.position(sliceOffset + offset);
-		buffer.put(compressed).flip();
-		buffer.position(sliceOffset);
-
-		slice = buffer.slice();
-		slice.position(offset);
-		testDecompression(slice, args);
-	}
-
-	@ParameterizedTest
-	@ArgumentsSource(Lz4ArgumentsProvider.class)
-	public void testDirectBuffer(Args args) throws IOException {
-		byte[] compressed = compressedBytes(args);
-		ByteBuffer buffer;
-
-		buffer = ByteBuffer.allocateDirect(compressed.length);
-		buffer.put(compressed).flip();
-		testDecompression(buffer, args);
-
-		int offset = 42;
-		buffer = ByteBuffer.allocateDirect(compressed.length + offset + 123);
-		buffer.position(offset);
-		buffer.put(compressed).flip();
-		buffer.position(offset);
-		testDecompression(buffer, args);
-	}
-
-	@ParameterizedTest
-	@ArgumentsSource(Lz4ArgumentsProvider.class)
-	public void testSkip(Args args) throws Exception {
-		if (!args.close || (args.useBrokenFlagDescriptorChecksum && !args.ignoreFlagDescriptorChecksum)) return;
-
-		final KafkaLZ4BlockInputStream in = makeInputStream(ByteBuffer.wrap(compressedBytes(args)),
-				args.ignoreFlagDescriptorChecksum);
-
-		int n = 100;
-		int remaining = args.payload.length;
-		long skipped = in.skip(n);
-		assertEquals(Math.min(n, remaining), skipped);
-
-		n = 10000;
-		remaining -= skipped;
-		skipped = in.skip(n);
-		assertEquals(Math.min(n, remaining), skipped);
-	}
-
-	private void testDecompression(ByteBuffer buffer, Args args) throws IOException {
-		IOException error = null;
-		try {
-			KafkaLZ4BlockInputStream decompressed = makeInputStream(buffer, args.ignoreFlagDescriptorChecksum);
-
-			byte[] testPayload = new byte[args.payload.length];
-
-			byte[] tmp = new byte[1024];
-			int n, pos = 0, i = 0;
-			while ((n = decompressed.read(tmp, i, tmp.length - i)) != -1) {
-				i += n;
-				if (i == tmp.length) {
-					System.arraycopy(tmp, 0, testPayload, pos, i);
-					pos += i;
-					i = 0;
-				}
-			}
-			System.arraycopy(tmp, 0, testPayload, pos, i);
-			pos += i;
-
-			assertEquals(-1, decompressed.read(tmp, 0, tmp.length));
-			assertEquals(args.payload.length, pos);
-			assertArrayEquals(args.payload, testPayload);
-		} catch (IOException e) {
-			if (!args.ignoreFlagDescriptorChecksum && args.useBrokenFlagDescriptorChecksum) {
-				assertEquals(KafkaLZ4BlockInputStream.DESCRIPTOR_HASH_MISMATCH, e.getMessage());
-				error = e;
-			} else if (!args.close) {
-				assertEquals(KafkaLZ4BlockInputStream.PREMATURE_EOS, e.getMessage());
-				error = e;
-			} else {
-				throw e;
-			}
-		}
-		if (!args.ignoreFlagDescriptorChecksum && args.useBrokenFlagDescriptorChecksum) assertNotNull(error);
-		if (!args.close) assertNotNull(error);
-	}
-
-	private byte[] compressedBytes(Args args) throws IOException {
-		ByteArrayOutputStream output = new ByteArrayOutputStream();
-		KafkaLZ4BlockOutputStream lz4 = new KafkaLZ4BlockOutputStream(
-				output,
-				KafkaLZ4BlockOutputStream.BLOCKSIZE_64KB,
-				args.blockChecksum,
-				args.useBrokenFlagDescriptorChecksum
-		);
-		lz4.write(args.payload, 0, args.payload.length);
-		if (args.close) {
-			lz4.close();
-		} else {
-			lz4.flush();
-		}
-		return output.toByteArray();
-	}
-=======
     private final static Random RANDOM = new Random(0);
 
     private static class Payload {
@@ -385,10 +52,7 @@
 
         @Override
         public String toString() {
-            return "Payload{" +
-                   "size=" + payload.length +
-                   ", name='" + name + '\'' +
-                   '}';
+            return "Payload{" + "size=" + payload.length + ", name='" + name + '\'' + '}';
         }
     }
 
@@ -399,8 +63,7 @@
         final boolean close;
         final boolean blockChecksum;
 
-        Args(boolean useBrokenFlagDescriptorChecksum, boolean ignoreFlagDescriptorChecksum,
-             boolean blockChecksum, boolean close, Payload payload) {
+        Args(boolean useBrokenFlagDescriptorChecksum, boolean ignoreFlagDescriptorChecksum, boolean blockChecksum, boolean close, Payload payload) {
             this.useBrokenFlagDescriptorChecksum = useBrokenFlagDescriptorChecksum;
             this.ignoreFlagDescriptorChecksum = ignoreFlagDescriptorChecksum;
             this.blockChecksum = blockChecksum;
@@ -410,11 +73,7 @@
 
         @Override
         public String toString() {
-            return "useBrokenFlagDescriptorChecksum=" + useBrokenFlagDescriptorChecksum +
-                ", ignoreFlagDescriptorChecksum=" + ignoreFlagDescriptorChecksum +
-                ", blockChecksum=" + blockChecksum +
-                ", close=" + close +
-                ", payload=" + Arrays.toString(payload);
+            return "useBrokenFlagDescriptorChecksum=" + useBrokenFlagDescriptorChecksum + ", ignoreFlagDescriptorChecksum=" + ignoreFlagDescriptorChecksum + ", blockChecksum=" + blockChecksum + ", close=" + close + ", payload=" + Arrays.toString(payload);
         }
     }
 
@@ -628,10 +287,10 @@
     @ParameterizedTest
     @ArgumentsSource(Lz4ArgumentsProvider.class)
     public void testSkip(Args args) throws Exception {
-        if (!args.close || (args.useBrokenFlagDescriptorChecksum && !args.ignoreFlagDescriptorChecksum)) return;
-
-        final KafkaLZ4BlockInputStream in = makeInputStream(ByteBuffer.wrap(compressedBytes(args)),
-            args.ignoreFlagDescriptorChecksum);
+        if (!args.close || (args.useBrokenFlagDescriptorChecksum && !args.ignoreFlagDescriptorChecksum))
+            return;
+
+        final KafkaLZ4BlockInputStream in = makeInputStream(ByteBuffer.wrap(compressedBytes(args)), args.ignoreFlagDescriptorChecksum);
 
         int n = 100;
         long remaining = args.payload.length;
@@ -678,18 +337,15 @@
                 throw e;
             }
         }
-        if (!args.ignoreFlagDescriptorChecksum && args.useBrokenFlagDescriptorChecksum) assertNotNull(error);
-        if (!args.close) assertNotNull(error);
+        if (!args.ignoreFlagDescriptorChecksum && args.useBrokenFlagDescriptorChecksum)
+            assertNotNull(error);
+        if (!args.close)
+            assertNotNull(error);
     }
 
     private byte[] compressedBytes(Args args) throws IOException {
         ByteArrayOutputStream output = new ByteArrayOutputStream();
-        KafkaLZ4BlockOutputStream lz4 = new KafkaLZ4BlockOutputStream(
-            output,
-            KafkaLZ4BlockOutputStream.BLOCKSIZE_64KB,
-            args.blockChecksum,
-            args.useBrokenFlagDescriptorChecksum
-        );
+        KafkaLZ4BlockOutputStream lz4 = new KafkaLZ4BlockOutputStream(output, KafkaLZ4BlockOutputStream.BLOCKSIZE_64KB, args.blockChecksum, args.useBrokenFlagDescriptorChecksum);
         lz4.write(args.payload, 0, args.payload.length);
         if (args.close) {
             lz4.close();
@@ -698,5 +354,4 @@
         }
         return output.toByteArray();
     }
->>>>>>> 15418db6
 }