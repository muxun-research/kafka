/*
 * Licensed to the Apache Software Foundation (ASF) under one or more
 * contributor license agreements. See the NOTICE file distributed with
 * this work for additional information regarding copyright ownership.
 * The ASF licenses this file to You under the Apache License, Version 2.0
 * (the "License"); you may not use this file except in compliance with
 * the License. You may obtain a copy of the License at
 *
 *    http://www.apache.org/licenses/LICENSE-2.0
 *
 * Unless required by applicable law or agreed to in writing, software
 * distributed under the License is distributed on an "AS IS" BASIS,
 * WITHOUT WARRANTIES OR CONDITIONS OF ANY KIND, either express or implied.
 * See the License for the specific language governing permissions and
 * limitations under the License.
 */
package org.apache.kafka.common.requests;

import org.apache.kafka.common.TopicPartition;
import org.apache.kafka.common.errors.UnsupportedVersionException;
import org.apache.kafka.common.message.TxnOffsetCommitRequestData.TxnOffsetCommitRequestPartition;
import org.apache.kafka.common.message.TxnOffsetCommitRequestData.TxnOffsetCommitRequestTopic;
import org.apache.kafka.common.message.TxnOffsetCommitResponseData;
import org.apache.kafka.common.protocol.ApiKeys;
import org.apache.kafka.common.protocol.Errors;
import org.apache.kafka.common.requests.TxnOffsetCommitRequest.CommittedOffset;

import org.junit.jupiter.api.BeforeEach;
import org.junit.jupiter.api.Test;

import java.util.*;

import static org.apache.kafka.common.requests.TxnOffsetCommitRequest.getErrorResponse;
import static org.junit.jupiter.api.Assertions.assertDoesNotThrow;
import static org.junit.jupiter.api.Assertions.assertEquals;
import static org.junit.jupiter.api.Assertions.assertThrows;

public class TxnOffsetCommitRequestTest extends OffsetCommitRequestTest {

    private static final Map<TopicPartition, CommittedOffset> OFFSETS = new HashMap<>();
    private static TxnOffsetCommitRequest.Builder builder;
    private static TxnOffsetCommitRequest.Builder builderWithGroupMetadata;

    @BeforeEach
    @Override
    public void setUp() {
        super.setUp();
<<<<<<< HEAD
        offsets.clear();
        offsets.put(new TopicPartition(topicOne, partitionOne), new CommittedOffset(offset, metadata, Optional.of((int) leaderEpoch)));
        offsets.put(new TopicPartition(topicTwo, partitionTwo), new CommittedOffset(offset, metadata, Optional.of((int) leaderEpoch)));

        builder = new TxnOffsetCommitRequest.Builder(transactionalId, groupId, producerId, producerEpoch, offsets);

        builderWithGroupMetadata = new TxnOffsetCommitRequest.Builder(transactionalId, groupId, producerId, producerEpoch, offsets, memberId, generationId, Optional.of(groupInstanceId));
=======
        OFFSETS.clear();
        OFFSETS.put(new TopicPartition(topicOne, partitionOne),
            new CommittedOffset(
                offset,
                metadata,
                Optional.of((int) leaderEpoch)));
        OFFSETS.put(new TopicPartition(topicTwo, partitionTwo),
            new CommittedOffset(
                offset,
                metadata,
                Optional.of((int) leaderEpoch)));

        String transactionalId = "transactionalId";
        int producerId = 10;
        short producerEpoch = 1;
        builder = new TxnOffsetCommitRequest.Builder(
            transactionalId,
            groupId,
            producerId,
            producerEpoch,
            OFFSETS,
            true
        );

        int generationId = 5;
        builderWithGroupMetadata = new TxnOffsetCommitRequest.Builder(
            transactionalId,
            groupId,
            producerId,
            producerEpoch,
            OFFSETS,
            memberId,
            generationId,
            Optional.of(groupInstanceId),
            true
        );
>>>>>>> 9494bebe
    }

    @Test
    @Override
    public void testConstructor() {
        Map<TopicPartition, Errors> errorsMap = new HashMap<>();
        errorsMap.put(new TopicPartition(topicOne, partitionOne), Errors.NOT_COORDINATOR);
        errorsMap.put(new TopicPartition(topicTwo, partitionTwo), Errors.NOT_COORDINATOR);

        List<TxnOffsetCommitRequestTopic> expectedTopics = Arrays.asList(new TxnOffsetCommitRequestTopic().setName(topicOne).setPartitions(Collections.singletonList(new TxnOffsetCommitRequestPartition().setPartitionIndex(partitionOne).setCommittedOffset(offset).setCommittedLeaderEpoch(leaderEpoch).setCommittedMetadata(metadata))), new TxnOffsetCommitRequestTopic().setName(topicTwo).setPartitions(Collections.singletonList(new TxnOffsetCommitRequestPartition().setPartitionIndex(partitionTwo).setCommittedOffset(offset).setCommittedLeaderEpoch(leaderEpoch).setCommittedMetadata(metadata))));

        for (short version : ApiKeys.TXN_OFFSET_COMMIT.allVersions()) {
            final TxnOffsetCommitRequest request;
            if (version < 3) {
                request = builder.build(version);
            } else {
                request = builderWithGroupMetadata.build(version);
            }
            assertEquals(OFFSETS, request.offsets());
            assertEquals(expectedTopics, TxnOffsetCommitRequest.getTopics(request.offsets()));

            TxnOffsetCommitResponse response = request.getErrorResponse(throttleTimeMs, Errors.NOT_COORDINATOR.exception());

            assertEquals(errorsMap, response.errors());
            assertEquals(Collections.singletonMap(Errors.NOT_COORDINATOR, 2), response.errorCounts());
            assertEquals(throttleTimeMs, response.throttleTimeMs());
        }
    }

    @Test
    @Override
    public void testGetErrorResponse() {
        TxnOffsetCommitResponseData expectedResponse = new TxnOffsetCommitResponseData()
            .setTopics(Arrays.asList(
                new TxnOffsetCommitResponseData.TxnOffsetCommitResponseTopic()
                    .setName(topicOne)
                    .setPartitions(Collections.singletonList(
                        new TxnOffsetCommitResponseData.TxnOffsetCommitResponsePartition()
                            .setErrorCode(Errors.UNKNOWN_MEMBER_ID.code())
                            .setPartitionIndex(partitionOne))),
                new TxnOffsetCommitResponseData.TxnOffsetCommitResponseTopic()
                    .setName(topicTwo)
                    .setPartitions(Collections.singletonList(
                        new TxnOffsetCommitResponseData.TxnOffsetCommitResponsePartition()
                            .setErrorCode(Errors.UNKNOWN_MEMBER_ID.code())
                            .setPartitionIndex(partitionTwo)))));

        assertEquals(expectedResponse, getErrorResponse(builderWithGroupMetadata.data, Errors.UNKNOWN_MEMBER_ID));
    }

    @Test
    public void testVersionSupportForGroupMetadata() {
        for (short version : ApiKeys.TXN_OFFSET_COMMIT.allVersions()) {
            assertDoesNotThrow(() -> builder.build(version));
            if (version >= 3) {
                assertDoesNotThrow(() -> builderWithGroupMetadata.build(version));
            } else {
                assertEquals("Broker doesn't support group metadata commit API on version " + version +
                    ", minimum supported request version is 3 which requires brokers to be on version 2.5 or above.",
                    assertThrows(UnsupportedVersionException.class, () -> builderWithGroupMetadata.build(version)).getMessage());
            }
        }
    }
}<|MERGE_RESOLUTION|>--- conflicted
+++ resolved
@@ -28,7 +28,12 @@
 import org.junit.jupiter.api.BeforeEach;
 import org.junit.jupiter.api.Test;
 
-import java.util.*;
+import java.util.Arrays;
+import java.util.Collections;
+import java.util.HashMap;
+import java.util.List;
+import java.util.Map;
+import java.util.Optional;
 
 import static org.apache.kafka.common.requests.TxnOffsetCommitRequest.getErrorResponse;
 import static org.junit.jupiter.api.Assertions.assertDoesNotThrow;
@@ -45,15 +50,6 @@
     @Override
     public void setUp() {
         super.setUp();
-<<<<<<< HEAD
-        offsets.clear();
-        offsets.put(new TopicPartition(topicOne, partitionOne), new CommittedOffset(offset, metadata, Optional.of((int) leaderEpoch)));
-        offsets.put(new TopicPartition(topicTwo, partitionTwo), new CommittedOffset(offset, metadata, Optional.of((int) leaderEpoch)));
-
-        builder = new TxnOffsetCommitRequest.Builder(transactionalId, groupId, producerId, producerEpoch, offsets);
-
-        builderWithGroupMetadata = new TxnOffsetCommitRequest.Builder(transactionalId, groupId, producerId, producerEpoch, offsets, memberId, generationId, Optional.of(groupInstanceId));
-=======
         OFFSETS.clear();
         OFFSETS.put(new TopicPartition(topicOne, partitionOne),
             new CommittedOffset(
@@ -90,7 +86,6 @@
             Optional.of(groupInstanceId),
             true
         );
->>>>>>> 9494bebe
     }
 
     @Test
@@ -100,7 +95,26 @@
         errorsMap.put(new TopicPartition(topicOne, partitionOne), Errors.NOT_COORDINATOR);
         errorsMap.put(new TopicPartition(topicTwo, partitionTwo), Errors.NOT_COORDINATOR);
 
-        List<TxnOffsetCommitRequestTopic> expectedTopics = Arrays.asList(new TxnOffsetCommitRequestTopic().setName(topicOne).setPartitions(Collections.singletonList(new TxnOffsetCommitRequestPartition().setPartitionIndex(partitionOne).setCommittedOffset(offset).setCommittedLeaderEpoch(leaderEpoch).setCommittedMetadata(metadata))), new TxnOffsetCommitRequestTopic().setName(topicTwo).setPartitions(Collections.singletonList(new TxnOffsetCommitRequestPartition().setPartitionIndex(partitionTwo).setCommittedOffset(offset).setCommittedLeaderEpoch(leaderEpoch).setCommittedMetadata(metadata))));
+        List<TxnOffsetCommitRequestTopic> expectedTopics = Arrays.asList(
+            new TxnOffsetCommitRequestTopic()
+                .setName(topicOne)
+                .setPartitions(Collections.singletonList(
+                    new TxnOffsetCommitRequestPartition()
+                        .setPartitionIndex(partitionOne)
+                        .setCommittedOffset(offset)
+                        .setCommittedLeaderEpoch(leaderEpoch)
+                        .setCommittedMetadata(metadata)
+                )),
+            new TxnOffsetCommitRequestTopic()
+                .setName(topicTwo)
+                .setPartitions(Collections.singletonList(
+                    new TxnOffsetCommitRequestPartition()
+                        .setPartitionIndex(partitionTwo)
+                        .setCommittedOffset(offset)
+                        .setCommittedLeaderEpoch(leaderEpoch)
+                        .setCommittedMetadata(metadata)
+                ))
+        );
 
         for (short version : ApiKeys.TXN_OFFSET_COMMIT.allVersions()) {
             final TxnOffsetCommitRequest request;
@@ -112,7 +126,8 @@
             assertEquals(OFFSETS, request.offsets());
             assertEquals(expectedTopics, TxnOffsetCommitRequest.getTopics(request.offsets()));
 
-            TxnOffsetCommitResponse response = request.getErrorResponse(throttleTimeMs, Errors.NOT_COORDINATOR.exception());
+            TxnOffsetCommitResponse response =
+                request.getErrorResponse(throttleTimeMs, Errors.NOT_COORDINATOR.exception());
 
             assertEquals(errorsMap, response.errors());
             assertEquals(Collections.singletonMap(Errors.NOT_COORDINATOR, 2), response.errorCounts());
