/*
 * Licensed to the Apache Software Foundation (ASF) under one or more
 * contributor license agreements. See the NOTICE file distributed with
 * this work for additional information regarding copyright ownership.
 * The ASF licenses this file to You under the Apache License, Version 2.0
 * (the "License"); you may not use this file except in compliance with
 * the License. You may obtain a copy of the License at
 *
 *    http://www.apache.org/licenses/LICENSE-2.0
 *
 * Unless required by applicable law or agreed to in writing, software
 * distributed under the License is distributed on an "AS IS" BASIS,
 * WITHOUT WARRANTIES OR CONDITIONS OF ANY KIND, either express or implied.
 * See the License for the specific language governing permissions and
 * limitations under the License.
 */

package org.apache.kafka.common.security.oauthbearer.internals.secured;

import org.apache.kafka.common.security.oauthbearer.OAuthBearerToken;
<<<<<<< HEAD
=======

>>>>>>> 9494bebe
import org.junit.jupiter.api.Test;

import java.util.Arrays;
import java.util.Collections;
import java.util.SortedSet;
import java.util.TreeSet;

<<<<<<< HEAD
import static org.junit.jupiter.api.Assertions.*;
=======
import static org.junit.jupiter.api.Assertions.assertEquals;
import static org.junit.jupiter.api.Assertions.assertFalse;
import static org.junit.jupiter.api.Assertions.assertNotNull;
import static org.junit.jupiter.api.Assertions.assertTrue;
>>>>>>> 9494bebe

public class BasicOAuthBearerTokenTest {

    @Test
    public void basic() {
        OAuthBearerToken token = new BasicOAuthBearerToken("not.valid.token", Collections.emptySet(), 0L, "jdoe", 0L);
        assertEquals("not.valid.token", token.value());
        assertTrue(token.scope().isEmpty());
        assertEquals(0L, token.lifetimeMs());
        assertEquals("jdoe", token.principalName());
        assertEquals(0L, token.startTimeMs());
    }

    @Test
    public void negativeLifetime() {
        OAuthBearerToken token = new BasicOAuthBearerToken("not.valid.token", Collections.emptySet(), -1L, "jdoe", 0L);
        assertEquals("not.valid.token", token.value());
        assertTrue(token.scope().isEmpty());
        assertEquals(-1L, token.lifetimeMs());
        assertEquals("jdoe", token.principalName());
        assertEquals(0L, token.startTimeMs());
    }

    @Test
    public void noErrorIfModifyScope() {
        // Start with a basic set created by the caller.
        SortedSet<String> callerSet = new TreeSet<>(Arrays.asList("a", "b", "c"));
        OAuthBearerToken token = new BasicOAuthBearerToken("not.valid.token", callerSet, 0L, "jdoe", 0L);

        // Make sure it all looks good
        assertNotNull(token.scope());
        assertEquals(3, token.scope().size());

        // Add a value to the caller's set and note that it changes the token's scope set.
        // Make sure to make it read-only when it's passed in.
        callerSet.add("d");
        assertTrue(token.scope().contains("d"));

        // Similarly, removing a value from the caller's will affect the token's scope set.
        // Make sure to make it read-only when it's passed in.
        callerSet.remove("c");
        assertFalse(token.scope().contains("c"));

        // Ensure that attempting to change the token's scope set directly will not throw any error.
        token.scope().clear();
    }

}<|MERGE_RESOLUTION|>--- conflicted
+++ resolved
@@ -18,10 +18,7 @@
 package org.apache.kafka.common.security.oauthbearer.internals.secured;
 
 import org.apache.kafka.common.security.oauthbearer.OAuthBearerToken;
-<<<<<<< HEAD
-=======
 
->>>>>>> 9494bebe
 import org.junit.jupiter.api.Test;
 
 import java.util.Arrays;
@@ -29,20 +26,20 @@
 import java.util.SortedSet;
 import java.util.TreeSet;
 
-<<<<<<< HEAD
-import static org.junit.jupiter.api.Assertions.*;
-=======
 import static org.junit.jupiter.api.Assertions.assertEquals;
 import static org.junit.jupiter.api.Assertions.assertFalse;
 import static org.junit.jupiter.api.Assertions.assertNotNull;
 import static org.junit.jupiter.api.Assertions.assertTrue;
->>>>>>> 9494bebe
 
 public class BasicOAuthBearerTokenTest {
 
     @Test
     public void basic() {
-        OAuthBearerToken token = new BasicOAuthBearerToken("not.valid.token", Collections.emptySet(), 0L, "jdoe", 0L);
+        OAuthBearerToken token = new BasicOAuthBearerToken("not.valid.token",
+            Collections.emptySet(),
+            0L,
+            "jdoe",
+            0L);
         assertEquals("not.valid.token", token.value());
         assertTrue(token.scope().isEmpty());
         assertEquals(0L, token.lifetimeMs());
@@ -52,7 +49,11 @@
 
     @Test
     public void negativeLifetime() {
-        OAuthBearerToken token = new BasicOAuthBearerToken("not.valid.token", Collections.emptySet(), -1L, "jdoe", 0L);
+        OAuthBearerToken token = new BasicOAuthBearerToken("not.valid.token",
+            Collections.emptySet(),
+            -1L,
+            "jdoe",
+            0L);
         assertEquals("not.valid.token", token.value());
         assertTrue(token.scope().isEmpty());
         assertEquals(-1L, token.lifetimeMs());
@@ -64,7 +65,11 @@
     public void noErrorIfModifyScope() {
         // Start with a basic set created by the caller.
         SortedSet<String> callerSet = new TreeSet<>(Arrays.asList("a", "b", "c"));
-        OAuthBearerToken token = new BasicOAuthBearerToken("not.valid.token", callerSet, 0L, "jdoe", 0L);
+        OAuthBearerToken token = new BasicOAuthBearerToken("not.valid.token",
+            callerSet,
+            0L,
+            "jdoe",
+            0L);
 
         // Make sure it all looks good
         assertNotNull(token.scope());
