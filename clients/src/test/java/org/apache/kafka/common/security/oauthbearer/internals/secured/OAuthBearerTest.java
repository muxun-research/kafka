--- conflicted
+++ resolved
@@ -17,27 +17,16 @@
 
 package org.apache.kafka.common.security.oauthbearer.internals.secured;
 
-<<<<<<< HEAD
-import com.fasterxml.jackson.databind.ObjectMapper;
-import com.fasterxml.jackson.databind.node.ObjectNode;
 import org.apache.kafka.common.config.AbstractConfig;
 import org.apache.kafka.common.config.ConfigDef;
 import org.apache.kafka.common.security.auth.AuthenticateCallbackHandler;
 import org.apache.kafka.common.security.authenticator.TestJaasConfig;
 import org.apache.kafka.common.security.oauthbearer.OAuthBearerLoginModule;
 import org.apache.kafka.common.utils.Utils;
-=======
-import org.apache.kafka.common.config.AbstractConfig;
-import org.apache.kafka.common.config.ConfigDef;
-import org.apache.kafka.common.security.auth.AuthenticateCallbackHandler;
-import org.apache.kafka.common.security.authenticator.TestJaasConfig;
-import org.apache.kafka.common.security.oauthbearer.OAuthBearerLoginModule;
-import org.apache.kafka.common.utils.Utils;
 
 import com.fasterxml.jackson.databind.ObjectMapper;
 import com.fasterxml.jackson.databind.node.ObjectNode;
 
->>>>>>> 9494bebe
 import org.jose4j.jwk.PublicJsonWebKey;
 import org.jose4j.jwk.RsaJsonWebKey;
 import org.jose4j.jwk.RsaJwkGenerator;
@@ -47,8 +36,6 @@
 import org.junit.jupiter.api.function.Executable;
 import org.slf4j.Logger;
 import org.slf4j.LoggerFactory;
-<<<<<<< HEAD
-=======
 
 import java.io.ByteArrayInputStream;
 import java.io.ByteArrayOutputStream;
@@ -72,20 +59,6 @@
 import static org.junit.jupiter.api.Assertions.fail;
 import static org.mockito.Mockito.mock;
 import static org.mockito.Mockito.when;
->>>>>>> 9494bebe
-
-import javax.security.auth.login.AppConfigurationEntry;
-import java.io.*;
-import java.net.HttpURLConnection;
-import java.net.URL;
-import java.util.*;
-import java.util.concurrent.ExecutionException;
-import java.util.function.Consumer;
-
-import static org.junit.jupiter.api.Assertions.assertTrue;
-import static org.junit.jupiter.api.Assertions.fail;
-import static org.mockito.Mockito.mock;
-import static org.mockito.Mockito.when;
 
 @TestInstance(Lifecycle.PER_CLASS)
 public abstract class OAuthBearerTest {
@@ -94,39 +67,29 @@
 
     protected ObjectMapper mapper = new ObjectMapper();
 
-<<<<<<< HEAD
-    protected void assertThrowsWithMessage(Class<? extends Exception> clazz, Executable executable, String substring) {
-        boolean failed = false;
-
-        try {
-            executable.execute();
-        } catch (Throwable t) {
-            failed = true;
-            assertTrue(clazz.isInstance(t), String.format("Test failed by exception %s, but expected %s", t.getClass(), clazz));
-
-            assertErrorMessageContains(t.getMessage(), substring);
-        }
-
-        if (!failed)
-            fail("Expected test to fail with " + clazz + " that contains the string " + substring);
-=======
     protected void assertThrowsWithMessage(Class<? extends Exception> clazz,
         Executable executable,
         String substring) {
         assertErrorMessageContains(assertThrows(clazz, executable).getMessage(), substring);
->>>>>>> 9494bebe
     }
 
     protected void assertErrorMessageContains(String actual, String expectedSubstring) {
-        assertTrue(actual.contains(expectedSubstring), String.format("Expected exception message (\"%s\") to contain substring (\"%s\")", actual, expectedSubstring));
-    }
-
-    protected void configureHandler(AuthenticateCallbackHandler handler, Map<String, ?> configs, Map<String, Object> jaasConfig) {
+        assertTrue(actual.contains(expectedSubstring),
+            String.format("Expected exception message (\"%s\") to contain substring (\"%s\")",
+                actual,
+                expectedSubstring));
+    }
+
+    protected void configureHandler(AuthenticateCallbackHandler handler,
+        Map<String, ?> configs,
+        Map<String, Object> jaasConfig) {
         TestJaasConfig config = new TestJaasConfig();
         config.createOrUpdateEntry("KafkaClient", OAuthBearerLoginModule.class.getName(), jaasConfig);
         AppConfigurationEntry kafkaClient = config.getAppConfigurationEntry("KafkaClient")[0];
 
-        handler.configure(configs, OAuthBearerLoginModule.OAUTHBEARER_MECHANISM, Collections.singletonList(kafkaClient));
+        handler.configure(configs,
+            OAuthBearerLoginModule.OAUTHBEARER_MECHANISM,
+            Collections.singletonList(kafkaClient));
     }
 
     protected String createBase64JsonJwtSection(Consumer<ObjectNode> c) {
@@ -198,7 +161,11 @@
         return tmpDir;
     }
 
-    protected File createTempFile(File tmpDir, String prefix, String suffix, String contents) throws IOException {
+    protected File createTempFile(File tmpDir,
+        String prefix,
+        String suffix,
+        String contents)
+        throws IOException {
         File file = File.createTempFile(prefix, suffix, tmpDir);
         log.debug("Created new temp file {}", file);
         file.deleteOnExit();
@@ -232,7 +199,15 @@
     }
 
     protected PublicJsonWebKey createEcJwk() throws JoseException {
-        PublicJsonWebKey jwk = PublicJsonWebKey.Factory.newPublicJwk("{" + "  \"kty\": \"EC\"," + "  \"d\": \"Tk7qzHNnSBMioAU7NwZ9JugFWmWbUCyzeBRjVcTp_so\"," + "  \"use\": \"sig\"," + "  \"crv\": \"P-256\"," + "  \"kid\": \"key-1\"," + "  \"x\": \"qqeGjWmYZU5M5bBrRw1zqZcbPunoFVxsfaa9JdA0R5I\"," + "  \"y\": \"wnoj0YjheNP80XYh1SEvz1-wnKByEoHvb6KrDcjMuWc\"" + "}");
+        PublicJsonWebKey jwk = PublicJsonWebKey.Factory.newPublicJwk("{" +
+            "  \"kty\": \"EC\"," +
+            "  \"d\": \"Tk7qzHNnSBMioAU7NwZ9JugFWmWbUCyzeBRjVcTp_so\"," +
+            "  \"use\": \"sig\"," +
+            "  \"crv\": \"P-256\"," +
+            "  \"kid\": \"key-1\"," +
+            "  \"x\": \"qqeGjWmYZU5M5bBrRw1zqZcbPunoFVxsfaa9JdA0R5I\"," +
+            "  \"y\": \"wnoj0YjheNP80XYh1SEvz1-wnKByEoHvb6KrDcjMuWc\"" +
+            "}");
         jwk.setKeyId("key-1");
         return jwk;
     }
