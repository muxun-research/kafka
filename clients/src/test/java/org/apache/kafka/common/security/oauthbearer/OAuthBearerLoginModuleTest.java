/*
 * Licensed to the Apache Software Foundation (ASF) under one or more
 * contributor license agreements. See the NOTICE file distributed with
 * this work for additional information regarding copyright ownership.
 * The ASF licenses this file to You under the Apache License, Version 2.0
 * (the "License"); you may not use this file except in compliance with
 * the License. You may obtain a copy of the License at
 *
 *    http://www.apache.org/licenses/LICENSE-2.0
 *
 * Unless required by applicable law or agreed to in writing, software
 * distributed under the License is distributed on an "AS IS" BASIS,
 * WITHOUT WARRANTIES OR CONDITIONS OF ANY KIND, either express or implied.
 * See the License for the specific language governing permissions and
 * limitations under the License.
 */
package org.apache.kafka.common.security.oauthbearer;

import org.apache.kafka.common.KafkaException;
import org.apache.kafka.common.security.auth.AuthenticateCallbackHandler;
import org.apache.kafka.common.security.auth.SaslExtensions;
import org.apache.kafka.common.security.auth.SaslExtensionsCallback;
import org.junit.jupiter.api.Test;

import javax.security.auth.Subject;
import javax.security.auth.callback.Callback;
import javax.security.auth.callback.UnsupportedCallbackException;
import javax.security.auth.login.AppConfigurationEntry;
import javax.security.auth.login.LoginException;
import java.io.IOException;
import java.util.Collections;
import java.util.Iterator;
import java.util.List;
import java.util.Map;
import java.util.Objects;
import java.util.Set;

import static org.junit.jupiter.api.Assertions.assertEquals;
import static org.junit.jupiter.api.Assertions.assertNotNull;
import static org.junit.jupiter.api.Assertions.assertNotSame;
import static org.junit.jupiter.api.Assertions.assertSame;
import static org.junit.jupiter.api.Assertions.assertTrue;
import static org.mockito.Mockito.mock;
import static org.mockito.Mockito.verifyNoInteractions;

public class OAuthBearerLoginModuleTest {

    public static final SaslExtensions RAISE_UNSUPPORTED_CB_EXCEPTION_FLAG = null;

    private static class TestCallbackHandler implements AuthenticateCallbackHandler {
        private final OAuthBearerToken[] tokens;
        private int index = 0;
        private int extensionsIndex = 0;
        private final SaslExtensions[] extensions;

        public TestCallbackHandler(OAuthBearerToken[] tokens, SaslExtensions[] extensions) {
            this.tokens = Objects.requireNonNull(tokens);
            this.extensions = extensions;
        }

        @Override
        public void handle(Callback[] callbacks) throws IOException, UnsupportedCallbackException {
            for (Callback callback : callbacks) {
                if (callback instanceof OAuthBearerTokenCallback)
                    try {
                        handleCallback((OAuthBearerTokenCallback) callback);
                    } catch (KafkaException e) {
                        throw new IOException(e.getMessage(), e);
                    }
                else if (callback instanceof SaslExtensionsCallback) {
                    try {
                        handleExtensionsCallback((SaslExtensionsCallback) callback);
                    } catch (KafkaException e) {
                        throw new IOException(e.getMessage(), e);
                    }
                } else
                    throw new UnsupportedCallbackException(callback);
            }
        }

        @Override
        public void configure(Map<String, ?> configs, String saslMechanism,
                List<AppConfigurationEntry> jaasConfigEntries) {
            // empty
        }

        @Override
        public void close() {
            // empty
        }

        private void handleCallback(OAuthBearerTokenCallback callback) throws IOException {
            if (callback.token() != null)
                throw new IllegalArgumentException("Callback had a token already");
            if (tokens.length > index)
                callback.token(tokens[index++]);
            else
                throw new IOException("no more tokens");
        }

        private void handleExtensionsCallback(SaslExtensionsCallback callback) throws IOException, UnsupportedCallbackException {
            if (extensions.length > extensionsIndex) {
                SaslExtensions extension = extensions[extensionsIndex++];

                if (extension == RAISE_UNSUPPORTED_CB_EXCEPTION_FLAG) {
                    throw new UnsupportedCallbackException(callback);
                }

                callback.extensions(extension);
            } else
                throw new IOException("no more extensions");
        }
    }

    @Test
    public void login1Commit1Login2Commit2Logout1Login3Commit3Logout2() throws LoginException {
        /*
         * Invoke login()/commit() on loginModule1; invoke login/commit() on
         * loginModule2; invoke logout() on loginModule1; invoke login()/commit() on
         * loginModule3; invoke logout() on loginModule2
         */
        Subject subject = new Subject();
        Set<Object> privateCredentials = subject.getPrivateCredentials();
        Set<Object> publicCredentials = subject.getPublicCredentials();

        // Create callback handler
        OAuthBearerToken[] tokens = new OAuthBearerToken[] {mock(OAuthBearerToken.class),
            mock(OAuthBearerToken.class), mock(OAuthBearerToken.class)};
        SaslExtensions[] extensions = new SaslExtensions[] {saslExtensions(),
            saslExtensions(), saslExtensions()};
        TestCallbackHandler testTokenCallbackHandler = new TestCallbackHandler(tokens, extensions);

        // Create login modules
        OAuthBearerLoginModule loginModule1 = new OAuthBearerLoginModule();
        loginModule1.initialize(subject, testTokenCallbackHandler, Collections.emptyMap(),
                Collections.emptyMap());
        OAuthBearerLoginModule loginModule2 = new OAuthBearerLoginModule();
        loginModule2.initialize(subject, testTokenCallbackHandler, Collections.emptyMap(),
                Collections.emptyMap());
        OAuthBearerLoginModule loginModule3 = new OAuthBearerLoginModule();
        loginModule3.initialize(subject, testTokenCallbackHandler, Collections.emptyMap(),
                Collections.emptyMap());

        // Should start with nothing
        assertEquals(0, privateCredentials.size());
        assertEquals(0, publicCredentials.size());
        loginModule1.login();
        // Should still have nothing until commit() is called
        assertEquals(0, privateCredentials.size());
        assertEquals(0, publicCredentials.size());
        loginModule1.commit();
        // Now we should have the first token and extensions
        assertEquals(1, privateCredentials.size());
        assertEquals(1, publicCredentials.size());
        assertSame(tokens[0], privateCredentials.iterator().next());
        assertSame(extensions[0], publicCredentials.iterator().next());

        // Now login on loginModule2 to get the second token
        // loginModule2 does not support the extensions callback and will raise UnsupportedCallbackException
        loginModule2.login();
        // Should still have just the first token and extensions
        assertEquals(1, privateCredentials.size());
        assertEquals(1, publicCredentials.size());
        assertSame(tokens[0], privateCredentials.iterator().next());
        assertSame(extensions[0], publicCredentials.iterator().next());
        loginModule2.commit();
        // Should have the first and second tokens at this point
        assertEquals(2, privateCredentials.size());
        assertEquals(2, publicCredentials.size());
        Iterator<Object> iterator = privateCredentials.iterator();
        Iterator<Object> publicIterator = publicCredentials.iterator();
        assertNotSame(tokens[2], iterator.next());
        assertNotSame(tokens[2], iterator.next());
        assertNotSame(extensions[2], publicIterator.next());
        assertNotSame(extensions[2], publicIterator.next());
        // finally logout() on loginModule1
        loginModule1.logout();
        // Now we should have just the second token and extension
        assertEquals(1, privateCredentials.size());
        assertEquals(1, publicCredentials.size());
        assertSame(tokens[1], privateCredentials.iterator().next());
        assertSame(extensions[1], publicCredentials.iterator().next());

        // Now login on loginModule3 to get the third token
        loginModule3.login();
        // Should still have just the second token and extensions
        assertEquals(1, privateCredentials.size());
        assertEquals(1, publicCredentials.size());
        assertSame(tokens[1], privateCredentials.iterator().next());
        assertSame(extensions[1], publicCredentials.iterator().next());
        loginModule3.commit();
        // Should have the second and third tokens at this point
        assertEquals(2, privateCredentials.size());
        assertEquals(2, publicCredentials.size());
        iterator = privateCredentials.iterator();
        publicIterator = publicCredentials.iterator();
        assertNotSame(tokens[0], iterator.next());
        assertNotSame(tokens[0], iterator.next());
<<<<<<< HEAD
		assertNotSame(extensions[0], publicIterator.next());
		assertNotSame(extensions[0], publicIterator.next());
		// finally logout() on loginModule2
		loginModule2.logout();
		// Now we should have just the third token
		assertEquals(1, privateCredentials.size());
		assertEquals(1, publicCredentials.size());
		assertSame(tokens[2], privateCredentials.iterator().next());
		assertSame(extensions[2], publicCredentials.iterator().next());

		verifyNoInteractions((Object[]) tokens);
		verifyNoInteractions((Object[]) extensions);
	}
=======
        assertNotSame(extensions[0], publicIterator.next());
        assertNotSame(extensions[0], publicIterator.next());
        // finally logout() on loginModule2
        loginModule2.logout();
        // Now we should have just the third token
        assertEquals(1, privateCredentials.size());
        assertEquals(1, publicCredentials.size());
        assertSame(tokens[2], privateCredentials.iterator().next());
        assertSame(extensions[2], publicCredentials.iterator().next());

        verifyNoInteractions((Object[]) tokens);
    }
>>>>>>> 15418db6

    @Test
    public void login1Commit1Logout1Login2Commit2Logout2() throws LoginException {
        /*
         * Invoke login()/commit() on loginModule1; invoke logout() on loginModule1;
         * invoke login()/commit() on loginModule2; invoke logout() on loginModule2
         */
        Subject subject = new Subject();
        Set<Object> privateCredentials = subject.getPrivateCredentials();
        Set<Object> publicCredentials = subject.getPublicCredentials();

        // Create callback handler
        OAuthBearerToken[] tokens = new OAuthBearerToken[] {mock(OAuthBearerToken.class),
            mock(OAuthBearerToken.class)};
        SaslExtensions[] extensions = new SaslExtensions[] {saslExtensions(),
            saslExtensions()};
        TestCallbackHandler testTokenCallbackHandler = new TestCallbackHandler(tokens, extensions);

        // Create login modules
        OAuthBearerLoginModule loginModule1 = new OAuthBearerLoginModule();
        loginModule1.initialize(subject, testTokenCallbackHandler, Collections.emptyMap(),
                Collections.emptyMap());
        OAuthBearerLoginModule loginModule2 = new OAuthBearerLoginModule();
        loginModule2.initialize(subject, testTokenCallbackHandler, Collections.emptyMap(),
                Collections.emptyMap());

        // Should start with nothing
        assertEquals(0, privateCredentials.size());
        assertEquals(0, publicCredentials.size());
        loginModule1.login();
        // Should still have nothing until commit() is called
        assertEquals(0, privateCredentials.size());
        assertEquals(0, publicCredentials.size());
        loginModule1.commit();
        // Now we should have the first token
        assertEquals(1, privateCredentials.size());
        assertEquals(1, publicCredentials.size());
        assertSame(tokens[0], privateCredentials.iterator().next());
        assertSame(extensions[0], publicCredentials.iterator().next());
        loginModule1.logout();
        // Should have nothing again
        assertEquals(0, privateCredentials.size());
        assertEquals(0, publicCredentials.size());

        loginModule2.login();
        // Should still have nothing until commit() is called
        assertEquals(0, privateCredentials.size());
        assertEquals(0, publicCredentials.size());
        loginModule2.commit();
<<<<<<< HEAD
		// Now we should have the second token
		assertEquals(1, privateCredentials.size());
		assertEquals(1, publicCredentials.size());
		assertSame(tokens[1], privateCredentials.iterator().next());
		assertSame(extensions[1], publicCredentials.iterator().next());
		loginModule2.logout();
		// Should have nothing again
		assertEquals(0, privateCredentials.size());
		assertEquals(0, publicCredentials.size());

		verifyNoInteractions((Object[]) tokens);
		verifyNoInteractions((Object[]) extensions);
	}
=======
        // Now we should have the second token
        assertEquals(1, privateCredentials.size());
        assertEquals(1, publicCredentials.size());
        assertSame(tokens[1], privateCredentials.iterator().next());
        assertSame(extensions[1], publicCredentials.iterator().next());
        loginModule2.logout();
        // Should have nothing again
        assertEquals(0, privateCredentials.size());
        assertEquals(0, publicCredentials.size());

        verifyNoInteractions((Object[]) tokens);
    }
>>>>>>> 15418db6

    @Test
    public void loginAbortLoginCommitLogout() throws LoginException {
        /*
         * Invoke login(); invoke abort(); invoke login(); logout()
         */
        Subject subject = new Subject();
        Set<Object> privateCredentials = subject.getPrivateCredentials();
        Set<Object> publicCredentials = subject.getPublicCredentials();

        // Create callback handler
        OAuthBearerToken[] tokens = new OAuthBearerToken[] {mock(OAuthBearerToken.class),
            mock(OAuthBearerToken.class)};
        SaslExtensions[] extensions = new SaslExtensions[] {saslExtensions(),
            saslExtensions()};
        TestCallbackHandler testTokenCallbackHandler = new TestCallbackHandler(tokens, extensions);

        // Create login module
        OAuthBearerLoginModule loginModule = new OAuthBearerLoginModule();
        loginModule.initialize(subject, testTokenCallbackHandler, Collections.emptyMap(),
                Collections.emptyMap());

        // Should start with nothing
        assertEquals(0, privateCredentials.size());
        assertEquals(0, publicCredentials.size());
        loginModule.login();
        // Should still have nothing until commit() is called
        assertEquals(0, privateCredentials.size());
        assertEquals(0, publicCredentials.size());
        loginModule.abort();
        // Should still have nothing since we aborted
        assertEquals(0, privateCredentials.size());
        assertEquals(0, publicCredentials.size());

        loginModule.login();
        // Should still have nothing until commit() is called
        assertEquals(0, privateCredentials.size());
        assertEquals(0, publicCredentials.size());
        loginModule.commit();
<<<<<<< HEAD
		// Now we should have the second token
		assertEquals(1, privateCredentials.size());
		assertEquals(1, publicCredentials.size());
		assertSame(tokens[1], privateCredentials.iterator().next());
		assertSame(extensions[1], publicCredentials.iterator().next());
		loginModule.logout();
		// Should have nothing again
		assertEquals(0, privateCredentials.size());
		assertEquals(0, publicCredentials.size());

		verifyNoInteractions((Object[]) tokens);
		verifyNoInteractions((Object[]) extensions);
	}
=======
        // Now we should have the second token
        assertEquals(1, privateCredentials.size());
        assertEquals(1, publicCredentials.size());
        assertSame(tokens[1], privateCredentials.iterator().next());
        assertSame(extensions[1], publicCredentials.iterator().next());
        loginModule.logout();
        // Should have nothing again
        assertEquals(0, privateCredentials.size());
        assertEquals(0, publicCredentials.size());

        verifyNoInteractions((Object[]) tokens);
    }
>>>>>>> 15418db6

    @Test
    public void login1Commit1Login2Abort2Login3Commit3Logout3() throws LoginException {
        /*
         * Invoke login()/commit() on loginModule1; invoke login()/abort() on
         * loginModule2; invoke login()/commit()/logout() on loginModule3
         */
        Subject subject = new Subject();
        Set<Object> privateCredentials = subject.getPrivateCredentials();
        Set<Object> publicCredentials = subject.getPublicCredentials();

        // Create callback handler
        OAuthBearerToken[] tokens = new OAuthBearerToken[] {mock(OAuthBearerToken.class),
            mock(OAuthBearerToken.class), mock(OAuthBearerToken.class)};
        SaslExtensions[] extensions = new SaslExtensions[] {saslExtensions(), saslExtensions(),
            saslExtensions()};
        TestCallbackHandler testTokenCallbackHandler = new TestCallbackHandler(tokens, extensions);

        // Create login modules
        OAuthBearerLoginModule loginModule1 = new OAuthBearerLoginModule();
        loginModule1.initialize(subject, testTokenCallbackHandler, Collections.emptyMap(),
                Collections.emptyMap());
        OAuthBearerLoginModule loginModule2 = new OAuthBearerLoginModule();
        loginModule2.initialize(subject, testTokenCallbackHandler, Collections.emptyMap(),
                Collections.emptyMap());
        OAuthBearerLoginModule loginModule3 = new OAuthBearerLoginModule();
        loginModule3.initialize(subject, testTokenCallbackHandler, Collections.emptyMap(),
                Collections.emptyMap());

        // Should start with nothing
        assertEquals(0, privateCredentials.size());
        assertEquals(0, publicCredentials.size());
        loginModule1.login();
        // Should still have nothing until commit() is called
        assertEquals(0, privateCredentials.size());
        assertEquals(0, publicCredentials.size());
        loginModule1.commit();
        // Now we should have the first token
        assertEquals(1, privateCredentials.size());
        assertEquals(1, publicCredentials.size());
        assertSame(tokens[0], privateCredentials.iterator().next());
        assertSame(extensions[0], publicCredentials.iterator().next());

        // Now go get the second token
        loginModule2.login();
        // Should still have first token
        assertEquals(1, privateCredentials.size());
        assertEquals(1, publicCredentials.size());
        assertSame(tokens[0], privateCredentials.iterator().next());
        assertSame(extensions[0], publicCredentials.iterator().next());
        loginModule2.abort();
        // Should still have just the first token because we aborted
        assertEquals(1, privateCredentials.size());
        assertSame(tokens[0], privateCredentials.iterator().next());
        assertEquals(1, publicCredentials.size());
        assertSame(extensions[0], publicCredentials.iterator().next());

        // Now go get the third token
        loginModule2.login();
        // Should still have first token
        assertEquals(1, privateCredentials.size());
        assertSame(tokens[0], privateCredentials.iterator().next());
        assertEquals(1, publicCredentials.size());
        assertSame(extensions[0], publicCredentials.iterator().next());
        loginModule2.commit();
        // Should have first and third tokens at this point
        assertEquals(2, privateCredentials.size());
        Iterator<Object> iterator = privateCredentials.iterator();
        assertNotSame(tokens[1], iterator.next());
        assertNotSame(tokens[1], iterator.next());
        assertEquals(2, publicCredentials.size());
<<<<<<< HEAD
		Iterator<Object> publicIterator = publicCredentials.iterator();
		assertNotSame(extensions[1], publicIterator.next());
		assertNotSame(extensions[1], publicIterator.next());
		loginModule1.logout();
		// Now we should have just the third token
		assertEquals(1, privateCredentials.size());
		assertSame(tokens[2], privateCredentials.iterator().next());
		assertEquals(1, publicCredentials.size());
		assertSame(extensions[2], publicCredentials.iterator().next());

		verifyNoInteractions((Object[]) tokens);
		verifyNoInteractions((Object[]) extensions);
	}
=======
        Iterator<Object> publicIterator = publicCredentials.iterator();
        assertNotSame(extensions[1], publicIterator.next());
        assertNotSame(extensions[1], publicIterator.next());
        loginModule1.logout();
        // Now we should have just the third token
        assertEquals(1, privateCredentials.size());
        assertSame(tokens[2], privateCredentials.iterator().next());
        assertEquals(1, publicCredentials.size());
        assertSame(extensions[2], publicCredentials.iterator().next());

        verifyNoInteractions((Object[]) tokens);
    }
>>>>>>> 15418db6

    /**
     * 2.1.0 added customizable SASL extensions and a new callback type.
     * Ensure that old, custom-written callbackHandlers that do not handle the callback work
     */
    @Test
    public void commitDoesNotThrowOnUnsupportedExtensionsCallback() throws LoginException {
        Subject subject = new Subject();

        // Create callback handler
        OAuthBearerToken[] tokens = new OAuthBearerToken[] {mock(OAuthBearerToken.class),
                mock(OAuthBearerToken.class), mock(OAuthBearerToken.class)};
        TestCallbackHandler testTokenCallbackHandler = new TestCallbackHandler(tokens, new SaslExtensions[] {RAISE_UNSUPPORTED_CB_EXCEPTION_FLAG});

        // Create login modules
        OAuthBearerLoginModule loginModule1 = new OAuthBearerLoginModule();
        loginModule1.initialize(subject, testTokenCallbackHandler, Collections.emptyMap(),
                Collections.emptyMap());

        loginModule1.login();
        // Should populate public credentials with SaslExtensions and not throw an exception
        loginModule1.commit();
        SaslExtensions extensions = subject.getPublicCredentials(SaslExtensions.class).iterator().next();
        assertNotNull(extensions);
        assertTrue(extensions.map().isEmpty());

		verifyNoInteractions((Object[]) tokens);
    }

    /**
     * We don't want to use mocks for our tests as we need to make sure to test
     * {@link SaslExtensions}' {@link SaslExtensions#equals(Object)} and
     * {@link SaslExtensions#hashCode()} methods.
     *
     * <p/>
     *
     * We need to make distinct calls to this method (vs. caching the result and reusing it
     * multiple times) because we need to ensure the {@link SaslExtensions} instances are unique.
     * This properly mimics the behavior that is used during the token refresh logic.
     *
     * @return Unique, newly-created {@link SaslExtensions} instance
     */
    private SaslExtensions saslExtensions() {
        return SaslExtensions.empty();
    }
}<|MERGE_RESOLUTION|>--- conflicted
+++ resolved
@@ -28,18 +28,9 @@
 import javax.security.auth.login.AppConfigurationEntry;
 import javax.security.auth.login.LoginException;
 import java.io.IOException;
-import java.util.Collections;
-import java.util.Iterator;
-import java.util.List;
-import java.util.Map;
-import java.util.Objects;
-import java.util.Set;
-
-import static org.junit.jupiter.api.Assertions.assertEquals;
-import static org.junit.jupiter.api.Assertions.assertNotNull;
-import static org.junit.jupiter.api.Assertions.assertNotSame;
-import static org.junit.jupiter.api.Assertions.assertSame;
-import static org.junit.jupiter.api.Assertions.assertTrue;
+import java.util.*;
+
+import static org.junit.jupiter.api.Assertions.*;
 import static org.mockito.Mockito.mock;
 import static org.mockito.Mockito.verifyNoInteractions;
 
@@ -124,19 +115,15 @@
         Set<Object> publicCredentials = subject.getPublicCredentials();
 
         // Create callback handler
-        OAuthBearerToken[] tokens = new OAuthBearerToken[] {mock(OAuthBearerToken.class),
-            mock(OAuthBearerToken.class), mock(OAuthBearerToken.class)};
-        SaslExtensions[] extensions = new SaslExtensions[] {saslExtensions(),
-            saslExtensions(), saslExtensions()};
+        OAuthBearerToken[] tokens = new OAuthBearerToken[]{mock(OAuthBearerToken.class), mock(OAuthBearerToken.class), mock(OAuthBearerToken.class)};
+        SaslExtensions[] extensions = new SaslExtensions[]{saslExtensions(), saslExtensions(), saslExtensions()};
         TestCallbackHandler testTokenCallbackHandler = new TestCallbackHandler(tokens, extensions);
 
         // Create login modules
         OAuthBearerLoginModule loginModule1 = new OAuthBearerLoginModule();
-        loginModule1.initialize(subject, testTokenCallbackHandler, Collections.emptyMap(),
-                Collections.emptyMap());
+        loginModule1.initialize(subject, testTokenCallbackHandler, Collections.emptyMap(), Collections.emptyMap());
         OAuthBearerLoginModule loginModule2 = new OAuthBearerLoginModule();
-        loginModule2.initialize(subject, testTokenCallbackHandler, Collections.emptyMap(),
-                Collections.emptyMap());
+        loginModule2.initialize(subject, testTokenCallbackHandler, Collections.emptyMap(), Collections.emptyMap());
         OAuthBearerLoginModule loginModule3 = new OAuthBearerLoginModule();
         loginModule3.initialize(subject, testTokenCallbackHandler, Collections.emptyMap(),
                 Collections.emptyMap());
@@ -196,21 +183,6 @@
         publicIterator = publicCredentials.iterator();
         assertNotSame(tokens[0], iterator.next());
         assertNotSame(tokens[0], iterator.next());
-<<<<<<< HEAD
-		assertNotSame(extensions[0], publicIterator.next());
-		assertNotSame(extensions[0], publicIterator.next());
-		// finally logout() on loginModule2
-		loginModule2.logout();
-		// Now we should have just the third token
-		assertEquals(1, privateCredentials.size());
-		assertEquals(1, publicCredentials.size());
-		assertSame(tokens[2], privateCredentials.iterator().next());
-		assertSame(extensions[2], publicCredentials.iterator().next());
-
-		verifyNoInteractions((Object[]) tokens);
-		verifyNoInteractions((Object[]) extensions);
-	}
-=======
         assertNotSame(extensions[0], publicIterator.next());
         assertNotSame(extensions[0], publicIterator.next());
         // finally logout() on loginModule2
@@ -223,7 +195,6 @@
 
         verifyNoInteractions((Object[]) tokens);
     }
->>>>>>> 15418db6
 
     @Test
     public void login1Commit1Logout1Login2Commit2Logout2() throws LoginException {
@@ -236,19 +207,15 @@
         Set<Object> publicCredentials = subject.getPublicCredentials();
 
         // Create callback handler
-        OAuthBearerToken[] tokens = new OAuthBearerToken[] {mock(OAuthBearerToken.class),
-            mock(OAuthBearerToken.class)};
-        SaslExtensions[] extensions = new SaslExtensions[] {saslExtensions(),
-            saslExtensions()};
+        OAuthBearerToken[] tokens = new OAuthBearerToken[]{mock(OAuthBearerToken.class), mock(OAuthBearerToken.class)};
+        SaslExtensions[] extensions = new SaslExtensions[]{saslExtensions(), saslExtensions()};
         TestCallbackHandler testTokenCallbackHandler = new TestCallbackHandler(tokens, extensions);
 
         // Create login modules
         OAuthBearerLoginModule loginModule1 = new OAuthBearerLoginModule();
-        loginModule1.initialize(subject, testTokenCallbackHandler, Collections.emptyMap(),
-                Collections.emptyMap());
+        loginModule1.initialize(subject, testTokenCallbackHandler, Collections.emptyMap(), Collections.emptyMap());
         OAuthBearerLoginModule loginModule2 = new OAuthBearerLoginModule();
-        loginModule2.initialize(subject, testTokenCallbackHandler, Collections.emptyMap(),
-                Collections.emptyMap());
+        loginModule2.initialize(subject, testTokenCallbackHandler, Collections.emptyMap(), Collections.emptyMap());
 
         // Should start with nothing
         assertEquals(0, privateCredentials.size());
@@ -273,21 +240,6 @@
         assertEquals(0, privateCredentials.size());
         assertEquals(0, publicCredentials.size());
         loginModule2.commit();
-<<<<<<< HEAD
-		// Now we should have the second token
-		assertEquals(1, privateCredentials.size());
-		assertEquals(1, publicCredentials.size());
-		assertSame(tokens[1], privateCredentials.iterator().next());
-		assertSame(extensions[1], publicCredentials.iterator().next());
-		loginModule2.logout();
-		// Should have nothing again
-		assertEquals(0, privateCredentials.size());
-		assertEquals(0, publicCredentials.size());
-
-		verifyNoInteractions((Object[]) tokens);
-		verifyNoInteractions((Object[]) extensions);
-	}
-=======
         // Now we should have the second token
         assertEquals(1, privateCredentials.size());
         assertEquals(1, publicCredentials.size());
@@ -300,7 +252,6 @@
 
         verifyNoInteractions((Object[]) tokens);
     }
->>>>>>> 15418db6
 
     @Test
     public void loginAbortLoginCommitLogout() throws LoginException {
@@ -312,16 +263,13 @@
         Set<Object> publicCredentials = subject.getPublicCredentials();
 
         // Create callback handler
-        OAuthBearerToken[] tokens = new OAuthBearerToken[] {mock(OAuthBearerToken.class),
-            mock(OAuthBearerToken.class)};
-        SaslExtensions[] extensions = new SaslExtensions[] {saslExtensions(),
-            saslExtensions()};
+        OAuthBearerToken[] tokens = new OAuthBearerToken[]{mock(OAuthBearerToken.class), mock(OAuthBearerToken.class)};
+        SaslExtensions[] extensions = new SaslExtensions[]{saslExtensions(), saslExtensions()};
         TestCallbackHandler testTokenCallbackHandler = new TestCallbackHandler(tokens, extensions);
 
         // Create login module
         OAuthBearerLoginModule loginModule = new OAuthBearerLoginModule();
-        loginModule.initialize(subject, testTokenCallbackHandler, Collections.emptyMap(),
-                Collections.emptyMap());
+        loginModule.initialize(subject, testTokenCallbackHandler, Collections.emptyMap(), Collections.emptyMap());
 
         // Should start with nothing
         assertEquals(0, privateCredentials.size());
@@ -340,21 +288,6 @@
         assertEquals(0, privateCredentials.size());
         assertEquals(0, publicCredentials.size());
         loginModule.commit();
-<<<<<<< HEAD
-		// Now we should have the second token
-		assertEquals(1, privateCredentials.size());
-		assertEquals(1, publicCredentials.size());
-		assertSame(tokens[1], privateCredentials.iterator().next());
-		assertSame(extensions[1], publicCredentials.iterator().next());
-		loginModule.logout();
-		// Should have nothing again
-		assertEquals(0, privateCredentials.size());
-		assertEquals(0, publicCredentials.size());
-
-		verifyNoInteractions((Object[]) tokens);
-		verifyNoInteractions((Object[]) extensions);
-	}
-=======
         // Now we should have the second token
         assertEquals(1, privateCredentials.size());
         assertEquals(1, publicCredentials.size());
@@ -367,7 +300,6 @@
 
         verifyNoInteractions((Object[]) tokens);
     }
->>>>>>> 15418db6
 
     @Test
     public void login1Commit1Login2Abort2Login3Commit3Logout3() throws LoginException {
@@ -380,19 +312,15 @@
         Set<Object> publicCredentials = subject.getPublicCredentials();
 
         // Create callback handler
-        OAuthBearerToken[] tokens = new OAuthBearerToken[] {mock(OAuthBearerToken.class),
-            mock(OAuthBearerToken.class), mock(OAuthBearerToken.class)};
-        SaslExtensions[] extensions = new SaslExtensions[] {saslExtensions(), saslExtensions(),
-            saslExtensions()};
+        OAuthBearerToken[] tokens = new OAuthBearerToken[]{mock(OAuthBearerToken.class), mock(OAuthBearerToken.class), mock(OAuthBearerToken.class)};
+        SaslExtensions[] extensions = new SaslExtensions[]{saslExtensions(), saslExtensions(), saslExtensions()};
         TestCallbackHandler testTokenCallbackHandler = new TestCallbackHandler(tokens, extensions);
 
         // Create login modules
         OAuthBearerLoginModule loginModule1 = new OAuthBearerLoginModule();
-        loginModule1.initialize(subject, testTokenCallbackHandler, Collections.emptyMap(),
-                Collections.emptyMap());
+        loginModule1.initialize(subject, testTokenCallbackHandler, Collections.emptyMap(), Collections.emptyMap());
         OAuthBearerLoginModule loginModule2 = new OAuthBearerLoginModule();
-        loginModule2.initialize(subject, testTokenCallbackHandler, Collections.emptyMap(),
-                Collections.emptyMap());
+        loginModule2.initialize(subject, testTokenCallbackHandler, Collections.emptyMap(), Collections.emptyMap());
         OAuthBearerLoginModule loginModule3 = new OAuthBearerLoginModule();
         loginModule3.initialize(subject, testTokenCallbackHandler, Collections.emptyMap(),
                 Collections.emptyMap());
@@ -439,21 +367,6 @@
         assertNotSame(tokens[1], iterator.next());
         assertNotSame(tokens[1], iterator.next());
         assertEquals(2, publicCredentials.size());
-<<<<<<< HEAD
-		Iterator<Object> publicIterator = publicCredentials.iterator();
-		assertNotSame(extensions[1], publicIterator.next());
-		assertNotSame(extensions[1], publicIterator.next());
-		loginModule1.logout();
-		// Now we should have just the third token
-		assertEquals(1, privateCredentials.size());
-		assertSame(tokens[2], privateCredentials.iterator().next());
-		assertEquals(1, publicCredentials.size());
-		assertSame(extensions[2], publicCredentials.iterator().next());
-
-		verifyNoInteractions((Object[]) tokens);
-		verifyNoInteractions((Object[]) extensions);
-	}
-=======
         Iterator<Object> publicIterator = publicCredentials.iterator();
         assertNotSame(extensions[1], publicIterator.next());
         assertNotSame(extensions[1], publicIterator.next());
@@ -466,7 +379,6 @@
 
         verifyNoInteractions((Object[]) tokens);
     }
->>>>>>> 15418db6
 
     /**
      * 2.1.0 added customizable SASL extensions and a new callback type.
@@ -493,20 +405,19 @@
         assertNotNull(extensions);
         assertTrue(extensions.map().isEmpty());
 
-		verifyNoInteractions((Object[]) tokens);
+        verifyNoInteractions((Object[]) tokens);
     }
 
     /**
      * We don't want to use mocks for our tests as we need to make sure to test
      * {@link SaslExtensions}' {@link SaslExtensions#equals(Object)} and
      * {@link SaslExtensions#hashCode()} methods.
-     *
+     * <p>
      * <p/>
-     *
+     * <p>
      * We need to make distinct calls to this method (vs. caching the result and reusing it
      * multiple times) because we need to ensure the {@link SaslExtensions} instances are unique.
      * This properly mimics the behavior that is used during the token refresh logic.
-     *
      * @return Unique, newly-created {@link SaslExtensions} instance
      */
     private SaslExtensions saslExtensions() {
