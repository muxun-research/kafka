--- conflicted
+++ resolved
@@ -20,9 +20,6 @@
 import org.apache.kafka.common.security.auth.AuthenticateCallbackHandler;
 import org.apache.kafka.common.security.auth.SaslExtensions;
 import org.apache.kafka.common.security.auth.SaslExtensionsCallback;
-<<<<<<< HEAD
-import org.junit.jupiter.api.Test;
-=======
 
 import org.junit.jupiter.api.Test;
 
@@ -33,25 +30,18 @@
 import java.util.Map;
 import java.util.Objects;
 import java.util.Set;
->>>>>>> 9494bebe
 
 import javax.security.auth.Subject;
 import javax.security.auth.callback.Callback;
 import javax.security.auth.callback.UnsupportedCallbackException;
 import javax.security.auth.login.AppConfigurationEntry;
 import javax.security.auth.login.LoginException;
-import java.io.IOException;
-import java.util.*;
-
-<<<<<<< HEAD
-import static org.junit.jupiter.api.Assertions.*;
-=======
+
 import static org.junit.jupiter.api.Assertions.assertEquals;
 import static org.junit.jupiter.api.Assertions.assertNotNull;
 import static org.junit.jupiter.api.Assertions.assertNotSame;
 import static org.junit.jupiter.api.Assertions.assertSame;
 import static org.junit.jupiter.api.Assertions.assertTrue;
->>>>>>> 9494bebe
 import static org.mockito.Mockito.mock;
 import static org.mockito.Mockito.verifyNoInteractions;
 
@@ -136,15 +126,19 @@
         Set<Object> publicCredentials = subject.getPublicCredentials();
 
         // Create callback handler
-        OAuthBearerToken[] tokens = new OAuthBearerToken[]{mock(OAuthBearerToken.class), mock(OAuthBearerToken.class), mock(OAuthBearerToken.class)};
-        SaslExtensions[] extensions = new SaslExtensions[]{saslExtensions(), saslExtensions(), saslExtensions()};
+        OAuthBearerToken[] tokens = new OAuthBearerToken[] {mock(OAuthBearerToken.class),
+            mock(OAuthBearerToken.class), mock(OAuthBearerToken.class)};
+        SaslExtensions[] extensions = new SaslExtensions[] {saslExtensions(),
+            saslExtensions(), saslExtensions()};
         TestCallbackHandler testTokenCallbackHandler = new TestCallbackHandler(tokens, extensions);
 
         // Create login modules
         OAuthBearerLoginModule loginModule1 = new OAuthBearerLoginModule();
-        loginModule1.initialize(subject, testTokenCallbackHandler, Collections.emptyMap(), Collections.emptyMap());
+        loginModule1.initialize(subject, testTokenCallbackHandler, Collections.emptyMap(),
+                Collections.emptyMap());
         OAuthBearerLoginModule loginModule2 = new OAuthBearerLoginModule();
-        loginModule2.initialize(subject, testTokenCallbackHandler, Collections.emptyMap(), Collections.emptyMap());
+        loginModule2.initialize(subject, testTokenCallbackHandler, Collections.emptyMap(),
+                Collections.emptyMap());
         OAuthBearerLoginModule loginModule3 = new OAuthBearerLoginModule();
         loginModule3.initialize(subject, testTokenCallbackHandler, Collections.emptyMap(),
                 Collections.emptyMap());
@@ -228,15 +222,19 @@
         Set<Object> publicCredentials = subject.getPublicCredentials();
 
         // Create callback handler
-        OAuthBearerToken[] tokens = new OAuthBearerToken[]{mock(OAuthBearerToken.class), mock(OAuthBearerToken.class)};
-        SaslExtensions[] extensions = new SaslExtensions[]{saslExtensions(), saslExtensions()};
+        OAuthBearerToken[] tokens = new OAuthBearerToken[] {mock(OAuthBearerToken.class),
+            mock(OAuthBearerToken.class)};
+        SaslExtensions[] extensions = new SaslExtensions[] {saslExtensions(),
+            saslExtensions()};
         TestCallbackHandler testTokenCallbackHandler = new TestCallbackHandler(tokens, extensions);
 
         // Create login modules
         OAuthBearerLoginModule loginModule1 = new OAuthBearerLoginModule();
-        loginModule1.initialize(subject, testTokenCallbackHandler, Collections.emptyMap(), Collections.emptyMap());
+        loginModule1.initialize(subject, testTokenCallbackHandler, Collections.emptyMap(),
+                Collections.emptyMap());
         OAuthBearerLoginModule loginModule2 = new OAuthBearerLoginModule();
-        loginModule2.initialize(subject, testTokenCallbackHandler, Collections.emptyMap(), Collections.emptyMap());
+        loginModule2.initialize(subject, testTokenCallbackHandler, Collections.emptyMap(),
+                Collections.emptyMap());
 
         // Should start with nothing
         assertEquals(0, privateCredentials.size());
@@ -284,13 +282,16 @@
         Set<Object> publicCredentials = subject.getPublicCredentials();
 
         // Create callback handler
-        OAuthBearerToken[] tokens = new OAuthBearerToken[]{mock(OAuthBearerToken.class), mock(OAuthBearerToken.class)};
-        SaslExtensions[] extensions = new SaslExtensions[]{saslExtensions(), saslExtensions()};
+        OAuthBearerToken[] tokens = new OAuthBearerToken[] {mock(OAuthBearerToken.class),
+            mock(OAuthBearerToken.class)};
+        SaslExtensions[] extensions = new SaslExtensions[] {saslExtensions(),
+            saslExtensions()};
         TestCallbackHandler testTokenCallbackHandler = new TestCallbackHandler(tokens, extensions);
 
         // Create login module
         OAuthBearerLoginModule loginModule = new OAuthBearerLoginModule();
-        loginModule.initialize(subject, testTokenCallbackHandler, Collections.emptyMap(), Collections.emptyMap());
+        loginModule.initialize(subject, testTokenCallbackHandler, Collections.emptyMap(),
+                Collections.emptyMap());
 
         // Should start with nothing
         assertEquals(0, privateCredentials.size());
@@ -333,15 +334,19 @@
         Set<Object> publicCredentials = subject.getPublicCredentials();
 
         // Create callback handler
-        OAuthBearerToken[] tokens = new OAuthBearerToken[]{mock(OAuthBearerToken.class), mock(OAuthBearerToken.class), mock(OAuthBearerToken.class)};
-        SaslExtensions[] extensions = new SaslExtensions[]{saslExtensions(), saslExtensions(), saslExtensions()};
+        OAuthBearerToken[] tokens = new OAuthBearerToken[] {mock(OAuthBearerToken.class),
+            mock(OAuthBearerToken.class), mock(OAuthBearerToken.class)};
+        SaslExtensions[] extensions = new SaslExtensions[] {saslExtensions(), saslExtensions(),
+            saslExtensions()};
         TestCallbackHandler testTokenCallbackHandler = new TestCallbackHandler(tokens, extensions);
 
         // Create login modules
         OAuthBearerLoginModule loginModule1 = new OAuthBearerLoginModule();
-        loginModule1.initialize(subject, testTokenCallbackHandler, Collections.emptyMap(), Collections.emptyMap());
+        loginModule1.initialize(subject, testTokenCallbackHandler, Collections.emptyMap(),
+                Collections.emptyMap());
         OAuthBearerLoginModule loginModule2 = new OAuthBearerLoginModule();
-        loginModule2.initialize(subject, testTokenCallbackHandler, Collections.emptyMap(), Collections.emptyMap());
+        loginModule2.initialize(subject, testTokenCallbackHandler, Collections.emptyMap(),
+                Collections.emptyMap());
         OAuthBearerLoginModule loginModule3 = new OAuthBearerLoginModule();
         loginModule3.initialize(subject, testTokenCallbackHandler, Collections.emptyMap(),
                 Collections.emptyMap());
@@ -433,12 +438,13 @@
      * We don't want to use mocks for our tests as we need to make sure to test
      * {@link SaslExtensions}' {@link SaslExtensions#equals(Object)} and
      * {@link SaslExtensions#hashCode()} methods.
-     * <p>
+     *
      * <p/>
-     * <p>
+     *
      * We need to make distinct calls to this method (vs. caching the result and reusing it
      * multiple times) because we need to ensure the {@link SaslExtensions} instances are unique.
      * This properly mimics the behavior that is used during the token refresh logic.
+     *
      * @return Unique, newly-created {@link SaslExtensions} instance
      */
     private SaslExtensions saslExtensions() {
