/*
 * Licensed to the Apache Software Foundation (ASF) under one or more
 * contributor license agreements. See the NOTICE file distributed with
 * this work for additional information regarding copyright ownership.
 * The ASF licenses this file to You under the Apache License, Version 2.0
 * (the "License"); you may not use this file except in compliance with
 * the License. You may obtain a copy of the License at
 *
 *    http://www.apache.org/licenses/LICENSE-2.0
 *
 * Unless required by applicable law or agreed to in writing, software
 * distributed under the License is distributed on an "AS IS" BASIS,
 * WITHOUT WARRANTIES OR CONDITIONS OF ANY KIND, either express or implied.
 * See the License for the specific language governing permissions and
 * limitations under the License.
 */

package org.apache.kafka.common.network;

import org.apache.kafka.common.config.SslConfigs;
import org.apache.kafka.test.TestSslUtils;
import org.apache.kafka.test.TestUtils;
<<<<<<< HEAD
import org.junit.jupiter.api.Test;
import org.junit.jupiter.api.condition.EnabledForJreRange;
import org.junit.jupiter.api.condition.JRE;
=======

import org.junit.jupiter.api.Test;
>>>>>>> 9494bebe

import java.io.File;
import java.io.IOException;
import java.net.InetSocketAddress;
import java.security.GeneralSecurityException;
import java.util.ArrayList;
import java.util.Collections;
import java.util.List;
import java.util.Map;
import java.util.stream.Collectors;
<<<<<<< HEAD

import static java.util.Arrays.asList;
import static org.junit.jupiter.api.Assertions.assertEquals;
=======
>>>>>>> 9494bebe

import static java.util.Arrays.asList;
import static org.junit.jupiter.api.Assertions.assertEquals;

public class Tls13SelectorTest extends SslSelectorTest {

    @Override
    protected Map<String, Object> createSslClientConfigs(File trustStoreFile) throws GeneralSecurityException, IOException {
<<<<<<< HEAD
        Map<String, Object> configs = TestSslUtils.createSslConfig(false, false, Mode.CLIENT, trustStoreFile, "client");
        configs.put(SslConfigs.SSL_ENABLED_PROTOCOLS_CONFIG, asList("TLSv1.3"));
=======
        Map<String, Object> configs = TestSslUtils.createSslConfig(false, false, ConnectionMode.CLIENT,
            trustStoreFile, "client");
        configs.put(SslConfigs.SSL_ENABLED_PROTOCOLS_CONFIG, Collections.singletonList("TLSv1.3"));
>>>>>>> 9494bebe
        return configs;
    }

    /**
     * TLS 1.3 has a post-handshake key and IV update, which will update the sending and receiving keys
     * for one side of the connection.
     * <p>
     * Key Usage Limits will trigger an update when the algorithm limits are reached, but the default
     * value is too large (2^37 bytes of plaintext data) for a unit test. This value can be overridden
     * via the security property `jdk.tls.keyLimits`, but that's also difficult to achieve in a unit
     * test.
     * <p>
     * Applications can also trigger an update by calling `SSLSocket.startHandshake()` or
     * `SSLEngine.beginHandshake()` (this would trigger `renegotiation` with TLS 1.2) and that's the
     * approach we take here.
     */
    @Test
    public void testKeyUpdate() throws Exception {
        String node = "0";
        // create connections
        InetSocketAddress addr = new InetSocketAddress("localhost", server.port);
        selector.connect(node, addr, BUFFER_SIZE, BUFFER_SIZE);
        NetworkTestUtils.waitForChannelReady(selector, node);

        // send echo requests and receive responses
        selector.send(createSend(node, node + "-" + 0));
        selector.poll(0L);
        server.renegotiate();
        selector.send(createSend(node, node + "-" + 1));
        List<NetworkReceive> received = new ArrayList<>();
        TestUtils.waitForCondition(() -> {
            try {
                selector.poll(1000L);
            } catch (IOException e) {
                throw new RuntimeException(e);
            }
            for (NetworkReceive receive : selector.completedReceives()) {
                if (receive.source().equals(node))
                    received.add(receive);
            }
            return received.size() == 2;
        }, "Expected two receives, got " + received.size());

        assertEquals(asList("0-0", "0-1"), received.stream().map(this::asString).collect(Collectors.toList()));
    }
}<|MERGE_RESOLUTION|>--- conflicted
+++ resolved
@@ -20,14 +20,8 @@
 import org.apache.kafka.common.config.SslConfigs;
 import org.apache.kafka.test.TestSslUtils;
 import org.apache.kafka.test.TestUtils;
-<<<<<<< HEAD
-import org.junit.jupiter.api.Test;
-import org.junit.jupiter.api.condition.EnabledForJreRange;
-import org.junit.jupiter.api.condition.JRE;
-=======
 
 import org.junit.jupiter.api.Test;
->>>>>>> 9494bebe
 
 import java.io.File;
 import java.io.IOException;
@@ -38,12 +32,6 @@
 import java.util.List;
 import java.util.Map;
 import java.util.stream.Collectors;
-<<<<<<< HEAD
-
-import static java.util.Arrays.asList;
-import static org.junit.jupiter.api.Assertions.assertEquals;
-=======
->>>>>>> 9494bebe
 
 import static java.util.Arrays.asList;
 import static org.junit.jupiter.api.Assertions.assertEquals;
@@ -52,26 +40,21 @@
 
     @Override
     protected Map<String, Object> createSslClientConfigs(File trustStoreFile) throws GeneralSecurityException, IOException {
-<<<<<<< HEAD
-        Map<String, Object> configs = TestSslUtils.createSslConfig(false, false, Mode.CLIENT, trustStoreFile, "client");
-        configs.put(SslConfigs.SSL_ENABLED_PROTOCOLS_CONFIG, asList("TLSv1.3"));
-=======
         Map<String, Object> configs = TestSslUtils.createSslConfig(false, false, ConnectionMode.CLIENT,
             trustStoreFile, "client");
         configs.put(SslConfigs.SSL_ENABLED_PROTOCOLS_CONFIG, Collections.singletonList("TLSv1.3"));
->>>>>>> 9494bebe
         return configs;
     }
 
     /**
      * TLS 1.3 has a post-handshake key and IV update, which will update the sending and receiving keys
      * for one side of the connection.
-     * <p>
+     *
      * Key Usage Limits will trigger an update when the algorithm limits are reached, but the default
      * value is too large (2^37 bytes of plaintext data) for a unit test. This value can be overridden
      * via the security property `jdk.tls.keyLimits`, but that's also difficult to achieve in a unit
      * test.
-     * <p>
+     *
      * Applications can also trigger an update by calling `SSLSocket.startHandshake()` or
      * `SSLEngine.beginHandshake()` (this would trigger `renegotiation` with TLS 1.2) and that's the
      * approach we take here.
@@ -88,7 +71,7 @@
         selector.send(createSend(node, node + "-" + 0));
         selector.poll(0L);
         server.renegotiate();
-        selector.send(createSend(node, node + "-" + 1));
+        selector.send(createSend(node,  node + "-" + 1));
         List<NetworkReceive> received = new ArrayList<>();
         TestUtils.waitForCondition(() -> {
             try {
