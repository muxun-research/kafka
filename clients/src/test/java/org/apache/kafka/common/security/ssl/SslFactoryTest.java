/*
 * Licensed to the Apache Software Foundation (ASF) under one or more
 * contributor license agreements. See the NOTICE file distributed with
 * this work for additional information regarding copyright ownership.
 * The ASF licenses this file to You under the Apache License, Version 2.0
 * (the "License"); you may not use this file except in compliance with
 * the License. You may obtain a copy of the License at
 *
 *    http://www.apache.org/licenses/LICENSE-2.0
 *
 * Unless required by applicable law or agreed to in writing, software
 * distributed under the License is distributed on an "AS IS" BASIS,
 * WITHOUT WARRANTIES OR CONDITIONS OF ANY KIND, either express or implied.
 * See the License for the specific language governing permissions and
 * limitations under the License.
 */
package org.apache.kafka.common.security.ssl;

import org.apache.kafka.common.KafkaException;
import org.apache.kafka.common.config.ConfigException;
import org.apache.kafka.common.config.SecurityConfig;
import org.apache.kafka.common.config.SslConfigs;
import org.apache.kafka.common.config.types.Password;
<<<<<<< HEAD
import org.apache.kafka.common.network.Mode;
=======
import org.apache.kafka.common.network.ConnectionMode;
>>>>>>> 9494bebe
import org.apache.kafka.common.security.TestSecurityConfig;
import org.apache.kafka.common.security.auth.SslEngineFactory;
import org.apache.kafka.common.security.ssl.DefaultSslEngineFactory.FileBasedStore;
import org.apache.kafka.common.security.ssl.DefaultSslEngineFactory.PemStore;
import org.apache.kafka.common.security.ssl.DefaultSslEngineFactory.SecurityStore;
import org.apache.kafka.common.security.ssl.mock.TestKeyManagerFactory;
import org.apache.kafka.common.security.ssl.mock.TestProviderCreator;
import org.apache.kafka.common.security.ssl.mock.TestTrustManagerFactory;
import org.apache.kafka.test.TestSslUtils;
import org.apache.kafka.test.TestUtils;

import org.junit.jupiter.api.Test;

<<<<<<< HEAD
import javax.net.ssl.SSLContext;
import javax.net.ssl.SSLEngine;
=======
>>>>>>> 9494bebe
import java.io.File;
import java.io.IOException;
import java.nio.file.Files;
import java.security.GeneralSecurityException;
import java.security.KeyPair;
import java.security.KeyStore;
import java.security.Security;
import java.security.cert.X509Certificate;
import java.util.Arrays;
import java.util.Map;
import java.util.Properties;
<<<<<<< HEAD
=======
import java.util.Set;

import javax.net.ssl.SSLContext;
import javax.net.ssl.SSLEngine;

import static org.apache.kafka.common.security.ssl.SslFactory.CertificateEntries.ensureCompatible;
import static org.junit.jupiter.api.Assertions.assertEquals;
import static org.junit.jupiter.api.Assertions.assertFalse;
import static org.junit.jupiter.api.Assertions.assertInstanceOf;
import static org.junit.jupiter.api.Assertions.assertNotEquals;
import static org.junit.jupiter.api.Assertions.assertNotNull;
import static org.junit.jupiter.api.Assertions.assertNotSame;
import static org.junit.jupiter.api.Assertions.assertSame;
import static org.junit.jupiter.api.Assertions.assertThrows;
import static org.junit.jupiter.api.Assertions.assertTrue;
import static org.junit.jupiter.api.Assertions.fail;
>>>>>>> 9494bebe

import static org.apache.kafka.common.security.ssl.SslFactory.CertificateEntries.ensureCompatible;
import static org.junit.jupiter.api.Assertions.*;

public abstract class SslFactoryTest {
    private final String tlsProtocol;

    public SslFactoryTest(String tlsProtocol) {
        this.tlsProtocol = tlsProtocol;
    }

    @Test
    public void testSslFactoryConfiguration() throws Exception {
        File trustStoreFile = TestUtils.tempFile("truststore", ".jks");
<<<<<<< HEAD
        Map<String, Object> serverSslConfig = sslConfigsBuilder(Mode.SERVER).createNewTrustStore(trustStoreFile).build();
        SslFactory sslFactory = new SslFactory(Mode.SERVER);
        sslFactory.configure(serverSslConfig);
        //host and port are hints
        SSLEngine engine = sslFactory.createSslEngine("localhost", 0);
        assertNotNull(engine);
        assertEquals(Utils.mkSet(tlsProtocol), Utils.mkSet(engine.getEnabledProtocols()));
        assertFalse(engine.getUseClientMode());
=======
        Map<String, Object> serverSslConfig = sslConfigsBuilder(ConnectionMode.SERVER)
                .createNewTrustStore(trustStoreFile)
                .build();
        try (SslFactory sslFactory = new SslFactory(ConnectionMode.SERVER, null, true)) {
            sslFactory.configure(serverSslConfig);
            //host and port are hints
            SSLEngine engine = sslFactory.createSslEngine("localhost", 0);
            assertNotNull(engine);
            assertEquals(Set.of(tlsProtocol), Set.of(engine.getEnabledProtocols()));
            assertFalse(engine.getUseClientMode());
        }
    }

    @Test
    public void testSslFactoryConfigWithManyKeyStoreEntries() throws Exception {
        //generate server configs for keystore with multiple certificate chain
        Map<String, Object> serverSslConfig = TestSslUtils.generateConfigsWithCertificateChains(tlsProtocol);

        try (SslFactory sslFactory = new SslFactory(ConnectionMode.SERVER, null, true)) {
            sslFactory.configure(serverSslConfig);
            SSLEngine engine = sslFactory.createSslEngine("localhost", 0);
            assertNotNull(engine);
            assertEquals(Set.of(tlsProtocol), Set.of(engine.getEnabledProtocols()));
            assertFalse(engine.getUseClientMode());
        }
>>>>>>> 9494bebe
    }

    @Test
    public void testSslFactoryWithCustomKeyManagerConfiguration() {
        TestProviderCreator testProviderCreator = new TestProviderCreator();
        Map<String, Object> serverSslConfig = TestSslUtils.createSslConfig(TestKeyManagerFactory.ALGORITHM, TestTrustManagerFactory.ALGORITHM, tlsProtocol);
        serverSslConfig.put(SecurityConfig.SECURITY_PROVIDERS_CONFIG, testProviderCreator.getClass().getName());
        SslFactory sslFactory = new SslFactory(ConnectionMode.SERVER);
        sslFactory.configure(serverSslConfig);
        assertNotNull(sslFactory.sslEngineFactory(), "SslEngineFactory not created");
        Security.removeProvider(testProviderCreator.getProvider().getName());
    }

    @Test
    public void testSslFactoryWithoutProviderClassConfiguration() {
        // An exception is thrown as the algorithm is not registered through a provider
<<<<<<< HEAD
        Map<String, Object> serverSslConfig = TestSslUtils.createSslConfig(TestKeyManagerFactory.ALGORITHM, TestTrustManagerFactory.ALGORITHM, tlsProtocol);
        SslFactory sslFactory = new SslFactory(Mode.SERVER);
=======
        Map<String, Object> serverSslConfig = TestSslUtils.createSslConfig(
                TestKeyManagerFactory.ALGORITHM,
                TestTrustManagerFactory.ALGORITHM,
                tlsProtocol
        );
        SslFactory sslFactory = new SslFactory(ConnectionMode.SERVER);
>>>>>>> 9494bebe
        assertThrows(KafkaException.class, () -> sslFactory.configure(serverSslConfig));
    }

    @Test
    public void testSslFactoryWithIncorrectProviderClassConfiguration() {
        // An exception is thrown as the algorithm is not registered through a provider
<<<<<<< HEAD
        Map<String, Object> serverSslConfig = TestSslUtils.createSslConfig(TestKeyManagerFactory.ALGORITHM, TestTrustManagerFactory.ALGORITHM, tlsProtocol);
        serverSslConfig.put(SecurityConfig.SECURITY_PROVIDERS_CONFIG, "com.fake.ProviderClass1,com.fake.ProviderClass2");
        SslFactory sslFactory = new SslFactory(Mode.SERVER);
=======
        Map<String, Object> serverSslConfig = TestSslUtils.createSslConfig(
                TestKeyManagerFactory.ALGORITHM,
                TestTrustManagerFactory.ALGORITHM,
                tlsProtocol
        );
        serverSslConfig.put(SecurityConfig.SECURITY_PROVIDERS_CONFIG,
                "com.fake.ProviderClass1,com.fake.ProviderClass2");
        SslFactory sslFactory = new SslFactory(ConnectionMode.SERVER);
>>>>>>> 9494bebe
        assertThrows(KafkaException.class, () -> sslFactory.configure(serverSslConfig));
    }

    @Test
    public void testSslFactoryWithoutPasswordConfiguration() throws Exception {
        File trustStoreFile = TestUtils.tempFile("truststore", ".jks");
<<<<<<< HEAD
        Map<String, Object> serverSslConfig = sslConfigsBuilder(Mode.SERVER).createNewTrustStore(trustStoreFile).build();
=======
        Map<String, Object> serverSslConfig = sslConfigsBuilder(ConnectionMode.SERVER)
                .createNewTrustStore(trustStoreFile)
                .build();
>>>>>>> 9494bebe
        // unset the password
        serverSslConfig.remove(SslConfigs.SSL_TRUSTSTORE_PASSWORD_CONFIG);
        SslFactory sslFactory = new SslFactory(ConnectionMode.SERVER);
        try {
            sslFactory.configure(serverSslConfig);
        } catch (Exception e) {
            fail("An exception was thrown when configuring the truststore without a password: " + e);
        }
    }

    @Test
    public void testClientMode() throws Exception {
        File trustStoreFile = TestUtils.tempFile("truststore", ".jks");
<<<<<<< HEAD
        Map<String, Object> clientSslConfig = sslConfigsBuilder(Mode.CLIENT).createNewTrustStore(trustStoreFile).useClientCert(false).build();
        SslFactory sslFactory = new SslFactory(Mode.CLIENT);
=======
        Map<String, Object> clientSslConfig = sslConfigsBuilder(ConnectionMode.CLIENT)
                .createNewTrustStore(trustStoreFile)
                .useClientCert(false)
                .build();
        SslFactory sslFactory = new SslFactory(ConnectionMode.CLIENT);
>>>>>>> 9494bebe
        sslFactory.configure(clientSslConfig);
        //host and port are hints
        SSLEngine engine = sslFactory.createSslEngine("localhost", 0);
        assertTrue(engine.getUseClientMode());
    }

    @Test
    public void staleSslEngineFactoryShouldBeClosed() throws IOException, GeneralSecurityException {
        File trustStoreFile = TestUtils.tempFile("truststore", ".jks");
<<<<<<< HEAD
        Map<String, Object> clientSslConfig = sslConfigsBuilder(Mode.SERVER).createNewTrustStore(trustStoreFile).useClientCert(false).build();
=======
        Map<String, Object> clientSslConfig = sslConfigsBuilder(ConnectionMode.SERVER)
                .createNewTrustStore(trustStoreFile)
                .useClientCert(false)
                .build();
>>>>>>> 9494bebe
        clientSslConfig.put(SslConfigs.SSL_ENGINE_FACTORY_CLASS_CONFIG, TestSslUtils.TestSslEngineFactory.class);
        SslFactory sslFactory = new SslFactory(ConnectionMode.SERVER);
        sslFactory.configure(clientSslConfig);
        TestSslUtils.TestSslEngineFactory sslEngineFactory = (TestSslUtils.TestSslEngineFactory) sslFactory.sslEngineFactory();
        assertNotNull(sslEngineFactory);
        assertFalse(sslEngineFactory.closed);

        trustStoreFile = TestUtils.tempFile("truststore", ".jks");
<<<<<<< HEAD
        clientSslConfig = sslConfigsBuilder(Mode.SERVER).createNewTrustStore(trustStoreFile).build();
=======
        clientSslConfig = sslConfigsBuilder(ConnectionMode.SERVER)
                .createNewTrustStore(trustStoreFile)
                .build();
>>>>>>> 9494bebe
        clientSslConfig.put(SslConfigs.SSL_ENGINE_FACTORY_CLASS_CONFIG, TestSslUtils.TestSslEngineFactory.class);
        sslFactory.reconfigure(clientSslConfig);
        TestSslUtils.TestSslEngineFactory newSslEngineFactory = (TestSslUtils.TestSslEngineFactory) sslFactory.sslEngineFactory();
        assertNotEquals(sslEngineFactory, newSslEngineFactory);
        // the older one should be closed
        assertTrue(sslEngineFactory.closed);
    }

    @Test
    public void testReconfiguration() throws Exception {
        File trustStoreFile = TestUtils.tempFile("truststore", ".jks");
<<<<<<< HEAD
        Map<String, Object> sslConfig = sslConfigsBuilder(Mode.SERVER).createNewTrustStore(trustStoreFile).build();
        SslFactory sslFactory = new SslFactory(Mode.SERVER);
=======
        Map<String, Object> sslConfig = sslConfigsBuilder(ConnectionMode.SERVER)
                .createNewTrustStore(trustStoreFile)
                .build();
        SslFactory sslFactory = new SslFactory(ConnectionMode.SERVER);

        // Verify that we'll throw an exception if validateReconfiguration is called before sslFactory is configured
        Exception e = assertThrows(ConfigException.class, () -> sslFactory.validateReconfiguration(sslConfig));
        assertEquals("SSL reconfiguration failed due to java.lang.IllegalStateException: SslFactory has not been configured.", e.getMessage());

>>>>>>> 9494bebe
        sslFactory.configure(sslConfig);
        SslEngineFactory sslEngineFactory = sslFactory.sslEngineFactory();
        assertNotNull(sslEngineFactory, "SslEngineFactory not created");

        // Verify that SslEngineFactory is not recreated on reconfigure() if config and
        // file are not changed
        sslFactory.reconfigure(sslConfig);
        assertSame(sslEngineFactory, sslFactory.sslEngineFactory(), "SslEngineFactory recreated unnecessarily");

        // Verify that the SslEngineFactory is recreated on reconfigure() if config is changed
        trustStoreFile = TestUtils.tempFile("truststore", ".jks");
<<<<<<< HEAD
        sslConfig = sslConfigsBuilder(Mode.SERVER).createNewTrustStore(trustStoreFile).build();
        sslFactory.reconfigure(sslConfig);
=======
        Map<String, Object> newSslConfig = sslConfigsBuilder(ConnectionMode.SERVER)
                .createNewTrustStore(trustStoreFile)
                .build();
        sslFactory.reconfigure(newSslConfig);
>>>>>>> 9494bebe
        assertNotSame(sslEngineFactory, sslFactory.sslEngineFactory(), "SslEngineFactory not recreated");
        sslEngineFactory = sslFactory.sslEngineFactory();

        // Verify that builder is recreated on reconfigure() if config is not changed, but truststore file was modified
        trustStoreFile.setLastModified(System.currentTimeMillis() + 10000);
        sslFactory.reconfigure(newSslConfig);
        assertNotSame(sslEngineFactory, sslFactory.sslEngineFactory(), "SslEngineFactory not recreated");
        sslEngineFactory = sslFactory.sslEngineFactory();

        // Verify that builder is recreated on reconfigure() if config is not changed, but keystore file was modified
        File keyStoreFile = new File((String) newSslConfig.get(SslConfigs.SSL_KEYSTORE_LOCATION_CONFIG));
        keyStoreFile.setLastModified(System.currentTimeMillis() + 10000);
        sslFactory.reconfigure(newSslConfig);
        assertNotSame(sslEngineFactory, sslFactory.sslEngineFactory(), "SslEngineFactory not recreated");
        sslEngineFactory = sslFactory.sslEngineFactory();

        // Verify that builder is recreated after validation on reconfigure() if config is not changed, but keystore file was modified
        keyStoreFile.setLastModified(System.currentTimeMillis() + 15000);
        sslFactory.validateReconfiguration(newSslConfig);
        sslFactory.reconfigure(newSslConfig);
        assertNotSame(sslEngineFactory, sslFactory.sslEngineFactory(), "SslEngineFactory not recreated");
        sslEngineFactory = sslFactory.sslEngineFactory();

        // Verify that the builder is not recreated if modification time cannot be determined
        keyStoreFile.setLastModified(System.currentTimeMillis() + 20000);
        Files.delete(keyStoreFile.toPath());
        sslFactory.reconfigure(newSslConfig);
        assertSame(sslEngineFactory, sslFactory.sslEngineFactory(), "SslEngineFactory recreated unnecessarily");
    }

    @Test
    public void testReconfigurationWithoutTruststore() throws Exception {
        File trustStoreFile = TestUtils.tempFile("truststore", ".jks");
<<<<<<< HEAD
        Map<String, Object> sslConfig = sslConfigsBuilder(Mode.SERVER).createNewTrustStore(trustStoreFile).build();
=======
        Map<String, Object> sslConfig = sslConfigsBuilder(ConnectionMode.SERVER)
                .createNewTrustStore(trustStoreFile)
                .build();
>>>>>>> 9494bebe
        sslConfig.remove(SslConfigs.SSL_TRUSTSTORE_LOCATION_CONFIG);
        sslConfig.remove(SslConfigs.SSL_TRUSTSTORE_PASSWORD_CONFIG);
        sslConfig.remove(SslConfigs.SSL_TRUSTSTORE_TYPE_CONFIG);
        SslFactory sslFactory = new SslFactory(ConnectionMode.SERVER);
        sslFactory.configure(sslConfig);
        SSLContext sslContext = ((DefaultSslEngineFactory) sslFactory.sslEngineFactory()).sslContext();
        assertNotNull(sslContext, "SSL context not created");
        assertSame(sslContext, ((DefaultSslEngineFactory) sslFactory.sslEngineFactory()).sslContext(), "SSL context recreated unnecessarily");
        assertFalse(sslFactory.createSslEngine("localhost", 0).getUseClientMode());

<<<<<<< HEAD
        Map<String, Object> sslConfig2 = sslConfigsBuilder(Mode.SERVER).createNewTrustStore(trustStoreFile).build();
=======
        Map<String, Object> sslConfig2 = sslConfigsBuilder(ConnectionMode.SERVER)
                .createNewTrustStore(trustStoreFile)
                .build();
>>>>>>> 9494bebe
        try {
            sslFactory.validateReconfiguration(sslConfig2);
            fail("Truststore configured dynamically for listener without previous truststore");
        } catch (ConfigException e) {
            // Expected exception
        }
    }

    @Test
    public void testReconfigurationWithoutKeystore() throws Exception {
        File trustStoreFile = TestUtils.tempFile("truststore", ".jks");
<<<<<<< HEAD
        Map<String, Object> sslConfig = sslConfigsBuilder(Mode.SERVER).createNewTrustStore(trustStoreFile).build();
=======
        Map<String, Object> sslConfig = sslConfigsBuilder(ConnectionMode.SERVER)
                .createNewTrustStore(trustStoreFile)
                .build();
>>>>>>> 9494bebe
        sslConfig.remove(SslConfigs.SSL_KEYSTORE_LOCATION_CONFIG);
        sslConfig.remove(SslConfigs.SSL_KEYSTORE_PASSWORD_CONFIG);
        sslConfig.remove(SslConfigs.SSL_KEYSTORE_TYPE_CONFIG);
        SslFactory sslFactory = new SslFactory(ConnectionMode.SERVER);
        sslFactory.configure(sslConfig);
        SSLContext sslContext = ((DefaultSslEngineFactory) sslFactory.sslEngineFactory()).sslContext();
        assertNotNull(sslContext, "SSL context not created");
        assertSame(sslContext, ((DefaultSslEngineFactory) sslFactory.sslEngineFactory()).sslContext(), "SSL context recreated unnecessarily");
        assertFalse(sslFactory.createSslEngine("localhost", 0).getUseClientMode());

        File newTrustStoreFile = TestUtils.tempFile("truststore", ".jks");
<<<<<<< HEAD
        sslConfig = sslConfigsBuilder(Mode.SERVER).createNewTrustStore(newTrustStoreFile).build();
=======
        sslConfig = sslConfigsBuilder(ConnectionMode.SERVER)
                .createNewTrustStore(newTrustStoreFile)
                .build();
>>>>>>> 9494bebe
        sslConfig.remove(SslConfigs.SSL_KEYSTORE_LOCATION_CONFIG);
        sslConfig.remove(SslConfigs.SSL_KEYSTORE_PASSWORD_CONFIG);
        sslConfig.remove(SslConfigs.SSL_KEYSTORE_TYPE_CONFIG);
        sslFactory.reconfigure(sslConfig);
        assertNotSame(sslContext, ((DefaultSslEngineFactory) sslFactory.sslEngineFactory()).sslContext(), "SSL context not recreated");

<<<<<<< HEAD
        sslConfig = sslConfigsBuilder(Mode.SERVER).createNewTrustStore(newTrustStoreFile).build();
=======
        sslConfig = sslConfigsBuilder(ConnectionMode.SERVER)
                .createNewTrustStore(newTrustStoreFile)
                .build();
>>>>>>> 9494bebe
        try {
            sslFactory.validateReconfiguration(sslConfig);
            fail("Keystore configured dynamically for listener without previous keystore");
        } catch (ConfigException e) {
            // Expected exception
        }
    }

    @Test
    public void testPemReconfiguration() throws Exception {
        Properties props = new Properties();
<<<<<<< HEAD
        props.putAll(sslConfigsBuilder(Mode.SERVER).createNewTrustStore(null).usePem(true).build());
=======
        props.putAll(sslConfigsBuilder(ConnectionMode.SERVER)
                .createNewTrustStore(null)
                .usePem(true)
                .build());
>>>>>>> 9494bebe
        TestSecurityConfig sslConfig = new TestSecurityConfig(props);

        SslFactory sslFactory = new SslFactory(ConnectionMode.SERVER);
        sslFactory.configure(sslConfig.values());
        SslEngineFactory sslEngineFactory = sslFactory.sslEngineFactory();
        assertNotNull(sslEngineFactory, "SslEngineFactory not created");

        props.put("some.config", "some.value");
        sslConfig = new TestSecurityConfig(props);
        sslFactory.reconfigure(sslConfig.values());
        assertSame(sslEngineFactory, sslFactory.sslEngineFactory(), "SslEngineFactory recreated unnecessarily");

        props.put(SslConfigs.SSL_KEYSTORE_KEY_CONFIG, new Password(((Password) props.get(SslConfigs.SSL_KEYSTORE_KEY_CONFIG)).value() + " "));
        sslConfig = new TestSecurityConfig(props);
        sslFactory.reconfigure(sslConfig.values());
        assertNotSame(sslEngineFactory, sslFactory.sslEngineFactory(), "SslEngineFactory not recreated");
        sslEngineFactory = sslFactory.sslEngineFactory();

        props.put(SslConfigs.SSL_KEYSTORE_CERTIFICATE_CHAIN_CONFIG, new Password(((Password) props.get(SslConfigs.SSL_KEYSTORE_CERTIFICATE_CHAIN_CONFIG)).value() + " "));
        sslConfig = new TestSecurityConfig(props);
        sslFactory.reconfigure(sslConfig.values());
        assertNotSame(sslEngineFactory, sslFactory.sslEngineFactory(), "SslEngineFactory not recreated");
        sslEngineFactory = sslFactory.sslEngineFactory();

        props.put(SslConfigs.SSL_TRUSTSTORE_CERTIFICATES_CONFIG, new Password(((Password) props.get(SslConfigs.SSL_TRUSTSTORE_CERTIFICATES_CONFIG)).value() + " "));
        sslConfig = new TestSecurityConfig(props);
        sslFactory.reconfigure(sslConfig.values());
        assertNotSame(sslEngineFactory, sslFactory.sslEngineFactory(), "SslEngineFactory not recreated");
        sslEngineFactory = sslFactory.sslEngineFactory();
    }

    @Test
    public void testKeyStoreTrustStoreValidation() throws Exception {
        File trustStoreFile = TestUtils.tempFile("truststore", ".jks");
<<<<<<< HEAD
        Map<String, Object> serverSslConfig = sslConfigsBuilder(Mode.SERVER).createNewTrustStore(trustStoreFile).build();
        SslFactory sslFactory = new SslFactory(Mode.SERVER);
=======
        Map<String, Object> serverSslConfig = sslConfigsBuilder(ConnectionMode.SERVER)
                .createNewTrustStore(trustStoreFile)
                .build();
        SslFactory sslFactory = new SslFactory(ConnectionMode.SERVER);
>>>>>>> 9494bebe
        sslFactory.configure(serverSslConfig);
        assertNotNull(sslFactory.sslEngineFactory(), "SslEngineFactory not created");
    }

    @Test
    public void testUntrustedKeyStoreValidationFails() throws Exception {
        File trustStoreFile1 = TestUtils.tempFile("truststore1", ".jks");
        File trustStoreFile2 = TestUtils.tempFile("truststore2", ".jks");
<<<<<<< HEAD
        Map<String, Object> sslConfig1 = sslConfigsBuilder(Mode.SERVER).createNewTrustStore(trustStoreFile1).build();
        Map<String, Object> sslConfig2 = sslConfigsBuilder(Mode.SERVER).createNewTrustStore(trustStoreFile2).build();
        SslFactory sslFactory = new SslFactory(Mode.SERVER, null, true);
        for (String key : Arrays.asList(SslConfigs.SSL_TRUSTSTORE_LOCATION_CONFIG, SslConfigs.SSL_TRUSTSTORE_PASSWORD_CONFIG, SslConfigs.SSL_TRUSTSTORE_TYPE_CONFIG, SslConfigs.SSL_TRUSTMANAGER_ALGORITHM_CONFIG)) {
=======
        Map<String, Object> sslConfig1 = sslConfigsBuilder(ConnectionMode.SERVER)
                .createNewTrustStore(trustStoreFile1)
                .build();
        Map<String, Object> sslConfig2 = sslConfigsBuilder(ConnectionMode.SERVER)
                .createNewTrustStore(trustStoreFile2)
                .build();
        SslFactory sslFactory = new SslFactory(ConnectionMode.SERVER, null, true);
        for (String key : Arrays.asList(SslConfigs.SSL_TRUSTSTORE_LOCATION_CONFIG,
                SslConfigs.SSL_TRUSTSTORE_PASSWORD_CONFIG,
                SslConfigs.SSL_TRUSTSTORE_TYPE_CONFIG,
                SslConfigs.SSL_TRUSTMANAGER_ALGORITHM_CONFIG)) {
>>>>>>> 9494bebe
            sslConfig1.put(key, sslConfig2.get(key));
        }
        try {
            sslFactory.configure(sslConfig1);
            fail("Validation did not fail with untrusted truststore");
        } catch (ConfigException e) {
            // Expected exception
        }
    }

    @Test
    public void testKeystoreVerifiableUsingTruststore() throws Exception {
        verifyKeystoreVerifiableUsingTruststore(false, tlsProtocol);
    }

    @Test
    public void testPemKeystoreVerifiableUsingTruststore() throws Exception {
        verifyKeystoreVerifiableUsingTruststore(true, tlsProtocol);
    }

    private void verifyKeystoreVerifiableUsingTruststore(boolean usePem, String tlsProtocol) throws Exception {
        File trustStoreFile1 = usePem ? null : TestUtils.tempFile("truststore1", ".jks");
<<<<<<< HEAD
        Map<String, Object> sslConfig1 = sslConfigsBuilder(Mode.SERVER).createNewTrustStore(trustStoreFile1).usePem(usePem).build();
        SslFactory sslFactory = new SslFactory(Mode.SERVER, null, true);
        sslFactory.configure(sslConfig1);

        File trustStoreFile2 = usePem ? null : TestUtils.tempFile("truststore2", ".jks");
        Map<String, Object> sslConfig2 = sslConfigsBuilder(Mode.SERVER).createNewTrustStore(trustStoreFile2).usePem(usePem).build();
=======
        Map<String, Object> sslConfig1 = sslConfigsBuilder(ConnectionMode.SERVER)
                .createNewTrustStore(trustStoreFile1)
                .usePem(usePem)
                .build();
        SslFactory sslFactory = new SslFactory(ConnectionMode.SERVER, null, true);
        sslFactory.configure(sslConfig1);

        File trustStoreFile2 = usePem ? null : TestUtils.tempFile("truststore2", ".jks");
        Map<String, Object> sslConfig2 = sslConfigsBuilder(ConnectionMode.SERVER)
                .createNewTrustStore(trustStoreFile2)
                .usePem(usePem)
                .build();
>>>>>>> 9494bebe
        // Verify that `createSSLContext` fails even if certificate from new keystore is trusted by
        // the new truststore, if certificate is not trusted by the existing truststore on the `SslFactory`.
        // This is to prevent both keystores and truststores to be modified simultaneously on an inter-broker
        // listener to stores that may not work with other brokers where the update hasn't yet been performed.
        try {
            sslFactory.validateReconfiguration(sslConfig2);
            fail("ValidateReconfiguration did not fail as expected");
        } catch (ConfigException e) {
            // Expected exception
        }
    }

    @Test
    public void testCertificateEntriesValidation() throws Exception {
        verifyCertificateEntriesValidation(false, tlsProtocol);
    }

    @Test
    public void testPemCertificateEntriesValidation() throws Exception {
        verifyCertificateEntriesValidation(true, tlsProtocol);
    }

    private void verifyCertificateEntriesValidation(boolean usePem, String tlsProtocol) throws Exception {
        File trustStoreFile = usePem ? null : TestUtils.tempFile("truststore", ".jks");
<<<<<<< HEAD
        Map<String, Object> serverSslConfig = sslConfigsBuilder(Mode.SERVER).createNewTrustStore(trustStoreFile).usePem(usePem).build();
        File newTrustStoreFile = usePem ? null : TestUtils.tempFile("truststore", ".jks");
        Map<String, Object> newCnConfig = sslConfigsBuilder(Mode.SERVER).createNewTrustStore(newTrustStoreFile).cn("Another CN").usePem(usePem).build();
=======
        Map<String, Object> serverSslConfig = sslConfigsBuilder(ConnectionMode.SERVER)
                .createNewTrustStore(trustStoreFile)
                .usePem(usePem)
                .build();
        File newTrustStoreFile = usePem ? null : TestUtils.tempFile("truststore", ".jks");
        Map<String, Object> newCnConfig = sslConfigsBuilder(ConnectionMode.SERVER)
                .createNewTrustStore(newTrustStoreFile)
                .cn("Another CN")
                .usePem(usePem)
                .build();
>>>>>>> 9494bebe
        KeyStore ks1 = sslKeyStore(serverSslConfig);
        KeyStore ks2 = sslKeyStore(serverSslConfig);
        assertEquals(SslFactory.CertificateEntries.create(ks1), SslFactory.CertificateEntries.create(ks2));

        // Use different alias name, validation should succeed
        ks2.setCertificateEntry("another", ks1.getCertificate("localhost"));
        assertEquals(SslFactory.CertificateEntries.create(ks1), SslFactory.CertificateEntries.create(ks2));

        KeyStore ks3 = sslKeyStore(newCnConfig);
        assertNotEquals(SslFactory.CertificateEntries.create(ks1), SslFactory.CertificateEntries.create(ks3));
    }

    /**
     * Tests client side ssl.engine.factory configuration is used when specified
     */
    @Test
    public void testClientSpecifiedSslEngineFactoryUsed() throws Exception {
        File trustStoreFile = TestUtils.tempFile("truststore", ".jks");
<<<<<<< HEAD
        Map<String, Object> clientSslConfig = sslConfigsBuilder(Mode.CLIENT).createNewTrustStore(trustStoreFile).useClientCert(false).build();
=======
        Map<String, Object> clientSslConfig = sslConfigsBuilder(ConnectionMode.CLIENT)
                .createNewTrustStore(trustStoreFile)
                .useClientCert(false)
                .build();
>>>>>>> 9494bebe
        clientSslConfig.put(SslConfigs.SSL_ENGINE_FACTORY_CLASS_CONFIG, TestSslUtils.TestSslEngineFactory.class);
        SslFactory sslFactory = new SslFactory(ConnectionMode.CLIENT);
        sslFactory.configure(clientSslConfig);
<<<<<<< HEAD
        assertTrue(sslFactory.sslEngineFactory() instanceof TestSslUtils.TestSslEngineFactory, "SslEngineFactory must be of expected type");
=======
        assertInstanceOf(TestSslUtils.TestSslEngineFactory.class, sslFactory.sslEngineFactory(),
            "SslEngineFactory must be of expected type");
>>>>>>> 9494bebe
    }

    @Test
    public void testEngineFactoryClosed() throws Exception {
        File trustStoreFile = TestUtils.tempFile("truststore", ".jks");
<<<<<<< HEAD
        Map<String, Object> clientSslConfig = sslConfigsBuilder(Mode.CLIENT).createNewTrustStore(trustStoreFile).useClientCert(false).build();
=======
        Map<String, Object> clientSslConfig = sslConfigsBuilder(ConnectionMode.CLIENT)
                .createNewTrustStore(trustStoreFile)
                .useClientCert(false)
                .build();
>>>>>>> 9494bebe
        clientSslConfig.put(SslConfigs.SSL_ENGINE_FACTORY_CLASS_CONFIG, TestSslUtils.TestSslEngineFactory.class);
        SslFactory sslFactory = new SslFactory(ConnectionMode.CLIENT);
        sslFactory.configure(clientSslConfig);
        TestSslUtils.TestSslEngineFactory engine = (TestSslUtils.TestSslEngineFactory) sslFactory.sslEngineFactory();
        assertFalse(engine.closed);
        sslFactory.close();
        assertTrue(engine.closed);
    }

    /**
     * Tests server side ssl.engine.factory configuration is used when specified
     */
    @Test
    public void testServerSpecifiedSslEngineFactoryUsed() throws Exception {
        File trustStoreFile = TestUtils.tempFile("truststore", ".jks");
<<<<<<< HEAD
        Map<String, Object> serverSslConfig = sslConfigsBuilder(Mode.SERVER).createNewTrustStore(trustStoreFile).useClientCert(false).build();
=======
        Map<String, Object> serverSslConfig = sslConfigsBuilder(ConnectionMode.SERVER)
                .createNewTrustStore(trustStoreFile)
                .useClientCert(false)
                .build();
>>>>>>> 9494bebe
        serverSslConfig.put(SslConfigs.SSL_ENGINE_FACTORY_CLASS_CONFIG, TestSslUtils.TestSslEngineFactory.class);
        SslFactory sslFactory = new SslFactory(ConnectionMode.SERVER);
        sslFactory.configure(serverSslConfig);
<<<<<<< HEAD
        assertTrue(sslFactory.sslEngineFactory() instanceof TestSslUtils.TestSslEngineFactory, "SslEngineFactory must be of expected type");
=======
        assertInstanceOf(TestSslUtils.TestSslEngineFactory.class, sslFactory.sslEngineFactory(),
            "SslEngineFactory must be of expected type");
>>>>>>> 9494bebe
    }

    /**
     * Tests invalid ssl.engine.factory configuration
     */
    @Test
    public void testInvalidSslEngineFactory() throws Exception {
        File trustStoreFile = TestUtils.tempFile("truststore", ".jks");
<<<<<<< HEAD
        Map<String, Object> clientSslConfig = sslConfigsBuilder(Mode.CLIENT).createNewTrustStore(trustStoreFile).useClientCert(false).build();
=======
        Map<String, Object> clientSslConfig = sslConfigsBuilder(ConnectionMode.CLIENT)
                .createNewTrustStore(trustStoreFile)
                .useClientCert(false)
                .build();
>>>>>>> 9494bebe
        clientSslConfig.put(SslConfigs.SSL_ENGINE_FACTORY_CLASS_CONFIG, String.class);
        SslFactory sslFactory = new SslFactory(ConnectionMode.CLIENT);
        assertThrows(ClassCastException.class, () -> sslFactory.configure(clientSslConfig));
    }

    @Test
    public void testUsedConfigs() throws IOException, GeneralSecurityException {
<<<<<<< HEAD
        Map<String, Object> serverSslConfig = sslConfigsBuilder(Mode.SERVER).createNewTrustStore(TestUtils.tempFile("truststore", ".jks")).useClientCert(false).build();
=======
        Map<String, Object> serverSslConfig = sslConfigsBuilder(ConnectionMode.SERVER)
                .createNewTrustStore(TestUtils.tempFile("truststore", ".jks"))
                .useClientCert(false)
                .build();
>>>>>>> 9494bebe
        serverSslConfig.put(SslConfigs.SSL_ENGINE_FACTORY_CLASS_CONFIG, TestSslUtils.TestSslEngineFactory.class);
        TestSecurityConfig securityConfig = new TestSecurityConfig(serverSslConfig);
        SslFactory sslFactory = new SslFactory(ConnectionMode.SERVER);
        sslFactory.configure(securityConfig.values());
        assertFalse(securityConfig.unused().contains(SslConfigs.SSL_ENGINE_FACTORY_CLASS_CONFIG));
    }

    @Test
    public void testDynamicUpdateCompatibility() throws Exception {
        KeyPair keyPair = TestSslUtils.generateKeyPair("RSA");
        KeyStore ks = createKeyStore(keyPair, "*.example.com", "Kafka", true, "localhost", "*.example.com");
        ensureCompatible(ks, ks, false, false);
        ensureCompatible(ks, createKeyStore(keyPair, "*.example.com", "Kafka", true, "localhost", "*.example.com"), false, false);
        ensureCompatible(ks, createKeyStore(keyPair, " *.example.com", " Kafka ", true, "localhost", "*.example.com"), false, false);
        ensureCompatible(ks, createKeyStore(keyPair, "*.example.COM", "Kafka", true, "localhost", "*.example.com"), false, false);
        ensureCompatible(ks, createKeyStore(keyPair, "*.EXAMPLE.COM", "KAFKA", true, "localhost", "*.example.com"), false, false);
        ensureCompatible(ks, createKeyStore(keyPair, "*.EXAMPLE.COM", "Kafka", true, "*.example.com"), false, false);
        ensureCompatible(ks, createKeyStore(keyPair, "*.EXAMPLE.COM", "Kafka", true, "localhost"), false, false);

        ensureCompatible(ks, createKeyStore(keyPair, "*.example.com", "Kafka", false, "localhost", "*.example.com"), false, false);
        ensureCompatible(ks, createKeyStore(keyPair, "*.example.COM", "Kafka", false, "localhost", "*.example.com"), false, false);
        ensureCompatible(ks, createKeyStore(keyPair, "*.EXAMPLE.COM", "KAFKA", false, "localhost", "*.example.com"), false, false);
        ensureCompatible(ks, createKeyStore(keyPair, "*.EXAMPLE.COM", "Kafka", false, "*.example.com"), false, false);
        ensureCompatible(ks, createKeyStore(keyPair, "*.EXAMPLE.COM", "Kafka", false, "localhost"), false, false);

<<<<<<< HEAD
        assertThrows(ConfigException.class, () -> ensureCompatible(ks, createKeyStore(keyPair, " *.example.com", " Kafka ", false, "localhost", "*.example.com")));
        assertThrows(ConfigException.class, () -> ensureCompatible(ks, createKeyStore(keyPair, "*.another.example.com", "Kafka", true, "*.example.com")));
        assertThrows(ConfigException.class, () -> ensureCompatible(ks, createKeyStore(keyPair, "*.EXAMPLE.COM", "Kafka", true, "*.another.example.com")));
=======
        assertThrows(ConfigException.class, () ->
                ensureCompatible(ks, createKeyStore(keyPair, " *.example.com", " Kafka ", false, "localhost", "*.example.com"), false, false));
        assertThrows(ConfigException.class, () ->
                ensureCompatible(ks, createKeyStore(keyPair, "*.another.example.com", "Kafka", true, "*.example.com"), false, false));
        assertThrows(ConfigException.class, () ->
                ensureCompatible(ks, createKeyStore(keyPair, "*.EXAMPLE.COM", "Kafka", true, "*.another.example.com"), false, false));

        // Test disabling of validation
        ensureCompatible(ks, createKeyStore(keyPair, " *.another.example.com", "Kafka ", true, "localhost", "*.another.example.com"), true, true);
        ensureCompatible(ks, createKeyStore(keyPair, "*.example.com", "Kafka", true, "localhost", "*.another.example.com"), false, true);
        assertThrows(ConfigException.class, () -> ensureCompatible(ks, createKeyStore(keyPair, "*.example.com", "Kafka", true, "localhost", "*.another.example.com"), true, false));
        ensureCompatible(ks, createKeyStore(keyPair, "*.another.example.com", "Kafka", true, "localhost", "*.example.com"), true, false);
        assertThrows(ConfigException.class, () -> ensureCompatible(ks, createKeyStore(keyPair, "*.another.example.com", "Kafka", true, "localhost", "*.example.com"), false, true));
>>>>>>> 9494bebe
    }

    private KeyStore createKeyStore(KeyPair keyPair, String commonName, String org, boolean utf8, String... dnsNames) throws Exception {
        X509Certificate cert = new TestSslUtils.CertificateBuilder().sanDnsNames(dnsNames).generate(commonName, org, utf8, keyPair);
        KeyStore ks = KeyStore.getInstance("PKCS12");
        ks.load(null, null);
        ks.setKeyEntry("kafka", keyPair.getPrivate(), null, new X509Certificate[]{cert});
        return ks;
    }

    private KeyStore sslKeyStore(Map<String, Object> sslConfig) {
        SecurityStore store;
        if (sslConfig.get(SslConfigs.SSL_KEYSTORE_LOCATION_CONFIG) != null) {
            store = new FileBasedStore((String) sslConfig.get(SslConfigs.SSL_KEYSTORE_TYPE_CONFIG), (String) sslConfig.get(SslConfigs.SSL_KEYSTORE_LOCATION_CONFIG), (Password) sslConfig.get(SslConfigs.SSL_KEYSTORE_PASSWORD_CONFIG), (Password) sslConfig.get(SslConfigs.SSL_KEY_PASSWORD_CONFIG), true);
        } else {
            store = new PemStore((Password) sslConfig.get(SslConfigs.SSL_KEYSTORE_CERTIFICATE_CHAIN_CONFIG), (Password) sslConfig.get(SslConfigs.SSL_KEYSTORE_KEY_CONFIG), (Password) sslConfig.get(SslConfigs.SSL_KEY_PASSWORD_CONFIG));
        }
        return store.get();
    }

    private TestSslUtils.SslConfigsBuilder sslConfigsBuilder(ConnectionMode connectionMode) {
        return new TestSslUtils.SslConfigsBuilder(connectionMode).tlsProtocol(tlsProtocol);
    }
}<|MERGE_RESOLUTION|>--- conflicted
+++ resolved
@@ -21,11 +21,7 @@
 import org.apache.kafka.common.config.SecurityConfig;
 import org.apache.kafka.common.config.SslConfigs;
 import org.apache.kafka.common.config.types.Password;
-<<<<<<< HEAD
-import org.apache.kafka.common.network.Mode;
-=======
 import org.apache.kafka.common.network.ConnectionMode;
->>>>>>> 9494bebe
 import org.apache.kafka.common.security.TestSecurityConfig;
 import org.apache.kafka.common.security.auth.SslEngineFactory;
 import org.apache.kafka.common.security.ssl.DefaultSslEngineFactory.FileBasedStore;
@@ -39,11 +35,6 @@
 
 import org.junit.jupiter.api.Test;
 
-<<<<<<< HEAD
-import javax.net.ssl.SSLContext;
-import javax.net.ssl.SSLEngine;
-=======
->>>>>>> 9494bebe
 import java.io.File;
 import java.io.IOException;
 import java.nio.file.Files;
@@ -55,8 +46,6 @@
 import java.util.Arrays;
 import java.util.Map;
 import java.util.Properties;
-<<<<<<< HEAD
-=======
 import java.util.Set;
 
 import javax.net.ssl.SSLContext;
@@ -73,10 +62,6 @@
 import static org.junit.jupiter.api.Assertions.assertThrows;
 import static org.junit.jupiter.api.Assertions.assertTrue;
 import static org.junit.jupiter.api.Assertions.fail;
->>>>>>> 9494bebe
-
-import static org.apache.kafka.common.security.ssl.SslFactory.CertificateEntries.ensureCompatible;
-import static org.junit.jupiter.api.Assertions.*;
 
 public abstract class SslFactoryTest {
     private final String tlsProtocol;
@@ -88,16 +73,6 @@
     @Test
     public void testSslFactoryConfiguration() throws Exception {
         File trustStoreFile = TestUtils.tempFile("truststore", ".jks");
-<<<<<<< HEAD
-        Map<String, Object> serverSslConfig = sslConfigsBuilder(Mode.SERVER).createNewTrustStore(trustStoreFile).build();
-        SslFactory sslFactory = new SslFactory(Mode.SERVER);
-        sslFactory.configure(serverSslConfig);
-        //host and port are hints
-        SSLEngine engine = sslFactory.createSslEngine("localhost", 0);
-        assertNotNull(engine);
-        assertEquals(Utils.mkSet(tlsProtocol), Utils.mkSet(engine.getEnabledProtocols()));
-        assertFalse(engine.getUseClientMode());
-=======
         Map<String, Object> serverSslConfig = sslConfigsBuilder(ConnectionMode.SERVER)
                 .createNewTrustStore(trustStoreFile)
                 .build();
@@ -123,45 +98,38 @@
             assertEquals(Set.of(tlsProtocol), Set.of(engine.getEnabledProtocols()));
             assertFalse(engine.getUseClientMode());
         }
->>>>>>> 9494bebe
     }
 
     @Test
     public void testSslFactoryWithCustomKeyManagerConfiguration() {
         TestProviderCreator testProviderCreator = new TestProviderCreator();
-        Map<String, Object> serverSslConfig = TestSslUtils.createSslConfig(TestKeyManagerFactory.ALGORITHM, TestTrustManagerFactory.ALGORITHM, tlsProtocol);
-        serverSslConfig.put(SecurityConfig.SECURITY_PROVIDERS_CONFIG, testProviderCreator.getClass().getName());
-        SslFactory sslFactory = new SslFactory(ConnectionMode.SERVER);
-        sslFactory.configure(serverSslConfig);
-        assertNotNull(sslFactory.sslEngineFactory(), "SslEngineFactory not created");
-        Security.removeProvider(testProviderCreator.getProvider().getName());
-    }
-
-    @Test
-    public void testSslFactoryWithoutProviderClassConfiguration() {
-        // An exception is thrown as the algorithm is not registered through a provider
-<<<<<<< HEAD
-        Map<String, Object> serverSslConfig = TestSslUtils.createSslConfig(TestKeyManagerFactory.ALGORITHM, TestTrustManagerFactory.ALGORITHM, tlsProtocol);
-        SslFactory sslFactory = new SslFactory(Mode.SERVER);
-=======
         Map<String, Object> serverSslConfig = TestSslUtils.createSslConfig(
                 TestKeyManagerFactory.ALGORITHM,
                 TestTrustManagerFactory.ALGORITHM,
                 tlsProtocol
         );
-        SslFactory sslFactory = new SslFactory(ConnectionMode.SERVER);
->>>>>>> 9494bebe
+        serverSslConfig.put(SecurityConfig.SECURITY_PROVIDERS_CONFIG, testProviderCreator.getClass().getName());
+        SslFactory sslFactory = new SslFactory(ConnectionMode.SERVER);
+        sslFactory.configure(serverSslConfig);
+        assertNotNull(sslFactory.sslEngineFactory(), "SslEngineFactory not created");
+        Security.removeProvider(testProviderCreator.getProvider().getName());
+    }
+
+    @Test
+    public void testSslFactoryWithoutProviderClassConfiguration() {
+        // An exception is thrown as the algorithm is not registered through a provider
+        Map<String, Object> serverSslConfig = TestSslUtils.createSslConfig(
+                TestKeyManagerFactory.ALGORITHM,
+                TestTrustManagerFactory.ALGORITHM,
+                tlsProtocol
+        );
+        SslFactory sslFactory = new SslFactory(ConnectionMode.SERVER);
         assertThrows(KafkaException.class, () -> sslFactory.configure(serverSslConfig));
     }
 
     @Test
     public void testSslFactoryWithIncorrectProviderClassConfiguration() {
         // An exception is thrown as the algorithm is not registered through a provider
-<<<<<<< HEAD
-        Map<String, Object> serverSslConfig = TestSslUtils.createSslConfig(TestKeyManagerFactory.ALGORITHM, TestTrustManagerFactory.ALGORITHM, tlsProtocol);
-        serverSslConfig.put(SecurityConfig.SECURITY_PROVIDERS_CONFIG, "com.fake.ProviderClass1,com.fake.ProviderClass2");
-        SslFactory sslFactory = new SslFactory(Mode.SERVER);
-=======
         Map<String, Object> serverSslConfig = TestSslUtils.createSslConfig(
                 TestKeyManagerFactory.ALGORITHM,
                 TestTrustManagerFactory.ALGORITHM,
@@ -170,20 +138,15 @@
         serverSslConfig.put(SecurityConfig.SECURITY_PROVIDERS_CONFIG,
                 "com.fake.ProviderClass1,com.fake.ProviderClass2");
         SslFactory sslFactory = new SslFactory(ConnectionMode.SERVER);
->>>>>>> 9494bebe
         assertThrows(KafkaException.class, () -> sslFactory.configure(serverSslConfig));
     }
 
     @Test
     public void testSslFactoryWithoutPasswordConfiguration() throws Exception {
         File trustStoreFile = TestUtils.tempFile("truststore", ".jks");
-<<<<<<< HEAD
-        Map<String, Object> serverSslConfig = sslConfigsBuilder(Mode.SERVER).createNewTrustStore(trustStoreFile).build();
-=======
         Map<String, Object> serverSslConfig = sslConfigsBuilder(ConnectionMode.SERVER)
                 .createNewTrustStore(trustStoreFile)
                 .build();
->>>>>>> 9494bebe
         // unset the password
         serverSslConfig.remove(SslConfigs.SSL_TRUSTSTORE_PASSWORD_CONFIG);
         SslFactory sslFactory = new SslFactory(ConnectionMode.SERVER);
@@ -197,16 +160,11 @@
     @Test
     public void testClientMode() throws Exception {
         File trustStoreFile = TestUtils.tempFile("truststore", ".jks");
-<<<<<<< HEAD
-        Map<String, Object> clientSslConfig = sslConfigsBuilder(Mode.CLIENT).createNewTrustStore(trustStoreFile).useClientCert(false).build();
-        SslFactory sslFactory = new SslFactory(Mode.CLIENT);
-=======
         Map<String, Object> clientSslConfig = sslConfigsBuilder(ConnectionMode.CLIENT)
                 .createNewTrustStore(trustStoreFile)
                 .useClientCert(false)
                 .build();
         SslFactory sslFactory = new SslFactory(ConnectionMode.CLIENT);
->>>>>>> 9494bebe
         sslFactory.configure(clientSslConfig);
         //host and port are hints
         SSLEngine engine = sslFactory.createSslEngine("localhost", 0);
@@ -216,14 +174,10 @@
     @Test
     public void staleSslEngineFactoryShouldBeClosed() throws IOException, GeneralSecurityException {
         File trustStoreFile = TestUtils.tempFile("truststore", ".jks");
-<<<<<<< HEAD
-        Map<String, Object> clientSslConfig = sslConfigsBuilder(Mode.SERVER).createNewTrustStore(trustStoreFile).useClientCert(false).build();
-=======
         Map<String, Object> clientSslConfig = sslConfigsBuilder(ConnectionMode.SERVER)
                 .createNewTrustStore(trustStoreFile)
                 .useClientCert(false)
                 .build();
->>>>>>> 9494bebe
         clientSslConfig.put(SslConfigs.SSL_ENGINE_FACTORY_CLASS_CONFIG, TestSslUtils.TestSslEngineFactory.class);
         SslFactory sslFactory = new SslFactory(ConnectionMode.SERVER);
         sslFactory.configure(clientSslConfig);
@@ -232,13 +186,9 @@
         assertFalse(sslEngineFactory.closed);
 
         trustStoreFile = TestUtils.tempFile("truststore", ".jks");
-<<<<<<< HEAD
-        clientSslConfig = sslConfigsBuilder(Mode.SERVER).createNewTrustStore(trustStoreFile).build();
-=======
         clientSslConfig = sslConfigsBuilder(ConnectionMode.SERVER)
                 .createNewTrustStore(trustStoreFile)
                 .build();
->>>>>>> 9494bebe
         clientSslConfig.put(SslConfigs.SSL_ENGINE_FACTORY_CLASS_CONFIG, TestSslUtils.TestSslEngineFactory.class);
         sslFactory.reconfigure(clientSslConfig);
         TestSslUtils.TestSslEngineFactory newSslEngineFactory = (TestSslUtils.TestSslEngineFactory) sslFactory.sslEngineFactory();
@@ -250,10 +200,6 @@
     @Test
     public void testReconfiguration() throws Exception {
         File trustStoreFile = TestUtils.tempFile("truststore", ".jks");
-<<<<<<< HEAD
-        Map<String, Object> sslConfig = sslConfigsBuilder(Mode.SERVER).createNewTrustStore(trustStoreFile).build();
-        SslFactory sslFactory = new SslFactory(Mode.SERVER);
-=======
         Map<String, Object> sslConfig = sslConfigsBuilder(ConnectionMode.SERVER)
                 .createNewTrustStore(trustStoreFile)
                 .build();
@@ -263,7 +209,6 @@
         Exception e = assertThrows(ConfigException.class, () -> sslFactory.validateReconfiguration(sslConfig));
         assertEquals("SSL reconfiguration failed due to java.lang.IllegalStateException: SslFactory has not been configured.", e.getMessage());
 
->>>>>>> 9494bebe
         sslFactory.configure(sslConfig);
         SslEngineFactory sslEngineFactory = sslFactory.sslEngineFactory();
         assertNotNull(sslEngineFactory, "SslEngineFactory not created");
@@ -275,15 +220,10 @@
 
         // Verify that the SslEngineFactory is recreated on reconfigure() if config is changed
         trustStoreFile = TestUtils.tempFile("truststore", ".jks");
-<<<<<<< HEAD
-        sslConfig = sslConfigsBuilder(Mode.SERVER).createNewTrustStore(trustStoreFile).build();
-        sslFactory.reconfigure(sslConfig);
-=======
         Map<String, Object> newSslConfig = sslConfigsBuilder(ConnectionMode.SERVER)
                 .createNewTrustStore(trustStoreFile)
                 .build();
         sslFactory.reconfigure(newSslConfig);
->>>>>>> 9494bebe
         assertNotSame(sslEngineFactory, sslFactory.sslEngineFactory(), "SslEngineFactory not recreated");
         sslEngineFactory = sslFactory.sslEngineFactory();
 
@@ -317,13 +257,9 @@
     @Test
     public void testReconfigurationWithoutTruststore() throws Exception {
         File trustStoreFile = TestUtils.tempFile("truststore", ".jks");
-<<<<<<< HEAD
-        Map<String, Object> sslConfig = sslConfigsBuilder(Mode.SERVER).createNewTrustStore(trustStoreFile).build();
-=======
         Map<String, Object> sslConfig = sslConfigsBuilder(ConnectionMode.SERVER)
                 .createNewTrustStore(trustStoreFile)
                 .build();
->>>>>>> 9494bebe
         sslConfig.remove(SslConfigs.SSL_TRUSTSTORE_LOCATION_CONFIG);
         sslConfig.remove(SslConfigs.SSL_TRUSTSTORE_PASSWORD_CONFIG);
         sslConfig.remove(SslConfigs.SSL_TRUSTSTORE_TYPE_CONFIG);
@@ -331,16 +267,13 @@
         sslFactory.configure(sslConfig);
         SSLContext sslContext = ((DefaultSslEngineFactory) sslFactory.sslEngineFactory()).sslContext();
         assertNotNull(sslContext, "SSL context not created");
-        assertSame(sslContext, ((DefaultSslEngineFactory) sslFactory.sslEngineFactory()).sslContext(), "SSL context recreated unnecessarily");
+        assertSame(sslContext, ((DefaultSslEngineFactory) sslFactory.sslEngineFactory()).sslContext(),
+                "SSL context recreated unnecessarily");
         assertFalse(sslFactory.createSslEngine("localhost", 0).getUseClientMode());
 
-<<<<<<< HEAD
-        Map<String, Object> sslConfig2 = sslConfigsBuilder(Mode.SERVER).createNewTrustStore(trustStoreFile).build();
-=======
         Map<String, Object> sslConfig2 = sslConfigsBuilder(ConnectionMode.SERVER)
                 .createNewTrustStore(trustStoreFile)
                 .build();
->>>>>>> 9494bebe
         try {
             sslFactory.validateReconfiguration(sslConfig2);
             fail("Truststore configured dynamically for listener without previous truststore");
@@ -352,13 +285,9 @@
     @Test
     public void testReconfigurationWithoutKeystore() throws Exception {
         File trustStoreFile = TestUtils.tempFile("truststore", ".jks");
-<<<<<<< HEAD
-        Map<String, Object> sslConfig = sslConfigsBuilder(Mode.SERVER).createNewTrustStore(trustStoreFile).build();
-=======
         Map<String, Object> sslConfig = sslConfigsBuilder(ConnectionMode.SERVER)
                 .createNewTrustStore(trustStoreFile)
                 .build();
->>>>>>> 9494bebe
         sslConfig.remove(SslConfigs.SSL_KEYSTORE_LOCATION_CONFIG);
         sslConfig.remove(SslConfigs.SSL_KEYSTORE_PASSWORD_CONFIG);
         sslConfig.remove(SslConfigs.SSL_KEYSTORE_TYPE_CONFIG);
@@ -366,30 +295,24 @@
         sslFactory.configure(sslConfig);
         SSLContext sslContext = ((DefaultSslEngineFactory) sslFactory.sslEngineFactory()).sslContext();
         assertNotNull(sslContext, "SSL context not created");
-        assertSame(sslContext, ((DefaultSslEngineFactory) sslFactory.sslEngineFactory()).sslContext(), "SSL context recreated unnecessarily");
+        assertSame(sslContext, ((DefaultSslEngineFactory) sslFactory.sslEngineFactory()).sslContext(),
+                "SSL context recreated unnecessarily");
         assertFalse(sslFactory.createSslEngine("localhost", 0).getUseClientMode());
 
         File newTrustStoreFile = TestUtils.tempFile("truststore", ".jks");
-<<<<<<< HEAD
-        sslConfig = sslConfigsBuilder(Mode.SERVER).createNewTrustStore(newTrustStoreFile).build();
-=======
         sslConfig = sslConfigsBuilder(ConnectionMode.SERVER)
                 .createNewTrustStore(newTrustStoreFile)
                 .build();
->>>>>>> 9494bebe
         sslConfig.remove(SslConfigs.SSL_KEYSTORE_LOCATION_CONFIG);
         sslConfig.remove(SslConfigs.SSL_KEYSTORE_PASSWORD_CONFIG);
         sslConfig.remove(SslConfigs.SSL_KEYSTORE_TYPE_CONFIG);
         sslFactory.reconfigure(sslConfig);
-        assertNotSame(sslContext, ((DefaultSslEngineFactory) sslFactory.sslEngineFactory()).sslContext(), "SSL context not recreated");
-
-<<<<<<< HEAD
-        sslConfig = sslConfigsBuilder(Mode.SERVER).createNewTrustStore(newTrustStoreFile).build();
-=======
+        assertNotSame(sslContext, ((DefaultSslEngineFactory) sslFactory.sslEngineFactory()).sslContext(),
+                "SSL context not recreated");
+
         sslConfig = sslConfigsBuilder(ConnectionMode.SERVER)
                 .createNewTrustStore(newTrustStoreFile)
                 .build();
->>>>>>> 9494bebe
         try {
             sslFactory.validateReconfiguration(sslConfig);
             fail("Keystore configured dynamically for listener without previous keystore");
@@ -401,14 +324,10 @@
     @Test
     public void testPemReconfiguration() throws Exception {
         Properties props = new Properties();
-<<<<<<< HEAD
-        props.putAll(sslConfigsBuilder(Mode.SERVER).createNewTrustStore(null).usePem(true).build());
-=======
         props.putAll(sslConfigsBuilder(ConnectionMode.SERVER)
                 .createNewTrustStore(null)
                 .usePem(true)
                 .build());
->>>>>>> 9494bebe
         TestSecurityConfig sslConfig = new TestSecurityConfig(props);
 
         SslFactory sslFactory = new SslFactory(ConnectionMode.SERVER);
@@ -421,19 +340,22 @@
         sslFactory.reconfigure(sslConfig.values());
         assertSame(sslEngineFactory, sslFactory.sslEngineFactory(), "SslEngineFactory recreated unnecessarily");
 
-        props.put(SslConfigs.SSL_KEYSTORE_KEY_CONFIG, new Password(((Password) props.get(SslConfigs.SSL_KEYSTORE_KEY_CONFIG)).value() + " "));
+        props.put(SslConfigs.SSL_KEYSTORE_KEY_CONFIG,
+                new Password(((Password) props.get(SslConfigs.SSL_KEYSTORE_KEY_CONFIG)).value() + " "));
         sslConfig = new TestSecurityConfig(props);
         sslFactory.reconfigure(sslConfig.values());
         assertNotSame(sslEngineFactory, sslFactory.sslEngineFactory(), "SslEngineFactory not recreated");
         sslEngineFactory = sslFactory.sslEngineFactory();
 
-        props.put(SslConfigs.SSL_KEYSTORE_CERTIFICATE_CHAIN_CONFIG, new Password(((Password) props.get(SslConfigs.SSL_KEYSTORE_CERTIFICATE_CHAIN_CONFIG)).value() + " "));
+        props.put(SslConfigs.SSL_KEYSTORE_CERTIFICATE_CHAIN_CONFIG,
+                new Password(((Password) props.get(SslConfigs.SSL_KEYSTORE_CERTIFICATE_CHAIN_CONFIG)).value() + " "));
         sslConfig = new TestSecurityConfig(props);
         sslFactory.reconfigure(sslConfig.values());
         assertNotSame(sslEngineFactory, sslFactory.sslEngineFactory(), "SslEngineFactory not recreated");
         sslEngineFactory = sslFactory.sslEngineFactory();
 
-        props.put(SslConfigs.SSL_TRUSTSTORE_CERTIFICATES_CONFIG, new Password(((Password) props.get(SslConfigs.SSL_TRUSTSTORE_CERTIFICATES_CONFIG)).value() + " "));
+        props.put(SslConfigs.SSL_TRUSTSTORE_CERTIFICATES_CONFIG,
+                new Password(((Password) props.get(SslConfigs.SSL_TRUSTSTORE_CERTIFICATES_CONFIG)).value() + " "));
         sslConfig = new TestSecurityConfig(props);
         sslFactory.reconfigure(sslConfig.values());
         assertNotSame(sslEngineFactory, sslFactory.sslEngineFactory(), "SslEngineFactory not recreated");
@@ -443,15 +365,10 @@
     @Test
     public void testKeyStoreTrustStoreValidation() throws Exception {
         File trustStoreFile = TestUtils.tempFile("truststore", ".jks");
-<<<<<<< HEAD
-        Map<String, Object> serverSslConfig = sslConfigsBuilder(Mode.SERVER).createNewTrustStore(trustStoreFile).build();
-        SslFactory sslFactory = new SslFactory(Mode.SERVER);
-=======
         Map<String, Object> serverSslConfig = sslConfigsBuilder(ConnectionMode.SERVER)
                 .createNewTrustStore(trustStoreFile)
                 .build();
         SslFactory sslFactory = new SslFactory(ConnectionMode.SERVER);
->>>>>>> 9494bebe
         sslFactory.configure(serverSslConfig);
         assertNotNull(sslFactory.sslEngineFactory(), "SslEngineFactory not created");
     }
@@ -460,12 +377,6 @@
     public void testUntrustedKeyStoreValidationFails() throws Exception {
         File trustStoreFile1 = TestUtils.tempFile("truststore1", ".jks");
         File trustStoreFile2 = TestUtils.tempFile("truststore2", ".jks");
-<<<<<<< HEAD
-        Map<String, Object> sslConfig1 = sslConfigsBuilder(Mode.SERVER).createNewTrustStore(trustStoreFile1).build();
-        Map<String, Object> sslConfig2 = sslConfigsBuilder(Mode.SERVER).createNewTrustStore(trustStoreFile2).build();
-        SslFactory sslFactory = new SslFactory(Mode.SERVER, null, true);
-        for (String key : Arrays.asList(SslConfigs.SSL_TRUSTSTORE_LOCATION_CONFIG, SslConfigs.SSL_TRUSTSTORE_PASSWORD_CONFIG, SslConfigs.SSL_TRUSTSTORE_TYPE_CONFIG, SslConfigs.SSL_TRUSTMANAGER_ALGORITHM_CONFIG)) {
-=======
         Map<String, Object> sslConfig1 = sslConfigsBuilder(ConnectionMode.SERVER)
                 .createNewTrustStore(trustStoreFile1)
                 .build();
@@ -477,7 +388,6 @@
                 SslConfigs.SSL_TRUSTSTORE_PASSWORD_CONFIG,
                 SslConfigs.SSL_TRUSTSTORE_TYPE_CONFIG,
                 SslConfigs.SSL_TRUSTMANAGER_ALGORITHM_CONFIG)) {
->>>>>>> 9494bebe
             sslConfig1.put(key, sslConfig2.get(key));
         }
         try {
@@ -500,14 +410,6 @@
 
     private void verifyKeystoreVerifiableUsingTruststore(boolean usePem, String tlsProtocol) throws Exception {
         File trustStoreFile1 = usePem ? null : TestUtils.tempFile("truststore1", ".jks");
-<<<<<<< HEAD
-        Map<String, Object> sslConfig1 = sslConfigsBuilder(Mode.SERVER).createNewTrustStore(trustStoreFile1).usePem(usePem).build();
-        SslFactory sslFactory = new SslFactory(Mode.SERVER, null, true);
-        sslFactory.configure(sslConfig1);
-
-        File trustStoreFile2 = usePem ? null : TestUtils.tempFile("truststore2", ".jks");
-        Map<String, Object> sslConfig2 = sslConfigsBuilder(Mode.SERVER).createNewTrustStore(trustStoreFile2).usePem(usePem).build();
-=======
         Map<String, Object> sslConfig1 = sslConfigsBuilder(ConnectionMode.SERVER)
                 .createNewTrustStore(trustStoreFile1)
                 .usePem(usePem)
@@ -520,7 +422,6 @@
                 .createNewTrustStore(trustStoreFile2)
                 .usePem(usePem)
                 .build();
->>>>>>> 9494bebe
         // Verify that `createSSLContext` fails even if certificate from new keystore is trusted by
         // the new truststore, if certificate is not trusted by the existing truststore on the `SslFactory`.
         // This is to prevent both keystores and truststores to be modified simultaneously on an inter-broker
@@ -545,11 +446,6 @@
 
     private void verifyCertificateEntriesValidation(boolean usePem, String tlsProtocol) throws Exception {
         File trustStoreFile = usePem ? null : TestUtils.tempFile("truststore", ".jks");
-<<<<<<< HEAD
-        Map<String, Object> serverSslConfig = sslConfigsBuilder(Mode.SERVER).createNewTrustStore(trustStoreFile).usePem(usePem).build();
-        File newTrustStoreFile = usePem ? null : TestUtils.tempFile("truststore", ".jks");
-        Map<String, Object> newCnConfig = sslConfigsBuilder(Mode.SERVER).createNewTrustStore(newTrustStoreFile).cn("Another CN").usePem(usePem).build();
-=======
         Map<String, Object> serverSslConfig = sslConfigsBuilder(ConnectionMode.SERVER)
                 .createNewTrustStore(trustStoreFile)
                 .usePem(usePem)
@@ -560,7 +456,6 @@
                 .cn("Another CN")
                 .usePem(usePem)
                 .build();
->>>>>>> 9494bebe
         KeyStore ks1 = sslKeyStore(serverSslConfig);
         KeyStore ks2 = sslKeyStore(serverSslConfig);
         assertEquals(SslFactory.CertificateEntries.create(ks1), SslFactory.CertificateEntries.create(ks2));
@@ -579,36 +474,24 @@
     @Test
     public void testClientSpecifiedSslEngineFactoryUsed() throws Exception {
         File trustStoreFile = TestUtils.tempFile("truststore", ".jks");
-<<<<<<< HEAD
-        Map<String, Object> clientSslConfig = sslConfigsBuilder(Mode.CLIENT).createNewTrustStore(trustStoreFile).useClientCert(false).build();
-=======
         Map<String, Object> clientSslConfig = sslConfigsBuilder(ConnectionMode.CLIENT)
                 .createNewTrustStore(trustStoreFile)
                 .useClientCert(false)
                 .build();
->>>>>>> 9494bebe
         clientSslConfig.put(SslConfigs.SSL_ENGINE_FACTORY_CLASS_CONFIG, TestSslUtils.TestSslEngineFactory.class);
         SslFactory sslFactory = new SslFactory(ConnectionMode.CLIENT);
         sslFactory.configure(clientSslConfig);
-<<<<<<< HEAD
-        assertTrue(sslFactory.sslEngineFactory() instanceof TestSslUtils.TestSslEngineFactory, "SslEngineFactory must be of expected type");
-=======
         assertInstanceOf(TestSslUtils.TestSslEngineFactory.class, sslFactory.sslEngineFactory(),
             "SslEngineFactory must be of expected type");
->>>>>>> 9494bebe
     }
 
     @Test
     public void testEngineFactoryClosed() throws Exception {
         File trustStoreFile = TestUtils.tempFile("truststore", ".jks");
-<<<<<<< HEAD
-        Map<String, Object> clientSslConfig = sslConfigsBuilder(Mode.CLIENT).createNewTrustStore(trustStoreFile).useClientCert(false).build();
-=======
         Map<String, Object> clientSslConfig = sslConfigsBuilder(ConnectionMode.CLIENT)
                 .createNewTrustStore(trustStoreFile)
                 .useClientCert(false)
                 .build();
->>>>>>> 9494bebe
         clientSslConfig.put(SslConfigs.SSL_ENGINE_FACTORY_CLASS_CONFIG, TestSslUtils.TestSslEngineFactory.class);
         SslFactory sslFactory = new SslFactory(ConnectionMode.CLIENT);
         sslFactory.configure(clientSslConfig);
@@ -624,23 +507,15 @@
     @Test
     public void testServerSpecifiedSslEngineFactoryUsed() throws Exception {
         File trustStoreFile = TestUtils.tempFile("truststore", ".jks");
-<<<<<<< HEAD
-        Map<String, Object> serverSslConfig = sslConfigsBuilder(Mode.SERVER).createNewTrustStore(trustStoreFile).useClientCert(false).build();
-=======
         Map<String, Object> serverSslConfig = sslConfigsBuilder(ConnectionMode.SERVER)
                 .createNewTrustStore(trustStoreFile)
                 .useClientCert(false)
                 .build();
->>>>>>> 9494bebe
         serverSslConfig.put(SslConfigs.SSL_ENGINE_FACTORY_CLASS_CONFIG, TestSslUtils.TestSslEngineFactory.class);
         SslFactory sslFactory = new SslFactory(ConnectionMode.SERVER);
         sslFactory.configure(serverSslConfig);
-<<<<<<< HEAD
-        assertTrue(sslFactory.sslEngineFactory() instanceof TestSslUtils.TestSslEngineFactory, "SslEngineFactory must be of expected type");
-=======
         assertInstanceOf(TestSslUtils.TestSslEngineFactory.class, sslFactory.sslEngineFactory(),
             "SslEngineFactory must be of expected type");
->>>>>>> 9494bebe
     }
 
     /**
@@ -649,14 +524,10 @@
     @Test
     public void testInvalidSslEngineFactory() throws Exception {
         File trustStoreFile = TestUtils.tempFile("truststore", ".jks");
-<<<<<<< HEAD
-        Map<String, Object> clientSslConfig = sslConfigsBuilder(Mode.CLIENT).createNewTrustStore(trustStoreFile).useClientCert(false).build();
-=======
         Map<String, Object> clientSslConfig = sslConfigsBuilder(ConnectionMode.CLIENT)
                 .createNewTrustStore(trustStoreFile)
                 .useClientCert(false)
                 .build();
->>>>>>> 9494bebe
         clientSslConfig.put(SslConfigs.SSL_ENGINE_FACTORY_CLASS_CONFIG, String.class);
         SslFactory sslFactory = new SslFactory(ConnectionMode.CLIENT);
         assertThrows(ClassCastException.class, () -> sslFactory.configure(clientSslConfig));
@@ -664,14 +535,10 @@
 
     @Test
     public void testUsedConfigs() throws IOException, GeneralSecurityException {
-<<<<<<< HEAD
-        Map<String, Object> serverSslConfig = sslConfigsBuilder(Mode.SERVER).createNewTrustStore(TestUtils.tempFile("truststore", ".jks")).useClientCert(false).build();
-=======
         Map<String, Object> serverSslConfig = sslConfigsBuilder(ConnectionMode.SERVER)
                 .createNewTrustStore(TestUtils.tempFile("truststore", ".jks"))
                 .useClientCert(false)
                 .build();
->>>>>>> 9494bebe
         serverSslConfig.put(SslConfigs.SSL_ENGINE_FACTORY_CLASS_CONFIG, TestSslUtils.TestSslEngineFactory.class);
         TestSecurityConfig securityConfig = new TestSecurityConfig(serverSslConfig);
         SslFactory sslFactory = new SslFactory(ConnectionMode.SERVER);
@@ -697,11 +564,6 @@
         ensureCompatible(ks, createKeyStore(keyPair, "*.EXAMPLE.COM", "Kafka", false, "*.example.com"), false, false);
         ensureCompatible(ks, createKeyStore(keyPair, "*.EXAMPLE.COM", "Kafka", false, "localhost"), false, false);
 
-<<<<<<< HEAD
-        assertThrows(ConfigException.class, () -> ensureCompatible(ks, createKeyStore(keyPair, " *.example.com", " Kafka ", false, "localhost", "*.example.com")));
-        assertThrows(ConfigException.class, () -> ensureCompatible(ks, createKeyStore(keyPair, "*.another.example.com", "Kafka", true, "*.example.com")));
-        assertThrows(ConfigException.class, () -> ensureCompatible(ks, createKeyStore(keyPair, "*.EXAMPLE.COM", "Kafka", true, "*.another.example.com")));
-=======
         assertThrows(ConfigException.class, () ->
                 ensureCompatible(ks, createKeyStore(keyPair, " *.example.com", " Kafka ", false, "localhost", "*.example.com"), false, false));
         assertThrows(ConfigException.class, () ->
@@ -715,23 +577,33 @@
         assertThrows(ConfigException.class, () -> ensureCompatible(ks, createKeyStore(keyPair, "*.example.com", "Kafka", true, "localhost", "*.another.example.com"), true, false));
         ensureCompatible(ks, createKeyStore(keyPair, "*.another.example.com", "Kafka", true, "localhost", "*.example.com"), true, false);
         assertThrows(ConfigException.class, () -> ensureCompatible(ks, createKeyStore(keyPair, "*.another.example.com", "Kafka", true, "localhost", "*.example.com"), false, true));
->>>>>>> 9494bebe
     }
 
     private KeyStore createKeyStore(KeyPair keyPair, String commonName, String org, boolean utf8, String... dnsNames) throws Exception {
-        X509Certificate cert = new TestSslUtils.CertificateBuilder().sanDnsNames(dnsNames).generate(commonName, org, utf8, keyPair);
+        X509Certificate cert = new TestSslUtils.CertificateBuilder().sanDnsNames(dnsNames)
+                .generate(commonName, org, utf8, keyPair);
         KeyStore ks = KeyStore.getInstance("PKCS12");
         ks.load(null, null);
-        ks.setKeyEntry("kafka", keyPair.getPrivate(), null, new X509Certificate[]{cert});
+        ks.setKeyEntry("kafka", keyPair.getPrivate(), null, new X509Certificate[] {cert});
         return ks;
     }
 
     private KeyStore sslKeyStore(Map<String, Object> sslConfig) {
         SecurityStore store;
         if (sslConfig.get(SslConfigs.SSL_KEYSTORE_LOCATION_CONFIG) != null) {
-            store = new FileBasedStore((String) sslConfig.get(SslConfigs.SSL_KEYSTORE_TYPE_CONFIG), (String) sslConfig.get(SslConfigs.SSL_KEYSTORE_LOCATION_CONFIG), (Password) sslConfig.get(SslConfigs.SSL_KEYSTORE_PASSWORD_CONFIG), (Password) sslConfig.get(SslConfigs.SSL_KEY_PASSWORD_CONFIG), true);
+            store = new FileBasedStore(
+                    (String) sslConfig.get(SslConfigs.SSL_KEYSTORE_TYPE_CONFIG),
+                    (String) sslConfig.get(SslConfigs.SSL_KEYSTORE_LOCATION_CONFIG),
+                    (Password) sslConfig.get(SslConfigs.SSL_KEYSTORE_PASSWORD_CONFIG),
+                    (Password) sslConfig.get(SslConfigs.SSL_KEY_PASSWORD_CONFIG),
+                    true
+            );
         } else {
-            store = new PemStore((Password) sslConfig.get(SslConfigs.SSL_KEYSTORE_CERTIFICATE_CHAIN_CONFIG), (Password) sslConfig.get(SslConfigs.SSL_KEYSTORE_KEY_CONFIG), (Password) sslConfig.get(SslConfigs.SSL_KEY_PASSWORD_CONFIG));
+            store = new PemStore(
+                    (Password) sslConfig.get(SslConfigs.SSL_KEYSTORE_CERTIFICATE_CHAIN_CONFIG),
+                    (Password) sslConfig.get(SslConfigs.SSL_KEYSTORE_KEY_CONFIG),
+                    (Password) sslConfig.get(SslConfigs.SSL_KEY_PASSWORD_CONFIG)
+            );
         }
         return store.get();
     }
