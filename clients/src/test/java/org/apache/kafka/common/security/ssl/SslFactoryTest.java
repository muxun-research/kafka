--- conflicted
+++ resolved
@@ -16,22 +16,6 @@
  */
 package org.apache.kafka.common.security.ssl;
 
-<<<<<<< HEAD
-=======
-import java.io.File;
-import java.io.IOException;
-import java.nio.file.Files;
-import java.security.GeneralSecurityException;
-import java.security.KeyPair;
-import java.security.KeyStore;
-import java.security.cert.X509Certificate;
-import java.util.Arrays;
-import java.util.Map;
-
-import javax.net.ssl.SSLContext;
-import javax.net.ssl.SSLEngine;
-
->>>>>>> 15418db6
 import org.apache.kafka.common.KafkaException;
 import org.apache.kafka.common.config.ConfigException;
 import org.apache.kafka.common.config.SecurityConfig;
@@ -48,7 +32,7 @@
 import org.apache.kafka.common.security.ssl.mock.TestTrustManagerFactory;
 import org.apache.kafka.common.utils.Utils;
 import org.apache.kafka.test.TestSslUtils;
-<<<<<<< HEAD
+import org.apache.kafka.test.TestUtils;
 import org.junit.jupiter.api.Test;
 
 import javax.net.ssl.SSLContext;
@@ -57,517 +41,18 @@
 import java.io.IOException;
 import java.nio.file.Files;
 import java.security.GeneralSecurityException;
+import java.security.KeyPair;
 import java.security.KeyStore;
 import java.security.Security;
+import java.security.cert.X509Certificate;
 import java.util.Arrays;
 import java.util.Map;
 import java.util.Properties;
 
-=======
-import org.apache.kafka.common.network.Mode;
-import org.apache.kafka.test.TestUtils;
-import org.junit.jupiter.api.Test;
-
 import static org.apache.kafka.common.security.ssl.SslFactory.CertificateEntries.ensureCompatible;
->>>>>>> 15418db6
-import static org.junit.jupiter.api.Assertions.assertEquals;
-import static org.junit.jupiter.api.Assertions.assertFalse;
-import static org.junit.jupiter.api.Assertions.assertNotEquals;
-import static org.junit.jupiter.api.Assertions.assertNotNull;
-import static org.junit.jupiter.api.Assertions.assertNotSame;
-import static org.junit.jupiter.api.Assertions.assertSame;
-import static org.junit.jupiter.api.Assertions.assertThrows;
-import static org.junit.jupiter.api.Assertions.assertTrue;
-import static org.junit.jupiter.api.Assertions.fail;
+import static org.junit.jupiter.api.Assertions.*;
 
 public abstract class SslFactoryTest {
-<<<<<<< HEAD
-	private final String tlsProtocol;
-
-	public SslFactoryTest(String tlsProtocol) {
-		this.tlsProtocol = tlsProtocol;
-	}
-
-	@Test
-	public void testSslFactoryConfiguration() throws Exception {
-		File trustStoreFile = File.createTempFile("truststore", ".jks");
-		Map<String, Object> serverSslConfig = sslConfigsBuilder(Mode.SERVER)
-				.createNewTrustStore(trustStoreFile)
-				.build();
-		SslFactory sslFactory = new SslFactory(Mode.SERVER);
-		sslFactory.configure(serverSslConfig);
-		//host and port are hints
-		SSLEngine engine = sslFactory.createSslEngine("localhost", 0);
-		assertNotNull(engine);
-		assertEquals(Utils.mkSet(tlsProtocol), Utils.mkSet(engine.getEnabledProtocols()));
-		assertEquals(false, engine.getUseClientMode());
-	}
-
-	@Test
-	public void testSslFactoryWithCustomKeyManagerConfiguration() {
-		TestProviderCreator testProviderCreator = new TestProviderCreator();
-		Map<String, Object> serverSslConfig = TestSslUtils.createSslConfig(
-				TestKeyManagerFactory.ALGORITHM,
-				TestTrustManagerFactory.ALGORITHM,
-				tlsProtocol
-		);
-		serverSslConfig.put(SecurityConfig.SECURITY_PROVIDERS_CONFIG, testProviderCreator.getClass().getName());
-		SslFactory sslFactory = new SslFactory(Mode.SERVER);
-		sslFactory.configure(serverSslConfig);
-		assertNotNull(sslFactory.sslEngineFactory(), "SslEngineFactory not created");
-		Security.removeProvider(testProviderCreator.getProvider().getName());
-	}
-
-	@Test
-	public void testSslFactoryWithoutProviderClassConfiguration() {
-		// An exception is thrown as the algorithm is not registered through a provider
-		Map<String, Object> serverSslConfig = TestSslUtils.createSslConfig(
-				TestKeyManagerFactory.ALGORITHM,
-				TestTrustManagerFactory.ALGORITHM,
-				tlsProtocol
-		);
-		SslFactory sslFactory = new SslFactory(Mode.SERVER);
-		assertThrows(KafkaException.class, () -> sslFactory.configure(serverSslConfig));
-	}
-
-	@Test
-	public void testSslFactoryWithIncorrectProviderClassConfiguration() {
-		// An exception is thrown as the algorithm is not registered through a provider
-		Map<String, Object> serverSslConfig = TestSslUtils.createSslConfig(
-				TestKeyManagerFactory.ALGORITHM,
-				TestTrustManagerFactory.ALGORITHM,
-				tlsProtocol
-		);
-		serverSslConfig.put(SecurityConfig.SECURITY_PROVIDERS_CONFIG,
-				"com.fake.ProviderClass1,com.fake.ProviderClass2");
-		SslFactory sslFactory = new SslFactory(Mode.SERVER);
-		assertThrows(KafkaException.class, () -> sslFactory.configure(serverSslConfig));
-	}
-
-	@Test
-	public void testSslFactoryWithoutPasswordConfiguration() throws Exception {
-		File trustStoreFile = File.createTempFile("truststore", ".jks");
-		Map<String, Object> serverSslConfig = sslConfigsBuilder(Mode.SERVER)
-				.createNewTrustStore(trustStoreFile)
-				.build();
-		// unset the password
-		serverSslConfig.remove(SslConfigs.SSL_TRUSTSTORE_PASSWORD_CONFIG);
-		SslFactory sslFactory = new SslFactory(Mode.SERVER);
-		try {
-			sslFactory.configure(serverSslConfig);
-		} catch (Exception e) {
-			fail("An exception was thrown when configuring the truststore without a password: " + e);
-		}
-	}
-
-    @Test
-    public void testClientMode() throws Exception {
-		File trustStoreFile = File.createTempFile("truststore", ".jks");
-		Map<String, Object> clientSslConfig = sslConfigsBuilder(Mode.CLIENT)
-				.createNewTrustStore(trustStoreFile)
-				.useClientCert(false)
-				.build();
-		SslFactory sslFactory = new SslFactory(Mode.CLIENT);
-		sslFactory.configure(clientSslConfig);
-		//host and port are hints
-		SSLEngine engine = sslFactory.createSslEngine("localhost", 0);
-		assertTrue(engine.getUseClientMode());
-	}
-
-	@Test
-	public void staleSslEngineFactoryShouldBeClosed() throws IOException, GeneralSecurityException {
-		File trustStoreFile = File.createTempFile("truststore", ".jks");
-		Map<String, Object> clientSslConfig = sslConfigsBuilder(Mode.SERVER)
-				.createNewTrustStore(trustStoreFile)
-				.useClientCert(false)
-				.build();
-		clientSslConfig.put(SslConfigs.SSL_ENGINE_FACTORY_CLASS_CONFIG, TestSslUtils.TestSslEngineFactory.class);
-		SslFactory sslFactory = new SslFactory(Mode.SERVER);
-		sslFactory.configure(clientSslConfig);
-		TestSslUtils.TestSslEngineFactory sslEngineFactory = (TestSslUtils.TestSslEngineFactory) sslFactory.sslEngineFactory();
-		assertNotNull(sslEngineFactory);
-		assertFalse(sslEngineFactory.closed);
-
-		trustStoreFile = File.createTempFile("truststore", ".jks");
-		clientSslConfig = sslConfigsBuilder(Mode.SERVER)
-				.createNewTrustStore(trustStoreFile)
-				.build();
-		clientSslConfig.put(SslConfigs.SSL_ENGINE_FACTORY_CLASS_CONFIG, TestSslUtils.TestSslEngineFactory.class);
-		sslFactory.reconfigure(clientSslConfig);
-		TestSslUtils.TestSslEngineFactory newSslEngineFactory = (TestSslUtils.TestSslEngineFactory) sslFactory.sslEngineFactory();
-		assertNotEquals(sslEngineFactory, newSslEngineFactory);
-		// the older one should be closed
-		assertTrue(sslEngineFactory.closed);
-	}
-
-	@Test
-	public void testReconfiguration() throws Exception {
-		File trustStoreFile = File.createTempFile("truststore", ".jks");
-		Map<String, Object> sslConfig = sslConfigsBuilder(Mode.SERVER)
-				.createNewTrustStore(trustStoreFile)
-				.build();
-		SslFactory sslFactory = new SslFactory(Mode.SERVER);
-		sslFactory.configure(sslConfig);
-		SslEngineFactory sslEngineFactory = sslFactory.sslEngineFactory();
-		assertNotNull(sslEngineFactory, "SslEngineFactory not created");
-
-		// Verify that SslEngineFactory is not recreated on reconfigure() if config and
-		// file are not changed
-		sslFactory.reconfigure(sslConfig);
-		assertSame(sslEngineFactory, sslFactory.sslEngineFactory(), "SslEngineFactory recreated unnecessarily");
-
-		// Verify that the SslEngineFactory is recreated on reconfigure() if config is changed
-		trustStoreFile = File.createTempFile("truststore", ".jks");
-		sslConfig = sslConfigsBuilder(Mode.SERVER)
-				.createNewTrustStore(trustStoreFile)
-				.build();
-		sslFactory.reconfigure(sslConfig);
-		assertNotSame(sslEngineFactory, sslFactory.sslEngineFactory(), "SslEngineFactory not recreated");
-		sslEngineFactory = sslFactory.sslEngineFactory();
-
-		// Verify that builder is recreated on reconfigure() if config is not changed, but truststore file was modified
-		trustStoreFile.setLastModified(System.currentTimeMillis() + 10000);
-		sslFactory.reconfigure(sslConfig);
-		assertNotSame(sslEngineFactory, sslFactory.sslEngineFactory(), "SslEngineFactory not recreated");
-		sslEngineFactory = sslFactory.sslEngineFactory();
-
-		// Verify that builder is recreated on reconfigure() if config is not changed, but keystore file was modified
-		File keyStoreFile = new File((String) sslConfig.get(SslConfigs.SSL_KEYSTORE_LOCATION_CONFIG));
-		keyStoreFile.setLastModified(System.currentTimeMillis() + 10000);
-		sslFactory.reconfigure(sslConfig);
-		assertNotSame(sslEngineFactory, sslFactory.sslEngineFactory(), "SslEngineFactory not recreated");
-		sslEngineFactory = sslFactory.sslEngineFactory();
-
-		// Verify that builder is recreated after validation on reconfigure() if config is not changed, but keystore file was modified
-		keyStoreFile.setLastModified(System.currentTimeMillis() + 15000);
-		sslFactory.validateReconfiguration(sslConfig);
-		sslFactory.reconfigure(sslConfig);
-		assertNotSame(sslEngineFactory, sslFactory.sslEngineFactory(), "SslEngineFactory not recreated");
-		sslEngineFactory = sslFactory.sslEngineFactory();
-
-		// Verify that the builder is not recreated if modification time cannot be determined
-		keyStoreFile.setLastModified(System.currentTimeMillis() + 20000);
-		Files.delete(keyStoreFile.toPath());
-		sslFactory.reconfigure(sslConfig);
-		assertSame(sslEngineFactory, sslFactory.sslEngineFactory(), "SslEngineFactory recreated unnecessarily");
-	}
-
-    @Test
-    public void testReconfigurationWithoutTruststore() throws Exception {
-		File trustStoreFile = File.createTempFile("truststore", ".jks");
-		Map<String, Object> sslConfig = sslConfigsBuilder(Mode.SERVER)
-				.createNewTrustStore(trustStoreFile)
-				.build();
-		sslConfig.remove(SslConfigs.SSL_TRUSTSTORE_LOCATION_CONFIG);
-		sslConfig.remove(SslConfigs.SSL_TRUSTSTORE_PASSWORD_CONFIG);
-		sslConfig.remove(SslConfigs.SSL_TRUSTSTORE_TYPE_CONFIG);
-		SslFactory sslFactory = new SslFactory(Mode.SERVER);
-		sslFactory.configure(sslConfig);
-		SSLContext sslContext = ((DefaultSslEngineFactory) sslFactory.sslEngineFactory()).sslContext();
-		assertNotNull(sslContext, "SSL context not created");
-		assertSame(sslContext, ((DefaultSslEngineFactory) sslFactory.sslEngineFactory()).sslContext(),
-				"SSL context recreated unnecessarily");
-		assertFalse(sslFactory.createSslEngine("localhost", 0).getUseClientMode());
-
-		Map<String, Object> sslConfig2 = sslConfigsBuilder(Mode.SERVER)
-				.createNewTrustStore(trustStoreFile)
-				.build();
-		try {
-			sslFactory.validateReconfiguration(sslConfig2);
-			fail("Truststore configured dynamically for listener without previous truststore");
-		} catch (ConfigException e) {
-			// Expected exception
-		}
-	}
-
-    @Test
-    public void testReconfigurationWithoutKeystore() throws Exception {
-		File trustStoreFile = File.createTempFile("truststore", ".jks");
-		Map<String, Object> sslConfig = sslConfigsBuilder(Mode.SERVER)
-				.createNewTrustStore(trustStoreFile)
-				.build();
-		sslConfig.remove(SslConfigs.SSL_KEYSTORE_LOCATION_CONFIG);
-		sslConfig.remove(SslConfigs.SSL_KEYSTORE_PASSWORD_CONFIG);
-		sslConfig.remove(SslConfigs.SSL_KEYSTORE_TYPE_CONFIG);
-		SslFactory sslFactory = new SslFactory(Mode.SERVER);
-		sslFactory.configure(sslConfig);
-		SSLContext sslContext = ((DefaultSslEngineFactory) sslFactory.sslEngineFactory()).sslContext();
-		assertNotNull(sslContext, "SSL context not created");
-		assertSame(sslContext, ((DefaultSslEngineFactory) sslFactory.sslEngineFactory()).sslContext(),
-				"SSL context recreated unnecessarily");
-		assertFalse(sslFactory.createSslEngine("localhost", 0).getUseClientMode());
-
-		File newTrustStoreFile = File.createTempFile("truststore", ".jks");
-		sslConfig = sslConfigsBuilder(Mode.SERVER)
-				.createNewTrustStore(newTrustStoreFile)
-				.build();
-		sslConfig.remove(SslConfigs.SSL_KEYSTORE_LOCATION_CONFIG);
-		sslConfig.remove(SslConfigs.SSL_KEYSTORE_PASSWORD_CONFIG);
-		sslConfig.remove(SslConfigs.SSL_KEYSTORE_TYPE_CONFIG);
-		sslFactory.reconfigure(sslConfig);
-		assertNotSame(sslContext, ((DefaultSslEngineFactory) sslFactory.sslEngineFactory()).sslContext(),
-				"SSL context not recreated");
-
-		sslConfig = sslConfigsBuilder(Mode.SERVER)
-				.createNewTrustStore(newTrustStoreFile)
-				.build();
-		try {
-			sslFactory.validateReconfiguration(sslConfig);
-			fail("Keystore configured dynamically for listener without previous keystore");
-		} catch (ConfigException e) {
-			// Expected exception
-		}
-	}
-
-	@Test
-	public void testPemReconfiguration() throws Exception {
-		Properties props = new Properties();
-		props.putAll(sslConfigsBuilder(Mode.SERVER)
-				.createNewTrustStore(null)
-				.usePem(true)
-				.build());
-		TestSecurityConfig sslConfig = new TestSecurityConfig(props);
-
-		SslFactory sslFactory = new SslFactory(Mode.SERVER);
-		sslFactory.configure(sslConfig.values());
-		SslEngineFactory sslEngineFactory = sslFactory.sslEngineFactory();
-		assertNotNull(sslEngineFactory, "SslEngineFactory not created");
-
-		props.put("some.config", "some.value");
-		sslConfig = new TestSecurityConfig(props);
-		sslFactory.reconfigure(sslConfig.values());
-		assertSame(sslEngineFactory, sslFactory.sslEngineFactory(), "SslEngineFactory recreated unnecessarily");
-
-		props.put(SslConfigs.SSL_KEYSTORE_KEY_CONFIG,
-				new Password(((Password) props.get(SslConfigs.SSL_KEYSTORE_KEY_CONFIG)).value() + " "));
-		sslConfig = new TestSecurityConfig(props);
-		sslFactory.reconfigure(sslConfig.values());
-		assertNotSame(sslEngineFactory, sslFactory.sslEngineFactory(), "SslEngineFactory not recreated");
-		sslEngineFactory = sslFactory.sslEngineFactory();
-
-		props.put(SslConfigs.SSL_KEYSTORE_CERTIFICATE_CHAIN_CONFIG,
-				new Password(((Password) props.get(SslConfigs.SSL_KEYSTORE_CERTIFICATE_CHAIN_CONFIG)).value() + " "));
-		sslConfig = new TestSecurityConfig(props);
-		sslFactory.reconfigure(sslConfig.values());
-		assertNotSame(sslEngineFactory, sslFactory.sslEngineFactory(), "SslEngineFactory not recreated");
-		sslEngineFactory = sslFactory.sslEngineFactory();
-
-		props.put(SslConfigs.SSL_TRUSTSTORE_CERTIFICATES_CONFIG,
-				new Password(((Password) props.get(SslConfigs.SSL_TRUSTSTORE_CERTIFICATES_CONFIG)).value() + " "));
-		sslConfig = new TestSecurityConfig(props);
-		sslFactory.reconfigure(sslConfig.values());
-		assertNotSame(sslEngineFactory, sslFactory.sslEngineFactory(), "SslEngineFactory not recreated");
-		sslEngineFactory = sslFactory.sslEngineFactory();
-	}
-
-	@Test
-	public void testKeyStoreTrustStoreValidation() throws Exception {
-		File trustStoreFile = File.createTempFile("truststore", ".jks");
-		Map<String, Object> serverSslConfig = sslConfigsBuilder(Mode.SERVER)
-				.createNewTrustStore(trustStoreFile)
-				.build();
-		SslFactory sslFactory = new SslFactory(Mode.SERVER);
-		sslFactory.configure(serverSslConfig);
-		assertNotNull(sslFactory.sslEngineFactory(), "SslEngineFactory not created");
-	}
-
-    @Test
-    public void testUntrustedKeyStoreValidationFails() throws Exception {
-		File trustStoreFile1 = File.createTempFile("truststore1", ".jks");
-		File trustStoreFile2 = File.createTempFile("truststore2", ".jks");
-		Map<String, Object> sslConfig1 = sslConfigsBuilder(Mode.SERVER)
-				.createNewTrustStore(trustStoreFile1)
-				.build();
-		Map<String, Object> sslConfig2 = sslConfigsBuilder(Mode.SERVER)
-				.createNewTrustStore(trustStoreFile2)
-				.build();
-		SslFactory sslFactory = new SslFactory(Mode.SERVER, null, true);
-		for (String key : Arrays.asList(SslConfigs.SSL_TRUSTSTORE_LOCATION_CONFIG,
-				SslConfigs.SSL_TRUSTSTORE_PASSWORD_CONFIG,
-				SslConfigs.SSL_TRUSTSTORE_TYPE_CONFIG,
-				SslConfigs.SSL_TRUSTMANAGER_ALGORITHM_CONFIG)) {
-			sslConfig1.put(key, sslConfig2.get(key));
-		}
-		try {
-			sslFactory.configure(sslConfig1);
-			fail("Validation did not fail with untrusted truststore");
-		} catch (ConfigException e) {
-			// Expected exception
-		}
-	}
-
-	@Test
-	public void testKeystoreVerifiableUsingTruststore() throws Exception {
-		verifyKeystoreVerifiableUsingTruststore(false, tlsProtocol);
-	}
-
-	@Test
-	public void testPemKeystoreVerifiableUsingTruststore() throws Exception {
-		verifyKeystoreVerifiableUsingTruststore(true, tlsProtocol);
-	}
-
-	private void verifyKeystoreVerifiableUsingTruststore(boolean usePem, String tlsProtocol) throws Exception {
-		File trustStoreFile1 = usePem ? null : File.createTempFile("truststore1", ".jks");
-		Map<String, Object> sslConfig1 = sslConfigsBuilder(Mode.SERVER)
-				.createNewTrustStore(trustStoreFile1)
-				.usePem(usePem)
-				.build();
-		SslFactory sslFactory = new SslFactory(Mode.SERVER, null, true);
-		sslFactory.configure(sslConfig1);
-
-		File trustStoreFile2 = usePem ? null : File.createTempFile("truststore2", ".jks");
-		Map<String, Object> sslConfig2 = sslConfigsBuilder(Mode.SERVER)
-				.createNewTrustStore(trustStoreFile2)
-				.usePem(usePem)
-				.build();
-		// Verify that `createSSLContext` fails even if certificate from new keystore is trusted by
-		// the new truststore, if certificate is not trusted by the existing truststore on the `SslFactory`.
-		// This is to prevent both keystores and truststores to be modified simultaneously on an inter-broker
-		// listener to stores that may not work with other brokers where the update hasn't yet been performed.
-		try {
-			sslFactory.validateReconfiguration(sslConfig2);
-			fail("ValidateReconfiguration did not fail as expected");
-		} catch (ConfigException e) {
-			// Expected exception
-		}
-	}
-
-	@Test
-	public void testCertificateEntriesValidation() throws Exception {
-		verifyCertificateEntriesValidation(false, tlsProtocol);
-	}
-
-	@Test
-	public void testPemCertificateEntriesValidation() throws Exception {
-		verifyCertificateEntriesValidation(true, tlsProtocol);
-	}
-
-	private void verifyCertificateEntriesValidation(boolean usePem, String tlsProtocol) throws Exception {
-		File trustStoreFile = usePem ? null : File.createTempFile("truststore", ".jks");
-		Map<String, Object> serverSslConfig = sslConfigsBuilder(Mode.SERVER)
-				.createNewTrustStore(trustStoreFile)
-				.usePem(usePem)
-				.build();
-		File newTrustStoreFile = usePem ? null : File.createTempFile("truststore", ".jks");
-		Map<String, Object> newCnConfig = sslConfigsBuilder(Mode.SERVER)
-				.createNewTrustStore(newTrustStoreFile)
-				.cn("Another CN")
-				.usePem(usePem)
-				.build();
-		KeyStore ks1 = sslKeyStore(serverSslConfig);
-		KeyStore ks2 = sslKeyStore(serverSslConfig);
-		assertEquals(SslFactory.CertificateEntries.create(ks1), SslFactory.CertificateEntries.create(ks2));
-
-		// Use different alias name, validation should succeed
-		ks2.setCertificateEntry("another", ks1.getCertificate("localhost"));
-		assertEquals(SslFactory.CertificateEntries.create(ks1), SslFactory.CertificateEntries.create(ks2));
-
-		KeyStore ks3 = sslKeyStore(newCnConfig);
-		assertNotEquals(SslFactory.CertificateEntries.create(ks1), SslFactory.CertificateEntries.create(ks3));
-	}
-
-	/**
-	 * Tests client side ssl.engine.factory configuration is used when specified
-	 */
-	@Test
-	public void testClientSpecifiedSslEngineFactoryUsed() throws Exception {
-		File trustStoreFile = File.createTempFile("truststore", ".jks");
-		Map<String, Object> clientSslConfig = sslConfigsBuilder(Mode.CLIENT)
-				.createNewTrustStore(trustStoreFile)
-				.useClientCert(false)
-				.build();
-		clientSslConfig.put(SslConfigs.SSL_ENGINE_FACTORY_CLASS_CONFIG, TestSslUtils.TestSslEngineFactory.class);
-		SslFactory sslFactory = new SslFactory(Mode.CLIENT);
-		sslFactory.configure(clientSslConfig);
-		assertTrue(sslFactory.sslEngineFactory() instanceof TestSslUtils.TestSslEngineFactory,
-				"SslEngineFactory must be of expected type");
-	}
-
-	@Test
-	public void testEngineFactoryClosed() throws Exception {
-		File trustStoreFile = File.createTempFile("truststore", ".jks");
-		Map<String, Object> clientSslConfig = sslConfigsBuilder(Mode.CLIENT)
-				.createNewTrustStore(trustStoreFile)
-				.useClientCert(false)
-				.build();
-		clientSslConfig.put(SslConfigs.SSL_ENGINE_FACTORY_CLASS_CONFIG, TestSslUtils.TestSslEngineFactory.class);
-		SslFactory sslFactory = new SslFactory(Mode.CLIENT);
-		sslFactory.configure(clientSslConfig);
-		TestSslUtils.TestSslEngineFactory engine = (TestSslUtils.TestSslEngineFactory) sslFactory.sslEngineFactory();
-		assertFalse(engine.closed);
-		sslFactory.close();
-		assertTrue(engine.closed);
-	}
-
-	/**
-	 * Tests server side ssl.engine.factory configuration is used when specified
-	 */
-	@Test
-	public void testServerSpecifiedSslEngineFactoryUsed() throws Exception {
-		File trustStoreFile = File.createTempFile("truststore", ".jks");
-		Map<String, Object> serverSslConfig = sslConfigsBuilder(Mode.SERVER)
-				.createNewTrustStore(trustStoreFile)
-				.useClientCert(false)
-				.build();
-		serverSslConfig.put(SslConfigs.SSL_ENGINE_FACTORY_CLASS_CONFIG, TestSslUtils.TestSslEngineFactory.class);
-		SslFactory sslFactory = new SslFactory(Mode.SERVER);
-		sslFactory.configure(serverSslConfig);
-		assertTrue(sslFactory.sslEngineFactory() instanceof TestSslUtils.TestSslEngineFactory,
-				"SslEngineFactory must be of expected type");
-	}
-
-	/**
-	 * Tests invalid ssl.engine.factory configuration
-	 */
-	@Test
-	public void testInvalidSslEngineFactory() throws Exception {
-		File trustStoreFile = File.createTempFile("truststore", ".jks");
-		Map<String, Object> clientSslConfig = sslConfigsBuilder(Mode.CLIENT)
-				.createNewTrustStore(trustStoreFile)
-				.useClientCert(false)
-				.build();
-		clientSslConfig.put(SslConfigs.SSL_ENGINE_FACTORY_CLASS_CONFIG, String.class);
-		SslFactory sslFactory = new SslFactory(Mode.CLIENT);
-		assertThrows(ClassCastException.class, () -> sslFactory.configure(clientSslConfig));
-	}
-
-	@Test
-	public void testUsedConfigs() throws IOException, GeneralSecurityException {
-		Map<String, Object> serverSslConfig = sslConfigsBuilder(Mode.SERVER)
-				.createNewTrustStore(File.createTempFile("truststore", ".jks"))
-				.useClientCert(false)
-				.build();
-		serverSslConfig.put(SslConfigs.SSL_ENGINE_FACTORY_CLASS_CONFIG, TestSslUtils.TestSslEngineFactory.class);
-		TestSecurityConfig securityConfig = new TestSecurityConfig(serverSslConfig);
-		SslFactory sslFactory = new SslFactory(Mode.SERVER);
-		sslFactory.configure(securityConfig.values());
-		assertFalse(securityConfig.unused().contains(SslConfigs.SSL_ENGINE_FACTORY_CLASS_CONFIG));
-	}
-
-	private KeyStore sslKeyStore(Map<String, Object> sslConfig) {
-		SecurityStore store;
-		if (sslConfig.get(SslConfigs.SSL_KEYSTORE_LOCATION_CONFIG) != null) {
-			store = new FileBasedStore(
-					(String) sslConfig.get(SslConfigs.SSL_KEYSTORE_TYPE_CONFIG),
-					(String) sslConfig.get(SslConfigs.SSL_KEYSTORE_LOCATION_CONFIG),
-					(Password) sslConfig.get(SslConfigs.SSL_KEYSTORE_PASSWORD_CONFIG),
-					(Password) sslConfig.get(SslConfigs.SSL_KEY_PASSWORD_CONFIG),
-					true
-			);
-		} else {
-			store = new PemStore(
-					(Password) sslConfig.get(SslConfigs.SSL_KEYSTORE_CERTIFICATE_CHAIN_CONFIG),
-					(Password) sslConfig.get(SslConfigs.SSL_KEYSTORE_KEY_CONFIG),
-					(Password) sslConfig.get(SslConfigs.SSL_KEY_PASSWORD_CONFIG)
-			);
-		}
-		return store.get();
-	}
-
-	private TestSslUtils.SslConfigsBuilder sslConfigsBuilder(Mode mode) {
-		return new TestSslUtils.SslConfigsBuilder(mode).tlsProtocol(tlsProtocol);
-	}
-=======
     private final String tlsProtocol;
 
     public SslFactoryTest(String tlsProtocol) {
@@ -577,9 +62,7 @@
     @Test
     public void testSslFactoryConfiguration() throws Exception {
         File trustStoreFile = TestUtils.tempFile("truststore", ".jks");
-        Map<String, Object> serverSslConfig = sslConfigsBuilder(Mode.SERVER)
-                .createNewTrustStore(trustStoreFile)
-                .build();
+        Map<String, Object> serverSslConfig = sslConfigsBuilder(Mode.SERVER).createNewTrustStore(trustStoreFile).build();
         SslFactory sslFactory = new SslFactory(Mode.SERVER);
         sslFactory.configure(serverSslConfig);
         //host and port are hints
@@ -592,11 +75,7 @@
     @Test
     public void testSslFactoryWithCustomKeyManagerConfiguration() {
         TestProviderCreator testProviderCreator = new TestProviderCreator();
-        Map<String, Object> serverSslConfig = TestSslUtils.createSslConfig(
-                TestKeyManagerFactory.ALGORITHM,
-                TestTrustManagerFactory.ALGORITHM,
-                tlsProtocol
-        );
+        Map<String, Object> serverSslConfig = TestSslUtils.createSslConfig(TestKeyManagerFactory.ALGORITHM, TestTrustManagerFactory.ALGORITHM, tlsProtocol);
         serverSslConfig.put(SecurityConfig.SECURITY_PROVIDERS_CONFIG, testProviderCreator.getClass().getName());
         SslFactory sslFactory = new SslFactory(Mode.SERVER);
         sslFactory.configure(serverSslConfig);
@@ -607,11 +86,7 @@
     @Test
     public void testSslFactoryWithoutProviderClassConfiguration() {
         // An exception is thrown as the algorithm is not registered through a provider
-        Map<String, Object> serverSslConfig = TestSslUtils.createSslConfig(
-                TestKeyManagerFactory.ALGORITHM,
-                TestTrustManagerFactory.ALGORITHM,
-                tlsProtocol
-        );
+        Map<String, Object> serverSslConfig = TestSslUtils.createSslConfig(TestKeyManagerFactory.ALGORITHM, TestTrustManagerFactory.ALGORITHM, tlsProtocol);
         SslFactory sslFactory = new SslFactory(Mode.SERVER);
         assertThrows(KafkaException.class, () -> sslFactory.configure(serverSslConfig));
     }
@@ -619,13 +94,8 @@
     @Test
     public void testSslFactoryWithIncorrectProviderClassConfiguration() {
         // An exception is thrown as the algorithm is not registered through a provider
-        Map<String, Object> serverSslConfig = TestSslUtils.createSslConfig(
-                TestKeyManagerFactory.ALGORITHM,
-                TestTrustManagerFactory.ALGORITHM,
-                tlsProtocol
-        );
-        serverSslConfig.put(SecurityConfig.SECURITY_PROVIDERS_CONFIG,
-                "com.fake.ProviderClass1,com.fake.ProviderClass2");
+        Map<String, Object> serverSslConfig = TestSslUtils.createSslConfig(TestKeyManagerFactory.ALGORITHM, TestTrustManagerFactory.ALGORITHM, tlsProtocol);
+        serverSslConfig.put(SecurityConfig.SECURITY_PROVIDERS_CONFIG, "com.fake.ProviderClass1,com.fake.ProviderClass2");
         SslFactory sslFactory = new SslFactory(Mode.SERVER);
         assertThrows(KafkaException.class, () -> sslFactory.configure(serverSslConfig));
     }
@@ -633,9 +103,7 @@
     @Test
     public void testSslFactoryWithoutPasswordConfiguration() throws Exception {
         File trustStoreFile = TestUtils.tempFile("truststore", ".jks");
-        Map<String, Object> serverSslConfig = sslConfigsBuilder(Mode.SERVER)
-                .createNewTrustStore(trustStoreFile)
-                .build();
+        Map<String, Object> serverSslConfig = sslConfigsBuilder(Mode.SERVER).createNewTrustStore(trustStoreFile).build();
         // unset the password
         serverSslConfig.remove(SslConfigs.SSL_TRUSTSTORE_PASSWORD_CONFIG);
         SslFactory sslFactory = new SslFactory(Mode.SERVER);
@@ -649,10 +117,7 @@
     @Test
     public void testClientMode() throws Exception {
         File trustStoreFile = TestUtils.tempFile("truststore", ".jks");
-        Map<String, Object> clientSslConfig = sslConfigsBuilder(Mode.CLIENT)
-                .createNewTrustStore(trustStoreFile)
-                .useClientCert(false)
-                .build();
+        Map<String, Object> clientSslConfig = sslConfigsBuilder(Mode.CLIENT).createNewTrustStore(trustStoreFile).useClientCert(false).build();
         SslFactory sslFactory = new SslFactory(Mode.CLIENT);
         sslFactory.configure(clientSslConfig);
         //host and port are hints
@@ -663,10 +128,7 @@
     @Test
     public void staleSslEngineFactoryShouldBeClosed() throws IOException, GeneralSecurityException {
         File trustStoreFile = TestUtils.tempFile("truststore", ".jks");
-        Map<String, Object> clientSslConfig = sslConfigsBuilder(Mode.SERVER)
-                .createNewTrustStore(trustStoreFile)
-                .useClientCert(false)
-                .build();
+        Map<String, Object> clientSslConfig = sslConfigsBuilder(Mode.SERVER).createNewTrustStore(trustStoreFile).useClientCert(false).build();
         clientSslConfig.put(SslConfigs.SSL_ENGINE_FACTORY_CLASS_CONFIG, TestSslUtils.TestSslEngineFactory.class);
         SslFactory sslFactory = new SslFactory(Mode.SERVER);
         sslFactory.configure(clientSslConfig);
@@ -675,9 +137,7 @@
         assertFalse(sslEngineFactory.closed);
 
         trustStoreFile = TestUtils.tempFile("truststore", ".jks");
-        clientSslConfig = sslConfigsBuilder(Mode.SERVER)
-                .createNewTrustStore(trustStoreFile)
-                .build();
+        clientSslConfig = sslConfigsBuilder(Mode.SERVER).createNewTrustStore(trustStoreFile).build();
         clientSslConfig.put(SslConfigs.SSL_ENGINE_FACTORY_CLASS_CONFIG, TestSslUtils.TestSslEngineFactory.class);
         sslFactory.reconfigure(clientSslConfig);
         TestSslUtils.TestSslEngineFactory newSslEngineFactory = (TestSslUtils.TestSslEngineFactory) sslFactory.sslEngineFactory();
@@ -689,9 +149,7 @@
     @Test
     public void testReconfiguration() throws Exception {
         File trustStoreFile = TestUtils.tempFile("truststore", ".jks");
-        Map<String, Object> sslConfig = sslConfigsBuilder(Mode.SERVER)
-                .createNewTrustStore(trustStoreFile)
-                .build();
+        Map<String, Object> sslConfig = sslConfigsBuilder(Mode.SERVER).createNewTrustStore(trustStoreFile).build();
         SslFactory sslFactory = new SslFactory(Mode.SERVER);
         sslFactory.configure(sslConfig);
         SslEngineFactory sslEngineFactory = sslFactory.sslEngineFactory();
@@ -704,9 +162,7 @@
 
         // Verify that the SslEngineFactory is recreated on reconfigure() if config is changed
         trustStoreFile = TestUtils.tempFile("truststore", ".jks");
-        sslConfig = sslConfigsBuilder(Mode.SERVER)
-                .createNewTrustStore(trustStoreFile)
-                .build();
+        sslConfig = sslConfigsBuilder(Mode.SERVER).createNewTrustStore(trustStoreFile).build();
         sslFactory.reconfigure(sslConfig);
         assertNotSame(sslEngineFactory, sslFactory.sslEngineFactory(), "SslEngineFactory not recreated");
         sslEngineFactory = sslFactory.sslEngineFactory();
@@ -741,9 +197,7 @@
     @Test
     public void testReconfigurationWithoutTruststore() throws Exception {
         File trustStoreFile = TestUtils.tempFile("truststore", ".jks");
-        Map<String, Object> sslConfig = sslConfigsBuilder(Mode.SERVER)
-                .createNewTrustStore(trustStoreFile)
-                .build();
+        Map<String, Object> sslConfig = sslConfigsBuilder(Mode.SERVER).createNewTrustStore(trustStoreFile).build();
         sslConfig.remove(SslConfigs.SSL_TRUSTSTORE_LOCATION_CONFIG);
         sslConfig.remove(SslConfigs.SSL_TRUSTSTORE_PASSWORD_CONFIG);
         sslConfig.remove(SslConfigs.SSL_TRUSTSTORE_TYPE_CONFIG);
@@ -751,13 +205,10 @@
         sslFactory.configure(sslConfig);
         SSLContext sslContext = ((DefaultSslEngineFactory) sslFactory.sslEngineFactory()).sslContext();
         assertNotNull(sslContext, "SSL context not created");
-        assertSame(sslContext, ((DefaultSslEngineFactory) sslFactory.sslEngineFactory()).sslContext(),
-                "SSL context recreated unnecessarily");
+        assertSame(sslContext, ((DefaultSslEngineFactory) sslFactory.sslEngineFactory()).sslContext(), "SSL context recreated unnecessarily");
         assertFalse(sslFactory.createSslEngine("localhost", 0).getUseClientMode());
 
-        Map<String, Object> sslConfig2 = sslConfigsBuilder(Mode.SERVER)
-                .createNewTrustStore(trustStoreFile)
-                .build();
+        Map<String, Object> sslConfig2 = sslConfigsBuilder(Mode.SERVER).createNewTrustStore(trustStoreFile).build();
         try {
             sslFactory.validateReconfiguration(sslConfig2);
             fail("Truststore configured dynamically for listener without previous truststore");
@@ -769,9 +220,7 @@
     @Test
     public void testReconfigurationWithoutKeystore() throws Exception {
         File trustStoreFile = TestUtils.tempFile("truststore", ".jks");
-        Map<String, Object> sslConfig = sslConfigsBuilder(Mode.SERVER)
-                .createNewTrustStore(trustStoreFile)
-                .build();
+        Map<String, Object> sslConfig = sslConfigsBuilder(Mode.SERVER).createNewTrustStore(trustStoreFile).build();
         sslConfig.remove(SslConfigs.SSL_KEYSTORE_LOCATION_CONFIG);
         sslConfig.remove(SslConfigs.SSL_KEYSTORE_PASSWORD_CONFIG);
         sslConfig.remove(SslConfigs.SSL_KEYSTORE_TYPE_CONFIG);
@@ -779,24 +228,18 @@
         sslFactory.configure(sslConfig);
         SSLContext sslContext = ((DefaultSslEngineFactory) sslFactory.sslEngineFactory()).sslContext();
         assertNotNull(sslContext, "SSL context not created");
-        assertSame(sslContext, ((DefaultSslEngineFactory) sslFactory.sslEngineFactory()).sslContext(),
-                "SSL context recreated unnecessarily");
+        assertSame(sslContext, ((DefaultSslEngineFactory) sslFactory.sslEngineFactory()).sslContext(), "SSL context recreated unnecessarily");
         assertFalse(sslFactory.createSslEngine("localhost", 0).getUseClientMode());
 
         File newTrustStoreFile = TestUtils.tempFile("truststore", ".jks");
-        sslConfig = sslConfigsBuilder(Mode.SERVER)
-                .createNewTrustStore(newTrustStoreFile)
-                .build();
+        sslConfig = sslConfigsBuilder(Mode.SERVER).createNewTrustStore(newTrustStoreFile).build();
         sslConfig.remove(SslConfigs.SSL_KEYSTORE_LOCATION_CONFIG);
         sslConfig.remove(SslConfigs.SSL_KEYSTORE_PASSWORD_CONFIG);
         sslConfig.remove(SslConfigs.SSL_KEYSTORE_TYPE_CONFIG);
         sslFactory.reconfigure(sslConfig);
-        assertNotSame(sslContext, ((DefaultSslEngineFactory) sslFactory.sslEngineFactory()).sslContext(),
-                "SSL context not recreated");
-
-        sslConfig = sslConfigsBuilder(Mode.SERVER)
-                .createNewTrustStore(newTrustStoreFile)
-                .build();
+        assertNotSame(sslContext, ((DefaultSslEngineFactory) sslFactory.sslEngineFactory()).sslContext(), "SSL context not recreated");
+
+        sslConfig = sslConfigsBuilder(Mode.SERVER).createNewTrustStore(newTrustStoreFile).build();
         try {
             sslFactory.validateReconfiguration(sslConfig);
             fail("Keystore configured dynamically for listener without previous keystore");
@@ -808,10 +251,7 @@
     @Test
     public void testPemReconfiguration() throws Exception {
         Properties props = new Properties();
-        props.putAll(sslConfigsBuilder(Mode.SERVER)
-                .createNewTrustStore(null)
-                .usePem(true)
-                .build());
+        props.putAll(sslConfigsBuilder(Mode.SERVER).createNewTrustStore(null).usePem(true).build());
         TestSecurityConfig sslConfig = new TestSecurityConfig(props);
 
         SslFactory sslFactory = new SslFactory(Mode.SERVER);
@@ -824,22 +264,19 @@
         sslFactory.reconfigure(sslConfig.values());
         assertSame(sslEngineFactory, sslFactory.sslEngineFactory(), "SslEngineFactory recreated unnecessarily");
 
-        props.put(SslConfigs.SSL_KEYSTORE_KEY_CONFIG,
-                new Password(((Password) props.get(SslConfigs.SSL_KEYSTORE_KEY_CONFIG)).value() + " "));
+        props.put(SslConfigs.SSL_KEYSTORE_KEY_CONFIG, new Password(((Password) props.get(SslConfigs.SSL_KEYSTORE_KEY_CONFIG)).value() + " "));
         sslConfig = new TestSecurityConfig(props);
         sslFactory.reconfigure(sslConfig.values());
         assertNotSame(sslEngineFactory, sslFactory.sslEngineFactory(), "SslEngineFactory not recreated");
         sslEngineFactory = sslFactory.sslEngineFactory();
 
-        props.put(SslConfigs.SSL_KEYSTORE_CERTIFICATE_CHAIN_CONFIG,
-                new Password(((Password) props.get(SslConfigs.SSL_KEYSTORE_CERTIFICATE_CHAIN_CONFIG)).value() + " "));
+        props.put(SslConfigs.SSL_KEYSTORE_CERTIFICATE_CHAIN_CONFIG, new Password(((Password) props.get(SslConfigs.SSL_KEYSTORE_CERTIFICATE_CHAIN_CONFIG)).value() + " "));
         sslConfig = new TestSecurityConfig(props);
         sslFactory.reconfigure(sslConfig.values());
         assertNotSame(sslEngineFactory, sslFactory.sslEngineFactory(), "SslEngineFactory not recreated");
         sslEngineFactory = sslFactory.sslEngineFactory();
 
-        props.put(SslConfigs.SSL_TRUSTSTORE_CERTIFICATES_CONFIG,
-                new Password(((Password) props.get(SslConfigs.SSL_TRUSTSTORE_CERTIFICATES_CONFIG)).value() + " "));
+        props.put(SslConfigs.SSL_TRUSTSTORE_CERTIFICATES_CONFIG, new Password(((Password) props.get(SslConfigs.SSL_TRUSTSTORE_CERTIFICATES_CONFIG)).value() + " "));
         sslConfig = new TestSecurityConfig(props);
         sslFactory.reconfigure(sslConfig.values());
         assertNotSame(sslEngineFactory, sslFactory.sslEngineFactory(), "SslEngineFactory not recreated");
@@ -849,9 +286,7 @@
     @Test
     public void testKeyStoreTrustStoreValidation() throws Exception {
         File trustStoreFile = TestUtils.tempFile("truststore", ".jks");
-        Map<String, Object> serverSslConfig = sslConfigsBuilder(Mode.SERVER)
-                .createNewTrustStore(trustStoreFile)
-                .build();
+        Map<String, Object> serverSslConfig = sslConfigsBuilder(Mode.SERVER).createNewTrustStore(trustStoreFile).build();
         SslFactory sslFactory = new SslFactory(Mode.SERVER);
         sslFactory.configure(serverSslConfig);
         assertNotNull(sslFactory.sslEngineFactory(), "SslEngineFactory not created");
@@ -861,17 +296,10 @@
     public void testUntrustedKeyStoreValidationFails() throws Exception {
         File trustStoreFile1 = TestUtils.tempFile("truststore1", ".jks");
         File trustStoreFile2 = TestUtils.tempFile("truststore2", ".jks");
-        Map<String, Object> sslConfig1 = sslConfigsBuilder(Mode.SERVER)
-                .createNewTrustStore(trustStoreFile1)
-                .build();
-        Map<String, Object> sslConfig2 = sslConfigsBuilder(Mode.SERVER)
-                .createNewTrustStore(trustStoreFile2)
-                .build();
+        Map<String, Object> sslConfig1 = sslConfigsBuilder(Mode.SERVER).createNewTrustStore(trustStoreFile1).build();
+        Map<String, Object> sslConfig2 = sslConfigsBuilder(Mode.SERVER).createNewTrustStore(trustStoreFile2).build();
         SslFactory sslFactory = new SslFactory(Mode.SERVER, null, true);
-        for (String key : Arrays.asList(SslConfigs.SSL_TRUSTSTORE_LOCATION_CONFIG,
-                SslConfigs.SSL_TRUSTSTORE_PASSWORD_CONFIG,
-                SslConfigs.SSL_TRUSTSTORE_TYPE_CONFIG,
-                SslConfigs.SSL_TRUSTMANAGER_ALGORITHM_CONFIG)) {
+        for (String key : Arrays.asList(SslConfigs.SSL_TRUSTSTORE_LOCATION_CONFIG, SslConfigs.SSL_TRUSTSTORE_PASSWORD_CONFIG, SslConfigs.SSL_TRUSTSTORE_TYPE_CONFIG, SslConfigs.SSL_TRUSTMANAGER_ALGORITHM_CONFIG)) {
             sslConfig1.put(key, sslConfig2.get(key));
         }
         try {
@@ -894,18 +322,12 @@
 
     private void verifyKeystoreVerifiableUsingTruststore(boolean usePem, String tlsProtocol) throws Exception {
         File trustStoreFile1 = usePem ? null : TestUtils.tempFile("truststore1", ".jks");
-        Map<String, Object> sslConfig1 = sslConfigsBuilder(Mode.SERVER)
-                .createNewTrustStore(trustStoreFile1)
-                .usePem(usePem)
-                .build();
+        Map<String, Object> sslConfig1 = sslConfigsBuilder(Mode.SERVER).createNewTrustStore(trustStoreFile1).usePem(usePem).build();
         SslFactory sslFactory = new SslFactory(Mode.SERVER, null, true);
         sslFactory.configure(sslConfig1);
 
         File trustStoreFile2 = usePem ? null : TestUtils.tempFile("truststore2", ".jks");
-        Map<String, Object> sslConfig2 = sslConfigsBuilder(Mode.SERVER)
-                .createNewTrustStore(trustStoreFile2)
-                .usePem(usePem)
-                .build();
+        Map<String, Object> sslConfig2 = sslConfigsBuilder(Mode.SERVER).createNewTrustStore(trustStoreFile2).usePem(usePem).build();
         // Verify that `createSSLContext` fails even if certificate from new keystore is trusted by
         // the new truststore, if certificate is not trusted by the existing truststore on the `SslFactory`.
         // This is to prevent both keystores and truststores to be modified simultaneously on an inter-broker
@@ -930,16 +352,9 @@
 
     private void verifyCertificateEntriesValidation(boolean usePem, String tlsProtocol) throws Exception {
         File trustStoreFile = usePem ? null : TestUtils.tempFile("truststore", ".jks");
-        Map<String, Object> serverSslConfig = sslConfigsBuilder(Mode.SERVER)
-                .createNewTrustStore(trustStoreFile)
-                .usePem(usePem)
-                .build();
+        Map<String, Object> serverSslConfig = sslConfigsBuilder(Mode.SERVER).createNewTrustStore(trustStoreFile).usePem(usePem).build();
         File newTrustStoreFile = usePem ? null : TestUtils.tempFile("truststore", ".jks");
-        Map<String, Object> newCnConfig = sslConfigsBuilder(Mode.SERVER)
-                .createNewTrustStore(newTrustStoreFile)
-                .cn("Another CN")
-                .usePem(usePem)
-                .build();
+        Map<String, Object> newCnConfig = sslConfigsBuilder(Mode.SERVER).createNewTrustStore(newTrustStoreFile).cn("Another CN").usePem(usePem).build();
         KeyStore ks1 = sslKeyStore(serverSslConfig);
         KeyStore ks2 = sslKeyStore(serverSslConfig);
         assertEquals(SslFactory.CertificateEntries.create(ks1), SslFactory.CertificateEntries.create(ks2));
@@ -958,24 +373,17 @@
     @Test
     public void testClientSpecifiedSslEngineFactoryUsed() throws Exception {
         File trustStoreFile = TestUtils.tempFile("truststore", ".jks");
-        Map<String, Object> clientSslConfig = sslConfigsBuilder(Mode.CLIENT)
-                .createNewTrustStore(trustStoreFile)
-                .useClientCert(false)
-                .build();
+        Map<String, Object> clientSslConfig = sslConfigsBuilder(Mode.CLIENT).createNewTrustStore(trustStoreFile).useClientCert(false).build();
         clientSslConfig.put(SslConfigs.SSL_ENGINE_FACTORY_CLASS_CONFIG, TestSslUtils.TestSslEngineFactory.class);
         SslFactory sslFactory = new SslFactory(Mode.CLIENT);
         sslFactory.configure(clientSslConfig);
-        assertTrue(sslFactory.sslEngineFactory() instanceof TestSslUtils.TestSslEngineFactory,
-            "SslEngineFactory must be of expected type");
+        assertTrue(sslFactory.sslEngineFactory() instanceof TestSslUtils.TestSslEngineFactory, "SslEngineFactory must be of expected type");
     }
 
     @Test
     public void testEngineFactoryClosed() throws Exception {
         File trustStoreFile = TestUtils.tempFile("truststore", ".jks");
-        Map<String, Object> clientSslConfig = sslConfigsBuilder(Mode.CLIENT)
-                .createNewTrustStore(trustStoreFile)
-                .useClientCert(false)
-                .build();
+        Map<String, Object> clientSslConfig = sslConfigsBuilder(Mode.CLIENT).createNewTrustStore(trustStoreFile).useClientCert(false).build();
         clientSslConfig.put(SslConfigs.SSL_ENGINE_FACTORY_CLASS_CONFIG, TestSslUtils.TestSslEngineFactory.class);
         SslFactory sslFactory = new SslFactory(Mode.CLIENT);
         sslFactory.configure(clientSslConfig);
@@ -991,15 +399,11 @@
     @Test
     public void testServerSpecifiedSslEngineFactoryUsed() throws Exception {
         File trustStoreFile = TestUtils.tempFile("truststore", ".jks");
-        Map<String, Object> serverSslConfig = sslConfigsBuilder(Mode.SERVER)
-                .createNewTrustStore(trustStoreFile)
-                .useClientCert(false)
-                .build();
+        Map<String, Object> serverSslConfig = sslConfigsBuilder(Mode.SERVER).createNewTrustStore(trustStoreFile).useClientCert(false).build();
         serverSslConfig.put(SslConfigs.SSL_ENGINE_FACTORY_CLASS_CONFIG, TestSslUtils.TestSslEngineFactory.class);
         SslFactory sslFactory = new SslFactory(Mode.SERVER);
         sslFactory.configure(serverSslConfig);
-        assertTrue(sslFactory.sslEngineFactory() instanceof TestSslUtils.TestSslEngineFactory,
-            "SslEngineFactory must be of expected type");
+        assertTrue(sslFactory.sslEngineFactory() instanceof TestSslUtils.TestSslEngineFactory, "SslEngineFactory must be of expected type");
     }
 
     /**
@@ -1008,10 +412,7 @@
     @Test
     public void testInvalidSslEngineFactory() throws Exception {
         File trustStoreFile = TestUtils.tempFile("truststore", ".jks");
-        Map<String, Object> clientSslConfig = sslConfigsBuilder(Mode.CLIENT)
-                .createNewTrustStore(trustStoreFile)
-                .useClientCert(false)
-                .build();
+        Map<String, Object> clientSslConfig = sslConfigsBuilder(Mode.CLIENT).createNewTrustStore(trustStoreFile).useClientCert(false).build();
         clientSslConfig.put(SslConfigs.SSL_ENGINE_FACTORY_CLASS_CONFIG, String.class);
         SslFactory sslFactory = new SslFactory(Mode.CLIENT);
         assertThrows(ClassCastException.class, () -> sslFactory.configure(clientSslConfig));
@@ -1019,10 +420,7 @@
 
     @Test
     public void testUsedConfigs() throws IOException, GeneralSecurityException {
-        Map<String, Object> serverSslConfig = sslConfigsBuilder(Mode.SERVER)
-                .createNewTrustStore(TestUtils.tempFile("truststore", ".jks"))
-                .useClientCert(false)
-                .build();
+        Map<String, Object> serverSslConfig = sslConfigsBuilder(Mode.SERVER).createNewTrustStore(TestUtils.tempFile("truststore", ".jks")).useClientCert(false).build();
         serverSslConfig.put(SslConfigs.SSL_ENGINE_FACTORY_CLASS_CONFIG, TestSslUtils.TestSslEngineFactory.class);
         TestSecurityConfig securityConfig = new TestSecurityConfig(serverSslConfig);
         SslFactory sslFactory = new SslFactory(Mode.SERVER);
@@ -1048,39 +446,25 @@
         ensureCompatible(ks, createKeyStore(keyPair, "*.EXAMPLE.COM", "Kafka", false, "*.example.com"));
         ensureCompatible(ks, createKeyStore(keyPair, "*.EXAMPLE.COM", "Kafka", false, "localhost"));
 
-        assertThrows(ConfigException.class, () ->
-                ensureCompatible(ks, createKeyStore(keyPair, " *.example.com", " Kafka ", false, "localhost", "*.example.com")));
-        assertThrows(ConfigException.class, () ->
-                ensureCompatible(ks, createKeyStore(keyPair, "*.another.example.com", "Kafka", true, "*.example.com")));
-        assertThrows(ConfigException.class, () ->
-                ensureCompatible(ks, createKeyStore(keyPair, "*.EXAMPLE.COM", "Kafka", true, "*.another.example.com")));
+        assertThrows(ConfigException.class, () -> ensureCompatible(ks, createKeyStore(keyPair, " *.example.com", " Kafka ", false, "localhost", "*.example.com")));
+        assertThrows(ConfigException.class, () -> ensureCompatible(ks, createKeyStore(keyPair, "*.another.example.com", "Kafka", true, "*.example.com")));
+        assertThrows(ConfigException.class, () -> ensureCompatible(ks, createKeyStore(keyPair, "*.EXAMPLE.COM", "Kafka", true, "*.another.example.com")));
     }
 
     private KeyStore createKeyStore(KeyPair keyPair, String commonName, String org, boolean utf8, String... dnsNames) throws Exception {
-        X509Certificate cert = new TestSslUtils.CertificateBuilder().sanDnsNames(dnsNames)
-                .generate(commonName, org, utf8, keyPair);
+        X509Certificate cert = new TestSslUtils.CertificateBuilder().sanDnsNames(dnsNames).generate(commonName, org, utf8, keyPair);
         KeyStore ks = KeyStore.getInstance("PKCS12");
         ks.load(null, null);
-        ks.setKeyEntry("kafka", keyPair.getPrivate(), null, new X509Certificate[] {cert});
+        ks.setKeyEntry("kafka", keyPair.getPrivate(), null, new X509Certificate[]{cert});
         return ks;
     }
 
     private KeyStore sslKeyStore(Map<String, Object> sslConfig) {
         SecurityStore store;
         if (sslConfig.get(SslConfigs.SSL_KEYSTORE_LOCATION_CONFIG) != null) {
-            store = new FileBasedStore(
-                    (String) sslConfig.get(SslConfigs.SSL_KEYSTORE_TYPE_CONFIG),
-                    (String) sslConfig.get(SslConfigs.SSL_KEYSTORE_LOCATION_CONFIG),
-                    (Password) sslConfig.get(SslConfigs.SSL_KEYSTORE_PASSWORD_CONFIG),
-                    (Password) sslConfig.get(SslConfigs.SSL_KEY_PASSWORD_CONFIG),
-                    true
-            );
+            store = new FileBasedStore((String) sslConfig.get(SslConfigs.SSL_KEYSTORE_TYPE_CONFIG), (String) sslConfig.get(SslConfigs.SSL_KEYSTORE_LOCATION_CONFIG), (Password) sslConfig.get(SslConfigs.SSL_KEYSTORE_PASSWORD_CONFIG), (Password) sslConfig.get(SslConfigs.SSL_KEY_PASSWORD_CONFIG), true);
         } else {
-            store = new PemStore(
-                    (Password) sslConfig.get(SslConfigs.SSL_KEYSTORE_CERTIFICATE_CHAIN_CONFIG),
-                    (Password) sslConfig.get(SslConfigs.SSL_KEYSTORE_KEY_CONFIG),
-                    (Password) sslConfig.get(SslConfigs.SSL_KEY_PASSWORD_CONFIG)
-            );
+            store = new PemStore((Password) sslConfig.get(SslConfigs.SSL_KEYSTORE_CERTIFICATE_CHAIN_CONFIG), (Password) sslConfig.get(SslConfigs.SSL_KEYSTORE_KEY_CONFIG), (Password) sslConfig.get(SslConfigs.SSL_KEY_PASSWORD_CONFIG));
         }
         return store.get();
     }
@@ -1088,5 +472,4 @@
     private TestSslUtils.SslConfigsBuilder sslConfigsBuilder(Mode mode) {
         return new TestSslUtils.SslConfigsBuilder(mode).tlsProtocol(tlsProtocol);
     }
->>>>>>> 15418db6
 }