/*
 * Licensed to the Apache Software Foundation (ASF) under one or more
 * contributor license agreements. See the NOTICE file distributed with
 * this work for additional information regarding copyright ownership.
 * The ASF licenses this file to You under the Apache License, Version 2.0
 * (the "License"); you may not use this file except in compliance with
 * the License. You may obtain a copy of the License at
 *
 *    http://www.apache.org/licenses/LICENSE-2.0
 *
 * Unless required by applicable law or agreed to in writing, software
 * distributed under the License is distributed on an "AS IS" BASIS,
 * WITHOUT WARRANTIES OR CONDITIONS OF ANY KIND, either express or implied.
 * See the License for the specific language governing permissions and
 * limitations under the License.
 */
package org.apache.kafka.common;

import org.apache.kafka.common.utils.Serializer;

import org.junit.jupiter.api.Test;

import java.io.IOException;

import static org.junit.jupiter.api.Assertions.assertEquals;
<<<<<<< HEAD
import static org.junit.jupiter.api.Assertions.assertTrue;
=======
import static org.junit.jupiter.api.Assertions.assertInstanceOf;
>>>>>>> 9494bebe

/**
 * This test ensures TopicPartition class is serializable and is serialization compatible.
 * Note: this ensures that the current code can deserialize data serialized with older versions of the code, but not the reverse.
 * That is, older code won't necessarily be able to deserialize data serialized with newer code.
 */
public class TopicPartitionTest {
    private final String topicName = "mytopic";
    private final int partNum = 5;

    private void checkValues(TopicPartition deSerTP) {
		//assert deserialized values are same as original
		assertEquals(partNum, deSerTP.partition(), "partition number should be " + partNum + " but got " + deSerTP.partition());
		assertEquals(topicName, deSerTP.topic(), "topic should be " + topicName + " but got " + deSerTP.topic());
	}

    @Test
    public void testSerializationRoundtrip() throws IOException, ClassNotFoundException {
        //assert TopicPartition is serializable and deserialization renders the clone of original properly
        TopicPartition origTp = new TopicPartition(topicName, partNum);
        byte[] byteArray = Serializer.serialize(origTp);

        //deserialize the byteArray and check if the values are same as original
        Object deserializedObject = Serializer.deserialize(byteArray);
        assertInstanceOf(TopicPartition.class, deserializedObject);
        checkValues((TopicPartition) deserializedObject);
    }

    @Test
    public void testTopiPartitionSerializationCompatibility() throws IOException, ClassNotFoundException {
        // assert serialized TopicPartition object in file (serializedData/topicPartitionSerializedfile) is
        // deserializable into TopicPartition and is compatible
        Object deserializedObject = Serializer.deserialize("serializedData/topicPartitionSerializedfile");
        assertInstanceOf(TopicPartition.class, deserializedObject);
        checkValues((TopicPartition) deserializedObject);
    }
}<|MERGE_RESOLUTION|>--- conflicted
+++ resolved
@@ -23,11 +23,7 @@
 import java.io.IOException;
 
 import static org.junit.jupiter.api.Assertions.assertEquals;
-<<<<<<< HEAD
-import static org.junit.jupiter.api.Assertions.assertTrue;
-=======
 import static org.junit.jupiter.api.Assertions.assertInstanceOf;
->>>>>>> 9494bebe
 
 /**
  * This test ensures TopicPartition class is serializable and is serialization compatible.
@@ -39,10 +35,10 @@
     private final int partNum = 5;
 
     private void checkValues(TopicPartition deSerTP) {
-		//assert deserialized values are same as original
-		assertEquals(partNum, deSerTP.partition(), "partition number should be " + partNum + " but got " + deSerTP.partition());
-		assertEquals(topicName, deSerTP.topic(), "topic should be " + topicName + " but got " + deSerTP.topic());
-	}
+        //assert deserialized values are same as original
+        assertEquals(partNum, deSerTP.partition(), "partition number should be " + partNum + " but got " + deSerTP.partition());
+        assertEquals(topicName, deSerTP.topic(), "topic should be " + topicName + " but got " + deSerTP.topic());
+    }
 
     @Test
     public void testSerializationRoundtrip() throws IOException, ClassNotFoundException {
