/*
 * Licensed to the Apache Software Foundation (ASF) under one or more
 * contributor license agreements. See the NOTICE file distributed with
 * this work for additional information regarding copyright ownership.
 * The ASF licenses this file to You under the Apache License, Version 2.0
 * (the "License"); you may not use this file except in compliance with
 * the License. You may obtain a copy of the License at
 *
 *    http://www.apache.org/licenses/LICENSE-2.0
 *
 * Unless required by applicable law or agreed to in writing, software
 * distributed under the License is distributed on an "AS IS" BASIS,
 * WITHOUT WARRANTIES OR CONDITIONS OF ANY KIND, either express or implied.
 * See the License for the specific language governing permissions and
 * limitations under the License.
 */
package org.apache.kafka.common.security.oauthbearer.internals.expiring;

import org.apache.kafka.common.config.ConfigDef;
import org.apache.kafka.common.config.SaslConfigs;
import org.apache.kafka.common.internals.KafkaFutureImpl;
import org.apache.kafka.common.security.oauthbearer.internals.expiring.ExpiringCredentialRefreshingLogin.LoginContextFactory;
import org.apache.kafka.common.utils.MockScheduler;
import org.apache.kafka.common.utils.MockTime;
import org.apache.kafka.common.utils.Time;
<<<<<<< HEAD
=======

>>>>>>> 9494bebe
import org.junit.jupiter.api.Test;
import org.mockito.InOrder;
import org.mockito.Mockito;
import org.mockito.internal.util.MockUtil;
<<<<<<< HEAD
=======

import java.util.ArrayList;
import java.util.Date;
import java.util.HashMap;
import java.util.List;
import java.util.Map;
import java.util.Objects;
import java.util.concurrent.Future;
import java.util.concurrent.TimeUnit;

import javax.security.auth.Subject;
import javax.security.auth.login.AppConfigurationEntry;
import javax.security.auth.login.Configuration;
import javax.security.auth.login.LoginContext;
import javax.security.auth.login.LoginException;

import static org.junit.jupiter.api.Assertions.assertEquals;
import static org.junit.jupiter.api.Assertions.assertFalse;
import static org.junit.jupiter.api.Assertions.assertTrue;
import static org.mockito.Mockito.inOrder;
import static org.mockito.Mockito.mock;
import static org.mockito.Mockito.when;
>>>>>>> 9494bebe

import javax.security.auth.Subject;
import javax.security.auth.login.AppConfigurationEntry;
import javax.security.auth.login.Configuration;
import javax.security.auth.login.LoginContext;
import javax.security.auth.login.LoginException;
import java.util.*;
import java.util.concurrent.Future;
import java.util.concurrent.TimeUnit;

import static org.junit.jupiter.api.Assertions.*;
import static org.mockito.Mockito.*;

public class ExpiringCredentialRefreshingLoginTest {
	private static final Configuration EMPTY_WILDCARD_CONFIGURATION;

	static {
		EMPTY_WILDCARD_CONFIGURATION = new Configuration() {
			@Override
			public AppConfigurationEntry[] getAppConfigurationEntry(String name) {
				return new AppConfigurationEntry[0]; // match any name
			}
		};
    }

    /*
     * An ExpiringCredentialRefreshingLogin that we can tell explicitly to
     * create/remove an expiring credential with specific
     * create/expire/absoluteLastRefresh times
     */
    private static class TestExpiringCredentialRefreshingLogin extends ExpiringCredentialRefreshingLogin {
        private ExpiringCredential expiringCredential;
        private ExpiringCredential tmpExpiringCredential;
        private final Time time;
        private final long lifetimeMillis;
        private final long absoluteLastRefreshTimeMs;
        private final boolean clientReloginAllowedBeforeLogout;

        public TestExpiringCredentialRefreshingLogin(ExpiringCredentialRefreshConfig refreshConfig,
                LoginContextFactory loginContextFactory, Time time, final long lifetimeMillis,
                final long absoluteLastRefreshMs, boolean clientReloginAllowedBeforeLogout) {
            super("contextName", EMPTY_WILDCARD_CONFIGURATION, refreshConfig, null,
                    TestExpiringCredentialRefreshingLogin.class, loginContextFactory, Objects.requireNonNull(time));
            this.time = time;
            this.lifetimeMillis = lifetimeMillis;
            this.absoluteLastRefreshTimeMs = absoluteLastRefreshMs;
            this.clientReloginAllowedBeforeLogout = clientReloginAllowedBeforeLogout;
        }

        public long getCreateMs() {
            return time.milliseconds();
        }

        public long getExpireTimeMs() {
            return time.milliseconds() + lifetimeMillis;
        }

        /*
         * Invoke at login time
         */
        public void createNewExpiringCredential() {
            if (!clientReloginAllowedBeforeLogout)
                /*
                 * Was preceded by logout
                 */
                expiringCredential = internalNewExpiringCredential();
            else {
                boolean initialLogin = expiringCredential == null;
                if (initialLogin)
                    // no logout immediately after the initial login
                    this.expiringCredential = internalNewExpiringCredential();
                else
                    /*
                     * This is at least the second invocation of login; we will move the credential
                     * over upon logout, which should be invoked next
                     */
                    this.tmpExpiringCredential = internalNewExpiringCredential();
            }
        }

        /*
         * Invoke at logout time
         */
        public void clearExpiringCredential() {
            if (!clientReloginAllowedBeforeLogout)
                /*
                 * Have not yet invoked login
                 */
                expiringCredential = null;
            else
                /*
                 * login has already been invoked
                 */
                expiringCredential = tmpExpiringCredential;
        }

        @Override
        public ExpiringCredential expiringCredential() {
            return expiringCredential;
        }

        private ExpiringCredential internalNewExpiringCredential() {
            return new ExpiringCredential() {
                private final long createMs = getCreateMs();
                private final long expireTimeMs = getExpireTimeMs();

                @Override
                public String principalName() {
                    return "Created at " + new Date(createMs);
                }

                @Override
                public Long startTimeMs() {
                    return createMs;
                }

                @Override
                public long expireTimeMs() {
                    return expireTimeMs;
                }

                @Override
                public Long absoluteLastRefreshTimeMs() {
                    return absoluteLastRefreshTimeMs;
                }

                // useful in debugger
                @Override
                public String toString() {
                    return String.format("startTimeMs=%d, expireTimeMs=%d, absoluteLastRefreshTimeMs=%s", startTimeMs(),
                            expireTimeMs(), absoluteLastRefreshTimeMs());
                }

            };
        }
    }

    /*
     * A class that will forward all login/logout/getSubject() calls to a mock while
     * also telling an instance of TestExpiringCredentialRefreshingLogin to
     * create/remove an expiring credential upon login/logout(). Basically we are
     * getting the functionality of a mock while simultaneously in the same method
     * call performing creation/removal of expiring credentials.
     */
    private static class TestLoginContext extends LoginContext {
        private final TestExpiringCredentialRefreshingLogin testExpiringCredentialRefreshingLogin;
        private final LoginContext mockLoginContext;

        public TestLoginContext(TestExpiringCredentialRefreshingLogin testExpiringCredentialRefreshingLogin,
                LoginContext mockLoginContext) throws LoginException {
            super("contextName", null, null, EMPTY_WILDCARD_CONFIGURATION);
            this.testExpiringCredentialRefreshingLogin = Objects.requireNonNull(testExpiringCredentialRefreshingLogin);
            // sanity check to make sure it is likely a mock
            if (!MockUtil.isMock(mockLoginContext))
                throw new IllegalArgumentException();
            this.mockLoginContext = mockLoginContext;
        }

        @Override
        public void login() throws LoginException {
            /*
             * Here is where we get the functionality of a mock while simultaneously
             * performing the creation of an expiring credential
             */
            mockLoginContext.login();
            testExpiringCredentialRefreshingLogin.createNewExpiringCredential();
        }

        @Override
        public void logout() throws LoginException {
            /*
             * Here is where we get the functionality of a mock while simultaneously
             * performing the removal of an expiring credential
             */
            mockLoginContext.logout();
            testExpiringCredentialRefreshingLogin.clearExpiringCredential();
        }

        @Override
        public Subject getSubject() {
            // here we just need the functionality of a mock
            return mockLoginContext.getSubject();
        }
    }

    /*
     * An implementation of LoginContextFactory that returns an instance of
     * TestLoginContext
     */
    private static class TestLoginContextFactory extends LoginContextFactory {
        private final KafkaFutureImpl<Object> refresherThreadStartedFuture = new KafkaFutureImpl<>();
        private final KafkaFutureImpl<Object> refresherThreadDoneFuture = new KafkaFutureImpl<>();
        private TestLoginContext testLoginContext;

        public void configure(LoginContext mockLoginContext,
                TestExpiringCredentialRefreshingLogin testExpiringCredentialRefreshingLogin) throws LoginException {
            // sanity check to make sure it is likely a mock
            if (!MockUtil.isMock(mockLoginContext))
                throw new IllegalArgumentException();
            this.testLoginContext = new TestLoginContext(Objects.requireNonNull(testExpiringCredentialRefreshingLogin),
                    mockLoginContext);
        }

        @Override
        public LoginContext createLoginContext(ExpiringCredentialRefreshingLogin expiringCredentialRefreshingLogin) throws LoginException {
            return new LoginContext("", null, null, EMPTY_WILDCARD_CONFIGURATION) {
                private boolean loginSuccess = false;
                @Override
                public void login() throws LoginException {
                    testLoginContext.login();
                    loginSuccess = true;
                }
        
                @Override
                public void logout() throws LoginException {
                    if (!loginSuccess)
                        // will cause the refresher thread to exit
                        throw new IllegalStateException("logout called without a successful login");
                    testLoginContext.logout();
                }
        
                @Override
                public Subject getSubject() {
                    return testLoginContext.getSubject();
                }
            };
        }

        @Override
        public void refresherThreadStarted() {
            refresherThreadStartedFuture.complete(null);
        }

        @Override
        public void refresherThreadDone() {
            refresherThreadDoneFuture.complete(null);
        }

        public Future<?> refresherThreadStartedFuture() {
            return refresherThreadStartedFuture;
        }

        public Future<?> refresherThreadDoneFuture() {
            return refresherThreadDoneFuture;
        }
    }

    @Test
    public void testRefresh() throws Exception {
        for (int numExpectedRefreshes : new int[] {0, 1, 2}) {
            for (boolean clientReloginAllowedBeforeLogout : new boolean[] {true, false}) {
                Subject subject = new Subject();
                final LoginContext mockLoginContext = mock(LoginContext.class);
                when(mockLoginContext.getSubject()).thenReturn(subject);

                MockTime mockTime = new MockTime();
                long startMs = mockTime.milliseconds();
                /*
                 * Identify the lifetime of each expiring credential
                 */
                long lifetimeMinutes = 100L;
                /*
                 * Identify the point at which refresh will occur in that lifetime
                 */
                long refreshEveryMinutes = 80L;
                /*
                 * Set an absolute last refresh time that will cause the login thread to exit
                 * after a certain number of re-logins (by adding an extra half of a refresh
                 * interval).
                 */
                long absoluteLastRefreshMs = startMs + (1 + numExpectedRefreshes) * 1000 * 60 * refreshEveryMinutes
                        - 1000 * 60 * refreshEveryMinutes / 2;
                /*
                 * Identify buffer time on either side for the refresh algorithm
                 */
                short minPeriodSeconds = (short) 0;
                short bufferSeconds = minPeriodSeconds;

                /*
                 * Define some listeners so we can keep track of who gets done and when. All
                 * added listeners should end up done except the last, extra one, which should
                 * not.
                 */
                MockScheduler mockScheduler = new MockScheduler(mockTime);
                List<KafkaFutureImpl<Long>> waiters = addWaiters(mockScheduler, 1000 * 60 * refreshEveryMinutes,
                        numExpectedRefreshes + 1);

                // Create the ExpiringCredentialRefreshingLogin instance under test
                TestLoginContextFactory testLoginContextFactory = new TestLoginContextFactory();
                TestExpiringCredentialRefreshingLogin testExpiringCredentialRefreshingLogin = new TestExpiringCredentialRefreshingLogin(
                        refreshConfigThatPerformsReloginEveryGivenPercentageOfLifetime(
                                1.0 * refreshEveryMinutes / lifetimeMinutes, minPeriodSeconds, bufferSeconds,
                                clientReloginAllowedBeforeLogout),
                        testLoginContextFactory, mockTime, 1000 * 60 * lifetimeMinutes, absoluteLastRefreshMs,
                        clientReloginAllowedBeforeLogout);
                testLoginContextFactory.configure(mockLoginContext, testExpiringCredentialRefreshingLogin);

                /*
                 * Perform the login, wait up to a certain amount of time for the refresher
                 * thread to exit, and make sure the correct calls happened at the correct times
                 */
                long expectedFinalMs = startMs + numExpectedRefreshes * 1000 * 60 * refreshEveryMinutes;
                assertFalse(testLoginContextFactory.refresherThreadStartedFuture().isDone());
                assertFalse(testLoginContextFactory.refresherThreadDoneFuture().isDone());
                testExpiringCredentialRefreshingLogin.login();
                assertTrue(testLoginContextFactory.refresherThreadStartedFuture().isDone());
                testLoginContextFactory.refresherThreadDoneFuture().get(1L, TimeUnit.SECONDS);
                assertEquals(expectedFinalMs, mockTime.milliseconds());
                for (int i = 0; i < numExpectedRefreshes; ++i) {
                    KafkaFutureImpl<Long> waiter = waiters.get(i);
                    assertTrue(waiter.isDone());
                    assertEquals((i + 1) * 1000 * 60 * refreshEveryMinutes, waiter.get() - startMs);
                }
                assertFalse(waiters.get(numExpectedRefreshes).isDone());

                /*
                 * We expect login() to be invoked followed by getSubject() and then ultimately followed by
                 * numExpectedRefreshes pairs of either login()/logout() or logout()/login() calls
                 */
                InOrder inOrder = inOrder(mockLoginContext);
                inOrder.verify(mockLoginContext).login();
                inOrder.verify(mockLoginContext).getSubject();
                for (int i = 0; i < numExpectedRefreshes; ++i) {
                    if (clientReloginAllowedBeforeLogout) {
                        inOrder.verify(mockLoginContext).login();
                        inOrder.verify(mockLoginContext).logout();
                    } else {
                        inOrder.verify(mockLoginContext).logout();
                        inOrder.verify(mockLoginContext).login();
                    }
                }
				testExpiringCredentialRefreshingLogin.close();
            }
        }
    }

    @Test
    public void testRefreshWithExpirationSmallerThanConfiguredBuffers() throws Exception {
        int numExpectedRefreshes = 1;
        boolean clientReloginAllowedBeforeLogout = true;
        final LoginContext mockLoginContext = mock(LoginContext.class);
        Subject subject = new Subject();
        when(mockLoginContext.getSubject()).thenReturn(subject);

        MockTime mockTime = new MockTime();
        long startMs = mockTime.milliseconds();
        /*
         * Identify the lifetime of each expiring credential
         */
        long lifetimeMinutes = 10L;
        /*
         * Identify the point at which refresh will occur in that lifetime
         */
        long refreshEveryMinutes = 8L;
        /*
         * Set an absolute last refresh time that will cause the login thread to exit
         * after a certain number of re-logins (by adding an extra half of a refresh
         * interval).
         */
        long absoluteLastRefreshMs = startMs + (1 + numExpectedRefreshes) * 1000 * 60 * refreshEveryMinutes
                - 1000 * 60 * refreshEveryMinutes / 2;
        /*
         * Identify buffer time on either side for the refresh algorithm that will cause
         * the entire lifetime to be taken up. In other words, make sure there is no way
         * to honor the buffers.
         */
        short minPeriodSeconds = (short) (1 + lifetimeMinutes * 60 / 2);
        short bufferSeconds = minPeriodSeconds;

        /*
         * Define some listeners so we can keep track of who gets done and when. All
         * added listeners should end up done except the last, extra one, which should
         * not.
         */
        MockScheduler mockScheduler = new MockScheduler(mockTime);
        List<KafkaFutureImpl<Long>> waiters = addWaiters(mockScheduler, 1000 * 60 * refreshEveryMinutes,
                numExpectedRefreshes + 1);

        // Create the ExpiringCredentialRefreshingLogin instance under test
        TestLoginContextFactory testLoginContextFactory = new TestLoginContextFactory();
        TestExpiringCredentialRefreshingLogin testExpiringCredentialRefreshingLogin = new TestExpiringCredentialRefreshingLogin(
                refreshConfigThatPerformsReloginEveryGivenPercentageOfLifetime(
                        1.0 * refreshEveryMinutes / lifetimeMinutes, minPeriodSeconds, bufferSeconds,
                        clientReloginAllowedBeforeLogout),
                testLoginContextFactory, mockTime, 1000 * 60 * lifetimeMinutes, absoluteLastRefreshMs,
                clientReloginAllowedBeforeLogout);
        testLoginContextFactory.configure(mockLoginContext, testExpiringCredentialRefreshingLogin);

        /*
         * Perform the login, wait up to a certain amount of time for the refresher
         * thread to exit, and make sure the correct calls happened at the correct times
         */
        long expectedFinalMs = startMs + numExpectedRefreshes * 1000 * 60 * refreshEveryMinutes;
        assertFalse(testLoginContextFactory.refresherThreadStartedFuture().isDone());
        assertFalse(testLoginContextFactory.refresherThreadDoneFuture().isDone());
        testExpiringCredentialRefreshingLogin.login();
        assertTrue(testLoginContextFactory.refresherThreadStartedFuture().isDone());
        testLoginContextFactory.refresherThreadDoneFuture().get(1L, TimeUnit.SECONDS);
        assertEquals(expectedFinalMs, mockTime.milliseconds());
        for (int i = 0; i < numExpectedRefreshes; ++i) {
            KafkaFutureImpl<Long> waiter = waiters.get(i);
            assertTrue(waiter.isDone());
            assertEquals((i + 1) * 1000 * 60 * refreshEveryMinutes, waiter.get() - startMs);
        }
        assertFalse(waiters.get(numExpectedRefreshes).isDone());

        InOrder inOrder = inOrder(mockLoginContext);
        inOrder.verify(mockLoginContext).login();
        for (int i = 0; i < numExpectedRefreshes; ++i) {
            inOrder.verify(mockLoginContext).login();
            inOrder.verify(mockLoginContext).logout();
        }
    }

    @Test
    public void testRefreshWithExpirationSmallerThanConfiguredBuffersAndOlderCreateTime() throws Exception {
        int numExpectedRefreshes = 1;
        boolean clientReloginAllowedBeforeLogout = true;
        final LoginContext mockLoginContext = mock(LoginContext.class);
        Subject subject = new Subject();
        when(mockLoginContext.getSubject()).thenReturn(subject);

        MockTime mockTime = new MockTime();
        long startMs = mockTime.milliseconds();
        /*
         * Identify the lifetime of each expiring credential
         */
        long lifetimeMinutes = 10L;
        /*
         * Identify the point at which refresh will occur in that lifetime
         */
        long refreshEveryMinutes = 8L;
        /*
         * Set an absolute last refresh time that will cause the login thread to exit
         * after a certain number of re-logins (by adding an extra half of a refresh
         * interval).
         */
        long absoluteLastRefreshMs = startMs + (1 + numExpectedRefreshes) * 1000 * 60 * refreshEveryMinutes
                - 1000 * 60 * refreshEveryMinutes / 2;
        /*
         * Identify buffer time on either side for the refresh algorithm that will cause
         * the entire lifetime to be taken up. In other words, make sure there is no way
         * to honor the buffers.
         */
        short minPeriodSeconds = (short) (1 + lifetimeMinutes * 60 / 2);
        short bufferSeconds = minPeriodSeconds;

        /*
         * Define some listeners so we can keep track of who gets done and when. All
         * added listeners should end up done except the last, extra one, which should
         * not.
         */
        MockScheduler mockScheduler = new MockScheduler(mockTime);
        List<KafkaFutureImpl<Long>> waiters = addWaiters(mockScheduler, 1000 * 60 * refreshEveryMinutes,
                numExpectedRefreshes + 1);

        // Create the ExpiringCredentialRefreshingLogin instance under test
        TestLoginContextFactory testLoginContextFactory = new TestLoginContextFactory();
        TestExpiringCredentialRefreshingLogin testExpiringCredentialRefreshingLogin = new TestExpiringCredentialRefreshingLogin(
                refreshConfigThatPerformsReloginEveryGivenPercentageOfLifetime(
                        1.0 * refreshEveryMinutes / lifetimeMinutes, minPeriodSeconds, bufferSeconds,
                        clientReloginAllowedBeforeLogout),
                testLoginContextFactory, mockTime, 1000 * 60 * lifetimeMinutes, absoluteLastRefreshMs,
                clientReloginAllowedBeforeLogout) {

            @Override
            public long getCreateMs() {
                return super.getCreateMs() - 1000 * 60 * 60; // distant past
            }
        };
        testLoginContextFactory.configure(mockLoginContext, testExpiringCredentialRefreshingLogin);

        /*
         * Perform the login, wait up to a certain amount of time for the refresher
         * thread to exit, and make sure the correct calls happened at the correct times
         */
        long expectedFinalMs = startMs + numExpectedRefreshes * 1000 * 60 * refreshEveryMinutes;
        assertFalse(testLoginContextFactory.refresherThreadStartedFuture().isDone());
        assertFalse(testLoginContextFactory.refresherThreadDoneFuture().isDone());
        testExpiringCredentialRefreshingLogin.login();
        assertTrue(testLoginContextFactory.refresherThreadStartedFuture().isDone());
        testLoginContextFactory.refresherThreadDoneFuture().get(1L, TimeUnit.SECONDS);
        assertEquals(expectedFinalMs, mockTime.milliseconds());
        for (int i = 0; i < numExpectedRefreshes; ++i) {
            KafkaFutureImpl<Long> waiter = waiters.get(i);
            assertTrue(waiter.isDone());
            assertEquals((i + 1) * 1000 * 60 * refreshEveryMinutes, waiter.get() - startMs);
        }
        assertFalse(waiters.get(numExpectedRefreshes).isDone());

        InOrder inOrder = inOrder(mockLoginContext);
        inOrder.verify(mockLoginContext).login();
        for (int i = 0; i < numExpectedRefreshes; ++i) {
            inOrder.verify(mockLoginContext).login();
            inOrder.verify(mockLoginContext).logout();
        }
    }

    @Test
    public void testRefreshWithMinPeriodIntrusion() throws Exception {
        int numExpectedRefreshes = 1;
        boolean clientReloginAllowedBeforeLogout = true;
        Subject subject = new Subject();
        final LoginContext mockLoginContext = mock(LoginContext.class);
        when(mockLoginContext.getSubject()).thenReturn(subject);

        MockTime mockTime = new MockTime();
        long startMs = mockTime.milliseconds();
        /*
         * Identify the lifetime of each expiring credential
         */
        long lifetimeMinutes = 10L;
        /*
         * Identify the point at which refresh will occur in that lifetime
         */
        long refreshEveryMinutes = 8L;
        /*
         * Set an absolute last refresh time that will cause the login thread to exit
         * after a certain number of re-logins (by adding an extra half of a refresh
         * interval).
         */
        long absoluteLastRefreshMs = startMs + (1 + numExpectedRefreshes) * 1000 * 60 * refreshEveryMinutes
                - 1000 * 60 * refreshEveryMinutes / 2;

        /*
         * Identify a minimum period that will cause the refresh time to be delayed a
         * bit.
         */
        int bufferIntrusionSeconds = 1;
        short minPeriodSeconds = (short) (refreshEveryMinutes * 60 + bufferIntrusionSeconds);
        short bufferSeconds = (short) 0;

        /*
         * Define some listeners so we can keep track of who gets done and when. All
         * added listeners should end up done except the last, extra one, which should
         * not.
         */
        MockScheduler mockScheduler = new MockScheduler(mockTime);
        List<KafkaFutureImpl<Long>> waiters = addWaiters(mockScheduler,
                1000 * (60 * refreshEveryMinutes + bufferIntrusionSeconds), numExpectedRefreshes + 1);

        // Create the ExpiringCredentialRefreshingLogin instance under test
        TestLoginContextFactory testLoginContextFactory = new TestLoginContextFactory();
        TestExpiringCredentialRefreshingLogin testExpiringCredentialRefreshingLogin = new TestExpiringCredentialRefreshingLogin(
                refreshConfigThatPerformsReloginEveryGivenPercentageOfLifetime(
                        1.0 * refreshEveryMinutes / lifetimeMinutes, minPeriodSeconds, bufferSeconds,
                        clientReloginAllowedBeforeLogout),
                testLoginContextFactory, mockTime, 1000 * 60 * lifetimeMinutes, absoluteLastRefreshMs,
                clientReloginAllowedBeforeLogout);
        testLoginContextFactory.configure(mockLoginContext, testExpiringCredentialRefreshingLogin);

        /*
         * Perform the login, wait up to a certain amount of time for the refresher
         * thread to exit, and make sure the correct calls happened at the correct times
         */
        long expectedFinalMs = startMs
                + numExpectedRefreshes * 1000 * (60 * refreshEveryMinutes + bufferIntrusionSeconds);
        assertFalse(testLoginContextFactory.refresherThreadStartedFuture().isDone());
        assertFalse(testLoginContextFactory.refresherThreadDoneFuture().isDone());
        testExpiringCredentialRefreshingLogin.login();
        assertTrue(testLoginContextFactory.refresherThreadStartedFuture().isDone());
        testLoginContextFactory.refresherThreadDoneFuture().get(1L, TimeUnit.SECONDS);
        assertEquals(expectedFinalMs, mockTime.milliseconds());
        for (int i = 0; i < numExpectedRefreshes; ++i) {
            KafkaFutureImpl<Long> waiter = waiters.get(i);
            assertTrue(waiter.isDone());
            assertEquals((i + 1) * 1000 * (60 * refreshEveryMinutes + bufferIntrusionSeconds),
                    waiter.get() - startMs);
        }
        assertFalse(waiters.get(numExpectedRefreshes).isDone());

        InOrder inOrder = inOrder(mockLoginContext);
        inOrder.verify(mockLoginContext).login();
        for (int i = 0; i < numExpectedRefreshes; ++i) {
            inOrder.verify(mockLoginContext).login();
            inOrder.verify(mockLoginContext).logout();
        }
    }

    @Test
    public void testRefreshWithPreExpirationBufferIntrusion() throws Exception {
        int numExpectedRefreshes = 1;
        boolean clientReloginAllowedBeforeLogout = true;
        Subject subject = new Subject();
        final LoginContext mockLoginContext = mock(LoginContext.class);
        when(mockLoginContext.getSubject()).thenReturn(subject);

        MockTime mockTime = new MockTime();
        long startMs = mockTime.milliseconds();
        /*
         * Identify the lifetime of each expiring credential
         */
        long lifetimeMinutes = 10L;
        /*
         * Identify the point at which refresh will occur in that lifetime
         */
        long refreshEveryMinutes = 8L;
        /*
         * Set an absolute last refresh time that will cause the login thread to exit
         * after a certain number of re-logins (by adding an extra half of a refresh
         * interval).
         */
        long absoluteLastRefreshMs = startMs + (1 + numExpectedRefreshes) * 1000 * 60 * refreshEveryMinutes
                - 1000 * 60 * refreshEveryMinutes / 2;
        /*
         * Identify a minimum period that will cause the refresh time to be delayed a
         * bit.
         */
        int bufferIntrusionSeconds = 1;
        short bufferSeconds = (short) ((lifetimeMinutes - refreshEveryMinutes) * 60 + bufferIntrusionSeconds);
        short minPeriodSeconds = (short) 0;

        /*
         * Define some listeners so we can keep track of who gets done and when. All
         * added listeners should end up done except the last, extra one, which should
         * not.
         */
        MockScheduler mockScheduler = new MockScheduler(mockTime);
        List<KafkaFutureImpl<Long>> waiters = addWaiters(mockScheduler,
                1000 * (60 * refreshEveryMinutes - bufferIntrusionSeconds), numExpectedRefreshes + 1);

        // Create the ExpiringCredentialRefreshingLogin instance under test
        TestLoginContextFactory testLoginContextFactory = new TestLoginContextFactory();
        TestExpiringCredentialRefreshingLogin testExpiringCredentialRefreshingLogin = new TestExpiringCredentialRefreshingLogin(
                refreshConfigThatPerformsReloginEveryGivenPercentageOfLifetime(
                        1.0 * refreshEveryMinutes / lifetimeMinutes, minPeriodSeconds, bufferSeconds,
                        clientReloginAllowedBeforeLogout),
                testLoginContextFactory, mockTime, 1000 * 60 * lifetimeMinutes, absoluteLastRefreshMs,
                clientReloginAllowedBeforeLogout);
        testLoginContextFactory.configure(mockLoginContext, testExpiringCredentialRefreshingLogin);

        /*
         * Perform the login, wait up to a certain amount of time for the refresher
         * thread to exit, and make sure the correct calls happened at the correct times
         */
        long expectedFinalMs = startMs
                + numExpectedRefreshes * 1000 * (60 * refreshEveryMinutes - bufferIntrusionSeconds);
        assertFalse(testLoginContextFactory.refresherThreadStartedFuture().isDone());
        assertFalse(testLoginContextFactory.refresherThreadDoneFuture().isDone());
        testExpiringCredentialRefreshingLogin.login();
        assertTrue(testLoginContextFactory.refresherThreadStartedFuture().isDone());
        testLoginContextFactory.refresherThreadDoneFuture().get(1L, TimeUnit.SECONDS);
        assertEquals(expectedFinalMs, mockTime.milliseconds());
        for (int i = 0; i < numExpectedRefreshes; ++i) {
            KafkaFutureImpl<Long> waiter = waiters.get(i);
            assertTrue(waiter.isDone());
            assertEquals((i + 1) * 1000 * (60 * refreshEveryMinutes - bufferIntrusionSeconds),
                    waiter.get() - startMs);
        }
        assertFalse(waiters.get(numExpectedRefreshes).isDone());

        InOrder inOrder = inOrder(mockLoginContext);
        inOrder.verify(mockLoginContext).login();
        for (int i = 0; i < numExpectedRefreshes; ++i) {
            inOrder.verify(mockLoginContext).login();
            inOrder.verify(mockLoginContext).logout();
        }
    }

    @Test
    public void testLoginExceptionCausesCorrectLogout() throws Exception {
        int numExpectedRefreshes = 3;
        boolean clientReloginAllowedBeforeLogout = true;
        Subject subject = new Subject();
        final LoginContext mockLoginContext = mock(LoginContext.class);
        when(mockLoginContext.getSubject()).thenReturn(subject);
        Mockito.doNothing().doThrow(new LoginException()).doNothing().when(mockLoginContext).login();

        MockTime mockTime = new MockTime();
        long startMs = mockTime.milliseconds();
        /*
         * Identify the lifetime of each expiring credential
         */
        long lifetimeMinutes = 100L;
        /*
         * Identify the point at which refresh will occur in that lifetime
         */
        long refreshEveryMinutes = 80L;
        /*
         * Set an absolute last refresh time that will cause the login thread to exit
         * after a certain number of re-logins (by adding an extra half of a refresh
         * interval).
         */
        long absoluteLastRefreshMs = startMs + (1 + numExpectedRefreshes) * 1000 * 60 * refreshEveryMinutes
                - 1000 * 60 * refreshEveryMinutes / 2;
        /*
         * Identify buffer time on either side for the refresh algorithm
         */
        short minPeriodSeconds = (short) 0;
        short bufferSeconds = minPeriodSeconds;

        // Create the ExpiringCredentialRefreshingLogin instance under test
        TestLoginContextFactory testLoginContextFactory = new TestLoginContextFactory();
        TestExpiringCredentialRefreshingLogin testExpiringCredentialRefreshingLogin = new TestExpiringCredentialRefreshingLogin(
                refreshConfigThatPerformsReloginEveryGivenPercentageOfLifetime(
                        1.0 * refreshEveryMinutes / lifetimeMinutes, minPeriodSeconds, bufferSeconds,
                        clientReloginAllowedBeforeLogout),
                testLoginContextFactory, mockTime, 1000 * 60 * lifetimeMinutes, absoluteLastRefreshMs,
                clientReloginAllowedBeforeLogout);
        testLoginContextFactory.configure(mockLoginContext, testExpiringCredentialRefreshingLogin);

        /*
         * Perform the login and wait up to a certain amount of time for the refresher
         * thread to exit.  A timeout indicates the thread died due to logout()
         * being invoked on an instance where the login() invocation had failed.
         */
        assertFalse(testLoginContextFactory.refresherThreadStartedFuture().isDone());
        assertFalse(testLoginContextFactory.refresherThreadDoneFuture().isDone());
        testExpiringCredentialRefreshingLogin.login();
        assertTrue(testLoginContextFactory.refresherThreadStartedFuture().isDone());
        testLoginContextFactory.refresherThreadDoneFuture().get(1L, TimeUnit.SECONDS);
    }

    private static List<KafkaFutureImpl<Long>> addWaiters(MockScheduler mockScheduler, long refreshEveryMillis,
            int numWaiters) {
        List<KafkaFutureImpl<Long>> retvalWaiters = new ArrayList<>(numWaiters);
        for (int i = 1; i <= numWaiters; ++i) {
            KafkaFutureImpl<Long> waiter = new KafkaFutureImpl<>();
            mockScheduler.addWaiter(i * refreshEveryMillis, waiter);
            retvalWaiters.add(waiter);
        }
        return retvalWaiters;
    }

    private static ExpiringCredentialRefreshConfig refreshConfigThatPerformsReloginEveryGivenPercentageOfLifetime(
            double refreshWindowFactor, short minPeriodSeconds, short bufferSeconds,
            boolean clientReloginAllowedBeforeLogout) {
        Map<Object, Object> configs = new HashMap<>();
        configs.put(SaslConfigs.SASL_LOGIN_REFRESH_WINDOW_FACTOR, refreshWindowFactor);
        configs.put(SaslConfigs.SASL_LOGIN_REFRESH_WINDOW_JITTER, 0);
        configs.put(SaslConfigs.SASL_LOGIN_REFRESH_MIN_PERIOD_SECONDS, minPeriodSeconds);
        configs.put(SaslConfigs.SASL_LOGIN_REFRESH_BUFFER_SECONDS, bufferSeconds);
        return new ExpiringCredentialRefreshConfig(new ConfigDef().withClientSaslSupport().parse(configs),
                clientReloginAllowedBeforeLogout);
    }
}<|MERGE_RESOLUTION|>--- conflicted
+++ resolved
@@ -23,16 +23,11 @@
 import org.apache.kafka.common.utils.MockScheduler;
 import org.apache.kafka.common.utils.MockTime;
 import org.apache.kafka.common.utils.Time;
-<<<<<<< HEAD
-=======
-
->>>>>>> 9494bebe
+
 import org.junit.jupiter.api.Test;
 import org.mockito.InOrder;
 import org.mockito.Mockito;
 import org.mockito.internal.util.MockUtil;
-<<<<<<< HEAD
-=======
 
 import java.util.ArrayList;
 import java.util.Date;
@@ -55,30 +50,16 @@
 import static org.mockito.Mockito.inOrder;
 import static org.mockito.Mockito.mock;
 import static org.mockito.Mockito.when;
->>>>>>> 9494bebe
-
-import javax.security.auth.Subject;
-import javax.security.auth.login.AppConfigurationEntry;
-import javax.security.auth.login.Configuration;
-import javax.security.auth.login.LoginContext;
-import javax.security.auth.login.LoginException;
-import java.util.*;
-import java.util.concurrent.Future;
-import java.util.concurrent.TimeUnit;
-
-import static org.junit.jupiter.api.Assertions.*;
-import static org.mockito.Mockito.*;
 
 public class ExpiringCredentialRefreshingLoginTest {
-	private static final Configuration EMPTY_WILDCARD_CONFIGURATION;
-
-	static {
-		EMPTY_WILDCARD_CONFIGURATION = new Configuration() {
-			@Override
-			public AppConfigurationEntry[] getAppConfigurationEntry(String name) {
-				return new AppConfigurationEntry[0]; // match any name
-			}
-		};
+    private static final Configuration EMPTY_WILDCARD_CONFIGURATION;
+    static {
+        EMPTY_WILDCARD_CONFIGURATION = new Configuration() {
+            @Override
+            public AppConfigurationEntry[] getAppConfigurationEntry(String name) {
+                return new AppConfigurationEntry[0]; // match any name
+            }
+        };
     }
 
     /*
@@ -387,7 +368,7 @@
                         inOrder.verify(mockLoginContext).login();
                     }
                 }
-				testExpiringCredentialRefreshingLogin.close();
+                testExpiringCredentialRefreshingLogin.close();
             }
         }
     }
