/*
 * Licensed to the Apache Software Foundation (ASF) under one or more
 * contributor license agreements. See the NOTICE file distributed with
 * this work for additional information regarding copyright ownership.
 * The ASF licenses this file to You under the Apache License, Version 2.0
 * (the "License"); you may not use this file except in compliance with
 * the License. You may obtain a copy of the License at
 *
 *    http://www.apache.org/licenses/LICENSE-2.0
 *
 * Unless required by applicable law or agreed to in writing, software
 * distributed under the License is distributed on an "AS IS" BASIS,
 * WITHOUT WARRANTIES OR CONDITIONS OF ANY KIND, either express or implied.
 * See the License for the specific language governing permissions and
 * limitations under the License.
 */
package org.apache.kafka.common;

import org.apache.kafka.common.internals.KafkaFutureImpl;

import org.junit.jupiter.api.Test;
import org.junit.jupiter.api.Timeout;

import java.lang.reflect.InvocationTargetException;
import java.lang.reflect.Method;
import java.util.ArrayList;
import java.util.List;
import java.util.concurrent.*;
import java.util.function.Supplier;

<<<<<<< HEAD
import static org.junit.jupiter.api.Assertions.*;
=======
import static org.junit.jupiter.api.Assertions.assertEquals;
import static org.junit.jupiter.api.Assertions.assertFalse;
import static org.junit.jupiter.api.Assertions.assertInstanceOf;
import static org.junit.jupiter.api.Assertions.assertNotEquals;
import static org.junit.jupiter.api.Assertions.assertNull;
import static org.junit.jupiter.api.Assertions.assertThrows;
import static org.junit.jupiter.api.Assertions.assertTrue;
>>>>>>> 9494bebe

/**
 * A unit test for KafkaFuture.
 */
@Timeout(120)
public class KafkaFutureTest {

    /**
     * Asserts that the given future is done, didn't fail and wasn't cancelled.
     */
    private void assertIsSuccessful(KafkaFuture<?> future) {
        assertTrue(future.isDone());
        assertFalse(future.isCompletedExceptionally());
        assertFalse(future.isCancelled());
    }

    /**
     * Asserts that the given future is done, failed and wasn't cancelled.
     */
    private void assertIsFailed(KafkaFuture<?> future) {
        assertTrue(future.isDone());
        assertFalse(future.isCancelled());
        assertTrue(future.isCompletedExceptionally());
    }

    /**
     * Asserts that the given future is done, didn't fail and was cancelled.
     */
    private void assertIsCancelled(KafkaFuture<?> future) {
        assertTrue(future.isDone());
        assertTrue(future.isCancelled());
        assertTrue(future.isCompletedExceptionally());
        assertThrows(CancellationException.class, () -> future.getNow(null));
        assertThrows(CancellationException.class, () -> future.get(0, TimeUnit.MILLISECONDS));
    }

    private <T> void awaitAndAssertResult(KafkaFuture<T> future, T expectedResult, T alternativeValue) {
        assertNotEquals(expectedResult, alternativeValue);
        try {
            assertEquals(expectedResult, future.get(5, TimeUnit.MINUTES));
        } catch (Exception e) {
            throw new AssertionError("Unexpected exception", e);
        }
        try {
            assertEquals(expectedResult, future.get());
        } catch (Exception e) {
            throw new AssertionError("Unexpected exception", e);
        }
        try {
            assertEquals(expectedResult, future.getNow(alternativeValue));
        } catch (Exception e) {
            throw new AssertionError("Unexpected exception", e);
        }
    }

    private Throwable awaitAndAssertFailure(KafkaFuture<?> future, Class<? extends Throwable> expectedException, String expectedMessage) {
        ExecutionException executionException = assertThrows(ExecutionException.class, () -> future.get(5, TimeUnit.MINUTES));
        assertEquals(expectedException, executionException.getCause().getClass());
        assertEquals(expectedMessage, executionException.getCause().getMessage());

        executionException = assertThrows(ExecutionException.class, future::get);
        assertEquals(expectedException, executionException.getCause().getClass());
        assertEquals(expectedMessage, executionException.getCause().getMessage());

        executionException = assertThrows(ExecutionException.class, () -> future.getNow(null));
        assertEquals(expectedException, executionException.getCause().getClass());
        assertEquals(expectedMessage, executionException.getCause().getMessage());
        return executionException.getCause();
    }

    private void awaitAndAssertCancelled(KafkaFuture<?> future, String expectedMessage) {
        CancellationException cancellationException = assertThrows(CancellationException.class, () -> future.get(5, TimeUnit.MINUTES));
        assertEquals(expectedMessage, cancellationException.getMessage());
        assertEquals(CancellationException.class, cancellationException.getClass());

        cancellationException = assertThrows(CancellationException.class, future::get);
        assertEquals(expectedMessage, cancellationException.getMessage());
        assertEquals(CancellationException.class, cancellationException.getClass());

        cancellationException = assertThrows(CancellationException.class, () -> future.getNow(null));
        assertEquals(expectedMessage, cancellationException.getMessage());
        assertEquals(CancellationException.class, cancellationException.getClass());
    }

    private Object invokeOrThrow(final Method method, final Object obj, final Object... args) throws Throwable {
        try {
            return method.invoke(obj, args);
        } catch (InvocationTargetException e) {
            throw e.getCause();
        }
    }

    @Test
    public void testCompleteFutures() throws Exception {
        KafkaFutureImpl<Integer> future123 = new KafkaFutureImpl<>();
        assertTrue(future123.complete(123));
        assertFalse(future123.complete(456));
        assertFalse(future123.cancel(true));
        assertEquals(Integer.valueOf(123), future123.get());
        assertIsSuccessful(future123);

        KafkaFuture<Integer> future456 = KafkaFuture.completedFuture(456);
        assertFalse(future456.complete(789));
        assertFalse(future456.cancel(true));
        assertEquals(Integer.valueOf(456), future456.get());
        assertIsSuccessful(future456);
    }

    @Test
    public void testCompleteFuturesExceptionally() {
        KafkaFutureImpl<Integer> futureFail = new KafkaFutureImpl<>();
        assertTrue(futureFail.completeExceptionally(new RuntimeException("We require more vespene gas")));
        assertIsFailed(futureFail);
        assertFalse(futureFail.completeExceptionally(new RuntimeException("We require more minerals")));
        assertFalse(futureFail.cancel(true));

        ExecutionException executionException = assertThrows(ExecutionException.class, futureFail::get);
        assertEquals(RuntimeException.class, executionException.getCause().getClass());
        assertEquals("We require more vespene gas", executionException.getCause().getMessage());

        KafkaFutureImpl<Integer> tricky1 = new KafkaFutureImpl<>();
        assertTrue(tricky1.completeExceptionally(new CompletionException(new CancellationException())));
        assertIsFailed(tricky1);
        awaitAndAssertFailure(tricky1, CompletionException.class, "java.util.concurrent.CancellationException");
    }

    @Test
    public void testCompleteFuturesViaCancellation() {
        KafkaFutureImpl<Integer> viaCancel = new KafkaFutureImpl<>();
        assertTrue(viaCancel.cancel(true));
        assertIsCancelled(viaCancel);
        awaitAndAssertCancelled(viaCancel, null);

        KafkaFutureImpl<Integer> viaCancellationException = new KafkaFutureImpl<>();
        assertTrue(viaCancellationException.completeExceptionally(new CancellationException("We require more vespene gas")));
        assertIsCancelled(viaCancellationException);
        awaitAndAssertCancelled(viaCancellationException, "We require more vespene gas");
    }

    @Test
    public void testToString() {
        KafkaFutureImpl<Integer> success = new KafkaFutureImpl<>();
        assertEquals("KafkaFuture{value=null,exception=null,done=false}", success.toString());
        success.complete(12);
        assertEquals("KafkaFuture{value=12,exception=null,done=true}", success.toString());

        KafkaFutureImpl<Integer> failure = new KafkaFutureImpl<>();
        failure.completeExceptionally(new RuntimeException("foo"));
        assertEquals("KafkaFuture{value=null,exception=java.lang.RuntimeException: foo,done=true}", failure.toString());

        KafkaFutureImpl<Integer> tricky1 = new KafkaFutureImpl<>();
        tricky1.completeExceptionally(new CompletionException(new CancellationException()));
        assertEquals("KafkaFuture{value=null,exception=java.util.concurrent.CompletionException: java.util.concurrent.CancellationException,done=true}", tricky1.toString());

        KafkaFutureImpl<Integer> cancelled = new KafkaFutureImpl<>();
        cancelled.cancel(true);
        assertEquals("KafkaFuture{value=null,exception=java.util.concurrent.CancellationException,done=true}", cancelled.toString());
    }

    @Test
    public void testCompletingFutures() throws Exception {
        final KafkaFutureImpl<String> future = new KafkaFutureImpl<>();
        CompleterThread<String> myThread = new CompleterThread<>(future, "You must construct additional pylons.");
        assertIsNotCompleted(future);
        assertEquals("I am ready", future.getNow("I am ready"));
        myThread.start();
        awaitAndAssertResult(future, "You must construct additional pylons.", "I am ready");
        assertIsSuccessful(future);
        myThread.join();
        assertNull(myThread.testException);
    }

    @Test
    public void testCompletingFuturesExceptionally() throws Exception {
        final KafkaFutureImpl<String> future = new KafkaFutureImpl<>();
        CompleterThread<String> myThread = new CompleterThread<>(future, null, new RuntimeException("Ultimate efficiency achieved."));
        assertIsNotCompleted(future);
        assertEquals("I am ready", future.getNow("I am ready"));
        myThread.start();
        awaitAndAssertFailure(future, RuntimeException.class, "Ultimate efficiency achieved.");
        assertIsFailed(future);
        myThread.join();
        assertNull(myThread.testException);
    }

    @Test
    public void testCompletingFuturesViaCancellation() throws Exception {
        final KafkaFutureImpl<String> future = new KafkaFutureImpl<>();
        CompleterThread<String> myThread = new CompleterThread<>(future, null, new CancellationException("Ultimate efficiency achieved."));
        assertIsNotCompleted(future);
        assertEquals("I am ready", future.getNow("I am ready"));
        myThread.start();
        awaitAndAssertCancelled(future, "Ultimate efficiency achieved.");
        assertIsCancelled(future);
        myThread.join();
        assertNull(myThread.testException);
    }

    private void assertIsNotCompleted(KafkaFutureImpl<String> future) {
        assertFalse(future.isDone());
        assertFalse(future.isCompletedExceptionally());
        assertFalse(future.isCancelled());
    }

    @Test
    public void testThenApplyOnSucceededFuture() throws Exception {
        KafkaFutureImpl<Integer> future = new KafkaFutureImpl<>();
        KafkaFuture<Integer> doubledFuture = future.thenApply(integer -> 2 * integer);
        assertFalse(doubledFuture.isDone());
        KafkaFuture<Integer> tripledFuture = future.thenApply(integer -> 3 * integer);
        assertFalse(tripledFuture.isDone());
        future.complete(21);
        assertEquals(Integer.valueOf(21), future.getNow(-1));
        assertEquals(Integer.valueOf(42), doubledFuture.getNow(-1));
        assertEquals(Integer.valueOf(63), tripledFuture.getNow(-1));
        KafkaFuture<Integer> quadrupledFuture = future.thenApply(integer -> 4 * integer);
        assertEquals(Integer.valueOf(84), quadrupledFuture.getNow(-1));
    }

    @Test
    public void testThenApplyOnFailedFuture() {
        KafkaFutureImpl<Integer> future = new KafkaFutureImpl<>();
        KafkaFuture<Integer> dependantFuture = future.thenApply(integer -> 2 * integer);
        future.completeExceptionally(new RuntimeException("We require more vespene gas"));
        assertIsFailed(future);
        assertIsFailed(dependantFuture);
        awaitAndAssertFailure(future, RuntimeException.class, "We require more vespene gas");
        awaitAndAssertFailure(dependantFuture, RuntimeException.class, "We require more vespene gas");
    }

    @Test
    public void testThenApplyOnFailedFutureTricky() {
        KafkaFutureImpl<Integer> future = new KafkaFutureImpl<>();
        KafkaFuture<Integer> dependantFuture = future.thenApply(integer -> 2 * integer);
        future.completeExceptionally(new CompletionException(new RuntimeException("We require more vespene gas")));
        assertIsFailed(future);
        assertIsFailed(dependantFuture);
        awaitAndAssertFailure(future, CompletionException.class, "java.lang.RuntimeException: We require more vespene gas");
        awaitAndAssertFailure(dependantFuture, CompletionException.class, "java.lang.RuntimeException: We require more vespene gas");
    }

    @Test
    public void testThenApplyOnFailedFutureTricky2() {
        KafkaFutureImpl<Integer> future = new KafkaFutureImpl<>();
        KafkaFuture<Integer> dependantFuture = future.thenApply(integer -> 2 * integer);
        future.completeExceptionally(new CompletionException(new CancellationException()));
        assertIsFailed(future);
        assertIsFailed(dependantFuture);
        awaitAndAssertFailure(future, CompletionException.class, "java.util.concurrent.CancellationException");
        awaitAndAssertFailure(dependantFuture, CompletionException.class, "java.util.concurrent.CancellationException");
    }

    @Test
    public void testThenApplyOnSucceededFutureAndFunctionThrows() {
        KafkaFutureImpl<Integer> future = new KafkaFutureImpl<>();
        KafkaFuture<Integer> dependantFuture = future.thenApply(integer -> {
            throw new RuntimeException("We require more vespene gas");
        });
        future.complete(21);
        assertIsSuccessful(future);
        assertIsFailed(dependantFuture);
        awaitAndAssertResult(future, 21, null);
        awaitAndAssertFailure(dependantFuture, RuntimeException.class, "We require more vespene gas");
    }

    @Test
    public void testThenApplyOnSucceededFutureAndFunctionThrowsCompletionException() {
        KafkaFutureImpl<Integer> future = new KafkaFutureImpl<>();
        KafkaFuture<Integer> dependantFuture = future.thenApply(integer -> {
            throw new CompletionException(new RuntimeException("We require more vespene gas"));
        });
        future.complete(21);
        assertIsSuccessful(future);
        assertIsFailed(dependantFuture);
        awaitAndAssertResult(future, 21, null);
        Throwable cause = awaitAndAssertFailure(dependantFuture, CompletionException.class, "java.lang.RuntimeException: We require more vespene gas");
        assertInstanceOf(RuntimeException.class, cause.getCause());
        assertEquals(cause.getCause().getMessage(), "We require more vespene gas");
    }

    @Test
    public void testThenApplyOnFailedFutureFunctionNotCalled() {
        KafkaFutureImpl<Integer> future = new KafkaFutureImpl<>();
        boolean[] ran = {false};
        KafkaFuture<Integer> dependantFuture = future.thenApply(integer -> {
            // Because the top level future failed, this should never be called.
            ran[0] = true;
            return null;
        });
        future.completeExceptionally(new RuntimeException("We require more minerals"));
        assertIsFailed(future);
        assertIsFailed(dependantFuture);
        awaitAndAssertFailure(future, RuntimeException.class, "We require more minerals");
        awaitAndAssertFailure(dependantFuture, RuntimeException.class, "We require more minerals");
        assertFalse(ran[0]);
    }

    @Test
    public void testThenApplyOnCancelledFuture() {
        KafkaFutureImpl<Integer> future = new KafkaFutureImpl<>();
        KafkaFuture<Integer> dependantFuture = future.thenApply(integer -> 2 * integer);
        future.cancel(true);
        assertIsCancelled(future);
        assertIsCancelled(dependantFuture);
        awaitAndAssertCancelled(future, null);
        awaitAndAssertCancelled(dependantFuture, null);
    }

    @Test
    public void testWhenCompleteOnSucceededFuture() throws Throwable {
        KafkaFutureImpl<Integer> future = new KafkaFutureImpl<>();
        Throwable[] err = new Throwable[1];
        boolean[] ran = {false};
        KafkaFuture<Integer> dependantFuture = future.whenComplete((integer, ex) -> {
            ran[0] = true;
            try {
                assertEquals(Integer.valueOf(21), integer);
                if (ex != null) {
                    throw ex;
                }
            } catch (Throwable e) {
                err[0] = e;
            }
        });
        assertFalse(dependantFuture.isDone());
        assertTrue(future.complete(21));
        assertTrue(ran[0]);
        if (err[0] != null) {
            throw err[0];
        }
    }

    @Test
    public void testWhenCompleteOnFailedFuture() {
        KafkaFutureImpl<Integer> future = new KafkaFutureImpl<>();
        Throwable[] err = new Throwable[1];
        boolean[] ran = {false};
        KafkaFuture<Integer> dependantFuture = future.whenComplete((integer, ex) -> {
            ran[0] = true;
            err[0] = ex;
            if (integer != null) {
                err[0] = new AssertionError();
            }
        });
        assertFalse(dependantFuture.isDone());
        RuntimeException ex = new RuntimeException("We require more vespene gas");
        assertTrue(future.completeExceptionally(ex));
        assertTrue(ran[0]);
        assertEquals(err[0], ex);
    }

    @Test
    public void testWhenCompleteOnSucceededFutureAndConsumerThrows() {
        KafkaFutureImpl<Integer> future = new KafkaFutureImpl<>();
        boolean[] ran = {false};
        KafkaFuture<Integer> dependantFuture = future.whenComplete((integer, ex) -> {
            ran[0] = true;
            throw new RuntimeException("We require more minerals");
        });
        assertFalse(dependantFuture.isDone());
        assertTrue(future.complete(21));
        assertIsSuccessful(future);
        assertTrue(ran[0]);
        assertIsFailed(dependantFuture);
        awaitAndAssertFailure(dependantFuture, RuntimeException.class, "We require more minerals");
    }

    @Test
    public void testWhenCompleteOnFailedFutureAndConsumerThrows() {
        KafkaFutureImpl<Integer> future = new KafkaFutureImpl<>();
        boolean[] ran = {false};
        KafkaFuture<Integer> dependantFuture = future.whenComplete((integer, ex) -> {
            ran[0] = true;
            throw new RuntimeException("We require more minerals");
        });
        assertFalse(dependantFuture.isDone());
        assertTrue(future.completeExceptionally(new RuntimeException("We require more vespene gas")));
        assertIsFailed(future);
        assertTrue(ran[0]);
        assertIsFailed(dependantFuture);
        awaitAndAssertFailure(dependantFuture, RuntimeException.class, "We require more vespene gas");
    }

    @Test
    public void testWhenCompleteOnCancelledFuture() {
        KafkaFutureImpl<Integer> future = new KafkaFutureImpl<>();
        Throwable[] err = new Throwable[1];
        boolean[] ran = {false};
        KafkaFuture<Integer> dependantFuture = future.whenComplete((integer, ex) -> {
            ran[0] = true;
            err[0] = ex;
            if (integer != null) {
                err[0] = new AssertionError();
            }
        });
        assertFalse(dependantFuture.isDone());
        assertTrue(future.cancel(true));
        assertTrue(ran[0]);
        assertInstanceOf(CancellationException.class, err[0]);
    }

    private static class CompleterThread<T> extends Thread {

        private final KafkaFutureImpl<T> future;
        private final T value;
        private final Throwable exception;
        Throwable testException = null;

        CompleterThread(KafkaFutureImpl<T> future, T value) {
            this.future = future;
            this.value = value;
            this.exception = null;
        }

        CompleterThread(KafkaFutureImpl<T> future, T value, Exception exception) {
            this.future = future;
            this.value = value;
            this.exception = exception;
        }

        @Override
        public void run() {
            try {
                try {
                    Thread.sleep(0, 200);
                } catch (InterruptedException e) {
                }
                if (exception == null) {
                    future.complete(value);
                } else {
                    future.completeExceptionally(exception);
                }
            } catch (Throwable testException) {
                this.testException = testException;
            }
        }
    }

    private static class WaiterThread<T> extends Thread {

        private final KafkaFutureImpl<T> future;
        private final T expected;
        Throwable testException = null;

        WaiterThread(KafkaFutureImpl<T> future, T expected) {
            this.future = future;
            this.expected = expected;
        }

        @Override
        public void run() {
            try {
                T value = future.get();
                assertEquals(expected, value);
            } catch (Throwable testException) {
                this.testException = testException;
            }
        }
    }

    @Test
    public void testAllOfFutures() throws Exception {
        final int numThreads = 5;
        final List<KafkaFutureImpl<Integer>> futures = new ArrayList<>();
        for (int i = 0; i < numThreads; i++) {
            futures.add(new KafkaFutureImpl<>());
        }
        KafkaFuture<Void> allFuture = KafkaFuture.allOf(futures.toArray(new KafkaFuture[0]));
        final List<CompleterThread<Integer>> completerThreads = new ArrayList<>();
        final List<WaiterThread<Integer>> waiterThreads = new ArrayList<>();
        for (int i = 0; i < numThreads; i++) {
            completerThreads.add(new CompleterThread<>(futures.get(i), i));
            waiterThreads.add(new WaiterThread<>(futures.get(i), i));
        }
        assertFalse(allFuture.isDone());
        for (int i = 0; i < numThreads; i++) {
            waiterThreads.get(i).start();
        }
        for (int i = 0; i < numThreads - 1; i++) {
            completerThreads.get(i).start();
        }
        assertFalse(allFuture.isDone());
        completerThreads.get(numThreads - 1).start();
        allFuture.get();
        assertIsSuccessful(allFuture);
        for (int i = 0; i < numThreads; i++) {
            assertEquals(Integer.valueOf(i), futures.get(i).get());
        }
        for (int i = 0; i < numThreads; i++) {
            completerThreads.get(i).join();
            waiterThreads.get(i).join();
            assertNull(completerThreads.get(i).testException);
            assertNull(waiterThreads.get(i).testException);
        }
    }

    @Test
    public void testAllOfFuturesWithFailure() throws Exception {
        final int numThreads = 5;
        final List<KafkaFutureImpl<Integer>> futures = new ArrayList<>();
        for (int i = 0; i < numThreads; i++) {
            futures.add(new KafkaFutureImpl<>());
        }
        KafkaFuture<Void> allFuture = KafkaFuture.allOf(futures.toArray(new KafkaFuture[0]));
        final List<CompleterThread<Integer>> completerThreads = new ArrayList<>();
        final List<WaiterThread<Integer>> waiterThreads = new ArrayList<>();
        int lastIndex = numThreads - 1;
        for (int i = 0; i < lastIndex; i++) {
            completerThreads.add(new CompleterThread<>(futures.get(i), i));
            waiterThreads.add(new WaiterThread<>(futures.get(i), i));
        }
        completerThreads.add(new CompleterThread<>(futures.get(lastIndex), null, new RuntimeException("Last one failed")));
        waiterThreads.add(new WaiterThread<>(futures.get(lastIndex), lastIndex));
        assertFalse(allFuture.isDone());
        for (int i = 0; i < numThreads; i++) {
            waiterThreads.get(i).start();
        }
        for (int i = 0; i < lastIndex; i++) {
            completerThreads.get(i).start();
        }
        assertFalse(allFuture.isDone());
        completerThreads.get(lastIndex).start();
        awaitAndAssertFailure(allFuture, RuntimeException.class, "Last one failed");
        assertIsFailed(allFuture);
        for (int i = 0; i < lastIndex; i++) {
            assertEquals(Integer.valueOf(i), futures.get(i).get());
        }
        assertIsFailed(futures.get(lastIndex));
        for (int i = 0; i < numThreads; i++) {
            completerThreads.get(i).join();
            waiterThreads.get(i).join();
            assertNull(completerThreads.get(i).testException);
            if (i == lastIndex) {
                assertEquals(ExecutionException.class, waiterThreads.get(i).testException.getClass());
                assertEquals(RuntimeException.class, waiterThreads.get(i).testException.getCause().getClass());
                assertEquals("Last one failed", waiterThreads.get(i).testException.getCause().getMessage());
            } else {
                assertNull(waiterThreads.get(i).testException);
            }
        }
    }

    @Test
    public void testAllOfFuturesHandlesZeroFutures() throws Exception {
        KafkaFuture<Void> allFuture = KafkaFuture.allOf();
        assertTrue(allFuture.isDone());
        assertFalse(allFuture.isCancelled());
        assertFalse(allFuture.isCompletedExceptionally());
        allFuture.get();
    }

    @Test
    public void testFutureTimeoutWithZeroWait() {
        final KafkaFutureImpl<String> future = new KafkaFutureImpl<>();
        assertThrows(TimeoutException.class, () -> future.get(0, TimeUnit.MILLISECONDS));
    }

    @Test
    @SuppressWarnings("unchecked")
    public void testLeakCompletableFuture() throws Throwable {
        final KafkaFutureImpl<String> kfut = new KafkaFutureImpl<>();
        CompletableFuture<String> comfut = kfut.toCompletionStage().toCompletableFuture();
        assertThrows(UnsupportedOperationException.class, () -> comfut.complete(""));
        assertThrows(UnsupportedOperationException.class, () -> comfut.completeExceptionally(new RuntimeException()));
        Method completeOnTimeout = CompletableFuture.class.getDeclaredMethod("completeOnTimeout", Object.class, Long.TYPE, TimeUnit.class);
        assertThrows(UnsupportedOperationException.class, () -> invokeOrThrow(completeOnTimeout, comfut, "", 1L, TimeUnit.MILLISECONDS));

        Method completeAsync = CompletableFuture.class.getDeclaredMethod("completeAsync", Supplier.class);
        assertThrows(UnsupportedOperationException.class, () -> invokeOrThrow(completeAsync, comfut, (Supplier<String>) () -> ""));

        Method obtrudeValue = CompletableFuture.class.getDeclaredMethod("obtrudeValue", Object.class);
        assertThrows(UnsupportedOperationException.class, () -> invokeOrThrow(obtrudeValue, comfut, ""));

        Method obtrudeException = CompletableFuture.class.getDeclaredMethod("obtrudeException", Throwable.class);
        assertThrows(UnsupportedOperationException.class, () -> invokeOrThrow(obtrudeException, comfut, new RuntimeException()));

        // Check the CF from a minimal CompletionStage doesn't cause completion of the original KafkaFuture
        Method minimal = CompletableFuture.class.getDeclaredMethod("minimalCompletionStage");
        CompletionStage<String> cs = (CompletionStage<String>) invokeOrThrow(minimal, comfut);
        cs.toCompletableFuture().complete("");

        assertFalse(kfut.isDone());
        assertFalse(comfut.isDone());
    }

}<|MERGE_RESOLUTION|>--- conflicted
+++ resolved
@@ -25,12 +25,15 @@
 import java.lang.reflect.Method;
 import java.util.ArrayList;
 import java.util.List;
-import java.util.concurrent.*;
+import java.util.concurrent.CancellationException;
+import java.util.concurrent.CompletableFuture;
+import java.util.concurrent.CompletionException;
+import java.util.concurrent.CompletionStage;
+import java.util.concurrent.ExecutionException;
+import java.util.concurrent.TimeUnit;
+import java.util.concurrent.TimeoutException;
 import java.util.function.Supplier;
 
-<<<<<<< HEAD
-import static org.junit.jupiter.api.Assertions.*;
-=======
 import static org.junit.jupiter.api.Assertions.assertEquals;
 import static org.junit.jupiter.api.Assertions.assertFalse;
 import static org.junit.jupiter.api.Assertions.assertInstanceOf;
@@ -38,7 +41,6 @@
 import static org.junit.jupiter.api.Assertions.assertNull;
 import static org.junit.jupiter.api.Assertions.assertThrows;
 import static org.junit.jupiter.api.Assertions.assertTrue;
->>>>>>> 9494bebe
 
 /**
  * A unit test for KafkaFuture.
@@ -46,27 +48,21 @@
 @Timeout(120)
 public class KafkaFutureTest {
 
-    /**
-     * Asserts that the given future is done, didn't fail and wasn't cancelled.
-     */
+    /** Asserts that the given future is done, didn't fail and wasn't cancelled. */
     private void assertIsSuccessful(KafkaFuture<?> future) {
         assertTrue(future.isDone());
         assertFalse(future.isCompletedExceptionally());
         assertFalse(future.isCancelled());
     }
 
-    /**
-     * Asserts that the given future is done, failed and wasn't cancelled.
-     */
+    /** Asserts that the given future is done, failed and wasn't cancelled. */
     private void assertIsFailed(KafkaFuture<?> future) {
         assertTrue(future.isDone());
         assertFalse(future.isCancelled());
         assertTrue(future.isCompletedExceptionally());
     }
 
-    /**
-     * Asserts that the given future is done, didn't fail and was cancelled.
-     */
+    /** Asserts that the given future is done, didn't fail and was cancelled. */
     private void assertIsCancelled(KafkaFuture<?> future) {
         assertTrue(future.isDone());
         assertTrue(future.isCancelled());
@@ -75,7 +71,9 @@
         assertThrows(CancellationException.class, () -> future.get(0, TimeUnit.MILLISECONDS));
     }
 
-    private <T> void awaitAndAssertResult(KafkaFuture<T> future, T expectedResult, T alternativeValue) {
+    private <T> void awaitAndAssertResult(KafkaFuture<T> future,
+                                          T expectedResult,
+                                          T alternativeValue) {
         assertNotEquals(expectedResult, alternativeValue);
         try {
             assertEquals(expectedResult, future.get(5, TimeUnit.MINUTES));
@@ -94,7 +92,9 @@
         }
     }
 
-    private Throwable awaitAndAssertFailure(KafkaFuture<?> future, Class<? extends Throwable> expectedException, String expectedMessage) {
+    private Throwable awaitAndAssertFailure(KafkaFuture<?> future,
+                                            Class<? extends Throwable> expectedException,
+                                            String expectedMessage) {
         ExecutionException executionException = assertThrows(ExecutionException.class, () -> future.get(5, TimeUnit.MINUTES));
         assertEquals(expectedException, executionException.getCause().getClass());
         assertEquals(expectedMessage, executionException.getCause().getMessage());
@@ -214,7 +214,8 @@
     @Test
     public void testCompletingFuturesExceptionally() throws Exception {
         final KafkaFutureImpl<String> future = new KafkaFutureImpl<>();
-        CompleterThread<String> myThread = new CompleterThread<>(future, null, new RuntimeException("Ultimate efficiency achieved."));
+        CompleterThread<String> myThread = new CompleterThread<>(future, null,
+                new RuntimeException("Ultimate efficiency achieved."));
         assertIsNotCompleted(future);
         assertEquals("I am ready", future.getNow("I am ready"));
         myThread.start();
@@ -227,7 +228,8 @@
     @Test
     public void testCompletingFuturesViaCancellation() throws Exception {
         final KafkaFutureImpl<String> future = new KafkaFutureImpl<>();
-        CompleterThread<String> myThread = new CompleterThread<>(future, null, new CancellationException("Ultimate efficiency achieved."));
+        CompleterThread<String> myThread = new CompleterThread<>(future, null,
+                new CancellationException("Ultimate efficiency achieved."));
         assertIsNotCompleted(future);
         assertEquals("I am ready", future.getNow("I am ready"));
         myThread.start();
