/*
 * Licensed to the Apache Software Foundation (ASF) under one or more
 * contributor license agreements. See the NOTICE file distributed with
 * this work for additional information regarding copyright ownership.
 * The ASF licenses this file to You under the Apache License, Version 2.0
 * (the "License"); you may not use this file except in compliance with
 * the License. You may obtain a copy of the License at
 *
 *    http://www.apache.org/licenses/LICENSE-2.0
 *
 * Unless required by applicable law or agreed to in writing, software
 * distributed under the License is distributed on an "AS IS" BASIS,
 * WITHOUT WARRANTIES OR CONDITIONS OF ANY KIND, either express or implied.
 * See the License for the specific language governing permissions and
 * limitations under the License.
 */

package org.apache.kafka.common.security.oauthbearer.internals.secured;

<<<<<<< HEAD
import org.apache.kafka.common.utils.MockTime;
import org.apache.kafka.common.utils.Time;
=======
import org.apache.kafka.common.internals.KafkaFutureImpl;
import org.apache.kafka.common.utils.MockTime;

>>>>>>> 9494bebe
import org.jose4j.http.SimpleResponse;
import org.jose4j.jwk.HttpsJwks;
import org.junit.jupiter.api.Test;
import org.mockito.Mockito;

<<<<<<< HEAD
=======
import java.util.AbstractMap;
import java.util.ArrayList;
>>>>>>> 9494bebe
import java.util.Arrays;
import java.util.Collection;
import java.util.Collections;
import java.util.List;
<<<<<<< HEAD

import static org.apache.kafka.common.security.oauthbearer.internals.secured.RefreshingHttpsJwks.MISSING_KEY_ID_CACHE_IN_FLIGHT_MS;
import static org.apache.kafka.common.security.oauthbearer.internals.secured.RefreshingHttpsJwks.MISSING_KEY_ID_MAX_KEY_LENGTH;
import static org.junit.jupiter.api.Assertions.*;
=======
import java.util.Map;
import java.util.TreeMap;
import java.util.concurrent.Callable;
import java.util.concurrent.ScheduledExecutorService;
import java.util.concurrent.ScheduledFuture;
import java.util.concurrent.TimeUnit;

import static org.apache.kafka.common.security.oauthbearer.internals.secured.RefreshingHttpsJwks.MISSING_KEY_ID_CACHE_IN_FLIGHT_MS;
import static org.apache.kafka.common.security.oauthbearer.internals.secured.RefreshingHttpsJwks.MISSING_KEY_ID_MAX_KEY_LENGTH;
import static org.junit.jupiter.api.Assertions.assertEquals;
import static org.junit.jupiter.api.Assertions.assertFalse;
import static org.junit.jupiter.api.Assertions.assertTrue;
>>>>>>> 9494bebe
import static org.mockito.Mockito.times;
import static org.mockito.Mockito.verify;

public class RefreshingHttpsJwksTest extends OAuthBearerTest {

    private static final int REFRESH_MS = 5000;

    private static final int RETRY_BACKOFF_MS = 50;

    private static final int RETRY_BACKOFF_MAX_MS = 2000;

    /**
     * Test that a key not previously scheduled for refresh will be scheduled without a refresh.
     */

    @Test
    public void testBasicScheduleRefresh() throws Exception {
        String keyId = "abc123";
        MockTime time = new MockTime();
        HttpsJwks httpsJwks = spyHttpsJwks();

       // we use mocktime here to ensure that scheduled refresh _doesn't_ run and update the invocation count
       // we expect httpsJwks.refresh() to be invoked twice, once from init() and maybeExpediteRefresh() each
        try (RefreshingHttpsJwks refreshingHttpsJwks = getRefreshingHttpsJwks(time, httpsJwks)) {
            refreshingHttpsJwks.init();
            verify(httpsJwks, times(1)).refresh();
            assertTrue(refreshingHttpsJwks.maybeExpediteRefresh(keyId));
            verify(httpsJwks, times(2)).refresh();
        }
    }

    /**
     * Test that a key previously scheduled for refresh will <b>not</b> be scheduled a second time
     * if it's requested right away.
     */

    @Test
    public void testMaybeExpediteRefreshNoDelay() throws Exception {
        String keyId = "abc123";
        MockTime time = new MockTime();
        HttpsJwks httpsJwks = spyHttpsJwks();

        try (RefreshingHttpsJwks refreshingHttpsJwks = getRefreshingHttpsJwks(time, httpsJwks)) {
            refreshingHttpsJwks.init();
            assertTrue(refreshingHttpsJwks.maybeExpediteRefresh(keyId));
            assertFalse(refreshingHttpsJwks.maybeExpediteRefresh(keyId));
        }
    }

    /**
     * Test that a key previously scheduled for refresh <b>will</b> be scheduled a second time
     * if it's requested after the delay.
     */

    @Test
    public void testMaybeExpediteRefreshDelays() throws Exception {
        assertMaybeExpediteRefreshWithDelay(MISSING_KEY_ID_CACHE_IN_FLIGHT_MS - 1, false);
        assertMaybeExpediteRefreshWithDelay(MISSING_KEY_ID_CACHE_IN_FLIGHT_MS, true);
        assertMaybeExpediteRefreshWithDelay(MISSING_KEY_ID_CACHE_IN_FLIGHT_MS + 1, true);
    }

    /**
     * Test that a "long key" will not be looked up because the key ID is too long.
     */

    @Test
    public void testLongKey() throws Exception {
        char[] keyIdChars = new char[MISSING_KEY_ID_MAX_KEY_LENGTH + 1];
        Arrays.fill(keyIdChars, '0');
        String keyId = new String(keyIdChars);

        MockTime time = new MockTime();
        HttpsJwks httpsJwks = spyHttpsJwks();

        try (RefreshingHttpsJwks refreshingHttpsJwks = getRefreshingHttpsJwks(time, httpsJwks)) {
            refreshingHttpsJwks.init();
            verify(httpsJwks, times(1)).refresh();
            assertFalse(refreshingHttpsJwks.maybeExpediteRefresh(keyId));
            verify(httpsJwks, times(1)).refresh();
        }
    }

    /**
     * Test that if we ask to load a missing key, and then we wait past the sleep time that it will
     * call refresh to load the key.
     */

    @Test
    public void testSecondaryRefreshAfterElapsedDelay() throws Exception {
        String keyId = "abc123";
<<<<<<< HEAD
        Time time = MockTime.SYSTEM;    // Unfortunately, we can't mock time here because the
        // scheduled executor doesn't respect it.
=======
        MockTime time = new MockTime();
>>>>>>> 9494bebe
        HttpsJwks httpsJwks = spyHttpsJwks();

        try (RefreshingHttpsJwks refreshingHttpsJwks = getRefreshingHttpsJwks(time, httpsJwks)) {
            refreshingHttpsJwks.init();
            // We refresh once at the initialization time from getJsonWebKeys.
            verify(httpsJwks, times(1)).refresh();
            assertTrue(refreshingHttpsJwks.maybeExpediteRefresh(keyId));
            verify(httpsJwks, times(2)).refresh();
            time.sleep(REFRESH_MS + 1);
            verify(httpsJwks, times(3)).refresh();
            assertFalse(refreshingHttpsJwks.maybeExpediteRefresh(keyId));
        }
    }

    private ScheduledExecutorService mockExecutorService(MockTime time) {
        MockExecutorService mockExecutorService = new MockExecutorService(time);
        ScheduledExecutorService executorService = Mockito.mock(ScheduledExecutorService.class);
        Mockito.doAnswer(invocation -> {
            Runnable command = invocation.getArgument(0, Runnable.class);
            long delay = invocation.getArgument(1, Long.class);
            TimeUnit unit = invocation.getArgument(2, TimeUnit.class);
            return mockExecutorService.schedule(() -> {
                command.run();
                return null;
            }, unit.toMillis(delay), null);
        }).when(executorService).schedule(Mockito.any(Runnable.class), Mockito.anyLong(), Mockito.any(TimeUnit.class));
        Mockito.doAnswer(invocation -> {
            Runnable command = invocation.getArgument(0, Runnable.class);
            long initialDelay = invocation.getArgument(1, Long.class);
            long period = invocation.getArgument(2, Long.class);
            TimeUnit unit = invocation.getArgument(3, TimeUnit.class);
            return mockExecutorService.schedule(() -> {
                command.run();
                return null;
            }, unit.toMillis(initialDelay), period);
        }).when(executorService).scheduleAtFixedRate(Mockito.any(Runnable.class), Mockito.anyLong(), Mockito.anyLong(), Mockito.any(TimeUnit.class));
        return executorService;
    }

    private void assertMaybeExpediteRefreshWithDelay(long sleepDelay, boolean shouldBeScheduled) throws Exception {
        String keyId = "abc123";
        MockTime time = new MockTime();
        HttpsJwks httpsJwks = spyHttpsJwks();

        try (RefreshingHttpsJwks refreshingHttpsJwks = getRefreshingHttpsJwks(time, httpsJwks)) {
            refreshingHttpsJwks.init();
            assertTrue(refreshingHttpsJwks.maybeExpediteRefresh(keyId));
            time.sleep(sleepDelay);
            assertEquals(shouldBeScheduled, refreshingHttpsJwks.maybeExpediteRefresh(keyId));
        }
    }

    private RefreshingHttpsJwks getRefreshingHttpsJwks(final MockTime time, final HttpsJwks httpsJwks) {
        return new RefreshingHttpsJwks(time, httpsJwks, REFRESH_MS, RETRY_BACKOFF_MS, RETRY_BACKOFF_MAX_MS, mockExecutorService(time));
    }

    /**
     * We *spy* (not *mock*) the {@link HttpsJwks} instance because we want to have it
     * _partially mocked_ to determine if it's calling its internal refresh method. We want to
     * make sure it *doesn't* do that when we call our getJsonWebKeys() method on
     * {@link RefreshingHttpsJwks}.
     */

    private HttpsJwks spyHttpsJwks() {
        HttpsJwks httpsJwks = new HttpsJwks("https://www.example.com");

        SimpleResponse simpleResponse = new SimpleResponse() {
            @Override
            public int getStatusCode() {
                return 200;
            }

            @Override
            public String getStatusMessage() {
                return "OK";
            }

            @Override
            public Collection<String> getHeaderNames() {
                return Collections.emptyList();
            }

            @Override
            public List<String> getHeaderValues(String name) {
                return Collections.emptyList();
            }

            @Override
            public String getBody() {
                return "{\"keys\": []}";
            }
        };

        httpsJwks.setSimpleHttpGet(l -> simpleResponse);

        return Mockito.spy(httpsJwks);
    }

    /**
     * A mock ScheduledExecutorService just for the test. Note that this is not a generally reusable mock as it does not
     * implement some interfaces like scheduleWithFixedDelay, etc. And it does not return ScheduledFuture correctly.
     */
    private static class MockExecutorService implements MockTime.Listener {
        private final MockTime time;

        private final TreeMap<Long, List<AbstractMap.SimpleEntry<Long, KafkaFutureImpl<Long>>>> waiters = new TreeMap<>();

        public MockExecutorService(MockTime time) {
            this.time = time;
            time.addListener(this);
        }

        /**
         * The actual execution and rescheduling logic. Check all internal tasks to see if any one reaches its next
         * execution point, call it and optionally reschedule it if it has a specified period.
         */
        @Override
        public synchronized void onTimeUpdated() {
            long timeMs = time.milliseconds();
            while (true) {
                Map.Entry<Long, List<AbstractMap.SimpleEntry<Long, KafkaFutureImpl<Long>>>> entry = waiters.firstEntry();
                if ((entry == null) || (entry.getKey() > timeMs)) {
                    break;
                }
                for (AbstractMap.SimpleEntry<Long, KafkaFutureImpl<Long>> pair : entry.getValue()) {
                    pair.getValue().complete(timeMs);
                    if (pair.getKey() != null) {
                        addWaiter(entry.getKey() + pair.getKey(), pair.getKey(), pair.getValue());
                    }
                }
                waiters.remove(entry.getKey());
            }
        }

        /**
         * Add a task with `delayMs` and optional period to the internal waiter.
         * When `delayMs` < 0, we immediately complete the waiter. Otherwise, we add the task metadata to the waiter and
         * onTimeUpdated will take care of execute and reschedule it when it reaches its scheduled timestamp.
         *
         * @param delayMs Delay time in ms.
         * @param period  Scheduling period, null means no periodic.
         * @param waiter  A wrapper over a callable function.
         */
        private synchronized void addWaiter(long delayMs, Long period, KafkaFutureImpl<Long> waiter) {
            long timeMs = time.milliseconds();
            if (delayMs <= 0) {
                waiter.complete(timeMs);
            } else {
                long triggerTimeMs = timeMs + delayMs;
                List<AbstractMap.SimpleEntry<Long, KafkaFutureImpl<Long>>> futures =
                        waiters.computeIfAbsent(triggerTimeMs, k -> new ArrayList<>());
                futures.add(new AbstractMap.SimpleEntry<>(period, waiter));
            }
        }

        /**
         * Internal utility function for periodic or one time refreshes.
         *
         * @param period null indicates one time refresh, otherwise it is periodic.
         */
        public <T> ScheduledFuture<T> schedule(final Callable<T> callable, long delayMs, Long period) {

            KafkaFutureImpl<Long> waiter = new KafkaFutureImpl<>();
            waiter.thenApply(now -> {
                try {
                    callable.call();
                } catch (Throwable e) {
                    e.printStackTrace();
                }
                return null;
            });
            addWaiter(delayMs, period, waiter);
            return null;
        }
    }

}<|MERGE_RESOLUTION|>--- conflicted
+++ resolved
@@ -17,34 +17,20 @@
 
 package org.apache.kafka.common.security.oauthbearer.internals.secured;
 
-<<<<<<< HEAD
-import org.apache.kafka.common.utils.MockTime;
-import org.apache.kafka.common.utils.Time;
-=======
 import org.apache.kafka.common.internals.KafkaFutureImpl;
 import org.apache.kafka.common.utils.MockTime;
 
->>>>>>> 9494bebe
 import org.jose4j.http.SimpleResponse;
 import org.jose4j.jwk.HttpsJwks;
 import org.junit.jupiter.api.Test;
 import org.mockito.Mockito;
 
-<<<<<<< HEAD
-=======
 import java.util.AbstractMap;
 import java.util.ArrayList;
->>>>>>> 9494bebe
 import java.util.Arrays;
 import java.util.Collection;
 import java.util.Collections;
 import java.util.List;
-<<<<<<< HEAD
-
-import static org.apache.kafka.common.security.oauthbearer.internals.secured.RefreshingHttpsJwks.MISSING_KEY_ID_CACHE_IN_FLIGHT_MS;
-import static org.apache.kafka.common.security.oauthbearer.internals.secured.RefreshingHttpsJwks.MISSING_KEY_ID_MAX_KEY_LENGTH;
-import static org.junit.jupiter.api.Assertions.*;
-=======
 import java.util.Map;
 import java.util.TreeMap;
 import java.util.concurrent.Callable;
@@ -57,7 +43,6 @@
 import static org.junit.jupiter.api.Assertions.assertEquals;
 import static org.junit.jupiter.api.Assertions.assertFalse;
 import static org.junit.jupiter.api.Assertions.assertTrue;
->>>>>>> 9494bebe
 import static org.mockito.Mockito.times;
 import static org.mockito.Mockito.verify;
 
@@ -148,12 +133,7 @@
     @Test
     public void testSecondaryRefreshAfterElapsedDelay() throws Exception {
         String keyId = "abc123";
-<<<<<<< HEAD
-        Time time = MockTime.SYSTEM;    // Unfortunately, we can't mock time here because the
-        // scheduled executor doesn't respect it.
-=======
-        MockTime time = new MockTime();
->>>>>>> 9494bebe
+        MockTime time = new MockTime();
         HttpsJwks httpsJwks = spyHttpsJwks();
 
         try (RefreshingHttpsJwks refreshingHttpsJwks = getRefreshingHttpsJwks(time, httpsJwks)) {
