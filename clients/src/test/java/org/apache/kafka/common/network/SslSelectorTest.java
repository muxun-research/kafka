/*
 * Licensed to the Apache Software Foundation (ASF) under one or more
 * contributor license agreements. See the NOTICE file distributed with
 * this work for additional information regarding copyright ownership.
 * The ASF licenses this file to You under the Apache License, Version 2.0
 * (the "License"); you may not use this file except in compliance with
 * the License. You may obtain a copy of the License at
 *
 *    http://www.apache.org/licenses/LICENSE-2.0
 *
 * Unless required by applicable law or agreed to in writing, software
 * distributed under the License is distributed on an "AS IS" BASIS,
 * WITHOUT WARRANTIES OR CONDITIONS OF ANY KIND, either express or implied.
 * See the License for the specific language governing permissions and
 * limitations under the License.
 */
package org.apache.kafka.common.network;

<<<<<<< HEAD
=======
import java.nio.channels.SelectionKey;
import java.security.GeneralSecurityException;
import javax.net.ssl.SSLEngine;

>>>>>>> 15418db6
import org.apache.kafka.common.config.SecurityConfig;
import org.apache.kafka.common.memory.MemoryPool;
import org.apache.kafka.common.memory.SimpleMemoryPool;
import org.apache.kafka.common.metrics.Metrics;
import org.apache.kafka.common.security.auth.SecurityProtocol;
import org.apache.kafka.common.security.ssl.SslFactory;
import org.apache.kafka.common.security.ssl.mock.TestKeyManagerFactory;
import org.apache.kafka.common.security.ssl.mock.TestProviderCreator;
import org.apache.kafka.common.security.ssl.mock.TestTrustManagerFactory;
import org.apache.kafka.common.utils.LogContext;
import org.apache.kafka.common.utils.MockTime;
import org.apache.kafka.common.utils.Time;
import org.apache.kafka.test.TestSslUtils;
import org.apache.kafka.test.TestUtils;
import org.junit.jupiter.api.AfterEach;
import org.junit.jupiter.api.BeforeEach;
import org.junit.jupiter.api.Test;

import javax.net.ssl.SSLEngine;
import java.io.File;
import java.io.IOException;
import java.net.InetSocketAddress;
import java.nio.channels.SelectionKey;
import java.nio.channels.ServerSocketChannel;
import java.nio.channels.SocketChannel;
import java.security.Security;
import java.util.Collection;
import java.util.Collections;
import java.util.HashMap;
import java.util.Map;
import java.util.Set;
import java.util.concurrent.atomic.AtomicInteger;
import java.util.function.Consumer;

import static org.junit.jupiter.api.Assertions.assertEquals;
import static org.junit.jupiter.api.Assertions.assertFalse;
import static org.junit.jupiter.api.Assertions.assertNotNull;
import static org.junit.jupiter.api.Assertions.assertTrue;

/**
 * A set of tests for the selector. These use a test harness that runs a simple socket server that echos back responses.
 */
public abstract class SslSelectorTest extends SelectorTest {

    private Map<String, Object> sslClientConfigs;

	@BeforeEach
    public void setUp() throws Exception {
<<<<<<< HEAD
		File trustStoreFile = File.createTempFile("truststore", ".jks");

		Map<String, Object> sslServerConfigs = TestSslUtils.createSslConfig(false, true, Mode.SERVER, trustStoreFile, "server");
		this.server = new EchoServer(SecurityProtocol.SSL, sslServerConfigs);
		this.server.start();
		this.time = new MockTime();
		sslClientConfigs = TestSslUtils.createSslConfig(false, false, Mode.CLIENT, trustStoreFile, "client");
		LogContext logContext = new LogContext();
		this.channelBuilder = new SslChannelBuilder(Mode.CLIENT, null, false, logContext);
		this.channelBuilder.configure(sslClientConfigs);
		this.metrics = new Metrics();
		this.selector = new Selector(5000, metrics, time, "MetricGroup", channelBuilder, logContext);
	}

	@AfterEach
    public void tearDown() throws Exception {
		this.selector.close();
		this.server.close();
		this.metrics.close();
	}

	@Override
	public SecurityProtocol securityProtocol() {
		return SecurityProtocol.PLAINTEXT;
	}

	@Override
	protected Map<String, Object> clientConfigs() {
		return sslClientConfigs;
	}

	@Test
	public void testConnectionWithCustomKeyManager() throws Exception {

		TestProviderCreator testProviderCreator = new TestProviderCreator();

		int requestSize = 100 * 1024;
		final String node = "0";
		String request = TestUtils.randomString(requestSize);

		Map<String, Object> sslServerConfigs = TestSslUtils.createSslConfig(
				TestKeyManagerFactory.ALGORITHM,
				TestTrustManagerFactory.ALGORITHM,
				TestSslUtils.DEFAULT_TLS_PROTOCOL_FOR_TESTS
		);
		sslServerConfigs.put(SecurityConfig.SECURITY_PROVIDERS_CONFIG, testProviderCreator.getClass().getName());
=======
        File trustStoreFile = TestUtils.tempFile("truststore", ".jks");

        Map<String, Object> sslServerConfigs = TestSslUtils.createSslConfig(false, true, Mode.SERVER, trustStoreFile, "server");
        this.server = new EchoServer(SecurityProtocol.SSL, sslServerConfigs);
        this.server.start();
        this.time = new MockTime();
        sslClientConfigs = createSslClientConfigs(trustStoreFile);
        LogContext logContext = new LogContext();
        this.channelBuilder = new SslChannelBuilder(Mode.CLIENT, null, false, logContext);
        this.channelBuilder.configure(sslClientConfigs);
        this.metrics = new Metrics();
        this.selector = new Selector(5000, metrics, time, "MetricGroup", channelBuilder, logContext);
    }

    protected abstract Map<String, Object> createSslClientConfigs(File trustStoreFile) throws GeneralSecurityException, IOException;

    @AfterEach
    public void tearDown() throws Exception {
        this.selector.close();
        this.server.close();
        this.metrics.close();
    }

    @Override
    protected Map<String, Object> clientConfigs() {
        return sslClientConfigs;
    }

    @Test
    public void testConnectionWithCustomKeyManager() throws Exception {
        TestProviderCreator testProviderCreator = new TestProviderCreator();

        int requestSize = 100 * 1024;
        final String node = "0";
        String request = TestUtils.randomString(requestSize);

        Map<String, Object> sslServerConfigs = TestSslUtils.createSslConfig(
                TestKeyManagerFactory.ALGORITHM,
                TestTrustManagerFactory.ALGORITHM,
                TestSslUtils.DEFAULT_TLS_PROTOCOL_FOR_TESTS
        );
        sslServerConfigs.put(SecurityConfig.SECURITY_PROVIDERS_CONFIG, testProviderCreator.getClass().getName());
>>>>>>> 15418db6
        EchoServer server = new EchoServer(SecurityProtocol.SSL, sslServerConfigs);
        server.start();
        Time time = new MockTime();
        File trustStoreFile = new File(TestKeyManagerFactory.TestKeyManager.mockTrustStoreFile);
        Map<String, Object> sslClientConfigs = TestSslUtils.createSslConfig(true, true, Mode.CLIENT, trustStoreFile, "client");

        ChannelBuilder channelBuilder = new TestSslChannelBuilder(Mode.CLIENT);
        channelBuilder.configure(sslClientConfigs);
        Metrics metrics = new Metrics();
        Selector selector = new Selector(5000, metrics, time, "MetricGroup", channelBuilder, new LogContext());

<<<<<<< HEAD
		selector.connect(node, new InetSocketAddress("localhost", server.port), BUFFER_SIZE, BUFFER_SIZE);
		while (!selector.connected().contains(node))
			selector.poll(10000L);
		while (!selector.isChannelReady(node))
			selector.poll(10000L);
=======
        selector.connect(node, new InetSocketAddress("localhost", server.port), BUFFER_SIZE, BUFFER_SIZE);
        NetworkTestUtils.waitForChannelReady(selector, node);
>>>>>>> 15418db6

		selector.send(createSend(node, request));

		waitForBytesBuffered(selector, node);

		TestUtils.waitForCondition(() -> cipherMetrics(metrics).size() == 1,
				"Waiting for cipher metrics to be created.");
		assertEquals(Integer.valueOf(1), cipherMetrics(metrics).get(0).metricValue());
		assertNotNull(selector.channel(node).channelMetadataRegistry().cipherInformation());

		selector.close(node);
		super.verifySelectorEmpty(selector);

		assertEquals(1, cipherMetrics(metrics).size());
		assertEquals(Integer.valueOf(0), cipherMetrics(metrics).get(0).metricValue());

		Security.removeProvider(testProviderCreator.getProvider().getName());
		selector.close();
		server.close();
		metrics.close();
	}

    @Test
    public void testDisconnectWithIntermediateBufferedBytes() throws Exception {
        int requestSize = 100 * 1024;
        final String node = "0";
        String request = TestUtils.randomString(requestSize);

        this.selector.close();

        this.channelBuilder = new TestSslChannelBuilder(Mode.CLIENT);
        this.channelBuilder.configure(sslClientConfigs);
        this.selector = new Selector(5000, metrics, time, "MetricGroup", channelBuilder, new LogContext());
        connect(node, new InetSocketAddress("localhost", server.port));
        selector.send(createSend(node, request));

        waitForBytesBuffered(selector, node);

        selector.close(node);
        verifySelectorEmpty();
    }

    private void waitForBytesBuffered(Selector selector, String node) throws Exception {
		TestUtils.waitForCondition(() -> {
			try {
				selector.poll(0L);
				return selector.channel(node).hasBytesBuffered();
			} catch (IOException e) {
				throw new RuntimeException(e);
			}
		}, 2000L, "Failed to reach socket state with bytes buffered");
	}

    @Test
    public void testBytesBufferedChannelWithNoIncomingBytes() throws Exception {
        verifyNoUnnecessaryPollWithBytesBuffered(key ->
            key.interestOps(key.interestOps() & ~SelectionKey.OP_READ));
    }

    @Test
    public void testBytesBufferedChannelAfterMute() throws Exception {
        verifyNoUnnecessaryPollWithBytesBuffered(key -> ((KafkaChannel) key.attachment()).mute());
    }

    private void verifyNoUnnecessaryPollWithBytesBuffered(Consumer<SelectionKey> disableRead)
            throws Exception {
        this.selector.close();

        String node1 = "1";
        String node2 = "2";
        final AtomicInteger node1Polls = new AtomicInteger();

        this.channelBuilder = new TestSslChannelBuilder(Mode.CLIENT);
        this.channelBuilder.configure(sslClientConfigs);
        this.selector = new Selector(5000, metrics, time, "MetricGroup", channelBuilder, new LogContext()) {
            @Override
            void pollSelectionKeys(Set<SelectionKey> selectionKeys, boolean isImmediatelyConnected, long currentTimeNanos) {
                for (SelectionKey key : selectionKeys) {
                    KafkaChannel channel = (KafkaChannel) key.attachment();
                    if (channel != null && channel.id().equals(node1))
                        node1Polls.incrementAndGet();
                }
                super.pollSelectionKeys(selectionKeys, isImmediatelyConnected, currentTimeNanos);
            }
        };

        // Get node1 into bytes buffered state and then disable read on the socket.
        // Truncate the read buffers to ensure that there is buffered data, but not enough to make progress.
        int largeRequestSize = 100 * 1024;
        connect(node1, new InetSocketAddress("localhost", server.port));
        selector.send(createSend(node1,  TestUtils.randomString(largeRequestSize)));
        waitForBytesBuffered(selector, node1);
        TestSslChannelBuilder.TestSslTransportLayer.transportLayers.get(node1).truncateReadBuffer();
        disableRead.accept(selector.channel(node1).selectionKey());

        // Clear poll count and count the polls from now on
        node1Polls.set(0);

        // Process sends and receives on node2. Test verifies that we don't process node1
        // unnecessarily on each of these polls.
        connect(node2, new InetSocketAddress("localhost", server.port));
        int received = 0;
        String request = TestUtils.randomString(10);
        selector.send(createSend(node2, request));
        while (received < 100) {
            received += selector.completedReceives().size();
            if (!selector.completedSends().isEmpty()) {
                selector.send(createSend(node2, request));
            }
            selector.poll(5);
        }

        // Verify that pollSelectionKeys was invoked once to process buffered data
        // but not again since there isn't sufficient data to process.
        assertEquals(1, node1Polls.get());
        selector.close(node1);
        selector.close(node2);
        verifySelectorEmpty();
    }

<<<<<<< HEAD
    /**
     * Renegotiation is not supported since it is potentially unsafe and it has been removed in TLS 1.3
     */
    @Test
    public void testRenegotiationFails() throws Exception {
        String node = "0";
        // create connections
        InetSocketAddress addr = new InetSocketAddress("localhost", server.port);
        selector.connect(node, addr, BUFFER_SIZE, BUFFER_SIZE);

        // send echo requests and receive responses
        while (!selector.isChannelReady(node)) {
            selector.poll(1000L);
        }
        selector.send(createSend(node, node + "-" + 0));
        selector.poll(0L);
        server.renegotiate();
        selector.send(createSend(node, node + "-" + 1));
        long expiryTime = System.currentTimeMillis() + 2000;

        List<String> disconnected = new ArrayList<>();
        while (!disconnected.contains(node) && System.currentTimeMillis() < expiryTime) {
            selector.poll(10);
            disconnected.addAll(selector.disconnected().keySet());
        }
		assertTrue(disconnected.contains(node), "Renegotiation should cause disconnection");

    }

	@Override
	@Test
    public void testMuteOnOOM() throws Exception {
		//clean up default selector, replace it with one that uses a finite mem pool
		selector.close();
		MemoryPool pool = new SimpleMemoryPool(900, 900, false, null);
		//the initial channel builder is for clients, we need a server one
		String tlsProtocol = "TLSv1.2";
		File trustStoreFile = File.createTempFile("truststore", ".jks");
		Map<String, Object> sslServerConfigs = new TestSslUtils.SslConfigsBuilder(Mode.SERVER)
				.tlsProtocol(tlsProtocol)
				.createNewTrustStore(trustStoreFile)
				.build();
		channelBuilder = new SslChannelBuilder(Mode.SERVER, null, false, new LogContext());
		channelBuilder.configure(sslServerConfigs);
		selector = new Selector(NetworkReceive.UNLIMITED, 5000, metrics, time, "MetricGroup",
				new HashMap<String, String>(), true, false, channelBuilder, pool, new LogContext());

		try (ServerSocketChannel ss = ServerSocketChannel.open()) {
			ss.bind(new InetSocketAddress(0));

			InetSocketAddress serverAddress = (InetSocketAddress) ss.getLocalAddress();

			SslSender sender1 = createSender(tlsProtocol, serverAddress, randomPayload(900));
			SslSender sender2 = createSender(tlsProtocol, serverAddress, randomPayload(900));
			sender1.start();
			sender2.start();

			SocketChannel channelX = ss.accept(); //not defined if its 1 or 2
			channelX.configureBlocking(false);
			SocketChannel channelY = ss.accept();
			channelY.configureBlocking(false);
			selector.register("clientX", channelX);
			selector.register("clientY", channelY);
=======
    @Override
    @Test
    public void testMuteOnOOM() throws Exception {
        //clean up default selector, replace it with one that uses a finite mem pool
        selector.close();
        MemoryPool pool = new SimpleMemoryPool(900, 900, false, null);
        //the initial channel builder is for clients, we need a server one
        String tlsProtocol = "TLSv1.2";
        File trustStoreFile = TestUtils.tempFile("truststore", ".jks");
        Map<String, Object> sslServerConfigs = new TestSslUtils.SslConfigsBuilder(Mode.SERVER)
                .tlsProtocol(tlsProtocol)
                .createNewTrustStore(trustStoreFile)
                .build();
        channelBuilder = new SslChannelBuilder(Mode.SERVER, null, false, new LogContext());
        channelBuilder.configure(sslServerConfigs);
        selector = new Selector(NetworkReceive.UNLIMITED, 5000, metrics, time, "MetricGroup",
                new HashMap<>(), true, false, channelBuilder, pool, new LogContext());

        try (ServerSocketChannel ss = ServerSocketChannel.open()) {
            ss.bind(new InetSocketAddress(0));

            InetSocketAddress serverAddress = (InetSocketAddress) ss.getLocalAddress();

            SslSender sender1 = createSender(tlsProtocol, serverAddress, randomPayload(900));
            SslSender sender2 = createSender(tlsProtocol, serverAddress, randomPayload(900));
            sender1.start();
            sender2.start();

            SocketChannel channelX = ss.accept(); //not defined if its 1 or 2
            channelX.configureBlocking(false);
            SocketChannel channelY = ss.accept();
            channelY.configureBlocking(false);
            selector.register("clientX", channelX);
            selector.register("clientY", channelY);
>>>>>>> 15418db6

            boolean handshaked = false;
            NetworkReceive firstReceive = null;
            long deadline = System.currentTimeMillis() + 5000;
            //keep calling poll until:
            //1. both senders have completed the handshakes (so server selector has tried reading both payloads)
            //2. a single payload is actually read out completely (the other is too big to fit)
            while (System.currentTimeMillis() < deadline) {
                selector.poll(10);

				Collection<NetworkReceive> completed = selector.completedReceives();
                if (firstReceive == null) {
                    if (!completed.isEmpty()) {
						assertEquals(1, completed.size(), "expecting a single request");
						firstReceive = completed.iterator().next();
						assertTrue(selector.isMadeReadProgressLastPoll());
						assertEquals(0, pool.availableMemory());
					}
                } else {
					assertTrue(completed.isEmpty(), "only expecting single request");
                }

				handshaked = sender1.waitForHandshake(1) && sender2.waitForHandshake(1);

				if (handshaked && firstReceive != null && selector.isOutOfMemory())
					break;
			}
			assertTrue(handshaked, "could not initiate connections within timeout");

			selector.poll(10);
			assertTrue(selector.completedReceives().isEmpty());
			assertEquals(0, pool.availableMemory());
			assertNotNull(firstReceive, "First receive not complete");
			assertTrue(selector.isOutOfMemory(), "Selector not out of memory");

			firstReceive.close();
			assertEquals(900, pool.availableMemory()); //memory has been released back to pool

			Collection<NetworkReceive> completed = Collections.emptyList();
			deadline = System.currentTimeMillis() + 5000;
			while (System.currentTimeMillis() < deadline && completed.isEmpty()) {
				selector.poll(1000);
				completed = selector.completedReceives();
			}
			assertEquals(1, completed.size(), "could not read remaining request within timeout");
			assertEquals(0, pool.availableMemory());
            assertFalse(selector.isOutOfMemory());
        }
    }

<<<<<<< HEAD
	/**
	 * Connects and waits for handshake to complete. This is required since SslTransportLayer
	 * implementation requires the channel to be ready before send is invoked (unlike plaintext
	 * where send can be invoked straight after connect)
	 */
	protected void connect(String node, InetSocketAddress serverAddr) throws IOException {
		blockingConnect(node, serverAddr);
	}

	private SslSender createSender(String tlsProtocol, InetSocketAddress serverAddress, byte[] payload) {
		return new SslSender(tlsProtocol, serverAddress, payload);
	}

	private static class TestSslChannelBuilder extends SslChannelBuilder {

		public TestSslChannelBuilder(Mode mode) {
			super(mode, null, false, new LogContext());
		}

		@Override
		protected SslTransportLayer buildTransportLayer(SslFactory sslFactory, String id, SelectionKey key,
														ChannelMetadataRegistry metadataRegistry) throws IOException {
			SocketChannel socketChannel = (SocketChannel) key.channel();
			SSLEngine sslEngine = sslFactory.createSslEngine(socketChannel.socket());
			TestSslTransportLayer transportLayer = new TestSslTransportLayer(id, key, sslEngine, metadataRegistry);
			return transportLayer;
		}

		/*
		 * TestSslTransportLayer will read from socket once every two tries. This increases
		 * the chance that there will be bytes buffered in the transport layer after read().
		 */
		static class TestSslTransportLayer extends SslTransportLayer {
			static Map<String, TestSslTransportLayer> transportLayers = new HashMap<>();
			boolean muteSocket = false;

			public TestSslTransportLayer(String channelId, SelectionKey key, SSLEngine sslEngine,
										 ChannelMetadataRegistry metadataRegistry) throws IOException {
				super(channelId, key, sslEngine, metadataRegistry);
				transportLayers.put(channelId, this);
			}

			@Override
			protected int readFromSocketChannel() throws IOException {
				if (muteSocket) {
					if ((selectionKey().interestOps() & SelectionKey.OP_READ) != 0)
						muteSocket = false;
					return 0;
				}
=======
    /**
     * Connects and waits for handshake to complete. This is required since SslTransportLayer
     * implementation requires the channel to be ready before send is invoked (unlike plaintext
     * where send can be invoked straight after connect)
     */
    protected void connect(String node, InetSocketAddress serverAddr) throws IOException {
        blockingConnect(node, serverAddr);
    }

    private SslSender createSender(String tlsProtocol, InetSocketAddress serverAddress, byte[] payload) {
        return new SslSender(tlsProtocol, serverAddress, payload);
    }

    private static class TestSslChannelBuilder extends SslChannelBuilder {

        public TestSslChannelBuilder(Mode mode) {
            super(mode, null, false, new LogContext());
        }

        @Override
        protected SslTransportLayer buildTransportLayer(SslFactory sslFactory, String id, SelectionKey key,
                                                        ChannelMetadataRegistry metadataRegistry) {
            SocketChannel socketChannel = (SocketChannel) key.channel();
            SSLEngine sslEngine = sslFactory.createSslEngine(socketChannel.socket());
            TestSslTransportLayer transportLayer = new TestSslTransportLayer(id, key, sslEngine, metadataRegistry);
            return transportLayer;
        }

        /*
         * TestSslTransportLayer will read from socket once every two tries. This increases
         * the chance that there will be bytes buffered in the transport layer after read().
         */
        static class TestSslTransportLayer extends SslTransportLayer {
            static Map<String, TestSslTransportLayer> transportLayers = new HashMap<>();
            boolean muteSocket = false;

            public TestSslTransportLayer(String channelId, SelectionKey key, SSLEngine sslEngine,
                                         ChannelMetadataRegistry metadataRegistry) {
                super(channelId, key, sslEngine, metadataRegistry);
                transportLayers.put(channelId, this);
            }

            @Override
            protected int readFromSocketChannel() throws IOException {
                if (muteSocket) {
                    if ((selectionKey().interestOps() & SelectionKey.OP_READ) != 0)
                        muteSocket = false;
                    return 0;
                }
>>>>>>> 15418db6
                muteSocket = true;
                return super.readFromSocketChannel();
            }

            // Leave one byte in network read buffer so that some buffered bytes are present,
            // but not enough to make progress on a read.
            void truncateReadBuffer() {
                netReadBuffer().position(1);
                appReadBuffer().position(0);
                muteSocket = true;
            }
        }
    }
}<|MERGE_RESOLUTION|>--- conflicted
+++ resolved
@@ -16,13 +16,6 @@
  */
 package org.apache.kafka.common.network;
 
-<<<<<<< HEAD
-=======
-import java.nio.channels.SelectionKey;
-import java.security.GeneralSecurityException;
-import javax.net.ssl.SSLEngine;
-
->>>>>>> 15418db6
 import org.apache.kafka.common.config.SecurityConfig;
 import org.apache.kafka.common.memory.MemoryPool;
 import org.apache.kafka.common.memory.SimpleMemoryPool;
@@ -48,19 +41,13 @@
 import java.nio.channels.SelectionKey;
 import java.nio.channels.ServerSocketChannel;
 import java.nio.channels.SocketChannel;
+import java.security.GeneralSecurityException;
 import java.security.Security;
-import java.util.Collection;
-import java.util.Collections;
-import java.util.HashMap;
-import java.util.Map;
-import java.util.Set;
+import java.util.*;
 import java.util.concurrent.atomic.AtomicInteger;
 import java.util.function.Consumer;
 
-import static org.junit.jupiter.api.Assertions.assertEquals;
-import static org.junit.jupiter.api.Assertions.assertFalse;
-import static org.junit.jupiter.api.Assertions.assertNotNull;
-import static org.junit.jupiter.api.Assertions.assertTrue;
+import static org.junit.jupiter.api.Assertions.*;
 
 /**
  * A set of tests for the selector. These use a test harness that runs a simple socket server that echos back responses.
@@ -69,56 +56,8 @@
 
     private Map<String, Object> sslClientConfigs;
 
-	@BeforeEach
+    @BeforeEach
     public void setUp() throws Exception {
-<<<<<<< HEAD
-		File trustStoreFile = File.createTempFile("truststore", ".jks");
-
-		Map<String, Object> sslServerConfigs = TestSslUtils.createSslConfig(false, true, Mode.SERVER, trustStoreFile, "server");
-		this.server = new EchoServer(SecurityProtocol.SSL, sslServerConfigs);
-		this.server.start();
-		this.time = new MockTime();
-		sslClientConfigs = TestSslUtils.createSslConfig(false, false, Mode.CLIENT, trustStoreFile, "client");
-		LogContext logContext = new LogContext();
-		this.channelBuilder = new SslChannelBuilder(Mode.CLIENT, null, false, logContext);
-		this.channelBuilder.configure(sslClientConfigs);
-		this.metrics = new Metrics();
-		this.selector = new Selector(5000, metrics, time, "MetricGroup", channelBuilder, logContext);
-	}
-
-	@AfterEach
-    public void tearDown() throws Exception {
-		this.selector.close();
-		this.server.close();
-		this.metrics.close();
-	}
-
-	@Override
-	public SecurityProtocol securityProtocol() {
-		return SecurityProtocol.PLAINTEXT;
-	}
-
-	@Override
-	protected Map<String, Object> clientConfigs() {
-		return sslClientConfigs;
-	}
-
-	@Test
-	public void testConnectionWithCustomKeyManager() throws Exception {
-
-		TestProviderCreator testProviderCreator = new TestProviderCreator();
-
-		int requestSize = 100 * 1024;
-		final String node = "0";
-		String request = TestUtils.randomString(requestSize);
-
-		Map<String, Object> sslServerConfigs = TestSslUtils.createSslConfig(
-				TestKeyManagerFactory.ALGORITHM,
-				TestTrustManagerFactory.ALGORITHM,
-				TestSslUtils.DEFAULT_TLS_PROTOCOL_FOR_TESTS
-		);
-		sslServerConfigs.put(SecurityConfig.SECURITY_PROVIDERS_CONFIG, testProviderCreator.getClass().getName());
-=======
         File trustStoreFile = TestUtils.tempFile("truststore", ".jks");
 
         Map<String, Object> sslServerConfigs = TestSslUtils.createSslConfig(false, true, Mode.SERVER, trustStoreFile, "server");
@@ -155,13 +94,8 @@
         final String node = "0";
         String request = TestUtils.randomString(requestSize);
 
-        Map<String, Object> sslServerConfigs = TestSslUtils.createSslConfig(
-                TestKeyManagerFactory.ALGORITHM,
-                TestTrustManagerFactory.ALGORITHM,
-                TestSslUtils.DEFAULT_TLS_PROTOCOL_FOR_TESTS
-        );
+        Map<String, Object> sslServerConfigs = TestSslUtils.createSslConfig(TestKeyManagerFactory.ALGORITHM, TestTrustManagerFactory.ALGORITHM, TestSslUtils.DEFAULT_TLS_PROTOCOL_FOR_TESTS);
         sslServerConfigs.put(SecurityConfig.SECURITY_PROVIDERS_CONFIG, testProviderCreator.getClass().getName());
->>>>>>> 15418db6
         EchoServer server = new EchoServer(SecurityProtocol.SSL, sslServerConfigs);
         server.start();
         Time time = new MockTime();
@@ -173,37 +107,28 @@
         Metrics metrics = new Metrics();
         Selector selector = new Selector(5000, metrics, time, "MetricGroup", channelBuilder, new LogContext());
 
-<<<<<<< HEAD
-		selector.connect(node, new InetSocketAddress("localhost", server.port), BUFFER_SIZE, BUFFER_SIZE);
-		while (!selector.connected().contains(node))
-			selector.poll(10000L);
-		while (!selector.isChannelReady(node))
-			selector.poll(10000L);
-=======
         selector.connect(node, new InetSocketAddress("localhost", server.port), BUFFER_SIZE, BUFFER_SIZE);
         NetworkTestUtils.waitForChannelReady(selector, node);
->>>>>>> 15418db6
-
-		selector.send(createSend(node, request));
-
-		waitForBytesBuffered(selector, node);
-
-		TestUtils.waitForCondition(() -> cipherMetrics(metrics).size() == 1,
-				"Waiting for cipher metrics to be created.");
-		assertEquals(Integer.valueOf(1), cipherMetrics(metrics).get(0).metricValue());
-		assertNotNull(selector.channel(node).channelMetadataRegistry().cipherInformation());
-
-		selector.close(node);
-		super.verifySelectorEmpty(selector);
-
-		assertEquals(1, cipherMetrics(metrics).size());
-		assertEquals(Integer.valueOf(0), cipherMetrics(metrics).get(0).metricValue());
-
-		Security.removeProvider(testProviderCreator.getProvider().getName());
-		selector.close();
-		server.close();
-		metrics.close();
-	}
+
+        selector.send(createSend(node, request));
+
+        waitForBytesBuffered(selector, node);
+
+        TestUtils.waitForCondition(() -> cipherMetrics(metrics).size() == 1, "Waiting for cipher metrics to be created.");
+        assertEquals(Integer.valueOf(1), cipherMetrics(metrics).get(0).metricValue());
+        assertNotNull(selector.channel(node).channelMetadataRegistry().cipherInformation());
+
+        selector.close(node);
+        super.verifySelectorEmpty(selector);
+
+        assertEquals(1, cipherMetrics(metrics).size());
+        assertEquals(Integer.valueOf(0), cipherMetrics(metrics).get(0).metricValue());
+
+        Security.removeProvider(testProviderCreator.getProvider().getName());
+        selector.close();
+        server.close();
+        metrics.close();
+    }
 
     @Test
     public void testDisconnectWithIntermediateBufferedBytes() throws Exception {
@@ -226,15 +151,15 @@
     }
 
     private void waitForBytesBuffered(Selector selector, String node) throws Exception {
-		TestUtils.waitForCondition(() -> {
-			try {
-				selector.poll(0L);
-				return selector.channel(node).hasBytesBuffered();
-			} catch (IOException e) {
-				throw new RuntimeException(e);
-			}
-		}, 2000L, "Failed to reach socket state with bytes buffered");
-	}
+        TestUtils.waitForCondition(() -> {
+            try {
+                selector.poll(0L);
+                return selector.channel(node).hasBytesBuffered();
+            } catch (IOException e) {
+                throw new RuntimeException(e);
+            }
+        }, 2000L, "Failed to reach socket state with bytes buffered");
+    }
 
     @Test
     public void testBytesBufferedChannelWithNoIncomingBytes() throws Exception {
@@ -303,71 +228,6 @@
         verifySelectorEmpty();
     }
 
-<<<<<<< HEAD
-    /**
-     * Renegotiation is not supported since it is potentially unsafe and it has been removed in TLS 1.3
-     */
-    @Test
-    public void testRenegotiationFails() throws Exception {
-        String node = "0";
-        // create connections
-        InetSocketAddress addr = new InetSocketAddress("localhost", server.port);
-        selector.connect(node, addr, BUFFER_SIZE, BUFFER_SIZE);
-
-        // send echo requests and receive responses
-        while (!selector.isChannelReady(node)) {
-            selector.poll(1000L);
-        }
-        selector.send(createSend(node, node + "-" + 0));
-        selector.poll(0L);
-        server.renegotiate();
-        selector.send(createSend(node, node + "-" + 1));
-        long expiryTime = System.currentTimeMillis() + 2000;
-
-        List<String> disconnected = new ArrayList<>();
-        while (!disconnected.contains(node) && System.currentTimeMillis() < expiryTime) {
-            selector.poll(10);
-            disconnected.addAll(selector.disconnected().keySet());
-        }
-		assertTrue(disconnected.contains(node), "Renegotiation should cause disconnection");
-
-    }
-
-	@Override
-	@Test
-    public void testMuteOnOOM() throws Exception {
-		//clean up default selector, replace it with one that uses a finite mem pool
-		selector.close();
-		MemoryPool pool = new SimpleMemoryPool(900, 900, false, null);
-		//the initial channel builder is for clients, we need a server one
-		String tlsProtocol = "TLSv1.2";
-		File trustStoreFile = File.createTempFile("truststore", ".jks");
-		Map<String, Object> sslServerConfigs = new TestSslUtils.SslConfigsBuilder(Mode.SERVER)
-				.tlsProtocol(tlsProtocol)
-				.createNewTrustStore(trustStoreFile)
-				.build();
-		channelBuilder = new SslChannelBuilder(Mode.SERVER, null, false, new LogContext());
-		channelBuilder.configure(sslServerConfigs);
-		selector = new Selector(NetworkReceive.UNLIMITED, 5000, metrics, time, "MetricGroup",
-				new HashMap<String, String>(), true, false, channelBuilder, pool, new LogContext());
-
-		try (ServerSocketChannel ss = ServerSocketChannel.open()) {
-			ss.bind(new InetSocketAddress(0));
-
-			InetSocketAddress serverAddress = (InetSocketAddress) ss.getLocalAddress();
-
-			SslSender sender1 = createSender(tlsProtocol, serverAddress, randomPayload(900));
-			SslSender sender2 = createSender(tlsProtocol, serverAddress, randomPayload(900));
-			sender1.start();
-			sender2.start();
-
-			SocketChannel channelX = ss.accept(); //not defined if its 1 or 2
-			channelX.configureBlocking(false);
-			SocketChannel channelY = ss.accept();
-			channelY.configureBlocking(false);
-			selector.register("clientX", channelX);
-			selector.register("clientY", channelY);
-=======
     @Override
     @Test
     public void testMuteOnOOM() throws Exception {
@@ -377,14 +237,10 @@
         //the initial channel builder is for clients, we need a server one
         String tlsProtocol = "TLSv1.2";
         File trustStoreFile = TestUtils.tempFile("truststore", ".jks");
-        Map<String, Object> sslServerConfigs = new TestSslUtils.SslConfigsBuilder(Mode.SERVER)
-                .tlsProtocol(tlsProtocol)
-                .createNewTrustStore(trustStoreFile)
-                .build();
+        Map<String, Object> sslServerConfigs = new TestSslUtils.SslConfigsBuilder(Mode.SERVER).tlsProtocol(tlsProtocol).createNewTrustStore(trustStoreFile).build();
         channelBuilder = new SslChannelBuilder(Mode.SERVER, null, false, new LogContext());
         channelBuilder.configure(sslServerConfigs);
-        selector = new Selector(NetworkReceive.UNLIMITED, 5000, metrics, time, "MetricGroup",
-                new HashMap<>(), true, false, channelBuilder, pool, new LogContext());
+        selector = new Selector(NetworkReceive.UNLIMITED, 5000, metrics, time, "MetricGroup", new HashMap<>(), true, false, channelBuilder, pool, new LogContext());
 
         try (ServerSocketChannel ss = ServerSocketChannel.open()) {
             ss.bind(new InetSocketAddress(0));
@@ -402,7 +258,6 @@
             channelY.configureBlocking(false);
             selector.register("clientX", channelX);
             selector.register("clientY", channelY);
->>>>>>> 15418db6
 
             boolean handshaked = false;
             NetworkReceive firstReceive = null;
@@ -413,97 +268,46 @@
             while (System.currentTimeMillis() < deadline) {
                 selector.poll(10);
 
-				Collection<NetworkReceive> completed = selector.completedReceives();
+                Collection<NetworkReceive> completed = selector.completedReceives();
                 if (firstReceive == null) {
                     if (!completed.isEmpty()) {
-						assertEquals(1, completed.size(), "expecting a single request");
-						firstReceive = completed.iterator().next();
-						assertTrue(selector.isMadeReadProgressLastPoll());
-						assertEquals(0, pool.availableMemory());
-					}
+                        assertEquals(1, completed.size(), "expecting a single request");
+                        firstReceive = completed.iterator().next();
+                        assertTrue(selector.isMadeReadProgressLastPoll());
+                        assertEquals(0, pool.availableMemory());
+                    }
                 } else {
-					assertTrue(completed.isEmpty(), "only expecting single request");
+                    assertTrue(completed.isEmpty(), "only expecting single request");
                 }
 
-				handshaked = sender1.waitForHandshake(1) && sender2.waitForHandshake(1);
-
-				if (handshaked && firstReceive != null && selector.isOutOfMemory())
-					break;
-			}
-			assertTrue(handshaked, "could not initiate connections within timeout");
-
-			selector.poll(10);
-			assertTrue(selector.completedReceives().isEmpty());
-			assertEquals(0, pool.availableMemory());
-			assertNotNull(firstReceive, "First receive not complete");
-			assertTrue(selector.isOutOfMemory(), "Selector not out of memory");
-
-			firstReceive.close();
-			assertEquals(900, pool.availableMemory()); //memory has been released back to pool
-
-			Collection<NetworkReceive> completed = Collections.emptyList();
-			deadline = System.currentTimeMillis() + 5000;
-			while (System.currentTimeMillis() < deadline && completed.isEmpty()) {
-				selector.poll(1000);
-				completed = selector.completedReceives();
-			}
-			assertEquals(1, completed.size(), "could not read remaining request within timeout");
-			assertEquals(0, pool.availableMemory());
+                handshaked = sender1.waitForHandshake(1) && sender2.waitForHandshake(1);
+
+                if (handshaked && firstReceive != null && selector.isOutOfMemory())
+                    break;
+            }
+            assertTrue(handshaked, "could not initiate connections within timeout");
+
+            selector.poll(10);
+            assertTrue(selector.completedReceives().isEmpty());
+            assertEquals(0, pool.availableMemory());
+            assertNotNull(firstReceive, "First receive not complete");
+            assertTrue(selector.isOutOfMemory(), "Selector not out of memory");
+
+            firstReceive.close();
+            assertEquals(900, pool.availableMemory()); //memory has been released back to pool
+
+            Collection<NetworkReceive> completed = Collections.emptyList();
+            deadline = System.currentTimeMillis() + 5000;
+            while (System.currentTimeMillis() < deadline && completed.isEmpty()) {
+                selector.poll(1000);
+                completed = selector.completedReceives();
+            }
+            assertEquals(1, completed.size(), "could not read remaining request within timeout");
+            assertEquals(0, pool.availableMemory());
             assertFalse(selector.isOutOfMemory());
         }
     }
 
-<<<<<<< HEAD
-	/**
-	 * Connects and waits for handshake to complete. This is required since SslTransportLayer
-	 * implementation requires the channel to be ready before send is invoked (unlike plaintext
-	 * where send can be invoked straight after connect)
-	 */
-	protected void connect(String node, InetSocketAddress serverAddr) throws IOException {
-		blockingConnect(node, serverAddr);
-	}
-
-	private SslSender createSender(String tlsProtocol, InetSocketAddress serverAddress, byte[] payload) {
-		return new SslSender(tlsProtocol, serverAddress, payload);
-	}
-
-	private static class TestSslChannelBuilder extends SslChannelBuilder {
-
-		public TestSslChannelBuilder(Mode mode) {
-			super(mode, null, false, new LogContext());
-		}
-
-		@Override
-		protected SslTransportLayer buildTransportLayer(SslFactory sslFactory, String id, SelectionKey key,
-														ChannelMetadataRegistry metadataRegistry) throws IOException {
-			SocketChannel socketChannel = (SocketChannel) key.channel();
-			SSLEngine sslEngine = sslFactory.createSslEngine(socketChannel.socket());
-			TestSslTransportLayer transportLayer = new TestSslTransportLayer(id, key, sslEngine, metadataRegistry);
-			return transportLayer;
-		}
-
-		/*
-		 * TestSslTransportLayer will read from socket once every two tries. This increases
-		 * the chance that there will be bytes buffered in the transport layer after read().
-		 */
-		static class TestSslTransportLayer extends SslTransportLayer {
-			static Map<String, TestSslTransportLayer> transportLayers = new HashMap<>();
-			boolean muteSocket = false;
-
-			public TestSslTransportLayer(String channelId, SelectionKey key, SSLEngine sslEngine,
-										 ChannelMetadataRegistry metadataRegistry) throws IOException {
-				super(channelId, key, sslEngine, metadataRegistry);
-				transportLayers.put(channelId, this);
-			}
-
-			@Override
-			protected int readFromSocketChannel() throws IOException {
-				if (muteSocket) {
-					if ((selectionKey().interestOps() & SelectionKey.OP_READ) != 0)
-						muteSocket = false;
-					return 0;
-				}
-=======
     /**
      * Connects and waits for handshake to complete. This is required since SslTransportLayer
      * implementation requires the channel to be ready before send is invoked (unlike plaintext
@@ -524,8 +328,7 @@
         }
 
         @Override
-        protected SslTransportLayer buildTransportLayer(SslFactory sslFactory, String id, SelectionKey key,
-                                                        ChannelMetadataRegistry metadataRegistry) {
+        protected SslTransportLayer buildTransportLayer(SslFactory sslFactory, String id, SelectionKey key, ChannelMetadataRegistry metadataRegistry) {
             SocketChannel socketChannel = (SocketChannel) key.channel();
             SSLEngine sslEngine = sslFactory.createSslEngine(socketChannel.socket());
             TestSslTransportLayer transportLayer = new TestSslTransportLayer(id, key, sslEngine, metadataRegistry);
@@ -540,8 +343,7 @@
             static Map<String, TestSslTransportLayer> transportLayers = new HashMap<>();
             boolean muteSocket = false;
 
-            public TestSslTransportLayer(String channelId, SelectionKey key, SSLEngine sslEngine,
-                                         ChannelMetadataRegistry metadataRegistry) {
+            public TestSslTransportLayer(String channelId, SelectionKey key, SSLEngine sslEngine, ChannelMetadataRegistry metadataRegistry) {
                 super(channelId, key, sslEngine, metadataRegistry);
                 transportLayers.put(channelId, this);
             }
@@ -553,7 +355,6 @@
                         muteSocket = false;
                     return 0;
                 }
->>>>>>> 15418db6
                 muteSocket = true;
                 return super.readFromSocketChannel();
             }
