/*
 * Licensed to the Apache Software Foundation (ASF) under one or more
 * contributor license agreements. See the NOTICE file distributed with
 * this work for additional information regarding copyright ownership.
 * The ASF licenses this file to You under the Apache License, Version 2.0
 * (the "License"); you may not use this file except in compliance with
 * the License. You may obtain a copy of the License at
 *
 *    http://www.apache.org/licenses/LICENSE-2.0
 *
 * Unless required by applicable law or agreed to in writing, software
 * distributed under the License is distributed on an "AS IS" BASIS,
 * WITHOUT WARRANTIES OR CONDITIONS OF ANY KIND, either express or implied.
 * See the License for the specific language governing permissions and
 * limitations under the License.
 */
package org.apache.kafka.common.network;

import org.apache.kafka.common.config.SecurityConfig;
import org.apache.kafka.common.memory.MemoryPool;
import org.apache.kafka.common.memory.SimpleMemoryPool;
import org.apache.kafka.common.metrics.Metrics;
import org.apache.kafka.common.security.auth.SecurityProtocol;
import org.apache.kafka.common.security.ssl.SslFactory;
import org.apache.kafka.common.security.ssl.mock.TestKeyManagerFactory;
import org.apache.kafka.common.security.ssl.mock.TestProviderCreator;
import org.apache.kafka.common.security.ssl.mock.TestTrustManagerFactory;
import org.apache.kafka.common.utils.LogContext;
import org.apache.kafka.common.utils.MockTime;
import org.apache.kafka.common.utils.Time;
import org.apache.kafka.test.TestSslUtils;
import org.apache.kafka.test.TestUtils;

import org.junit.jupiter.api.AfterEach;
import org.junit.jupiter.api.BeforeEach;
import org.junit.jupiter.api.Test;

import javax.net.ssl.SSLEngine;
import java.io.File;
import java.io.IOException;
import java.net.InetSocketAddress;
import java.nio.channels.SelectionKey;
import java.nio.channels.ServerSocketChannel;
import java.nio.channels.SocketChannel;
import java.security.GeneralSecurityException;
import java.security.Security;
import java.util.*;
import java.util.concurrent.atomic.AtomicInteger;
import java.util.function.Consumer;

<<<<<<< HEAD
import static org.junit.jupiter.api.Assertions.*;
=======
import javax.net.ssl.SSLEngine;

import static org.junit.jupiter.api.Assertions.assertEquals;
import static org.junit.jupiter.api.Assertions.assertFalse;
import static org.junit.jupiter.api.Assertions.assertNotNull;
import static org.junit.jupiter.api.Assertions.assertTrue;
>>>>>>> 9494bebe

/**
 * A set of tests for the selector. These use a test harness that runs a simple socket server that echos back responses.
 */
public abstract class SslSelectorTest extends SelectorTest {

    private Map<String, Object> sslClientConfigs;

    @BeforeEach
    public void setUp() throws Exception {
        File trustStoreFile = TestUtils.tempFile("truststore", ".jks");

        Map<String, Object> sslServerConfigs = TestSslUtils.createSslConfig(false, true, ConnectionMode.SERVER, trustStoreFile, "server");
        this.server = new EchoServer(SecurityProtocol.SSL, sslServerConfigs);
        this.server.start();
        this.time = new MockTime();
        sslClientConfigs = createSslClientConfigs(trustStoreFile);
        LogContext logContext = new LogContext();
        this.channelBuilder = new SslChannelBuilder(ConnectionMode.CLIENT, null, false, logContext);
        this.channelBuilder.configure(sslClientConfigs);
        this.metrics = new Metrics();
        this.selector = new Selector(5000, metrics, time, "MetricGroup", channelBuilder, logContext);
    }

    protected abstract Map<String, Object> createSslClientConfigs(File trustStoreFile) throws GeneralSecurityException, IOException;

    @AfterEach
    public void tearDown() throws Exception {
        this.selector.close();
        this.server.close();
        this.metrics.close();
    }

    @Override
    protected Map<String, Object> clientConfigs() {
        return sslClientConfigs;
    }

    @Test
    public void testConnectionWithCustomKeyManager() throws Exception {
        TestProviderCreator testProviderCreator = new TestProviderCreator();

        int requestSize = 100 * 1024;
        final String node = "0";
        String request = TestUtils.randomString(requestSize);

        Map<String, Object> sslServerConfigs = TestSslUtils.createSslConfig(TestKeyManagerFactory.ALGORITHM, TestTrustManagerFactory.ALGORITHM, TestSslUtils.DEFAULT_TLS_PROTOCOL_FOR_TESTS);
        sslServerConfigs.put(SecurityConfig.SECURITY_PROVIDERS_CONFIG, testProviderCreator.getClass().getName());
        EchoServer server = new EchoServer(SecurityProtocol.SSL, sslServerConfigs);
        server.start();
        Time time = new MockTime();
        File trustStoreFile = new File(TestKeyManagerFactory.TestKeyManager.mockTrustStoreFile);
        Map<String, Object> sslClientConfigs = TestSslUtils.createSslConfig(true, true, ConnectionMode.CLIENT, trustStoreFile, "client");

        ChannelBuilder channelBuilder = new TestSslChannelBuilder(ConnectionMode.CLIENT);
        channelBuilder.configure(sslClientConfigs);
        Metrics metrics = new Metrics();
        Selector selector = new Selector(5000, metrics, time, "MetricGroup", channelBuilder, new LogContext());

        selector.connect(node, new InetSocketAddress("localhost", server.port), BUFFER_SIZE, BUFFER_SIZE);
        NetworkTestUtils.waitForChannelReady(selector, node);

        selector.send(createSend(node, request));

        waitForBytesBuffered(selector, node);

<<<<<<< HEAD
        TestUtils.waitForCondition(() -> cipherMetrics(metrics).size() == 1, "Waiting for cipher metrics to be created.");
        assertEquals(Integer.valueOf(1), cipherMetrics(metrics).get(0).metricValue());
=======
        TestUtils.waitForCondition(() -> cipherMetrics(metrics).size() == 1,
            "Waiting for cipher metrics to be created.");
        assertEquals(1, cipherMetrics(metrics).get(0).metricValue());
>>>>>>> 9494bebe
        assertNotNull(selector.channel(node).channelMetadataRegistry().cipherInformation());

        selector.close(node);
        super.verifySelectorEmpty(selector);

        assertEquals(1, cipherMetrics(metrics).size());
        assertEquals(0, cipherMetrics(metrics).get(0).metricValue());

        Security.removeProvider(testProviderCreator.getProvider().getName());
        selector.close();
        server.close();
        metrics.close();
    }

    @Test
    public void testDisconnectWithIntermediateBufferedBytes() throws Exception {
        int requestSize = 100 * 1024;
        final String node = "0";
        String request = TestUtils.randomString(requestSize);

        this.selector.close();

        this.channelBuilder = new TestSslChannelBuilder(ConnectionMode.CLIENT);
        this.channelBuilder.configure(sslClientConfigs);
        this.selector = new Selector(5000, metrics, time, "MetricGroup", channelBuilder, new LogContext());
        connect(node, new InetSocketAddress("localhost", server.port));
        selector.send(createSend(node, request));

        waitForBytesBuffered(selector, node);

        selector.close(node);
        verifySelectorEmpty();
    }

    private void waitForBytesBuffered(Selector selector, String node) throws Exception {
        TestUtils.waitForCondition(() -> {
            try {
                selector.poll(0L);
                return selector.channel(node).hasBytesBuffered();
            } catch (IOException e) {
                throw new RuntimeException(e);
            }
        }, 2000L, "Failed to reach socket state with bytes buffered");
    }

    @Test
    public void testBytesBufferedChannelWithNoIncomingBytes() throws Exception {
        verifyNoUnnecessaryPollWithBytesBuffered(key ->
            key.interestOps(key.interestOps() & ~SelectionKey.OP_READ));
    }

    @Test
    public void testBytesBufferedChannelAfterMute() throws Exception {
        verifyNoUnnecessaryPollWithBytesBuffered(key -> ((KafkaChannel) key.attachment()).mute());
    }

    private void verifyNoUnnecessaryPollWithBytesBuffered(Consumer<SelectionKey> disableRead)
            throws Exception {
        this.selector.close();

        String node1 = "1";
        String node2 = "2";
        final AtomicInteger node1Polls = new AtomicInteger();

        this.channelBuilder = new TestSslChannelBuilder(ConnectionMode.CLIENT);
        this.channelBuilder.configure(sslClientConfigs);
        this.selector = new Selector(5000, metrics, time, "MetricGroup", channelBuilder, new LogContext()) {
            @Override
            void pollSelectionKeys(Set<SelectionKey> selectionKeys, boolean isImmediatelyConnected, long currentTimeNanos) {
                for (SelectionKey key : selectionKeys) {
                    KafkaChannel channel = (KafkaChannel) key.attachment();
                    if (channel != null && channel.id().equals(node1))
                        node1Polls.incrementAndGet();
                }
                super.pollSelectionKeys(selectionKeys, isImmediatelyConnected, currentTimeNanos);
            }
        };

        // Get node1 into bytes buffered state and then disable read on the socket.
        // Truncate the read buffers to ensure that there is buffered data, but not enough to make progress.
        int largeRequestSize = 100 * 1024;
        connect(node1, new InetSocketAddress("localhost", server.port));
        selector.send(createSend(node1,  TestUtils.randomString(largeRequestSize)));
        waitForBytesBuffered(selector, node1);
        TestSslChannelBuilder.TestSslTransportLayer.transportLayers.get(node1).truncateReadBuffer();
        disableRead.accept(selector.channel(node1).selectionKey());

        // Clear poll count and count the polls from now on
        node1Polls.set(0);

        // Process sends and receives on node2. Test verifies that we don't process node1
        // unnecessarily on each of these polls.
        connect(node2, new InetSocketAddress("localhost", server.port));
        int received = 0;
        String request = TestUtils.randomString(10);
        selector.send(createSend(node2, request));
        while (received < 100) {
            received += selector.completedReceives().size();
            if (!selector.completedSends().isEmpty()) {
                selector.send(createSend(node2, request));
            }
            selector.poll(5);
        }

        // Verify that pollSelectionKeys was invoked once to process buffered data
        // but not again since there isn't sufficient data to process.
        assertEquals(1, node1Polls.get());
        selector.close(node1);
        selector.close(node2);
        verifySelectorEmpty();
    }

    @Override
    @Test
    public void testMuteOnOOM() throws Exception {
        //clean up default selector, replace it with one that uses a finite mem pool
        selector.close();
        MemoryPool pool = new SimpleMemoryPool(900, 900, false, null);
        //the initial channel builder is for clients, we need a server one
        String tlsProtocol = "TLSv1.2";
        File trustStoreFile = TestUtils.tempFile("truststore", ".jks");
<<<<<<< HEAD
        Map<String, Object> sslServerConfigs = new TestSslUtils.SslConfigsBuilder(Mode.SERVER).tlsProtocol(tlsProtocol).createNewTrustStore(trustStoreFile).build();
        channelBuilder = new SslChannelBuilder(Mode.SERVER, null, false, new LogContext());
=======
        Map<String, Object> sslServerConfigs = new TestSslUtils.SslConfigsBuilder(ConnectionMode.SERVER)
                .tlsProtocol(tlsProtocol)
                .createNewTrustStore(trustStoreFile)
                .build();
        channelBuilder = new SslChannelBuilder(ConnectionMode.SERVER, null, false, new LogContext());
>>>>>>> 9494bebe
        channelBuilder.configure(sslServerConfigs);
        selector = new Selector(NetworkReceive.UNLIMITED, 5000, metrics, time, "MetricGroup", new HashMap<>(), true, false, channelBuilder, pool, new LogContext());

        try (ServerSocketChannel ss = ServerSocketChannel.open()) {
            ss.bind(new InetSocketAddress(0));

            InetSocketAddress serverAddress = (InetSocketAddress) ss.getLocalAddress();

            SslSender sender1 = createSender(tlsProtocol, serverAddress, randomPayload(900));
            SslSender sender2 = createSender(tlsProtocol, serverAddress, randomPayload(900));
            sender1.start();
            sender2.start();

            SocketChannel channelX = ss.accept(); //not defined if its 1 or 2
            channelX.configureBlocking(false);
            SocketChannel channelY = ss.accept();
            channelY.configureBlocking(false);
            selector.register("clientX", channelX);
            selector.register("clientY", channelY);

            boolean handshaked = false;
            NetworkReceive firstReceive = null;
            long deadline = System.currentTimeMillis() + 5000;
            //keep calling poll until:
            //1. both senders have completed the handshakes (so server selector has tried reading both payloads)
            //2. a single payload is actually read out completely (the other is too big to fit)
            while (System.currentTimeMillis() < deadline) {
                selector.poll(10);

                Collection<NetworkReceive> completed = selector.completedReceives();
                if (firstReceive == null) {
                    if (!completed.isEmpty()) {
                        assertEquals(1, completed.size(), "expecting a single request");
                        firstReceive = completed.iterator().next();
                        assertTrue(selector.isMadeReadProgressLastPoll());
                        assertEquals(0, pool.availableMemory());
                    }
                } else {
                    assertTrue(completed.isEmpty(), "only expecting single request");
                }

                handshaked = sender1.waitForHandshake(1) && sender2.waitForHandshake(1);

                if (handshaked && firstReceive != null && selector.isOutOfMemory())
                    break;
            }
            assertTrue(handshaked, "could not initiate connections within timeout");

            selector.poll(10);
            assertTrue(selector.completedReceives().isEmpty());
            assertEquals(0, pool.availableMemory());
            assertNotNull(firstReceive, "First receive not complete");
            assertTrue(selector.isOutOfMemory(), "Selector not out of memory");

            firstReceive.close();
            assertEquals(900, pool.availableMemory()); //memory has been released back to pool

            Collection<NetworkReceive> completed = Collections.emptyList();
            deadline = System.currentTimeMillis() + 5000;
            while (System.currentTimeMillis() < deadline && completed.isEmpty()) {
                selector.poll(1000);
                completed = selector.completedReceives();
            }
            assertEquals(1, completed.size(), "could not read remaining request within timeout");
            assertEquals(0, pool.availableMemory());
            assertFalse(selector.isOutOfMemory());
        }
    }

    /**
     * Connects and waits for handshake to complete. This is required since SslTransportLayer
     * implementation requires the channel to be ready before send is invoked (unlike plaintext
     * where send can be invoked straight after connect)
     */
    protected void connect(String node, InetSocketAddress serverAddr) throws IOException {
        blockingConnect(node, serverAddr);
    }

    private SslSender createSender(String tlsProtocol, InetSocketAddress serverAddress, byte[] payload) {
        return new SslSender(tlsProtocol, serverAddress, payload);
    }

    private static class TestSslChannelBuilder extends SslChannelBuilder {

        public TestSslChannelBuilder(ConnectionMode connectionMode) {
            super(connectionMode, null, false, new LogContext());
        }

        @Override
        protected SslTransportLayer buildTransportLayer(SslFactory sslFactory, String id, SelectionKey key, ChannelMetadataRegistry metadataRegistry) {
            SocketChannel socketChannel = (SocketChannel) key.channel();
            SSLEngine sslEngine = sslFactory.createSslEngine(socketChannel.socket());
            return new TestSslTransportLayer(id, key, sslEngine, metadataRegistry);
        }

        /*
         * TestSslTransportLayer will read from socket once every two tries. This increases
         * the chance that there will be bytes buffered in the transport layer after read().
         */
        static class TestSslTransportLayer extends SslTransportLayer {
            static Map<String, TestSslTransportLayer> transportLayers = new HashMap<>();
            boolean muteSocket = false;

            public TestSslTransportLayer(String channelId, SelectionKey key, SSLEngine sslEngine, ChannelMetadataRegistry metadataRegistry) {
                super(channelId, key, sslEngine, metadataRegistry);
                transportLayers.put(channelId, this);
            }

            @Override
            protected int readFromSocketChannel() throws IOException {
                if (muteSocket) {
                    if ((selectionKey().interestOps() & SelectionKey.OP_READ) != 0)
                        muteSocket = false;
                    return 0;
                }
                muteSocket = true;
                return super.readFromSocketChannel();
            }

            // Leave one byte in network read buffer so that some buffered bytes are present,
            // but not enough to make progress on a read.
            void truncateReadBuffer() {
                netReadBuffer().position(1);
                appReadBuffer().position(0);
                muteSocket = true;
            }
        }
    }
}<|MERGE_RESOLUTION|>--- conflicted
+++ resolved
@@ -35,7 +35,6 @@
 import org.junit.jupiter.api.BeforeEach;
 import org.junit.jupiter.api.Test;
 
-import javax.net.ssl.SSLEngine;
 import java.io.File;
 import java.io.IOException;
 import java.net.InetSocketAddress;
@@ -44,20 +43,20 @@
 import java.nio.channels.SocketChannel;
 import java.security.GeneralSecurityException;
 import java.security.Security;
-import java.util.*;
+import java.util.Collection;
+import java.util.Collections;
+import java.util.HashMap;
+import java.util.Map;
+import java.util.Set;
 import java.util.concurrent.atomic.AtomicInteger;
 import java.util.function.Consumer;
 
-<<<<<<< HEAD
-import static org.junit.jupiter.api.Assertions.*;
-=======
 import javax.net.ssl.SSLEngine;
 
 import static org.junit.jupiter.api.Assertions.assertEquals;
 import static org.junit.jupiter.api.Assertions.assertFalse;
 import static org.junit.jupiter.api.Assertions.assertNotNull;
 import static org.junit.jupiter.api.Assertions.assertTrue;
->>>>>>> 9494bebe
 
 /**
  * A set of tests for the selector. These use a test harness that runs a simple socket server that echos back responses.
@@ -104,7 +103,11 @@
         final String node = "0";
         String request = TestUtils.randomString(requestSize);
 
-        Map<String, Object> sslServerConfigs = TestSslUtils.createSslConfig(TestKeyManagerFactory.ALGORITHM, TestTrustManagerFactory.ALGORITHM, TestSslUtils.DEFAULT_TLS_PROTOCOL_FOR_TESTS);
+        Map<String, Object> sslServerConfigs = TestSslUtils.createSslConfig(
+                TestKeyManagerFactory.ALGORITHM,
+                TestTrustManagerFactory.ALGORITHM,
+                TestSslUtils.DEFAULT_TLS_PROTOCOL_FOR_TESTS
+        );
         sslServerConfigs.put(SecurityConfig.SECURITY_PROVIDERS_CONFIG, testProviderCreator.getClass().getName());
         EchoServer server = new EchoServer(SecurityProtocol.SSL, sslServerConfigs);
         server.start();
@@ -124,14 +127,9 @@
 
         waitForBytesBuffered(selector, node);
 
-<<<<<<< HEAD
-        TestUtils.waitForCondition(() -> cipherMetrics(metrics).size() == 1, "Waiting for cipher metrics to be created.");
-        assertEquals(Integer.valueOf(1), cipherMetrics(metrics).get(0).metricValue());
-=======
         TestUtils.waitForCondition(() -> cipherMetrics(metrics).size() == 1,
             "Waiting for cipher metrics to be created.");
         assertEquals(1, cipherMetrics(metrics).get(0).metricValue());
->>>>>>> 9494bebe
         assertNotNull(selector.channel(node).channelMetadataRegistry().cipherInformation());
 
         selector.close(node);
@@ -253,18 +251,14 @@
         //the initial channel builder is for clients, we need a server one
         String tlsProtocol = "TLSv1.2";
         File trustStoreFile = TestUtils.tempFile("truststore", ".jks");
-<<<<<<< HEAD
-        Map<String, Object> sslServerConfigs = new TestSslUtils.SslConfigsBuilder(Mode.SERVER).tlsProtocol(tlsProtocol).createNewTrustStore(trustStoreFile).build();
-        channelBuilder = new SslChannelBuilder(Mode.SERVER, null, false, new LogContext());
-=======
         Map<String, Object> sslServerConfigs = new TestSslUtils.SslConfigsBuilder(ConnectionMode.SERVER)
                 .tlsProtocol(tlsProtocol)
                 .createNewTrustStore(trustStoreFile)
                 .build();
         channelBuilder = new SslChannelBuilder(ConnectionMode.SERVER, null, false, new LogContext());
->>>>>>> 9494bebe
         channelBuilder.configure(sslServerConfigs);
-        selector = new Selector(NetworkReceive.UNLIMITED, 5000, metrics, time, "MetricGroup", new HashMap<>(), true, false, channelBuilder, pool, new LogContext());
+        selector = new Selector(NetworkReceive.UNLIMITED, 5000, metrics, time, "MetricGroup",
+                new HashMap<>(), true, false, channelBuilder, pool, new LogContext());
 
         try (ServerSocketChannel ss = ServerSocketChannel.open()) {
             ss.bind(new InetSocketAddress(0));
@@ -352,7 +346,8 @@
         }
 
         @Override
-        protected SslTransportLayer buildTransportLayer(SslFactory sslFactory, String id, SelectionKey key, ChannelMetadataRegistry metadataRegistry) {
+        protected SslTransportLayer buildTransportLayer(SslFactory sslFactory, String id, SelectionKey key,
+                                                        ChannelMetadataRegistry metadataRegistry) {
             SocketChannel socketChannel = (SocketChannel) key.channel();
             SSLEngine sslEngine = sslFactory.createSslEngine(socketChannel.socket());
             return new TestSslTransportLayer(id, key, sslEngine, metadataRegistry);
@@ -366,7 +361,8 @@
             static Map<String, TestSslTransportLayer> transportLayers = new HashMap<>();
             boolean muteSocket = false;
 
-            public TestSslTransportLayer(String channelId, SelectionKey key, SSLEngine sslEngine, ChannelMetadataRegistry metadataRegistry) {
+            public TestSslTransportLayer(String channelId, SelectionKey key, SSLEngine sslEngine,
+                                         ChannelMetadataRegistry metadataRegistry) {
                 super(channelId, key, sslEngine, metadataRegistry);
                 transportLayers.put(channelId, this);
             }
