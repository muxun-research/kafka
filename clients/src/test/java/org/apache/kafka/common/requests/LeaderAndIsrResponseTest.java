/*
 * Licensed to the Apache Software Foundation (ASF) under one or more
 * contributor license agreements. See the NOTICE file distributed with
 * this work for additional information regarding copyright ownership.
 * The ASF licenses this file to You under the Apache License, Version 2.0
 * (the "License"); you may not use this file except in compliance with
 * the License. You may obtain a copy of the License at
 *
 *    http://www.apache.org/licenses/LICENSE-2.0
 *
 * Unless required by applicable law or agreed to in writing, software
 * distributed under the License is distributed on an "AS IS" BASIS,
 * WITHOUT WARRANTIES OR CONDITIONS OF ANY KIND, either express or implied.
 * See the License for the specific language governing permissions and
 * limitations under the License.
 */
package org.apache.kafka.common.requests;

import org.apache.kafka.common.Uuid;
import org.apache.kafka.common.message.LeaderAndIsrRequestData.LeaderAndIsrPartitionState;
import org.apache.kafka.common.message.LeaderAndIsrResponseData;
import org.apache.kafka.common.message.LeaderAndIsrResponseData.LeaderAndIsrPartitionError;
import org.apache.kafka.common.message.LeaderAndIsrResponseData.LeaderAndIsrTopicError;
import org.apache.kafka.common.message.LeaderAndIsrResponseData.LeaderAndIsrTopicErrorCollection;
import org.apache.kafka.common.protocol.ApiKeys;
import org.apache.kafka.common.protocol.Errors;
import org.junit.jupiter.api.Test;

import java.util.ArrayList;
import java.util.Collections;
import java.util.List;
import java.util.Map;

import static java.util.Arrays.asList;
import static org.apache.kafka.common.protocol.ApiKeys.LEADER_AND_ISR;
import static org.junit.jupiter.api.Assertions.assertEquals;
import static org.junit.jupiter.api.Assertions.assertTrue;

public class LeaderAndIsrResponseTest {

    @Test
    public void testErrorCountsFromGetErrorResponse() {
<<<<<<< HEAD
		List<LeaderAndIsrPartitionState> partitionStates = new ArrayList<>();
		partitionStates.add(new LeaderAndIsrPartitionState()
				.setTopicName("foo")
				.setPartitionIndex(0)
				.setControllerEpoch(15)
				.setLeader(1)
				.setLeaderEpoch(10)
				.setIsr(Collections.singletonList(10))
				.setZkVersion(20)
				.setReplicas(Collections.singletonList(10))
				.setIsNew(false));
		partitionStates.add(new LeaderAndIsrPartitionState()
				.setTopicName("foo")
				.setPartitionIndex(1)
				.setControllerEpoch(15)
				.setLeader(1)
				.setLeaderEpoch(10)
				.setIsr(Collections.singletonList(10))
				.setZkVersion(20)
				.setReplicas(Collections.singletonList(10))
				.setIsNew(false));
		Map<String, Uuid> topicIds = Collections.singletonMap("foo", Uuid.randomUuid());
=======
        List<LeaderAndIsrPartitionState> partitionStates = new ArrayList<>();
        partitionStates.add(new LeaderAndIsrPartitionState()
            .setTopicName("foo")
            .setPartitionIndex(0)
            .setControllerEpoch(15)
            .setLeader(1)
            .setLeaderEpoch(10)
            .setIsr(Collections.singletonList(10))
            .setPartitionEpoch(20)
            .setReplicas(Collections.singletonList(10))
            .setIsNew(false));
        partitionStates.add(new LeaderAndIsrPartitionState()
            .setTopicName("foo")
            .setPartitionIndex(1)
            .setControllerEpoch(15)
            .setLeader(1)
            .setLeaderEpoch(10)
            .setIsr(Collections.singletonList(10))
            .setPartitionEpoch(20)
            .setReplicas(Collections.singletonList(10))
            .setIsNew(false));
        Map<String, Uuid> topicIds = Collections.singletonMap("foo", Uuid.randomUuid());
>>>>>>> 15418db6

		LeaderAndIsrRequest request = new LeaderAndIsrRequest.Builder(ApiKeys.LEADER_AND_ISR.latestVersion(),
				15, 20, 0, partitionStates, topicIds, Collections.emptySet()).build();
		LeaderAndIsrResponse response = request.getErrorResponse(0, Errors.CLUSTER_AUTHORIZATION_FAILED.exception());
		assertEquals(Collections.singletonMap(Errors.CLUSTER_AUTHORIZATION_FAILED, 3), response.errorCounts());
	}

    @Test
    public void testErrorCountsWithTopLevelError() {
		for (short version : LEADER_AND_ISR.allVersions()) {
			LeaderAndIsrResponse response;
			if (version < 5) {
				List<LeaderAndIsrPartitionError> partitions = createPartitions("foo",
						asList(Errors.NONE, Errors.NOT_LEADER_OR_FOLLOWER));
				response = new LeaderAndIsrResponse(new LeaderAndIsrResponseData()
						.setErrorCode(Errors.UNKNOWN_SERVER_ERROR.code())
						.setPartitionErrors(partitions), version);
			} else {
				Uuid id = Uuid.randomUuid();
				LeaderAndIsrTopicErrorCollection topics = createTopic(id, asList(Errors.NONE, Errors.NOT_LEADER_OR_FOLLOWER));
				response = new LeaderAndIsrResponse(new LeaderAndIsrResponseData()
						.setErrorCode(Errors.UNKNOWN_SERVER_ERROR.code())
						.setTopics(topics), version);
			}
			assertEquals(Collections.singletonMap(Errors.UNKNOWN_SERVER_ERROR, 3), response.errorCounts());
		}
	}

    @Test
    public void testErrorCountsNoTopLevelError() {
		for (short version : LEADER_AND_ISR.allVersions()) {
			LeaderAndIsrResponse response;
			if (version < 5) {
				List<LeaderAndIsrPartitionError> partitions = createPartitions("foo",
						asList(Errors.NONE, Errors.CLUSTER_AUTHORIZATION_FAILED));
				response = new LeaderAndIsrResponse(new LeaderAndIsrResponseData()
						.setErrorCode(Errors.NONE.code())
						.setPartitionErrors(partitions), version);
			} else {
				Uuid id = Uuid.randomUuid();
				LeaderAndIsrTopicErrorCollection topics = createTopic(id, asList(Errors.NONE, Errors.CLUSTER_AUTHORIZATION_FAILED));
				response = new LeaderAndIsrResponse(new LeaderAndIsrResponseData()
						.setErrorCode(Errors.NONE.code())
						.setTopics(topics), version);
			}
			Map<Errors, Integer> errorCounts = response.errorCounts();
			assertEquals(2, errorCounts.size());
			assertEquals(2, errorCounts.get(Errors.NONE).intValue());
			assertEquals(1, errorCounts.get(Errors.CLUSTER_AUTHORIZATION_FAILED).intValue());
		}
	}

	@Test
	public void testToString() {
		for (short version : LEADER_AND_ISR.allVersions()) {
			LeaderAndIsrResponse response;
			if (version < 5) {
				List<LeaderAndIsrPartitionError> partitions = createPartitions("foo",
						asList(Errors.NONE, Errors.CLUSTER_AUTHORIZATION_FAILED));
				response = new LeaderAndIsrResponse(new LeaderAndIsrResponseData()
						.setErrorCode(Errors.NONE.code())
						.setPartitionErrors(partitions), version);
				String responseStr = response.toString();
				assertTrue(responseStr.contains(LeaderAndIsrResponse.class.getSimpleName()));
				assertTrue(responseStr.contains(partitions.toString()));
				assertTrue(responseStr.contains("errorCode=" + Errors.NONE.code()));

			} else {
				Uuid id = Uuid.randomUuid();
				LeaderAndIsrTopicErrorCollection topics = createTopic(id, asList(Errors.NONE, Errors.CLUSTER_AUTHORIZATION_FAILED));
				response = new LeaderAndIsrResponse(new LeaderAndIsrResponseData()
						.setErrorCode(Errors.NONE.code())
						.setTopics(topics), version);
				String responseStr = response.toString();
				assertTrue(responseStr.contains(LeaderAndIsrResponse.class.getSimpleName()));
				assertTrue(responseStr.contains(topics.toString()));
				assertTrue(responseStr.contains(id.toString()));
				assertTrue(responseStr.contains("errorCode=" + Errors.NONE.code()));
			}
		}
	}

	private List<LeaderAndIsrPartitionError> createPartitions(String topicName, List<Errors> errors) {
		List<LeaderAndIsrPartitionError> partitions = new ArrayList<>();
		int partitionIndex = 0;
		for (Errors error : errors) {
			partitions.add(new LeaderAndIsrPartitionError()
					.setTopicName(topicName)
					.setPartitionIndex(partitionIndex++)
					.setErrorCode(error.code()));
		}
		return partitions;
	}

	private LeaderAndIsrTopicErrorCollection createTopic(Uuid id, List<Errors> errors) {
		LeaderAndIsrTopicErrorCollection topics = new LeaderAndIsrTopicErrorCollection();
		LeaderAndIsrTopicError topic = new LeaderAndIsrTopicError();
		topic.setTopicId(id);
		List<LeaderAndIsrPartitionError> partitions = new ArrayList<>();
		int partitionIndex = 0;
		for (Errors error : errors) {
			partitions.add(new LeaderAndIsrPartitionError()
					.setPartitionIndex(partitionIndex++)
					.setErrorCode(error.code()));
		}
		topic.setPartitionErrors(partitions);
		topics.add(topic);
		return topics;
	}

}<|MERGE_RESOLUTION|>--- conflicted
+++ resolved
@@ -40,161 +40,97 @@
 
     @Test
     public void testErrorCountsFromGetErrorResponse() {
-<<<<<<< HEAD
-		List<LeaderAndIsrPartitionState> partitionStates = new ArrayList<>();
-		partitionStates.add(new LeaderAndIsrPartitionState()
-				.setTopicName("foo")
-				.setPartitionIndex(0)
-				.setControllerEpoch(15)
-				.setLeader(1)
-				.setLeaderEpoch(10)
-				.setIsr(Collections.singletonList(10))
-				.setZkVersion(20)
-				.setReplicas(Collections.singletonList(10))
-				.setIsNew(false));
-		partitionStates.add(new LeaderAndIsrPartitionState()
-				.setTopicName("foo")
-				.setPartitionIndex(1)
-				.setControllerEpoch(15)
-				.setLeader(1)
-				.setLeaderEpoch(10)
-				.setIsr(Collections.singletonList(10))
-				.setZkVersion(20)
-				.setReplicas(Collections.singletonList(10))
-				.setIsNew(false));
-		Map<String, Uuid> topicIds = Collections.singletonMap("foo", Uuid.randomUuid());
-=======
         List<LeaderAndIsrPartitionState> partitionStates = new ArrayList<>();
-        partitionStates.add(new LeaderAndIsrPartitionState()
-            .setTopicName("foo")
-            .setPartitionIndex(0)
-            .setControllerEpoch(15)
-            .setLeader(1)
-            .setLeaderEpoch(10)
-            .setIsr(Collections.singletonList(10))
-            .setPartitionEpoch(20)
-            .setReplicas(Collections.singletonList(10))
-            .setIsNew(false));
-        partitionStates.add(new LeaderAndIsrPartitionState()
-            .setTopicName("foo")
-            .setPartitionIndex(1)
-            .setControllerEpoch(15)
-            .setLeader(1)
-            .setLeaderEpoch(10)
-            .setIsr(Collections.singletonList(10))
-            .setPartitionEpoch(20)
-            .setReplicas(Collections.singletonList(10))
-            .setIsNew(false));
+        partitionStates.add(new LeaderAndIsrPartitionState().setTopicName("foo").setPartitionIndex(0).setControllerEpoch(15).setLeader(1).setLeaderEpoch(10).setIsr(Collections.singletonList(10)).setPartitionEpoch(20).setReplicas(Collections.singletonList(10)).setIsNew(false));
+        partitionStates.add(new LeaderAndIsrPartitionState().setTopicName("foo").setPartitionIndex(1).setControllerEpoch(15).setLeader(1).setLeaderEpoch(10).setIsr(Collections.singletonList(10)).setPartitionEpoch(20).setReplicas(Collections.singletonList(10)).setIsNew(false));
         Map<String, Uuid> topicIds = Collections.singletonMap("foo", Uuid.randomUuid());
->>>>>>> 15418db6
 
-		LeaderAndIsrRequest request = new LeaderAndIsrRequest.Builder(ApiKeys.LEADER_AND_ISR.latestVersion(),
-				15, 20, 0, partitionStates, topicIds, Collections.emptySet()).build();
-		LeaderAndIsrResponse response = request.getErrorResponse(0, Errors.CLUSTER_AUTHORIZATION_FAILED.exception());
-		assertEquals(Collections.singletonMap(Errors.CLUSTER_AUTHORIZATION_FAILED, 3), response.errorCounts());
-	}
+        LeaderAndIsrRequest request = new LeaderAndIsrRequest.Builder(ApiKeys.LEADER_AND_ISR.latestVersion(), 15, 20, 0, partitionStates, topicIds, Collections.emptySet()).build();
+        LeaderAndIsrResponse response = request.getErrorResponse(0, Errors.CLUSTER_AUTHORIZATION_FAILED.exception());
+        assertEquals(Collections.singletonMap(Errors.CLUSTER_AUTHORIZATION_FAILED, 3), response.errorCounts());
+    }
 
     @Test
     public void testErrorCountsWithTopLevelError() {
-		for (short version : LEADER_AND_ISR.allVersions()) {
-			LeaderAndIsrResponse response;
-			if (version < 5) {
-				List<LeaderAndIsrPartitionError> partitions = createPartitions("foo",
-						asList(Errors.NONE, Errors.NOT_LEADER_OR_FOLLOWER));
-				response = new LeaderAndIsrResponse(new LeaderAndIsrResponseData()
-						.setErrorCode(Errors.UNKNOWN_SERVER_ERROR.code())
-						.setPartitionErrors(partitions), version);
-			} else {
-				Uuid id = Uuid.randomUuid();
-				LeaderAndIsrTopicErrorCollection topics = createTopic(id, asList(Errors.NONE, Errors.NOT_LEADER_OR_FOLLOWER));
-				response = new LeaderAndIsrResponse(new LeaderAndIsrResponseData()
-						.setErrorCode(Errors.UNKNOWN_SERVER_ERROR.code())
-						.setTopics(topics), version);
-			}
-			assertEquals(Collections.singletonMap(Errors.UNKNOWN_SERVER_ERROR, 3), response.errorCounts());
-		}
-	}
+        for (short version : LEADER_AND_ISR.allVersions()) {
+            LeaderAndIsrResponse response;
+            if (version < 5) {
+                List<LeaderAndIsrPartitionError> partitions = createPartitions("foo", asList(Errors.NONE, Errors.NOT_LEADER_OR_FOLLOWER));
+                response = new LeaderAndIsrResponse(new LeaderAndIsrResponseData().setErrorCode(Errors.UNKNOWN_SERVER_ERROR.code()).setPartitionErrors(partitions), version);
+            } else {
+                Uuid id = Uuid.randomUuid();
+                LeaderAndIsrTopicErrorCollection topics = createTopic(id, asList(Errors.NONE, Errors.NOT_LEADER_OR_FOLLOWER));
+                response = new LeaderAndIsrResponse(new LeaderAndIsrResponseData().setErrorCode(Errors.UNKNOWN_SERVER_ERROR.code()).setTopics(topics), version);
+            }
+            assertEquals(Collections.singletonMap(Errors.UNKNOWN_SERVER_ERROR, 3), response.errorCounts());
+        }
+    }
 
     @Test
     public void testErrorCountsNoTopLevelError() {
-		for (short version : LEADER_AND_ISR.allVersions()) {
-			LeaderAndIsrResponse response;
-			if (version < 5) {
-				List<LeaderAndIsrPartitionError> partitions = createPartitions("foo",
-						asList(Errors.NONE, Errors.CLUSTER_AUTHORIZATION_FAILED));
-				response = new LeaderAndIsrResponse(new LeaderAndIsrResponseData()
-						.setErrorCode(Errors.NONE.code())
-						.setPartitionErrors(partitions), version);
-			} else {
-				Uuid id = Uuid.randomUuid();
-				LeaderAndIsrTopicErrorCollection topics = createTopic(id, asList(Errors.NONE, Errors.CLUSTER_AUTHORIZATION_FAILED));
-				response = new LeaderAndIsrResponse(new LeaderAndIsrResponseData()
-						.setErrorCode(Errors.NONE.code())
-						.setTopics(topics), version);
-			}
-			Map<Errors, Integer> errorCounts = response.errorCounts();
-			assertEquals(2, errorCounts.size());
-			assertEquals(2, errorCounts.get(Errors.NONE).intValue());
-			assertEquals(1, errorCounts.get(Errors.CLUSTER_AUTHORIZATION_FAILED).intValue());
-		}
-	}
+        for (short version : LEADER_AND_ISR.allVersions()) {
+            LeaderAndIsrResponse response;
+            if (version < 5) {
+                List<LeaderAndIsrPartitionError> partitions = createPartitions("foo", asList(Errors.NONE, Errors.CLUSTER_AUTHORIZATION_FAILED));
+                response = new LeaderAndIsrResponse(new LeaderAndIsrResponseData().setErrorCode(Errors.NONE.code()).setPartitionErrors(partitions), version);
+            } else {
+                Uuid id = Uuid.randomUuid();
+                LeaderAndIsrTopicErrorCollection topics = createTopic(id, asList(Errors.NONE, Errors.CLUSTER_AUTHORIZATION_FAILED));
+                response = new LeaderAndIsrResponse(new LeaderAndIsrResponseData().setErrorCode(Errors.NONE.code()).setTopics(topics), version);
+            }
+            Map<Errors, Integer> errorCounts = response.errorCounts();
+            assertEquals(2, errorCounts.size());
+            assertEquals(2, errorCounts.get(Errors.NONE).intValue());
+            assertEquals(1, errorCounts.get(Errors.CLUSTER_AUTHORIZATION_FAILED).intValue());
+        }
+    }
 
-	@Test
-	public void testToString() {
-		for (short version : LEADER_AND_ISR.allVersions()) {
-			LeaderAndIsrResponse response;
-			if (version < 5) {
-				List<LeaderAndIsrPartitionError> partitions = createPartitions("foo",
-						asList(Errors.NONE, Errors.CLUSTER_AUTHORIZATION_FAILED));
-				response = new LeaderAndIsrResponse(new LeaderAndIsrResponseData()
-						.setErrorCode(Errors.NONE.code())
-						.setPartitionErrors(partitions), version);
-				String responseStr = response.toString();
-				assertTrue(responseStr.contains(LeaderAndIsrResponse.class.getSimpleName()));
-				assertTrue(responseStr.contains(partitions.toString()));
-				assertTrue(responseStr.contains("errorCode=" + Errors.NONE.code()));
+    @Test
+    public void testToString() {
+        for (short version : LEADER_AND_ISR.allVersions()) {
+            LeaderAndIsrResponse response;
+            if (version < 5) {
+                List<LeaderAndIsrPartitionError> partitions = createPartitions("foo", asList(Errors.NONE, Errors.CLUSTER_AUTHORIZATION_FAILED));
+                response = new LeaderAndIsrResponse(new LeaderAndIsrResponseData().setErrorCode(Errors.NONE.code()).setPartitionErrors(partitions), version);
+                String responseStr = response.toString();
+                assertTrue(responseStr.contains(LeaderAndIsrResponse.class.getSimpleName()));
+                assertTrue(responseStr.contains(partitions.toString()));
+                assertTrue(responseStr.contains("errorCode=" + Errors.NONE.code()));
 
-			} else {
-				Uuid id = Uuid.randomUuid();
-				LeaderAndIsrTopicErrorCollection topics = createTopic(id, asList(Errors.NONE, Errors.CLUSTER_AUTHORIZATION_FAILED));
-				response = new LeaderAndIsrResponse(new LeaderAndIsrResponseData()
-						.setErrorCode(Errors.NONE.code())
-						.setTopics(topics), version);
-				String responseStr = response.toString();
-				assertTrue(responseStr.contains(LeaderAndIsrResponse.class.getSimpleName()));
-				assertTrue(responseStr.contains(topics.toString()));
-				assertTrue(responseStr.contains(id.toString()));
-				assertTrue(responseStr.contains("errorCode=" + Errors.NONE.code()));
-			}
-		}
-	}
+            } else {
+                Uuid id = Uuid.randomUuid();
+                LeaderAndIsrTopicErrorCollection topics = createTopic(id, asList(Errors.NONE, Errors.CLUSTER_AUTHORIZATION_FAILED));
+                response = new LeaderAndIsrResponse(new LeaderAndIsrResponseData().setErrorCode(Errors.NONE.code()).setTopics(topics), version);
+                String responseStr = response.toString();
+                assertTrue(responseStr.contains(LeaderAndIsrResponse.class.getSimpleName()));
+                assertTrue(responseStr.contains(topics.toString()));
+                assertTrue(responseStr.contains(id.toString()));
+                assertTrue(responseStr.contains("errorCode=" + Errors.NONE.code()));
+            }
+        }
+    }
 
-	private List<LeaderAndIsrPartitionError> createPartitions(String topicName, List<Errors> errors) {
-		List<LeaderAndIsrPartitionError> partitions = new ArrayList<>();
-		int partitionIndex = 0;
-		for (Errors error : errors) {
-			partitions.add(new LeaderAndIsrPartitionError()
-					.setTopicName(topicName)
-					.setPartitionIndex(partitionIndex++)
-					.setErrorCode(error.code()));
-		}
-		return partitions;
-	}
+    private List<LeaderAndIsrPartitionError> createPartitions(String topicName, List<Errors> errors) {
+        List<LeaderAndIsrPartitionError> partitions = new ArrayList<>();
+        int partitionIndex = 0;
+        for (Errors error : errors) {
+            partitions.add(new LeaderAndIsrPartitionError().setTopicName(topicName).setPartitionIndex(partitionIndex++).setErrorCode(error.code()));
+        }
+        return partitions;
+    }
 
-	private LeaderAndIsrTopicErrorCollection createTopic(Uuid id, List<Errors> errors) {
-		LeaderAndIsrTopicErrorCollection topics = new LeaderAndIsrTopicErrorCollection();
-		LeaderAndIsrTopicError topic = new LeaderAndIsrTopicError();
-		topic.setTopicId(id);
-		List<LeaderAndIsrPartitionError> partitions = new ArrayList<>();
-		int partitionIndex = 0;
-		for (Errors error : errors) {
-			partitions.add(new LeaderAndIsrPartitionError()
-					.setPartitionIndex(partitionIndex++)
-					.setErrorCode(error.code()));
-		}
-		topic.setPartitionErrors(partitions);
-		topics.add(topic);
-		return topics;
-	}
+    private LeaderAndIsrTopicErrorCollection createTopic(Uuid id, List<Errors> errors) {
+        LeaderAndIsrTopicErrorCollection topics = new LeaderAndIsrTopicErrorCollection();
+        LeaderAndIsrTopicError topic = new LeaderAndIsrTopicError();
+        topic.setTopicId(id);
+        List<LeaderAndIsrPartitionError> partitions = new ArrayList<>();
+        int partitionIndex = 0;
+        for (Errors error : errors) {
+            partitions.add(new LeaderAndIsrPartitionError().setPartitionIndex(partitionIndex++).setErrorCode(error.code()));
+        }
+        topic.setPartitionErrors(partitions);
+        topics.add(topic);
+        return topics;
+    }
 
 }