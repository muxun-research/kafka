/*
 * Licensed to the Apache Software Foundation (ASF) under one or more
 * contributor license agreements. See the NOTICE file distributed with
 * this work for additional information regarding copyright ownership.
 * The ASF licenses this file to You under the Apache License, Version 2.0
 * (the "License"); you may not use this file except in compliance with
 * the License. You may obtain a copy of the License at
 *
 *    http://www.apache.org/licenses/LICENSE-2.0
 *
 * Unless required by applicable law or agreed to in writing, software
 * distributed under the License is distributed on an "AS IS" BASIS,
 * WITHOUT WARRANTIES OR CONDITIONS OF ANY KIND, either express or implied.
 * See the License for the specific language governing permissions and
 * limitations under the License.
 */
package org.apache.kafka.common.requests;

import org.apache.kafka.common.IsolationLevel;
import org.apache.kafka.common.TopicPartition;
import org.apache.kafka.common.message.ListOffsetsRequestData;
import org.apache.kafka.common.message.ListOffsetsRequestData.ListOffsetsPartition;
import org.apache.kafka.common.message.ListOffsetsRequestData.ListOffsetsTopic;
import org.apache.kafka.common.message.ListOffsetsResponseData;
import org.apache.kafka.common.message.ListOffsetsResponseData.ListOffsetsPartitionResponse;
import org.apache.kafka.common.message.ListOffsetsResponseData.ListOffsetsTopicResponse;
import org.apache.kafka.common.protocol.ApiKeys;
import org.apache.kafka.common.protocol.Errors;
import org.apache.kafka.common.protocol.MessageUtil;

import org.junit.jupiter.api.Test;

<<<<<<< HEAD
import java.util.*;

import static org.junit.jupiter.api.Assertions.assertEquals;
=======
import java.util.Arrays;
import java.util.Collections;
import java.util.HashMap;
import java.util.List;
import java.util.Map;

import static org.junit.jupiter.api.Assertions.assertEquals;
import static org.junit.jupiter.api.Assertions.assertTrue;
>>>>>>> 9494bebe

public class ListOffsetsRequestTest {

    @Test
    public void testDuplicatePartitions() {
<<<<<<< HEAD
        List<ListOffsetsTopic> topics = Collections.singletonList(new ListOffsetsTopic().setName("topic").setPartitions(Arrays.asList(new ListOffsetsPartition().setPartitionIndex(0), new ListOffsetsPartition().setPartitionIndex(0))));
        ListOffsetsRequestData data = new ListOffsetsRequestData().setTopics(topics).setReplicaId(-1);
        ListOffsetsRequest request = ListOffsetsRequest.parse(MessageUtil.toByteBuffer(data, (short) 0), (short) 0);
=======
        List<ListOffsetsTopic> topics = Collections.singletonList(
                new ListOffsetsTopic()
                    .setName("topic")
                    .setPartitions(Arrays.asList(
                            new ListOffsetsPartition()
                                .setPartitionIndex(0),
                            new ListOffsetsPartition()
                                .setPartitionIndex(0))));
        ListOffsetsRequestData data = new ListOffsetsRequestData()
                .setTopics(topics)
                .setReplicaId(-1);
        ListOffsetsRequest request = ListOffsetsRequest.parse(MessageUtil.toByteBuffer(data, (short) 1), (short) 1);
>>>>>>> 9494bebe
        assertEquals(Collections.singleton(new TopicPartition("topic", 0)), request.duplicatePartitions());
        assertEquals(0, data.timeoutMs()); // default value
    }

    @Test
    public void testGetErrorResponse() {
        for (short version = 1; version <= ApiKeys.LIST_OFFSETS.latestVersion(); version++) {
<<<<<<< HEAD
            List<ListOffsetsTopic> topics = Arrays.asList(new ListOffsetsTopic().setName("topic").setPartitions(Collections.singletonList(new ListOffsetsPartition().setPartitionIndex(0))));
            ListOffsetsRequest request = ListOffsetsRequest.Builder.forConsumer(true, IsolationLevel.READ_COMMITTED, false).setTargetTimes(topics).build(version);
=======
            List<ListOffsetsTopic> topics = Collections.singletonList(
                    new ListOffsetsTopic()
                        .setName("topic")
                        .setPartitions(Collections.singletonList(
                                new ListOffsetsPartition()
                                    .setPartitionIndex(0))));
            ListOffsetsRequest request = ListOffsetsRequest.Builder
                    .forConsumer(true, IsolationLevel.READ_COMMITTED)
                    .setTargetTimes(topics)
                    .build(version);
>>>>>>> 9494bebe
            ListOffsetsResponse response = (ListOffsetsResponse) request.getErrorResponse(0, Errors.NOT_LEADER_OR_FOLLOWER.exception());

            List<ListOffsetsTopicResponse> v = Collections.singletonList(new ListOffsetsTopicResponse().setName("topic").setPartitions(Collections.singletonList(new ListOffsetsPartitionResponse().setErrorCode(Errors.NOT_LEADER_OR_FOLLOWER.code()).setLeaderEpoch(ListOffsetsResponse.UNKNOWN_EPOCH).setOffset(ListOffsetsResponse.UNKNOWN_OFFSET).setPartitionIndex(0).setTimestamp(ListOffsetsResponse.UNKNOWN_TIMESTAMP))));
            ListOffsetsResponseData data = new ListOffsetsResponseData().setThrottleTimeMs(0).setTopics(v);
            ListOffsetsResponse expectedResponse = new ListOffsetsResponse(data);
            assertEquals(expectedResponse.data().topics(), response.data().topics());
            assertEquals(expectedResponse.throttleTimeMs(), response.throttleTimeMs());
        }
    }

    @Test
<<<<<<< HEAD
    public void testGetErrorResponseV0() {
        List<ListOffsetsTopic> topics = Arrays.asList(new ListOffsetsTopic().setName("topic").setPartitions(Collections.singletonList(new ListOffsetsPartition().setPartitionIndex(0))));
        ListOffsetsRequest request = ListOffsetsRequest.Builder.forConsumer(true, IsolationLevel.READ_UNCOMMITTED, false).setTargetTimes(topics).build((short) 0);
        ListOffsetsResponse response = (ListOffsetsResponse) request.getErrorResponse(0, Errors.NOT_LEADER_OR_FOLLOWER.exception());

        List<ListOffsetsTopicResponse> v = Collections.singletonList(new ListOffsetsTopicResponse().setName("topic").setPartitions(Collections.singletonList(new ListOffsetsPartitionResponse().setErrorCode(Errors.NOT_LEADER_OR_FOLLOWER.code()).setOldStyleOffsets(Collections.emptyList()).setPartitionIndex(0))));
        ListOffsetsResponseData data = new ListOffsetsResponseData().setThrottleTimeMs(0).setTopics(v);
        ListOffsetsResponse expectedResponse = new ListOffsetsResponse(data);
        assertEquals(expectedResponse.data().topics(), response.data().topics());
        assertEquals(expectedResponse.throttleTimeMs(), response.throttleTimeMs());
    }

    @Test
    public void testToListOffsetsTopics() {
        ListOffsetsPartition lop0 = new ListOffsetsPartition().setPartitionIndex(0).setCurrentLeaderEpoch(1).setMaxNumOffsets(2).setTimestamp(123L);
        ListOffsetsPartition lop1 = new ListOffsetsPartition().setPartitionIndex(1).setCurrentLeaderEpoch(3).setMaxNumOffsets(4).setTimestamp(567L);
=======
    public void testToListOffsetsTopics() {
        ListOffsetsPartition lop0 = new ListOffsetsPartition()
                .setPartitionIndex(0)
                .setCurrentLeaderEpoch(1)
                .setTimestamp(123L);
        ListOffsetsPartition lop1 = new ListOffsetsPartition()
                .setPartitionIndex(1)
                .setCurrentLeaderEpoch(3)
                .setTimestamp(567L);
>>>>>>> 9494bebe
        Map<TopicPartition, ListOffsetsPartition> timestampsToSearch = new HashMap<>();
        timestampsToSearch.put(new TopicPartition("topic", 0), lop0);
        timestampsToSearch.put(new TopicPartition("topic", 1), lop1);
        List<ListOffsetsTopic> listOffsetTopics = ListOffsetsRequest.toListOffsetsTopics(timestampsToSearch);
        assertEquals(1, listOffsetTopics.size());
        ListOffsetsTopic topic = listOffsetTopics.get(0);
        assertEquals("topic", topic.name());
        assertEquals(2, topic.partitions().size());
        assertTrue(topic.partitions().contains(lop0));
        assertTrue(topic.partitions().contains(lop1));
    }

    @Test
    public void testListOffsetsRequestOldestVersion() {
        ListOffsetsRequest.Builder consumerRequestBuilder = ListOffsetsRequest.Builder
            .forConsumer(false, IsolationLevel.READ_UNCOMMITTED);

        ListOffsetsRequest.Builder requireTimestampRequestBuilder = ListOffsetsRequest.Builder
            .forConsumer(true, IsolationLevel.READ_UNCOMMITTED);

        ListOffsetsRequest.Builder requestCommittedRequestBuilder = ListOffsetsRequest.Builder
            .forConsumer(false, IsolationLevel.READ_COMMITTED);

        ListOffsetsRequest.Builder maxTimestampRequestBuilder = ListOffsetsRequest.Builder
            .forConsumer(false, IsolationLevel.READ_UNCOMMITTED, true, false, false);

        ListOffsetsRequest.Builder requireEarliestLocalTimestampRequestBuilder = ListOffsetsRequest.Builder
            .forConsumer(false, IsolationLevel.READ_UNCOMMITTED, false, true, false);

        ListOffsetsRequest.Builder requireTieredStorageTimestampRequestBuilder = ListOffsetsRequest.Builder
            .forConsumer(false, IsolationLevel.READ_UNCOMMITTED, false, false, true);

        assertEquals((short) 0, consumerRequestBuilder.oldestAllowedVersion());
        assertEquals((short) 1, requireTimestampRequestBuilder.oldestAllowedVersion());
        assertEquals((short) 2, requestCommittedRequestBuilder.oldestAllowedVersion());
        assertEquals((short) 7, maxTimestampRequestBuilder.oldestAllowedVersion());
        assertEquals((short) 8, requireEarliestLocalTimestampRequestBuilder.oldestAllowedVersion());
        assertEquals((short) 9, requireTieredStorageTimestampRequestBuilder.oldestAllowedVersion());
    }
}<|MERGE_RESOLUTION|>--- conflicted
+++ resolved
@@ -30,11 +30,6 @@
 
 import org.junit.jupiter.api.Test;
 
-<<<<<<< HEAD
-import java.util.*;
-
-import static org.junit.jupiter.api.Assertions.assertEquals;
-=======
 import java.util.Arrays;
 import java.util.Collections;
 import java.util.HashMap;
@@ -43,17 +38,11 @@
 
 import static org.junit.jupiter.api.Assertions.assertEquals;
 import static org.junit.jupiter.api.Assertions.assertTrue;
->>>>>>> 9494bebe
 
 public class ListOffsetsRequestTest {
 
     @Test
     public void testDuplicatePartitions() {
-<<<<<<< HEAD
-        List<ListOffsetsTopic> topics = Collections.singletonList(new ListOffsetsTopic().setName("topic").setPartitions(Arrays.asList(new ListOffsetsPartition().setPartitionIndex(0), new ListOffsetsPartition().setPartitionIndex(0))));
-        ListOffsetsRequestData data = new ListOffsetsRequestData().setTopics(topics).setReplicaId(-1);
-        ListOffsetsRequest request = ListOffsetsRequest.parse(MessageUtil.toByteBuffer(data, (short) 0), (short) 0);
-=======
         List<ListOffsetsTopic> topics = Collections.singletonList(
                 new ListOffsetsTopic()
                     .setName("topic")
@@ -66,7 +55,6 @@
                 .setTopics(topics)
                 .setReplicaId(-1);
         ListOffsetsRequest request = ListOffsetsRequest.parse(MessageUtil.toByteBuffer(data, (short) 1), (short) 1);
->>>>>>> 9494bebe
         assertEquals(Collections.singleton(new TopicPartition("topic", 0)), request.duplicatePartitions());
         assertEquals(0, data.timeoutMs()); // default value
     }
@@ -74,10 +62,6 @@
     @Test
     public void testGetErrorResponse() {
         for (short version = 1; version <= ApiKeys.LIST_OFFSETS.latestVersion(); version++) {
-<<<<<<< HEAD
-            List<ListOffsetsTopic> topics = Arrays.asList(new ListOffsetsTopic().setName("topic").setPartitions(Collections.singletonList(new ListOffsetsPartition().setPartitionIndex(0))));
-            ListOffsetsRequest request = ListOffsetsRequest.Builder.forConsumer(true, IsolationLevel.READ_COMMITTED, false).setTargetTimes(topics).build(version);
-=======
             List<ListOffsetsTopic> topics = Collections.singletonList(
                     new ListOffsetsTopic()
                         .setName("topic")
@@ -88,11 +72,21 @@
                     .forConsumer(true, IsolationLevel.READ_COMMITTED)
                     .setTargetTimes(topics)
                     .build(version);
->>>>>>> 9494bebe
             ListOffsetsResponse response = (ListOffsetsResponse) request.getErrorResponse(0, Errors.NOT_LEADER_OR_FOLLOWER.exception());
-
-            List<ListOffsetsTopicResponse> v = Collections.singletonList(new ListOffsetsTopicResponse().setName("topic").setPartitions(Collections.singletonList(new ListOffsetsPartitionResponse().setErrorCode(Errors.NOT_LEADER_OR_FOLLOWER.code()).setLeaderEpoch(ListOffsetsResponse.UNKNOWN_EPOCH).setOffset(ListOffsetsResponse.UNKNOWN_OFFSET).setPartitionIndex(0).setTimestamp(ListOffsetsResponse.UNKNOWN_TIMESTAMP))));
-            ListOffsetsResponseData data = new ListOffsetsResponseData().setThrottleTimeMs(0).setTopics(v);
+    
+            List<ListOffsetsTopicResponse> v = Collections.singletonList(
+                    new ListOffsetsTopicResponse()
+                        .setName("topic")
+                        .setPartitions(Collections.singletonList(
+                                new ListOffsetsPartitionResponse()
+                                    .setErrorCode(Errors.NOT_LEADER_OR_FOLLOWER.code())
+                                    .setLeaderEpoch(ListOffsetsResponse.UNKNOWN_EPOCH)
+                                    .setOffset(ListOffsetsResponse.UNKNOWN_OFFSET)
+                                    .setPartitionIndex(0)
+                                    .setTimestamp(ListOffsetsResponse.UNKNOWN_TIMESTAMP))));
+            ListOffsetsResponseData data = new ListOffsetsResponseData()
+                    .setThrottleTimeMs(0)
+                    .setTopics(v);
             ListOffsetsResponse expectedResponse = new ListOffsetsResponse(data);
             assertEquals(expectedResponse.data().topics(), response.data().topics());
             assertEquals(expectedResponse.throttleTimeMs(), response.throttleTimeMs());
@@ -100,24 +94,6 @@
     }
 
     @Test
-<<<<<<< HEAD
-    public void testGetErrorResponseV0() {
-        List<ListOffsetsTopic> topics = Arrays.asList(new ListOffsetsTopic().setName("topic").setPartitions(Collections.singletonList(new ListOffsetsPartition().setPartitionIndex(0))));
-        ListOffsetsRequest request = ListOffsetsRequest.Builder.forConsumer(true, IsolationLevel.READ_UNCOMMITTED, false).setTargetTimes(topics).build((short) 0);
-        ListOffsetsResponse response = (ListOffsetsResponse) request.getErrorResponse(0, Errors.NOT_LEADER_OR_FOLLOWER.exception());
-
-        List<ListOffsetsTopicResponse> v = Collections.singletonList(new ListOffsetsTopicResponse().setName("topic").setPartitions(Collections.singletonList(new ListOffsetsPartitionResponse().setErrorCode(Errors.NOT_LEADER_OR_FOLLOWER.code()).setOldStyleOffsets(Collections.emptyList()).setPartitionIndex(0))));
-        ListOffsetsResponseData data = new ListOffsetsResponseData().setThrottleTimeMs(0).setTopics(v);
-        ListOffsetsResponse expectedResponse = new ListOffsetsResponse(data);
-        assertEquals(expectedResponse.data().topics(), response.data().topics());
-        assertEquals(expectedResponse.throttleTimeMs(), response.throttleTimeMs());
-    }
-
-    @Test
-    public void testToListOffsetsTopics() {
-        ListOffsetsPartition lop0 = new ListOffsetsPartition().setPartitionIndex(0).setCurrentLeaderEpoch(1).setMaxNumOffsets(2).setTimestamp(123L);
-        ListOffsetsPartition lop1 = new ListOffsetsPartition().setPartitionIndex(1).setCurrentLeaderEpoch(3).setMaxNumOffsets(4).setTimestamp(567L);
-=======
     public void testToListOffsetsTopics() {
         ListOffsetsPartition lop0 = new ListOffsetsPartition()
                 .setPartitionIndex(0)
@@ -127,7 +103,6 @@
                 .setPartitionIndex(1)
                 .setCurrentLeaderEpoch(3)
                 .setTimestamp(567L);
->>>>>>> 9494bebe
         Map<TopicPartition, ListOffsetsPartition> timestampsToSearch = new HashMap<>();
         timestampsToSearch.put(new TopicPartition("topic", 0), lop0);
         timestampsToSearch.put(new TopicPartition("topic", 1), lop1);
