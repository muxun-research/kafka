/*
 * Licensed to the Apache Software Foundation (ASF) under one or more
 * contributor license agreements. See the NOTICE file distributed with
 * this work for additional information regarding copyright ownership.
 * The ASF licenses this file to You under the Apache License, Version 2.0
 * (the "License"); you may not use this file except in compliance with
 * the License. You may obtain a copy of the License at
 *
 *    http://www.apache.org/licenses/LICENSE-2.0
 *
 * Unless required by applicable law or agreed to in writing, software
 * distributed under the License is distributed on an "AS IS" BASIS,
 * WITHOUT WARRANTIES OR CONDITIONS OF ANY KIND, either express or implied.
 * See the License for the specific language governing permissions and
 * limitations under the License.
 */

package org.apache.kafka.common.message;

import org.apache.kafka.common.errors.UnsupportedVersionException;
import org.apache.kafka.common.protocol.ApiKeys;
import org.apache.kafka.common.protocol.types.Schema;

import org.junit.jupiter.api.Test;
import org.junit.jupiter.api.Timeout;

import java.util.HashSet;
import java.util.Set;

<<<<<<< HEAD
import static org.junit.jupiter.api.Assertions.*;
=======
import static org.junit.jupiter.api.Assertions.assertEquals;
import static org.junit.jupiter.api.Assertions.assertFalse;
import static org.junit.jupiter.api.Assertions.assertNotNull;
import static org.junit.jupiter.api.Assertions.assertNull;
import static org.junit.jupiter.api.Assertions.assertThrows;
import static org.junit.jupiter.api.Assertions.assertTrue;
import static org.junit.jupiter.api.Assertions.fail;
>>>>>>> 9494bebe

@Timeout(120)
public class ApiMessageTypeTest {

    @Test
    public void testFromApiKey() {
        for (ApiMessageType type : ApiMessageType.values()) {
            ApiMessageType type2 = ApiMessageType.fromApiKey(type.apiKey());
            assertEquals(type2, type);
        }
    }

    @Test
    public void testInvalidFromApiKey() {
        try {
            ApiMessageType.fromApiKey((short) -1);
            fail("expected to get an UnsupportedVersionException");
        } catch (UnsupportedVersionException uve) {
            // expected
        }
    }

    @Test
    public void testUniqueness() {
        Set<Short> ids = new HashSet<>();
        Set<String> requestNames = new HashSet<>();
        Set<String> responseNames = new HashSet<>();
        int apiKeysWithNoValidVersionCount = 0;
        for (ApiMessageType type : ApiMessageType.values()) {
            assertFalse(ids.contains(type.apiKey()), "found two ApiMessageType objects with id " + type.apiKey());
            ids.add(type.apiKey());
<<<<<<< HEAD
            String requestName = type.newRequest().getClass().getSimpleName();
            assertFalse(requestNames.contains(requestName), "found two ApiMessageType objects with requestName " + requestName);
            requestNames.add(requestName);
            String responseName = type.newResponse().getClass().getSimpleName();
            assertFalse(responseNames.contains(responseName), "found two ApiMessageType objects with responseName " + responseName);
            responseNames.add(responseName);
=======
            ApiKeys apiKey = ApiKeys.forId(type.apiKey());
            if (apiKey.hasValidVersion()) {
                String requestName = type.newRequest().getClass().getSimpleName();
                assertFalse(requestNames.contains(requestName),
                        "found two ApiMessageType objects with requestName " + requestName);
                requestNames.add(requestName);
                String responseName = type.newResponse().getClass().getSimpleName();
                assertFalse(responseNames.contains(responseName),
                        "found two ApiMessageType objects with responseName " + responseName);
                responseNames.add(responseName);
            } else
                ++apiKeysWithNoValidVersionCount;
>>>>>>> 9494bebe
        }
        assertEquals(ApiMessageType.values().length, ids.size());
        int expectedNamesCount = ApiMessageType.values().length - apiKeysWithNoValidVersionCount;
        assertEquals(expectedNamesCount, requestNames.size());
        assertEquals(expectedNamesCount, responseNames.size());
    }

    @Test
    public void testHeaderVersion() {
        assertEquals((short) 1, ApiMessageType.PRODUCE.requestHeaderVersion((short) 0));
        assertEquals((short) 0, ApiMessageType.PRODUCE.responseHeaderVersion((short) 0));

        assertEquals((short) 1, ApiMessageType.PRODUCE.requestHeaderVersion((short) 1));
        assertEquals((short) 0, ApiMessageType.PRODUCE.responseHeaderVersion((short) 1));

        assertEquals((short) 1, ApiMessageType.CREATE_TOPICS.requestHeaderVersion((short) 4));
        assertEquals((short) 0, ApiMessageType.CREATE_TOPICS.responseHeaderVersion((short) 4));

        assertEquals((short) 2, ApiMessageType.CREATE_TOPICS.requestHeaderVersion((short) 5));
        assertEquals((short) 1, ApiMessageType.CREATE_TOPICS.responseHeaderVersion((short) 5));
    }

    @Test
    public void testHeaderVersionWithNoValidVersion() {
        for (ApiMessageType messageType : ApiMessageType.values()) {
            if (messageType.lowestSupportedVersion() > messageType.highestSupportedVersion(true)) {
                assertThrows(UnsupportedVersionException.class, () -> messageType.requestHeaderVersion((short) 0));
                assertThrows(UnsupportedVersionException.class, () -> messageType.responseHeaderVersion((short) 0));
            }
        }
    }

    @Test
    public void testAllVersionsHaveSchemas() {
        for (ApiMessageType type : ApiMessageType.values()) {
            assertTrue(type.lowestSupportedVersion() >= 0);

            assertEquals(type.requestSchemas().length, type.responseSchemas().length,
                    "request and response schemas must be the same length for " + type.name());
            for (int i = 0; i < type.requestSchemas().length; ++i) {
                Schema schema = type.requestSchemas()[i];
                if (i >= type.lowestSupportedVersion())
                    assertNotNull(schema);
                else
                    assertNull(schema);
            }
            for (int i = 0; i < type.responseSchemas().length; ++i) {
                Schema schema = type.responseSchemas()[i];
                if (i >= type.lowestSupportedVersion())
                    assertNotNull(schema);
                else
                    assertNull(schema);
            }

            assertEquals(type.highestSupportedVersion(true) + 1, type.requestSchemas().length);
        }
    }

    @Test
    public void testApiIdsArePositive() {
        for (ApiMessageType type : ApiMessageType.values())
            assertTrue(type.apiKey() >= 0);
    }
}<|MERGE_RESOLUTION|>--- conflicted
+++ resolved
@@ -27,9 +27,6 @@
 import java.util.HashSet;
 import java.util.Set;
 
-<<<<<<< HEAD
-import static org.junit.jupiter.api.Assertions.*;
-=======
 import static org.junit.jupiter.api.Assertions.assertEquals;
 import static org.junit.jupiter.api.Assertions.assertFalse;
 import static org.junit.jupiter.api.Assertions.assertNotNull;
@@ -37,7 +34,6 @@
 import static org.junit.jupiter.api.Assertions.assertThrows;
 import static org.junit.jupiter.api.Assertions.assertTrue;
 import static org.junit.jupiter.api.Assertions.fail;
->>>>>>> 9494bebe
 
 @Timeout(120)
 public class ApiMessageTypeTest {
@@ -67,16 +63,9 @@
         Set<String> responseNames = new HashSet<>();
         int apiKeysWithNoValidVersionCount = 0;
         for (ApiMessageType type : ApiMessageType.values()) {
-            assertFalse(ids.contains(type.apiKey()), "found two ApiMessageType objects with id " + type.apiKey());
+            assertFalse(ids.contains(type.apiKey()),
+                "found two ApiMessageType objects with id " + type.apiKey());
             ids.add(type.apiKey());
-<<<<<<< HEAD
-            String requestName = type.newRequest().getClass().getSimpleName();
-            assertFalse(requestNames.contains(requestName), "found two ApiMessageType objects with requestName " + requestName);
-            requestNames.add(requestName);
-            String responseName = type.newResponse().getClass().getSimpleName();
-            assertFalse(responseNames.contains(responseName), "found two ApiMessageType objects with responseName " + responseName);
-            responseNames.add(responseName);
-=======
             ApiKeys apiKey = ApiKeys.forId(type.apiKey());
             if (apiKey.hasValidVersion()) {
                 String requestName = type.newRequest().getClass().getSimpleName();
@@ -89,7 +78,6 @@
                 responseNames.add(responseName);
             } else
                 ++apiKeysWithNoValidVersionCount;
->>>>>>> 9494bebe
         }
         assertEquals(ApiMessageType.values().length, ids.size());
         int expectedNamesCount = ApiMessageType.values().length - apiKeysWithNoValidVersionCount;
