--- conflicted
+++ resolved
@@ -25,9 +25,6 @@
 
 import java.nio.ByteBuffer;
 import java.nio.charset.StandardCharsets;
-<<<<<<< HEAD
-import java.util.*;
-=======
 import java.util.ArrayList;
 import java.util.Arrays;
 import java.util.Collections;
@@ -37,18 +34,13 @@
 import java.util.Map;
 import java.util.Stack;
 import java.util.UUID;
->>>>>>> 9494bebe
 
 import static org.apache.kafka.common.utils.Utils.wrapNullable;
-<<<<<<< HEAD
-import static org.junit.jupiter.api.Assertions.*;
-=======
 import static org.junit.jupiter.api.Assertions.assertArrayEquals;
 import static org.junit.jupiter.api.Assertions.assertEquals;
 import static org.junit.jupiter.api.Assertions.assertInstanceOf;
 import static org.junit.jupiter.api.Assertions.assertNull;
 import static org.junit.jupiter.api.Assertions.assertThrows;
->>>>>>> 9494bebe
 
 public class SerializationTest {
 
@@ -62,7 +54,11 @@
             put(Float.class, Arrays.asList(null, 5678567.12312f, -5678567.12341f));
             put(Double.class, Arrays.asList(null, 5678567.12312d, -5678567.12341d));
             put(byte[].class, Arrays.asList(null, "my string".getBytes()));
-            put(ByteBuffer.class, Arrays.asList(null, ByteBuffer.wrap("my string".getBytes()), ByteBuffer.allocate(10).put("my string".getBytes()), ByteBuffer.allocateDirect(10).put("my string".getBytes())));
+            put(ByteBuffer.class, Arrays.asList(
+                    null,
+                    ByteBuffer.wrap("my string".getBytes()),
+                    ByteBuffer.allocate(10).put("my string".getBytes()),
+                    ByteBuffer.allocateDirect(10).put("my string".getBytes())));
             put(Bytes.class, Arrays.asList(null, new Bytes("my string".getBytes())));
             put(UUID.class, Arrays.asList(null, UUID.randomUUID()));
         }
@@ -78,12 +74,15 @@
             try (Serde<Object> serde = Serdes.serdeFrom((Class<Object>) test.getKey())) {
                 for (Object value : test.getValue()) {
                     final byte[] serialized = serde.serializer().serialize(topic, value);
-                    assertEquals(value, serde.deserializer().deserialize(topic, serialized), "Should get the original " + test.getKey().getSimpleName() + " after serialization and deserialization");
+                    assertEquals(value, serde.deserializer().deserialize(topic, serialized),
+                        "Should get the original " + test.getKey().getSimpleName() + " after serialization and deserialization");
 
                     if (value instanceof byte[]) {
-                        assertArrayEquals((byte[]) value, (byte[]) serde.deserializer().deserialize(topic, null, (byte[]) value), "Should get the original " + test.getKey().getSimpleName() + " after serialization and deserialization");
+                        assertArrayEquals((byte[]) value, (byte[]) serde.deserializer().deserialize(topic, null, (byte[]) value),
+                                "Should get the original " + test.getKey().getSimpleName() + " after serialization and deserialization");
                     } else {
-                        assertEquals(value, serde.deserializer().deserialize(topic, null, wrapNullable(serialized)), "Should get the original " + test.getKey().getSimpleName() + " after serialization and deserialization");
+                        assertEquals(value, serde.deserializer().deserialize(topic, null, wrapNullable(serialized)),
+                                "Should get the original " + test.getKey().getSimpleName() + " after serialization and deserialization");
                     }
                 }
             }
@@ -94,9 +93,12 @@
     public void allSerdesShouldSupportNull() {
         for (Class<?> cls : testData.keySet()) {
             try (Serde<?> serde = Serdes.serdeFrom(cls)) {
-                assertNull(serde.serializer().serialize(topic, null), "Should support null in " + cls.getSimpleName() + " serialization");
-                assertNull(serde.deserializer().deserialize(topic, null), "Should support null in " + cls.getSimpleName() + " deserialization");
-                assertNull(serde.deserializer().deserialize(topic, null, (ByteBuffer) null), "Should support null in " + cls.getSimpleName() + " deserialization");
+                assertNull(serde.serializer().serialize(topic, null),
+                    "Should support null in " + cls.getSimpleName() + " serialization");
+                assertNull(serde.deserializer().deserialize(topic, null),
+                    "Should support null in " + cls.getSimpleName() + " deserialization");
+                assertNull(serde.deserializer().deserialize(topic, null, (ByteBuffer) null),
+                        "Should support null in " + cls.getSimpleName() + " deserialization");
             }
         }
     }
@@ -123,7 +125,8 @@
 
                 Serializer<String> serializer = serDeser.serializer();
                 Deserializer<String> deserializer = serDeser.deserializer();
-                assertEquals(str, deserializer.deserialize(topic, serializer.serialize(topic, str)), "Should get the original string after serialization and deserialization with encoding " + encoding);
+                assertEquals(str, deserializer.deserialize(topic, serializer.serialize(topic, str)),
+                    "Should get the original string after serialization and deserialization with encoding " + encoding);
             }
         }
     }
@@ -148,7 +151,9 @@
     public void listSerdeShouldReturnEmptyCollection() {
         List<Integer> testData = Collections.emptyList();
         Serde<List<Integer>> listSerde = Serdes.ListSerde(ArrayList.class, Serdes.Integer());
-        assertEquals(testData, listSerde.deserializer().deserialize(topic, listSerde.serializer().serialize(topic, testData)), "Should get empty collection after serialization and deserialization on an empty list");
+        assertEquals(testData,
+            listSerde.deserializer().deserialize(topic, listSerde.serializer().serialize(topic, testData)),
+            "Should get empty collection after serialization and deserialization on an empty list");
     }
 
     @SuppressWarnings("unchecked")
@@ -156,7 +161,9 @@
     public void listSerdeShouldReturnNull() {
         List<Integer> testData = null;
         Serde<List<Integer>> listSerde = Serdes.ListSerde(ArrayList.class, Serdes.Integer());
-        assertEquals(testData, listSerde.deserializer().deserialize(topic, listSerde.serializer().serialize(topic, testData)), "Should get null after serialization and deserialization on an empty list");
+        assertEquals(testData,
+            listSerde.deserializer().deserialize(topic, listSerde.serializer().serialize(topic, testData)),
+            "Should get null after serialization and deserialization on an empty list");
     }
 
     @SuppressWarnings("unchecked")
@@ -164,7 +171,9 @@
     public void listSerdeShouldRoundtripIntPrimitiveInput() {
         List<Integer> testData = Arrays.asList(1, 2, 3);
         Serde<List<Integer>> listSerde = Serdes.ListSerde(ArrayList.class, Serdes.Integer());
-        assertEquals(testData, listSerde.deserializer().deserialize(topic, listSerde.serializer().serialize(topic, testData)), "Should get the original collection of integer primitives after serialization and deserialization");
+        assertEquals(testData,
+            listSerde.deserializer().deserialize(topic, listSerde.serializer().serialize(topic, testData)),
+            "Should get the original collection of integer primitives after serialization and deserialization");
     }
 
     @SuppressWarnings("unchecked")
@@ -172,7 +181,8 @@
     public void listSerdeSerializerShouldReturnByteArrayOfFixedSizeForIntPrimitiveInput() {
         List<Integer> testData = Arrays.asList(1, 2, 3);
         Serde<List<Integer>> listSerde = Serdes.ListSerde(ArrayList.class, Serdes.Integer());
-        assertEquals(21, listSerde.serializer().serialize(topic, testData).length, "Should get length of 21 bytes after serialization");
+        assertEquals(21, listSerde.serializer().serialize(topic, testData).length,
+            "Should get length of 21 bytes after serialization");
     }
 
     @SuppressWarnings("unchecked")
@@ -180,7 +190,9 @@
     public void listSerdeShouldRoundtripShortPrimitiveInput() {
         List<Short> testData = Arrays.asList((short) 1, (short) 2, (short) 3);
         Serde<List<Short>> listSerde = Serdes.ListSerde(ArrayList.class, Serdes.Short());
-        assertEquals(testData, listSerde.deserializer().deserialize(topic, listSerde.serializer().serialize(topic, testData)), "Should get the original collection of short primitives after serialization and deserialization");
+        assertEquals(testData,
+            listSerde.deserializer().deserialize(topic, listSerde.serializer().serialize(topic, testData)),
+            "Should get the original collection of short primitives after serialization and deserialization");
     }
 
     @SuppressWarnings("unchecked")
@@ -188,7 +200,8 @@
     public void listSerdeSerializerShouldReturnByteArrayOfFixedSizeForShortPrimitiveInput() {
         List<Short> testData = Arrays.asList((short) 1, (short) 2, (short) 3);
         Serde<List<Short>> listSerde = Serdes.ListSerde(ArrayList.class, Serdes.Short());
-        assertEquals(15, listSerde.serializer().serialize(topic, testData).length, "Should get length of 15 bytes after serialization");
+        assertEquals(15, listSerde.serializer().serialize(topic, testData).length,
+            "Should get length of 15 bytes after serialization");
     }
 
     @SuppressWarnings("unchecked")
@@ -196,7 +209,9 @@
     public void listSerdeShouldRoundtripFloatPrimitiveInput() {
         List<Float> testData = Arrays.asList((float) 1, (float) 2, (float) 3);
         Serde<List<Float>> listSerde = Serdes.ListSerde(ArrayList.class, Serdes.Float());
-        assertEquals(testData, listSerde.deserializer().deserialize(topic, listSerde.serializer().serialize(topic, testData)), "Should get the original collection of float primitives after serialization and deserialization");
+        assertEquals(testData,
+            listSerde.deserializer().deserialize(topic, listSerde.serializer().serialize(topic, testData)),
+            "Should get the original collection of float primitives after serialization and deserialization");
     }
 
     @SuppressWarnings("unchecked")
@@ -204,7 +219,8 @@
     public void listSerdeSerializerShouldReturnByteArrayOfFixedSizeForFloatPrimitiveInput() {
         List<Float> testData = Arrays.asList((float) 1, (float) 2, (float) 3);
         Serde<List<Float>> listSerde = Serdes.ListSerde(ArrayList.class, Serdes.Float());
-        assertEquals(21, listSerde.serializer().serialize(topic, testData).length, "Should get length of 21 bytes after serialization");
+        assertEquals(21, listSerde.serializer().serialize(topic, testData).length,
+            "Should get length of 21 bytes after serialization");
     }
 
     @SuppressWarnings("unchecked")
@@ -212,7 +228,9 @@
     public void listSerdeShouldRoundtripLongPrimitiveInput() {
         List<Long> testData = Arrays.asList((long) 1, (long) 2, (long) 3);
         Serde<List<Long>> listSerde = Serdes.ListSerde(ArrayList.class, Serdes.Long());
-        assertEquals(testData, listSerde.deserializer().deserialize(topic, listSerde.serializer().serialize(topic, testData)), "Should get the original collection of long primitives after serialization and deserialization");
+        assertEquals(testData,
+            listSerde.deserializer().deserialize(topic, listSerde.serializer().serialize(topic, testData)),
+            "Should get the original collection of long primitives after serialization and deserialization");
     }
 
     @SuppressWarnings("unchecked")
@@ -220,7 +238,8 @@
     public void listSerdeSerializerShouldReturnByteArrayOfFixedSizeForLongPrimitiveInput() {
         List<Long> testData = Arrays.asList((long) 1, (long) 2, (long) 3);
         Serde<List<Long>> listSerde = Serdes.ListSerde(ArrayList.class, Serdes.Long());
-        assertEquals(33, listSerde.serializer().serialize(topic, testData).length, "Should get length of 33 bytes after serialization");
+        assertEquals(33, listSerde.serializer().serialize(topic, testData).length,
+            "Should get length of 33 bytes after serialization");
     }
 
     @SuppressWarnings("unchecked")
@@ -228,7 +247,9 @@
     public void listSerdeShouldRoundtripDoublePrimitiveInput() {
         List<Double> testData = Arrays.asList((double) 1, (double) 2, (double) 3);
         Serde<List<Double>> listSerde = Serdes.ListSerde(ArrayList.class, Serdes.Double());
-        assertEquals(testData, listSerde.deserializer().deserialize(topic, listSerde.serializer().serialize(topic, testData)), "Should get the original collection of double primitives after serialization and deserialization");
+        assertEquals(testData,
+            listSerde.deserializer().deserialize(topic, listSerde.serializer().serialize(topic, testData)),
+            "Should get the original collection of double primitives after serialization and deserialization");
     }
 
     @SuppressWarnings("unchecked")
@@ -236,7 +257,8 @@
     public void listSerdeSerializerShouldReturnByteArrayOfFixedSizeForDoublePrimitiveInput() {
         List<Double> testData = Arrays.asList((double) 1, (double) 2, (double) 3);
         Serde<List<Double>> listSerde = Serdes.ListSerde(ArrayList.class, Serdes.Double());
-        assertEquals(33, listSerde.serializer().serialize(topic, testData).length, "Should get length of 33 bytes after serialization");
+        assertEquals(33, listSerde.serializer().serialize(topic, testData).length,
+            "Should get length of 33 bytes after serialization");
     }
 
     @SuppressWarnings("unchecked")
@@ -244,7 +266,9 @@
     public void listSerdeShouldRoundtripUUIDInput() {
         List<UUID> testData = Arrays.asList(UUID.randomUUID(), UUID.randomUUID(), UUID.randomUUID());
         Serde<List<UUID>> listSerde = Serdes.ListSerde(ArrayList.class, Serdes.UUID());
-        assertEquals(testData, listSerde.deserializer().deserialize(topic, listSerde.serializer().serialize(topic, testData)), "Should get the original collection of UUID after serialization and deserialization");
+        assertEquals(testData,
+            listSerde.deserializer().deserialize(topic, listSerde.serializer().serialize(topic, testData)),
+            "Should get the original collection of UUID after serialization and deserialization");
     }
 
     @SuppressWarnings("unchecked")
@@ -252,7 +276,8 @@
     public void listSerdeSerializerShouldReturnByteArrayOfFixedSizeForUUIDInput() {
         List<UUID> testData = Arrays.asList(UUID.randomUUID(), UUID.randomUUID(), UUID.randomUUID());
         Serde<List<UUID>> listSerde = Serdes.ListSerde(ArrayList.class, Serdes.UUID());
-        assertEquals(117, listSerde.serializer().serialize(topic, testData).length, "Should get length of 117 bytes after serialization");
+        assertEquals(117, listSerde.serializer().serialize(topic, testData).length,
+            "Should get length of 117 bytes after serialization");
     }
 
     @SuppressWarnings("unchecked")
@@ -260,7 +285,9 @@
     public void listSerdeShouldRoundtripNonPrimitiveInput() {
         List<String> testData = Arrays.asList("A", "B", "C");
         Serde<List<String>> listSerde = Serdes.ListSerde(ArrayList.class, Serdes.String());
-        assertEquals(testData, listSerde.deserializer().deserialize(topic, listSerde.serializer().serialize(topic, testData)), "Should get the original collection of strings list after serialization and deserialization");
+        assertEquals(testData,
+            listSerde.deserializer().deserialize(topic, listSerde.serializer().serialize(topic, testData)),
+            "Should get the original collection of strings list after serialization and deserialization");
     }
 
     @SuppressWarnings("unchecked")
@@ -268,7 +295,10 @@
     public void listSerdeShouldRoundtripPrimitiveInputWithNullEntries() {
         List<Integer> testData = Arrays.asList(1, null, 3);
         Serde<List<Integer>> listSerde = Serdes.ListSerde(ArrayList.class, Serdes.Integer());
-        assertEquals(testData, listSerde.deserializer().deserialize(topic, listSerde.serializer().serialize(topic, testData)), "Should get the original collection of integer primitives with null entries " + "after serialization and deserialization");
+        assertEquals(testData,
+            listSerde.deserializer().deserialize(topic, listSerde.serializer().serialize(topic, testData)),
+            "Should get the original collection of integer primitives with null entries "
+                + "after serialization and deserialization");
     }
 
     @SuppressWarnings("unchecked")
@@ -276,7 +306,10 @@
     public void listSerdeShouldRoundtripNonPrimitiveInputWithNullEntries() {
         List<String> testData = Arrays.asList("A", null, "C");
         Serde<List<String>> listSerde = Serdes.ListSerde(ArrayList.class, Serdes.String());
-        assertEquals(testData, listSerde.deserializer().deserialize(topic, listSerde.serializer().serialize(topic, testData)), "Should get the original collection of strings list with null entries " + "after serialization and deserialization");
+        assertEquals(testData,
+            listSerde.deserializer().deserialize(topic, listSerde.serializer().serialize(topic, testData)),
+            "Should get the original collection of strings list with null entries "
+                + "after serialization and deserialization");
     }
 
     @SuppressWarnings("unchecked")
@@ -284,11 +317,7 @@
     public void listSerdeShouldReturnLinkedList() {
         List<Integer> testData = new LinkedList<>();
         Serde<List<Integer>> listSerde = Serdes.ListSerde(LinkedList.class, Serdes.Integer());
-<<<<<<< HEAD
-        assertTrue(listSerde.deserializer().deserialize(topic, listSerde.serializer().serialize(topic, testData)) instanceof LinkedList, "Should return List instance of type LinkedList");
-=======
         assertInstanceOf(LinkedList.class, listSerde.deserializer().deserialize(topic, listSerde.serializer().serialize(topic, testData)), "Should return List instance of type LinkedList");
->>>>>>> 9494bebe
     }
 
     @SuppressWarnings("unchecked")
@@ -296,11 +325,7 @@
     public void listSerdeShouldReturnStack() {
         List<Integer> testData = new Stack<>();
         Serde<List<Integer>> listSerde = Serdes.ListSerde(Stack.class, Serdes.Integer());
-<<<<<<< HEAD
-        assertTrue(listSerde.deserializer().deserialize(topic, listSerde.serializer().serialize(topic, testData)) instanceof Stack, "Should return List instance of type Stack");
-=======
         assertInstanceOf(Stack.class, listSerde.deserializer().deserialize(topic, listSerde.serializer().serialize(topic, testData)), "Should return List instance of type Stack");
->>>>>>> 9494bebe
     }
 
     @Test
@@ -334,9 +359,11 @@
 
         try (Serde<Float> serde = Serdes.Float()) {
             // Because of NaN semantics we must assert based on the raw int bits.
-            Float roundtrip = serde.deserializer().deserialize(topic, serde.serializer().serialize(topic, someNaN));
+            Float roundtrip = serde.deserializer().deserialize(topic,
+                    serde.serializer().serialize(topic, someNaN));
             assertEquals(someNaNAsIntBits, Float.floatToRawIntBits(roundtrip));
-            Float otherRoundtrip = serde.deserializer().deserialize(topic, serde.serializer().serialize(topic, anotherNaN));
+            Float otherRoundtrip = serde.deserializer().deserialize(topic,
+                    serde.serializer().serialize(topic, anotherNaN));
             assertEquals(anotherNaNAsIntBits, Float.floatToRawIntBits(otherRoundtrip));
         }
     }
@@ -394,7 +421,7 @@
     }
 
     @ParameterizedTest
-    @ValueSource(booleans = {true, false})
+    @ValueSource(booleans = { true, false })
     public void testBooleanSerializer(Boolean dataToSerialize) {
         byte[] testData = new byte[1];
         testData[0] = (byte) (dataToSerialize ? 1 : 0);
@@ -404,7 +431,7 @@
     }
 
     @ParameterizedTest
-    @ValueSource(booleans = {true, false})
+    @ValueSource(booleans = { true, false })
     public void testBooleanDeserializer(Boolean dataToDeserialize) {
         byte[] testData = new byte[1];
         testData[0] = (byte) (dataToDeserialize ? 1 : 0);
