/*
 * Licensed to the Apache Software Foundation (ASF) under one or more
 * contributor license agreements. See the NOTICE file distributed with
 * this work for additional information regarding copyright ownership.
 * The ASF licenses this file to You under the Apache License, Version 2.0
 * (the "License"); you may not use this file except in compliance with
 * the License. You may obtain a copy of the License at
 *
 *    http://www.apache.org/licenses/LICENSE-2.0
 *
 * Unless required by applicable law or agreed to in writing, software
 * distributed under the License is distributed on an "AS IS" BASIS,
 * WITHOUT WARRANTIES OR CONDITIONS OF ANY KIND, either express or implied.
 * See the License for the specific language governing permissions and
 * limitations under the License.
 */
package org.apache.kafka.common.network;

import org.apache.kafka.common.KafkaException;
import org.apache.kafka.common.config.ConfigDef;
import org.apache.kafka.common.config.SaslConfigs;
import org.apache.kafka.common.config.SslConfigs;
import org.apache.kafka.common.config.internals.BrokerSecurityConfigs;
import org.apache.kafka.common.message.ApiMessageType;
import org.apache.kafka.common.requests.ApiVersionsResponse;
import org.apache.kafka.common.security.JaasContext;
import org.apache.kafka.common.security.TestSecurityConfig;
import org.apache.kafka.common.security.auth.KafkaPrincipal;
import org.apache.kafka.common.security.auth.SecurityProtocol;
import org.apache.kafka.common.security.authenticator.TestJaasConfig;
import org.apache.kafka.common.security.oauthbearer.OAuthBearerLoginModule;
import org.apache.kafka.common.security.plain.PlainLoginModule;
import org.apache.kafka.common.security.scram.ScramLoginModule;
import org.apache.kafka.common.utils.LogContext;
import org.apache.kafka.common.utils.Time;
import org.apache.kafka.test.TestUtils;
import org.ietf.jgss.GSSContext;
import org.ietf.jgss.GSSCredential;
import org.ietf.jgss.GSSManager;
import org.ietf.jgss.GSSName;
import org.ietf.jgss.Oid;
import org.junit.jupiter.api.AfterEach;
import org.junit.jupiter.api.Test;
import org.mockito.Mockito;

import javax.security.auth.Subject;
import javax.security.auth.callback.CallbackHandler;
import javax.security.auth.login.LoginException;
import javax.security.auth.spi.LoginModule;
import java.lang.reflect.Field;
import java.util.Collections;
import java.util.HashMap;
import java.util.Map;
import java.util.function.Supplier;

import static org.junit.jupiter.api.Assertions.assertEquals;
import static org.junit.jupiter.api.Assertions.assertNotNull;
import static org.junit.jupiter.api.Assertions.assertSame;
import static org.junit.jupiter.api.Assertions.assertTrue;
import static org.junit.jupiter.api.Assertions.fail;


public class SaslChannelBuilderTest {

	@AfterEach
	public void tearDown() {
		System.clearProperty(SaslChannelBuilder.GSS_NATIVE_PROP);
	}

	@Test
	public void testCloseBeforeConfigureIsIdempotent() {
		SaslChannelBuilder builder = createChannelBuilder(SecurityProtocol.SASL_PLAINTEXT, "PLAIN");
		builder.close();
		assertTrue(builder.loginManagers().isEmpty());
		builder.close();
		assertTrue(builder.loginManagers().isEmpty());
	}

    @Test
    public void testCloseAfterConfigIsIdempotent() {
		SaslChannelBuilder builder = createChannelBuilder(SecurityProtocol.SASL_PLAINTEXT, "PLAIN");
		builder.configure(new HashMap<>());
		assertNotNull(builder.loginManagers().get("PLAIN"));
		builder.close();
		assertTrue(builder.loginManagers().isEmpty());
		builder.close();
		assertTrue(builder.loginManagers().isEmpty());
	}

    @Test
    public void testLoginManagerReleasedIfConfigureThrowsException() {
		SaslChannelBuilder builder = createChannelBuilder(SecurityProtocol.SASL_SSL, "PLAIN");
        try {
<<<<<<< HEAD
			// Use invalid config so that an exception is thrown
			builder.configure(Collections.singletonMap(SslConfigs.SSL_ENABLED_PROTOCOLS_CONFIG, "1"));
			fail("Exception should have been thrown");
		} catch (KafkaException e) {
			assertTrue(builder.loginManagers().isEmpty());
		}
		builder.close();
		assertTrue(builder.loginManagers().isEmpty());
	}

	@Test
	public void testNativeGssapiCredentials() throws Exception {
		System.setProperty(SaslChannelBuilder.GSS_NATIVE_PROP, "true");

		TestJaasConfig jaasConfig = new TestJaasConfig();
		jaasConfig.addEntry("jaasContext", TestGssapiLoginModule.class.getName(), new HashMap<>());
		JaasContext jaasContext = new JaasContext("jaasContext", JaasContext.Type.SERVER, jaasConfig, null);
		Map<String, JaasContext> jaasContexts = Collections.singletonMap("GSSAPI", jaasContext);
		GSSManager gssManager = Mockito.mock(GSSManager.class);
		GSSName gssName = Mockito.mock(GSSName.class);
		Mockito.when(gssManager.createName(Mockito.anyString(), Mockito.any()))
				.thenAnswer(unused -> gssName);
		Oid oid = new Oid("1.2.840.113554.1.2.2");
		Mockito.when(gssManager.createCredential(gssName, GSSContext.INDEFINITE_LIFETIME, oid, GSSCredential.ACCEPT_ONLY))
				.thenAnswer(unused -> Mockito.mock(GSSCredential.class));

		SaslChannelBuilder channelBuilder1 = createGssapiChannelBuilder(jaasContexts, gssManager);
		assertEquals(1, channelBuilder1.subject("GSSAPI").getPrincipals().size());
		assertEquals(1, channelBuilder1.subject("GSSAPI").getPrivateCredentials().size());

		SaslChannelBuilder channelBuilder2 = createGssapiChannelBuilder(jaasContexts, gssManager);
		assertEquals(1, channelBuilder2.subject("GSSAPI").getPrincipals().size());
		assertEquals(1, channelBuilder2.subject("GSSAPI").getPrivateCredentials().size());
		assertSame(channelBuilder1.subject("GSSAPI"), channelBuilder2.subject("GSSAPI"));

		Mockito.verify(gssManager, Mockito.times(1))
				.createCredential(gssName, GSSContext.INDEFINITE_LIFETIME, oid, GSSCredential.ACCEPT_ONLY);
	}

	/**
	 * Verify that unparsed broker configs don't break clients. This is to ensure that clients
	 * created by brokers are not broken if broker configs are passed to clients.
	 */
	@Test
	public void testClientChannelBuilderWithBrokerConfigs() throws Exception {
		Map<String, Object> configs = new HashMap<>();
		CertStores certStores = new CertStores(false, "client", "localhost");
		configs.putAll(certStores.getTrustingConfig(certStores));
		configs.put(SaslConfigs.SASL_KERBEROS_SERVICE_NAME, "kafka");
		configs.putAll(new ConfigDef().withClientSaslSupport().parse(configs));
		for (Field field : BrokerSecurityConfigs.class.getFields()) {
			if (field.getName().endsWith("_CONFIG"))
				configs.put(field.get(BrokerSecurityConfigs.class).toString(), "somevalue");
		}

		SaslChannelBuilder plainBuilder = createChannelBuilder(SecurityProtocol.SASL_PLAINTEXT, "PLAIN");
		plainBuilder.configure(configs);

		SaslChannelBuilder gssapiBuilder = createChannelBuilder(SecurityProtocol.SASL_PLAINTEXT, "GSSAPI");
		gssapiBuilder.configure(configs);

		SaslChannelBuilder oauthBearerBuilder = createChannelBuilder(SecurityProtocol.SASL_PLAINTEXT, "OAUTHBEARER");
		oauthBearerBuilder.configure(configs);

		SaslChannelBuilder scramBuilder = createChannelBuilder(SecurityProtocol.SASL_PLAINTEXT, "SCRAM-SHA-256");
		scramBuilder.configure(configs);

		SaslChannelBuilder saslSslBuilder = createChannelBuilder(SecurityProtocol.SASL_SSL, "PLAIN");
		saslSslBuilder.configure(configs);
	}

	private SaslChannelBuilder createGssapiChannelBuilder(Map<String, JaasContext> jaasContexts, GSSManager gssManager) {
		SaslChannelBuilder channelBuilder = new SaslChannelBuilder(Mode.SERVER, jaasContexts,
				SecurityProtocol.SASL_PLAINTEXT, new ListenerName("GSSAPI"), false, "GSSAPI",
				true, null, null, null, Time.SYSTEM, new LogContext(), defaultApiVersionsSupplier()) {

			@Override
			protected GSSManager gssManager() {
				return gssManager;
			}
		};
		Map<String, Object> props = Collections.singletonMap(SaslConfigs.SASL_KERBEROS_SERVICE_NAME, "kafka");
		channelBuilder.configure(new TestSecurityConfig(props).values());
		return channelBuilder;
	}

	private Supplier<ApiVersionsResponse> defaultApiVersionsSupplier() {
		return () -> ApiVersionsResponse.defaultApiVersionsResponse(ApiMessageType.ListenerType.ZK_BROKER);
	}

	private SaslChannelBuilder createChannelBuilder(SecurityProtocol securityProtocol, String saslMechanism) {
		Class<?> loginModule = null;
		switch (saslMechanism) {
			case "PLAIN":
				loginModule = PlainLoginModule.class;
				break;
			case "SCRAM-SHA-256":
				loginModule = ScramLoginModule.class;
				break;
			case "OAUTHBEARER":
				loginModule = OAuthBearerLoginModule.class;
				break;
			case "GSSAPI":
				loginModule = TestGssapiLoginModule.class;
				break;
			default:
				throw new IllegalArgumentException("Unsupported SASL mechanism " + saslMechanism);
		}
		TestJaasConfig jaasConfig = new TestJaasConfig();
		jaasConfig.addEntry("jaasContext", loginModule.getName(), new HashMap<>());
		JaasContext jaasContext = new JaasContext("jaasContext", JaasContext.Type.SERVER, jaasConfig, null);
		Map<String, JaasContext> jaasContexts = Collections.singletonMap(saslMechanism, jaasContext);
		return new SaslChannelBuilder(Mode.CLIENT, jaasContexts, securityProtocol, new ListenerName(saslMechanism),
				false, saslMechanism, true, null,
				null, null, Time.SYSTEM, new LogContext(), defaultApiVersionsSupplier());
	}

	public static final class TestGssapiLoginModule implements LoginModule {
		private Subject subject;

		@Override
		public void initialize(Subject subject, CallbackHandler callbackHandler, Map<String, ?> sharedState, Map<String, ?> options) {
			this.subject = subject;
		}

		@Override
		public boolean login() throws LoginException {
			subject.getPrincipals().add(new KafkaPrincipal("User", "kafka@kafka1.example.com"));
			return true;
		}

		@Override
		public boolean commit() throws LoginException {
			return true;
		}

		@Override
		public boolean abort() throws LoginException {
			return true;
		}

		@Override
		public boolean logout() throws LoginException {
			return true;
		}
	}
=======
            // Use invalid config so that an exception is thrown
            builder.configure(Collections.singletonMap(SslConfigs.SSL_ENABLED_PROTOCOLS_CONFIG, "1"));
            fail("Exception should have been thrown");
        } catch (KafkaException e) {
            assertTrue(builder.loginManagers().isEmpty());
        }
        builder.close();
        assertTrue(builder.loginManagers().isEmpty());
    }

    @Test
    public void testNativeGssapiCredentials() throws Exception {
        System.setProperty(SaslChannelBuilder.GSS_NATIVE_PROP, "true");

        TestJaasConfig jaasConfig = new TestJaasConfig();
        jaasConfig.addEntry("jaasContext", TestGssapiLoginModule.class.getName(), new HashMap<>());
        JaasContext jaasContext = new JaasContext("jaasContext", JaasContext.Type.SERVER, jaasConfig, null);
        Map<String, JaasContext> jaasContexts = Collections.singletonMap("GSSAPI", jaasContext);
        GSSManager gssManager = Mockito.mock(GSSManager.class);
        GSSName gssName = Mockito.mock(GSSName.class);
        Mockito.when(gssManager.createName(Mockito.anyString(), Mockito.any()))
                .thenAnswer(unused -> gssName);
        Oid oid = new Oid("1.2.840.113554.1.2.2");
        Mockito.when(gssManager.createCredential(gssName, GSSContext.INDEFINITE_LIFETIME, oid, GSSCredential.ACCEPT_ONLY))
                .thenAnswer(unused -> Mockito.mock(GSSCredential.class));

        SaslChannelBuilder channelBuilder1 = createGssapiChannelBuilder(jaasContexts, gssManager);
        assertEquals(1, channelBuilder1.subject("GSSAPI").getPrincipals().size());
        assertEquals(1, channelBuilder1.subject("GSSAPI").getPrivateCredentials().size());

        SaslChannelBuilder channelBuilder2 = createGssapiChannelBuilder(jaasContexts, gssManager);
        assertEquals(1, channelBuilder2.subject("GSSAPI").getPrincipals().size());
        assertEquals(1, channelBuilder2.subject("GSSAPI").getPrivateCredentials().size());
        assertSame(channelBuilder1.subject("GSSAPI"), channelBuilder2.subject("GSSAPI"));

        Mockito.verify(gssManager, Mockito.times(1))
                .createCredential(gssName, GSSContext.INDEFINITE_LIFETIME, oid, GSSCredential.ACCEPT_ONLY);
    }

    /**
     * Verify that unparsed broker configs don't break clients. This is to ensure that clients
     * created by brokers are not broken if broker configs are passed to clients.
     */
    @Test
    public void testClientChannelBuilderWithBrokerConfigs() throws Exception {
        Map<String, Object> configs = new HashMap<>();
        CertStores certStores = new CertStores(false, "client", "localhost");
        configs.putAll(certStores.getTrustingConfig(certStores));
        configs.put(SaslConfigs.SASL_KERBEROS_SERVICE_NAME, "kafka");
        configs.putAll(new ConfigDef().withClientSaslSupport().parse(configs));
        for (Field field : BrokerSecurityConfigs.class.getFields()) {
            if (field.getName().endsWith("_CONFIG"))
                configs.put(field.get(BrokerSecurityConfigs.class).toString(), "somevalue");
        }

        SaslChannelBuilder plainBuilder = createChannelBuilder(SecurityProtocol.SASL_PLAINTEXT, "PLAIN");
        plainBuilder.configure(configs);

        SaslChannelBuilder gssapiBuilder = createChannelBuilder(SecurityProtocol.SASL_PLAINTEXT, "GSSAPI");
        gssapiBuilder.configure(configs);

        SaslChannelBuilder oauthBearerBuilder = createChannelBuilder(SecurityProtocol.SASL_PLAINTEXT, "OAUTHBEARER");
        oauthBearerBuilder.configure(configs);

        SaslChannelBuilder scramBuilder = createChannelBuilder(SecurityProtocol.SASL_PLAINTEXT, "SCRAM-SHA-256");
        scramBuilder.configure(configs);

        SaslChannelBuilder saslSslBuilder = createChannelBuilder(SecurityProtocol.SASL_SSL, "PLAIN");
        saslSslBuilder.configure(configs);
    }

    private SaslChannelBuilder createGssapiChannelBuilder(Map<String, JaasContext> jaasContexts, GSSManager gssManager) {
        SaslChannelBuilder channelBuilder = new SaslChannelBuilder(Mode.SERVER, jaasContexts,
            SecurityProtocol.SASL_PLAINTEXT, new ListenerName("GSSAPI"), false, "GSSAPI",
            true, null, null, null, Time.SYSTEM, new LogContext(), defaultApiVersionsSupplier()) {

            @Override
            protected GSSManager gssManager() {
                return gssManager;
            }
        };
        Map<String, Object> props = Collections.singletonMap(SaslConfigs.SASL_KERBEROS_SERVICE_NAME, "kafka");
        channelBuilder.configure(new TestSecurityConfig(props).values());
        return channelBuilder;
    }

    private Supplier<ApiVersionsResponse> defaultApiVersionsSupplier() {
        return () -> TestUtils.defaultApiVersionsResponse(ApiMessageType.ListenerType.ZK_BROKER);
    }

    private SaslChannelBuilder createChannelBuilder(SecurityProtocol securityProtocol, String saslMechanism) {
        Class<?> loginModule = null;
        switch (saslMechanism) {
            case "PLAIN":
                loginModule = PlainLoginModule.class;
                break;
            case "SCRAM-SHA-256":
                loginModule = ScramLoginModule.class;
                break;
            case "OAUTHBEARER":
                loginModule = OAuthBearerLoginModule.class;
                break;
            case "GSSAPI":
                loginModule = TestGssapiLoginModule.class;
                break;
            default:
                throw new IllegalArgumentException("Unsupported SASL mechanism " + saslMechanism);
        }
        TestJaasConfig jaasConfig = new TestJaasConfig();
        jaasConfig.addEntry("jaasContext", loginModule.getName(), new HashMap<>());
        JaasContext jaasContext = new JaasContext("jaasContext", JaasContext.Type.SERVER, jaasConfig, null);
        Map<String, JaasContext> jaasContexts = Collections.singletonMap(saslMechanism, jaasContext);
        return new SaslChannelBuilder(Mode.CLIENT, jaasContexts, securityProtocol, new ListenerName(saslMechanism),
                false, saslMechanism, true, null,
                null, null, Time.SYSTEM, new LogContext(), defaultApiVersionsSupplier());
    }

    public static final class TestGssapiLoginModule implements LoginModule {
        private Subject subject;

        @Override
        public void initialize(Subject subject, CallbackHandler callbackHandler, Map<String, ?> sharedState, Map<String, ?> options) {
            this.subject = subject;
        }

        @Override
        public boolean login() throws LoginException {
            subject.getPrincipals().add(new KafkaPrincipal("User", "kafka@kafka1.example.com"));
            return true;
        }

        @Override
        public boolean commit() throws LoginException {
            return true;
        }

        @Override
        public boolean abort() throws LoginException {
            return true;
        }

        @Override
        public boolean logout() throws LoginException {
            return true;
        }
    }
>>>>>>> 15418db6
}<|MERGE_RESOLUTION|>--- conflicted
+++ resolved
@@ -34,11 +34,7 @@
 import org.apache.kafka.common.utils.LogContext;
 import org.apache.kafka.common.utils.Time;
 import org.apache.kafka.test.TestUtils;
-import org.ietf.jgss.GSSContext;
-import org.ietf.jgss.GSSCredential;
-import org.ietf.jgss.GSSManager;
-import org.ietf.jgss.GSSName;
-import org.ietf.jgss.Oid;
+import org.ietf.jgss.*;
 import org.junit.jupiter.api.AfterEach;
 import org.junit.jupiter.api.Test;
 import org.mockito.Mockito;
@@ -53,192 +49,40 @@
 import java.util.Map;
 import java.util.function.Supplier;
 
-import static org.junit.jupiter.api.Assertions.assertEquals;
-import static org.junit.jupiter.api.Assertions.assertNotNull;
-import static org.junit.jupiter.api.Assertions.assertSame;
-import static org.junit.jupiter.api.Assertions.assertTrue;
-import static org.junit.jupiter.api.Assertions.fail;
+import static org.junit.jupiter.api.Assertions.*;
 
 
 public class SaslChannelBuilderTest {
 
-	@AfterEach
-	public void tearDown() {
-		System.clearProperty(SaslChannelBuilder.GSS_NATIVE_PROP);
-	}
-
-	@Test
-	public void testCloseBeforeConfigureIsIdempotent() {
-		SaslChannelBuilder builder = createChannelBuilder(SecurityProtocol.SASL_PLAINTEXT, "PLAIN");
-		builder.close();
-		assertTrue(builder.loginManagers().isEmpty());
-		builder.close();
-		assertTrue(builder.loginManagers().isEmpty());
-	}
+    @AfterEach
+    public void tearDown() {
+        System.clearProperty(SaslChannelBuilder.GSS_NATIVE_PROP);
+    }
+
+    @Test
+    public void testCloseBeforeConfigureIsIdempotent() {
+        SaslChannelBuilder builder = createChannelBuilder(SecurityProtocol.SASL_PLAINTEXT, "PLAIN");
+        builder.close();
+        assertTrue(builder.loginManagers().isEmpty());
+        builder.close();
+        assertTrue(builder.loginManagers().isEmpty());
+    }
 
     @Test
     public void testCloseAfterConfigIsIdempotent() {
-		SaslChannelBuilder builder = createChannelBuilder(SecurityProtocol.SASL_PLAINTEXT, "PLAIN");
-		builder.configure(new HashMap<>());
-		assertNotNull(builder.loginManagers().get("PLAIN"));
-		builder.close();
-		assertTrue(builder.loginManagers().isEmpty());
-		builder.close();
-		assertTrue(builder.loginManagers().isEmpty());
-	}
+        SaslChannelBuilder builder = createChannelBuilder(SecurityProtocol.SASL_PLAINTEXT, "PLAIN");
+        builder.configure(new HashMap<>());
+        assertNotNull(builder.loginManagers().get("PLAIN"));
+        builder.close();
+        assertTrue(builder.loginManagers().isEmpty());
+        builder.close();
+        assertTrue(builder.loginManagers().isEmpty());
+    }
 
     @Test
     public void testLoginManagerReleasedIfConfigureThrowsException() {
-		SaslChannelBuilder builder = createChannelBuilder(SecurityProtocol.SASL_SSL, "PLAIN");
+        SaslChannelBuilder builder = createChannelBuilder(SecurityProtocol.SASL_SSL, "PLAIN");
         try {
-<<<<<<< HEAD
-			// Use invalid config so that an exception is thrown
-			builder.configure(Collections.singletonMap(SslConfigs.SSL_ENABLED_PROTOCOLS_CONFIG, "1"));
-			fail("Exception should have been thrown");
-		} catch (KafkaException e) {
-			assertTrue(builder.loginManagers().isEmpty());
-		}
-		builder.close();
-		assertTrue(builder.loginManagers().isEmpty());
-	}
-
-	@Test
-	public void testNativeGssapiCredentials() throws Exception {
-		System.setProperty(SaslChannelBuilder.GSS_NATIVE_PROP, "true");
-
-		TestJaasConfig jaasConfig = new TestJaasConfig();
-		jaasConfig.addEntry("jaasContext", TestGssapiLoginModule.class.getName(), new HashMap<>());
-		JaasContext jaasContext = new JaasContext("jaasContext", JaasContext.Type.SERVER, jaasConfig, null);
-		Map<String, JaasContext> jaasContexts = Collections.singletonMap("GSSAPI", jaasContext);
-		GSSManager gssManager = Mockito.mock(GSSManager.class);
-		GSSName gssName = Mockito.mock(GSSName.class);
-		Mockito.when(gssManager.createName(Mockito.anyString(), Mockito.any()))
-				.thenAnswer(unused -> gssName);
-		Oid oid = new Oid("1.2.840.113554.1.2.2");
-		Mockito.when(gssManager.createCredential(gssName, GSSContext.INDEFINITE_LIFETIME, oid, GSSCredential.ACCEPT_ONLY))
-				.thenAnswer(unused -> Mockito.mock(GSSCredential.class));
-
-		SaslChannelBuilder channelBuilder1 = createGssapiChannelBuilder(jaasContexts, gssManager);
-		assertEquals(1, channelBuilder1.subject("GSSAPI").getPrincipals().size());
-		assertEquals(1, channelBuilder1.subject("GSSAPI").getPrivateCredentials().size());
-
-		SaslChannelBuilder channelBuilder2 = createGssapiChannelBuilder(jaasContexts, gssManager);
-		assertEquals(1, channelBuilder2.subject("GSSAPI").getPrincipals().size());
-		assertEquals(1, channelBuilder2.subject("GSSAPI").getPrivateCredentials().size());
-		assertSame(channelBuilder1.subject("GSSAPI"), channelBuilder2.subject("GSSAPI"));
-
-		Mockito.verify(gssManager, Mockito.times(1))
-				.createCredential(gssName, GSSContext.INDEFINITE_LIFETIME, oid, GSSCredential.ACCEPT_ONLY);
-	}
-
-	/**
-	 * Verify that unparsed broker configs don't break clients. This is to ensure that clients
-	 * created by brokers are not broken if broker configs are passed to clients.
-	 */
-	@Test
-	public void testClientChannelBuilderWithBrokerConfigs() throws Exception {
-		Map<String, Object> configs = new HashMap<>();
-		CertStores certStores = new CertStores(false, "client", "localhost");
-		configs.putAll(certStores.getTrustingConfig(certStores));
-		configs.put(SaslConfigs.SASL_KERBEROS_SERVICE_NAME, "kafka");
-		configs.putAll(new ConfigDef().withClientSaslSupport().parse(configs));
-		for (Field field : BrokerSecurityConfigs.class.getFields()) {
-			if (field.getName().endsWith("_CONFIG"))
-				configs.put(field.get(BrokerSecurityConfigs.class).toString(), "somevalue");
-		}
-
-		SaslChannelBuilder plainBuilder = createChannelBuilder(SecurityProtocol.SASL_PLAINTEXT, "PLAIN");
-		plainBuilder.configure(configs);
-
-		SaslChannelBuilder gssapiBuilder = createChannelBuilder(SecurityProtocol.SASL_PLAINTEXT, "GSSAPI");
-		gssapiBuilder.configure(configs);
-
-		SaslChannelBuilder oauthBearerBuilder = createChannelBuilder(SecurityProtocol.SASL_PLAINTEXT, "OAUTHBEARER");
-		oauthBearerBuilder.configure(configs);
-
-		SaslChannelBuilder scramBuilder = createChannelBuilder(SecurityProtocol.SASL_PLAINTEXT, "SCRAM-SHA-256");
-		scramBuilder.configure(configs);
-
-		SaslChannelBuilder saslSslBuilder = createChannelBuilder(SecurityProtocol.SASL_SSL, "PLAIN");
-		saslSslBuilder.configure(configs);
-	}
-
-	private SaslChannelBuilder createGssapiChannelBuilder(Map<String, JaasContext> jaasContexts, GSSManager gssManager) {
-		SaslChannelBuilder channelBuilder = new SaslChannelBuilder(Mode.SERVER, jaasContexts,
-				SecurityProtocol.SASL_PLAINTEXT, new ListenerName("GSSAPI"), false, "GSSAPI",
-				true, null, null, null, Time.SYSTEM, new LogContext(), defaultApiVersionsSupplier()) {
-
-			@Override
-			protected GSSManager gssManager() {
-				return gssManager;
-			}
-		};
-		Map<String, Object> props = Collections.singletonMap(SaslConfigs.SASL_KERBEROS_SERVICE_NAME, "kafka");
-		channelBuilder.configure(new TestSecurityConfig(props).values());
-		return channelBuilder;
-	}
-
-	private Supplier<ApiVersionsResponse> defaultApiVersionsSupplier() {
-		return () -> ApiVersionsResponse.defaultApiVersionsResponse(ApiMessageType.ListenerType.ZK_BROKER);
-	}
-
-	private SaslChannelBuilder createChannelBuilder(SecurityProtocol securityProtocol, String saslMechanism) {
-		Class<?> loginModule = null;
-		switch (saslMechanism) {
-			case "PLAIN":
-				loginModule = PlainLoginModule.class;
-				break;
-			case "SCRAM-SHA-256":
-				loginModule = ScramLoginModule.class;
-				break;
-			case "OAUTHBEARER":
-				loginModule = OAuthBearerLoginModule.class;
-				break;
-			case "GSSAPI":
-				loginModule = TestGssapiLoginModule.class;
-				break;
-			default:
-				throw new IllegalArgumentException("Unsupported SASL mechanism " + saslMechanism);
-		}
-		TestJaasConfig jaasConfig = new TestJaasConfig();
-		jaasConfig.addEntry("jaasContext", loginModule.getName(), new HashMap<>());
-		JaasContext jaasContext = new JaasContext("jaasContext", JaasContext.Type.SERVER, jaasConfig, null);
-		Map<String, JaasContext> jaasContexts = Collections.singletonMap(saslMechanism, jaasContext);
-		return new SaslChannelBuilder(Mode.CLIENT, jaasContexts, securityProtocol, new ListenerName(saslMechanism),
-				false, saslMechanism, true, null,
-				null, null, Time.SYSTEM, new LogContext(), defaultApiVersionsSupplier());
-	}
-
-	public static final class TestGssapiLoginModule implements LoginModule {
-		private Subject subject;
-
-		@Override
-		public void initialize(Subject subject, CallbackHandler callbackHandler, Map<String, ?> sharedState, Map<String, ?> options) {
-			this.subject = subject;
-		}
-
-		@Override
-		public boolean login() throws LoginException {
-			subject.getPrincipals().add(new KafkaPrincipal("User", "kafka@kafka1.example.com"));
-			return true;
-		}
-
-		@Override
-		public boolean commit() throws LoginException {
-			return true;
-		}
-
-		@Override
-		public boolean abort() throws LoginException {
-			return true;
-		}
-
-		@Override
-		public boolean logout() throws LoginException {
-			return true;
-		}
-	}
-=======
             // Use invalid config so that an exception is thrown
             builder.configure(Collections.singletonMap(SslConfigs.SSL_ENABLED_PROTOCOLS_CONFIG, "1"));
             fail("Exception should have been thrown");
@@ -259,11 +103,9 @@
         Map<String, JaasContext> jaasContexts = Collections.singletonMap("GSSAPI", jaasContext);
         GSSManager gssManager = Mockito.mock(GSSManager.class);
         GSSName gssName = Mockito.mock(GSSName.class);
-        Mockito.when(gssManager.createName(Mockito.anyString(), Mockito.any()))
-                .thenAnswer(unused -> gssName);
+        Mockito.when(gssManager.createName(Mockito.anyString(), Mockito.any())).thenAnswer(unused -> gssName);
         Oid oid = new Oid("1.2.840.113554.1.2.2");
-        Mockito.when(gssManager.createCredential(gssName, GSSContext.INDEFINITE_LIFETIME, oid, GSSCredential.ACCEPT_ONLY))
-                .thenAnswer(unused -> Mockito.mock(GSSCredential.class));
+        Mockito.when(gssManager.createCredential(gssName, GSSContext.INDEFINITE_LIFETIME, oid, GSSCredential.ACCEPT_ONLY)).thenAnswer(unused -> Mockito.mock(GSSCredential.class));
 
         SaslChannelBuilder channelBuilder1 = createGssapiChannelBuilder(jaasContexts, gssManager);
         assertEquals(1, channelBuilder1.subject("GSSAPI").getPrincipals().size());
@@ -274,8 +116,7 @@
         assertEquals(1, channelBuilder2.subject("GSSAPI").getPrivateCredentials().size());
         assertSame(channelBuilder1.subject("GSSAPI"), channelBuilder2.subject("GSSAPI"));
 
-        Mockito.verify(gssManager, Mockito.times(1))
-                .createCredential(gssName, GSSContext.INDEFINITE_LIFETIME, oid, GSSCredential.ACCEPT_ONLY);
+        Mockito.verify(gssManager, Mockito.times(1)).createCredential(gssName, GSSContext.INDEFINITE_LIFETIME, oid, GSSCredential.ACCEPT_ONLY);
     }
 
     /**
@@ -311,9 +152,7 @@
     }
 
     private SaslChannelBuilder createGssapiChannelBuilder(Map<String, JaasContext> jaasContexts, GSSManager gssManager) {
-        SaslChannelBuilder channelBuilder = new SaslChannelBuilder(Mode.SERVER, jaasContexts,
-            SecurityProtocol.SASL_PLAINTEXT, new ListenerName("GSSAPI"), false, "GSSAPI",
-            true, null, null, null, Time.SYSTEM, new LogContext(), defaultApiVersionsSupplier()) {
+        SaslChannelBuilder channelBuilder = new SaslChannelBuilder(Mode.SERVER, jaasContexts, SecurityProtocol.SASL_PLAINTEXT, new ListenerName("GSSAPI"), false, "GSSAPI", true, null, null, null, Time.SYSTEM, new LogContext(), defaultApiVersionsSupplier()) {
 
             @Override
             protected GSSManager gssManager() {
@@ -351,9 +190,7 @@
         jaasConfig.addEntry("jaasContext", loginModule.getName(), new HashMap<>());
         JaasContext jaasContext = new JaasContext("jaasContext", JaasContext.Type.SERVER, jaasConfig, null);
         Map<String, JaasContext> jaasContexts = Collections.singletonMap(saslMechanism, jaasContext);
-        return new SaslChannelBuilder(Mode.CLIENT, jaasContexts, securityProtocol, new ListenerName(saslMechanism),
-                false, saslMechanism, true, null,
-                null, null, Time.SYSTEM, new LogContext(), defaultApiVersionsSupplier());
+        return new SaslChannelBuilder(Mode.CLIENT, jaasContexts, securityProtocol, new ListenerName(saslMechanism), false, saslMechanism, true, null, null, null, Time.SYSTEM, new LogContext(), defaultApiVersionsSupplier());
     }
 
     public static final class TestGssapiLoginModule implements LoginModule {
@@ -385,5 +222,4 @@
             return true;
         }
     }
->>>>>>> 15418db6
 }