/*
 * Licensed to the Apache Software Foundation (ASF) under one or more
 * contributor license agreements. See the NOTICE file distributed with
 * this work for additional information regarding copyright ownership.
 * The ASF licenses this file to You under the Apache License, Version 2.0
 * (the "License"); you may not use this file except in compliance with
 * the License. You may obtain a copy of the License at
 *
 *    http://www.apache.org/licenses/LICENSE-2.0
 *
 * Unless required by applicable law or agreed to in writing, software
 * distributed under the License is distributed on an "AS IS" BASIS,
 * WITHOUT WARRANTIES OR CONDITIONS OF ANY KIND, either express or implied.
 * See the License for the specific language governing permissions and
 * limitations under the License.
 */
package org.apache.kafka.common.security.authenticator;

import org.apache.kafka.clients.NetworkClient;
import org.apache.kafka.common.KafkaException;
import org.apache.kafka.common.config.SaslConfigs;
import org.apache.kafka.common.config.SslClientAuth;
import org.apache.kafka.common.config.SslConfigs;
import org.apache.kafka.common.config.internals.BrokerSecurityConfigs;
import org.apache.kafka.common.config.types.Password;
import org.apache.kafka.common.errors.SaslAuthenticationException;
import org.apache.kafka.common.errors.SslAuthenticationException;
import org.apache.kafka.common.message.ApiMessageType;
import org.apache.kafka.common.message.ApiVersionsRequestData;
import org.apache.kafka.common.message.ApiVersionsResponseData;
import org.apache.kafka.common.message.ApiVersionsResponseData.ApiVersion;
import org.apache.kafka.common.message.ApiVersionsResponseData.ApiVersionCollection;
import org.apache.kafka.common.message.ListOffsetsResponseData;
import org.apache.kafka.common.message.ListOffsetsResponseData.ListOffsetsPartitionResponse;
import org.apache.kafka.common.message.ListOffsetsResponseData.ListOffsetsTopicResponse;
import org.apache.kafka.common.message.RequestHeaderData;
import org.apache.kafka.common.message.SaslAuthenticateRequestData;
import org.apache.kafka.common.message.SaslHandshakeRequestData;
import org.apache.kafka.common.network.ByteBufferSend;
import org.apache.kafka.common.network.CertStores;
import org.apache.kafka.common.network.ChannelBuilder;
import org.apache.kafka.common.network.ChannelBuilders;
import org.apache.kafka.common.network.ChannelMetadataRegistry;
import org.apache.kafka.common.network.ChannelState;
import org.apache.kafka.common.network.ListenerName;
import org.apache.kafka.common.network.Mode;
import org.apache.kafka.common.network.NetworkSend;
import org.apache.kafka.common.network.NetworkTestUtils;
import org.apache.kafka.common.network.NioEchoServer;
import org.apache.kafka.common.network.SaslChannelBuilder;
import org.apache.kafka.common.network.Selector;
import org.apache.kafka.common.network.TransportLayer;
import org.apache.kafka.common.protocol.ApiKeys;
import org.apache.kafka.common.protocol.Errors;
import org.apache.kafka.common.protocol.types.SchemaException;
import org.apache.kafka.common.requests.AbstractRequest;
import org.apache.kafka.common.requests.AbstractResponse;
import org.apache.kafka.common.requests.ApiVersionsRequest;
import org.apache.kafka.common.requests.ApiVersionsResponse;
import org.apache.kafka.common.requests.ListOffsetsResponse;
import org.apache.kafka.common.requests.MetadataRequest;
import org.apache.kafka.common.requests.RequestHeader;
import org.apache.kafka.common.requests.RequestTestUtils;
import org.apache.kafka.common.requests.ResponseHeader;
import org.apache.kafka.common.requests.SaslAuthenticateRequest;
import org.apache.kafka.common.requests.SaslHandshakeRequest;
import org.apache.kafka.common.requests.SaslHandshakeResponse;
import org.apache.kafka.common.security.JaasContext;
import org.apache.kafka.common.security.TestSecurityConfig;
import org.apache.kafka.common.security.auth.AuthenticateCallbackHandler;
import org.apache.kafka.common.security.auth.AuthenticationContext;
import org.apache.kafka.common.security.auth.KafkaPrincipal;
import org.apache.kafka.common.security.auth.KafkaPrincipalBuilder;
import org.apache.kafka.common.security.auth.Login;
import org.apache.kafka.common.security.auth.SaslAuthenticationContext;
import org.apache.kafka.common.security.auth.SecurityProtocol;
import org.apache.kafka.common.security.authenticator.TestDigestLoginModule.DigestServerCallbackHandler;
import org.apache.kafka.common.security.oauthbearer.OAuthBearerLoginModule;
import org.apache.kafka.common.security.oauthbearer.OAuthBearerToken;
import org.apache.kafka.common.security.oauthbearer.OAuthBearerTokenCallback;
import org.apache.kafka.common.security.oauthbearer.internals.unsecured.OAuthBearerConfigException;
import org.apache.kafka.common.security.oauthbearer.internals.unsecured.OAuthBearerIllegalTokenException;
import org.apache.kafka.common.security.oauthbearer.internals.unsecured.OAuthBearerUnsecuredJws;
import org.apache.kafka.common.security.oauthbearer.internals.unsecured.OAuthBearerUnsecuredLoginCallbackHandler;
import org.apache.kafka.common.security.plain.PlainLoginModule;
import org.apache.kafka.common.security.plain.internals.PlainServerCallbackHandler;
import org.apache.kafka.common.security.scram.ScramCredential;
import org.apache.kafka.common.security.scram.ScramLoginModule;
import org.apache.kafka.common.security.scram.internals.ScramCredentialUtils;
import org.apache.kafka.common.security.scram.internals.ScramFormatter;
import org.apache.kafka.common.security.scram.internals.ScramMechanism;
import org.apache.kafka.common.security.token.delegation.TokenInformation;
import org.apache.kafka.common.security.token.delegation.internals.DelegationTokenCache;
import org.apache.kafka.common.utils.LogContext;
import org.apache.kafka.common.utils.MockTime;
import org.apache.kafka.common.utils.SecurityUtils;
import org.apache.kafka.common.utils.Time;
import org.apache.kafka.common.utils.Utils;
import org.apache.kafka.test.TestUtils;
import org.junit.jupiter.api.AfterEach;
import org.junit.jupiter.api.BeforeEach;
import org.junit.jupiter.api.Test;
import org.opentest4j.AssertionFailedError;

import javax.net.ssl.SSLPeerUnverifiedException;
import javax.security.auth.Subject;
import javax.security.auth.callback.Callback;
import javax.security.auth.callback.CallbackHandler;
import javax.security.auth.callback.NameCallback;
import javax.security.auth.callback.PasswordCallback;
import javax.security.auth.callback.UnsupportedCallbackException;
import javax.security.auth.login.AppConfigurationEntry;
import javax.security.auth.login.Configuration;
import javax.security.auth.login.LoginContext;
import javax.security.auth.login.LoginException;
import javax.security.sasl.SaslClient;
import javax.security.sasl.SaslException;
import java.io.IOException;
import java.net.InetSocketAddress;
import java.nio.ByteBuffer;
import java.nio.channels.SelectionKey;
import java.nio.charset.StandardCharsets;
import java.security.NoSuchAlgorithmException;
import java.util.ArrayList;
import java.util.Arrays;
import java.util.Base64;
import java.util.Base64.Encoder;
import java.util.Collections;
import java.util.HashMap;
import java.util.List;
import java.util.Map;
import java.util.Random;
import java.util.Set;
import java.util.concurrent.atomic.AtomicInteger;
import java.util.function.Function;
import java.util.function.Supplier;
import java.util.stream.Collectors;
import java.util.stream.IntStream;

import static org.apache.kafka.common.protocol.ApiKeys.LIST_OFFSETS;
import static org.junit.jupiter.api.Assertions.assertEquals;
import static org.junit.jupiter.api.Assertions.assertFalse;
import static org.junit.jupiter.api.Assertions.assertNotNull;
import static org.junit.jupiter.api.Assertions.assertThrows;
import static org.junit.jupiter.api.Assertions.assertTrue;
import static org.junit.jupiter.api.Assertions.fail;

/**
 * Tests for the Sasl authenticator. These use a test harness that runs a simple socket server that echos back responses.
 */
public class SaslAuthenticatorTest {

    private static final long CONNECTIONS_MAX_REAUTH_MS_VALUE = 100L;
    private static final int BUFFER_SIZE = 4 * 1024;
    private static Time time = Time.SYSTEM;

    private NioEchoServer server;
    private Selector selector;
    private ChannelBuilder channelBuilder;
    private CertStores serverCertStores;
    private CertStores clientCertStores;
    private Map<String, Object> saslClientConfigs;
    private Map<String, Object> saslServerConfigs;
    private CredentialCache credentialCache;
    private int nextCorrelationId;

	@BeforeEach
    public void setup() throws Exception {
        LoginManager.closeAll();
        time = Time.SYSTEM;
        serverCertStores = new CertStores(true, "localhost");
        clientCertStores = new CertStores(false, "localhost");
        saslServerConfigs = serverCertStores.getTrustingConfig(clientCertStores);
        saslClientConfigs = clientCertStores.getTrustingConfig(serverCertStores);
        credentialCache = new CredentialCache();
        TestLogin.loginCount.set(0);
    }

	@AfterEach
    public void teardown() throws Exception {
        if (server != null)
            this.server.close();
        if (selector != null)
            this.selector.close();
    }

    /**
     * Tests good path SASL/PLAIN client and server channels using SSL transport layer.
     * Also tests successful re-authentication.
     */
    @Test
    public void testValidSaslPlainOverSsl() throws Exception {
        String node = "0";
        SecurityProtocol securityProtocol = SecurityProtocol.SASL_SSL;
        configureMechanisms("PLAIN", Arrays.asList("PLAIN"));

        server = createEchoServer(securityProtocol);
        checkAuthenticationAndReauthentication(securityProtocol, node);
    }

    /**
     * Tests good path SASL/PLAIN client and server channels using PLAINTEXT transport layer.
     * Also tests successful re-authentication.
     */
    @Test
    public void testValidSaslPlainOverPlaintext() throws Exception {
        String node = "0";
        SecurityProtocol securityProtocol = SecurityProtocol.SASL_PLAINTEXT;
        configureMechanisms("PLAIN", Arrays.asList("PLAIN"));

        server = createEchoServer(securityProtocol);
        checkAuthenticationAndReauthentication(securityProtocol, node);
    }

    /**
     * Test SASL/PLAIN with sasl.authentication.max.receive.size config
     */
    @Test
    public void testSaslAuthenticationMaxReceiveSize() throws Exception {
        SecurityProtocol securityProtocol = SecurityProtocol.SASL_PLAINTEXT;
        configureMechanisms("PLAIN", Collections.singletonList("PLAIN"));

        // test auth with 1KB receive size
        saslServerConfigs.put(BrokerSecurityConfigs.SASL_SERVER_MAX_RECEIVE_SIZE_CONFIG, "1024");
        server = createEchoServer(securityProtocol);

        // test valid sasl authentication
        String node1 = "valid";
        checkAuthenticationAndReauthentication(securityProtocol, node1);

        // test with handshake request with large mechanism string
        byte[] bytes = new byte[1024];
        new Random().nextBytes(bytes);
        String mechanism = new String(bytes, StandardCharsets.UTF_8);
        String node2 = "invalid1";
        createClientConnection(SecurityProtocol.PLAINTEXT, node2);
        SaslHandshakeRequest handshakeRequest = buildSaslHandshakeRequest(mechanism, ApiKeys.SASL_HANDSHAKE.latestVersion());
        RequestHeader header = new RequestHeader(ApiKeys.SASL_HANDSHAKE, handshakeRequest.version(), "someclient", nextCorrelationId++);
        NetworkSend send = new NetworkSend(node2, handshakeRequest.toSend(header));
        selector.send(send);
        //we will get exception in server and connection gets closed.
        NetworkTestUtils.waitForChannelClose(selector, node2, ChannelState.READY.state());
        selector.close();

        String node3 = "invalid2";
        createClientConnection(SecurityProtocol.PLAINTEXT, node3);
        sendHandshakeRequestReceiveResponse(node3, ApiKeys.SASL_HANDSHAKE.latestVersion());

        // test with sasl authenticate request with large auth_byes string
        String authString = "\u0000" + TestJaasConfig.USERNAME + "\u0000" +  new String(bytes, StandardCharsets.UTF_8);
        ByteBuffer authBuf = ByteBuffer.wrap(Utils.utf8(authString));
        SaslAuthenticateRequestData data = new SaslAuthenticateRequestData().setAuthBytes(authBuf.array());
        SaslAuthenticateRequest request = new SaslAuthenticateRequest.Builder(data).build();
        header = new RequestHeader(ApiKeys.SASL_AUTHENTICATE, request.version(), "someclient", nextCorrelationId++);
        send = new NetworkSend(node3, request.toSend(header));
        selector.send(send);
        NetworkTestUtils.waitForChannelClose(selector, node3, ChannelState.READY.state());
        server.verifyAuthenticationMetrics(1, 2);
    }

    /**
     * Tests that SASL/PLAIN clients with invalid password fail authentication.
     */
    @Test
    public void testInvalidPasswordSaslPlain() throws Exception {
        String node = "0";
        SecurityProtocol securityProtocol = SecurityProtocol.SASL_SSL;
        TestJaasConfig jaasConfig = configureMechanisms("PLAIN", Arrays.asList("PLAIN"));
        jaasConfig.setClientOptions("PLAIN", TestJaasConfig.USERNAME, "invalidpassword");

        server = createEchoServer(securityProtocol);
        createAndCheckClientAuthenticationFailure(securityProtocol, node, "PLAIN",
                "Authentication failed: Invalid username or password");
        server.verifyAuthenticationMetrics(0, 1);
        server.verifyReauthenticationMetrics(0, 0);
    }

    /**
     * Tests that SASL/PLAIN clients with invalid username fail authentication.
     */
    @Test
    public void testInvalidUsernameSaslPlain() throws Exception {
        String node = "0";
        SecurityProtocol securityProtocol = SecurityProtocol.SASL_SSL;
        TestJaasConfig jaasConfig = configureMechanisms("PLAIN", Arrays.asList("PLAIN"));
        jaasConfig.setClientOptions("PLAIN", "invaliduser", TestJaasConfig.PASSWORD);

        server = createEchoServer(securityProtocol);
        createAndCheckClientAuthenticationFailure(securityProtocol, node, "PLAIN",
                "Authentication failed: Invalid username or password");
        server.verifyAuthenticationMetrics(0, 1);
        server.verifyReauthenticationMetrics(0, 0);
    }

    /**
     * Tests that SASL/PLAIN clients without valid username fail authentication.
     */
    @Test
    public void testMissingUsernameSaslPlain() throws Exception {
        String node = "0";
        TestJaasConfig jaasConfig = configureMechanisms("PLAIN", Arrays.asList("PLAIN"));
        jaasConfig.setClientOptions("PLAIN", null, "mypassword");

        SecurityProtocol securityProtocol = SecurityProtocol.SASL_SSL;
        server = createEchoServer(securityProtocol);
        createSelector(securityProtocol, saslClientConfigs);
		InetSocketAddress addr = new InetSocketAddress("localhost", server.port());
        try {
            selector.connect(node, addr, BUFFER_SIZE, BUFFER_SIZE);
            fail("SASL/PLAIN channel created without username");
        } catch (IOException e) {
            // Expected exception
			assertTrue(selector.channels().isEmpty(), "Channels not closed");
            for (SelectionKey key : selector.keys())
				assertFalse(key.isValid(), "Key not cancelled");
        }
    }

    /**
     * Tests that SASL/PLAIN clients with missing password in JAAS configuration fail authentication.
     */
    @Test
    public void testMissingPasswordSaslPlain() throws Exception {
        String node = "0";
        TestJaasConfig jaasConfig = configureMechanisms("PLAIN", Arrays.asList("PLAIN"));
        jaasConfig.setClientOptions("PLAIN", "myuser", null);

        SecurityProtocol securityProtocol = SecurityProtocol.SASL_SSL;
        server = createEchoServer(securityProtocol);
        createSelector(securityProtocol, saslClientConfigs);
		InetSocketAddress addr = new InetSocketAddress("localhost", server.port());
        try {
            selector.connect(node, addr, BUFFER_SIZE, BUFFER_SIZE);
            fail("SASL/PLAIN channel created without password");
        } catch (IOException e) {
            // Expected exception
        }
    }

    /**
     * Verify that messages from SaslExceptions thrown in the server during authentication are not
     * propagated to the client since these may contain sensitive data.
     */
    @Test
    public void testClientExceptionDoesNotContainSensitiveData() throws Exception {
        InvalidScramServerCallbackHandler.reset();

        SecurityProtocol securityProtocol = SecurityProtocol.SASL_PLAINTEXT;
        TestJaasConfig jaasConfig = configureMechanisms("SCRAM-SHA-256", Collections.singletonList("SCRAM-SHA-256"));
        jaasConfig.createOrUpdateEntry(TestJaasConfig.LOGIN_CONTEXT_SERVER, PlainLoginModule.class.getName(), new HashMap<>());
        String callbackPrefix = ListenerName.forSecurityProtocol(securityProtocol).saslMechanismConfigPrefix("SCRAM-SHA-256");
        saslServerConfigs.put(callbackPrefix + BrokerSecurityConfigs.SASL_SERVER_CALLBACK_HANDLER_CLASS,
                InvalidScramServerCallbackHandler.class.getName());
        server = createEchoServer(securityProtocol);

        try {
            InvalidScramServerCallbackHandler.sensitiveException =
                    new IOException("Could not connect to password database localhost:8000");
            createAndCheckClientAuthenticationFailure(securityProtocol, "1", "SCRAM-SHA-256", null);

            InvalidScramServerCallbackHandler.sensitiveException =
                    new SaslException("Password for existing user " + TestServerCallbackHandler.USERNAME + " is invalid");
            createAndCheckClientAuthenticationFailure(securityProtocol, "1", "SCRAM-SHA-256", null);

            InvalidScramServerCallbackHandler.reset();
            InvalidScramServerCallbackHandler.clientFriendlyException =
                    new SaslAuthenticationException("Credential verification failed");
            createAndCheckClientAuthenticationFailure(securityProtocol, "1", "SCRAM-SHA-256",
                    InvalidScramServerCallbackHandler.clientFriendlyException.getMessage());
        } finally {
            InvalidScramServerCallbackHandler.reset();
        }
    }

    public static class InvalidScramServerCallbackHandler implements AuthenticateCallbackHandler {
        // We want to test three types of exceptions:
        //   1) IOException since we can throw this from callback handlers. This may be sensitive.
        //   2) SaslException (also an IOException) which may contain data from external (or JRE) servers and callbacks and may be sensitive
        //   3) SaslAuthenticationException which is from our own code and is used only for client-friendly exceptions
        // We use two different exceptions here since the only checked exception CallbackHandler can throw is IOException,
        // covering case 1) and 2). For case 3), SaslAuthenticationException is a RuntimeExceptiom.
        static volatile IOException sensitiveException;
        static volatile SaslAuthenticationException clientFriendlyException;

        @Override
        public void configure(Map<String, ?> configs, String saslMechanism, List<AppConfigurationEntry> jaasConfigEntries) {
        }

        @Override
        public void handle(Callback[] callbacks) throws IOException {
            if (sensitiveException != null)
                throw sensitiveException;
            if (clientFriendlyException != null)
                throw clientFriendlyException;
        }

        @Override
        public void close() {
            reset();
        }

        static void reset() {
            sensitiveException = null;
            clientFriendlyException = null;
        }
    }

    /**
     * Tests that mechanisms that are not supported in Kafka can be plugged in without modifying
     * Kafka code if Sasl client and server providers are available.
     */
    @Test
    public void testMechanismPluggability() throws Exception {
        String node = "0";
        SecurityProtocol securityProtocol = SecurityProtocol.SASL_SSL;
        configureMechanisms("DIGEST-MD5", Arrays.asList("DIGEST-MD5"));
        configureDigestMd5ServerCallback(securityProtocol);

        server = createEchoServer(securityProtocol);
        createAndCheckClientConnection(securityProtocol, node);
    }

    /**
     * Tests that servers supporting multiple SASL mechanisms work with clients using
     * any of the enabled mechanisms.
     * Also tests successful re-authentication over multiple mechanisms.
     */
    @Test
    public void testMultipleServerMechanisms() throws Exception {
        SecurityProtocol securityProtocol = SecurityProtocol.SASL_SSL;
        configureMechanisms("DIGEST-MD5", Arrays.asList("DIGEST-MD5", "PLAIN", "SCRAM-SHA-256"));
        configureDigestMd5ServerCallback(securityProtocol);
        server = createEchoServer(securityProtocol);
        updateScramCredentialCache(TestJaasConfig.USERNAME, TestJaasConfig.PASSWORD);

        String node1 = "1";
        saslClientConfigs.put(SaslConfigs.SASL_MECHANISM, "PLAIN");
        createAndCheckClientConnection(securityProtocol, node1);
        server.verifyAuthenticationMetrics(1, 0);

        Selector selector2 = null;
        Selector selector3 = null;
        try {
            String node2 = "2";
            saslClientConfigs.put(SaslConfigs.SASL_MECHANISM, "DIGEST-MD5");
            createSelector(securityProtocol, saslClientConfigs);
            selector2 = selector;
			InetSocketAddress addr = new InetSocketAddress("localhost", server.port());
            selector.connect(node2, addr, BUFFER_SIZE, BUFFER_SIZE);
            NetworkTestUtils.checkClientConnection(selector, node2, 100, 10);
            selector = null; // keeps it from being closed when next one is created
            server.verifyAuthenticationMetrics(2, 0);

            String node3 = "3";
            saslClientConfigs.put(SaslConfigs.SASL_MECHANISM, "SCRAM-SHA-256");
            createSelector(securityProtocol, saslClientConfigs);
			selector3 = selector;
			selector.connect(node3, new InetSocketAddress("localhost", server.port()), BUFFER_SIZE, BUFFER_SIZE);
			NetworkTestUtils.checkClientConnection(selector, node3, 100, 10);
            server.verifyAuthenticationMetrics(3, 0);
            
            /*
             * Now re-authenticate the connections. First we have to sleep long enough so
             * that the next write will cause re-authentication, which we expect to succeed.
             */
            delay((long) (CONNECTIONS_MAX_REAUTH_MS_VALUE * 1.1));
            server.verifyReauthenticationMetrics(0, 0);

            NetworkTestUtils.checkClientConnection(selector2, node2, 100, 10);
            server.verifyReauthenticationMetrics(1, 0);

            NetworkTestUtils.checkClientConnection(selector3, node3, 100, 10);
            server.verifyReauthenticationMetrics(2, 0);
            
        } finally {
            if (selector2 != null)
                selector2.close();
            if (selector3 != null)
                selector3.close();
        }
    }

    /**
     * Tests good path SASL/SCRAM-SHA-256 client and server channels.
     * Also tests successful re-authentication.
     */
    @Test
    public void testValidSaslScramSha256() throws Exception {
        SecurityProtocol securityProtocol = SecurityProtocol.SASL_SSL;
        configureMechanisms("SCRAM-SHA-256", Arrays.asList("SCRAM-SHA-256"));

        server = createEchoServer(securityProtocol);
        updateScramCredentialCache(TestJaasConfig.USERNAME, TestJaasConfig.PASSWORD);
        checkAuthenticationAndReauthentication(securityProtocol, "0");
    }

    /**
     * Tests all supported SCRAM client and server channels. Also tests that all
     * supported SCRAM mechanisms can be supported simultaneously on a server.
     */
    @Test
    public void testValidSaslScramMechanisms() throws Exception {
        SecurityProtocol securityProtocol = SecurityProtocol.SASL_SSL;
        configureMechanisms("SCRAM-SHA-256", new ArrayList<>(ScramMechanism.mechanismNames()));
        server = createEchoServer(securityProtocol);
        updateScramCredentialCache(TestJaasConfig.USERNAME, TestJaasConfig.PASSWORD);

        for (String mechanism : ScramMechanism.mechanismNames()) {
            saslClientConfigs.put(SaslConfigs.SASL_MECHANISM, mechanism);
            createAndCheckClientConnection(securityProtocol, "node-" + mechanism);
        }
    }

    /**
     * Tests that SASL/SCRAM clients fail authentication if password is invalid.
     */
    @Test
    public void testInvalidPasswordSaslScram() throws Exception {
        SecurityProtocol securityProtocol = SecurityProtocol.SASL_SSL;
        TestJaasConfig jaasConfig = configureMechanisms("SCRAM-SHA-256", Arrays.asList("SCRAM-SHA-256"));
        Map<String, Object> options = new HashMap<>();
        options.put("username", TestJaasConfig.USERNAME);
        options.put("password", "invalidpassword");
        jaasConfig.createOrUpdateEntry(TestJaasConfig.LOGIN_CONTEXT_CLIENT, ScramLoginModule.class.getName(), options);

        String node = "0";
        server = createEchoServer(securityProtocol);
        updateScramCredentialCache(TestJaasConfig.USERNAME, TestJaasConfig.PASSWORD);
        createAndCheckClientAuthenticationFailure(securityProtocol, node, "SCRAM-SHA-256", null);
        server.verifyAuthenticationMetrics(0, 1);
        server.verifyReauthenticationMetrics(0, 0);
    }

    /**
     * Tests that SASL/SCRAM clients without valid username fail authentication.
     */
    @Test
    public void testUnknownUserSaslScram() throws Exception {
        SecurityProtocol securityProtocol = SecurityProtocol.SASL_SSL;
        TestJaasConfig jaasConfig = configureMechanisms("SCRAM-SHA-256", Arrays.asList("SCRAM-SHA-256"));
        Map<String, Object> options = new HashMap<>();
        options.put("username", "unknownUser");
        options.put("password", TestJaasConfig.PASSWORD);
        jaasConfig.createOrUpdateEntry(TestJaasConfig.LOGIN_CONTEXT_CLIENT, ScramLoginModule.class.getName(), options);

        String node = "0";
        server = createEchoServer(securityProtocol);
        updateScramCredentialCache(TestJaasConfig.USERNAME, TestJaasConfig.PASSWORD);
        createAndCheckClientAuthenticationFailure(securityProtocol, node, "SCRAM-SHA-256", null);
        server.verifyAuthenticationMetrics(0, 1);
        server.verifyReauthenticationMetrics(0, 0);
    }

    /**
     * Tests that SASL/SCRAM clients fail authentication if credentials are not available for
     * the specific SCRAM mechanism.
     */
    @Test
    public void testUserCredentialsUnavailableForScramMechanism() throws Exception {
        SecurityProtocol securityProtocol = SecurityProtocol.SASL_SSL;
        configureMechanisms("SCRAM-SHA-256", new ArrayList<>(ScramMechanism.mechanismNames()));
        server = createEchoServer(securityProtocol);
        updateScramCredentialCache(TestJaasConfig.USERNAME, TestJaasConfig.PASSWORD);

        server.credentialCache().cache(ScramMechanism.SCRAM_SHA_256.mechanismName(), ScramCredential.class).remove(TestJaasConfig.USERNAME);
        String node = "1";
        saslClientConfigs.put(SaslConfigs.SASL_MECHANISM, "SCRAM-SHA-256");
        createAndCheckClientAuthenticationFailure(securityProtocol, node, "SCRAM-SHA-256", null);
        server.verifyAuthenticationMetrics(0, 1);

        saslClientConfigs.put(SaslConfigs.SASL_MECHANISM, "SCRAM-SHA-512");
        createAndCheckClientConnection(securityProtocol, "2");
        server.verifyAuthenticationMetrics(1, 1);
        server.verifyReauthenticationMetrics(0, 0);
    }

    /**
     * Tests SASL/SCRAM with username containing characters that need
     * to be encoded.
     */
    @Test
    public void testScramUsernameWithSpecialCharacters() throws Exception {
        SecurityProtocol securityProtocol = SecurityProtocol.SASL_SSL;
        String username = "special user= test,scram";
        String password = username + "-password";
        TestJaasConfig jaasConfig = configureMechanisms("SCRAM-SHA-256", Arrays.asList("SCRAM-SHA-256"));
        Map<String, Object> options = new HashMap<>();
        options.put("username", username);
        options.put("password", password);
        jaasConfig.createOrUpdateEntry(TestJaasConfig.LOGIN_CONTEXT_CLIENT, ScramLoginModule.class.getName(), options);

        server = createEchoServer(securityProtocol);
        updateScramCredentialCache(username, password);
        createAndCheckClientConnection(securityProtocol, "0");
    }


    @Test
    public void testTokenAuthenticationOverSaslScram() throws Exception {
        SecurityProtocol securityProtocol = SecurityProtocol.SASL_SSL;
        TestJaasConfig jaasConfig = configureMechanisms("SCRAM-SHA-256", Arrays.asList("SCRAM-SHA-256"));

        //create jaas config for token auth
        Map<String, Object> options = new HashMap<>();
        String tokenId = "token1";
        String tokenHmac = "abcdefghijkl";
        options.put("username", tokenId); //tokenId
        options.put("password", tokenHmac); //token hmac
        options.put(ScramLoginModule.TOKEN_AUTH_CONFIG, "true"); //enable token authentication
        jaasConfig.createOrUpdateEntry(TestJaasConfig.LOGIN_CONTEXT_CLIENT, ScramLoginModule.class.getName(), options);

        server = createEchoServer(securityProtocol);

        //Check invalid tokenId/tokenInfo in tokenCache
        createAndCheckClientConnectionFailure(securityProtocol, "0");
        server.verifyAuthenticationMetrics(0, 1);

        //Check valid token Info and invalid credentials
        KafkaPrincipal owner = SecurityUtils.parseKafkaPrincipal("User:Owner");
        KafkaPrincipal renewer = SecurityUtils.parseKafkaPrincipal("User:Renewer1");
        TokenInformation tokenInfo = new TokenInformation(tokenId, owner, Collections.singleton(renewer),
            System.currentTimeMillis(), System.currentTimeMillis(), System.currentTimeMillis());
        server.tokenCache().addToken(tokenId, tokenInfo);
        createAndCheckClientConnectionFailure(securityProtocol, "0");
        server.verifyAuthenticationMetrics(0, 2);

        //Check with valid token Info and credentials
        updateTokenCredentialCache(tokenId, tokenHmac);
        createAndCheckClientConnection(securityProtocol, "0");
        server.verifyAuthenticationMetrics(1, 2);
        server.verifyReauthenticationMetrics(0, 0);
    }

    @Test
    public void testTokenReauthenticationOverSaslScram() throws Exception {
        SecurityProtocol securityProtocol = SecurityProtocol.SASL_SSL;
        TestJaasConfig jaasConfig = configureMechanisms("SCRAM-SHA-256", Arrays.asList("SCRAM-SHA-256"));

        // create jaas config for token auth
        Map<String, Object> options = new HashMap<>();
        String tokenId = "token1";
        String tokenHmac = "abcdefghijkl";
        options.put("username", tokenId); // tokenId
        options.put("password", tokenHmac); // token hmac
        options.put(ScramLoginModule.TOKEN_AUTH_CONFIG, "true"); // enable token authentication
        jaasConfig.createOrUpdateEntry(TestJaasConfig.LOGIN_CONTEXT_CLIENT, ScramLoginModule.class.getName(), options);

        // ensure re-authentication based on token expiry rather than a default value
        saslServerConfigs.put(BrokerSecurityConfigs.CONNECTIONS_MAX_REAUTH_MS, Long.MAX_VALUE);
        /*
         * create a token cache that adjusts the token expiration dynamically so that
         * the first time the expiry is read during authentication we use it to define a
         * session expiration time that we can then sleep through; then the second time
         * the value is read (during re-authentication) it will be in the future.
         */
        Function<Integer, Long> tokenLifetime = callNum -> 10 * callNum * CONNECTIONS_MAX_REAUTH_MS_VALUE;
        DelegationTokenCache tokenCache = new DelegationTokenCache(ScramMechanism.mechanismNames()) {
            int callNum = 0;

            @Override
            public TokenInformation token(String tokenId) {
                TokenInformation baseTokenInfo = super.token(tokenId);
                long thisLifetimeMs = System.currentTimeMillis() + tokenLifetime.apply(++callNum).longValue();
                TokenInformation retvalTokenInfo = new TokenInformation(baseTokenInfo.tokenId(), baseTokenInfo.owner(),
                        baseTokenInfo.renewers(), baseTokenInfo.issueTimestamp(), thisLifetimeMs, thisLifetimeMs);
                return retvalTokenInfo;
            }
        };
        server = createEchoServer(ListenerName.forSecurityProtocol(securityProtocol), securityProtocol, tokenCache);

        KafkaPrincipal owner = SecurityUtils.parseKafkaPrincipal("User:Owner");
        KafkaPrincipal renewer = SecurityUtils.parseKafkaPrincipal("User:Renewer1");
        TokenInformation tokenInfo = new TokenInformation(tokenId, owner, Collections.singleton(renewer),
                System.currentTimeMillis(), System.currentTimeMillis(), System.currentTimeMillis());
        server.tokenCache().addToken(tokenId, tokenInfo);
        updateTokenCredentialCache(tokenId, tokenHmac);
        // initial authentication must succeed
        createClientConnection(securityProtocol, "0");
        checkClientConnection("0");
        // ensure metrics are as expected before trying to re-authenticate
        server.verifyAuthenticationMetrics(1, 0);
        server.verifyReauthenticationMetrics(0, 0);
        /*
         * Now re-authenticate and ensure it succeeds. We have to sleep long enough so
         * that the current delegation token will be expired when the next write occurs;
         * this will trigger a re-authentication. Then the second time the delegation
         * token is read and transmitted to the server it will again have an expiration
         * date in the future.
         */
        delay(tokenLifetime.apply(1));
        checkClientConnection("0");
        server.verifyReauthenticationMetrics(1, 0);
    }

    /**
     * Tests that Kafka ApiVersionsRequests are handled by the SASL server authenticator
     * prior to SASL handshake flow and that subsequent authentication succeeds
     * when transport layer is PLAINTEXT. This test simulates SASL authentication using a
     * (non-SASL) PLAINTEXT client and sends ApiVersionsRequest straight after
     * connection to the server is established, before any SASL-related packets are sent.
     * This test is run with SaslHandshake version 0 and no SaslAuthenticate headers.
     */
    @Test
    public void testUnauthenticatedApiVersionsRequestOverPlaintextHandshakeVersion0() throws Exception {
        testUnauthenticatedApiVersionsRequest(SecurityProtocol.SASL_PLAINTEXT, (short) 0);
    }

    /**
     * See {@link #testUnauthenticatedApiVersionsRequestOverSslHandshakeVersion0()} for test scenario.
     * This test is run with SaslHandshake version 1 and SaslAuthenticate headers.
     */
    @Test
    public void testUnauthenticatedApiVersionsRequestOverPlaintextHandshakeVersion1() throws Exception {
        testUnauthenticatedApiVersionsRequest(SecurityProtocol.SASL_PLAINTEXT, (short) 1);
    }

    /**
     * Tests that Kafka ApiVersionsRequests are handled by the SASL server authenticator
     * prior to SASL handshake flow and that subsequent authentication succeeds
     * when transport layer is SSL. This test simulates SASL authentication using a
     * (non-SASL) SSL client and sends ApiVersionsRequest straight after
     * SSL handshake, before any SASL-related packets are sent.
     * This test is run with SaslHandshake version 0 and no SaslAuthenticate headers.
     */
    @Test
    public void testUnauthenticatedApiVersionsRequestOverSslHandshakeVersion0() throws Exception {
        testUnauthenticatedApiVersionsRequest(SecurityProtocol.SASL_SSL, (short) 0);
    }

    /**
     * See {@link #testUnauthenticatedApiVersionsRequestOverPlaintextHandshakeVersion0()} for test scenario.
     * This test is run with SaslHandshake version 1 and SaslAuthenticate headers.
     */
    @Test
    public void testUnauthenticatedApiVersionsRequestOverSslHandshakeVersion1() throws Exception {
        testUnauthenticatedApiVersionsRequest(SecurityProtocol.SASL_SSL, (short) 1);
    }

	/**
	 * Tests that unsupported version of ApiVersionsRequest before SASL handshake request
	 * returns error response and does not result in authentication failure. This test
	 * is similar to {@link #testUnauthenticatedApiVersionsRequest(SecurityProtocol, short)}
	 * where a non-SASL client is used to send requests that are processed by
	 * {@link SaslServerAuthenticator} of the server prior to client authentication.
	 */
	@Test
	public void testApiVersionsRequestWithServerUnsupportedVersion() throws Exception {
		short handshakeVersion = ApiKeys.SASL_HANDSHAKE.latestVersion();
		SecurityProtocol securityProtocol = SecurityProtocol.SASL_PLAINTEXT;
		configureMechanisms("PLAIN", Arrays.asList("PLAIN"));
		server = createEchoServer(securityProtocol);

		// Send ApiVersionsRequest with unsupported version and validate error response.
		String node = "1";
		createClientConnection(SecurityProtocol.PLAINTEXT, node);

		RequestHeader header = new RequestHeader(new RequestHeaderData().
				setRequestApiKey(ApiKeys.API_VERSIONS.id).
				setRequestApiVersion(Short.MAX_VALUE).
				setClientId("someclient").
				setCorrelationId(1),
				(short) 2);
		ApiVersionsRequest request = new ApiVersionsRequest.Builder().build();
		selector.send(new NetworkSend(node, request.toSend(header)));
		ByteBuffer responseBuffer = waitForResponse();
		ResponseHeader.parse(responseBuffer, ApiKeys.API_VERSIONS.responseHeaderVersion((short) 0));
		ApiVersionsResponse response = ApiVersionsResponse.parse(responseBuffer, (short) 0);
		assertEquals(Errors.UNSUPPORTED_VERSION.code(), response.data().errorCode());

		ApiVersion apiVersion = response.data().apiKeys().find(ApiKeys.API_VERSIONS.id);
		assertNotNull(apiVersion);
		assertEquals(ApiKeys.API_VERSIONS.id, apiVersion.apiKey());
		assertEquals(ApiKeys.API_VERSIONS.oldestVersion(), apiVersion.minVersion());
		assertEquals(ApiKeys.API_VERSIONS.latestVersion(), apiVersion.maxVersion());

		// Send ApiVersionsRequest with a supported version. This should succeed.
		sendVersionRequestReceiveResponse(node);

		// Test that client can authenticate successfully
		sendHandshakeRequestReceiveResponse(node, handshakeVersion);
		authenticateUsingSaslPlainAndCheckConnection(node, handshakeVersion > 0);
	}

	/**
	 * Tests correct negotiation of handshake and authenticate api versions by having the server
	 * return a higher version than supported on the client.
	 * Note, that due to KAFKA-9577 this will require a workaround to effectively bump
	 * SASL_HANDSHAKE in the future.
	 */
	@Test
	public void testSaslUnsupportedClientVersions() throws Exception {
		configureMechanisms("SCRAM-SHA-512", Arrays.asList("SCRAM-SHA-512"));

		server = startServerApiVersionsUnsupportedByClient(SecurityProtocol.SASL_SSL, "SCRAM-SHA-512");
		updateScramCredentialCache(TestJaasConfig.USERNAME, TestJaasConfig.PASSWORD);

		String node = "0";

		createClientConnection(SecurityProtocol.SASL_SSL, "SCRAM-SHA-512", node, true);
		NetworkTestUtils.checkClientConnection(selector, "0", 100, 10);
	}

	/**
	 * Tests that invalid ApiVersionRequest is handled by the server correctly and
	 * returns an INVALID_REQUEST error.
	 */
	@Test
	public void testInvalidApiVersionsRequest() throws Exception {
		short handshakeVersion = ApiKeys.SASL_HANDSHAKE.latestVersion();
		SecurityProtocol securityProtocol = SecurityProtocol.SASL_PLAINTEXT;
		configureMechanisms("PLAIN", Arrays.asList("PLAIN"));
		server = createEchoServer(securityProtocol);

		// Send ApiVersionsRequest with invalid version and validate error response.
		String node = "1";
		short version = ApiKeys.API_VERSIONS.latestVersion();
		createClientConnection(SecurityProtocol.PLAINTEXT, node);
		RequestHeader header = new RequestHeader(ApiKeys.API_VERSIONS, version, "someclient", 1);
		ApiVersionsRequest request = new ApiVersionsRequest(new ApiVersionsRequestData().
				setClientSoftwareName("  ").
				setClientSoftwareVersion("   "), version);
		selector.send(new NetworkSend(node, request.toSend(header)));
		ByteBuffer responseBuffer = waitForResponse();
		ResponseHeader.parse(responseBuffer, ApiKeys.API_VERSIONS.responseHeaderVersion(version));
		ApiVersionsResponse response =
				ApiVersionsResponse.parse(responseBuffer, version);
		assertEquals(Errors.INVALID_REQUEST.code(), response.data().errorCode());

		// Send ApiVersionsRequest with a supported version. This should succeed.
		sendVersionRequestReceiveResponse(node);

		// Test that client can authenticate successfully
		sendHandshakeRequestReceiveResponse(node, handshakeVersion);
		authenticateUsingSaslPlainAndCheckConnection(node, handshakeVersion > 0);
	}


	@Test
	public void testForBrokenSaslHandshakeVersionBump() {
		assertEquals(1, ApiKeys.SASL_HANDSHAKE.latestVersion(),
				"It is not possible to easily bump SASL_HANDSHAKE schema due to improper version negotiation in " +
						"clients < 2.5. Please see https://issues.apache.org/jira/browse/KAFKA-9577");
	}

	/**
	 * Tests that valid ApiVersionRequest is handled by the server correctly and
	 * returns an NONE error.
	 */
	@Test
	public void testValidApiVersionsRequest() throws Exception {
		short handshakeVersion = ApiKeys.SASL_HANDSHAKE.latestVersion();
		SecurityProtocol securityProtocol = SecurityProtocol.SASL_PLAINTEXT;
		configureMechanisms("PLAIN", Arrays.asList("PLAIN"));
		server = createEchoServer(securityProtocol);

		// Send ApiVersionsRequest with valid version and validate error response.
		String node = "1";
		short version = ApiKeys.API_VERSIONS.latestVersion();
		createClientConnection(SecurityProtocol.PLAINTEXT, node);
		RequestHeader header = new RequestHeader(ApiKeys.API_VERSIONS, version, "someclient", 1);
		ApiVersionsRequest request = new ApiVersionsRequest.Builder().build(version);
		selector.send(new NetworkSend(node, request.toSend(header)));
		ByteBuffer responseBuffer = waitForResponse();
		ResponseHeader.parse(responseBuffer, ApiKeys.API_VERSIONS.responseHeaderVersion(version));
		ApiVersionsResponse response = ApiVersionsResponse.parse(responseBuffer, version);
		assertEquals(Errors.NONE.code(), response.data().errorCode());

		// Test that client can authenticate successfully
		sendHandshakeRequestReceiveResponse(node, handshakeVersion);
		authenticateUsingSaslPlainAndCheckConnection(node, handshakeVersion > 0);
	}

	/**
	 * Tests that unsupported version of SASL handshake request returns error
	 * response and fails authentication. This test is similar to
	 * {@link #testUnauthenticatedApiVersionsRequest(SecurityProtocol, short)}
	 * where a non-SASL client is used to send requests that are processed by
	 * {@link SaslServerAuthenticator} of the server prior to client authentication.
	 */
	@Test
	public void testSaslHandshakeRequestWithUnsupportedVersion() throws Exception {
        SecurityProtocol securityProtocol = SecurityProtocol.SASL_PLAINTEXT;
        configureMechanisms("PLAIN", Arrays.asList("PLAIN"));
        server = createEchoServer(securityProtocol);

        // Send SaslHandshakeRequest and validate that connection is closed by server.
        String node1 = "invalid1";
        createClientConnection(SecurityProtocol.PLAINTEXT, node1);
        SaslHandshakeRequest request = buildSaslHandshakeRequest("PLAIN", ApiKeys.SASL_HANDSHAKE.latestVersion());
        RequestHeader header = new RequestHeader(ApiKeys.SASL_HANDSHAKE, Short.MAX_VALUE, "someclient", 2);

		selector.send(new NetworkSend(node1, request.toSend(header)));
        // This test uses a non-SASL PLAINTEXT client in order to do manual handshake.
        // So the channel is in READY state.
        NetworkTestUtils.waitForChannelClose(selector, node1, ChannelState.READY.state());
        selector.close();

        // Test good connection still works
        createAndCheckClientConnection(securityProtocol, "good1");
    }

    /**
     * Tests that any invalid data during Kafka SASL handshake request flow
     * or the actual SASL authentication flow result in authentication failure
     * and do not cause any failures in the server.
     */
    @Test
    public void testInvalidSaslPacket() throws Exception {
        SecurityProtocol securityProtocol = SecurityProtocol.SASL_PLAINTEXT;
        configureMechanisms("PLAIN", Arrays.asList("PLAIN"));
        server = createEchoServer(securityProtocol);

        // Send invalid SASL packet after valid handshake request
        String node1 = "invalid1";
        createClientConnection(SecurityProtocol.PLAINTEXT, node1);
        sendHandshakeRequestReceiveResponse(node1, (short) 1);
        Random random = new Random();
        byte[] bytes = new byte[1024];
		random.nextBytes(bytes);
		selector.send(new NetworkSend(node1, ByteBufferSend.sizePrefixed(ByteBuffer.wrap(bytes))));
		NetworkTestUtils.waitForChannelClose(selector, node1, ChannelState.READY.state());
        selector.close();

        // Test good connection still works
        createAndCheckClientConnection(securityProtocol, "good1");

        // Send invalid SASL packet before handshake request
        String node2 = "invalid2";
        createClientConnection(SecurityProtocol.PLAINTEXT, node2);
		random.nextBytes(bytes);
		selector.send(new NetworkSend(node2, ByteBufferSend.sizePrefixed(ByteBuffer.wrap(bytes))));
		NetworkTestUtils.waitForChannelClose(selector, node2, ChannelState.READY.state());
        selector.close();

        // Test good connection still works
        createAndCheckClientConnection(securityProtocol, "good2");
    }

    /**
     * Tests that ApiVersionsRequest after Kafka SASL handshake request flow,
     * but prior to actual SASL authentication, results in authentication failure.
     * This is similar to {@link #testUnauthenticatedApiVersionsRequest(SecurityProtocol, short)}
     * where a non-SASL client is used to send requests that are processed by
     * {@link SaslServerAuthenticator} of the server prior to client authentication.
     */
    @Test
    public void testInvalidApiVersionsRequestSequence() throws Exception {
        SecurityProtocol securityProtocol = SecurityProtocol.SASL_PLAINTEXT;
        configureMechanisms("PLAIN", Arrays.asList("PLAIN"));
        server = createEchoServer(securityProtocol);

        // Send handshake request followed by ApiVersionsRequest
        String node1 = "invalid1";
        createClientConnection(SecurityProtocol.PLAINTEXT, node1);
        sendHandshakeRequestReceiveResponse(node1, (short) 1);

        ApiVersionsRequest request = createApiVersionsRequestV0();
        RequestHeader versionsHeader = new RequestHeader(ApiKeys.API_VERSIONS, request.version(), "someclient", 2);
		selector.send(new NetworkSend(node1, request.toSend(versionsHeader)));
		NetworkTestUtils.waitForChannelClose(selector, node1, ChannelState.READY.state());
        selector.close();

        // Test good connection still works
        createAndCheckClientConnection(securityProtocol, "good1");
    }

    /**
     * Tests that packets that are too big during Kafka SASL handshake request flow
     * or the actual SASL authentication flow result in authentication failure
     * and do not cause any failures in the server.
     */
    @Test
    public void testPacketSizeTooBig() throws Exception {
        SecurityProtocol securityProtocol = SecurityProtocol.SASL_PLAINTEXT;
        configureMechanisms("PLAIN", Arrays.asList("PLAIN"));
        server = createEchoServer(securityProtocol);

        // Send SASL packet with large size after valid handshake request
        String node1 = "invalid1";
        createClientConnection(SecurityProtocol.PLAINTEXT, node1);
        sendHandshakeRequestReceiveResponse(node1, (short) 1);
        ByteBuffer buffer = ByteBuffer.allocate(1024);
        buffer.putInt(Integer.MAX_VALUE);
        buffer.put(new byte[buffer.capacity() - 4]);
		buffer.rewind();
		selector.send(new NetworkSend(node1, ByteBufferSend.sizePrefixed(buffer)));
		NetworkTestUtils.waitForChannelClose(selector, node1, ChannelState.READY.state());
        selector.close();

        // Test good connection still works
        createAndCheckClientConnection(securityProtocol, "good1");

        // Send packet with large size before handshake request
        String node2 = "invalid2";
        createClientConnection(SecurityProtocol.PLAINTEXT, node2);
        buffer.clear();
        buffer.putInt(Integer.MAX_VALUE);
        buffer.put(new byte[buffer.capacity() - 4]);
		buffer.rewind();
		selector.send(new NetworkSend(node2, ByteBufferSend.sizePrefixed(buffer)));
		NetworkTestUtils.waitForChannelClose(selector, node2, ChannelState.READY.state());
        selector.close();

        // Test good connection still works
        createAndCheckClientConnection(securityProtocol, "good2");
    }

    /**
     * Tests that Kafka requests that are forbidden until successful authentication result
     * in authentication failure and do not cause any failures in the server.
     */
    @Test
    public void testDisallowedKafkaRequestsBeforeAuthentication() throws Exception {
        SecurityProtocol securityProtocol = SecurityProtocol.SASL_PLAINTEXT;
        configureMechanisms("PLAIN", Arrays.asList("PLAIN"));
        server = createEchoServer(securityProtocol);

        // Send metadata request before Kafka SASL handshake request
        String node1 = "invalid1";
        createClientConnection(SecurityProtocol.PLAINTEXT, node1);
        MetadataRequest metadataRequest1 = new MetadataRequest.Builder(Collections.singletonList("sometopic"),
                true).build();
        RequestHeader metadataRequestHeader1 = new RequestHeader(ApiKeys.METADATA, metadataRequest1.version(),
                "someclient", 1);
		selector.send(new NetworkSend(node1, metadataRequest1.toSend(metadataRequestHeader1)));
		NetworkTestUtils.waitForChannelClose(selector, node1, ChannelState.READY.state());
        selector.close();

        // Test good connection still works
        createAndCheckClientConnection(securityProtocol, "good1");

        // Send metadata request after Kafka SASL handshake request
        String node2 = "invalid2";
        createClientConnection(SecurityProtocol.PLAINTEXT, node2);
        sendHandshakeRequestReceiveResponse(node2, (short) 1);
        MetadataRequest metadataRequest2 = new MetadataRequest.Builder(Collections.singletonList("sometopic"), true).build();
        RequestHeader metadataRequestHeader2 = new RequestHeader(ApiKeys.METADATA,
                metadataRequest2.version(), "someclient", 2);
		selector.send(new NetworkSend(node2, metadataRequest2.toSend(metadataRequestHeader2)));
		NetworkTestUtils.waitForChannelClose(selector, node2, ChannelState.READY.state());
        selector.close();

        // Test good connection still works
        createAndCheckClientConnection(securityProtocol, "good2");
    }

    /**
     * Tests that connections cannot be created if the login module class is unavailable.
     */
    @Test
    public void testInvalidLoginModule() throws Exception {
        TestJaasConfig jaasConfig = configureMechanisms("PLAIN", Arrays.asList("PLAIN"));
        jaasConfig.createOrUpdateEntry(TestJaasConfig.LOGIN_CONTEXT_CLIENT, "InvalidLoginModule", TestJaasConfig.defaultClientOptions());

        SecurityProtocol securityProtocol = SecurityProtocol.SASL_SSL;
        server = createEchoServer(securityProtocol);
        try {
            createSelector(securityProtocol, saslClientConfigs);
            fail("SASL/PLAIN channel created without valid login module");
        } catch (KafkaException e) {
            // Expected exception
        }
    }

    /**
     * Tests SASL client authentication callback handler override.
     */
    @Test
    public void testClientAuthenticateCallbackHandler() throws Exception {
        SecurityProtocol securityProtocol = SecurityProtocol.SASL_PLAINTEXT;
        TestJaasConfig jaasConfig = configureMechanisms("PLAIN", Collections.singletonList("PLAIN"));
        saslClientConfigs.put(SaslConfigs.SASL_CLIENT_CALLBACK_HANDLER_CLASS, TestClientCallbackHandler.class.getName());
        jaasConfig.setClientOptions("PLAIN", "", ""); // remove username, password in login context

        Map<String, Object> options = new HashMap<>();
        options.put("user_" + TestClientCallbackHandler.USERNAME, TestClientCallbackHandler.PASSWORD);
        jaasConfig.createOrUpdateEntry(TestJaasConfig.LOGIN_CONTEXT_SERVER, PlainLoginModule.class.getName(), options);
        server = createEchoServer(securityProtocol);
        createAndCheckClientConnection(securityProtocol, "good");

        options.clear();
        options.put("user_" + TestClientCallbackHandler.USERNAME, "invalid-password");
        jaasConfig.createOrUpdateEntry(TestJaasConfig.LOGIN_CONTEXT_SERVER, PlainLoginModule.class.getName(), options);
        createAndCheckClientConnectionFailure(securityProtocol, "invalid");
    }

    /**
     * Tests SASL server authentication callback handler override.
     */
    @Test
    public void testServerAuthenticateCallbackHandler() throws Exception {
        SecurityProtocol securityProtocol = SecurityProtocol.SASL_PLAINTEXT;
        TestJaasConfig jaasConfig = configureMechanisms("PLAIN", Collections.singletonList("PLAIN"));
        jaasConfig.createOrUpdateEntry(TestJaasConfig.LOGIN_CONTEXT_SERVER, PlainLoginModule.class.getName(), new HashMap<String, Object>());
        String callbackPrefix = ListenerName.forSecurityProtocol(securityProtocol).saslMechanismConfigPrefix("PLAIN");
        saslServerConfigs.put(callbackPrefix + BrokerSecurityConfigs.SASL_SERVER_CALLBACK_HANDLER_CLASS,
                TestServerCallbackHandler.class.getName());
        server = createEchoServer(securityProtocol);

        // Set client username/password to the values used by `TestServerCallbackHandler`
        jaasConfig.setClientOptions("PLAIN", TestServerCallbackHandler.USERNAME, TestServerCallbackHandler.PASSWORD);
        createAndCheckClientConnection(securityProtocol, "good");

        // Set client username/password to the invalid values
        jaasConfig.setClientOptions("PLAIN", TestJaasConfig.USERNAME, "invalid-password");
        createAndCheckClientConnectionFailure(securityProtocol, "invalid");
    }

    /**
     * Test that callback handlers are only applied to connections for the mechanisms
     * configured for the handler. Test enables two mechanisms 'PLAIN` and `DIGEST-MD5`
     * on the servers with different callback handlers for the two mechanisms. Verifies
     * that clients using both mechanisms authenticate successfully.
     */
    @Test
    public void testAuthenticateCallbackHandlerMechanisms() throws Exception {
        SecurityProtocol securityProtocol = SecurityProtocol.SASL_PLAINTEXT;
        TestJaasConfig jaasConfig = configureMechanisms("DIGEST-MD5", Arrays.asList("DIGEST-MD5", "PLAIN"));

        // Connections should fail using the digest callback handler if listener.mechanism prefix not specified
        saslServerConfigs.put("plain." + BrokerSecurityConfigs.SASL_SERVER_CALLBACK_HANDLER_CLASS,
                TestServerCallbackHandler.class);
        saslServerConfigs.put("digest-md5." + BrokerSecurityConfigs.SASL_SERVER_CALLBACK_HANDLER_CLASS,
                DigestServerCallbackHandler.class);
        server = createEchoServer(securityProtocol);
        createAndCheckClientConnectionFailure(securityProtocol, "invalid");

        // Connections should succeed using the server callback handler associated with the listener
        ListenerName listener = ListenerName.forSecurityProtocol(securityProtocol);
        saslServerConfigs.remove("plain." + BrokerSecurityConfigs.SASL_SERVER_CALLBACK_HANDLER_CLASS);
        saslServerConfigs.remove("digest-md5." + BrokerSecurityConfigs.SASL_SERVER_CALLBACK_HANDLER_CLASS);
        saslServerConfigs.put(listener.saslMechanismConfigPrefix("plain") + BrokerSecurityConfigs.SASL_SERVER_CALLBACK_HANDLER_CLASS,
                TestServerCallbackHandler.class);
        saslServerConfigs.put(listener.saslMechanismConfigPrefix("digest-md5") + BrokerSecurityConfigs.SASL_SERVER_CALLBACK_HANDLER_CLASS,
                DigestServerCallbackHandler.class);
        server = createEchoServer(securityProtocol);

        // Verify that DIGEST-MD5 (currently configured for client) works with `DigestServerCallbackHandler`
        createAndCheckClientConnection(securityProtocol, "good-digest-md5");

        // Verify that PLAIN works with `TestServerCallbackHandler`
        jaasConfig.setClientOptions("PLAIN", TestServerCallbackHandler.USERNAME, TestServerCallbackHandler.PASSWORD);
        saslClientConfigs.put(SaslConfigs.SASL_MECHANISM, "PLAIN");
        createAndCheckClientConnection(securityProtocol, "good-plain");
    }

    /**
     * Tests SASL login class override.
     */
    @Test
    public void testClientLoginOverride() throws Exception {
        SecurityProtocol securityProtocol = SecurityProtocol.SASL_PLAINTEXT;
        TestJaasConfig jaasConfig = configureMechanisms("PLAIN", Collections.singletonList("PLAIN"));
        jaasConfig.setClientOptions("PLAIN", "invaliduser", "invalidpassword");
        server = createEchoServer(securityProtocol);

        // Connection should succeed using login override that sets correct username/password in Subject
        saslClientConfigs.put(SaslConfigs.SASL_LOGIN_CLASS, TestLogin.class.getName());
        createAndCheckClientConnection(securityProtocol, "1");
        assertEquals(1, TestLogin.loginCount.get());

        // Connection should fail without login override since username/password in jaas config is invalid
        saslClientConfigs.remove(SaslConfigs.SASL_LOGIN_CLASS);
        createAndCheckClientConnectionFailure(securityProtocol, "invalid");
        assertEquals(1, TestLogin.loginCount.get());
    }

    /**
     * Tests SASL server login class override.
     */
    @Test
    public void testServerLoginOverride() throws Exception {
        SecurityProtocol securityProtocol = SecurityProtocol.SASL_PLAINTEXT;
        configureMechanisms("PLAIN", Collections.singletonList("PLAIN"));
        String prefix = ListenerName.forSecurityProtocol(securityProtocol).saslMechanismConfigPrefix("PLAIN");
        saslServerConfigs.put(prefix + SaslConfigs.SASL_LOGIN_CLASS, TestLogin.class.getName());
        server = createEchoServer(securityProtocol);

        // Login is performed when server channel builder is created (before any connections are made on the server)
        assertEquals(1, TestLogin.loginCount.get());

        createAndCheckClientConnection(securityProtocol, "1");
        assertEquals(1, TestLogin.loginCount.get());
    }

    /**
     * Tests SASL login callback class override.
     */
    @Test
    public void testClientLoginCallbackOverride() throws Exception {
        SecurityProtocol securityProtocol = SecurityProtocol.SASL_PLAINTEXT;
        TestJaasConfig jaasConfig = configureMechanisms("PLAIN", Collections.singletonList("PLAIN"));
        jaasConfig.createOrUpdateEntry(TestJaasConfig.LOGIN_CONTEXT_CLIENT, TestPlainLoginModule.class.getName(),
                Collections.emptyMap());
        server = createEchoServer(securityProtocol);

        // Connection should succeed using login callback override that sets correct username/password
        saslClientConfigs.put(SaslConfigs.SASL_LOGIN_CALLBACK_HANDLER_CLASS, TestLoginCallbackHandler.class.getName());
        createAndCheckClientConnection(securityProtocol, "1");

        // Connection should fail without login callback override since username/password in jaas config is invalid
        saslClientConfigs.remove(SaslConfigs.SASL_LOGIN_CALLBACK_HANDLER_CLASS);
        try {
            createClientConnection(securityProtocol, "invalid");
        } catch (Exception e) {
			assertTrue(e.getCause() instanceof LoginException, "Unexpected exception " + e.getCause());
        }
    }

    /**
     * Tests SASL server login callback class override.
     */
    @Test
    public void testServerLoginCallbackOverride() throws Exception {
        SecurityProtocol securityProtocol = SecurityProtocol.SASL_PLAINTEXT;
        TestJaasConfig jaasConfig = configureMechanisms("PLAIN", Collections.singletonList("PLAIN"));
        jaasConfig.createOrUpdateEntry(TestJaasConfig.LOGIN_CONTEXT_SERVER, TestPlainLoginModule.class.getName(),
                Collections.emptyMap());
        jaasConfig.setClientOptions("PLAIN", TestServerCallbackHandler.USERNAME, TestServerCallbackHandler.PASSWORD);
        ListenerName listenerName = ListenerName.forSecurityProtocol(securityProtocol);
        String prefix = listenerName.saslMechanismConfigPrefix("PLAIN");
        saslServerConfigs.put(prefix + BrokerSecurityConfigs.SASL_SERVER_CALLBACK_HANDLER_CLASS,
                TestServerCallbackHandler.class);
        Class<?> loginCallback = TestLoginCallbackHandler.class;

        try {
            createEchoServer(securityProtocol);
            fail("Should have failed to create server with default login handler");
        } catch (KafkaException e) {
            // Expected exception
        }

        try {
            saslServerConfigs.put(SaslConfigs.SASL_LOGIN_CALLBACK_HANDLER_CLASS, loginCallback);
            createEchoServer(securityProtocol);
            fail("Should have failed to create server with login handler config without listener+mechanism prefix");
        } catch (KafkaException e) {
            // Expected exception
            saslServerConfigs.remove(SaslConfigs.SASL_LOGIN_CALLBACK_HANDLER_CLASS);
        }

        try {
            saslServerConfigs.put("plain." + SaslConfigs.SASL_LOGIN_CALLBACK_HANDLER_CLASS, loginCallback);
            createEchoServer(securityProtocol);
            fail("Should have failed to create server with login handler config without listener prefix");
        } catch (KafkaException e) {
            // Expected exception
            saslServerConfigs.remove("plain." + SaslConfigs.SASL_LOGIN_CALLBACK_HANDLER_CLASS);
        }

        try {
            saslServerConfigs.put(listenerName.configPrefix() + SaslConfigs.SASL_LOGIN_CALLBACK_HANDLER_CLASS, loginCallback);
            createEchoServer(securityProtocol);
            fail("Should have failed to create server with login handler config without mechanism prefix");
        } catch (KafkaException e) {
            // Expected exception
            saslServerConfigs.remove("plain." + SaslConfigs.SASL_LOGIN_CALLBACK_HANDLER_CLASS);
        }

        // Connection should succeed using login callback override for mechanism
        saslServerConfigs.put(prefix + SaslConfigs.SASL_LOGIN_CALLBACK_HANDLER_CLASS, loginCallback);
        server = createEchoServer(securityProtocol);
        createAndCheckClientConnection(securityProtocol, "1");
    }

    /**
     * Tests that mechanisms with default implementation in Kafka may be disabled in
     * the Kafka server by removing from the enabled mechanism list.
     */
    @Test
    public void testDisabledMechanism() throws Exception {
        String node = "0";
        SecurityProtocol securityProtocol = SecurityProtocol.SASL_SSL;
        configureMechanisms("PLAIN", Arrays.asList("DIGEST-MD5"));

        server = createEchoServer(securityProtocol);
        createAndCheckClientConnectionFailure(securityProtocol, node);
        server.verifyAuthenticationMetrics(0, 1);
        server.verifyReauthenticationMetrics(0, 0);
    }

    /**
     * Tests that clients using invalid SASL mechanisms fail authentication.
     */
    @Test
    public void testInvalidMechanism() throws Exception {
		String node = "0";
		SecurityProtocol securityProtocol = SecurityProtocol.SASL_SSL;
		configureMechanisms("PLAIN", Arrays.asList("PLAIN"));
		saslClientConfigs.put(SaslConfigs.SASL_MECHANISM, "INVALID");

		server = createEchoServer(securityProtocol);
		try {
			createAndCheckClientConnectionFailure(securityProtocol, node);
			fail("Did not generate exception prior to creating channel");
		} catch (IOException expected) {
			server.verifyAuthenticationMetrics(0, 0);
			server.verifyReauthenticationMetrics(0, 0);
			Throwable underlyingCause = expected.getCause().getCause().getCause();
			assertEquals(SaslAuthenticationException.class, underlyingCause.getClass());
			assertEquals("Failed to create SaslClient with mechanism INVALID", underlyingCause.getMessage());
		} finally {
			closeClientConnectionIfNecessary();
		}
	}

    /**
     * Tests dynamic JAAS configuration property for SASL clients. Invalid client credentials
     * are set in the static JVM-wide configuration instance to ensure that the dynamic
     * property override is used during authentication.
     */
    @Test
    public void testClientDynamicJaasConfiguration() throws Exception {
        SecurityProtocol securityProtocol = SecurityProtocol.SASL_SSL;
        saslClientConfigs.put(SaslConfigs.SASL_MECHANISM, "PLAIN");
        saslServerConfigs.put(BrokerSecurityConfigs.SASL_ENABLED_MECHANISMS_CONFIG, Arrays.asList("PLAIN"));
        Map<String, Object> serverOptions = new HashMap<>();
        serverOptions.put("user_user1", "user1-secret");
        serverOptions.put("user_user2", "user2-secret");
        TestJaasConfig staticJaasConfig = new TestJaasConfig();
        staticJaasConfig.createOrUpdateEntry(TestJaasConfig.LOGIN_CONTEXT_SERVER, PlainLoginModule.class.getName(),
                serverOptions);
        staticJaasConfig.setClientOptions("PLAIN", "user1", "invalidpassword");
        Configuration.setConfiguration(staticJaasConfig);
        server = createEchoServer(securityProtocol);

        // Check that client using static Jaas config does not connect since password is invalid
        createAndCheckClientConnectionFailure(securityProtocol, "1");

        // Check that 'user1' can connect with a Jaas config property override
        saslClientConfigs.put(SaslConfigs.SASL_JAAS_CONFIG, TestJaasConfig.jaasConfigProperty("PLAIN", "user1", "user1-secret"));
        createAndCheckClientConnection(securityProtocol, "2");

        // Check that invalid password specified as Jaas config property results in connection failure
        saslClientConfigs.put(SaslConfigs.SASL_JAAS_CONFIG, TestJaasConfig.jaasConfigProperty("PLAIN", "user1", "user2-secret"));
        createAndCheckClientConnectionFailure(securityProtocol, "3");

        // Check that another user 'user2' can also connect with a Jaas config override without any changes to static configuration
        saslClientConfigs.put(SaslConfigs.SASL_JAAS_CONFIG, TestJaasConfig.jaasConfigProperty("PLAIN", "user2", "user2-secret"));
        createAndCheckClientConnection(securityProtocol, "4");

        // Check that clients specifying multiple login modules fail even if the credentials are valid
        String module1 = TestJaasConfig.jaasConfigProperty("PLAIN", "user1", "user1-secret").value();
        String module2 = TestJaasConfig.jaasConfigProperty("PLAIN", "user2", "user2-secret").value();
        saslClientConfigs.put(SaslConfigs.SASL_JAAS_CONFIG, new Password(module1 + " " + module2));
        try {
            createClientConnection(securityProtocol, "1");
            fail("Connection created with multiple login modules in sasl.jaas.config");
        } catch (IllegalArgumentException e) {
            // Expected
        }
    }

    /**
     * Tests dynamic JAAS configuration property for SASL server. Invalid server credentials
     * are set in the static JVM-wide configuration instance to ensure that the dynamic
     * property override is used during authentication.
     */
    @Test
    public void testServerDynamicJaasConfiguration() throws Exception {
        SecurityProtocol securityProtocol = SecurityProtocol.SASL_SSL;
        saslClientConfigs.put(SaslConfigs.SASL_MECHANISM, "PLAIN");
        saslServerConfigs.put(BrokerSecurityConfigs.SASL_ENABLED_MECHANISMS_CONFIG, Arrays.asList("PLAIN"));
        Map<String, Object> serverOptions = new HashMap<>();
        serverOptions.put("user_user1", "user1-secret");
        serverOptions.put("user_user2", "user2-secret");
        saslServerConfigs.put("listener.name.sasl_ssl.plain." + SaslConfigs.SASL_JAAS_CONFIG,
                TestJaasConfig.jaasConfigProperty("PLAIN", serverOptions));
        TestJaasConfig staticJaasConfig = new TestJaasConfig();
        staticJaasConfig.createOrUpdateEntry(TestJaasConfig.LOGIN_CONTEXT_SERVER, PlainLoginModule.class.getName(),
                Collections.emptyMap());
        staticJaasConfig.setClientOptions("PLAIN", "user1", "user1-secret");
        Configuration.setConfiguration(staticJaasConfig);
        server = createEchoServer(securityProtocol);

        // Check that 'user1' can connect with static Jaas config
        createAndCheckClientConnection(securityProtocol, "1");

        // Check that user 'user2' can also connect with a Jaas config override
        saslClientConfigs.put(SaslConfigs.SASL_JAAS_CONFIG,
                TestJaasConfig.jaasConfigProperty("PLAIN", "user2", "user2-secret"));
        createAndCheckClientConnection(securityProtocol, "2");
    }

    @Test
    public void testJaasConfigurationForListener() throws Exception {
        SecurityProtocol securityProtocol = SecurityProtocol.SASL_PLAINTEXT;
        saslClientConfigs.put(SaslConfigs.SASL_MECHANISM, "PLAIN");
        saslServerConfigs.put(BrokerSecurityConfigs.SASL_ENABLED_MECHANISMS_CONFIG, Arrays.asList("PLAIN"));

        TestJaasConfig staticJaasConfig = new TestJaasConfig();

        Map<String, Object> globalServerOptions = new HashMap<>();
        globalServerOptions.put("user_global1", "gsecret1");
        globalServerOptions.put("user_global2", "gsecret2");
        staticJaasConfig.createOrUpdateEntry(TestJaasConfig.LOGIN_CONTEXT_SERVER, PlainLoginModule.class.getName(),
                globalServerOptions);

        Map<String, Object> clientListenerServerOptions = new HashMap<>();
        clientListenerServerOptions.put("user_client1", "csecret1");
        clientListenerServerOptions.put("user_client2", "csecret2");
        String clientJaasEntryName = "client." + TestJaasConfig.LOGIN_CONTEXT_SERVER;
        staticJaasConfig.createOrUpdateEntry(clientJaasEntryName, PlainLoginModule.class.getName(), clientListenerServerOptions);
        Configuration.setConfiguration(staticJaasConfig);

        // Listener-specific credentials
        server = createEchoServer(new ListenerName("client"), securityProtocol);
        saslClientConfigs.put(SaslConfigs.SASL_JAAS_CONFIG,
                TestJaasConfig.jaasConfigProperty("PLAIN", "client1", "csecret1"));
        createAndCheckClientConnection(securityProtocol, "1");
        saslClientConfigs.put(SaslConfigs.SASL_JAAS_CONFIG,
                TestJaasConfig.jaasConfigProperty("PLAIN", "global1", "gsecret1"));
        createAndCheckClientConnectionFailure(securityProtocol, "2");
        server.close();

        // Global credentials as there is no listener-specific JAAS entry
        server = createEchoServer(new ListenerName("other"), securityProtocol);
        saslClientConfigs.put(SaslConfigs.SASL_JAAS_CONFIG,
                TestJaasConfig.jaasConfigProperty("PLAIN", "global1", "gsecret1"));
        createAndCheckClientConnection(securityProtocol, "3");
        saslClientConfigs.put(SaslConfigs.SASL_JAAS_CONFIG,
                TestJaasConfig.jaasConfigProperty("PLAIN", "client1", "csecret1"));
        createAndCheckClientConnectionFailure(securityProtocol, "4");
    }

    /**
     * Tests good path SASL/PLAIN authentication over PLAINTEXT with old version of server
     * that does not support SASL_AUTHENTICATE headers and new version of client.
     */
    @Test
    public void oldSaslPlainPlaintextServerWithoutSaslAuthenticateHeader() throws Exception {
        verifySaslAuthenticateHeaderInterop(false, true, SecurityProtocol.SASL_PLAINTEXT, "PLAIN");
    }

    /**
     * Tests good path SASL/PLAIN authentication over PLAINTEXT with old version of client
     * that does not support SASL_AUTHENTICATE headers and new version of server.
     */
    @Test
    public void oldSaslPlainPlaintextClientWithoutSaslAuthenticateHeader() throws Exception {
        verifySaslAuthenticateHeaderInterop(true, false, SecurityProtocol.SASL_PLAINTEXT, "PLAIN");
    }

    /**
     * Tests good path SASL/SCRAM authentication over PLAINTEXT with old version of server
     * that does not support SASL_AUTHENTICATE headers and new version of client.
     */
    @Test
    public void oldSaslScramPlaintextServerWithoutSaslAuthenticateHeader() throws Exception {
        verifySaslAuthenticateHeaderInterop(false, true, SecurityProtocol.SASL_PLAINTEXT, "SCRAM-SHA-256");
    }

    /**
     * Tests good path SASL/SCRAM authentication over PLAINTEXT with old version of client
     * that does not support SASL_AUTHENTICATE headers and new version of server.
     */
    @Test
    public void oldSaslScramPlaintextClientWithoutSaslAuthenticateHeader() throws Exception {
        verifySaslAuthenticateHeaderInterop(true, false, SecurityProtocol.SASL_PLAINTEXT, "SCRAM-SHA-256");
    }

    /**
     * Tests good path SASL/PLAIN authentication over SSL with old version of server
     * that does not support SASL_AUTHENTICATE headers and new version of client.
     */
    @Test
    public void oldSaslPlainSslServerWithoutSaslAuthenticateHeader() throws Exception {
        verifySaslAuthenticateHeaderInterop(false, true, SecurityProtocol.SASL_SSL, "PLAIN");
    }

    /**
     * Tests good path SASL/PLAIN authentication over SSL with old version of client
     * that does not support SASL_AUTHENTICATE headers and new version of server.
     */
    @Test
    public void oldSaslPlainSslClientWithoutSaslAuthenticateHeader() throws Exception {
        verifySaslAuthenticateHeaderInterop(true, false, SecurityProtocol.SASL_SSL, "PLAIN");
    }

    /**
     * Tests good path SASL/SCRAM authentication over SSL with old version of server
     * that does not support SASL_AUTHENTICATE headers and new version of client.
     */
    @Test
    public void oldSaslScramSslServerWithoutSaslAuthenticateHeader() throws Exception {
        verifySaslAuthenticateHeaderInterop(false, true, SecurityProtocol.SASL_SSL, "SCRAM-SHA-512");
    }

    /**
     * Tests good path SASL/SCRAM authentication over SSL with old version of client
     * that does not support SASL_AUTHENTICATE headers and new version of server.
     */
    @Test
    public void oldSaslScramSslClientWithoutSaslAuthenticateHeader() throws Exception {
        verifySaslAuthenticateHeaderInterop(true, false, SecurityProtocol.SASL_SSL, "SCRAM-SHA-512");
    }

    /**
     * Tests SASL/PLAIN authentication failure over PLAINTEXT with old version of server
     * that does not support SASL_AUTHENTICATE headers and new version of client.
     */
    @Test
    public void oldSaslPlainPlaintextServerWithoutSaslAuthenticateHeaderFailure() throws Exception {
        verifySaslAuthenticateHeaderInteropWithFailure(false, true, SecurityProtocol.SASL_PLAINTEXT, "PLAIN");
    }

    /**
     * Tests SASL/PLAIN authentication failure over PLAINTEXT with old version of client
     * that does not support SASL_AUTHENTICATE headers and new version of server.
     */
    @Test
    public void oldSaslPlainPlaintextClientWithoutSaslAuthenticateHeaderFailure() throws Exception {
        verifySaslAuthenticateHeaderInteropWithFailure(true, false, SecurityProtocol.SASL_PLAINTEXT, "PLAIN");
    }

    /**
     * Tests SASL/SCRAM authentication failure over PLAINTEXT with old version of server
     * that does not support SASL_AUTHENTICATE headers and new version of client.
     */
    @Test
    public void oldSaslScramPlaintextServerWithoutSaslAuthenticateHeaderFailure() throws Exception {
        verifySaslAuthenticateHeaderInteropWithFailure(false, true, SecurityProtocol.SASL_PLAINTEXT, "SCRAM-SHA-256");
    }

    /**
     * Tests SASL/SCRAM authentication failure over PLAINTEXT with old version of client
     * that does not support SASL_AUTHENTICATE headers and new version of server.
     */
    @Test
    public void oldSaslScramPlaintextClientWithoutSaslAuthenticateHeaderFailure() throws Exception {
        verifySaslAuthenticateHeaderInteropWithFailure(true, false, SecurityProtocol.SASL_PLAINTEXT, "SCRAM-SHA-256");
    }

    /**
     * Tests SASL/PLAIN authentication failure over SSL with old version of server
     * that does not support SASL_AUTHENTICATE headers and new version of client.
     */
    @Test
    public void oldSaslPlainSslServerWithoutSaslAuthenticateHeaderFailure() throws Exception {
        verifySaslAuthenticateHeaderInteropWithFailure(false, true, SecurityProtocol.SASL_SSL, "PLAIN");
    }

    /**
     * Tests SASL/PLAIN authentication failure over SSL with old version of client
     * that does not support SASL_AUTHENTICATE headers and new version of server.
     */
    @Test
    public void oldSaslPlainSslClientWithoutSaslAuthenticateHeaderFailure() throws Exception {
        verifySaslAuthenticateHeaderInteropWithFailure(true, false, SecurityProtocol.SASL_SSL, "PLAIN");
    }

    /**
     * Tests SASL/SCRAM authentication failure over SSL with old version of server
     * that does not support SASL_AUTHENTICATE headers and new version of client.
     */
    @Test
    public void oldSaslScramSslServerWithoutSaslAuthenticateHeaderFailure() throws Exception {
        verifySaslAuthenticateHeaderInteropWithFailure(false, true, SecurityProtocol.SASL_SSL, "SCRAM-SHA-512");
    }

    /**
     * Tests SASL/SCRAM authentication failure over SSL with old version of client
     * that does not support SASL_AUTHENTICATE headers and new version of server.
     */
    @Test
    public void oldSaslScramSslClientWithoutSaslAuthenticateHeaderFailure() throws Exception {
        verifySaslAuthenticateHeaderInteropWithFailure(true, false, SecurityProtocol.SASL_SSL, "SCRAM-SHA-512");
    }

    /**
     * Tests OAUTHBEARER client and server channels.
     */
    @Test
    public void testValidSaslOauthBearerMechanism() throws Exception {
        String node = "0";
        SecurityProtocol securityProtocol = SecurityProtocol.SASL_SSL;
        configureMechanisms("OAUTHBEARER", Arrays.asList("OAUTHBEARER"));
        server = createEchoServer(securityProtocol);
        createAndCheckClientConnection(securityProtocol, node);
    }
    
    /**
     * Re-authentication must fail if principal changes
     */
    @Test
    public void testCannotReauthenticateWithDifferentPrincipal() throws Exception {
        String node = "0";
        SecurityProtocol securityProtocol = SecurityProtocol.SASL_SSL;
        saslClientConfigs.put(SaslConfigs.SASL_LOGIN_CALLBACK_HANDLER_CLASS,
                AlternateLoginCallbackHandler.class.getName());
        configureMechanisms(OAuthBearerLoginModule.OAUTHBEARER_MECHANISM,
                Arrays.asList(OAuthBearerLoginModule.OAUTHBEARER_MECHANISM));
        server = createEchoServer(securityProtocol);
        // initial authentication must succeed
        createClientConnection(securityProtocol, node);
		checkClientConnection(node);
		// ensure metrics are as expected before trying to re-authenticate
		server.verifyAuthenticationMetrics(1, 0);
		server.verifyReauthenticationMetrics(0, 0);
		/*
		 * Now re-authenticate with a different principal and ensure it fails. We first
		 * have to sleep long enough for the background refresh thread to replace the
		 * original token with a new one.
		 */
		delay(1000L);
		assertThrows(AssertionFailedError.class, () -> checkClientConnection(node));
		server.verifyReauthenticationMetrics(0, 1);
	}

	@Test
	public void testCorrelationId() {
		SaslClientAuthenticator authenticator = new SaslClientAuthenticator(
				Collections.emptyMap(),
				null,
				"node",
				null,
				null,
				null,
				"plain",
				false,
				null,
				null,
				new LogContext()
		) {
			@Override
			SaslClient createSaslClient() {
				return null;
			}
		};
		int count = (SaslClientAuthenticator.MAX_RESERVED_CORRELATION_ID - SaslClientAuthenticator.MIN_RESERVED_CORRELATION_ID) * 2;
		Set<Integer> ids = IntStream.range(0, count)
				.mapToObj(i -> authenticator.nextCorrelationId())
				.collect(Collectors.toSet());
		assertEquals(SaslClientAuthenticator.MAX_RESERVED_CORRELATION_ID - SaslClientAuthenticator.MIN_RESERVED_CORRELATION_ID + 1, ids.size());
		ids.forEach(id -> {
			assertTrue(id >= SaslClientAuthenticator.MIN_RESERVED_CORRELATION_ID);
			assertTrue(SaslClientAuthenticator.isReserved(id));
		});
	}

	@Test
	public void testConvertListOffsetResponseToSaslHandshakeResponse() {
		ListOffsetsResponseData data = new ListOffsetsResponseData()
				.setThrottleTimeMs(0)
				.setTopics(Collections.singletonList(new ListOffsetsTopicResponse()
						.setName("topic")
						.setPartitions(Collections.singletonList(new ListOffsetsPartitionResponse()
								.setErrorCode(Errors.NONE.code())
								.setLeaderEpoch(ListOffsetsResponse.UNKNOWN_EPOCH)
								.setPartitionIndex(0)
								.setOffset(0)
								.setTimestamp(0)))));
		ListOffsetsResponse response = new ListOffsetsResponse(data);
		ByteBuffer buffer = RequestTestUtils.serializeResponseWithHeader(response, LIST_OFFSETS.latestVersion(), 0);
		final RequestHeader header0 = new RequestHeader(LIST_OFFSETS, LIST_OFFSETS.latestVersion(), "id", SaslClientAuthenticator.MIN_RESERVED_CORRELATION_ID);
		assertThrows(SchemaException.class, () -> NetworkClient.parseResponse(buffer.duplicate(), header0));
		final RequestHeader header1 = new RequestHeader(LIST_OFFSETS, LIST_OFFSETS.latestVersion(), "id", 1);
		assertThrows(IllegalStateException.class, () -> NetworkClient.parseResponse(buffer.duplicate(), header1));
	}

	/**
	 * Re-authentication must fail if mechanism changes
	 */
	@Test
	public void testCannotReauthenticateWithDifferentMechanism() throws Exception {
		String node = "0";
		SecurityProtocol securityProtocol = SecurityProtocol.SASL_SSL;
		configureMechanisms("DIGEST-MD5", Arrays.asList("DIGEST-MD5", "PLAIN"));
        configureDigestMd5ServerCallback(securityProtocol);
        server = createEchoServer(securityProtocol);

        String saslMechanism = (String) saslClientConfigs.get(SaslConfigs.SASL_MECHANISM);
        Map<String, ?> configs = new TestSecurityConfig(saslClientConfigs).values();
        this.channelBuilder = new AlternateSaslChannelBuilder(Mode.CLIENT,
                Collections.singletonMap(saslMechanism, JaasContext.loadClientContext(configs)), securityProtocol, null,
                false, saslMechanism, true, credentialCache, null, time);
        this.channelBuilder.configure(configs);
        // initial authentication must succeed
        this.selector = NetworkTestUtils.createSelector(channelBuilder, time);
        InetSocketAddress addr = new InetSocketAddress("localhost", server.port());
		selector.connect(node, addr, BUFFER_SIZE, BUFFER_SIZE);
		checkClientConnection(node);
		// ensure metrics are as expected before trying to re-authenticate
		server.verifyAuthenticationMetrics(1, 0);
		server.verifyReauthenticationMetrics(0, 0);
		/*
		 * Now re-authenticate with a different mechanism and ensure it fails. We have
		 * to sleep long enough so that the next write will trigger a re-authentication.
		 */
		delay((long) (CONNECTIONS_MAX_REAUTH_MS_VALUE * 1.1));
		assertThrows(AssertionFailedError.class, () -> checkClientConnection(node));
		server.verifyAuthenticationMetrics(1, 0);
		server.verifyReauthenticationMetrics(0, 1);
	}

    /**
     * Second re-authentication must fail if it is sooner than one second after the first
     */
    @Test
    public void testCannotReauthenticateAgainFasterThanOneSecond() throws Exception {
        String node = "0";
        time = new MockTime();
        SecurityProtocol securityProtocol = SecurityProtocol.SASL_SSL;
        configureMechanisms(OAuthBearerLoginModule.OAUTHBEARER_MECHANISM,
                Arrays.asList(OAuthBearerLoginModule.OAUTHBEARER_MECHANISM));
        server = createEchoServer(securityProtocol);
        try {
            createClientConnection(securityProtocol, node);
            checkClientConnection(node);
            server.verifyAuthenticationMetrics(1, 0);
            server.verifyReauthenticationMetrics(0, 0);
            /*
             * Now sleep long enough so that the next write will cause re-authentication,
             * which we expect to succeed.
             */
            time.sleep((long) (CONNECTIONS_MAX_REAUTH_MS_VALUE * 1.1));
            checkClientConnection(node);
			server.verifyAuthenticationMetrics(1, 0);
			server.verifyReauthenticationMetrics(1, 0);
			/*
			 * Now sleep long enough so that the next write will cause re-authentication,
			 * but this time we expect re-authentication to not occur since it has been too
			 * soon. The checkClientConnection() call should return an error saying it
			 * expected the one byte-plus-node response but got the SaslHandshakeRequest
			 * instead
			 */
			time.sleep((long) (CONNECTIONS_MAX_REAUTH_MS_VALUE * 1.1));
			AssertionFailedError exception = assertThrows(AssertionFailedError.class,
					() -> NetworkTestUtils.checkClientConnection(selector, node, 1, 1));
			String expectedResponseTextRegex = "\\w-" + node;
			String receivedResponseTextRegex = ".*" + OAuthBearerLoginModule.OAUTHBEARER_MECHANISM;
			assertTrue(exception.getMessage().matches(
					".*<" + expectedResponseTextRegex + ">.*<" + receivedResponseTextRegex + ".*?>"),
					"Should have received the SaslHandshakeRequest bytes back since we re-authenticated too quickly, " +
							"but instead we got our generated message echoed back, implying re-auth succeeded when it should not have: " +
							exception);
			server.verifyReauthenticationMetrics(1, 0); // unchanged
		} finally {
			selector.close();
			selector = null;
		}
    }

    /**
     * Tests good path SASL/PLAIN client and server channels using SSL transport layer.
     * Repeatedly tests successful re-authentication over several seconds.
     */
    @Test
    public void testRepeatedValidSaslPlainOverSsl() throws Exception {
        String node = "0";
        SecurityProtocol securityProtocol = SecurityProtocol.SASL_SSL;
        configureMechanisms("PLAIN", Arrays.asList("PLAIN"));
        /*
         * Make sure 85% of this value is at least 1 second otherwise it is possible for
         * the client to start re-authenticating but the server does not start due to
         * the 1-second minimum. If this happens the SASL HANDSHAKE request that was
         * injected to start re-authentication will be echoed back to the client instead
         * of the data that the client explicitly sent, and then the client will not
         * recognize that data and will throw an assertion error.
         */
		saslServerConfigs.put(BrokerSecurityConfigs.CONNECTIONS_MAX_REAUTH_MS,
				Double.valueOf(1.1 * 1000L / 0.85).longValue());

        server = createEchoServer(securityProtocol);
        createClientConnection(securityProtocol, node);
        checkClientConnection(node);
        server.verifyAuthenticationMetrics(1, 0);
        server.verifyReauthenticationMetrics(0, 0);
        double successfulReauthentications = 0;
        int desiredNumReauthentications = 5;
        long startMs = Time.SYSTEM.milliseconds();
        long timeoutMs = startMs + 1000 * 15; // stop after 15 seconds
        while (successfulReauthentications < desiredNumReauthentications
                && Time.SYSTEM.milliseconds() < timeoutMs) {
            checkClientConnection(node);
            successfulReauthentications = server.metricValue("successful-reauthentication-total");
        }
        server.verifyReauthenticationMetrics(desiredNumReauthentications, 0);
    }
    
    /**
     * Tests OAUTHBEARER client channels without tokens for the server.
     */
    @Test
    public void testValidSaslOauthBearerMechanismWithoutServerTokens() throws Exception {
        String node = "0";
        SecurityProtocol securityProtocol = SecurityProtocol.SASL_SSL;
        saslClientConfigs.put(SaslConfigs.SASL_MECHANISM, "OAUTHBEARER");
        saslServerConfigs.put(BrokerSecurityConfigs.SASL_ENABLED_MECHANISMS_CONFIG, Arrays.asList("OAUTHBEARER"));
        saslClientConfigs.put(SaslConfigs.SASL_JAAS_CONFIG,
                TestJaasConfig.jaasConfigProperty("OAUTHBEARER", Collections.singletonMap("unsecuredLoginStringClaim_sub", TestJaasConfig.USERNAME)));
        saslServerConfigs.put("listener.name.sasl_ssl.oauthbearer." + SaslConfigs.SASL_JAAS_CONFIG,
                TestJaasConfig.jaasConfigProperty("OAUTHBEARER", Collections.emptyMap()));

        // Server without a token should start up successfully and authenticate clients.
        server = createEchoServer(securityProtocol);
        createAndCheckClientConnection(securityProtocol, node);

        // Client without a token should fail to connect
        saslClientConfigs.put(SaslConfigs.SASL_JAAS_CONFIG,
                TestJaasConfig.jaasConfigProperty("OAUTHBEARER", Collections.emptyMap()));
        createAndCheckClientConnectionFailure(securityProtocol, node);

        // Server with extensions, but without a token should fail to start up since it could indicate a configuration error
        saslServerConfigs.put("listener.name.sasl_ssl.oauthbearer." + SaslConfigs.SASL_JAAS_CONFIG,
                TestJaasConfig.jaasConfigProperty("OAUTHBEARER", Collections.singletonMap("unsecuredLoginExtension_test", "something")));
        try {
            createEchoServer(securityProtocol);
            fail("Server created with invalid login config containing extensions without a token");
        } catch (Throwable e) {
			assertTrue(e.getCause() instanceof LoginException, "Unexpected exception " + Utils.stackTrace(e));
        }
    }

    /**
     * Tests OAUTHBEARER fails the connection when the client presents a token with
     * insufficient scope .
     */
    @Test
    public void testInsufficientScopeSaslOauthBearerMechanism() throws Exception {
        SecurityProtocol securityProtocol = SecurityProtocol.SASL_SSL;
        TestJaasConfig jaasConfig = configureMechanisms("OAUTHBEARER", Arrays.asList("OAUTHBEARER"));
        // now update the server side to require a scope the client does not provide
		Map<String, Object> serverJaasConfigOptionsMap = TestJaasConfig.defaultServerOptions("OAUTHBEARER");
		serverJaasConfigOptionsMap.put("unsecuredValidatorRequiredScope", "LOGIN_TO_KAFKA"); // causes the failure
		jaasConfig.createOrUpdateEntry("KafkaServer",
				"org.apache.kafka.common.security.oauthbearer.OAuthBearerLoginModule", serverJaasConfigOptionsMap);
		server = createEchoServer(securityProtocol);
		createAndCheckClientAuthenticationFailure(securityProtocol,
				"node-" + OAuthBearerLoginModule.OAUTHBEARER_MECHANISM, OAuthBearerLoginModule.OAUTHBEARER_MECHANISM,
				"{\"status\":\"insufficient_scope\", \"scope\":\"[LOGIN_TO_KAFKA]\"}");
	}

	@Test
	public void testSslClientAuthDisabledForSaslSslListener() throws Exception {
		verifySslClientAuthForSaslSslListener(true, SslClientAuth.NONE);
	}

	@Test
	public void testSslClientAuthRequestedForSaslSslListener() throws Exception {
		verifySslClientAuthForSaslSslListener(true, SslClientAuth.REQUESTED);
	}

	@Test
	public void testSslClientAuthRequiredForSaslSslListener() throws Exception {
		verifySslClientAuthForSaslSslListener(true, SslClientAuth.REQUIRED);
	}

	@Test
	public void testSslClientAuthRequestedOverriddenForSaslSslListener() throws Exception {
		verifySslClientAuthForSaslSslListener(false, SslClientAuth.REQUESTED);
	}

	@Test
	public void testSslClientAuthRequiredOverriddenForSaslSslListener() throws Exception {
		verifySslClientAuthForSaslSslListener(false, SslClientAuth.REQUIRED);
	}

	private void verifySslClientAuthForSaslSslListener(boolean useListenerPrefix,
													   SslClientAuth configuredClientAuth) throws Exception {

		SecurityProtocol securityProtocol = SecurityProtocol.SASL_SSL;
		configureMechanisms("PLAIN", Collections.singletonList("PLAIN"));
		String listenerPrefix = useListenerPrefix ? ListenerName.forSecurityProtocol(securityProtocol).configPrefix() : "";
		saslServerConfigs.put(listenerPrefix + BrokerSecurityConfigs.SSL_CLIENT_AUTH_CONFIG, configuredClientAuth.name());
		saslServerConfigs.put(BrokerSecurityConfigs.PRINCIPAL_BUILDER_CLASS_CONFIG, SaslSslPrincipalBuilder.class.getName());
		server = createEchoServer(securityProtocol);

		SslClientAuth expectedClientAuth = useListenerPrefix ? configuredClientAuth : SslClientAuth.NONE;
		String certDn = "O=A client,CN=localhost";
		KafkaPrincipal principalWithMutualTls = SaslSslPrincipalBuilder.saslSslPrincipal(TestJaasConfig.USERNAME, certDn);
		KafkaPrincipal principalWithOneWayTls = SaslSslPrincipalBuilder.saslSslPrincipal(TestJaasConfig.USERNAME, "ANONYMOUS");

		// Client configured with valid key store
		createAndCheckClientConnectionAndPrincipal(securityProtocol, "0",
				expectedClientAuth == SslClientAuth.NONE ? principalWithOneWayTls : principalWithMutualTls);

		// Client does not configure key store
		removeClientSslKeystore();
		if (expectedClientAuth != SslClientAuth.REQUIRED) {
			createAndCheckClientConnectionAndPrincipal(securityProtocol, "1", principalWithOneWayTls);
		} else {
			createAndCheckSslAuthenticationFailure(securityProtocol, "1");
		}

		// Client configures untrusted key store
		CertStores newStore = new CertStores(false, "localhost");
		newStore.keyStoreProps().forEach((k, v) -> saslClientConfigs.put(k, v));
		if (expectedClientAuth == SslClientAuth.NONE) {
			createAndCheckClientConnectionAndPrincipal(securityProtocol, "2", principalWithOneWayTls);
		} else {
			createAndCheckSslAuthenticationFailure(securityProtocol, "2");
		}
	}

	private void removeClientSslKeystore() {
		saslClientConfigs.remove(SslConfigs.SSL_KEYSTORE_LOCATION_CONFIG);
		saslClientConfigs.remove(SslConfigs.SSL_KEYSTORE_PASSWORD_CONFIG);
		saslClientConfigs.remove(SslConfigs.SSL_KEY_PASSWORD_CONFIG);
	}

	private void verifySaslAuthenticateHeaderInterop(boolean enableHeaderOnServer, boolean enableHeaderOnClient,
													 SecurityProtocol securityProtocol, String saslMechanism) throws Exception {
		configureMechanisms(saslMechanism, Arrays.asList(saslMechanism));
		createServer(securityProtocol, saslMechanism, enableHeaderOnServer);

		String node = "0";
		createClientConnection(securityProtocol, saslMechanism, node, enableHeaderOnClient);
		NetworkTestUtils.checkClientConnection(selector, "0", 100, 10);
	}

    private void verifySaslAuthenticateHeaderInteropWithFailure(boolean enableHeaderOnServer, boolean enableHeaderOnClient,
            SecurityProtocol securityProtocol, String saslMechanism) throws Exception {
        TestJaasConfig jaasConfig = configureMechanisms(saslMechanism, Arrays.asList(saslMechanism));
        jaasConfig.setClientOptions(saslMechanism, TestJaasConfig.USERNAME, "invalidpassword");
        createServer(securityProtocol, saslMechanism, enableHeaderOnServer);

        String node = "0";
        createClientConnection(securityProtocol, saslMechanism, node, enableHeaderOnClient);
        // Without SASL_AUTHENTICATE headers, disconnect state is ChannelState.AUTHENTICATE which is
        // a hint that channel was closed during authentication, unlike ChannelState.AUTHENTICATE_FAILED
        // which is an actual authentication failure reported by the broker.
        NetworkTestUtils.waitForChannelClose(selector, node, ChannelState.State.AUTHENTICATE);
    }

    private void createServer(SecurityProtocol securityProtocol, String saslMechanism,
            boolean enableSaslAuthenticateHeader) throws Exception {
        if (enableSaslAuthenticateHeader)
            server = createEchoServer(securityProtocol);
        else
            server = startServerWithoutSaslAuthenticateHeader(securityProtocol, saslMechanism);
        updateScramCredentialCache(TestJaasConfig.USERNAME, TestJaasConfig.PASSWORD);
<<<<<<< HEAD
	}

	private void createClientConnection(SecurityProtocol securityProtocol, String saslMechanism, String node,
										boolean enableSaslAuthenticateHeader) throws Exception {
		if (enableSaslAuthenticateHeader)
			createClientConnection(securityProtocol, node);
		else
			createClientConnectionWithoutSaslAuthenticateHeader(securityProtocol, saslMechanism, node);
	}

	private NioEchoServer startServerApiVersionsUnsupportedByClient(final SecurityProtocol securityProtocol, String saslMechanism) throws Exception {
		final ListenerName listenerName = ListenerName.forSecurityProtocol(securityProtocol);
		final Map<String, ?> configs = Collections.emptyMap();
		final JaasContext jaasContext = JaasContext.loadServerContext(listenerName, saslMechanism, configs);
		final Map<String, JaasContext> jaasContexts = Collections.singletonMap(saslMechanism, jaasContext);

		boolean isScram = ScramMechanism.isScram(saslMechanism);
		if (isScram)
			ScramCredentialUtils.createCache(credentialCache, Arrays.asList(saslMechanism));

		Supplier<ApiVersionsResponse> apiVersionSupplier = () -> {
			ApiVersionCollection versionCollection = new ApiVersionCollection(2);
			versionCollection.add(new ApiVersion().setApiKey(ApiKeys.SASL_HANDSHAKE.id).setMinVersion((short) 0).setMaxVersion((short) 100));
			versionCollection.add(new ApiVersion().setApiKey(ApiKeys.SASL_AUTHENTICATE.id).setMinVersion((short) 0).setMaxVersion((short) 100));
			return new ApiVersionsResponse(new ApiVersionsResponseData().setApiKeys(versionCollection));
		};

		SaslChannelBuilder serverChannelBuilder = new SaslChannelBuilder(Mode.SERVER, jaasContexts,
				securityProtocol, listenerName, false, saslMechanism, true,
				credentialCache, null, null, time, new LogContext(), apiVersionSupplier);

		serverChannelBuilder.configure(saslServerConfigs);
		server = new NioEchoServer(listenerName, securityProtocol, new TestSecurityConfig(saslServerConfigs),
				"localhost", serverChannelBuilder, credentialCache, time);
		server.start();
		return server;
	}

	private NioEchoServer startServerWithoutSaslAuthenticateHeader(final SecurityProtocol securityProtocol, String saslMechanism)
			throws Exception {
		final ListenerName listenerName = ListenerName.forSecurityProtocol(securityProtocol);
		final Map<String, ?> configs = Collections.emptyMap();
		final JaasContext jaasContext = JaasContext.loadServerContext(listenerName, saslMechanism, configs);
		final Map<String, JaasContext> jaasContexts = Collections.singletonMap(saslMechanism, jaasContext);

		boolean isScram = ScramMechanism.isScram(saslMechanism);
		if (isScram)
			ScramCredentialUtils.createCache(credentialCache, Arrays.asList(saslMechanism));

		Supplier<ApiVersionsResponse> apiVersionSupplier = () -> {
			ApiVersionsResponse defaultApiVersionResponse = ApiVersionsResponse.defaultApiVersionsResponse(
					ApiMessageType.ListenerType.ZK_BROKER);
			ApiVersionCollection apiVersions = new ApiVersionCollection();
			for (ApiVersion apiVersion : defaultApiVersionResponse.data().apiKeys()) {
				if (apiVersion.apiKey() != ApiKeys.SASL_AUTHENTICATE.id) {
					// ApiVersion can NOT be reused in second ApiVersionCollection
					// due to the internal pointers it contains.
					apiVersions.add(apiVersion.duplicate());
				}

			}
			ApiVersionsResponseData data = new ApiVersionsResponseData()
					.setErrorCode(Errors.NONE.code())
					.setThrottleTimeMs(0)
					.setApiKeys(apiVersions);
			return new ApiVersionsResponse(data);
		};

		SaslChannelBuilder serverChannelBuilder = new SaslChannelBuilder(Mode.SERVER, jaasContexts,
				securityProtocol, listenerName, false, saslMechanism, true,
				credentialCache, null, null, time, new LogContext(), apiVersionSupplier) {
			@Override
			protected SaslServerAuthenticator buildServerAuthenticator(Map<String, ?> configs,
																	   Map<String, AuthenticateCallbackHandler> callbackHandlers,
																	   String id,
																	   TransportLayer transportLayer,
																	   Map<String, Subject> subjects,
																	   Map<String, Long> connectionsMaxReauthMsByMechanism,
																	   ChannelMetadataRegistry metadataRegistry) {
				return new SaslServerAuthenticator(configs, callbackHandlers, id, subjects, null, listenerName,
						securityProtocol, transportLayer, connectionsMaxReauthMsByMechanism, metadataRegistry, time, apiVersionSupplier) {
					@Override
					protected void enableKafkaSaslAuthenticateHeaders(boolean flag) {
						// Don't enable Kafka SASL_AUTHENTICATE headers
					}
				};
			}
=======
    }

    private void createClientConnection(SecurityProtocol securityProtocol, String saslMechanism, String node,
            boolean enableSaslAuthenticateHeader) throws Exception {
        if (enableSaslAuthenticateHeader)
            createClientConnection(securityProtocol, node);
        else
            createClientConnectionWithoutSaslAuthenticateHeader(securityProtocol, saslMechanism, node);
    }

    private NioEchoServer startServerApiVersionsUnsupportedByClient(final SecurityProtocol securityProtocol, String saslMechanism) throws Exception {
        final ListenerName listenerName = ListenerName.forSecurityProtocol(securityProtocol);
        final Map<String, ?> configs = Collections.emptyMap();
        final JaasContext jaasContext = JaasContext.loadServerContext(listenerName, saslMechanism, configs);
        final Map<String, JaasContext> jaasContexts = Collections.singletonMap(saslMechanism, jaasContext);

        boolean isScram = ScramMechanism.isScram(saslMechanism);
        if (isScram)
            ScramCredentialUtils.createCache(credentialCache, Arrays.asList(saslMechanism));

        Supplier<ApiVersionsResponse> apiVersionSupplier = () -> {
            ApiVersionCollection versionCollection = new ApiVersionCollection(2);
            versionCollection.add(new ApiVersion().setApiKey(ApiKeys.SASL_HANDSHAKE.id).setMinVersion((short) 0).setMaxVersion((short) 100));
            versionCollection.add(new ApiVersion().setApiKey(ApiKeys.SASL_AUTHENTICATE.id).setMinVersion((short) 0).setMaxVersion((short) 100));
            return new ApiVersionsResponse(new ApiVersionsResponseData().setApiKeys(versionCollection));
        };

        SaslChannelBuilder serverChannelBuilder = new SaslChannelBuilder(Mode.SERVER, jaasContexts,
                securityProtocol, listenerName, false, saslMechanism, true,
                credentialCache, null, null, time, new LogContext(), apiVersionSupplier);

        serverChannelBuilder.configure(saslServerConfigs);
        server = new NioEchoServer(listenerName, securityProtocol, new TestSecurityConfig(saslServerConfigs),
                "localhost", serverChannelBuilder, credentialCache, time);
        server.start();
        return server;
    }

    private NioEchoServer startServerWithoutSaslAuthenticateHeader(final SecurityProtocol securityProtocol, String saslMechanism)
            throws Exception {
        final ListenerName listenerName = ListenerName.forSecurityProtocol(securityProtocol);
        final Map<String, ?> configs = Collections.emptyMap();
        final JaasContext jaasContext = JaasContext.loadServerContext(listenerName, saslMechanism, configs);
        final Map<String, JaasContext> jaasContexts = Collections.singletonMap(saslMechanism, jaasContext);

        boolean isScram = ScramMechanism.isScram(saslMechanism);
        if (isScram)
            ScramCredentialUtils.createCache(credentialCache, Arrays.asList(saslMechanism));

        Supplier<ApiVersionsResponse> apiVersionSupplier = () -> {
            ApiVersionsResponse defaultApiVersionResponse = TestUtils.defaultApiVersionsResponse(
                ApiMessageType.ListenerType.ZK_BROKER);
            ApiVersionCollection apiVersions = new ApiVersionCollection();
            for (ApiVersion apiVersion : defaultApiVersionResponse.data().apiKeys()) {
                if (apiVersion.apiKey() != ApiKeys.SASL_AUTHENTICATE.id) {
                    // ApiVersion can NOT be reused in second ApiVersionCollection
                    // due to the internal pointers it contains.
                    apiVersions.add(apiVersion.duplicate());
                }

            }
            ApiVersionsResponseData data = new ApiVersionsResponseData()
                .setErrorCode(Errors.NONE.code())
                .setThrottleTimeMs(0)
                .setApiKeys(apiVersions);
            return new ApiVersionsResponse(data);
        };

        SaslChannelBuilder serverChannelBuilder = new SaslChannelBuilder(Mode.SERVER, jaasContexts,
                securityProtocol, listenerName, false, saslMechanism, true,
                credentialCache, null, null, time, new LogContext(), apiVersionSupplier) {
            @Override
            protected SaslServerAuthenticator buildServerAuthenticator(Map<String, ?> configs,
                                                                       Map<String, AuthenticateCallbackHandler> callbackHandlers,
                                                                       String id,
                                                                       TransportLayer transportLayer,
                                                                       Map<String, Subject> subjects,
                                                                       Map<String, Long> connectionsMaxReauthMsByMechanism,
                                                                       ChannelMetadataRegistry metadataRegistry) {
                return new SaslServerAuthenticator(configs, callbackHandlers, id, subjects, null, listenerName,
                    securityProtocol, transportLayer, connectionsMaxReauthMsByMechanism, metadataRegistry, time, apiVersionSupplier) {
                    @Override
                    protected void enableKafkaSaslAuthenticateHeaders(boolean flag) {
                        // Don't enable Kafka SASL_AUTHENTICATE headers
                    }
                };
            }
>>>>>>> 15418db6
        };
        serverChannelBuilder.configure(saslServerConfigs);
        server = new NioEchoServer(listenerName, securityProtocol, new TestSecurityConfig(saslServerConfigs),
                "localhost", serverChannelBuilder, credentialCache, time);
        server.start();
        return server;
    }

    private void createClientConnectionWithoutSaslAuthenticateHeader(final SecurityProtocol securityProtocol,
            final String saslMechanism, String node) throws Exception {

        final ListenerName listenerName = ListenerName.forSecurityProtocol(securityProtocol);
        final Map<String, ?> configs = Collections.emptyMap();
        final JaasContext jaasContext = JaasContext.loadClientContext(configs);
        final Map<String, JaasContext> jaasContexts = Collections.singletonMap(saslMechanism, jaasContext);

        SaslChannelBuilder clientChannelBuilder = new SaslChannelBuilder(Mode.CLIENT, jaasContexts,
				securityProtocol, listenerName, false, saslMechanism, true,
				null, null, null, time, new LogContext(), null) {

			@Override
			protected SaslClientAuthenticator buildClientAuthenticator(Map<String, ?> configs,
																	   AuthenticateCallbackHandler callbackHandler,
																	   String id,
																	   String serverHost,
																	   String servicePrincipal,
																	   TransportLayer transportLayer,
																	   Subject subject) {

                return new SaslClientAuthenticator(configs, callbackHandler, id, subject,
						servicePrincipal, serverHost, saslMechanism, true,
						transportLayer, time, new LogContext()) {
					@Override
					protected SaslHandshakeRequest createSaslHandshakeRequest(short version) {
						return buildSaslHandshakeRequest(saslMechanism, (short) 0);
					}

					@Override
					protected void setSaslAuthenticateAndHandshakeVersions(ApiVersionsResponse apiVersionsResponse) {
						// Don't set version so that headers are disabled
					}
				};
            }
        };
        clientChannelBuilder.configure(saslClientConfigs);
        this.selector = NetworkTestUtils.createSelector(clientChannelBuilder, time);
		InetSocketAddress addr = new InetSocketAddress("localhost", server.port());
        selector.connect(node, addr, BUFFER_SIZE, BUFFER_SIZE);
    }

    /**
     * Tests that Kafka ApiVersionsRequests are handled by the SASL server authenticator
     * prior to SASL handshake flow and that subsequent authentication succeeds
     * when transport layer is PLAINTEXT/SSL. This test uses a non-SASL client that simulates
     * SASL authentication after ApiVersionsRequest.
     * <p>
     * Test sequence (using <tt>securityProtocol=PLAINTEXT</tt> as an example):
     * <ol>
     *   <li>Starts a SASL_PLAINTEXT test server that simply echoes back client requests after authentication.</li>
     *   <li>A (non-SASL) PLAINTEXT test client connects to the SASL server port. Client is now unauthenticated.<./li>
     *   <li>The unauthenticated non-SASL client sends an ApiVersionsRequest and validates the response.
     *       A valid response indicates that {@link SaslServerAuthenticator} of the test server responded to
     *       the ApiVersionsRequest even though the client is not yet authenticated.</li>
     *   <li>The unauthenticated non-SASL client sends a SaslHandshakeRequest and validates the response. A valid response
     *       indicates that {@link SaslServerAuthenticator} of the test server responded to the SaslHandshakeRequest
     *       after processing ApiVersionsRequest.</li>
     *   <li>The unauthenticated non-SASL client sends the SASL/PLAIN packet containing username/password to authenticate
     *       itself. The client is now authenticated by the server. At this point this test client is at the
     *       same state as a regular SASL_PLAINTEXT client that is <tt>ready</tt>.</li>
     *   <li>The authenticated client sends random data to the server and checks that the data is echoed
     *       back by the test server (ie, not Kafka request-response) to ensure that the client now
     *       behaves exactly as a regular SASL_PLAINTEXT client that has completed authentication.</li>
     * </ol>
     */
    private void testUnauthenticatedApiVersionsRequest(SecurityProtocol securityProtocol, short saslHandshakeVersion) throws Exception {
        configureMechanisms("PLAIN", Arrays.asList("PLAIN"));
        server = createEchoServer(securityProtocol);

        // Create non-SASL connection to manually authenticate after ApiVersionsRequest
        String node = "1";
        SecurityProtocol clientProtocol;
        switch (securityProtocol) {
            case SASL_PLAINTEXT:
                clientProtocol = SecurityProtocol.PLAINTEXT;
                break;
            case SASL_SSL:
				clientProtocol = SecurityProtocol.SSL;
				break;
			default:
				throw new IllegalArgumentException("Server protocol " + securityProtocol + " is not SASL");
		}
		createClientConnection(clientProtocol, node);
		NetworkTestUtils.waitForChannelReady(selector, node);

		// Send ApiVersionsRequest and check response
		ApiVersionsResponse versionsResponse = sendVersionRequestReceiveResponse(node);
		assertEquals(ApiKeys.SASL_HANDSHAKE.oldestVersion(), versionsResponse.apiVersion(ApiKeys.SASL_HANDSHAKE.id).minVersion());
		assertEquals(ApiKeys.SASL_HANDSHAKE.latestVersion(), versionsResponse.apiVersion(ApiKeys.SASL_HANDSHAKE.id).maxVersion());
		assertEquals(ApiKeys.SASL_AUTHENTICATE.oldestVersion(), versionsResponse.apiVersion(ApiKeys.SASL_AUTHENTICATE.id).minVersion());
		assertEquals(ApiKeys.SASL_AUTHENTICATE.latestVersion(), versionsResponse.apiVersion(ApiKeys.SASL_AUTHENTICATE.id).maxVersion());

		// Send SaslHandshakeRequest and check response
		SaslHandshakeResponse handshakeResponse = sendHandshakeRequestReceiveResponse(node, saslHandshakeVersion);
		assertEquals(Collections.singletonList("PLAIN"), handshakeResponse.enabledMechanisms());

		// Complete manual authentication and check send/receive succeed
		authenticateUsingSaslPlainAndCheckConnection(node, saslHandshakeVersion > 0);
	}

    private void authenticateUsingSaslPlainAndCheckConnection(String node, boolean enableSaslAuthenticateHeader) throws Exception {
        // Authenticate using PLAIN username/password
		String authString = "\u0000" + TestJaasConfig.USERNAME + "\u0000" + TestJaasConfig.PASSWORD;
		ByteBuffer authBuf = ByteBuffer.wrap(Utils.utf8(authString));
        if (enableSaslAuthenticateHeader) {
            SaslAuthenticateRequestData data = new SaslAuthenticateRequestData().setAuthBytes(authBuf.array());
            SaslAuthenticateRequest request = new SaslAuthenticateRequest.Builder(data).build();
            sendKafkaRequestReceiveResponse(node, ApiKeys.SASL_AUTHENTICATE, request);
        } else {
			selector.send(new NetworkSend(node, ByteBufferSend.sizePrefixed(authBuf)));
			waitForResponse();
        }

        // Check send/receive on the manually authenticated connection
        NetworkTestUtils.checkClientConnection(selector, node, 100, 10);
    }

    private TestJaasConfig configureMechanisms(String clientMechanism, List<String> serverMechanisms) {
        saslClientConfigs.put(SaslConfigs.SASL_MECHANISM, clientMechanism);
        saslServerConfigs.put(BrokerSecurityConfigs.SASL_ENABLED_MECHANISMS_CONFIG, serverMechanisms);
        saslServerConfigs.put(BrokerSecurityConfigs.CONNECTIONS_MAX_REAUTH_MS, CONNECTIONS_MAX_REAUTH_MS_VALUE);
        if (serverMechanisms.contains("DIGEST-MD5")) {
            saslServerConfigs.put("digest-md5." + BrokerSecurityConfigs.SASL_SERVER_CALLBACK_HANDLER_CLASS,
                    TestDigestLoginModule.DigestServerCallbackHandler.class.getName());
        }
        return TestJaasConfig.createConfiguration(clientMechanism, serverMechanisms);
    }

    private void configureDigestMd5ServerCallback(SecurityProtocol securityProtocol) {
        String callbackPrefix = ListenerName.forSecurityProtocol(securityProtocol).saslMechanismConfigPrefix("DIGEST-MD5");
        saslServerConfigs.put(callbackPrefix + BrokerSecurityConfigs.SASL_SERVER_CALLBACK_HANDLER_CLASS,
                TestDigestLoginModule.DigestServerCallbackHandler.class);
    }

    private void createSelector(SecurityProtocol securityProtocol, Map<String, Object> clientConfigs) {
        if (selector != null) {
            selector.close();
            selector = null;
        }

        String saslMechanism = (String) saslClientConfigs.get(SaslConfigs.SASL_MECHANISM);
		this.channelBuilder = ChannelBuilders.clientChannelBuilder(securityProtocol, JaasContext.Type.CLIENT,
				new TestSecurityConfig(clientConfigs), null, saslMechanism, time,
				true, new LogContext());
		this.selector = NetworkTestUtils.createSelector(channelBuilder, time);
    }

    private NioEchoServer createEchoServer(SecurityProtocol securityProtocol) throws Exception {
        return createEchoServer(ListenerName.forSecurityProtocol(securityProtocol), securityProtocol);
    }

    private NioEchoServer createEchoServer(ListenerName listenerName, SecurityProtocol securityProtocol) throws Exception {
        return NetworkTestUtils.createEchoServer(listenerName, securityProtocol,
                new TestSecurityConfig(saslServerConfigs), credentialCache, time);
    }

    private NioEchoServer createEchoServer(ListenerName listenerName, SecurityProtocol securityProtocol,
            DelegationTokenCache tokenCache) throws Exception {
        return NetworkTestUtils.createEchoServer(listenerName, securityProtocol,
                new TestSecurityConfig(saslServerConfigs), credentialCache, 100, time, tokenCache);
    }

    private void createClientConnection(SecurityProtocol securityProtocol, String node) throws Exception {
        createSelector(securityProtocol, saslClientConfigs);
        InetSocketAddress addr = new InetSocketAddress("localhost", server.port());
        selector.connect(node, addr, BUFFER_SIZE, BUFFER_SIZE);
    }
    
    private void checkClientConnection(String node) throws Exception {
        NetworkTestUtils.checkClientConnection(selector, node, 100, 10);
    }

    private void closeClientConnectionIfNecessary() throws Exception {
        if (selector != null) {
            selector.close();
            selector = null;
        }
    }

    /*
     * Also closes the connection after creating/checking it
     */
    private void createAndCheckClientConnection(SecurityProtocol securityProtocol, String node) throws Exception {
        try {
            createClientConnection(securityProtocol, node);
            checkClientConnection(node);
        } finally {
            closeClientConnectionIfNecessary();
        }
    }

    private void createAndCheckClientAuthenticationFailure(SecurityProtocol securityProtocol, String node,
            String mechanism, String expectedErrorMessage) throws Exception {
        ChannelState finalState = createAndCheckClientConnectionFailure(securityProtocol, node);
        Exception exception = finalState.exception();
		assertTrue(exception instanceof SaslAuthenticationException, "Invalid exception class " + exception.getClass());
        String expectedExceptionMessage = expectedErrorMessage != null ? expectedErrorMessage :
                "Authentication failed during authentication due to invalid credentials with SASL mechanism " + mechanism;
        assertEquals(expectedExceptionMessage, exception.getMessage());
    }

	private ChannelState createAndCheckClientConnectionFailure(SecurityProtocol securityProtocol, String node)
			throws Exception {
		try {
			createClientConnection(securityProtocol, node);
			ChannelState finalState = NetworkTestUtils.waitForChannelClose(selector, node, ChannelState.State.AUTHENTICATION_FAILED);
			return finalState;
		} finally {
			closeClientConnectionIfNecessary();
		}
	}

	private void createAndCheckClientConnectionAndPrincipal(SecurityProtocol securityProtocol,
															String node,
															KafkaPrincipal expectedPrincipal) throws Exception {
		try {
			assertEquals(Collections.emptyList(), server.selector().channels());
			createClientConnection(securityProtocol, node);
			NetworkTestUtils.waitForChannelReady(selector, node);
			assertEquals(expectedPrincipal, server.selector().channels().get(0).principal());
			checkClientConnection(node);
		} finally {
			closeClientConnectionIfNecessary();
			TestUtils.waitForCondition(() -> server.selector().channels().isEmpty(), "Channel not removed after disconnection");
		}
	}

	private void createAndCheckSslAuthenticationFailure(SecurityProtocol securityProtocol, String node) throws Exception {
		ChannelState finalState = createAndCheckClientConnectionFailure(securityProtocol, node);
		Exception exception = finalState.exception();
		assertEquals(SslAuthenticationException.class, exception.getClass());
	}

	private void checkAuthenticationAndReauthentication(SecurityProtocol securityProtocol, String node)
			throws Exception {
		try {
			createClientConnection(securityProtocol, node);
			checkClientConnection(node);
			server.verifyAuthenticationMetrics(1, 0);
			/*
			 * Now re-authenticate the connection. First we have to sleep long enough so
			 * that the next write will cause re-authentication, which we expect to succeed.
             */
            delay((long) (CONNECTIONS_MAX_REAUTH_MS_VALUE * 1.1));
            server.verifyReauthenticationMetrics(0, 0);
            checkClientConnection(node);
            server.verifyReauthenticationMetrics(1, 0);
        } finally {
            closeClientConnectionIfNecessary();
        }
    }

    private AbstractResponse sendKafkaRequestReceiveResponse(String node, ApiKeys apiKey, AbstractRequest request) throws IOException {
		RequestHeader header = new RequestHeader(apiKey, request.version(), "someclient", nextCorrelationId++);
		NetworkSend send = new NetworkSend(node, request.toSend(header));
        selector.send(send);
        ByteBuffer responseBuffer = waitForResponse();
        return NetworkClient.parseResponse(responseBuffer, header);
    }

    private SaslHandshakeResponse sendHandshakeRequestReceiveResponse(String node, short version) throws Exception {
        SaslHandshakeRequest handshakeRequest = buildSaslHandshakeRequest("PLAIN", version);
        SaslHandshakeResponse response = (SaslHandshakeResponse) sendKafkaRequestReceiveResponse(node, ApiKeys.SASL_HANDSHAKE, handshakeRequest);
        assertEquals(Errors.NONE, response.error());
        return response;
    }

    private ApiVersionsResponse sendVersionRequestReceiveResponse(String node) throws Exception {
        ApiVersionsRequest handshakeRequest = createApiVersionsRequestV0();
        ApiVersionsResponse response =  (ApiVersionsResponse) sendKafkaRequestReceiveResponse(node, ApiKeys.API_VERSIONS, handshakeRequest);
		assertEquals(Errors.NONE.code(), response.data().errorCode());
        return response;
    }

    private ByteBuffer waitForResponse() throws IOException {
        int waitSeconds = 10;
        do {
            selector.poll(1000);
        } while (selector.completedReceives().isEmpty() && waitSeconds-- > 0);
        assertEquals(1, selector.completedReceives().size());
		return selector.completedReceives().iterator().next().payload();
    }

    public static class TestServerCallbackHandler extends PlainServerCallbackHandler {

        static final String USERNAME = "TestServerCallbackHandler-user";
        static final String PASSWORD = "TestServerCallbackHandler-password";
        private volatile boolean configured;

        @Override
        public void configure(Map<String, ?> configs, String mechanism, List<AppConfigurationEntry> jaasConfigEntries) {
            if (configured)
                throw new IllegalStateException("Server callback handler configured twice");
            configured = true;
            super.configure(configs, mechanism, jaasConfigEntries);
        }

        @Override
        protected boolean authenticate(String username, char[] password) {
            if (!configured)
                throw new IllegalStateException("Server callback handler not configured");
            return USERNAME.equals(username) && new String(password).equals(PASSWORD);
        }
    }

    private SaslHandshakeRequest buildSaslHandshakeRequest(String mechanism, short version) {
        return new SaslHandshakeRequest.Builder(
                new SaslHandshakeRequestData().setMechanism(mechanism)).build(version);
    }

    @SuppressWarnings("unchecked")
    private void updateScramCredentialCache(String username, String password) throws NoSuchAlgorithmException {
        for (String mechanism : (List<String>) saslServerConfigs.get(BrokerSecurityConfigs.SASL_ENABLED_MECHANISMS_CONFIG)) {
            ScramMechanism scramMechanism = ScramMechanism.forMechanismName(mechanism);
            if (scramMechanism != null) {
                ScramFormatter formatter = new ScramFormatter(scramMechanism);
                ScramCredential credential = formatter.generateCredential(password, 4096);
                credentialCache.cache(scramMechanism.mechanismName(), ScramCredential.class).put(username, credential);
            }
        }
    }

    // Creates an ApiVersionsRequest with version 0. Using v0 in tests since
    // SaslClientAuthenticator always uses version 0
    private ApiVersionsRequest createApiVersionsRequestV0() {
        return new ApiVersionsRequest.Builder((short) 0).build();
    }

    @SuppressWarnings("unchecked")
    private void updateTokenCredentialCache(String username, String password) throws NoSuchAlgorithmException {
        for (String mechanism : (List<String>) saslServerConfigs.get(BrokerSecurityConfigs.SASL_ENABLED_MECHANISMS_CONFIG)) {
            ScramMechanism scramMechanism = ScramMechanism.forMechanismName(mechanism);
            if (scramMechanism != null) {
                ScramFormatter formatter = new ScramFormatter(scramMechanism);
                ScramCredential credential = formatter.generateCredential(password, 4096);
                server.tokenCache().credentialCache(scramMechanism.mechanismName()).put(username, credential);
            }
        }
    }

    private static void delay(long delayMillis) throws InterruptedException {
        final long startTime = System.currentTimeMillis();
        while ((System.currentTimeMillis() - startTime) < delayMillis)
            Thread.sleep(CONNECTIONS_MAX_REAUTH_MS_VALUE / 5);
    }

    public static class TestClientCallbackHandler implements AuthenticateCallbackHandler {

        static final String USERNAME = "TestClientCallbackHandler-user";
        static final String PASSWORD = "TestClientCallbackHandler-password";
        private volatile boolean configured;

        @Override
        public void configure(Map<String, ?> configs, String mechanism, List<AppConfigurationEntry> jaasConfigEntries) {
            if (configured)
                throw new IllegalStateException("Client callback handler configured twice");
            configured = true;
        }

        @Override
        public void handle(Callback[] callbacks) throws UnsupportedCallbackException {
            if (!configured)
                throw new IllegalStateException("Client callback handler not configured");
            for (Callback callback : callbacks) {
                if (callback instanceof NameCallback)
                    ((NameCallback) callback).setName(USERNAME);
                else if (callback instanceof PasswordCallback)
                    ((PasswordCallback) callback).setPassword(PASSWORD.toCharArray());
                else
                    throw new UnsupportedCallbackException(callback);
            }
        }

        @Override
        public void close() {
        }
    }

    public static class TestLogin implements Login {

        static AtomicInteger loginCount = new AtomicInteger();

        private String contextName;
        private Configuration configuration;
        private Subject subject;
        @Override
        public void configure(Map<String, ?> configs, String contextName, Configuration configuration,
                              AuthenticateCallbackHandler callbackHandler) {
            assertEquals(1, configuration.getAppConfigurationEntry(contextName).length);
            this.contextName = contextName;
            this.configuration = configuration;
        }

        @Override
        public LoginContext login() throws LoginException {
            LoginContext context = new LoginContext(contextName, null, new AbstractLogin.DefaultLoginCallbackHandler(), configuration);
            context.login();
            subject = context.getSubject();
            subject.getPublicCredentials().clear();
            subject.getPrivateCredentials().clear();
            subject.getPublicCredentials().add(TestJaasConfig.USERNAME);
            subject.getPrivateCredentials().add(TestJaasConfig.PASSWORD);
            loginCount.incrementAndGet();
            return context;
        }

        @Override
        public Subject subject() {
            return subject;
        }

        @Override
        public String serviceName() {
            return "kafka";
        }

        @Override
        public void close() {
        }
    }

    public static class TestLoginCallbackHandler implements AuthenticateCallbackHandler {
        private volatile boolean configured = false;
        @Override
        public void configure(Map<String, ?> configs, String saslMechanism, List<AppConfigurationEntry> jaasConfigEntries) {
            if (configured)
                throw new IllegalStateException("Login callback handler configured twice");
            configured = true;
        }

        @Override
        public void handle(Callback[] callbacks) {
            if (!configured)
                throw new IllegalStateException("Login callback handler not configured");

            for (Callback callback : callbacks) {
                if (callback instanceof NameCallback)
                    ((NameCallback) callback).setName(TestJaasConfig.USERNAME);
                else if (callback instanceof PasswordCallback)
                    ((PasswordCallback) callback).setPassword(TestJaasConfig.PASSWORD.toCharArray());
            }
        }

        @Override
        public void close() {
        }
    }

    public static final class TestPlainLoginModule extends PlainLoginModule {
        @Override
        public void initialize(Subject subject, CallbackHandler callbackHandler, Map<String, ?> sharedState, Map<String, ?> options) {
            try {
                NameCallback nameCallback = new NameCallback("name:");
                PasswordCallback passwordCallback = new PasswordCallback("password:", false);
                callbackHandler.handle(new Callback[]{nameCallback, passwordCallback});
                subject.getPublicCredentials().add(nameCallback.getName());
                subject.getPrivateCredentials().add(new String(passwordCallback.getPassword()));
            } catch (Exception e) {
                throw new SaslAuthenticationException("Login initialization failed", e);
            }
        }
    }

    /*
     * Create an alternate login callback handler that continually returns a
     * different principal
     */
    public static class AlternateLoginCallbackHandler implements AuthenticateCallbackHandler {
        private static final OAuthBearerUnsecuredLoginCallbackHandler DELEGATE = new OAuthBearerUnsecuredLoginCallbackHandler();
        private static final String QUOTE = "\"";
        private static int numInvocations = 0;

        @Override
        public void handle(Callback[] callbacks) throws IOException, UnsupportedCallbackException {
            DELEGATE.handle(callbacks);
            // now change any returned token to have a different principal name
            if (callbacks.length > 0)
                for (Callback callback : callbacks) {
                    if (callback instanceof OAuthBearerTokenCallback) {
                        OAuthBearerTokenCallback oauthBearerTokenCallback = (OAuthBearerTokenCallback) callback;
                        OAuthBearerToken token = oauthBearerTokenCallback.token();
                        if (token != null) {
                            String changedPrincipalNameToUse = token.principalName()
                                    + String.valueOf(++numInvocations);
                            String headerJson = "{" + claimOrHeaderJsonText("alg", "none") + "}";
                            /*
                             * Use a short lifetime so the background refresh thread replaces it before we
                             * re-authenticate
                             */
                            String lifetimeSecondsValueToUse = "1";
                            String claimsJson;
                            try {
                                claimsJson = String.format("{%s,%s,%s}",
                                        expClaimText(Long.parseLong(lifetimeSecondsValueToUse)),
                                        claimOrHeaderJsonText("iat", time.milliseconds() / 1000.0),
                                        claimOrHeaderJsonText("sub", changedPrincipalNameToUse));
                            } catch (NumberFormatException e) {
                                throw new OAuthBearerConfigException(e.getMessage());
                            }
                            try {
                                Encoder urlEncoderNoPadding = Base64.getUrlEncoder().withoutPadding();
                                OAuthBearerUnsecuredJws jws = new OAuthBearerUnsecuredJws(String.format("%s.%s.",
                                        urlEncoderNoPadding.encodeToString(headerJson.getBytes(StandardCharsets.UTF_8)),
                                        urlEncoderNoPadding
                                                .encodeToString(claimsJson.getBytes(StandardCharsets.UTF_8))),
                                        "sub", "scope");
                                oauthBearerTokenCallback.token(jws);
                            } catch (OAuthBearerIllegalTokenException e) {
                                // occurs if the principal claim doesn't exist or has an empty value
                                throw new OAuthBearerConfigException(e.getMessage(), e);
                            }
                        }
                    }
                }
        }

        private static String claimOrHeaderJsonText(String claimName, String claimValue) {
            return QUOTE + claimName + QUOTE + ":" + QUOTE + claimValue + QUOTE;
        }

        private static String claimOrHeaderJsonText(String claimName, Number claimValue) {
            return QUOTE + claimName + QUOTE + ":" + claimValue;
        }

        private static String expClaimText(long lifetimeSeconds) {
            return claimOrHeaderJsonText("exp", time.milliseconds() / 1000.0 + lifetimeSeconds);
        }

        @Override
        public void configure(Map<String, ?> configs, String saslMechanism,
                List<AppConfigurationEntry> jaasConfigEntries) {
            DELEGATE.configure(configs, saslMechanism, jaasConfigEntries);
        }

        @Override
        public void close() {
            DELEGATE.close();
        }
    }

    /*
     * Define a channel builder that starts with the DIGEST-MD5 mechanism and then
     * switches to the PLAIN mechanism
     */
    private static class AlternateSaslChannelBuilder extends SaslChannelBuilder {
        private int numInvocations = 0;

        public AlternateSaslChannelBuilder(Mode mode, Map<String, JaasContext> jaasContexts,
                SecurityProtocol securityProtocol, ListenerName listenerName, boolean isInterBrokerListener,
                String clientSaslMechanism, boolean handshakeRequestEnable, CredentialCache credentialCache,
                DelegationTokenCache tokenCache, Time time) {
<<<<<<< HEAD
			super(mode, jaasContexts, securityProtocol, listenerName, isInterBrokerListener, clientSaslMechanism,
					handshakeRequestEnable, credentialCache, tokenCache, null, time, new LogContext(),
					() -> ApiVersionsResponse.defaultApiVersionsResponse(ApiMessageType.ListenerType.ZK_BROKER));
=======
            super(mode, jaasContexts, securityProtocol, listenerName, isInterBrokerListener, clientSaslMechanism,
                handshakeRequestEnable, credentialCache, tokenCache, null, time, new LogContext(),
                () -> TestUtils.defaultApiVersionsResponse(ApiMessageType.ListenerType.ZK_BROKER));
>>>>>>> 15418db6
        }

        @Override
        protected SaslClientAuthenticator buildClientAuthenticator(Map<String, ?> configs,
                AuthenticateCallbackHandler callbackHandler, String id, String serverHost, String servicePrincipal,
                TransportLayer transportLayer, Subject subject) {
            if (++numInvocations == 1)
				return new SaslClientAuthenticator(configs, callbackHandler, id, subject, servicePrincipal, serverHost,
						"DIGEST-MD5", true, transportLayer, time, new LogContext());
            else
				return new SaslClientAuthenticator(configs, callbackHandler, id, subject, servicePrincipal, serverHost,
						"PLAIN", true, transportLayer, time, new LogContext()) {
					@Override
					protected SaslHandshakeRequest createSaslHandshakeRequest(short version) {
						return new SaslHandshakeRequest.Builder(
								new SaslHandshakeRequestData().setMechanism("PLAIN")).build(version);
					}
				};
		}
	}

	public static class SaslSslPrincipalBuilder implements KafkaPrincipalBuilder {

		@Override
		public KafkaPrincipal build(AuthenticationContext context) {
			SaslAuthenticationContext saslContext = (SaslAuthenticationContext) context;
			assertTrue(saslContext.sslSession().isPresent());
			String sslPrincipal;
			try {
				sslPrincipal = saslContext.sslSession().get().getPeerPrincipal().getName();
			} catch (SSLPeerUnverifiedException e) {
				sslPrincipal = KafkaPrincipal.ANONYMOUS.getName();
			}
			String saslPrincipal = saslContext.server().getAuthorizationID();
			return saslSslPrincipal(saslPrincipal, sslPrincipal);
		}

		static KafkaPrincipal saslSslPrincipal(String saslPrincipal, String sslPrincipal) {
			return new KafkaPrincipal(KafkaPrincipal.USER_TYPE, saslPrincipal + ":" + sslPrincipal);
		}
	}
}<|MERGE_RESOLUTION|>--- conflicted
+++ resolved
@@ -25,55 +25,19 @@
 import org.apache.kafka.common.config.types.Password;
 import org.apache.kafka.common.errors.SaslAuthenticationException;
 import org.apache.kafka.common.errors.SslAuthenticationException;
-import org.apache.kafka.common.message.ApiMessageType;
-import org.apache.kafka.common.message.ApiVersionsRequestData;
-import org.apache.kafka.common.message.ApiVersionsResponseData;
+import org.apache.kafka.common.message.*;
 import org.apache.kafka.common.message.ApiVersionsResponseData.ApiVersion;
 import org.apache.kafka.common.message.ApiVersionsResponseData.ApiVersionCollection;
-import org.apache.kafka.common.message.ListOffsetsResponseData;
 import org.apache.kafka.common.message.ListOffsetsResponseData.ListOffsetsPartitionResponse;
 import org.apache.kafka.common.message.ListOffsetsResponseData.ListOffsetsTopicResponse;
-import org.apache.kafka.common.message.RequestHeaderData;
-import org.apache.kafka.common.message.SaslAuthenticateRequestData;
-import org.apache.kafka.common.message.SaslHandshakeRequestData;
-import org.apache.kafka.common.network.ByteBufferSend;
-import org.apache.kafka.common.network.CertStores;
-import org.apache.kafka.common.network.ChannelBuilder;
-import org.apache.kafka.common.network.ChannelBuilders;
-import org.apache.kafka.common.network.ChannelMetadataRegistry;
-import org.apache.kafka.common.network.ChannelState;
-import org.apache.kafka.common.network.ListenerName;
-import org.apache.kafka.common.network.Mode;
-import org.apache.kafka.common.network.NetworkSend;
-import org.apache.kafka.common.network.NetworkTestUtils;
-import org.apache.kafka.common.network.NioEchoServer;
-import org.apache.kafka.common.network.SaslChannelBuilder;
-import org.apache.kafka.common.network.Selector;
-import org.apache.kafka.common.network.TransportLayer;
+import org.apache.kafka.common.network.*;
 import org.apache.kafka.common.protocol.ApiKeys;
 import org.apache.kafka.common.protocol.Errors;
 import org.apache.kafka.common.protocol.types.SchemaException;
-import org.apache.kafka.common.requests.AbstractRequest;
-import org.apache.kafka.common.requests.AbstractResponse;
-import org.apache.kafka.common.requests.ApiVersionsRequest;
-import org.apache.kafka.common.requests.ApiVersionsResponse;
-import org.apache.kafka.common.requests.ListOffsetsResponse;
-import org.apache.kafka.common.requests.MetadataRequest;
-import org.apache.kafka.common.requests.RequestHeader;
-import org.apache.kafka.common.requests.RequestTestUtils;
-import org.apache.kafka.common.requests.ResponseHeader;
-import org.apache.kafka.common.requests.SaslAuthenticateRequest;
-import org.apache.kafka.common.requests.SaslHandshakeRequest;
-import org.apache.kafka.common.requests.SaslHandshakeResponse;
+import org.apache.kafka.common.requests.*;
 import org.apache.kafka.common.security.JaasContext;
 import org.apache.kafka.common.security.TestSecurityConfig;
-import org.apache.kafka.common.security.auth.AuthenticateCallbackHandler;
-import org.apache.kafka.common.security.auth.AuthenticationContext;
-import org.apache.kafka.common.security.auth.KafkaPrincipal;
-import org.apache.kafka.common.security.auth.KafkaPrincipalBuilder;
-import org.apache.kafka.common.security.auth.Login;
-import org.apache.kafka.common.security.auth.SaslAuthenticationContext;
-import org.apache.kafka.common.security.auth.SecurityProtocol;
+import org.apache.kafka.common.security.auth.*;
 import org.apache.kafka.common.security.authenticator.TestDigestLoginModule.DigestServerCallbackHandler;
 import org.apache.kafka.common.security.oauthbearer.OAuthBearerLoginModule;
 import org.apache.kafka.common.security.oauthbearer.OAuthBearerToken;
@@ -91,11 +55,7 @@
 import org.apache.kafka.common.security.scram.internals.ScramMechanism;
 import org.apache.kafka.common.security.token.delegation.TokenInformation;
 import org.apache.kafka.common.security.token.delegation.internals.DelegationTokenCache;
-import org.apache.kafka.common.utils.LogContext;
-import org.apache.kafka.common.utils.MockTime;
-import org.apache.kafka.common.utils.SecurityUtils;
-import org.apache.kafka.common.utils.Time;
-import org.apache.kafka.common.utils.Utils;
+import org.apache.kafka.common.utils.*;
 import org.apache.kafka.test.TestUtils;
 import org.junit.jupiter.api.AfterEach;
 import org.junit.jupiter.api.BeforeEach;
@@ -104,11 +64,7 @@
 
 import javax.net.ssl.SSLPeerUnverifiedException;
 import javax.security.auth.Subject;
-import javax.security.auth.callback.Callback;
-import javax.security.auth.callback.CallbackHandler;
-import javax.security.auth.callback.NameCallback;
-import javax.security.auth.callback.PasswordCallback;
-import javax.security.auth.callback.UnsupportedCallbackException;
+import javax.security.auth.callback.*;
 import javax.security.auth.login.AppConfigurationEntry;
 import javax.security.auth.login.Configuration;
 import javax.security.auth.login.LoginContext;
@@ -121,16 +77,8 @@
 import java.nio.channels.SelectionKey;
 import java.nio.charset.StandardCharsets;
 import java.security.NoSuchAlgorithmException;
-import java.util.ArrayList;
-import java.util.Arrays;
-import java.util.Base64;
+import java.util.*;
 import java.util.Base64.Encoder;
-import java.util.Collections;
-import java.util.HashMap;
-import java.util.List;
-import java.util.Map;
-import java.util.Random;
-import java.util.Set;
 import java.util.concurrent.atomic.AtomicInteger;
 import java.util.function.Function;
 import java.util.function.Supplier;
@@ -138,12 +86,7 @@
 import java.util.stream.IntStream;
 
 import static org.apache.kafka.common.protocol.ApiKeys.LIST_OFFSETS;
-import static org.junit.jupiter.api.Assertions.assertEquals;
-import static org.junit.jupiter.api.Assertions.assertFalse;
-import static org.junit.jupiter.api.Assertions.assertNotNull;
-import static org.junit.jupiter.api.Assertions.assertThrows;
-import static org.junit.jupiter.api.Assertions.assertTrue;
-import static org.junit.jupiter.api.Assertions.fail;
+import static org.junit.jupiter.api.Assertions.*;
 
 /**
  * Tests for the Sasl authenticator. These use a test harness that runs a simple socket server that echos back responses.
@@ -164,7 +107,7 @@
     private CredentialCache credentialCache;
     private int nextCorrelationId;
 
-	@BeforeEach
+    @BeforeEach
     public void setup() throws Exception {
         LoginManager.closeAll();
         time = Time.SYSTEM;
@@ -176,7 +119,7 @@
         TestLogin.loginCount.set(0);
     }
 
-	@AfterEach
+    @AfterEach
     public void teardown() throws Exception {
         if (server != null)
             this.server.close();
@@ -247,7 +190,7 @@
         sendHandshakeRequestReceiveResponse(node3, ApiKeys.SASL_HANDSHAKE.latestVersion());
 
         // test with sasl authenticate request with large auth_byes string
-        String authString = "\u0000" + TestJaasConfig.USERNAME + "\u0000" +  new String(bytes, StandardCharsets.UTF_8);
+        String authString = "\u0000" + TestJaasConfig.USERNAME + "\u0000" + new String(bytes, StandardCharsets.UTF_8);
         ByteBuffer authBuf = ByteBuffer.wrap(Utils.utf8(authString));
         SaslAuthenticateRequestData data = new SaslAuthenticateRequestData().setAuthBytes(authBuf.array());
         SaslAuthenticateRequest request = new SaslAuthenticateRequest.Builder(data).build();
@@ -304,15 +247,15 @@
         SecurityProtocol securityProtocol = SecurityProtocol.SASL_SSL;
         server = createEchoServer(securityProtocol);
         createSelector(securityProtocol, saslClientConfigs);
-		InetSocketAddress addr = new InetSocketAddress("localhost", server.port());
+        InetSocketAddress addr = new InetSocketAddress("localhost", server.port());
         try {
             selector.connect(node, addr, BUFFER_SIZE, BUFFER_SIZE);
             fail("SASL/PLAIN channel created without username");
         } catch (IOException e) {
             // Expected exception
-			assertTrue(selector.channels().isEmpty(), "Channels not closed");
+            assertTrue(selector.channels().isEmpty(), "Channels not closed");
             for (SelectionKey key : selector.keys())
-				assertFalse(key.isValid(), "Key not cancelled");
+                assertFalse(key.isValid(), "Key not cancelled");
         }
     }
 
@@ -328,7 +271,7 @@
         SecurityProtocol securityProtocol = SecurityProtocol.SASL_SSL;
         server = createEchoServer(securityProtocol);
         createSelector(securityProtocol, saslClientConfigs);
-		InetSocketAddress addr = new InetSocketAddress("localhost", server.port());
+        InetSocketAddress addr = new InetSocketAddress("localhost", server.port());
         try {
             selector.connect(node, addr, BUFFER_SIZE, BUFFER_SIZE);
             fail("SASL/PLAIN channel created without password");
@@ -354,8 +297,7 @@
         server = createEchoServer(securityProtocol);
 
         try {
-            InvalidScramServerCallbackHandler.sensitiveException =
-                    new IOException("Could not connect to password database localhost:8000");
+            InvalidScramServerCallbackHandler.sensitiveException = new IOException("Could not connect to password database localhost:8000");
             createAndCheckClientAuthenticationFailure(securityProtocol, "1", "SCRAM-SHA-256", null);
 
             InvalidScramServerCallbackHandler.sensitiveException =
@@ -445,7 +387,7 @@
             saslClientConfigs.put(SaslConfigs.SASL_MECHANISM, "DIGEST-MD5");
             createSelector(securityProtocol, saslClientConfigs);
             selector2 = selector;
-			InetSocketAddress addr = new InetSocketAddress("localhost", server.port());
+            InetSocketAddress addr = new InetSocketAddress("localhost", server.port());
             selector.connect(node2, addr, BUFFER_SIZE, BUFFER_SIZE);
             NetworkTestUtils.checkClientConnection(selector, node2, 100, 10);
             selector = null; // keeps it from being closed when next one is created
@@ -454,11 +396,11 @@
             String node3 = "3";
             saslClientConfigs.put(SaslConfigs.SASL_MECHANISM, "SCRAM-SHA-256");
             createSelector(securityProtocol, saslClientConfigs);
-			selector3 = selector;
-			selector.connect(node3, new InetSocketAddress("localhost", server.port()), BUFFER_SIZE, BUFFER_SIZE);
-			NetworkTestUtils.checkClientConnection(selector, node3, 100, 10);
+            selector3 = selector;
+            selector.connect(node3, new InetSocketAddress("localhost", server.port()), BUFFER_SIZE, BUFFER_SIZE);
+            NetworkTestUtils.checkClientConnection(selector, node3, 100, 10);
             server.verifyAuthenticationMetrics(3, 0);
-            
+
             /*
              * Now re-authenticate the connections. First we have to sleep long enough so
              * that the next write will cause re-authentication, which we expect to succeed.
@@ -736,149 +678,139 @@
         testUnauthenticatedApiVersionsRequest(SecurityProtocol.SASL_SSL, (short) 1);
     }
 
-	/**
-	 * Tests that unsupported version of ApiVersionsRequest before SASL handshake request
-	 * returns error response and does not result in authentication failure. This test
-	 * is similar to {@link #testUnauthenticatedApiVersionsRequest(SecurityProtocol, short)}
-	 * where a non-SASL client is used to send requests that are processed by
-	 * {@link SaslServerAuthenticator} of the server prior to client authentication.
-	 */
-	@Test
-	public void testApiVersionsRequestWithServerUnsupportedVersion() throws Exception {
-		short handshakeVersion = ApiKeys.SASL_HANDSHAKE.latestVersion();
-		SecurityProtocol securityProtocol = SecurityProtocol.SASL_PLAINTEXT;
-		configureMechanisms("PLAIN", Arrays.asList("PLAIN"));
-		server = createEchoServer(securityProtocol);
-
-		// Send ApiVersionsRequest with unsupported version and validate error response.
-		String node = "1";
-		createClientConnection(SecurityProtocol.PLAINTEXT, node);
-
-		RequestHeader header = new RequestHeader(new RequestHeaderData().
-				setRequestApiKey(ApiKeys.API_VERSIONS.id).
-				setRequestApiVersion(Short.MAX_VALUE).
-				setClientId("someclient").
-				setCorrelationId(1),
-				(short) 2);
-		ApiVersionsRequest request = new ApiVersionsRequest.Builder().build();
-		selector.send(new NetworkSend(node, request.toSend(header)));
-		ByteBuffer responseBuffer = waitForResponse();
-		ResponseHeader.parse(responseBuffer, ApiKeys.API_VERSIONS.responseHeaderVersion((short) 0));
-		ApiVersionsResponse response = ApiVersionsResponse.parse(responseBuffer, (short) 0);
-		assertEquals(Errors.UNSUPPORTED_VERSION.code(), response.data().errorCode());
-
-		ApiVersion apiVersion = response.data().apiKeys().find(ApiKeys.API_VERSIONS.id);
-		assertNotNull(apiVersion);
-		assertEquals(ApiKeys.API_VERSIONS.id, apiVersion.apiKey());
-		assertEquals(ApiKeys.API_VERSIONS.oldestVersion(), apiVersion.minVersion());
-		assertEquals(ApiKeys.API_VERSIONS.latestVersion(), apiVersion.maxVersion());
-
-		// Send ApiVersionsRequest with a supported version. This should succeed.
-		sendVersionRequestReceiveResponse(node);
-
-		// Test that client can authenticate successfully
-		sendHandshakeRequestReceiveResponse(node, handshakeVersion);
-		authenticateUsingSaslPlainAndCheckConnection(node, handshakeVersion > 0);
-	}
-
-	/**
-	 * Tests correct negotiation of handshake and authenticate api versions by having the server
-	 * return a higher version than supported on the client.
-	 * Note, that due to KAFKA-9577 this will require a workaround to effectively bump
-	 * SASL_HANDSHAKE in the future.
-	 */
-	@Test
-	public void testSaslUnsupportedClientVersions() throws Exception {
-		configureMechanisms("SCRAM-SHA-512", Arrays.asList("SCRAM-SHA-512"));
-
-		server = startServerApiVersionsUnsupportedByClient(SecurityProtocol.SASL_SSL, "SCRAM-SHA-512");
-		updateScramCredentialCache(TestJaasConfig.USERNAME, TestJaasConfig.PASSWORD);
-
-		String node = "0";
-
-		createClientConnection(SecurityProtocol.SASL_SSL, "SCRAM-SHA-512", node, true);
-		NetworkTestUtils.checkClientConnection(selector, "0", 100, 10);
-	}
-
-	/**
-	 * Tests that invalid ApiVersionRequest is handled by the server correctly and
-	 * returns an INVALID_REQUEST error.
-	 */
-	@Test
-	public void testInvalidApiVersionsRequest() throws Exception {
-		short handshakeVersion = ApiKeys.SASL_HANDSHAKE.latestVersion();
-		SecurityProtocol securityProtocol = SecurityProtocol.SASL_PLAINTEXT;
-		configureMechanisms("PLAIN", Arrays.asList("PLAIN"));
-		server = createEchoServer(securityProtocol);
-
-		// Send ApiVersionsRequest with invalid version and validate error response.
-		String node = "1";
-		short version = ApiKeys.API_VERSIONS.latestVersion();
-		createClientConnection(SecurityProtocol.PLAINTEXT, node);
-		RequestHeader header = new RequestHeader(ApiKeys.API_VERSIONS, version, "someclient", 1);
-		ApiVersionsRequest request = new ApiVersionsRequest(new ApiVersionsRequestData().
-				setClientSoftwareName("  ").
-				setClientSoftwareVersion("   "), version);
-		selector.send(new NetworkSend(node, request.toSend(header)));
-		ByteBuffer responseBuffer = waitForResponse();
-		ResponseHeader.parse(responseBuffer, ApiKeys.API_VERSIONS.responseHeaderVersion(version));
-		ApiVersionsResponse response =
-				ApiVersionsResponse.parse(responseBuffer, version);
-		assertEquals(Errors.INVALID_REQUEST.code(), response.data().errorCode());
-
-		// Send ApiVersionsRequest with a supported version. This should succeed.
-		sendVersionRequestReceiveResponse(node);
-
-		// Test that client can authenticate successfully
-		sendHandshakeRequestReceiveResponse(node, handshakeVersion);
-		authenticateUsingSaslPlainAndCheckConnection(node, handshakeVersion > 0);
-	}
-
-
-	@Test
-	public void testForBrokenSaslHandshakeVersionBump() {
-		assertEquals(1, ApiKeys.SASL_HANDSHAKE.latestVersion(),
-				"It is not possible to easily bump SASL_HANDSHAKE schema due to improper version negotiation in " +
-						"clients < 2.5. Please see https://issues.apache.org/jira/browse/KAFKA-9577");
-	}
-
-	/**
-	 * Tests that valid ApiVersionRequest is handled by the server correctly and
-	 * returns an NONE error.
-	 */
-	@Test
-	public void testValidApiVersionsRequest() throws Exception {
-		short handshakeVersion = ApiKeys.SASL_HANDSHAKE.latestVersion();
-		SecurityProtocol securityProtocol = SecurityProtocol.SASL_PLAINTEXT;
-		configureMechanisms("PLAIN", Arrays.asList("PLAIN"));
-		server = createEchoServer(securityProtocol);
-
-		// Send ApiVersionsRequest with valid version and validate error response.
-		String node = "1";
-		short version = ApiKeys.API_VERSIONS.latestVersion();
-		createClientConnection(SecurityProtocol.PLAINTEXT, node);
-		RequestHeader header = new RequestHeader(ApiKeys.API_VERSIONS, version, "someclient", 1);
-		ApiVersionsRequest request = new ApiVersionsRequest.Builder().build(version);
-		selector.send(new NetworkSend(node, request.toSend(header)));
-		ByteBuffer responseBuffer = waitForResponse();
-		ResponseHeader.parse(responseBuffer, ApiKeys.API_VERSIONS.responseHeaderVersion(version));
-		ApiVersionsResponse response = ApiVersionsResponse.parse(responseBuffer, version);
-		assertEquals(Errors.NONE.code(), response.data().errorCode());
-
-		// Test that client can authenticate successfully
-		sendHandshakeRequestReceiveResponse(node, handshakeVersion);
-		authenticateUsingSaslPlainAndCheckConnection(node, handshakeVersion > 0);
-	}
-
-	/**
-	 * Tests that unsupported version of SASL handshake request returns error
-	 * response and fails authentication. This test is similar to
-	 * {@link #testUnauthenticatedApiVersionsRequest(SecurityProtocol, short)}
-	 * where a non-SASL client is used to send requests that are processed by
-	 * {@link SaslServerAuthenticator} of the server prior to client authentication.
-	 */
-	@Test
-	public void testSaslHandshakeRequestWithUnsupportedVersion() throws Exception {
+    /**
+     * Tests that unsupported version of ApiVersionsRequest before SASL handshake request
+     * returns error response and does not result in authentication failure. This test
+     * is similar to {@link #testUnauthenticatedApiVersionsRequest(SecurityProtocol, short)}
+     * where a non-SASL client is used to send requests that are processed by
+     * {@link SaslServerAuthenticator} of the server prior to client authentication.
+     */
+    @Test
+    public void testApiVersionsRequestWithServerUnsupportedVersion() throws Exception {
+        short handshakeVersion = ApiKeys.SASL_HANDSHAKE.latestVersion();
+        SecurityProtocol securityProtocol = SecurityProtocol.SASL_PLAINTEXT;
+        configureMechanisms("PLAIN", Arrays.asList("PLAIN"));
+        server = createEchoServer(securityProtocol);
+
+        // Send ApiVersionsRequest with unsupported version and validate error response.
+        String node = "1";
+        createClientConnection(SecurityProtocol.PLAINTEXT, node);
+
+        RequestHeader header = new RequestHeader(new RequestHeaderData().setRequestApiKey(ApiKeys.API_VERSIONS.id).setRequestApiVersion(Short.MAX_VALUE).setClientId("someclient").setCorrelationId(1), (short) 2);
+        ApiVersionsRequest request = new ApiVersionsRequest.Builder().build();
+        selector.send(new NetworkSend(node, request.toSend(header)));
+        ByteBuffer responseBuffer = waitForResponse();
+        ResponseHeader.parse(responseBuffer, ApiKeys.API_VERSIONS.responseHeaderVersion((short) 0));
+        ApiVersionsResponse response = ApiVersionsResponse.parse(responseBuffer, (short) 0);
+        assertEquals(Errors.UNSUPPORTED_VERSION.code(), response.data().errorCode());
+
+        ApiVersion apiVersion = response.data().apiKeys().find(ApiKeys.API_VERSIONS.id);
+        assertNotNull(apiVersion);
+        assertEquals(ApiKeys.API_VERSIONS.id, apiVersion.apiKey());
+        assertEquals(ApiKeys.API_VERSIONS.oldestVersion(), apiVersion.minVersion());
+        assertEquals(ApiKeys.API_VERSIONS.latestVersion(), apiVersion.maxVersion());
+
+        // Send ApiVersionsRequest with a supported version. This should succeed.
+        sendVersionRequestReceiveResponse(node);
+
+        // Test that client can authenticate successfully
+        sendHandshakeRequestReceiveResponse(node, handshakeVersion);
+        authenticateUsingSaslPlainAndCheckConnection(node, handshakeVersion > 0);
+    }
+
+    /**
+     * Tests correct negotiation of handshake and authenticate api versions by having the server
+     * return a higher version than supported on the client.
+     * Note, that due to KAFKA-9577 this will require a workaround to effectively bump
+     * SASL_HANDSHAKE in the future.
+     */
+    @Test
+    public void testSaslUnsupportedClientVersions() throws Exception {
+        configureMechanisms("SCRAM-SHA-512", Arrays.asList("SCRAM-SHA-512"));
+
+        server = startServerApiVersionsUnsupportedByClient(SecurityProtocol.SASL_SSL, "SCRAM-SHA-512");
+        updateScramCredentialCache(TestJaasConfig.USERNAME, TestJaasConfig.PASSWORD);
+
+        String node = "0";
+
+        createClientConnection(SecurityProtocol.SASL_SSL, "SCRAM-SHA-512", node, true);
+        NetworkTestUtils.checkClientConnection(selector, "0", 100, 10);
+    }
+
+    /**
+     * Tests that invalid ApiVersionRequest is handled by the server correctly and
+     * returns an INVALID_REQUEST error.
+     */
+    @Test
+    public void testInvalidApiVersionsRequest() throws Exception {
+        short handshakeVersion = ApiKeys.SASL_HANDSHAKE.latestVersion();
+        SecurityProtocol securityProtocol = SecurityProtocol.SASL_PLAINTEXT;
+        configureMechanisms("PLAIN", Arrays.asList("PLAIN"));
+        server = createEchoServer(securityProtocol);
+
+        // Send ApiVersionsRequest with invalid version and validate error response.
+        String node = "1";
+        short version = ApiKeys.API_VERSIONS.latestVersion();
+        createClientConnection(SecurityProtocol.PLAINTEXT, node);
+        RequestHeader header = new RequestHeader(ApiKeys.API_VERSIONS, version, "someclient", 1);
+        ApiVersionsRequest request = new ApiVersionsRequest(new ApiVersionsRequestData().setClientSoftwareName("  ").setClientSoftwareVersion("   "), version);
+        selector.send(new NetworkSend(node, request.toSend(header)));
+        ByteBuffer responseBuffer = waitForResponse();
+        ResponseHeader.parse(responseBuffer, ApiKeys.API_VERSIONS.responseHeaderVersion(version));
+        ApiVersionsResponse response = ApiVersionsResponse.parse(responseBuffer, version);
+        assertEquals(Errors.INVALID_REQUEST.code(), response.data().errorCode());
+
+        // Send ApiVersionsRequest with a supported version. This should succeed.
+        sendVersionRequestReceiveResponse(node);
+
+        // Test that client can authenticate successfully
+        sendHandshakeRequestReceiveResponse(node, handshakeVersion);
+        authenticateUsingSaslPlainAndCheckConnection(node, handshakeVersion > 0);
+    }
+
+
+    @Test
+    public void testForBrokenSaslHandshakeVersionBump() {
+        assertEquals(1, ApiKeys.SASL_HANDSHAKE.latestVersion(), "It is not possible to easily bump SASL_HANDSHAKE schema due to improper version negotiation in " + "clients < 2.5. Please see https://issues.apache.org/jira/browse/KAFKA-9577");
+    }
+
+    /**
+     * Tests that valid ApiVersionRequest is handled by the server correctly and
+     * returns an NONE error.
+     */
+    @Test
+    public void testValidApiVersionsRequest() throws Exception {
+        short handshakeVersion = ApiKeys.SASL_HANDSHAKE.latestVersion();
+        SecurityProtocol securityProtocol = SecurityProtocol.SASL_PLAINTEXT;
+        configureMechanisms("PLAIN", Arrays.asList("PLAIN"));
+        server = createEchoServer(securityProtocol);
+
+        // Send ApiVersionsRequest with valid version and validate error response.
+        String node = "1";
+        short version = ApiKeys.API_VERSIONS.latestVersion();
+        createClientConnection(SecurityProtocol.PLAINTEXT, node);
+        RequestHeader header = new RequestHeader(ApiKeys.API_VERSIONS, version, "someclient", 1);
+        ApiVersionsRequest request = new ApiVersionsRequest.Builder().build(version);
+        selector.send(new NetworkSend(node, request.toSend(header)));
+        ByteBuffer responseBuffer = waitForResponse();
+        ResponseHeader.parse(responseBuffer, ApiKeys.API_VERSIONS.responseHeaderVersion(version));
+        ApiVersionsResponse response = ApiVersionsResponse.parse(responseBuffer, version);
+        assertEquals(Errors.NONE.code(), response.data().errorCode());
+
+        // Test that client can authenticate successfully
+        sendHandshakeRequestReceiveResponse(node, handshakeVersion);
+        authenticateUsingSaslPlainAndCheckConnection(node, handshakeVersion > 0);
+    }
+
+    /**
+     * Tests that unsupported version of SASL handshake request returns error
+     * response and fails authentication. This test is similar to
+     * {@link #testUnauthenticatedApiVersionsRequest(SecurityProtocol, short)}
+     * where a non-SASL client is used to send requests that are processed by
+     * {@link SaslServerAuthenticator} of the server prior to client authentication.
+     */
+    @Test
+    public void testSaslHandshakeRequestWithUnsupportedVersion() throws Exception {
         SecurityProtocol securityProtocol = SecurityProtocol.SASL_PLAINTEXT;
         configureMechanisms("PLAIN", Arrays.asList("PLAIN"));
         server = createEchoServer(securityProtocol);
@@ -889,7 +821,7 @@
         SaslHandshakeRequest request = buildSaslHandshakeRequest("PLAIN", ApiKeys.SASL_HANDSHAKE.latestVersion());
         RequestHeader header = new RequestHeader(ApiKeys.SASL_HANDSHAKE, Short.MAX_VALUE, "someclient", 2);
 
-		selector.send(new NetworkSend(node1, request.toSend(header)));
+        selector.send(new NetworkSend(node1, request.toSend(header)));
         // This test uses a non-SASL PLAINTEXT client in order to do manual handshake.
         // So the channel is in READY state.
         NetworkTestUtils.waitForChannelClose(selector, node1, ChannelState.READY.state());
@@ -916,9 +848,9 @@
         sendHandshakeRequestReceiveResponse(node1, (short) 1);
         Random random = new Random();
         byte[] bytes = new byte[1024];
-		random.nextBytes(bytes);
-		selector.send(new NetworkSend(node1, ByteBufferSend.sizePrefixed(ByteBuffer.wrap(bytes))));
-		NetworkTestUtils.waitForChannelClose(selector, node1, ChannelState.READY.state());
+        random.nextBytes(bytes);
+        selector.send(new NetworkSend(node1, ByteBufferSend.sizePrefixed(ByteBuffer.wrap(bytes))));
+        NetworkTestUtils.waitForChannelClose(selector, node1, ChannelState.READY.state());
         selector.close();
 
         // Test good connection still works
@@ -927,9 +859,9 @@
         // Send invalid SASL packet before handshake request
         String node2 = "invalid2";
         createClientConnection(SecurityProtocol.PLAINTEXT, node2);
-		random.nextBytes(bytes);
-		selector.send(new NetworkSend(node2, ByteBufferSend.sizePrefixed(ByteBuffer.wrap(bytes))));
-		NetworkTestUtils.waitForChannelClose(selector, node2, ChannelState.READY.state());
+        random.nextBytes(bytes);
+        selector.send(new NetworkSend(node2, ByteBufferSend.sizePrefixed(ByteBuffer.wrap(bytes))));
+        NetworkTestUtils.waitForChannelClose(selector, node2, ChannelState.READY.state());
         selector.close();
 
         // Test good connection still works
@@ -956,8 +888,8 @@
 
         ApiVersionsRequest request = createApiVersionsRequestV0();
         RequestHeader versionsHeader = new RequestHeader(ApiKeys.API_VERSIONS, request.version(), "someclient", 2);
-		selector.send(new NetworkSend(node1, request.toSend(versionsHeader)));
-		NetworkTestUtils.waitForChannelClose(selector, node1, ChannelState.READY.state());
+        selector.send(new NetworkSend(node1, request.toSend(versionsHeader)));
+        NetworkTestUtils.waitForChannelClose(selector, node1, ChannelState.READY.state());
         selector.close();
 
         // Test good connection still works
@@ -982,9 +914,9 @@
         ByteBuffer buffer = ByteBuffer.allocate(1024);
         buffer.putInt(Integer.MAX_VALUE);
         buffer.put(new byte[buffer.capacity() - 4]);
-		buffer.rewind();
-		selector.send(new NetworkSend(node1, ByteBufferSend.sizePrefixed(buffer)));
-		NetworkTestUtils.waitForChannelClose(selector, node1, ChannelState.READY.state());
+        buffer.rewind();
+        selector.send(new NetworkSend(node1, ByteBufferSend.sizePrefixed(buffer)));
+        NetworkTestUtils.waitForChannelClose(selector, node1, ChannelState.READY.state());
         selector.close();
 
         // Test good connection still works
@@ -996,9 +928,9 @@
         buffer.clear();
         buffer.putInt(Integer.MAX_VALUE);
         buffer.put(new byte[buffer.capacity() - 4]);
-		buffer.rewind();
-		selector.send(new NetworkSend(node2, ByteBufferSend.sizePrefixed(buffer)));
-		NetworkTestUtils.waitForChannelClose(selector, node2, ChannelState.READY.state());
+        buffer.rewind();
+        selector.send(new NetworkSend(node2, ByteBufferSend.sizePrefixed(buffer)));
+        NetworkTestUtils.waitForChannelClose(selector, node2, ChannelState.READY.state());
         selector.close();
 
         // Test good connection still works
@@ -1018,12 +950,10 @@
         // Send metadata request before Kafka SASL handshake request
         String node1 = "invalid1";
         createClientConnection(SecurityProtocol.PLAINTEXT, node1);
-        MetadataRequest metadataRequest1 = new MetadataRequest.Builder(Collections.singletonList("sometopic"),
-                true).build();
-        RequestHeader metadataRequestHeader1 = new RequestHeader(ApiKeys.METADATA, metadataRequest1.version(),
-                "someclient", 1);
-		selector.send(new NetworkSend(node1, metadataRequest1.toSend(metadataRequestHeader1)));
-		NetworkTestUtils.waitForChannelClose(selector, node1, ChannelState.READY.state());
+        MetadataRequest metadataRequest1 = new MetadataRequest.Builder(Collections.singletonList("sometopic"), true).build();
+        RequestHeader metadataRequestHeader1 = new RequestHeader(ApiKeys.METADATA, metadataRequest1.version(), "someclient", 1);
+        selector.send(new NetworkSend(node1, metadataRequest1.toSend(metadataRequestHeader1)));
+        NetworkTestUtils.waitForChannelClose(selector, node1, ChannelState.READY.state());
         selector.close();
 
         // Test good connection still works
@@ -1034,10 +964,9 @@
         createClientConnection(SecurityProtocol.PLAINTEXT, node2);
         sendHandshakeRequestReceiveResponse(node2, (short) 1);
         MetadataRequest metadataRequest2 = new MetadataRequest.Builder(Collections.singletonList("sometopic"), true).build();
-        RequestHeader metadataRequestHeader2 = new RequestHeader(ApiKeys.METADATA,
-                metadataRequest2.version(), "someclient", 2);
-		selector.send(new NetworkSend(node2, metadataRequest2.toSend(metadataRequestHeader2)));
-		NetworkTestUtils.waitForChannelClose(selector, node2, ChannelState.READY.state());
+        RequestHeader metadataRequestHeader2 = new RequestHeader(ApiKeys.METADATA, metadataRequest2.version(), "someclient", 2);
+        selector.send(new NetworkSend(node2, metadataRequest2.toSend(metadataRequestHeader2)));
+        NetworkTestUtils.waitForChannelClose(selector, node2, ChannelState.READY.state());
         selector.close();
 
         // Test good connection still works
@@ -1203,7 +1132,7 @@
         try {
             createClientConnection(securityProtocol, "invalid");
         } catch (Exception e) {
-			assertTrue(e.getCause() instanceof LoginException, "Unexpected exception " + e.getCause());
+            assertTrue(e.getCause() instanceof LoginException, "Unexpected exception " + e.getCause());
         }
     }
 
@@ -1284,25 +1213,25 @@
      */
     @Test
     public void testInvalidMechanism() throws Exception {
-		String node = "0";
-		SecurityProtocol securityProtocol = SecurityProtocol.SASL_SSL;
-		configureMechanisms("PLAIN", Arrays.asList("PLAIN"));
-		saslClientConfigs.put(SaslConfigs.SASL_MECHANISM, "INVALID");
-
-		server = createEchoServer(securityProtocol);
-		try {
-			createAndCheckClientConnectionFailure(securityProtocol, node);
-			fail("Did not generate exception prior to creating channel");
-		} catch (IOException expected) {
-			server.verifyAuthenticationMetrics(0, 0);
-			server.verifyReauthenticationMetrics(0, 0);
-			Throwable underlyingCause = expected.getCause().getCause().getCause();
-			assertEquals(SaslAuthenticationException.class, underlyingCause.getClass());
-			assertEquals("Failed to create SaslClient with mechanism INVALID", underlyingCause.getMessage());
-		} finally {
-			closeClientConnectionIfNecessary();
-		}
-	}
+        String node = "0";
+        SecurityProtocol securityProtocol = SecurityProtocol.SASL_SSL;
+        configureMechanisms("PLAIN", Arrays.asList("PLAIN"));
+        saslClientConfigs.put(SaslConfigs.SASL_MECHANISM, "INVALID");
+
+        server = createEchoServer(securityProtocol);
+        try {
+            createAndCheckClientConnectionFailure(securityProtocol, node);
+            fail("Did not generate exception prior to creating channel");
+        } catch (IOException expected) {
+            server.verifyAuthenticationMetrics(0, 0);
+            server.verifyReauthenticationMetrics(0, 0);
+            Throwable underlyingCause = expected.getCause().getCause().getCause();
+            assertEquals(SaslAuthenticationException.class, underlyingCause.getClass());
+            assertEquals("Failed to create SaslClient with mechanism INVALID", underlyingCause.getMessage());
+        } finally {
+            closeClientConnectionIfNecessary();
+        }
+    }
 
     /**
      * Tests dynamic JAAS configuration property for SASL clients. Invalid client credentials
@@ -1586,112 +1515,85 @@
     public void testCannotReauthenticateWithDifferentPrincipal() throws Exception {
         String node = "0";
         SecurityProtocol securityProtocol = SecurityProtocol.SASL_SSL;
-        saslClientConfigs.put(SaslConfigs.SASL_LOGIN_CALLBACK_HANDLER_CLASS,
-                AlternateLoginCallbackHandler.class.getName());
-        configureMechanisms(OAuthBearerLoginModule.OAUTHBEARER_MECHANISM,
-                Arrays.asList(OAuthBearerLoginModule.OAUTHBEARER_MECHANISM));
+        saslClientConfigs.put(SaslConfigs.SASL_LOGIN_CALLBACK_HANDLER_CLASS, AlternateLoginCallbackHandler.class.getName());
+        configureMechanisms(OAuthBearerLoginModule.OAUTHBEARER_MECHANISM, Arrays.asList(OAuthBearerLoginModule.OAUTHBEARER_MECHANISM));
         server = createEchoServer(securityProtocol);
         // initial authentication must succeed
         createClientConnection(securityProtocol, node);
-		checkClientConnection(node);
-		// ensure metrics are as expected before trying to re-authenticate
-		server.verifyAuthenticationMetrics(1, 0);
-		server.verifyReauthenticationMetrics(0, 0);
-		/*
-		 * Now re-authenticate with a different principal and ensure it fails. We first
-		 * have to sleep long enough for the background refresh thread to replace the
-		 * original token with a new one.
-		 */
-		delay(1000L);
-		assertThrows(AssertionFailedError.class, () -> checkClientConnection(node));
-		server.verifyReauthenticationMetrics(0, 1);
-	}
-
-	@Test
-	public void testCorrelationId() {
-		SaslClientAuthenticator authenticator = new SaslClientAuthenticator(
-				Collections.emptyMap(),
-				null,
-				"node",
-				null,
-				null,
-				null,
-				"plain",
-				false,
-				null,
-				null,
-				new LogContext()
-		) {
-			@Override
-			SaslClient createSaslClient() {
-				return null;
-			}
-		};
-		int count = (SaslClientAuthenticator.MAX_RESERVED_CORRELATION_ID - SaslClientAuthenticator.MIN_RESERVED_CORRELATION_ID) * 2;
-		Set<Integer> ids = IntStream.range(0, count)
-				.mapToObj(i -> authenticator.nextCorrelationId())
-				.collect(Collectors.toSet());
-		assertEquals(SaslClientAuthenticator.MAX_RESERVED_CORRELATION_ID - SaslClientAuthenticator.MIN_RESERVED_CORRELATION_ID + 1, ids.size());
-		ids.forEach(id -> {
-			assertTrue(id >= SaslClientAuthenticator.MIN_RESERVED_CORRELATION_ID);
-			assertTrue(SaslClientAuthenticator.isReserved(id));
-		});
-	}
-
-	@Test
-	public void testConvertListOffsetResponseToSaslHandshakeResponse() {
-		ListOffsetsResponseData data = new ListOffsetsResponseData()
-				.setThrottleTimeMs(0)
-				.setTopics(Collections.singletonList(new ListOffsetsTopicResponse()
-						.setName("topic")
-						.setPartitions(Collections.singletonList(new ListOffsetsPartitionResponse()
-								.setErrorCode(Errors.NONE.code())
-								.setLeaderEpoch(ListOffsetsResponse.UNKNOWN_EPOCH)
-								.setPartitionIndex(0)
-								.setOffset(0)
-								.setTimestamp(0)))));
-		ListOffsetsResponse response = new ListOffsetsResponse(data);
-		ByteBuffer buffer = RequestTestUtils.serializeResponseWithHeader(response, LIST_OFFSETS.latestVersion(), 0);
-		final RequestHeader header0 = new RequestHeader(LIST_OFFSETS, LIST_OFFSETS.latestVersion(), "id", SaslClientAuthenticator.MIN_RESERVED_CORRELATION_ID);
-		assertThrows(SchemaException.class, () -> NetworkClient.parseResponse(buffer.duplicate(), header0));
-		final RequestHeader header1 = new RequestHeader(LIST_OFFSETS, LIST_OFFSETS.latestVersion(), "id", 1);
-		assertThrows(IllegalStateException.class, () -> NetworkClient.parseResponse(buffer.duplicate(), header1));
-	}
-
-	/**
-	 * Re-authentication must fail if mechanism changes
-	 */
-	@Test
-	public void testCannotReauthenticateWithDifferentMechanism() throws Exception {
-		String node = "0";
-		SecurityProtocol securityProtocol = SecurityProtocol.SASL_SSL;
-		configureMechanisms("DIGEST-MD5", Arrays.asList("DIGEST-MD5", "PLAIN"));
+        checkClientConnection(node);
+        // ensure metrics are as expected before trying to re-authenticate
+        server.verifyAuthenticationMetrics(1, 0);
+        server.verifyReauthenticationMetrics(0, 0);
+        /*
+         * Now re-authenticate with a different principal and ensure it fails. We first
+         * have to sleep long enough for the background refresh thread to replace the
+         * original token with a new one.
+         */
+        delay(1000L);
+        assertThrows(AssertionFailedError.class, () -> checkClientConnection(node));
+        server.verifyReauthenticationMetrics(0, 1);
+    }
+
+    @Test
+    public void testCorrelationId() {
+        SaslClientAuthenticator authenticator = new SaslClientAuthenticator(Collections.emptyMap(), null, "node", null, null, null, "plain", false, null, null, new LogContext()) {
+            @Override
+            SaslClient createSaslClient() {
+                return null;
+            }
+        };
+        int count = (SaslClientAuthenticator.MAX_RESERVED_CORRELATION_ID - SaslClientAuthenticator.MIN_RESERVED_CORRELATION_ID) * 2;
+        Set<Integer> ids = IntStream.range(0, count).mapToObj(i -> authenticator.nextCorrelationId()).collect(Collectors.toSet());
+        assertEquals(SaslClientAuthenticator.MAX_RESERVED_CORRELATION_ID - SaslClientAuthenticator.MIN_RESERVED_CORRELATION_ID + 1, ids.size());
+        ids.forEach(id -> {
+            assertTrue(id >= SaslClientAuthenticator.MIN_RESERVED_CORRELATION_ID);
+            assertTrue(SaslClientAuthenticator.isReserved(id));
+        });
+    }
+
+    @Test
+    public void testConvertListOffsetResponseToSaslHandshakeResponse() {
+        ListOffsetsResponseData data = new ListOffsetsResponseData().setThrottleTimeMs(0).setTopics(Collections.singletonList(new ListOffsetsTopicResponse().setName("topic").setPartitions(Collections.singletonList(new ListOffsetsPartitionResponse().setErrorCode(Errors.NONE.code()).setLeaderEpoch(ListOffsetsResponse.UNKNOWN_EPOCH).setPartitionIndex(0).setOffset(0).setTimestamp(0)))));
+        ListOffsetsResponse response = new ListOffsetsResponse(data);
+        ByteBuffer buffer = RequestTestUtils.serializeResponseWithHeader(response, LIST_OFFSETS.latestVersion(), 0);
+        final RequestHeader header0 = new RequestHeader(LIST_OFFSETS, LIST_OFFSETS.latestVersion(), "id", SaslClientAuthenticator.MIN_RESERVED_CORRELATION_ID);
+        assertThrows(SchemaException.class, () -> NetworkClient.parseResponse(buffer.duplicate(), header0));
+        final RequestHeader header1 = new RequestHeader(LIST_OFFSETS, LIST_OFFSETS.latestVersion(), "id", 1);
+        assertThrows(IllegalStateException.class, () -> NetworkClient.parseResponse(buffer.duplicate(), header1));
+    }
+
+    /**
+     * Re-authentication must fail if mechanism changes
+     */
+    @Test
+    public void testCannotReauthenticateWithDifferentMechanism() throws Exception {
+        String node = "0";
+        SecurityProtocol securityProtocol = SecurityProtocol.SASL_SSL;
+        configureMechanisms("DIGEST-MD5", Arrays.asList("DIGEST-MD5", "PLAIN"));
         configureDigestMd5ServerCallback(securityProtocol);
         server = createEchoServer(securityProtocol);
 
         String saslMechanism = (String) saslClientConfigs.get(SaslConfigs.SASL_MECHANISM);
         Map<String, ?> configs = new TestSecurityConfig(saslClientConfigs).values();
-        this.channelBuilder = new AlternateSaslChannelBuilder(Mode.CLIENT,
-                Collections.singletonMap(saslMechanism, JaasContext.loadClientContext(configs)), securityProtocol, null,
-                false, saslMechanism, true, credentialCache, null, time);
+        this.channelBuilder = new AlternateSaslChannelBuilder(Mode.CLIENT, Collections.singletonMap(saslMechanism, JaasContext.loadClientContext(configs)), securityProtocol, null, false, saslMechanism, true, credentialCache, null, time);
         this.channelBuilder.configure(configs);
         // initial authentication must succeed
         this.selector = NetworkTestUtils.createSelector(channelBuilder, time);
         InetSocketAddress addr = new InetSocketAddress("localhost", server.port());
-		selector.connect(node, addr, BUFFER_SIZE, BUFFER_SIZE);
-		checkClientConnection(node);
-		// ensure metrics are as expected before trying to re-authenticate
-		server.verifyAuthenticationMetrics(1, 0);
-		server.verifyReauthenticationMetrics(0, 0);
-		/*
-		 * Now re-authenticate with a different mechanism and ensure it fails. We have
-		 * to sleep long enough so that the next write will trigger a re-authentication.
-		 */
-		delay((long) (CONNECTIONS_MAX_REAUTH_MS_VALUE * 1.1));
-		assertThrows(AssertionFailedError.class, () -> checkClientConnection(node));
-		server.verifyAuthenticationMetrics(1, 0);
-		server.verifyReauthenticationMetrics(0, 1);
-	}
+        selector.connect(node, addr, BUFFER_SIZE, BUFFER_SIZE);
+        checkClientConnection(node);
+        // ensure metrics are as expected before trying to re-authenticate
+        server.verifyAuthenticationMetrics(1, 0);
+        server.verifyReauthenticationMetrics(0, 0);
+        /*
+         * Now re-authenticate with a different mechanism and ensure it fails. We have
+         * to sleep long enough so that the next write will trigger a re-authentication.
+         */
+        delay((long) (CONNECTIONS_MAX_REAUTH_MS_VALUE * 1.1));
+        assertThrows(AssertionFailedError.class, () -> checkClientConnection(node));
+        server.verifyAuthenticationMetrics(1, 0);
+        server.verifyReauthenticationMetrics(0, 1);
+    }
 
     /**
      * Second re-authentication must fail if it is sooner than one second after the first
@@ -1715,30 +1617,25 @@
              */
             time.sleep((long) (CONNECTIONS_MAX_REAUTH_MS_VALUE * 1.1));
             checkClientConnection(node);
-			server.verifyAuthenticationMetrics(1, 0);
-			server.verifyReauthenticationMetrics(1, 0);
-			/*
-			 * Now sleep long enough so that the next write will cause re-authentication,
-			 * but this time we expect re-authentication to not occur since it has been too
-			 * soon. The checkClientConnection() call should return an error saying it
-			 * expected the one byte-plus-node response but got the SaslHandshakeRequest
-			 * instead
-			 */
-			time.sleep((long) (CONNECTIONS_MAX_REAUTH_MS_VALUE * 1.1));
-			AssertionFailedError exception = assertThrows(AssertionFailedError.class,
-					() -> NetworkTestUtils.checkClientConnection(selector, node, 1, 1));
-			String expectedResponseTextRegex = "\\w-" + node;
-			String receivedResponseTextRegex = ".*" + OAuthBearerLoginModule.OAUTHBEARER_MECHANISM;
-			assertTrue(exception.getMessage().matches(
-					".*<" + expectedResponseTextRegex + ">.*<" + receivedResponseTextRegex + ".*?>"),
-					"Should have received the SaslHandshakeRequest bytes back since we re-authenticated too quickly, " +
-							"but instead we got our generated message echoed back, implying re-auth succeeded when it should not have: " +
-							exception);
-			server.verifyReauthenticationMetrics(1, 0); // unchanged
-		} finally {
-			selector.close();
-			selector = null;
-		}
+            server.verifyAuthenticationMetrics(1, 0);
+            server.verifyReauthenticationMetrics(1, 0);
+            /*
+             * Now sleep long enough so that the next write will cause re-authentication,
+             * but this time we expect re-authentication to not occur since it has been too
+             * soon. The checkClientConnection() call should return an error saying it
+             * expected the one byte-plus-node response but got the SaslHandshakeRequest
+             * instead
+             */
+            time.sleep((long) (CONNECTIONS_MAX_REAUTH_MS_VALUE * 1.1));
+            AssertionFailedError exception = assertThrows(AssertionFailedError.class, () -> NetworkTestUtils.checkClientConnection(selector, node, 1, 1));
+            String expectedResponseTextRegex = "\\w-" + node;
+            String receivedResponseTextRegex = ".*" + OAuthBearerLoginModule.OAUTHBEARER_MECHANISM;
+            assertTrue(exception.getMessage().matches(".*<" + expectedResponseTextRegex + ">.*<" + receivedResponseTextRegex + ".*?>"), "Should have received the SaslHandshakeRequest bytes back since we re-authenticated too quickly, " + "but instead we got our generated message echoed back, implying re-auth succeeded when it should not have: " + exception);
+            server.verifyReauthenticationMetrics(1, 0); // unchanged
+        } finally {
+            selector.close();
+            selector = null;
+        }
     }
 
     /**
@@ -1758,8 +1655,7 @@
          * of the data that the client explicitly sent, and then the client will not
          * recognize that data and will throw an assertion error.
          */
-		saslServerConfigs.put(BrokerSecurityConfigs.CONNECTIONS_MAX_REAUTH_MS,
-				Double.valueOf(1.1 * 1000L / 0.85).longValue());
+        saslServerConfigs.put(BrokerSecurityConfigs.CONNECTIONS_MAX_REAUTH_MS, Double.valueOf(1.1 * 1000L / 0.85).longValue());
 
         server = createEchoServer(securityProtocol);
         createClientConnection(securityProtocol, node);
@@ -1808,7 +1704,7 @@
             createEchoServer(securityProtocol);
             fail("Server created with invalid login config containing extensions without a token");
         } catch (Throwable e) {
-			assertTrue(e.getCause() instanceof LoginException, "Unexpected exception " + Utils.stackTrace(e));
+            assertTrue(e.getCause() instanceof LoginException, "Unexpected exception " + Utils.stackTrace(e));
         }
     }
 
@@ -1821,96 +1717,89 @@
         SecurityProtocol securityProtocol = SecurityProtocol.SASL_SSL;
         TestJaasConfig jaasConfig = configureMechanisms("OAUTHBEARER", Arrays.asList("OAUTHBEARER"));
         // now update the server side to require a scope the client does not provide
-		Map<String, Object> serverJaasConfigOptionsMap = TestJaasConfig.defaultServerOptions("OAUTHBEARER");
-		serverJaasConfigOptionsMap.put("unsecuredValidatorRequiredScope", "LOGIN_TO_KAFKA"); // causes the failure
-		jaasConfig.createOrUpdateEntry("KafkaServer",
-				"org.apache.kafka.common.security.oauthbearer.OAuthBearerLoginModule", serverJaasConfigOptionsMap);
-		server = createEchoServer(securityProtocol);
-		createAndCheckClientAuthenticationFailure(securityProtocol,
-				"node-" + OAuthBearerLoginModule.OAUTHBEARER_MECHANISM, OAuthBearerLoginModule.OAUTHBEARER_MECHANISM,
-				"{\"status\":\"insufficient_scope\", \"scope\":\"[LOGIN_TO_KAFKA]\"}");
-	}
-
-	@Test
-	public void testSslClientAuthDisabledForSaslSslListener() throws Exception {
-		verifySslClientAuthForSaslSslListener(true, SslClientAuth.NONE);
-	}
-
-	@Test
-	public void testSslClientAuthRequestedForSaslSslListener() throws Exception {
-		verifySslClientAuthForSaslSslListener(true, SslClientAuth.REQUESTED);
-	}
-
-	@Test
-	public void testSslClientAuthRequiredForSaslSslListener() throws Exception {
-		verifySslClientAuthForSaslSslListener(true, SslClientAuth.REQUIRED);
-	}
-
-	@Test
-	public void testSslClientAuthRequestedOverriddenForSaslSslListener() throws Exception {
-		verifySslClientAuthForSaslSslListener(false, SslClientAuth.REQUESTED);
-	}
-
-	@Test
-	public void testSslClientAuthRequiredOverriddenForSaslSslListener() throws Exception {
-		verifySslClientAuthForSaslSslListener(false, SslClientAuth.REQUIRED);
-	}
-
-	private void verifySslClientAuthForSaslSslListener(boolean useListenerPrefix,
-													   SslClientAuth configuredClientAuth) throws Exception {
-
-		SecurityProtocol securityProtocol = SecurityProtocol.SASL_SSL;
-		configureMechanisms("PLAIN", Collections.singletonList("PLAIN"));
-		String listenerPrefix = useListenerPrefix ? ListenerName.forSecurityProtocol(securityProtocol).configPrefix() : "";
-		saslServerConfigs.put(listenerPrefix + BrokerSecurityConfigs.SSL_CLIENT_AUTH_CONFIG, configuredClientAuth.name());
-		saslServerConfigs.put(BrokerSecurityConfigs.PRINCIPAL_BUILDER_CLASS_CONFIG, SaslSslPrincipalBuilder.class.getName());
-		server = createEchoServer(securityProtocol);
-
-		SslClientAuth expectedClientAuth = useListenerPrefix ? configuredClientAuth : SslClientAuth.NONE;
-		String certDn = "O=A client,CN=localhost";
-		KafkaPrincipal principalWithMutualTls = SaslSslPrincipalBuilder.saslSslPrincipal(TestJaasConfig.USERNAME, certDn);
-		KafkaPrincipal principalWithOneWayTls = SaslSslPrincipalBuilder.saslSslPrincipal(TestJaasConfig.USERNAME, "ANONYMOUS");
-
-		// Client configured with valid key store
-		createAndCheckClientConnectionAndPrincipal(securityProtocol, "0",
-				expectedClientAuth == SslClientAuth.NONE ? principalWithOneWayTls : principalWithMutualTls);
-
-		// Client does not configure key store
-		removeClientSslKeystore();
-		if (expectedClientAuth != SslClientAuth.REQUIRED) {
-			createAndCheckClientConnectionAndPrincipal(securityProtocol, "1", principalWithOneWayTls);
-		} else {
-			createAndCheckSslAuthenticationFailure(securityProtocol, "1");
-		}
-
-		// Client configures untrusted key store
-		CertStores newStore = new CertStores(false, "localhost");
-		newStore.keyStoreProps().forEach((k, v) -> saslClientConfigs.put(k, v));
-		if (expectedClientAuth == SslClientAuth.NONE) {
-			createAndCheckClientConnectionAndPrincipal(securityProtocol, "2", principalWithOneWayTls);
-		} else {
-			createAndCheckSslAuthenticationFailure(securityProtocol, "2");
-		}
-	}
-
-	private void removeClientSslKeystore() {
-		saslClientConfigs.remove(SslConfigs.SSL_KEYSTORE_LOCATION_CONFIG);
-		saslClientConfigs.remove(SslConfigs.SSL_KEYSTORE_PASSWORD_CONFIG);
-		saslClientConfigs.remove(SslConfigs.SSL_KEY_PASSWORD_CONFIG);
-	}
-
-	private void verifySaslAuthenticateHeaderInterop(boolean enableHeaderOnServer, boolean enableHeaderOnClient,
-													 SecurityProtocol securityProtocol, String saslMechanism) throws Exception {
-		configureMechanisms(saslMechanism, Arrays.asList(saslMechanism));
-		createServer(securityProtocol, saslMechanism, enableHeaderOnServer);
-
-		String node = "0";
-		createClientConnection(securityProtocol, saslMechanism, node, enableHeaderOnClient);
-		NetworkTestUtils.checkClientConnection(selector, "0", 100, 10);
-	}
-
-    private void verifySaslAuthenticateHeaderInteropWithFailure(boolean enableHeaderOnServer, boolean enableHeaderOnClient,
-            SecurityProtocol securityProtocol, String saslMechanism) throws Exception {
+        Map<String, Object> serverJaasConfigOptionsMap = TestJaasConfig.defaultServerOptions("OAUTHBEARER");
+        serverJaasConfigOptionsMap.put("unsecuredValidatorRequiredScope", "LOGIN_TO_KAFKA"); // causes the failure
+        jaasConfig.createOrUpdateEntry("KafkaServer", "org.apache.kafka.common.security.oauthbearer.OAuthBearerLoginModule", serverJaasConfigOptionsMap);
+        server = createEchoServer(securityProtocol);
+        createAndCheckClientAuthenticationFailure(securityProtocol, "node-" + OAuthBearerLoginModule.OAUTHBEARER_MECHANISM, OAuthBearerLoginModule.OAUTHBEARER_MECHANISM, "{\"status\":\"insufficient_scope\", \"scope\":\"[LOGIN_TO_KAFKA]\"}");
+    }
+
+    @Test
+    public void testSslClientAuthDisabledForSaslSslListener() throws Exception {
+        verifySslClientAuthForSaslSslListener(true, SslClientAuth.NONE);
+    }
+
+    @Test
+    public void testSslClientAuthRequestedForSaslSslListener() throws Exception {
+        verifySslClientAuthForSaslSslListener(true, SslClientAuth.REQUESTED);
+    }
+
+    @Test
+    public void testSslClientAuthRequiredForSaslSslListener() throws Exception {
+        verifySslClientAuthForSaslSslListener(true, SslClientAuth.REQUIRED);
+    }
+
+    @Test
+    public void testSslClientAuthRequestedOverriddenForSaslSslListener() throws Exception {
+        verifySslClientAuthForSaslSslListener(false, SslClientAuth.REQUESTED);
+    }
+
+    @Test
+    public void testSslClientAuthRequiredOverriddenForSaslSslListener() throws Exception {
+        verifySslClientAuthForSaslSslListener(false, SslClientAuth.REQUIRED);
+    }
+
+    private void verifySslClientAuthForSaslSslListener(boolean useListenerPrefix, SslClientAuth configuredClientAuth) throws Exception {
+
+        SecurityProtocol securityProtocol = SecurityProtocol.SASL_SSL;
+        configureMechanisms("PLAIN", Collections.singletonList("PLAIN"));
+        String listenerPrefix = useListenerPrefix ? ListenerName.forSecurityProtocol(securityProtocol).configPrefix() : "";
+        saslServerConfigs.put(listenerPrefix + BrokerSecurityConfigs.SSL_CLIENT_AUTH_CONFIG, configuredClientAuth.name());
+        saslServerConfigs.put(BrokerSecurityConfigs.PRINCIPAL_BUILDER_CLASS_CONFIG, SaslSslPrincipalBuilder.class.getName());
+        server = createEchoServer(securityProtocol);
+
+        SslClientAuth expectedClientAuth = useListenerPrefix ? configuredClientAuth : SslClientAuth.NONE;
+        String certDn = "O=A client,CN=localhost";
+        KafkaPrincipal principalWithMutualTls = SaslSslPrincipalBuilder.saslSslPrincipal(TestJaasConfig.USERNAME, certDn);
+        KafkaPrincipal principalWithOneWayTls = SaslSslPrincipalBuilder.saslSslPrincipal(TestJaasConfig.USERNAME, "ANONYMOUS");
+
+        // Client configured with valid key store
+        createAndCheckClientConnectionAndPrincipal(securityProtocol, "0", expectedClientAuth == SslClientAuth.NONE ? principalWithOneWayTls : principalWithMutualTls);
+
+        // Client does not configure key store
+        removeClientSslKeystore();
+        if (expectedClientAuth != SslClientAuth.REQUIRED) {
+            createAndCheckClientConnectionAndPrincipal(securityProtocol, "1", principalWithOneWayTls);
+        } else {
+            createAndCheckSslAuthenticationFailure(securityProtocol, "1");
+        }
+
+        // Client configures untrusted key store
+        CertStores newStore = new CertStores(false, "localhost");
+        newStore.keyStoreProps().forEach((k, v) -> saslClientConfigs.put(k, v));
+        if (expectedClientAuth == SslClientAuth.NONE) {
+            createAndCheckClientConnectionAndPrincipal(securityProtocol, "2", principalWithOneWayTls);
+        } else {
+            createAndCheckSslAuthenticationFailure(securityProtocol, "2");
+        }
+    }
+
+    private void removeClientSslKeystore() {
+        saslClientConfigs.remove(SslConfigs.SSL_KEYSTORE_LOCATION_CONFIG);
+        saslClientConfigs.remove(SslConfigs.SSL_KEYSTORE_PASSWORD_CONFIG);
+        saslClientConfigs.remove(SslConfigs.SSL_KEY_PASSWORD_CONFIG);
+    }
+
+    private void verifySaslAuthenticateHeaderInterop(boolean enableHeaderOnServer, boolean enableHeaderOnClient, SecurityProtocol securityProtocol, String saslMechanism) throws Exception {
+        configureMechanisms(saslMechanism, Arrays.asList(saslMechanism));
+        createServer(securityProtocol, saslMechanism, enableHeaderOnServer);
+
+        String node = "0";
+        createClientConnection(securityProtocol, saslMechanism, node, enableHeaderOnClient);
+        NetworkTestUtils.checkClientConnection(selector, "0", 100, 10);
+    }
+
+    private void verifySaslAuthenticateHeaderInteropWithFailure(boolean enableHeaderOnServer, boolean enableHeaderOnClient, SecurityProtocol securityProtocol, String saslMechanism) throws Exception {
         TestJaasConfig jaasConfig = configureMechanisms(saslMechanism, Arrays.asList(saslMechanism));
         jaasConfig.setClientOptions(saslMechanism, TestJaasConfig.USERNAME, "invalidpassword");
         createServer(securityProtocol, saslMechanism, enableHeaderOnServer);
@@ -1923,106 +1812,15 @@
         NetworkTestUtils.waitForChannelClose(selector, node, ChannelState.State.AUTHENTICATE);
     }
 
-    private void createServer(SecurityProtocol securityProtocol, String saslMechanism,
-            boolean enableSaslAuthenticateHeader) throws Exception {
+    private void createServer(SecurityProtocol securityProtocol, String saslMechanism, boolean enableSaslAuthenticateHeader) throws Exception {
         if (enableSaslAuthenticateHeader)
             server = createEchoServer(securityProtocol);
         else
             server = startServerWithoutSaslAuthenticateHeader(securityProtocol, saslMechanism);
         updateScramCredentialCache(TestJaasConfig.USERNAME, TestJaasConfig.PASSWORD);
-<<<<<<< HEAD
-	}
-
-	private void createClientConnection(SecurityProtocol securityProtocol, String saslMechanism, String node,
-										boolean enableSaslAuthenticateHeader) throws Exception {
-		if (enableSaslAuthenticateHeader)
-			createClientConnection(securityProtocol, node);
-		else
-			createClientConnectionWithoutSaslAuthenticateHeader(securityProtocol, saslMechanism, node);
-	}
-
-	private NioEchoServer startServerApiVersionsUnsupportedByClient(final SecurityProtocol securityProtocol, String saslMechanism) throws Exception {
-		final ListenerName listenerName = ListenerName.forSecurityProtocol(securityProtocol);
-		final Map<String, ?> configs = Collections.emptyMap();
-		final JaasContext jaasContext = JaasContext.loadServerContext(listenerName, saslMechanism, configs);
-		final Map<String, JaasContext> jaasContexts = Collections.singletonMap(saslMechanism, jaasContext);
-
-		boolean isScram = ScramMechanism.isScram(saslMechanism);
-		if (isScram)
-			ScramCredentialUtils.createCache(credentialCache, Arrays.asList(saslMechanism));
-
-		Supplier<ApiVersionsResponse> apiVersionSupplier = () -> {
-			ApiVersionCollection versionCollection = new ApiVersionCollection(2);
-			versionCollection.add(new ApiVersion().setApiKey(ApiKeys.SASL_HANDSHAKE.id).setMinVersion((short) 0).setMaxVersion((short) 100));
-			versionCollection.add(new ApiVersion().setApiKey(ApiKeys.SASL_AUTHENTICATE.id).setMinVersion((short) 0).setMaxVersion((short) 100));
-			return new ApiVersionsResponse(new ApiVersionsResponseData().setApiKeys(versionCollection));
-		};
-
-		SaslChannelBuilder serverChannelBuilder = new SaslChannelBuilder(Mode.SERVER, jaasContexts,
-				securityProtocol, listenerName, false, saslMechanism, true,
-				credentialCache, null, null, time, new LogContext(), apiVersionSupplier);
-
-		serverChannelBuilder.configure(saslServerConfigs);
-		server = new NioEchoServer(listenerName, securityProtocol, new TestSecurityConfig(saslServerConfigs),
-				"localhost", serverChannelBuilder, credentialCache, time);
-		server.start();
-		return server;
-	}
-
-	private NioEchoServer startServerWithoutSaslAuthenticateHeader(final SecurityProtocol securityProtocol, String saslMechanism)
-			throws Exception {
-		final ListenerName listenerName = ListenerName.forSecurityProtocol(securityProtocol);
-		final Map<String, ?> configs = Collections.emptyMap();
-		final JaasContext jaasContext = JaasContext.loadServerContext(listenerName, saslMechanism, configs);
-		final Map<String, JaasContext> jaasContexts = Collections.singletonMap(saslMechanism, jaasContext);
-
-		boolean isScram = ScramMechanism.isScram(saslMechanism);
-		if (isScram)
-			ScramCredentialUtils.createCache(credentialCache, Arrays.asList(saslMechanism));
-
-		Supplier<ApiVersionsResponse> apiVersionSupplier = () -> {
-			ApiVersionsResponse defaultApiVersionResponse = ApiVersionsResponse.defaultApiVersionsResponse(
-					ApiMessageType.ListenerType.ZK_BROKER);
-			ApiVersionCollection apiVersions = new ApiVersionCollection();
-			for (ApiVersion apiVersion : defaultApiVersionResponse.data().apiKeys()) {
-				if (apiVersion.apiKey() != ApiKeys.SASL_AUTHENTICATE.id) {
-					// ApiVersion can NOT be reused in second ApiVersionCollection
-					// due to the internal pointers it contains.
-					apiVersions.add(apiVersion.duplicate());
-				}
-
-			}
-			ApiVersionsResponseData data = new ApiVersionsResponseData()
-					.setErrorCode(Errors.NONE.code())
-					.setThrottleTimeMs(0)
-					.setApiKeys(apiVersions);
-			return new ApiVersionsResponse(data);
-		};
-
-		SaslChannelBuilder serverChannelBuilder = new SaslChannelBuilder(Mode.SERVER, jaasContexts,
-				securityProtocol, listenerName, false, saslMechanism, true,
-				credentialCache, null, null, time, new LogContext(), apiVersionSupplier) {
-			@Override
-			protected SaslServerAuthenticator buildServerAuthenticator(Map<String, ?> configs,
-																	   Map<String, AuthenticateCallbackHandler> callbackHandlers,
-																	   String id,
-																	   TransportLayer transportLayer,
-																	   Map<String, Subject> subjects,
-																	   Map<String, Long> connectionsMaxReauthMsByMechanism,
-																	   ChannelMetadataRegistry metadataRegistry) {
-				return new SaslServerAuthenticator(configs, callbackHandlers, id, subjects, null, listenerName,
-						securityProtocol, transportLayer, connectionsMaxReauthMsByMechanism, metadataRegistry, time, apiVersionSupplier) {
-					@Override
-					protected void enableKafkaSaslAuthenticateHeaders(boolean flag) {
-						// Don't enable Kafka SASL_AUTHENTICATE headers
-					}
-				};
-			}
-=======
-    }
-
-    private void createClientConnection(SecurityProtocol securityProtocol, String saslMechanism, String node,
-            boolean enableSaslAuthenticateHeader) throws Exception {
+    }
+
+    private void createClientConnection(SecurityProtocol securityProtocol, String saslMechanism, String node, boolean enableSaslAuthenticateHeader) throws Exception {
         if (enableSaslAuthenticateHeader)
             createClientConnection(securityProtocol, node);
         else
@@ -2046,19 +1844,15 @@
             return new ApiVersionsResponse(new ApiVersionsResponseData().setApiKeys(versionCollection));
         };
 
-        SaslChannelBuilder serverChannelBuilder = new SaslChannelBuilder(Mode.SERVER, jaasContexts,
-                securityProtocol, listenerName, false, saslMechanism, true,
-                credentialCache, null, null, time, new LogContext(), apiVersionSupplier);
+        SaslChannelBuilder serverChannelBuilder = new SaslChannelBuilder(Mode.SERVER, jaasContexts, securityProtocol, listenerName, false, saslMechanism, true, credentialCache, null, null, time, new LogContext(), apiVersionSupplier);
 
         serverChannelBuilder.configure(saslServerConfigs);
-        server = new NioEchoServer(listenerName, securityProtocol, new TestSecurityConfig(saslServerConfigs),
-                "localhost", serverChannelBuilder, credentialCache, time);
+        server = new NioEchoServer(listenerName, securityProtocol, new TestSecurityConfig(saslServerConfigs), "localhost", serverChannelBuilder, credentialCache, time);
         server.start();
         return server;
     }
 
-    private NioEchoServer startServerWithoutSaslAuthenticateHeader(final SecurityProtocol securityProtocol, String saslMechanism)
-            throws Exception {
+    private NioEchoServer startServerWithoutSaslAuthenticateHeader(final SecurityProtocol securityProtocol, String saslMechanism) throws Exception {
         final ListenerName listenerName = ListenerName.forSecurityProtocol(securityProtocol);
         final Map<String, ?> configs = Collections.emptyMap();
         final JaasContext jaasContext = JaasContext.loadServerContext(listenerName, saslMechanism, configs);
@@ -2069,8 +1863,7 @@
             ScramCredentialUtils.createCache(credentialCache, Arrays.asList(saslMechanism));
 
         Supplier<ApiVersionsResponse> apiVersionSupplier = () -> {
-            ApiVersionsResponse defaultApiVersionResponse = TestUtils.defaultApiVersionsResponse(
-                ApiMessageType.ListenerType.ZK_BROKER);
+            ApiVersionsResponse defaultApiVersionResponse = TestUtils.defaultApiVersionsResponse(ApiMessageType.ListenerType.ZK_BROKER);
             ApiVersionCollection apiVersions = new ApiVersionCollection();
             for (ApiVersion apiVersion : defaultApiVersionResponse.data().apiKeys()) {
                 if (apiVersion.apiKey() != ApiKeys.SASL_AUTHENTICATE.id) {
@@ -2080,37 +1873,23 @@
                 }
 
             }
-            ApiVersionsResponseData data = new ApiVersionsResponseData()
-                .setErrorCode(Errors.NONE.code())
-                .setThrottleTimeMs(0)
-                .setApiKeys(apiVersions);
+            ApiVersionsResponseData data = new ApiVersionsResponseData().setErrorCode(Errors.NONE.code()).setThrottleTimeMs(0).setApiKeys(apiVersions);
             return new ApiVersionsResponse(data);
         };
 
-        SaslChannelBuilder serverChannelBuilder = new SaslChannelBuilder(Mode.SERVER, jaasContexts,
-                securityProtocol, listenerName, false, saslMechanism, true,
-                credentialCache, null, null, time, new LogContext(), apiVersionSupplier) {
+        SaslChannelBuilder serverChannelBuilder = new SaslChannelBuilder(Mode.SERVER, jaasContexts, securityProtocol, listenerName, false, saslMechanism, true, credentialCache, null, null, time, new LogContext(), apiVersionSupplier) {
             @Override
-            protected SaslServerAuthenticator buildServerAuthenticator(Map<String, ?> configs,
-                                                                       Map<String, AuthenticateCallbackHandler> callbackHandlers,
-                                                                       String id,
-                                                                       TransportLayer transportLayer,
-                                                                       Map<String, Subject> subjects,
-                                                                       Map<String, Long> connectionsMaxReauthMsByMechanism,
-                                                                       ChannelMetadataRegistry metadataRegistry) {
-                return new SaslServerAuthenticator(configs, callbackHandlers, id, subjects, null, listenerName,
-                    securityProtocol, transportLayer, connectionsMaxReauthMsByMechanism, metadataRegistry, time, apiVersionSupplier) {
+            protected SaslServerAuthenticator buildServerAuthenticator(Map<String, ?> configs, Map<String, AuthenticateCallbackHandler> callbackHandlers, String id, TransportLayer transportLayer, Map<String, Subject> subjects, Map<String, Long> connectionsMaxReauthMsByMechanism, ChannelMetadataRegistry metadataRegistry) {
+                return new SaslServerAuthenticator(configs, callbackHandlers, id, subjects, null, listenerName, securityProtocol, transportLayer, connectionsMaxReauthMsByMechanism, metadataRegistry, time, apiVersionSupplier) {
                     @Override
                     protected void enableKafkaSaslAuthenticateHeaders(boolean flag) {
                         // Don't enable Kafka SASL_AUTHENTICATE headers
                     }
                 };
             }
->>>>>>> 15418db6
         };
         serverChannelBuilder.configure(saslServerConfigs);
-        server = new NioEchoServer(listenerName, securityProtocol, new TestSecurityConfig(saslServerConfigs),
-                "localhost", serverChannelBuilder, credentialCache, time);
+        server = new NioEchoServer(listenerName, securityProtocol, new TestSecurityConfig(saslServerConfigs), "localhost", serverChannelBuilder, credentialCache, time);
         server.start();
         return server;
     }
@@ -2123,37 +1902,27 @@
         final JaasContext jaasContext = JaasContext.loadClientContext(configs);
         final Map<String, JaasContext> jaasContexts = Collections.singletonMap(saslMechanism, jaasContext);
 
-        SaslChannelBuilder clientChannelBuilder = new SaslChannelBuilder(Mode.CLIENT, jaasContexts,
-				securityProtocol, listenerName, false, saslMechanism, true,
-				null, null, null, time, new LogContext(), null) {
-
-			@Override
-			protected SaslClientAuthenticator buildClientAuthenticator(Map<String, ?> configs,
-																	   AuthenticateCallbackHandler callbackHandler,
-																	   String id,
-																	   String serverHost,
-																	   String servicePrincipal,
-																	   TransportLayer transportLayer,
-																	   Subject subject) {
-
-                return new SaslClientAuthenticator(configs, callbackHandler, id, subject,
-						servicePrincipal, serverHost, saslMechanism, true,
-						transportLayer, time, new LogContext()) {
-					@Override
-					protected SaslHandshakeRequest createSaslHandshakeRequest(short version) {
-						return buildSaslHandshakeRequest(saslMechanism, (short) 0);
-					}
-
-					@Override
-					protected void setSaslAuthenticateAndHandshakeVersions(ApiVersionsResponse apiVersionsResponse) {
-						// Don't set version so that headers are disabled
-					}
-				};
+        SaslChannelBuilder clientChannelBuilder = new SaslChannelBuilder(Mode.CLIENT, jaasContexts, securityProtocol, listenerName, false, saslMechanism, true, null, null, null, time, new LogContext(), null) {
+
+            @Override
+            protected SaslClientAuthenticator buildClientAuthenticator(Map<String, ?> configs, AuthenticateCallbackHandler callbackHandler, String id, String serverHost, String servicePrincipal, TransportLayer transportLayer, Subject subject) {
+
+                return new SaslClientAuthenticator(configs, callbackHandler, id, subject, servicePrincipal, serverHost, saslMechanism, true, transportLayer, time, new LogContext()) {
+                    @Override
+                    protected SaslHandshakeRequest createSaslHandshakeRequest(short version) {
+                        return buildSaslHandshakeRequest(saslMechanism, (short) 0);
+                    }
+
+                    @Override
+                    protected void setSaslAuthenticateAndHandshakeVersions(ApiVersionsResponse apiVersionsResponse) {
+                        // Don't set version so that headers are disabled
+                    }
+                };
             }
         };
         clientChannelBuilder.configure(saslClientConfigs);
         this.selector = NetworkTestUtils.createSelector(clientChannelBuilder, time);
-		InetSocketAddress addr = new InetSocketAddress("localhost", server.port());
+        InetSocketAddress addr = new InetSocketAddress("localhost", server.port());
         selector.connect(node, addr, BUFFER_SIZE, BUFFER_SIZE);
     }
 
@@ -2193,40 +1962,40 @@
                 clientProtocol = SecurityProtocol.PLAINTEXT;
                 break;
             case SASL_SSL:
-				clientProtocol = SecurityProtocol.SSL;
-				break;
-			default:
-				throw new IllegalArgumentException("Server protocol " + securityProtocol + " is not SASL");
-		}
-		createClientConnection(clientProtocol, node);
-		NetworkTestUtils.waitForChannelReady(selector, node);
-
-		// Send ApiVersionsRequest and check response
-		ApiVersionsResponse versionsResponse = sendVersionRequestReceiveResponse(node);
-		assertEquals(ApiKeys.SASL_HANDSHAKE.oldestVersion(), versionsResponse.apiVersion(ApiKeys.SASL_HANDSHAKE.id).minVersion());
-		assertEquals(ApiKeys.SASL_HANDSHAKE.latestVersion(), versionsResponse.apiVersion(ApiKeys.SASL_HANDSHAKE.id).maxVersion());
-		assertEquals(ApiKeys.SASL_AUTHENTICATE.oldestVersion(), versionsResponse.apiVersion(ApiKeys.SASL_AUTHENTICATE.id).minVersion());
-		assertEquals(ApiKeys.SASL_AUTHENTICATE.latestVersion(), versionsResponse.apiVersion(ApiKeys.SASL_AUTHENTICATE.id).maxVersion());
-
-		// Send SaslHandshakeRequest and check response
-		SaslHandshakeResponse handshakeResponse = sendHandshakeRequestReceiveResponse(node, saslHandshakeVersion);
-		assertEquals(Collections.singletonList("PLAIN"), handshakeResponse.enabledMechanisms());
-
-		// Complete manual authentication and check send/receive succeed
-		authenticateUsingSaslPlainAndCheckConnection(node, saslHandshakeVersion > 0);
-	}
+                clientProtocol = SecurityProtocol.SSL;
+                break;
+            default:
+                throw new IllegalArgumentException("Server protocol " + securityProtocol + " is not SASL");
+        }
+        createClientConnection(clientProtocol, node);
+        NetworkTestUtils.waitForChannelReady(selector, node);
+
+        // Send ApiVersionsRequest and check response
+        ApiVersionsResponse versionsResponse = sendVersionRequestReceiveResponse(node);
+        assertEquals(ApiKeys.SASL_HANDSHAKE.oldestVersion(), versionsResponse.apiVersion(ApiKeys.SASL_HANDSHAKE.id).minVersion());
+        assertEquals(ApiKeys.SASL_HANDSHAKE.latestVersion(), versionsResponse.apiVersion(ApiKeys.SASL_HANDSHAKE.id).maxVersion());
+        assertEquals(ApiKeys.SASL_AUTHENTICATE.oldestVersion(), versionsResponse.apiVersion(ApiKeys.SASL_AUTHENTICATE.id).minVersion());
+        assertEquals(ApiKeys.SASL_AUTHENTICATE.latestVersion(), versionsResponse.apiVersion(ApiKeys.SASL_AUTHENTICATE.id).maxVersion());
+
+        // Send SaslHandshakeRequest and check response
+        SaslHandshakeResponse handshakeResponse = sendHandshakeRequestReceiveResponse(node, saslHandshakeVersion);
+        assertEquals(Collections.singletonList("PLAIN"), handshakeResponse.enabledMechanisms());
+
+        // Complete manual authentication and check send/receive succeed
+        authenticateUsingSaslPlainAndCheckConnection(node, saslHandshakeVersion > 0);
+    }
 
     private void authenticateUsingSaslPlainAndCheckConnection(String node, boolean enableSaslAuthenticateHeader) throws Exception {
         // Authenticate using PLAIN username/password
-		String authString = "\u0000" + TestJaasConfig.USERNAME + "\u0000" + TestJaasConfig.PASSWORD;
-		ByteBuffer authBuf = ByteBuffer.wrap(Utils.utf8(authString));
+        String authString = "\u0000" + TestJaasConfig.USERNAME + "\u0000" + TestJaasConfig.PASSWORD;
+        ByteBuffer authBuf = ByteBuffer.wrap(Utils.utf8(authString));
         if (enableSaslAuthenticateHeader) {
             SaslAuthenticateRequestData data = new SaslAuthenticateRequestData().setAuthBytes(authBuf.array());
             SaslAuthenticateRequest request = new SaslAuthenticateRequest.Builder(data).build();
             sendKafkaRequestReceiveResponse(node, ApiKeys.SASL_AUTHENTICATE, request);
         } else {
-			selector.send(new NetworkSend(node, ByteBufferSend.sizePrefixed(authBuf)));
-			waitForResponse();
+            selector.send(new NetworkSend(node, ByteBufferSend.sizePrefixed(authBuf)));
+            waitForResponse();
         }
 
         // Check send/receive on the manually authenticated connection
@@ -2257,10 +2026,8 @@
         }
 
         String saslMechanism = (String) saslClientConfigs.get(SaslConfigs.SASL_MECHANISM);
-		this.channelBuilder = ChannelBuilders.clientChannelBuilder(securityProtocol, JaasContext.Type.CLIENT,
-				new TestSecurityConfig(clientConfigs), null, saslMechanism, time,
-				true, new LogContext());
-		this.selector = NetworkTestUtils.createSelector(channelBuilder, time);
+        this.channelBuilder = ChannelBuilders.clientChannelBuilder(securityProtocol, JaasContext.Type.CLIENT, new TestSecurityConfig(clientConfigs), null, saslMechanism, time, true, new LogContext());
+        this.selector = NetworkTestUtils.createSelector(channelBuilder, time);
     }
 
     private NioEchoServer createEchoServer(SecurityProtocol securityProtocol) throws Exception {
@@ -2307,57 +2074,51 @@
         }
     }
 
-    private void createAndCheckClientAuthenticationFailure(SecurityProtocol securityProtocol, String node,
-            String mechanism, String expectedErrorMessage) throws Exception {
+    private void createAndCheckClientAuthenticationFailure(SecurityProtocol securityProtocol, String node, String mechanism, String expectedErrorMessage) throws Exception {
         ChannelState finalState = createAndCheckClientConnectionFailure(securityProtocol, node);
         Exception exception = finalState.exception();
-		assertTrue(exception instanceof SaslAuthenticationException, "Invalid exception class " + exception.getClass());
-        String expectedExceptionMessage = expectedErrorMessage != null ? expectedErrorMessage :
-                "Authentication failed during authentication due to invalid credentials with SASL mechanism " + mechanism;
+        assertTrue(exception instanceof SaslAuthenticationException, "Invalid exception class " + exception.getClass());
+        String expectedExceptionMessage = expectedErrorMessage != null ? expectedErrorMessage : "Authentication failed during authentication due to invalid credentials with SASL mechanism " + mechanism;
         assertEquals(expectedExceptionMessage, exception.getMessage());
     }
 
-	private ChannelState createAndCheckClientConnectionFailure(SecurityProtocol securityProtocol, String node)
-			throws Exception {
-		try {
-			createClientConnection(securityProtocol, node);
-			ChannelState finalState = NetworkTestUtils.waitForChannelClose(selector, node, ChannelState.State.AUTHENTICATION_FAILED);
-			return finalState;
-		} finally {
-			closeClientConnectionIfNecessary();
-		}
-	}
-
-	private void createAndCheckClientConnectionAndPrincipal(SecurityProtocol securityProtocol,
-															String node,
-															KafkaPrincipal expectedPrincipal) throws Exception {
-		try {
-			assertEquals(Collections.emptyList(), server.selector().channels());
-			createClientConnection(securityProtocol, node);
-			NetworkTestUtils.waitForChannelReady(selector, node);
-			assertEquals(expectedPrincipal, server.selector().channels().get(0).principal());
-			checkClientConnection(node);
-		} finally {
-			closeClientConnectionIfNecessary();
-			TestUtils.waitForCondition(() -> server.selector().channels().isEmpty(), "Channel not removed after disconnection");
-		}
-	}
-
-	private void createAndCheckSslAuthenticationFailure(SecurityProtocol securityProtocol, String node) throws Exception {
-		ChannelState finalState = createAndCheckClientConnectionFailure(securityProtocol, node);
-		Exception exception = finalState.exception();
-		assertEquals(SslAuthenticationException.class, exception.getClass());
-	}
-
-	private void checkAuthenticationAndReauthentication(SecurityProtocol securityProtocol, String node)
-			throws Exception {
-		try {
-			createClientConnection(securityProtocol, node);
-			checkClientConnection(node);
-			server.verifyAuthenticationMetrics(1, 0);
-			/*
-			 * Now re-authenticate the connection. First we have to sleep long enough so
-			 * that the next write will cause re-authentication, which we expect to succeed.
+    private ChannelState createAndCheckClientConnectionFailure(SecurityProtocol securityProtocol, String node) throws Exception {
+        try {
+            createClientConnection(securityProtocol, node);
+            ChannelState finalState = NetworkTestUtils.waitForChannelClose(selector, node, ChannelState.State.AUTHENTICATION_FAILED);
+            return finalState;
+        } finally {
+            closeClientConnectionIfNecessary();
+        }
+    }
+
+    private void createAndCheckClientConnectionAndPrincipal(SecurityProtocol securityProtocol, String node, KafkaPrincipal expectedPrincipal) throws Exception {
+        try {
+            assertEquals(Collections.emptyList(), server.selector().channels());
+            createClientConnection(securityProtocol, node);
+            NetworkTestUtils.waitForChannelReady(selector, node);
+            assertEquals(expectedPrincipal, server.selector().channels().get(0).principal());
+            checkClientConnection(node);
+        } finally {
+            closeClientConnectionIfNecessary();
+            TestUtils.waitForCondition(() -> server.selector().channels().isEmpty(), "Channel not removed after disconnection");
+        }
+    }
+
+    private void createAndCheckSslAuthenticationFailure(SecurityProtocol securityProtocol, String node) throws Exception {
+        ChannelState finalState = createAndCheckClientConnectionFailure(securityProtocol, node);
+        Exception exception = finalState.exception();
+        assertEquals(SslAuthenticationException.class, exception.getClass());
+    }
+
+    private void checkAuthenticationAndReauthentication(SecurityProtocol securityProtocol, String node) throws Exception {
+        try {
+            createClientConnection(securityProtocol, node);
+            checkClientConnection(node);
+            server.verifyAuthenticationMetrics(1, 0);
+            /*
+             * Now re-authenticate the connection. First we have to sleep long enough so
+             * that the next write will cause re-authentication, which we expect to succeed.
              */
             delay((long) (CONNECTIONS_MAX_REAUTH_MS_VALUE * 1.1));
             server.verifyReauthenticationMetrics(0, 0);
@@ -2369,8 +2130,8 @@
     }
 
     private AbstractResponse sendKafkaRequestReceiveResponse(String node, ApiKeys apiKey, AbstractRequest request) throws IOException {
-		RequestHeader header = new RequestHeader(apiKey, request.version(), "someclient", nextCorrelationId++);
-		NetworkSend send = new NetworkSend(node, request.toSend(header));
+        RequestHeader header = new RequestHeader(apiKey, request.version(), "someclient", nextCorrelationId++);
+        NetworkSend send = new NetworkSend(node, request.toSend(header));
         selector.send(send);
         ByteBuffer responseBuffer = waitForResponse();
         return NetworkClient.parseResponse(responseBuffer, header);
@@ -2386,7 +2147,7 @@
     private ApiVersionsResponse sendVersionRequestReceiveResponse(String node) throws Exception {
         ApiVersionsRequest handshakeRequest = createApiVersionsRequestV0();
         ApiVersionsResponse response =  (ApiVersionsResponse) sendKafkaRequestReceiveResponse(node, ApiKeys.API_VERSIONS, handshakeRequest);
-		assertEquals(Errors.NONE.code(), response.data().errorCode());
+        assertEquals(Errors.NONE.code(), response.data().errorCode());
         return response;
     }
 
@@ -2396,7 +2157,7 @@
             selector.poll(1000);
         } while (selector.completedReceives().isEmpty() && waitSeconds-- > 0);
         assertEquals(1, selector.completedReceives().size());
-		return selector.completedReceives().iterator().next().payload();
+        return selector.completedReceives().iterator().next().payload();
     }
 
     public static class TestServerCallbackHandler extends PlainServerCallbackHandler {
@@ -2667,54 +2428,41 @@
                 SecurityProtocol securityProtocol, ListenerName listenerName, boolean isInterBrokerListener,
                 String clientSaslMechanism, boolean handshakeRequestEnable, CredentialCache credentialCache,
                 DelegationTokenCache tokenCache, Time time) {
-<<<<<<< HEAD
-			super(mode, jaasContexts, securityProtocol, listenerName, isInterBrokerListener, clientSaslMechanism,
-					handshakeRequestEnable, credentialCache, tokenCache, null, time, new LogContext(),
-					() -> ApiVersionsResponse.defaultApiVersionsResponse(ApiMessageType.ListenerType.ZK_BROKER));
-=======
-            super(mode, jaasContexts, securityProtocol, listenerName, isInterBrokerListener, clientSaslMechanism,
-                handshakeRequestEnable, credentialCache, tokenCache, null, time, new LogContext(),
-                () -> TestUtils.defaultApiVersionsResponse(ApiMessageType.ListenerType.ZK_BROKER));
->>>>>>> 15418db6
+            super(mode, jaasContexts, securityProtocol, listenerName, isInterBrokerListener, clientSaslMechanism, handshakeRequestEnable, credentialCache, tokenCache, null, time, new LogContext(), () -> TestUtils.defaultApiVersionsResponse(ApiMessageType.ListenerType.ZK_BROKER));
         }
 
         @Override
-        protected SaslClientAuthenticator buildClientAuthenticator(Map<String, ?> configs,
-                AuthenticateCallbackHandler callbackHandler, String id, String serverHost, String servicePrincipal,
-                TransportLayer transportLayer, Subject subject) {
+        protected SaslClientAuthenticator buildClientAuthenticator(Map<String, ?> configs, AuthenticateCallbackHandler callbackHandler, String id, String serverHost, String servicePrincipal, TransportLayer transportLayer, Subject subject) {
             if (++numInvocations == 1)
-				return new SaslClientAuthenticator(configs, callbackHandler, id, subject, servicePrincipal, serverHost,
-						"DIGEST-MD5", true, transportLayer, time, new LogContext());
+                return new SaslClientAuthenticator(configs, callbackHandler, id, subject, servicePrincipal, serverHost, "DIGEST-MD5", true, transportLayer, time, new LogContext());
             else
-				return new SaslClientAuthenticator(configs, callbackHandler, id, subject, servicePrincipal, serverHost,
-						"PLAIN", true, transportLayer, time, new LogContext()) {
-					@Override
-					protected SaslHandshakeRequest createSaslHandshakeRequest(short version) {
-						return new SaslHandshakeRequest.Builder(
-								new SaslHandshakeRequestData().setMechanism("PLAIN")).build(version);
-					}
-				};
-		}
-	}
-
-	public static class SaslSslPrincipalBuilder implements KafkaPrincipalBuilder {
-
-		@Override
-		public KafkaPrincipal build(AuthenticationContext context) {
-			SaslAuthenticationContext saslContext = (SaslAuthenticationContext) context;
-			assertTrue(saslContext.sslSession().isPresent());
-			String sslPrincipal;
-			try {
-				sslPrincipal = saslContext.sslSession().get().getPeerPrincipal().getName();
-			} catch (SSLPeerUnverifiedException e) {
-				sslPrincipal = KafkaPrincipal.ANONYMOUS.getName();
-			}
-			String saslPrincipal = saslContext.server().getAuthorizationID();
-			return saslSslPrincipal(saslPrincipal, sslPrincipal);
-		}
-
-		static KafkaPrincipal saslSslPrincipal(String saslPrincipal, String sslPrincipal) {
-			return new KafkaPrincipal(KafkaPrincipal.USER_TYPE, saslPrincipal + ":" + sslPrincipal);
-		}
-	}
+                return new SaslClientAuthenticator(configs, callbackHandler, id, subject, servicePrincipal, serverHost, "PLAIN", true, transportLayer, time, new LogContext()) {
+                    @Override
+                    protected SaslHandshakeRequest createSaslHandshakeRequest(short version) {
+                        return new SaslHandshakeRequest.Builder(new SaslHandshakeRequestData().setMechanism("PLAIN")).build(version);
+                    }
+                };
+        }
+    }
+
+    public static class SaslSslPrincipalBuilder implements KafkaPrincipalBuilder {
+
+        @Override
+        public KafkaPrincipal build(AuthenticationContext context) {
+            SaslAuthenticationContext saslContext = (SaslAuthenticationContext) context;
+            assertTrue(saslContext.sslSession().isPresent());
+            String sslPrincipal;
+            try {
+                sslPrincipal = saslContext.sslSession().get().getPeerPrincipal().getName();
+            } catch (SSLPeerUnverifiedException e) {
+                sslPrincipal = KafkaPrincipal.ANONYMOUS.getName();
+            }
+            String saslPrincipal = saslContext.server().getAuthorizationID();
+            return saslSslPrincipal(saslPrincipal, sslPrincipal);
+        }
+
+        static KafkaPrincipal saslSslPrincipal(String saslPrincipal, String sslPrincipal) {
+            return new KafkaPrincipal(KafkaPrincipal.USER_TYPE, saslPrincipal + ":" + sslPrincipal);
+        }
+    }
 }