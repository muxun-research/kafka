--- conflicted
+++ resolved
@@ -25,14 +25,14 @@
 import org.apache.kafka.common.config.types.Password;
 import org.apache.kafka.common.errors.SaslAuthenticationException;
 import org.apache.kafka.common.errors.SslAuthenticationException;
-import org.apache.kafka.common.message.*;
+import org.apache.kafka.common.message.ApiMessageType;
+import org.apache.kafka.common.message.ApiVersionsRequestData;
+import org.apache.kafka.common.message.ApiVersionsResponseData;
 import org.apache.kafka.common.message.ApiVersionsResponseData.ApiVersion;
 import org.apache.kafka.common.message.ApiVersionsResponseData.ApiVersionCollection;
+import org.apache.kafka.common.message.ListOffsetsResponseData;
 import org.apache.kafka.common.message.ListOffsetsResponseData.ListOffsetsPartitionResponse;
 import org.apache.kafka.common.message.ListOffsetsResponseData.ListOffsetsTopicResponse;
-<<<<<<< HEAD
-import org.apache.kafka.common.network.*;
-=======
 import org.apache.kafka.common.message.RequestHeaderData;
 import org.apache.kafka.common.message.SaslAuthenticateRequestData;
 import org.apache.kafka.common.message.SaslHandshakeRequestData;
@@ -50,14 +50,30 @@
 import org.apache.kafka.common.network.SaslChannelBuilder;
 import org.apache.kafka.common.network.Selector;
 import org.apache.kafka.common.network.TransportLayer;
->>>>>>> 9494bebe
 import org.apache.kafka.common.protocol.ApiKeys;
 import org.apache.kafka.common.protocol.Errors;
 import org.apache.kafka.common.protocol.types.SchemaException;
-import org.apache.kafka.common.requests.*;
+import org.apache.kafka.common.requests.AbstractRequest;
+import org.apache.kafka.common.requests.AbstractResponse;
+import org.apache.kafka.common.requests.ApiVersionsRequest;
+import org.apache.kafka.common.requests.ApiVersionsResponse;
+import org.apache.kafka.common.requests.ListOffsetsResponse;
+import org.apache.kafka.common.requests.MetadataRequest;
+import org.apache.kafka.common.requests.RequestHeader;
+import org.apache.kafka.common.requests.RequestTestUtils;
+import org.apache.kafka.common.requests.ResponseHeader;
+import org.apache.kafka.common.requests.SaslAuthenticateRequest;
+import org.apache.kafka.common.requests.SaslHandshakeRequest;
+import org.apache.kafka.common.requests.SaslHandshakeResponse;
 import org.apache.kafka.common.security.JaasContext;
 import org.apache.kafka.common.security.TestSecurityConfig;
-import org.apache.kafka.common.security.auth.*;
+import org.apache.kafka.common.security.auth.AuthenticateCallbackHandler;
+import org.apache.kafka.common.security.auth.AuthenticationContext;
+import org.apache.kafka.common.security.auth.KafkaPrincipal;
+import org.apache.kafka.common.security.auth.KafkaPrincipalBuilder;
+import org.apache.kafka.common.security.auth.Login;
+import org.apache.kafka.common.security.auth.SaslAuthenticationContext;
+import org.apache.kafka.common.security.auth.SecurityProtocol;
 import org.apache.kafka.common.security.authenticator.TestDigestLoginModule.DigestServerCallbackHandler;
 import org.apache.kafka.common.security.oauthbearer.OAuthBearerLoginModule;
 import org.apache.kafka.common.security.oauthbearer.OAuthBearerToken;
@@ -75,7 +91,11 @@
 import org.apache.kafka.common.security.scram.internals.ScramMechanism;
 import org.apache.kafka.common.security.token.delegation.TokenInformation;
 import org.apache.kafka.common.security.token.delegation.internals.DelegationTokenCache;
-import org.apache.kafka.common.utils.*;
+import org.apache.kafka.common.utils.LogContext;
+import org.apache.kafka.common.utils.MockTime;
+import org.apache.kafka.common.utils.SecurityUtils;
+import org.apache.kafka.common.utils.Time;
+import org.apache.kafka.common.utils.Utils;
 import org.apache.kafka.test.TestUtils;
 
 import org.junit.jupiter.api.AfterEach;
@@ -83,26 +103,22 @@
 import org.junit.jupiter.api.Test;
 import org.opentest4j.AssertionFailedError;
 
-<<<<<<< HEAD
-import javax.net.ssl.SSLPeerUnverifiedException;
-import javax.security.auth.Subject;
-import javax.security.auth.callback.*;
-import javax.security.auth.login.AppConfigurationEntry;
-import javax.security.auth.login.Configuration;
-import javax.security.auth.login.LoginContext;
-import javax.security.auth.login.LoginException;
-import javax.security.sasl.SaslClient;
-import javax.security.sasl.SaslException;
-=======
->>>>>>> 9494bebe
 import java.io.IOException;
 import java.net.InetSocketAddress;
 import java.nio.ByteBuffer;
 import java.nio.channels.SelectionKey;
 import java.nio.charset.StandardCharsets;
 import java.security.NoSuchAlgorithmException;
-import java.util.*;
+import java.util.ArrayList;
+import java.util.Arrays;
+import java.util.Base64;
 import java.util.Base64.Encoder;
+import java.util.Collections;
+import java.util.HashMap;
+import java.util.List;
+import java.util.Map;
+import java.util.Random;
+import java.util.Set;
 import java.util.concurrent.atomic.AtomicInteger;
 import java.util.function.Function;
 import java.util.stream.Collectors;
@@ -123,9 +139,6 @@
 import javax.security.sasl.SaslException;
 
 import static org.apache.kafka.common.protocol.ApiKeys.LIST_OFFSETS;
-<<<<<<< HEAD
-import static org.junit.jupiter.api.Assertions.*;
-=======
 import static org.junit.jupiter.api.Assertions.assertEquals;
 import static org.junit.jupiter.api.Assertions.assertFalse;
 import static org.junit.jupiter.api.Assertions.assertInstanceOf;
@@ -133,7 +146,6 @@
 import static org.junit.jupiter.api.Assertions.assertThrows;
 import static org.junit.jupiter.api.Assertions.assertTrue;
 import static org.junit.jupiter.api.Assertions.fail;
->>>>>>> 9494bebe
 
 /**
  * Tests for the Sasl authenticator. These use a test harness that runs a simple socket server that echos back responses.
@@ -235,7 +247,7 @@
         sendHandshakeRequestReceiveResponse(node3, ApiKeys.SASL_HANDSHAKE.latestVersion());
 
         // test with sasl authenticate request with large auth_byes string
-        String authString = "\u0000" + TestJaasConfig.USERNAME + "\u0000" + new String(bytes, StandardCharsets.UTF_8);
+        String authString = "\u0000" + TestJaasConfig.USERNAME + "\u0000" +  new String(bytes, StandardCharsets.UTF_8);
         ByteBuffer authBuf = ByteBuffer.wrap(Utils.utf8(authString));
         SaslAuthenticateRequestData data = new SaslAuthenticateRequestData().setAuthBytes(authBuf.array());
         SaslAuthenticateRequest request = new SaslAuthenticateRequest.Builder(data).build();
@@ -342,7 +354,8 @@
         server = createEchoServer(securityProtocol);
 
         try {
-            InvalidScramServerCallbackHandler.sensitiveException = new IOException("Could not connect to password database localhost:8000");
+            InvalidScramServerCallbackHandler.sensitiveException =
+                    new IOException("Could not connect to password database localhost:8000");
             createAndCheckClientAuthenticationFailure(securityProtocol, "1", "SCRAM-SHA-256", null);
 
             InvalidScramServerCallbackHandler.sensitiveException =
@@ -445,7 +458,7 @@
             selector.connect(node3, new InetSocketAddress("localhost", server.port()), BUFFER_SIZE, BUFFER_SIZE);
             NetworkTestUtils.checkClientConnection(selector, node3, 100, 10);
             server.verifyAuthenticationMetrics(3, 0);
-
+            
             /*
              * Now re-authenticate the connections. First we have to sleep long enough so
              * that the next write will cause re-authentication, which we expect to succeed.
@@ -740,7 +753,12 @@
         String node = "1";
         createClientConnection(SecurityProtocol.PLAINTEXT, node);
 
-        RequestHeader header = new RequestHeader(new RequestHeaderData().setRequestApiKey(ApiKeys.API_VERSIONS.id).setRequestApiVersion(Short.MAX_VALUE).setClientId("someclient").setCorrelationId(1), (short) 2);
+        RequestHeader header = new RequestHeader(new RequestHeaderData().
+                setRequestApiKey(ApiKeys.API_VERSIONS.id).
+                setRequestApiVersion(Short.MAX_VALUE).
+                setClientId("someclient").
+                setCorrelationId(1),
+                (short) 2);
         ApiVersionsRequest request = new ApiVersionsRequest.Builder().build();
         selector.send(new NetworkSend(node, request.toSend(header)));
         ByteBuffer responseBuffer = waitForResponse();
@@ -797,11 +815,14 @@
         short version = ApiKeys.API_VERSIONS.latestVersion();
         createClientConnection(SecurityProtocol.PLAINTEXT, node);
         RequestHeader header = new RequestHeader(ApiKeys.API_VERSIONS, version, "someclient", 1);
-        ApiVersionsRequest request = new ApiVersionsRequest(new ApiVersionsRequestData().setClientSoftwareName("  ").setClientSoftwareVersion("   "), version);
+        ApiVersionsRequest request = new ApiVersionsRequest(new ApiVersionsRequestData().
+                setClientSoftwareName("  ").
+                setClientSoftwareVersion("   "), version);
         selector.send(new NetworkSend(node, request.toSend(header)));
         ByteBuffer responseBuffer = waitForResponse();
         ResponseHeader.parse(responseBuffer, ApiKeys.API_VERSIONS.responseHeaderVersion(version));
-        ApiVersionsResponse response = ApiVersionsResponse.parse(responseBuffer, version);
+        ApiVersionsResponse response =
+            ApiVersionsResponse.parse(responseBuffer, version);
         assertEquals(Errors.INVALID_REQUEST.code(), response.data().errorCode());
 
         // Send ApiVersionsRequest with a supported version. This should succeed.
@@ -815,7 +836,9 @@
 
     @Test
     public void testForBrokenSaslHandshakeVersionBump() {
-        assertEquals(1, ApiKeys.SASL_HANDSHAKE.latestVersion(), "It is not possible to easily bump SASL_HANDSHAKE schema due to improper version negotiation in " + "clients < 2.5. Please see https://issues.apache.org/jira/browse/KAFKA-9577");
+        assertEquals(1, ApiKeys.SASL_HANDSHAKE.latestVersion(),
+            "It is not possible to easily bump SASL_HANDSHAKE schema due to improper version negotiation in " +
+            "clients < 2.5. Please see https://issues.apache.org/jira/browse/KAFKA-9577");
     }
 
     /**
@@ -864,7 +887,7 @@
         createClientConnection(SecurityProtocol.PLAINTEXT, node1);
         SaslHandshakeRequest request = buildSaslHandshakeRequest("PLAIN", ApiKeys.SASL_HANDSHAKE.latestVersion());
         RequestHeader header = new RequestHeader(ApiKeys.SASL_HANDSHAKE, Short.MAX_VALUE, "someclient", 2);
-
+        
         selector.send(new NetworkSend(node1, request.toSend(header)));
         // This test uses a non-SASL PLAINTEXT client in order to do manual handshake.
         // So the channel is in READY state.
@@ -994,8 +1017,10 @@
         // Send metadata request before Kafka SASL handshake request
         String node1 = "invalid1";
         createClientConnection(SecurityProtocol.PLAINTEXT, node1);
-        MetadataRequest metadataRequest1 = new MetadataRequest.Builder(Collections.singletonList("sometopic"), true).build();
-        RequestHeader metadataRequestHeader1 = new RequestHeader(ApiKeys.METADATA, metadataRequest1.version(), "someclient", 1);
+        MetadataRequest metadataRequest1 = new MetadataRequest.Builder(Collections.singletonList("sometopic"),
+                true).build();
+        RequestHeader metadataRequestHeader1 = new RequestHeader(ApiKeys.METADATA, metadataRequest1.version(),
+                "someclient", 1);
         selector.send(new NetworkSend(node1, metadataRequest1.toSend(metadataRequestHeader1)));
         NetworkTestUtils.waitForChannelClose(selector, node1, ChannelState.READY.state());
         selector.close();
@@ -1008,7 +1033,8 @@
         createClientConnection(SecurityProtocol.PLAINTEXT, node2);
         sendHandshakeRequestReceiveResponse(node2, (short) 1);
         MetadataRequest metadataRequest2 = new MetadataRequest.Builder(Collections.singletonList("sometopic"), true).build();
-        RequestHeader metadataRequestHeader2 = new RequestHeader(ApiKeys.METADATA, metadataRequest2.version(), "someclient", 2);
+        RequestHeader metadataRequestHeader2 = new RequestHeader(ApiKeys.METADATA,
+                metadataRequest2.version(), "someclient", 2);
         selector.send(new NetworkSend(node2, metadataRequest2.toSend(metadataRequestHeader2)));
         NetworkTestUtils.waitForChannelClose(selector, node2, ChannelState.READY.state());
         selector.close();
@@ -1560,15 +1586,10 @@
     public void testCannotReauthenticateWithDifferentPrincipal() throws Exception {
         String node = "0";
         SecurityProtocol securityProtocol = SecurityProtocol.SASL_SSL;
-<<<<<<< HEAD
-        saslClientConfigs.put(SaslConfigs.SASL_LOGIN_CALLBACK_HANDLER_CLASS, AlternateLoginCallbackHandler.class.getName());
-        configureMechanisms(OAuthBearerLoginModule.OAUTHBEARER_MECHANISM, Arrays.asList(OAuthBearerLoginModule.OAUTHBEARER_MECHANISM));
-=======
         saslClientConfigs.put(SaslConfigs.SASL_LOGIN_CALLBACK_HANDLER_CLASS,
                 AlternateLoginCallbackHandler.class.getName());
         configureMechanisms(OAuthBearerLoginModule.OAUTHBEARER_MECHANISM,
                 Collections.singletonList(OAuthBearerLoginModule.OAUTHBEARER_MECHANISM));
->>>>>>> 9494bebe
         server = createEchoServer(securityProtocol);
         // initial authentication must succeed
         createClientConnection(securityProtocol, node);
@@ -1588,9 +1609,6 @@
 
     @Test
     public void testCorrelationId() {
-<<<<<<< HEAD
-        SaslClientAuthenticator authenticator = new SaslClientAuthenticator(Collections.emptyMap(), null, "node", null, null, null, "plain", false, null, null, new LogContext()) {
-=======
         SaslClientAuthenticator authenticator = new SaslClientAuthenticator(
               Collections.emptyMap(),
               null,
@@ -1603,14 +1621,15 @@
               null,
             new LogContext()
         ) {
->>>>>>> 9494bebe
             @Override
             SaslClient createSaslClient() {
                 return null;
             }
         };
         int count = (SaslClientAuthenticator.MAX_RESERVED_CORRELATION_ID - SaslClientAuthenticator.MIN_RESERVED_CORRELATION_ID) * 2;
-        Set<Integer> ids = IntStream.range(0, count).mapToObj(i -> authenticator.nextCorrelationId()).collect(Collectors.toSet());
+        Set<Integer> ids = IntStream.range(0, count)
+            .mapToObj(i -> authenticator.nextCorrelationId())
+            .collect(Collectors.toSet());
         assertEquals(SaslClientAuthenticator.MAX_RESERVED_CORRELATION_ID - SaslClientAuthenticator.MIN_RESERVED_CORRELATION_ID + 1, ids.size());
         ids.forEach(id -> {
             assertTrue(id >= SaslClientAuthenticator.MIN_RESERVED_CORRELATION_ID);
@@ -1620,7 +1639,16 @@
 
     @Test
     public void testConvertListOffsetResponseToSaslHandshakeResponse() {
-        ListOffsetsResponseData data = new ListOffsetsResponseData().setThrottleTimeMs(0).setTopics(Collections.singletonList(new ListOffsetsTopicResponse().setName("topic").setPartitions(Collections.singletonList(new ListOffsetsPartitionResponse().setErrorCode(Errors.NONE.code()).setLeaderEpoch(ListOffsetsResponse.UNKNOWN_EPOCH).setPartitionIndex(0).setOffset(0).setTimestamp(0)))));
+        ListOffsetsResponseData data = new ListOffsetsResponseData()
+                .setThrottleTimeMs(0)
+                .setTopics(Collections.singletonList(new ListOffsetsTopicResponse()
+                        .setName("topic")
+                        .setPartitions(Collections.singletonList(new ListOffsetsPartitionResponse()
+                                .setErrorCode(Errors.NONE.code())
+                                .setLeaderEpoch(ListOffsetsResponse.UNKNOWN_EPOCH)
+                                .setPartitionIndex(0)
+                                .setOffset(0)
+                                .setTimestamp(0)))));
         ListOffsetsResponse response = new ListOffsetsResponse(data);
         ByteBuffer buffer = RequestTestUtils.serializeResponseWithHeader(response, LIST_OFFSETS.latestVersion(), 0);
         final RequestHeader header0 = new RequestHeader(LIST_OFFSETS, LIST_OFFSETS.latestVersion(), "id", SaslClientAuthenticator.MIN_RESERVED_CORRELATION_ID);
@@ -1628,7 +1656,7 @@
         final RequestHeader header1 = new RequestHeader(LIST_OFFSETS, LIST_OFFSETS.latestVersion(), "id", 1);
         assertThrows(IllegalStateException.class, () -> NetworkClient.parseResponse(buffer.duplicate(), header1));
     }
-
+    
     /**
      * Re-authentication must fail if mechanism changes
      */
@@ -1642,13 +1670,9 @@
 
         String saslMechanism = (String) saslClientConfigs.get(SaslConfigs.SASL_MECHANISM);
         Map<String, ?> configs = new TestSecurityConfig(saslClientConfigs).values();
-<<<<<<< HEAD
-        this.channelBuilder = new AlternateSaslChannelBuilder(Mode.CLIENT, Collections.singletonMap(saslMechanism, JaasContext.loadClientContext(configs)), securityProtocol, null, false, saslMechanism, true, credentialCache, null, time);
-=======
         this.channelBuilder = new AlternateSaslChannelBuilder(ConnectionMode.CLIENT,
                 Collections.singletonMap(saslMechanism, JaasContext.loadClientContext(configs)), securityProtocol, null,
                 false, saslMechanism, credentialCache, null, time);
->>>>>>> 9494bebe
         this.channelBuilder.configure(configs);
         // initial authentication must succeed
         this.selector = NetworkTestUtils.createSelector(channelBuilder, time);
@@ -1700,10 +1724,15 @@
              * instead
              */
             time.sleep((long) (CONNECTIONS_MAX_REAUTH_MS_VALUE * 1.1));
-            AssertionFailedError exception = assertThrows(AssertionFailedError.class, () -> NetworkTestUtils.checkClientConnection(selector, node, 1, 1));
+            AssertionFailedError exception = assertThrows(AssertionFailedError.class,
+                () -> NetworkTestUtils.checkClientConnection(selector, node, 1, 1));
             String expectedResponseTextRegex = "\\w-" + node;
             String receivedResponseTextRegex = ".*" + OAuthBearerLoginModule.OAUTHBEARER_MECHANISM;
-            assertTrue(exception.getMessage().matches(".*<" + expectedResponseTextRegex + ">.*<" + receivedResponseTextRegex + ".*?>"), "Should have received the SaslHandshakeRequest bytes back since we re-authenticated too quickly, " + "but instead we got our generated message echoed back, implying re-auth succeeded when it should not have: " + exception);
+            assertTrue(exception.getMessage().matches(
+                ".*<" + expectedResponseTextRegex + ">.*<" + receivedResponseTextRegex + ".*?>"),
+                "Should have received the SaslHandshakeRequest bytes back since we re-authenticated too quickly, " +
+                "but instead we got our generated message echoed back, implying re-auth succeeded when it should not have: " +
+                exception);
             server.verifyReauthenticationMetrics(1, 0); // unchanged
         } finally {
             selector.close();
@@ -1728,12 +1757,8 @@
          * of the data that the client explicitly sent, and then the client will not
          * recognize that data and will throw an assertion error.
          */
-<<<<<<< HEAD
-        saslServerConfigs.put(BrokerSecurityConfigs.CONNECTIONS_MAX_REAUTH_MS, Double.valueOf(1.1 * 1000L / 0.85).longValue());
-=======
         saslServerConfigs.put(BrokerSecurityConfigs.CONNECTIONS_MAX_REAUTH_MS_CONFIG,
                 Double.valueOf(1.1 * 1000L / 0.85).longValue());
->>>>>>> 9494bebe
 
         server = createEchoServer(securityProtocol);
         createClientConnection(securityProtocol, node);
@@ -1797,9 +1822,12 @@
         // now update the server side to require a scope the client does not provide
         Map<String, Object> serverJaasConfigOptionsMap = TestJaasConfig.defaultServerOptions("OAUTHBEARER");
         serverJaasConfigOptionsMap.put("unsecuredValidatorRequiredScope", "LOGIN_TO_KAFKA"); // causes the failure
-        jaasConfig.createOrUpdateEntry("KafkaServer", "org.apache.kafka.common.security.oauthbearer.OAuthBearerLoginModule", serverJaasConfigOptionsMap);
-        server = createEchoServer(securityProtocol);
-        createAndCheckClientAuthenticationFailure(securityProtocol, "node-" + OAuthBearerLoginModule.OAUTHBEARER_MECHANISM, OAuthBearerLoginModule.OAUTHBEARER_MECHANISM, "{\"status\":\"insufficient_scope\", \"scope\":\"[LOGIN_TO_KAFKA]\"}");
+        jaasConfig.createOrUpdateEntry("KafkaServer",
+                "org.apache.kafka.common.security.oauthbearer.OAuthBearerLoginModule", serverJaasConfigOptionsMap);
+        server = createEchoServer(securityProtocol);
+        createAndCheckClientAuthenticationFailure(securityProtocol,
+                "node-" + OAuthBearerLoginModule.OAUTHBEARER_MECHANISM, OAuthBearerLoginModule.OAUTHBEARER_MECHANISM,
+                "{\"status\":\"insufficient_scope\", \"scope\":\"[LOGIN_TO_KAFKA]\"}");
     }
 
     @Test
@@ -1827,7 +1855,8 @@
         verifySslClientAuthForSaslSslListener(false, SslClientAuth.REQUIRED);
     }
 
-    private void verifySslClientAuthForSaslSslListener(boolean useListenerPrefix, SslClientAuth configuredClientAuth) throws Exception {
+    private void verifySslClientAuthForSaslSslListener(boolean useListenerPrefix,
+                                                       SslClientAuth configuredClientAuth) throws Exception {
 
         SecurityProtocol securityProtocol = SecurityProtocol.SASL_SSL;
         configureMechanisms("PLAIN", Collections.singletonList("PLAIN"));
@@ -1842,7 +1871,8 @@
         KafkaPrincipal principalWithOneWayTls = SaslSslPrincipalBuilder.saslSslPrincipal(TestJaasConfig.USERNAME, "ANONYMOUS");
 
         // Client configured with valid key store
-        createAndCheckClientConnectionAndPrincipal(securityProtocol, "0", expectedClientAuth == SslClientAuth.NONE ? principalWithOneWayTls : principalWithMutualTls);
+        createAndCheckClientConnectionAndPrincipal(securityProtocol, "0",
+                expectedClientAuth == SslClientAuth.NONE ? principalWithOneWayTls : principalWithMutualTls);
 
         // Client does not configure key store
         removeClientSslKeystore();
@@ -1868,14 +1898,9 @@
         saslClientConfigs.remove(SslConfigs.SSL_KEY_PASSWORD_CONFIG);
     }
 
-<<<<<<< HEAD
-    private void verifySaslAuthenticateHeaderInterop(boolean enableHeaderOnServer, boolean enableHeaderOnClient, SecurityProtocol securityProtocol, String saslMechanism) throws Exception {
-        configureMechanisms(saslMechanism, Arrays.asList(saslMechanism));
-=======
     private void verifySaslAuthenticateHeaderInterop(boolean enableHeaderOnServer, boolean enableHeaderOnClient,
             SecurityProtocol securityProtocol, String saslMechanism) throws Exception {
         configureMechanisms(saslMechanism, Collections.singletonList(saslMechanism));
->>>>>>> 9494bebe
         createServer(securityProtocol, saslMechanism, enableHeaderOnServer);
 
         String node = "0";
@@ -1883,14 +1908,9 @@
         NetworkTestUtils.checkClientConnection(selector, "0", 100, 10);
     }
 
-<<<<<<< HEAD
-    private void verifySaslAuthenticateHeaderInteropWithFailure(boolean enableHeaderOnServer, boolean enableHeaderOnClient, SecurityProtocol securityProtocol, String saslMechanism) throws Exception {
-        TestJaasConfig jaasConfig = configureMechanisms(saslMechanism, Arrays.asList(saslMechanism));
-=======
     private void verifySaslAuthenticateHeaderInteropWithFailure(boolean enableHeaderOnServer, boolean enableHeaderOnClient,
             SecurityProtocol securityProtocol, String saslMechanism) throws Exception {
         TestJaasConfig jaasConfig = configureMechanisms(saslMechanism, Collections.singletonList(saslMechanism));
->>>>>>> 9494bebe
         jaasConfig.setClientOptions(saslMechanism, TestJaasConfig.USERNAME, "invalidpassword");
         createServer(securityProtocol, saslMechanism, enableHeaderOnServer);
 
@@ -1902,7 +1922,8 @@
         NetworkTestUtils.waitForChannelClose(selector, node, ChannelState.State.AUTHENTICATE);
     }
 
-    private void createServer(SecurityProtocol securityProtocol, String saslMechanism, boolean enableSaslAuthenticateHeader) throws Exception {
+    private void createServer(SecurityProtocol securityProtocol, String saslMechanism,
+            boolean enableSaslAuthenticateHeader) throws Exception {
         if (enableSaslAuthenticateHeader)
             server = createEchoServer(securityProtocol);
         else
@@ -1910,7 +1931,8 @@
         updateScramCredentialCache(TestJaasConfig.USERNAME, TestJaasConfig.PASSWORD);
     }
 
-    private void createClientConnection(SecurityProtocol securityProtocol, String saslMechanism, String node, boolean enableSaslAuthenticateHeader) throws Exception {
+    private void createClientConnection(SecurityProtocol securityProtocol, String saslMechanism, String node,
+            boolean enableSaslAuthenticateHeader) throws Exception {
         if (enableSaslAuthenticateHeader)
             createClientConnection(securityProtocol, node);
         else
@@ -1934,21 +1956,19 @@
             return new ApiVersionsResponse(new ApiVersionsResponseData().setApiKeys(versionCollection));
         };
 
-<<<<<<< HEAD
-        SaslChannelBuilder serverChannelBuilder = new SaslChannelBuilder(Mode.SERVER, jaasContexts, securityProtocol, listenerName, false, saslMechanism, true, credentialCache, null, null, time, new LogContext(), apiVersionSupplier);
-=======
         SaslChannelBuilder serverChannelBuilder = new SaslChannelBuilder(ConnectionMode.SERVER, jaasContexts,
                 securityProtocol, listenerName, false, saslMechanism,
                 credentialCache, null, null, time, new LogContext(), apiVersionSupplier);
->>>>>>> 9494bebe
 
         serverChannelBuilder.configure(saslServerConfigs);
-        server = new NioEchoServer(listenerName, securityProtocol, new TestSecurityConfig(saslServerConfigs), "localhost", serverChannelBuilder, credentialCache, time);
+        server = new NioEchoServer(listenerName, securityProtocol, new TestSecurityConfig(saslServerConfigs),
+                "localhost", serverChannelBuilder, credentialCache, time);
         server.start();
         return server;
     }
 
-    private NioEchoServer startServerWithoutSaslAuthenticateHeader(final SecurityProtocol securityProtocol, String saslMechanism) throws Exception {
+    private NioEchoServer startServerWithoutSaslAuthenticateHeader(final SecurityProtocol securityProtocol, String saslMechanism)
+            throws Exception {
         final ListenerName listenerName = ListenerName.forSecurityProtocol(securityProtocol);
         final Map<String, ?> configs = Collections.emptyMap();
         final JaasContext jaasContext = JaasContext.loadServerContext(listenerName, saslMechanism, configs);
@@ -1958,14 +1978,9 @@
         if (isScram)
             ScramCredentialUtils.createCache(credentialCache, Collections.singletonList(saslMechanism));
 
-<<<<<<< HEAD
-        Supplier<ApiVersionsResponse> apiVersionSupplier = () -> {
-            ApiVersionsResponse defaultApiVersionResponse = TestUtils.defaultApiVersionsResponse(ApiMessageType.ListenerType.ZK_BROKER);
-=======
         Function<Short, ApiVersionsResponse> apiVersionSupplier = version -> {
             ApiVersionsResponse defaultApiVersionResponse = TestUtils.defaultApiVersionsResponse(
                 ApiMessageType.ListenerType.BROKER);
->>>>>>> 9494bebe
             ApiVersionCollection apiVersions = new ApiVersionCollection();
             for (ApiVersion apiVersion : defaultApiVersionResponse.data().apiKeys()) {
                 if (apiVersion.apiKey() != ApiKeys.SASL_AUTHENTICATE.id) {
@@ -1975,20 +1990,26 @@
                 }
 
             }
-            ApiVersionsResponseData data = new ApiVersionsResponseData().setErrorCode(Errors.NONE.code()).setThrottleTimeMs(0).setApiKeys(apiVersions);
+            ApiVersionsResponseData data = new ApiVersionsResponseData()
+                .setErrorCode(Errors.NONE.code())
+                .setThrottleTimeMs(0)
+                .setApiKeys(apiVersions);
             return new ApiVersionsResponse(data);
         };
 
-<<<<<<< HEAD
-        SaslChannelBuilder serverChannelBuilder = new SaslChannelBuilder(Mode.SERVER, jaasContexts, securityProtocol, listenerName, false, saslMechanism, true, credentialCache, null, null, time, new LogContext(), apiVersionSupplier) {
-=======
         SaslChannelBuilder serverChannelBuilder = new SaslChannelBuilder(ConnectionMode.SERVER, jaasContexts,
                 securityProtocol, listenerName, false, saslMechanism,
                 credentialCache, null, null, time, new LogContext(), apiVersionSupplier) {
->>>>>>> 9494bebe
             @Override
-            protected SaslServerAuthenticator buildServerAuthenticator(Map<String, ?> configs, Map<String, AuthenticateCallbackHandler> callbackHandlers, String id, TransportLayer transportLayer, Map<String, Subject> subjects, Map<String, Long> connectionsMaxReauthMsByMechanism, ChannelMetadataRegistry metadataRegistry) {
-                return new SaslServerAuthenticator(configs, callbackHandlers, id, subjects, null, listenerName, securityProtocol, transportLayer, connectionsMaxReauthMsByMechanism, metadataRegistry, time, apiVersionSupplier) {
+            protected SaslServerAuthenticator buildServerAuthenticator(Map<String, ?> configs,
+                                                                       Map<String, AuthenticateCallbackHandler> callbackHandlers,
+                                                                       String id,
+                                                                       TransportLayer transportLayer,
+                                                                       Map<String, Subject> subjects,
+                                                                       Map<String, Long> connectionsMaxReauthMsByMechanism,
+                                                                       ChannelMetadataRegistry metadataRegistry) {
+                return new SaslServerAuthenticator(configs, callbackHandlers, id, subjects, null, listenerName,
+                    securityProtocol, transportLayer, connectionsMaxReauthMsByMechanism, metadataRegistry, time, apiVersionSupplier) {
                     @Override
                     protected void enableKafkaSaslAuthenticateHeaders(boolean flag) {
                         // Don't enable Kafka SASL_AUTHENTICATE headers
@@ -1997,7 +2018,8 @@
             }
         };
         serverChannelBuilder.configure(saslServerConfigs);
-        server = new NioEchoServer(listenerName, securityProtocol, new TestSecurityConfig(saslServerConfigs), "localhost", serverChannelBuilder, credentialCache, time);
+        server = new NioEchoServer(listenerName, securityProtocol, new TestSecurityConfig(saslServerConfigs),
+                "localhost", serverChannelBuilder, credentialCache, time);
         server.start();
         return server;
     }
@@ -2010,14 +2032,6 @@
         final JaasContext jaasContext = JaasContext.loadClientContext(configs);
         final Map<String, JaasContext> jaasContexts = Collections.singletonMap(saslMechanism, jaasContext);
 
-<<<<<<< HEAD
-        SaslChannelBuilder clientChannelBuilder = new SaslChannelBuilder(Mode.CLIENT, jaasContexts, securityProtocol, listenerName, false, saslMechanism, true, null, null, null, time, new LogContext(), null) {
-
-            @Override
-            protected SaslClientAuthenticator buildClientAuthenticator(Map<String, ?> configs, AuthenticateCallbackHandler callbackHandler, String id, String serverHost, String servicePrincipal, TransportLayer transportLayer, Subject subject) {
-
-                return new SaslClientAuthenticator(configs, callbackHandler, id, subject, servicePrincipal, serverHost, saslMechanism, true, transportLayer, time, new LogContext()) {
-=======
         SaslChannelBuilder clientChannelBuilder = new SaslChannelBuilder(ConnectionMode.CLIENT, jaasContexts,
                 securityProtocol, listenerName, false, saslMechanism,
                 null, null, null, time, new LogContext(), null) {
@@ -2034,12 +2048,10 @@
                 return new SaslClientAuthenticator(configs, callbackHandler, id, subject,
                         servicePrincipal, serverHost, saslMechanism,
                         transportLayer, time, new LogContext()) {
->>>>>>> 9494bebe
                     @Override
                     protected SaslHandshakeRequest createSaslHandshakeRequest(short version) {
                         return buildSaslHandshakeRequest(saslMechanism, (short) 0);
                     }
-
                     @Override
                     protected void setSaslAuthenticateAndHandshakeVersions(ApiVersionsResponse apiVersionsResponse) {
                         // Don't set version so that headers are disabled
@@ -2153,12 +2165,8 @@
         }
 
         String saslMechanism = (String) saslClientConfigs.get(SaslConfigs.SASL_MECHANISM);
-<<<<<<< HEAD
-        this.channelBuilder = ChannelBuilders.clientChannelBuilder(securityProtocol, JaasContext.Type.CLIENT, new TestSecurityConfig(clientConfigs), null, saslMechanism, time, true, new LogContext());
-=======
         this.channelBuilder = ChannelBuilders.clientChannelBuilder(securityProtocol, JaasContext.Type.CLIENT,
                 new TestSecurityConfig(clientConfigs), null, saslMechanism, time, new LogContext());
->>>>>>> 9494bebe
         this.selector = NetworkTestUtils.createSelector(channelBuilder, time);
     }
 
@@ -2206,21 +2214,18 @@
         }
     }
 
-    private void createAndCheckClientAuthenticationFailure(SecurityProtocol securityProtocol, String node, String mechanism, String expectedErrorMessage) throws Exception {
+    private void createAndCheckClientAuthenticationFailure(SecurityProtocol securityProtocol, String node,
+            String mechanism, String expectedErrorMessage) throws Exception {
         ChannelState finalState = createAndCheckClientConnectionFailure(securityProtocol, node);
         Exception exception = finalState.exception();
-<<<<<<< HEAD
-        assertTrue(exception instanceof SaslAuthenticationException, "Invalid exception class " + exception.getClass());
-        String expectedExceptionMessage = expectedErrorMessage != null ? expectedErrorMessage : "Authentication failed during authentication due to invalid credentials with SASL mechanism " + mechanism;
-=======
         assertInstanceOf(SaslAuthenticationException.class, exception, "Invalid exception class " + exception.getClass());
         String expectedExceptionMessage = expectedErrorMessage != null ? expectedErrorMessage :
                 "Authentication failed during authentication due to invalid credentials with SASL mechanism " + mechanism;
->>>>>>> 9494bebe
         assertEquals(expectedExceptionMessage, exception.getMessage());
     }
 
-    private ChannelState createAndCheckClientConnectionFailure(SecurityProtocol securityProtocol, String node) throws Exception {
+    private ChannelState createAndCheckClientConnectionFailure(SecurityProtocol securityProtocol, String node)
+            throws Exception {
         try {
             createClientConnection(securityProtocol, node);
             return NetworkTestUtils.waitForChannelClose(selector, node, ChannelState.State.AUTHENTICATION_FAILED);
@@ -2229,7 +2234,9 @@
         }
     }
 
-    private void createAndCheckClientConnectionAndPrincipal(SecurityProtocol securityProtocol, String node, KafkaPrincipal expectedPrincipal) throws Exception {
+    private void createAndCheckClientConnectionAndPrincipal(SecurityProtocol securityProtocol,
+                                                            String node,
+                                                            KafkaPrincipal expectedPrincipal) throws Exception {
         try {
             assertEquals(Collections.emptyList(), server.selector().channels());
             createClientConnection(securityProtocol, node);
@@ -2248,7 +2255,8 @@
         assertEquals(SslAuthenticationException.class, exception.getClass());
     }
 
-    private void checkAuthenticationAndReauthentication(SecurityProtocol securityProtocol, String node) throws Exception {
+    private void checkAuthenticationAndReauthentication(SecurityProtocol securityProtocol, String node)
+            throws Exception {
         try {
             createClientConnection(securityProtocol, node);
             checkClientConnection(node);
@@ -2564,32 +2572,25 @@
                 SecurityProtocol securityProtocol, ListenerName listenerName, boolean isInterBrokerListener,
                 String clientSaslMechanism, CredentialCache credentialCache,
                 DelegationTokenCache tokenCache, Time time) {
-<<<<<<< HEAD
-            super(mode, jaasContexts, securityProtocol, listenerName, isInterBrokerListener, clientSaslMechanism, handshakeRequestEnable, credentialCache, tokenCache, null, time, new LogContext(), () -> TestUtils.defaultApiVersionsResponse(ApiMessageType.ListenerType.ZK_BROKER));
-=======
             super(connectionMode, jaasContexts, securityProtocol, listenerName, isInterBrokerListener, clientSaslMechanism,
                 credentialCache, tokenCache, null, time, new LogContext(),
                 version -> TestUtils.defaultApiVersionsResponse(ApiMessageType.ListenerType.BROKER));
->>>>>>> 9494bebe
         }
 
         @Override
-        protected SaslClientAuthenticator buildClientAuthenticator(Map<String, ?> configs, AuthenticateCallbackHandler callbackHandler, String id, String serverHost, String servicePrincipal, TransportLayer transportLayer, Subject subject) {
+        protected SaslClientAuthenticator buildClientAuthenticator(Map<String, ?> configs,
+                AuthenticateCallbackHandler callbackHandler, String id, String serverHost, String servicePrincipal,
+                TransportLayer transportLayer, Subject subject) {
             if (++numInvocations == 1)
-<<<<<<< HEAD
-                return new SaslClientAuthenticator(configs, callbackHandler, id, subject, servicePrincipal, serverHost, "DIGEST-MD5", true, transportLayer, time, new LogContext());
-            else
-                return new SaslClientAuthenticator(configs, callbackHandler, id, subject, servicePrincipal, serverHost, "PLAIN", true, transportLayer, time, new LogContext()) {
-=======
                 return new SaslClientAuthenticator(configs, callbackHandler, id, subject, servicePrincipal, serverHost,
                         "DIGEST-MD5", transportLayer, time, new LogContext());
             else
                 return new SaslClientAuthenticator(configs, callbackHandler, id, subject, servicePrincipal, serverHost,
                         "PLAIN", transportLayer, time, new LogContext()) {
->>>>>>> 9494bebe
                     @Override
                     protected SaslHandshakeRequest createSaslHandshakeRequest(short version) {
-                        return new SaslHandshakeRequest.Builder(new SaslHandshakeRequestData().setMechanism("PLAIN")).build(version);
+                        return new SaslHandshakeRequest.Builder(
+                                new SaslHandshakeRequestData().setMechanism("PLAIN")).build(version);
                     }
                 };
         }
