--- conflicted
+++ resolved
@@ -32,203 +32,20 @@
 import org.junit.jupiter.api.Test;
 
 import java.nio.ByteBuffer;
-import java.util.ArrayList;
-import java.util.Collections;
-import java.util.HashMap;
-import java.util.HashSet;
-import java.util.List;
-import java.util.Map;
-import java.util.Set;
+import java.util.*;
 import java.util.stream.Collectors;
 import java.util.stream.StreamSupport;
 
 import static java.util.Arrays.asList;
 import static java.util.Collections.emptyList;
 import static org.apache.kafka.common.protocol.ApiKeys.LEADER_AND_ISR;
-import static org.junit.jupiter.api.Assertions.assertEquals;
-import static org.junit.jupiter.api.Assertions.assertThrows;
-import static org.junit.jupiter.api.Assertions.assertTrue;
+import static org.junit.jupiter.api.Assertions.*;
 
 public class LeaderAndIsrRequestTest {
 
-<<<<<<< HEAD
-	@Test
-	public void testUnsupportedVersion() {
-		LeaderAndIsrRequest.Builder builder = new LeaderAndIsrRequest.Builder(
-				(short) (LEADER_AND_ISR.latestVersion() + 1), 0, 0, 0,
-				Collections.emptyList(), Collections.emptyMap(), Collections.emptySet());
-		assertThrows(UnsupportedVersionException.class, builder::build);
-	}
-
-	@Test
-	public void testGetErrorResponse() {
-		Uuid topicId = Uuid.randomUuid();
-		String topicName = "topic";
-		int partition = 0;
-		for (short version : LEADER_AND_ISR.allVersions()) {
-			LeaderAndIsrRequest request = new LeaderAndIsrRequest.Builder(version, 0, 0, 0,
-					Collections.singletonList(new LeaderAndIsrPartitionState()
-							.setTopicName(topicName)
-							.setPartitionIndex(partition)),
-					Collections.singletonMap(topicName, topicId),
-					Collections.emptySet()
-			).build(version);
-
-			LeaderAndIsrResponse response = request.getErrorResponse(0,
-					new ClusterAuthorizationException("Not authorized"));
-
-			assertEquals(Errors.CLUSTER_AUTHORIZATION_FAILED, response.error());
-
-			if (version < 5) {
-				assertEquals(
-						Collections.singletonList(new LeaderAndIsrPartitionError()
-								.setTopicName(topicName)
-								.setPartitionIndex(partition)
-								.setErrorCode(Errors.CLUSTER_AUTHORIZATION_FAILED.code())),
-						response.data().partitionErrors());
-				assertEquals(0, response.data().topics().size());
-			} else {
-				LeaderAndIsrTopicError topicState = response.topics().find(topicId);
-				assertEquals(topicId, topicState.topicId());
-				assertEquals(
-						Collections.singletonList(new LeaderAndIsrPartitionError()
-								.setPartitionIndex(partition)
-								.setErrorCode(Errors.CLUSTER_AUTHORIZATION_FAILED.code())),
-						topicState.partitionErrors());
-				assertEquals(0, response.data().partitionErrors().size());
-			}
-		}
-	}
-
-	/**
-	 * Verifies the logic we have in LeaderAndIsrRequest to present a unified interface across the various versions
-	 * works correctly. For example, `LeaderAndIsrPartitionState.topicName` is not serialiazed/deserialized in
-	 * recent versions, but we set it manually so that we can always present the ungrouped partition states
-	 * independently of the version.
-	 */
-	@Test
-	public void testVersionLogic() {
-		for (short version : LEADER_AND_ISR.allVersions()) {
-			List<LeaderAndIsrPartitionState> partitionStates = asList(
-					new LeaderAndIsrPartitionState()
-							.setTopicName("topic0")
-							.setPartitionIndex(0)
-							.setControllerEpoch(2)
-							.setLeader(0)
-							.setLeaderEpoch(10)
-							.setIsr(asList(0, 1))
-							.setZkVersion(10)
-							.setReplicas(asList(0, 1, 2))
-							.setAddingReplicas(asList(3))
-							.setRemovingReplicas(asList(2)),
-					new LeaderAndIsrPartitionState()
-							.setTopicName("topic0")
-							.setPartitionIndex(1)
-							.setControllerEpoch(2)
-							.setLeader(1)
-							.setLeaderEpoch(11)
-							.setIsr(asList(1, 2, 3))
-							.setZkVersion(11)
-							.setReplicas(asList(1, 2, 3))
-							.setAddingReplicas(emptyList())
-							.setRemovingReplicas(emptyList()),
-					new LeaderAndIsrPartitionState()
-							.setTopicName("topic1")
-							.setPartitionIndex(0)
-							.setControllerEpoch(2)
-							.setLeader(2)
-							.setLeaderEpoch(11)
-							.setIsr(asList(2, 3, 4))
-							.setZkVersion(11)
-							.setReplicas(asList(2, 3, 4))
-							.setAddingReplicas(emptyList())
-							.setRemovingReplicas(emptyList())
-			);
-
-			List<Node> liveNodes = asList(
-					new Node(0, "host0", 9090),
-					new Node(1, "host1", 9091)
-			);
-
-			Map<String, Uuid> topicIds = new HashMap<>();
-			topicIds.put("topic0", Uuid.randomUuid());
-			topicIds.put("topic1", Uuid.randomUuid());
-
-			LeaderAndIsrRequest request = new LeaderAndIsrRequest.Builder(version, 1, 2, 3, partitionStates,
-					topicIds, liveNodes).build();
-
-			List<LeaderAndIsrLiveLeader> liveLeaders = liveNodes.stream().map(n -> new LeaderAndIsrLiveLeader()
-					.setBrokerId(n.id())
-					.setHostName(n.host())
-					.setPort(n.port())).collect(Collectors.toList());
-			assertEquals(new HashSet<>(partitionStates), iterableToSet(request.partitionStates()));
-			assertEquals(liveLeaders, request.liveLeaders());
-			assertEquals(1, request.controllerId());
-			assertEquals(2, request.controllerEpoch());
-			assertEquals(3, request.brokerEpoch());
-
-			ByteBuffer byteBuffer = request.serialize();
-			LeaderAndIsrRequest deserializedRequest = new LeaderAndIsrRequest(new LeaderAndIsrRequestData(
-					new ByteBufferAccessor(byteBuffer), version), version);
-
-			// Adding/removing replicas is only supported from version 3, so the deserialized request won't have
-			// them for earlier versions.
-			if (version < 3) {
-				partitionStates.get(0)
-						.setAddingReplicas(emptyList())
-						.setRemovingReplicas(emptyList());
-			}
-
-			// Prior to version 2, there were no TopicStates, so a map of Topic Ids from a list of
-			// TopicStates is an empty map.
-			if (version < 2) {
-				topicIds = new HashMap<>();
-			}
-
-			//  In versions 2-4 there are TopicStates, but no topicIds, so deserialized requests will have
-			//  Zero Uuids in place.
-			if (version > 1 && version < 5) {
-				topicIds.put("topic0", Uuid.ZERO_UUID);
-				topicIds.put("topic1", Uuid.ZERO_UUID);
-			}
-
-			assertEquals(new HashSet<>(partitionStates), iterableToSet(deserializedRequest.partitionStates()));
-			assertEquals(topicIds, deserializedRequest.topicIds());
-			assertEquals(liveLeaders, deserializedRequest.liveLeaders());
-			assertEquals(1, request.controllerId());
-			assertEquals(2, request.controllerEpoch());
-			assertEquals(3, request.brokerEpoch());
-		}
-	}
-
-	@Test
-	public void testTopicPartitionGroupingSizeReduction() {
-		Set<TopicPartition> tps = TestUtils.generateRandomTopicPartitions(10, 10);
-		List<LeaderAndIsrPartitionState> partitionStates = new ArrayList<>();
-		Map<String, Uuid> topicIds = new HashMap<>();
-		for (TopicPartition tp : tps) {
-			partitionStates.add(new LeaderAndIsrPartitionState()
-					.setTopicName(tp.topic())
-					.setPartitionIndex(tp.partition()));
-			topicIds.put(tp.topic(), Uuid.randomUuid());
-		}
-		LeaderAndIsrRequest.Builder builder = new LeaderAndIsrRequest.Builder((short) 2, 0, 0, 0,
-				partitionStates, topicIds, Collections.emptySet());
-
-		LeaderAndIsrRequest v2 = builder.build((short) 2);
-		LeaderAndIsrRequest v1 = builder.build((short) 1);
-		assertTrue(v2.sizeInBytes() < v1.sizeInBytes(), "Expected v2 < v1: v2=" + v2.sizeInBytes() + ", v1=" + v1.sizeInBytes());
-	}
-
-	private <T> Set<T> iterableToSet(Iterable<T> iterable) {
-		return StreamSupport.stream(iterable.spliterator(), false).collect(Collectors.toSet());
-	}
-=======
     @Test
     public void testUnsupportedVersion() {
-        LeaderAndIsrRequest.Builder builder = new LeaderAndIsrRequest.Builder(
-                (short) (LEADER_AND_ISR.latestVersion() + 1), 0, 0, 0,
-                Collections.emptyList(), Collections.emptyMap(), Collections.emptySet());
+        LeaderAndIsrRequest.Builder builder = new LeaderAndIsrRequest.Builder((short) (LEADER_AND_ISR.latestVersion() + 1), 0, 0, 0, Collections.emptyList(), Collections.emptyMap(), Collections.emptySet());
         assertThrows(UnsupportedVersionException.class, builder::build);
     }
 
@@ -238,35 +55,19 @@
         String topicName = "topic";
         int partition = 0;
         for (short version : LEADER_AND_ISR.allVersions()) {
-            LeaderAndIsrRequest request = new LeaderAndIsrRequest.Builder(version, 0, 0, 0,
-                Collections.singletonList(new LeaderAndIsrPartitionState()
-                    .setTopicName(topicName)
-                    .setPartitionIndex(partition)),
-                Collections.singletonMap(topicName, topicId),
-                Collections.emptySet()
-            ).build(version);
+            LeaderAndIsrRequest request = new LeaderAndIsrRequest.Builder(version, 0, 0, 0, Collections.singletonList(new LeaderAndIsrPartitionState().setTopicName(topicName).setPartitionIndex(partition)), Collections.singletonMap(topicName, topicId), Collections.emptySet()).build(version);
 
-            LeaderAndIsrResponse response = request.getErrorResponse(0,
-                new ClusterAuthorizationException("Not authorized"));
+            LeaderAndIsrResponse response = request.getErrorResponse(0, new ClusterAuthorizationException("Not authorized"));
 
             assertEquals(Errors.CLUSTER_AUTHORIZATION_FAILED, response.error());
 
             if (version < 5) {
-                assertEquals(
-                    Collections.singletonList(new LeaderAndIsrPartitionError()
-                        .setTopicName(topicName)
-                        .setPartitionIndex(partition)
-                        .setErrorCode(Errors.CLUSTER_AUTHORIZATION_FAILED.code())),
-                    response.data().partitionErrors());
+                assertEquals(Collections.singletonList(new LeaderAndIsrPartitionError().setTopicName(topicName).setPartitionIndex(partition).setErrorCode(Errors.CLUSTER_AUTHORIZATION_FAILED.code())), response.data().partitionErrors());
                 assertEquals(0, response.data().topics().size());
             } else {
                 LeaderAndIsrTopicError topicState = response.topics().find(topicId);
                 assertEquals(topicId, topicState.topicId());
-                assertEquals(
-                    Collections.singletonList(new LeaderAndIsrPartitionError()
-                        .setPartitionIndex(partition)
-                        .setErrorCode(Errors.CLUSTER_AUTHORIZATION_FAILED.code())),
-                    topicState.partitionErrors());
+                assertEquals(Collections.singletonList(new LeaderAndIsrPartitionError().setPartitionIndex(partition).setErrorCode(Errors.CLUSTER_AUTHORIZATION_FAILED.code())), topicState.partitionErrors());
                 assertEquals(0, response.data().partitionErrors().size());
             }
         }
@@ -281,58 +82,17 @@
     @Test
     public void testVersionLogic() {
         for (short version : LEADER_AND_ISR.allVersions()) {
-            List<LeaderAndIsrPartitionState> partitionStates = asList(
-                new LeaderAndIsrPartitionState()
-                    .setTopicName("topic0")
-                    .setPartitionIndex(0)
-                    .setControllerEpoch(2)
-                    .setLeader(0)
-                    .setLeaderEpoch(10)
-                    .setIsr(asList(0, 1))
-                    .setPartitionEpoch(10)
-                    .setReplicas(asList(0, 1, 2))
-                    .setAddingReplicas(asList(3))
-                    .setRemovingReplicas(asList(2)),
-                new LeaderAndIsrPartitionState()
-                    .setTopicName("topic0")
-                    .setPartitionIndex(1)
-                    .setControllerEpoch(2)
-                    .setLeader(1)
-                    .setLeaderEpoch(11)
-                    .setIsr(asList(1, 2, 3))
-                    .setPartitionEpoch(11)
-                    .setReplicas(asList(1, 2, 3))
-                    .setAddingReplicas(emptyList())
-                    .setRemovingReplicas(emptyList()),
-                new LeaderAndIsrPartitionState()
-                    .setTopicName("topic1")
-                    .setPartitionIndex(0)
-                    .setControllerEpoch(2)
-                    .setLeader(2)
-                    .setLeaderEpoch(11)
-                    .setIsr(asList(2, 3, 4))
-                    .setPartitionEpoch(11)
-                    .setReplicas(asList(2, 3, 4))
-                    .setAddingReplicas(emptyList())
-                    .setRemovingReplicas(emptyList())
-            );
+            List<LeaderAndIsrPartitionState> partitionStates = asList(new LeaderAndIsrPartitionState().setTopicName("topic0").setPartitionIndex(0).setControllerEpoch(2).setLeader(0).setLeaderEpoch(10).setIsr(asList(0, 1)).setPartitionEpoch(10).setReplicas(asList(0, 1, 2)).setAddingReplicas(asList(3)).setRemovingReplicas(asList(2)), new LeaderAndIsrPartitionState().setTopicName("topic0").setPartitionIndex(1).setControllerEpoch(2).setLeader(1).setLeaderEpoch(11).setIsr(asList(1, 2, 3)).setPartitionEpoch(11).setReplicas(asList(1, 2, 3)).setAddingReplicas(emptyList()).setRemovingReplicas(emptyList()), new LeaderAndIsrPartitionState().setTopicName("topic1").setPartitionIndex(0).setControllerEpoch(2).setLeader(2).setLeaderEpoch(11).setIsr(asList(2, 3, 4)).setPartitionEpoch(11).setReplicas(asList(2, 3, 4)).setAddingReplicas(emptyList()).setRemovingReplicas(emptyList()));
 
-            List<Node> liveNodes = asList(
-                new Node(0, "host0", 9090),
-                new Node(1, "host1", 9091)
-            );
+            List<Node> liveNodes = asList(new Node(0, "host0", 9090), new Node(1, "host1", 9091));
 
             Map<String, Uuid> topicIds = new HashMap<>();
             topicIds.put("topic0", Uuid.randomUuid());
             topicIds.put("topic1", Uuid.randomUuid());
 
-            LeaderAndIsrRequest request = new LeaderAndIsrRequest.Builder(version, 1, 2, 3, partitionStates,
-                topicIds, liveNodes).build();
+            LeaderAndIsrRequest request = new LeaderAndIsrRequest.Builder(version, 1, 2, 3, partitionStates, topicIds, liveNodes).build();
 
-            List<LeaderAndIsrLiveLeader> liveLeaders = liveNodes.stream().map(n -> new LeaderAndIsrLiveLeader()
-                .setBrokerId(n.id())
-                .setHostName(n.host())
-                .setPort(n.port())).collect(Collectors.toList());
+            List<LeaderAndIsrLiveLeader> liveLeaders = liveNodes.stream().map(n -> new LeaderAndIsrLiveLeader().setBrokerId(n.id()).setHostName(n.host()).setPort(n.port())).collect(Collectors.toList());
             assertEquals(new HashSet<>(partitionStates), iterableToSet(request.partitionStates()));
             assertEquals(liveLeaders, request.liveLeaders());
             assertEquals(1, request.controllerId());
@@ -340,15 +100,12 @@
             assertEquals(3, request.brokerEpoch());
 
             ByteBuffer byteBuffer = request.serialize();
-            LeaderAndIsrRequest deserializedRequest = new LeaderAndIsrRequest(new LeaderAndIsrRequestData(
-                new ByteBufferAccessor(byteBuffer), version), version);
+            LeaderAndIsrRequest deserializedRequest = new LeaderAndIsrRequest(new LeaderAndIsrRequestData(new ByteBufferAccessor(byteBuffer), version), version);
 
             // Adding/removing replicas is only supported from version 3, so the deserialized request won't have
             // them for earlier versions.
             if (version < 3) {
-                partitionStates.get(0)
-                    .setAddingReplicas(emptyList())
-                    .setRemovingReplicas(emptyList());
+                partitionStates.get(0).setAddingReplicas(emptyList()).setRemovingReplicas(emptyList());
             }
 
             // Prior to version 2, there were no TopicStates, so a map of Topic Ids from a list of
@@ -379,13 +136,10 @@
         List<LeaderAndIsrPartitionState> partitionStates = new ArrayList<>();
         Map<String, Uuid> topicIds = new HashMap<>();
         for (TopicPartition tp : tps) {
-            partitionStates.add(new LeaderAndIsrPartitionState()
-                .setTopicName(tp.topic())
-                .setPartitionIndex(tp.partition()));
+            partitionStates.add(new LeaderAndIsrPartitionState().setTopicName(tp.topic()).setPartitionIndex(tp.partition()));
             topicIds.put(tp.topic(), Uuid.randomUuid());
         }
-        LeaderAndIsrRequest.Builder builder = new LeaderAndIsrRequest.Builder((short) 2, 0, 0, 0,
-            partitionStates, topicIds, Collections.emptySet());
+        LeaderAndIsrRequest.Builder builder = new LeaderAndIsrRequest.Builder((short) 2, 0, 0, 0, partitionStates, topicIds, Collections.emptySet());
 
         LeaderAndIsrRequest v2 = builder.build((short) 2);
         LeaderAndIsrRequest v1 = builder.build((short) 1);
@@ -395,5 +149,4 @@
     private <T> Set<T> iterableToSet(Iterable<T> iterable) {
         return StreamSupport.stream(iterable.spliterator(), false).collect(Collectors.toSet());
     }
->>>>>>> 15418db6
 }