/*
 * Licensed to the Apache Software Foundation (ASF) under one or more
 * contributor license agreements. See the NOTICE file distributed with
 * this work for additional information regarding copyright ownership.
 * The ASF licenses this file to You under the Apache License, Version 2.0
 * (the "License"); you may not use this file except in compliance with
 * the License. You may obtain a copy of the License at
 *
 *    http://www.apache.org/licenses/LICENSE-2.0
 *
 * Unless required by applicable law or agreed to in writing, software
 * distributed under the License is distributed on an "AS IS" BASIS,
 * WITHOUT WARRANTIES OR CONDITIONS OF ANY KIND, either express or implied.
 * See the License for the specific language governing permissions and
 * limitations under the License.
 */
package org.apache.kafka.common.security.plain.internals;

import org.apache.kafka.common.errors.SaslAuthenticationException;
import org.apache.kafka.common.security.JaasContext;
import org.apache.kafka.common.security.authenticator.TestJaasConfig;
import org.apache.kafka.common.security.plain.PlainLoginModule;
import org.junit.jupiter.api.BeforeEach;
import org.junit.jupiter.api.Test;

import java.nio.charset.StandardCharsets;
import java.util.HashMap;
import java.util.Map;

import static org.junit.jupiter.api.Assertions.assertEquals;
import static org.junit.jupiter.api.Assertions.assertThrows;

public class PlainSaslServerTest {

    private static final String USER_A = "userA";
    private static final String PASSWORD_A = "passwordA";
    private static final String USER_B = "userB";
    private static final String PASSWORD_B = "passwordB";

    private PlainSaslServer saslServer;

	@BeforeEach
    public void setUp() {
        TestJaasConfig jaasConfig = new TestJaasConfig();
        Map<String, Object> options = new HashMap<>();
        options.put("user_" + USER_A, PASSWORD_A);
        options.put("user_" + USER_B, PASSWORD_B);
        jaasConfig.addEntry("jaasContext", PlainLoginModule.class.getName(), options);
        JaasContext jaasContext = new JaasContext("jaasContext", JaasContext.Type.SERVER, jaasConfig, null);
        PlainServerCallbackHandler callbackHandler = new PlainServerCallbackHandler();
        callbackHandler.configure(null, "PLAIN", jaasContext.configurationEntries());
        saslServer = new PlainSaslServer(callbackHandler);
    }

    @Test
<<<<<<< HEAD
    public void noAuthorizationIdSpecified() throws Exception {
		byte[] nextChallenge = saslServer.evaluateResponse(saslMessage("", USER_A, PASSWORD_A));
		assertEquals(0, nextChallenge.length);
	}

	@Test
	public void authorizatonIdEqualsAuthenticationId() throws Exception {
		byte[] nextChallenge = saslServer.evaluateResponse(saslMessage(USER_A, USER_A, PASSWORD_A));
		assertEquals(0, nextChallenge.length);
	}

	@Test
	public void authorizatonIdNotEqualsAuthenticationId() {
		assertThrows(SaslAuthenticationException.class, () -> saslServer.evaluateResponse(saslMessage(USER_B, USER_A, PASSWORD_A)));
	}

	@Test
	public void emptyTokens() {
		Exception e = assertThrows(SaslAuthenticationException.class, () ->
				saslServer.evaluateResponse(saslMessage("", "", "")));
		assertEquals("Authentication failed: username not specified", e.getMessage());

		e = assertThrows(SaslAuthenticationException.class, () ->
				saslServer.evaluateResponse(saslMessage("", "", "p")));
=======
    public void noAuthorizationIdSpecified() {
        byte[] nextChallenge = saslServer.evaluateResponse(saslMessage("", USER_A, PASSWORD_A));
        assertEquals(0, nextChallenge.length);
    }

    @Test
    public void authorizationIdEqualsAuthenticationId() {
        byte[] nextChallenge = saslServer.evaluateResponse(saslMessage(USER_A, USER_A, PASSWORD_A));
        assertEquals(0, nextChallenge.length);
    }

    @Test
    public void authorizationIdNotEqualsAuthenticationId() {
        assertThrows(SaslAuthenticationException.class, () -> saslServer.evaluateResponse(saslMessage(USER_B, USER_A, PASSWORD_A)));
    }

    @Test
    public void emptyTokens() {
        Exception e = assertThrows(SaslAuthenticationException.class, () ->
            saslServer.evaluateResponse(saslMessage("", "", "")));
        assertEquals("Authentication failed: username not specified", e.getMessage());

        e = assertThrows(SaslAuthenticationException.class, () ->
            saslServer.evaluateResponse(saslMessage("", "", "p")));
>>>>>>> 15418db6
        assertEquals("Authentication failed: username not specified", e.getMessage());

        e = assertThrows(SaslAuthenticationException.class, () ->
            saslServer.evaluateResponse(saslMessage("", "u", "")));
        assertEquals("Authentication failed: password not specified", e.getMessage());

        e = assertThrows(SaslAuthenticationException.class, () ->
            saslServer.evaluateResponse(saslMessage("a", "", "")));
        assertEquals("Authentication failed: username not specified", e.getMessage());

        e = assertThrows(SaslAuthenticationException.class, () ->
            saslServer.evaluateResponse(saslMessage("a", "", "p")));
        assertEquals("Authentication failed: username not specified", e.getMessage());

        e = assertThrows(SaslAuthenticationException.class, () ->
            saslServer.evaluateResponse(saslMessage("a", "u", "")));
        assertEquals("Authentication failed: password not specified", e.getMessage());

        String nul = "\u0000";

        e = assertThrows(SaslAuthenticationException.class, () ->
            saslServer.evaluateResponse(
                String.format("%s%s%s%s%s%s", "a", nul, "u", nul, "p", nul).getBytes(StandardCharsets.UTF_8)));
        assertEquals("Invalid SASL/PLAIN response: expected 3 tokens, got 4", e.getMessage());

        e = assertThrows(SaslAuthenticationException.class, () ->
            saslServer.evaluateResponse(
                String.format("%s%s%s", "", nul, "u").getBytes(StandardCharsets.UTF_8)));
        assertEquals("Invalid SASL/PLAIN response: expected 3 tokens, got 2", e.getMessage());
    }

    private byte[] saslMessage(String authorizationId, String userName, String password) {
        String nul = "\u0000";
        String message = String.format("%s%s%s%s%s", authorizationId, nul, userName, nul, password);
        return message.getBytes(StandardCharsets.UTF_8);
    }
}<|MERGE_RESOLUTION|>--- conflicted
+++ resolved
@@ -39,7 +39,7 @@
 
     private PlainSaslServer saslServer;
 
-	@BeforeEach
+    @BeforeEach
     public void setUp() {
         TestJaasConfig jaasConfig = new TestJaasConfig();
         Map<String, Object> options = new HashMap<>();
@@ -53,32 +53,6 @@
     }
 
     @Test
-<<<<<<< HEAD
-    public void noAuthorizationIdSpecified() throws Exception {
-		byte[] nextChallenge = saslServer.evaluateResponse(saslMessage("", USER_A, PASSWORD_A));
-		assertEquals(0, nextChallenge.length);
-	}
-
-	@Test
-	public void authorizatonIdEqualsAuthenticationId() throws Exception {
-		byte[] nextChallenge = saslServer.evaluateResponse(saslMessage(USER_A, USER_A, PASSWORD_A));
-		assertEquals(0, nextChallenge.length);
-	}
-
-	@Test
-	public void authorizatonIdNotEqualsAuthenticationId() {
-		assertThrows(SaslAuthenticationException.class, () -> saslServer.evaluateResponse(saslMessage(USER_B, USER_A, PASSWORD_A)));
-	}
-
-	@Test
-	public void emptyTokens() {
-		Exception e = assertThrows(SaslAuthenticationException.class, () ->
-				saslServer.evaluateResponse(saslMessage("", "", "")));
-		assertEquals("Authentication failed: username not specified", e.getMessage());
-
-		e = assertThrows(SaslAuthenticationException.class, () ->
-				saslServer.evaluateResponse(saslMessage("", "", "p")));
-=======
     public void noAuthorizationIdSpecified() {
         byte[] nextChallenge = saslServer.evaluateResponse(saslMessage("", USER_A, PASSWORD_A));
         assertEquals(0, nextChallenge.length);
@@ -97,21 +71,16 @@
 
     @Test
     public void emptyTokens() {
-        Exception e = assertThrows(SaslAuthenticationException.class, () ->
-            saslServer.evaluateResponse(saslMessage("", "", "")));
+        Exception e = assertThrows(SaslAuthenticationException.class, () -> saslServer.evaluateResponse(saslMessage("", "", "")));
         assertEquals("Authentication failed: username not specified", e.getMessage());
 
-        e = assertThrows(SaslAuthenticationException.class, () ->
-            saslServer.evaluateResponse(saslMessage("", "", "p")));
->>>>>>> 15418db6
+        e = assertThrows(SaslAuthenticationException.class, () -> saslServer.evaluateResponse(saslMessage("", "", "p")));
         assertEquals("Authentication failed: username not specified", e.getMessage());
 
-        e = assertThrows(SaslAuthenticationException.class, () ->
-            saslServer.evaluateResponse(saslMessage("", "u", "")));
+        e = assertThrows(SaslAuthenticationException.class, () -> saslServer.evaluateResponse(saslMessage("", "u", "")));
         assertEquals("Authentication failed: password not specified", e.getMessage());
 
-        e = assertThrows(SaslAuthenticationException.class, () ->
-            saslServer.evaluateResponse(saslMessage("a", "", "")));
+        e = assertThrows(SaslAuthenticationException.class, () -> saslServer.evaluateResponse(saslMessage("a", "", "")));
         assertEquals("Authentication failed: username not specified", e.getMessage());
 
         e = assertThrows(SaslAuthenticationException.class, () ->
