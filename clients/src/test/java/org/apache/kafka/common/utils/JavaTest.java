--- conflicted
+++ resolved
@@ -20,25 +20,21 @@
 import org.junit.jupiter.api.BeforeEach;
 import org.junit.jupiter.api.Test;
 
-<<<<<<< HEAD
-import static org.junit.jupiter.api.Assertions.*;
-=======
 import static org.junit.jupiter.api.Assertions.assertFalse;
 import static org.junit.jupiter.api.Assertions.assertTrue;
->>>>>>> 9494bebe
 
 public class JavaTest {
 
     private String javaVendor;
     private String javaRuntimeName;
 
-	@BeforeEach
+    @BeforeEach
     public void before() {
         javaVendor = System.getProperty("java.vendor");
         javaRuntimeName = System.getProperty("java.runtime.name");
     }
 
-	@AfterEach
+    @AfterEach
     public void after() {
         System.setProperty("java.vendor", javaVendor);
         System.setProperty("java.runtime.name", javaRuntimeName);
@@ -67,7 +63,9 @@
     @Test
     public void testLoadKerberosLoginModule() throws ClassNotFoundException {
         // IBM Semeru JDKs use the OpenJDK security providers
-        String clazz = Java.isIbmJdk() && !Java.isIbmJdkSemeru() ? "com.ibm.security.auth.module.Krb5LoginModule" : "com.sun.security.auth.module.Krb5LoginModule";
+        String clazz = Java.isIbmJdk() && !Java.isIbmJdkSemeru()
+                ? "com.ibm.security.auth.module.Krb5LoginModule"
+                : "com.sun.security.auth.module.Krb5LoginModule";
         Class.forName(clazz);
     }
 }