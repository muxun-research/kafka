/*
 * Licensed to the Apache Software Foundation (ASF) under one or more
 * contributor license agreements. See the NOTICE file distributed with
 * this work for additional information regarding copyright ownership.
 * The ASF licenses this file to You under the Apache License, Version 2.0
 * (the "License"); you may not use this file except in compliance with
 * the License. You may obtain a copy of the License at
 *
 *    http://www.apache.org/licenses/LICENSE-2.0
 *
 * Unless required by applicable law or agreed to in writing, software
 * distributed under the License is distributed on an "AS IS" BASIS,
 * WITHOUT WARRANTIES OR CONDITIONS OF ANY KIND, either express or implied.
 * See the License for the specific language governing permissions and
 * limitations under the License.
 */
package org.apache.kafka.common.utils;

import org.junit.jupiter.api.Test;
import org.junit.jupiter.api.Timeout;
import org.junit.jupiter.api.condition.DisabledOnOs;
import org.junit.jupiter.api.condition.OS;

import java.io.IOException;

import static org.junit.jupiter.api.Assertions.assertEquals;
import static org.junit.jupiter.api.Assertions.assertThrows;
import static org.junit.jupiter.api.Assertions.assertTrue;

@Timeout(180)
@DisabledOnOs(OS.WINDOWS)
public class ShellTest {

	@Test
	public void testEchoHello() throws Exception {
		String output = Shell.execCommand("echo", "hello");
		assertEquals("hello\n", output);
	}

	@Test
	public void testHeadDevZero() throws Exception {
		final int length = 100000;
		String output = Shell.execCommand("head", "-c", Integer.toString(length), "/dev/zero");
		assertEquals(length, output.length());
	}

<<<<<<< HEAD
	private final static String NONEXISTENT_PATH = "/dev/a/path/that/does/not/exist/in/the/filesystem";
=======
    private static final String NONEXISTENT_PATH = "/dev/a/path/that/does/not/exist/in/the/filesystem";
>>>>>>> 9494bebe

	@Test
	public void testAttemptToRunNonExistentProgram() {
		IOException e = assertThrows(IOException.class, () -> Shell.execCommand(NONEXISTENT_PATH),
				"Expected to get an exception when trying to run a program that does not exist");
		assertTrue(e.getMessage().contains("No such file"), "Unexpected error message '" + e.getMessage() + "'");
	}

	@Test
	public void testRunProgramWithErrorReturn() {
		Shell.ExitCodeException e = assertThrows(Shell.ExitCodeException.class,
				() -> Shell.execCommand("head", "-c", "0", NONEXISTENT_PATH));
		String message = e.getMessage();
		assertTrue(message.contains("No such file") || message.contains("illegal byte count"),
				"Unexpected error message '" + message + "'");
	}
}<|MERGE_RESOLUTION|>--- conflicted
+++ resolved
@@ -31,38 +31,34 @@
 @DisabledOnOs(OS.WINDOWS)
 public class ShellTest {
 
-	@Test
-	public void testEchoHello() throws Exception {
-		String output = Shell.execCommand("echo", "hello");
-		assertEquals("hello\n", output);
-	}
+    @Test
+    public void testEchoHello() throws Exception {
+        String output = Shell.execCommand("echo", "hello");
+        assertEquals("hello\n", output);
+    }
 
-	@Test
-	public void testHeadDevZero() throws Exception {
-		final int length = 100000;
-		String output = Shell.execCommand("head", "-c", Integer.toString(length), "/dev/zero");
-		assertEquals(length, output.length());
-	}
+    @Test
+    public void testHeadDevZero() throws Exception {
+        final int length = 100000;
+        String output = Shell.execCommand("head", "-c", Integer.toString(length), "/dev/zero");
+        assertEquals(length, output.length());
+    }
 
-<<<<<<< HEAD
-	private final static String NONEXISTENT_PATH = "/dev/a/path/that/does/not/exist/in/the/filesystem";
-=======
     private static final String NONEXISTENT_PATH = "/dev/a/path/that/does/not/exist/in/the/filesystem";
->>>>>>> 9494bebe
 
-	@Test
-	public void testAttemptToRunNonExistentProgram() {
-		IOException e = assertThrows(IOException.class, () -> Shell.execCommand(NONEXISTENT_PATH),
-				"Expected to get an exception when trying to run a program that does not exist");
-		assertTrue(e.getMessage().contains("No such file"), "Unexpected error message '" + e.getMessage() + "'");
-	}
+    @Test
+    public void testAttemptToRunNonExistentProgram() {
+        IOException e = assertThrows(IOException.class, () -> Shell.execCommand(NONEXISTENT_PATH),
+                "Expected to get an exception when trying to run a program that does not exist");
+        assertTrue(e.getMessage().contains("No such file"), "Unexpected error message '" + e.getMessage() + "'");
+    }
 
-	@Test
-	public void testRunProgramWithErrorReturn() {
-		Shell.ExitCodeException e = assertThrows(Shell.ExitCodeException.class,
-				() -> Shell.execCommand("head", "-c", "0", NONEXISTENT_PATH));
-		String message = e.getMessage();
-		assertTrue(message.contains("No such file") || message.contains("illegal byte count"),
-				"Unexpected error message '" + message + "'");
-	}
+    @Test
+    public void testRunProgramWithErrorReturn() {
+        Shell.ExitCodeException e = assertThrows(Shell.ExitCodeException.class,
+            () -> Shell.execCommand("head", "-c", "0", NONEXISTENT_PATH));
+        String message = e.getMessage();
+        assertTrue(message.contains("No such file") || message.contains("illegal byte count"),
+            "Unexpected error message '" + message + "'");
+    }
 }