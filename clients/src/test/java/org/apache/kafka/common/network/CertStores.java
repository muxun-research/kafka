--- conflicted
+++ resolved
@@ -23,15 +23,6 @@
 
 import java.io.File;
 import java.net.InetAddress;
-<<<<<<< HEAD
-import java.util.*;
-
-public class CertStores {
-
-    public static final Set<String> KEYSTORE_PROPS = Utils.mkSet(SslConfigs.SSL_KEYSTORE_LOCATION_CONFIG, SslConfigs.SSL_KEYSTORE_TYPE_CONFIG, SslConfigs.SSL_KEYSTORE_PASSWORD_CONFIG, SslConfigs.SSL_KEY_PASSWORD_CONFIG, SslConfigs.SSL_KEYSTORE_KEY_CONFIG, SslConfigs.SSL_KEYSTORE_CERTIFICATE_CHAIN_CONFIG);
-
-    public static final Set<String> TRUSTSTORE_PROPS = Utils.mkSet(SslConfigs.SSL_TRUSTSTORE_LOCATION_CONFIG, SslConfigs.SSL_TRUSTSTORE_TYPE_CONFIG, SslConfigs.SSL_TRUSTSTORE_PASSWORD_CONFIG, SslConfigs.SSL_TRUSTSTORE_CERTIFICATES_CONFIG);
-=======
 import java.util.ArrayList;
 import java.util.HashMap;
 import java.util.List;
@@ -53,7 +44,6 @@
             SslConfigs.SSL_TRUSTSTORE_TYPE_CONFIG,
             SslConfigs.SSL_TRUSTSTORE_PASSWORD_CONFIG,
             SslConfigs.SSL_TRUSTSTORE_CERTIFICATES_CONFIG);
->>>>>>> 9494bebe
 
     private final Map<String, Object> sslConfig;
 
@@ -73,9 +63,6 @@
         String name = server ? "server" : "client";
         ConnectionMode connectionMode = server ? ConnectionMode.SERVER : ConnectionMode.CLIENT;
         File truststoreFile = usePem ? null : TestUtils.tempFile(name + "TS", ".jks");
-<<<<<<< HEAD
-        sslConfig = new SslConfigsBuilder(mode).useClientCert(!server).certAlias(name).cn(commonName).createNewTrustStore(truststoreFile).certBuilder(certBuilder).algorithm(keyAlgorithm).usePem(usePem).build();
-=======
         sslConfig = new SslConfigsBuilder(connectionMode)
                 .useClientCert(!server)
                 .certAlias(name)
@@ -85,7 +72,6 @@
                 .algorithm(keyAlgorithm)
                 .usePem(usePem)
                 .build();
->>>>>>> 9494bebe
     }
 
 
@@ -157,7 +143,8 @@
         }
 
         public CertStores build() throws Exception {
-            TestSslUtils.CertificateBuilder certBuilder = new TestSslUtils.CertificateBuilder().sanDnsNames(sanDns.toArray(new String[0]));
+            TestSslUtils.CertificateBuilder certBuilder = new TestSslUtils.CertificateBuilder()
+                .sanDnsNames(sanDns.toArray(new String[0]));
             if (sanIp != null)
                 certBuilder = certBuilder.sanIpAddress(sanIp);
             return new CertStores(isServer, cn, keyAlgorithm, certBuilder, usePem);
