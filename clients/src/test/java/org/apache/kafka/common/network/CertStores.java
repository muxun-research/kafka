/*
 * Licensed to the Apache Software Foundation (ASF) under one or more
 * contributor license agreements. See the NOTICE file distributed with
 * this work for additional information regarding copyright ownership.
 * The ASF licenses this file to You under the Apache License, Version 2.0
 * (the "License"); you may not use this file except in compliance with
 * the License. You may obtain a copy of the License at
 *
 *    http://www.apache.org/licenses/LICENSE-2.0
 *
 * Unless required by applicable law or agreed to in writing, software
 * distributed under the License is distributed on an "AS IS" BASIS,
 * WITHOUT WARRANTIES OR CONDITIONS OF ANY KIND, either express or implied.
 * See the License for the specific language governing permissions and
 * limitations under the License.
 */
package org.apache.kafka.common.network;

import org.apache.kafka.common.config.SslConfigs;
import org.apache.kafka.common.utils.Utils;
import org.apache.kafka.test.TestSslUtils;
import org.apache.kafka.test.TestSslUtils.SslConfigsBuilder;

import java.io.File;
import java.net.InetAddress;
import java.util.ArrayList;
import java.util.HashMap;
import java.util.List;
import java.util.Map;
import java.util.Set;
<<<<<<< HEAD
=======
import org.apache.kafka.test.TestSslUtils.SslConfigsBuilder;
import org.apache.kafka.test.TestUtils;
>>>>>>> 15418db6

public class CertStores {

	public static final Set<String> KEYSTORE_PROPS = Utils.mkSet(
			SslConfigs.SSL_KEYSTORE_LOCATION_CONFIG,
			SslConfigs.SSL_KEYSTORE_TYPE_CONFIG,
			SslConfigs.SSL_KEYSTORE_PASSWORD_CONFIG,
			SslConfigs.SSL_KEY_PASSWORD_CONFIG,
			SslConfigs.SSL_KEYSTORE_KEY_CONFIG,
			SslConfigs.SSL_KEYSTORE_CERTIFICATE_CHAIN_CONFIG);

	public static final Set<String> TRUSTSTORE_PROPS = Utils.mkSet(
			SslConfigs.SSL_TRUSTSTORE_LOCATION_CONFIG,
			SslConfigs.SSL_TRUSTSTORE_TYPE_CONFIG,
			SslConfigs.SSL_TRUSTSTORE_PASSWORD_CONFIG,
			SslConfigs.SSL_TRUSTSTORE_CERTIFICATES_CONFIG);

    private final Map<String, Object> sslConfig;

    public CertStores(boolean server, String hostName) throws Exception {
        this(server, hostName, new TestSslUtils.CertificateBuilder());
    }

<<<<<<< HEAD
	public CertStores(boolean server, String commonName, String sanHostName) throws Exception {
		this(server, commonName, new TestSslUtils.CertificateBuilder().sanDnsNames(sanHostName));
	}

	public CertStores(boolean server, String commonName, InetAddress hostAddress) throws Exception {
		this(server, commonName, new TestSslUtils.CertificateBuilder().sanIpAddress(hostAddress));
	}

	private CertStores(boolean server, String commonName, TestSslUtils.CertificateBuilder certBuilder) throws Exception {
		this(server, commonName, "RSA", certBuilder, false);
	}

	private CertStores(boolean server, String commonName, String keyAlgorithm, TestSslUtils.CertificateBuilder certBuilder, boolean usePem) throws Exception {
		String name = server ? "server" : "client";
		Mode mode = server ? Mode.SERVER : Mode.CLIENT;
		File truststoreFile = usePem ? null : File.createTempFile(name + "TS", ".jks");
		sslConfig = new SslConfigsBuilder(mode)
				.useClientCert(!server)
				.certAlias(name)
				.cn(commonName)
				.createNewTrustStore(truststoreFile)
				.certBuilder(certBuilder)
				.algorithm(keyAlgorithm)
				.usePem(usePem)
				.build();
	}
=======
    public CertStores(boolean server, String commonName, String sanHostName) throws Exception {
        this(server, commonName, new TestSslUtils.CertificateBuilder().sanDnsNames(sanHostName));
    }

    public CertStores(boolean server, String commonName, InetAddress hostAddress) throws Exception {
        this(server, commonName, new TestSslUtils.CertificateBuilder().sanIpAddress(hostAddress));
    }

    private CertStores(boolean server, String commonName, TestSslUtils.CertificateBuilder certBuilder) throws Exception {
        this(server, commonName, "RSA", certBuilder, false);
    }

    private CertStores(boolean server, String commonName, String keyAlgorithm, TestSslUtils.CertificateBuilder certBuilder, boolean usePem) throws Exception {
        String name = server ? "server" : "client";
        Mode mode = server ? Mode.SERVER : Mode.CLIENT;
        File truststoreFile = usePem ? null : TestUtils.tempFile(name + "TS", ".jks");
        sslConfig = new SslConfigsBuilder(mode)
                .useClientCert(!server)
                .certAlias(name)
                .cn(commonName)
                .createNewTrustStore(truststoreFile)
                .certBuilder(certBuilder)
                .algorithm(keyAlgorithm)
                .usePem(usePem)
                .build();
    }
>>>>>>> 15418db6


    public Map<String, Object> getTrustingConfig(CertStores truststoreConfig) {
        Map<String, Object> config = new HashMap<>(sslConfig);
        for (String propName : TRUSTSTORE_PROPS) {
            config.put(propName, truststoreConfig.sslConfig.get(propName));
        }
        return config;
    }

    public Map<String, Object> getUntrustingConfig() {
        return sslConfig;
    }

    public Map<String, Object> keyStoreProps() {
        Map<String, Object> props = new HashMap<>();
        for (String propName : KEYSTORE_PROPS) {
            props.put(propName, sslConfig.get(propName));
        }
		return props;
	}

	public Map<String, Object> trustStoreProps() {
		Map<String, Object> props = new HashMap<>();
		for (String propName : TRUSTSTORE_PROPS) {
			props.put(propName, sslConfig.get(propName));
		}
		return props;
	}

	public static class Builder {
		private final boolean isServer;
		private String cn;
		private List<String> sanDns;
		private InetAddress sanIp;
		private String keyAlgorithm;
		private boolean usePem;

		public Builder(boolean isServer) {
			this.isServer = isServer;
			this.sanDns = new ArrayList<>();
			this.keyAlgorithm = "RSA";
		}

		public Builder cn(String cn) {
			this.cn = cn;
			return this;
		}

		public Builder addHostName(String hostname) {
			this.sanDns.add(hostname);
			return this;
		}

		public Builder hostAddress(InetAddress hostAddress) {
			this.sanIp = hostAddress;
			return this;
		}

		public Builder keyAlgorithm(String keyAlgorithm) {
			this.keyAlgorithm = keyAlgorithm;
			return this;
		}

		public Builder usePem(boolean usePem) {
			this.usePem = usePem;
			return this;
		}

		public CertStores build() throws Exception {
			TestSslUtils.CertificateBuilder certBuilder = new TestSslUtils.CertificateBuilder()
					.sanDnsNames(sanDns.toArray(new String[0]));
			if (sanIp != null)
				certBuilder = certBuilder.sanIpAddress(sanIp);
			return new CertStores(isServer, cn, keyAlgorithm, certBuilder, usePem);
		}
	}
}<|MERGE_RESOLUTION|>--- conflicted
+++ resolved
@@ -20,35 +20,17 @@
 import org.apache.kafka.common.utils.Utils;
 import org.apache.kafka.test.TestSslUtils;
 import org.apache.kafka.test.TestSslUtils.SslConfigsBuilder;
+import org.apache.kafka.test.TestUtils;
 
 import java.io.File;
 import java.net.InetAddress;
-import java.util.ArrayList;
-import java.util.HashMap;
-import java.util.List;
-import java.util.Map;
-import java.util.Set;
-<<<<<<< HEAD
-=======
-import org.apache.kafka.test.TestSslUtils.SslConfigsBuilder;
-import org.apache.kafka.test.TestUtils;
->>>>>>> 15418db6
+import java.util.*;
 
 public class CertStores {
 
-	public static final Set<String> KEYSTORE_PROPS = Utils.mkSet(
-			SslConfigs.SSL_KEYSTORE_LOCATION_CONFIG,
-			SslConfigs.SSL_KEYSTORE_TYPE_CONFIG,
-			SslConfigs.SSL_KEYSTORE_PASSWORD_CONFIG,
-			SslConfigs.SSL_KEY_PASSWORD_CONFIG,
-			SslConfigs.SSL_KEYSTORE_KEY_CONFIG,
-			SslConfigs.SSL_KEYSTORE_CERTIFICATE_CHAIN_CONFIG);
+    public static final Set<String> KEYSTORE_PROPS = Utils.mkSet(SslConfigs.SSL_KEYSTORE_LOCATION_CONFIG, SslConfigs.SSL_KEYSTORE_TYPE_CONFIG, SslConfigs.SSL_KEYSTORE_PASSWORD_CONFIG, SslConfigs.SSL_KEY_PASSWORD_CONFIG, SslConfigs.SSL_KEYSTORE_KEY_CONFIG, SslConfigs.SSL_KEYSTORE_CERTIFICATE_CHAIN_CONFIG);
 
-	public static final Set<String> TRUSTSTORE_PROPS = Utils.mkSet(
-			SslConfigs.SSL_TRUSTSTORE_LOCATION_CONFIG,
-			SslConfigs.SSL_TRUSTSTORE_TYPE_CONFIG,
-			SslConfigs.SSL_TRUSTSTORE_PASSWORD_CONFIG,
-			SslConfigs.SSL_TRUSTSTORE_CERTIFICATES_CONFIG);
+    public static final Set<String> TRUSTSTORE_PROPS = Utils.mkSet(SslConfigs.SSL_TRUSTSTORE_LOCATION_CONFIG, SslConfigs.SSL_TRUSTSTORE_TYPE_CONFIG, SslConfigs.SSL_TRUSTSTORE_PASSWORD_CONFIG, SslConfigs.SSL_TRUSTSTORE_CERTIFICATES_CONFIG);
 
     private final Map<String, Object> sslConfig;
 
@@ -56,34 +38,6 @@
         this(server, hostName, new TestSslUtils.CertificateBuilder());
     }
 
-<<<<<<< HEAD
-	public CertStores(boolean server, String commonName, String sanHostName) throws Exception {
-		this(server, commonName, new TestSslUtils.CertificateBuilder().sanDnsNames(sanHostName));
-	}
-
-	public CertStores(boolean server, String commonName, InetAddress hostAddress) throws Exception {
-		this(server, commonName, new TestSslUtils.CertificateBuilder().sanIpAddress(hostAddress));
-	}
-
-	private CertStores(boolean server, String commonName, TestSslUtils.CertificateBuilder certBuilder) throws Exception {
-		this(server, commonName, "RSA", certBuilder, false);
-	}
-
-	private CertStores(boolean server, String commonName, String keyAlgorithm, TestSslUtils.CertificateBuilder certBuilder, boolean usePem) throws Exception {
-		String name = server ? "server" : "client";
-		Mode mode = server ? Mode.SERVER : Mode.CLIENT;
-		File truststoreFile = usePem ? null : File.createTempFile(name + "TS", ".jks");
-		sslConfig = new SslConfigsBuilder(mode)
-				.useClientCert(!server)
-				.certAlias(name)
-				.cn(commonName)
-				.createNewTrustStore(truststoreFile)
-				.certBuilder(certBuilder)
-				.algorithm(keyAlgorithm)
-				.usePem(usePem)
-				.build();
-	}
-=======
     public CertStores(boolean server, String commonName, String sanHostName) throws Exception {
         this(server, commonName, new TestSslUtils.CertificateBuilder().sanDnsNames(sanHostName));
     }
@@ -100,17 +54,8 @@
         String name = server ? "server" : "client";
         Mode mode = server ? Mode.SERVER : Mode.CLIENT;
         File truststoreFile = usePem ? null : TestUtils.tempFile(name + "TS", ".jks");
-        sslConfig = new SslConfigsBuilder(mode)
-                .useClientCert(!server)
-                .certAlias(name)
-                .cn(commonName)
-                .createNewTrustStore(truststoreFile)
-                .certBuilder(certBuilder)
-                .algorithm(keyAlgorithm)
-                .usePem(usePem)
-                .build();
+        sslConfig = new SslConfigsBuilder(mode).useClientCert(!server).certAlias(name).cn(commonName).createNewTrustStore(truststoreFile).certBuilder(certBuilder).algorithm(keyAlgorithm).usePem(usePem).build();
     }
->>>>>>> 15418db6
 
 
     public Map<String, Object> getTrustingConfig(CertStores truststoreConfig) {
@@ -130,62 +75,61 @@
         for (String propName : KEYSTORE_PROPS) {
             props.put(propName, sslConfig.get(propName));
         }
-		return props;
-	}
+        return props;
+    }
 
-	public Map<String, Object> trustStoreProps() {
-		Map<String, Object> props = new HashMap<>();
-		for (String propName : TRUSTSTORE_PROPS) {
-			props.put(propName, sslConfig.get(propName));
-		}
-		return props;
-	}
+    public Map<String, Object> trustStoreProps() {
+        Map<String, Object> props = new HashMap<>();
+        for (String propName : TRUSTSTORE_PROPS) {
+            props.put(propName, sslConfig.get(propName));
+        }
+        return props;
+    }
 
-	public static class Builder {
-		private final boolean isServer;
-		private String cn;
-		private List<String> sanDns;
-		private InetAddress sanIp;
-		private String keyAlgorithm;
-		private boolean usePem;
+    public static class Builder {
+        private final boolean isServer;
+        private String cn;
+        private List<String> sanDns;
+        private InetAddress sanIp;
+        private String keyAlgorithm;
+        private boolean usePem;
 
-		public Builder(boolean isServer) {
-			this.isServer = isServer;
-			this.sanDns = new ArrayList<>();
-			this.keyAlgorithm = "RSA";
-		}
+        public Builder(boolean isServer) {
+            this.isServer = isServer;
+            this.sanDns = new ArrayList<>();
+            this.keyAlgorithm = "RSA";
+        }
 
-		public Builder cn(String cn) {
-			this.cn = cn;
-			return this;
-		}
+        public Builder cn(String cn) {
+            this.cn = cn;
+            return this;
+        }
 
-		public Builder addHostName(String hostname) {
-			this.sanDns.add(hostname);
-			return this;
-		}
+        public Builder addHostName(String hostname) {
+            this.sanDns.add(hostname);
+            return this;
+        }
 
-		public Builder hostAddress(InetAddress hostAddress) {
-			this.sanIp = hostAddress;
-			return this;
-		}
+        public Builder hostAddress(InetAddress hostAddress) {
+            this.sanIp = hostAddress;
+            return this;
+        }
 
-		public Builder keyAlgorithm(String keyAlgorithm) {
-			this.keyAlgorithm = keyAlgorithm;
-			return this;
-		}
+        public Builder keyAlgorithm(String keyAlgorithm) {
+            this.keyAlgorithm = keyAlgorithm;
+            return this;
+        }
 
-		public Builder usePem(boolean usePem) {
-			this.usePem = usePem;
-			return this;
-		}
+        public Builder usePem(boolean usePem) {
+            this.usePem = usePem;
+            return this;
+        }
 
-		public CertStores build() throws Exception {
-			TestSslUtils.CertificateBuilder certBuilder = new TestSslUtils.CertificateBuilder()
-					.sanDnsNames(sanDns.toArray(new String[0]));
-			if (sanIp != null)
-				certBuilder = certBuilder.sanIpAddress(sanIp);
-			return new CertStores(isServer, cn, keyAlgorithm, certBuilder, usePem);
-		}
-	}
+        public CertStores build() throws Exception {
+            TestSslUtils.CertificateBuilder certBuilder = new TestSslUtils.CertificateBuilder().sanDnsNames(sanDns.toArray(new String[0]));
+            if (sanIp != null)
+                certBuilder = certBuilder.sanIpAddress(sanIp);
+            return new CertStores(isServer, cn, keyAlgorithm, certBuilder, usePem);
+        }
+    }
 }