/*
 * Licensed to the Apache Software Foundation (ASF) under one or more
 * contributor license agreements. See the NOTICE file distributed with
 * this work for additional information regarding copyright ownership.
 * The ASF licenses this file to You under the Apache License, Version 2.0
 * (the "License"); you may not use this file except in compliance with
 * the License. You may obtain a copy of the License at
 *
 *    http://www.apache.org/licenses/LICENSE-2.0
 *
 * Unless required by applicable law or agreed to in writing, software
 * distributed under the License is distributed on an "AS IS" BASIS,
 * WITHOUT WARRANTIES OR CONDITIONS OF ANY KIND, either express or implied.
 * See the License for the specific language governing permissions and
 * limitations under the License.
 */

package org.apache.kafka.common.requests;

import org.apache.kafka.common.acl.AccessControlEntry;
import org.apache.kafka.common.acl.AclBinding;
import org.apache.kafka.common.acl.AclOperation;
import org.apache.kafka.common.acl.AclPermissionType;
import org.apache.kafka.common.errors.UnsupportedVersionException;
import org.apache.kafka.common.message.CreateAclsRequestData;
import org.apache.kafka.common.resource.PatternType;
import org.apache.kafka.common.resource.ResourcePattern;
import org.apache.kafka.common.resource.ResourceType;

import org.junit.jupiter.api.Test;

import java.nio.ByteBuffer;
import java.util.Arrays;
import java.util.List;
import java.util.stream.Collectors;

import static org.junit.jupiter.api.Assertions.assertEquals;
import static org.junit.jupiter.api.Assertions.assertThrows;

public class CreateAclsRequestTest {
    private static final short V0 = 0;
    private static final short V1 = 1;

    private static final AclBinding LITERAL_ACL1 = new AclBinding(new ResourcePattern(ResourceType.TOPIC, "foo", PatternType.LITERAL),
        new AccessControlEntry("User:ANONYMOUS", "127.0.0.1", AclOperation.READ, AclPermissionType.DENY));

    private static final AclBinding LITERAL_ACL2 = new AclBinding(new ResourcePattern(ResourceType.GROUP, "group", PatternType.LITERAL),
        new AccessControlEntry("User:*", "127.0.0.1", AclOperation.WRITE, AclPermissionType.ALLOW));

    private static final AclBinding PREFIXED_ACL1 = new AclBinding(new ResourcePattern(ResourceType.GROUP, "prefix", PatternType.PREFIXED),
        new AccessControlEntry("User:*", "127.0.0.1", AclOperation.CREATE, AclPermissionType.ALLOW));

    private static final AclBinding UNKNOWN_ACL1 = new AclBinding(new ResourcePattern(ResourceType.UNKNOWN, "unknown", PatternType.LITERAL),
        new AccessControlEntry("User:*", "127.0.0.1", AclOperation.CREATE, AclPermissionType.ALLOW));

	@Test
    public void shouldThrowOnV0IfNotLiteral() {
		assertThrows(UnsupportedVersionException.class, () -> new CreateAclsRequest(data(PREFIXED_ACL1), V0));
    }

	@Test
    public void shouldThrowOnIfUnknown() {
<<<<<<< HEAD
		assertThrows(IllegalArgumentException.class, () -> new CreateAclsRequest(data(UNKNOWN_ACL1), V0));
    }

    @Test
    public void shouldRoundTripV0() {
		final CreateAclsRequest original = new CreateAclsRequest(data(LITERAL_ACL1, LITERAL_ACL2), V0);
		final ByteBuffer buffer = original.serialize();

		final CreateAclsRequest result = CreateAclsRequest.parse(buffer, V0);

		assertRequestEquals(original, result);
	}
=======
        assertThrows(IllegalArgumentException.class, () -> new CreateAclsRequest(data(UNKNOWN_ACL1), V1));
    }
>>>>>>> 9494bebe

    @Test
    public void shouldRoundTripV1() {
		final CreateAclsRequest original = new CreateAclsRequest(data(LITERAL_ACL1, PREFIXED_ACL1), V1);
		final ByteBuffer buffer = original.serialize();

		final CreateAclsRequest result = CreateAclsRequest.parse(buffer, V1);

		assertRequestEquals(original, result);
	}

	private static void assertRequestEquals(final CreateAclsRequest original, final CreateAclsRequest actual) {
		assertEquals(original.aclCreations().size(), actual.aclCreations().size(), "Number of Acls wrong");

		for (int idx = 0; idx != original.aclCreations().size(); ++idx) {
			final AclBinding originalBinding = CreateAclsRequest.aclBinding(original.aclCreations().get(idx));
			final AclBinding actualBinding = CreateAclsRequest.aclBinding(actual.aclCreations().get(idx));
			assertEquals(originalBinding, actualBinding);
		}
	}

	private static CreateAclsRequestData data(final AclBinding... acls) {
		List<CreateAclsRequestData.AclCreation> aclCreations = Arrays.stream(acls)
				.map(CreateAclsRequest::aclCreation)
				.collect(Collectors.toList());
		return new CreateAclsRequestData().setCreations(aclCreations);
	}
}<|MERGE_RESOLUTION|>--- conflicted
+++ resolved
@@ -53,55 +53,40 @@
     private static final AclBinding UNKNOWN_ACL1 = new AclBinding(new ResourcePattern(ResourceType.UNKNOWN, "unknown", PatternType.LITERAL),
         new AccessControlEntry("User:*", "127.0.0.1", AclOperation.CREATE, AclPermissionType.ALLOW));
 
-	@Test
+    @Test
     public void shouldThrowOnV0IfNotLiteral() {
-		assertThrows(UnsupportedVersionException.class, () -> new CreateAclsRequest(data(PREFIXED_ACL1), V0));
-    }
-
-	@Test
-    public void shouldThrowOnIfUnknown() {
-<<<<<<< HEAD
-		assertThrows(IllegalArgumentException.class, () -> new CreateAclsRequest(data(UNKNOWN_ACL1), V0));
+        assertThrows(UnsupportedVersionException.class, () -> new CreateAclsRequest(data(PREFIXED_ACL1), V0));
     }
 
     @Test
-    public void shouldRoundTripV0() {
-		final CreateAclsRequest original = new CreateAclsRequest(data(LITERAL_ACL1, LITERAL_ACL2), V0);
-		final ByteBuffer buffer = original.serialize();
-
-		final CreateAclsRequest result = CreateAclsRequest.parse(buffer, V0);
-
-		assertRequestEquals(original, result);
-	}
-=======
+    public void shouldThrowOnIfUnknown() {
         assertThrows(IllegalArgumentException.class, () -> new CreateAclsRequest(data(UNKNOWN_ACL1), V1));
     }
->>>>>>> 9494bebe
 
     @Test
     public void shouldRoundTripV1() {
-		final CreateAclsRequest original = new CreateAclsRequest(data(LITERAL_ACL1, PREFIXED_ACL1), V1);
-		final ByteBuffer buffer = original.serialize();
+        final CreateAclsRequest original = new CreateAclsRequest(data(LITERAL_ACL1, PREFIXED_ACL1), V1);
+        final ByteBuffer buffer = original.serialize();
 
-		final CreateAclsRequest result = CreateAclsRequest.parse(buffer, V1);
+        final CreateAclsRequest result = CreateAclsRequest.parse(buffer, V1);
 
-		assertRequestEquals(original, result);
-	}
+        assertRequestEquals(original, result);
+    }
 
-	private static void assertRequestEquals(final CreateAclsRequest original, final CreateAclsRequest actual) {
-		assertEquals(original.aclCreations().size(), actual.aclCreations().size(), "Number of Acls wrong");
+    private static void assertRequestEquals(final CreateAclsRequest original, final CreateAclsRequest actual) {
+        assertEquals(original.aclCreations().size(), actual.aclCreations().size(), "Number of Acls wrong");
 
-		for (int idx = 0; idx != original.aclCreations().size(); ++idx) {
-			final AclBinding originalBinding = CreateAclsRequest.aclBinding(original.aclCreations().get(idx));
-			final AclBinding actualBinding = CreateAclsRequest.aclBinding(actual.aclCreations().get(idx));
-			assertEquals(originalBinding, actualBinding);
-		}
-	}
+        for (int idx = 0; idx != original.aclCreations().size(); ++idx) {
+            final AclBinding originalBinding = CreateAclsRequest.aclBinding(original.aclCreations().get(idx));
+            final AclBinding actualBinding = CreateAclsRequest.aclBinding(actual.aclCreations().get(idx));
+            assertEquals(originalBinding, actualBinding);
+        }
+    }
 
-	private static CreateAclsRequestData data(final AclBinding... acls) {
-		List<CreateAclsRequestData.AclCreation> aclCreations = Arrays.stream(acls)
-				.map(CreateAclsRequest::aclCreation)
-				.collect(Collectors.toList());
-		return new CreateAclsRequestData().setCreations(aclCreations);
-	}
+    private static CreateAclsRequestData data(final AclBinding... acls) {
+        List<CreateAclsRequestData.AclCreation> aclCreations = Arrays.stream(acls)
+            .map(CreateAclsRequest::aclCreation)
+            .collect(Collectors.toList());
+        return new CreateAclsRequestData().setCreations(aclCreations);
+    }
 }