--- conflicted
+++ resolved
@@ -16,8 +16,6 @@
  */
 package org.apache.kafka.common.requests;
 
-import java.util.HashMap;
-import java.util.Set;
 import org.apache.kafka.common.Node;
 import org.apache.kafka.common.TopicIdPartition;
 import org.apache.kafka.common.TopicPartition;
@@ -30,178 +28,12 @@
 import org.apache.kafka.common.record.RecordBatch;
 
 import java.nio.ByteBuffer;
-import java.util.ArrayList;
-import java.util.Collection;
-import java.util.Collections;
-import java.util.List;
-import java.util.Map;
-import java.util.Optional;
+import java.util.*;
 import java.util.function.Function;
 import java.util.stream.Collectors;
 
 public class RequestTestUtils {
 
-<<<<<<< HEAD
-	public static boolean hasIdempotentRecords(ProduceRequest request) {
-		return RequestUtils.flag(request, RecordBatch::hasProducerId);
-	}
-
-	public static ByteBuffer serializeRequestHeader(RequestHeader header) {
-		ObjectSerializationCache serializationCache = new ObjectSerializationCache();
-		ByteBuffer buffer = ByteBuffer.allocate(header.size(serializationCache));
-		header.write(buffer, serializationCache);
-		buffer.flip();
-		return buffer;
-	}
-
-	public static ByteBuffer serializeRequestWithHeader(RequestHeader header, AbstractRequest request) {
-		return RequestUtils.serialize(header.data(), header.headerVersion(), request.data(), request.version());
-	}
-
-	public static ByteBuffer serializeResponseWithHeader(AbstractResponse response, short version, int correlationId) {
-		return response.serializeWithHeader(new ResponseHeader(correlationId,
-				response.apiKey().responseHeaderVersion(version)), version);
-	}
-
-	public static MetadataResponse metadataResponse(Collection<Node> brokers,
-													String clusterId, int controllerId,
-													List<MetadataResponse.TopicMetadata> topicMetadataList) {
-		return metadataResponse(brokers, clusterId, controllerId, topicMetadataList, ApiKeys.METADATA.latestVersion());
-	}
-
-	public static MetadataResponse metadataResponse(Collection<Node> brokers,
-													String clusterId, int controllerId,
-													List<MetadataResponse.TopicMetadata> topicMetadataList,
-													short responseVersion) {
-		return metadataResponse(MetadataResponse.DEFAULT_THROTTLE_TIME, brokers, clusterId, controllerId,
-				topicMetadataList, MetadataResponse.AUTHORIZED_OPERATIONS_OMITTED, responseVersion);
-	}
-
-	public static MetadataResponse metadataResponse(int throttleTimeMs, Collection<Node> brokers,
-													String clusterId, int controllerId,
-													List<MetadataResponse.TopicMetadata> topicMetadatas,
-													int clusterAuthorizedOperations,
-													short responseVersion) {
-		List<MetadataResponseData.MetadataResponseTopic> topics = new ArrayList<>();
-		topicMetadatas.forEach(topicMetadata -> {
-			MetadataResponseData.MetadataResponseTopic metadataResponseTopic = new MetadataResponseData.MetadataResponseTopic();
-			metadataResponseTopic
-					.setErrorCode(topicMetadata.error().code())
-					.setName(topicMetadata.topic())
-					.setIsInternal(topicMetadata.isInternal())
-					.setTopicAuthorizedOperations(topicMetadata.authorizedOperations());
-
-			for (MetadataResponse.PartitionMetadata partitionMetadata : topicMetadata.partitionMetadata()) {
-				metadataResponseTopic.partitions().add(new MetadataResponseData.MetadataResponsePartition()
-						.setErrorCode(partitionMetadata.error.code())
-						.setPartitionIndex(partitionMetadata.partition())
-						.setLeaderId(partitionMetadata.leaderId.orElse(MetadataResponse.NO_LEADER_ID))
-						.setLeaderEpoch(partitionMetadata.leaderEpoch.orElse(RecordBatch.NO_PARTITION_LEADER_EPOCH))
-						.setReplicaNodes(partitionMetadata.replicaIds)
-						.setIsrNodes(partitionMetadata.inSyncReplicaIds)
-						.setOfflineReplicas(partitionMetadata.offlineReplicaIds));
-			}
-			topics.add(metadataResponseTopic);
-		});
-		return MetadataResponse.prepareResponse(responseVersion, throttleTimeMs, brokers, clusterId, controllerId,
-				topics, clusterAuthorizedOperations);
-	}
-
-	public static MetadataResponse metadataUpdateWith(final int numNodes,
-													  final Map<String, Integer> topicPartitionCounts) {
-		return metadataUpdateWith("kafka-cluster", numNodes, topicPartitionCounts);
-	}
-
-	public static MetadataResponse metadataUpdateWith(final int numNodes,
-													  final Map<String, Integer> topicPartitionCounts,
-													  final Function<TopicPartition, Integer> epochSupplier) {
-		return metadataUpdateWith("kafka-cluster", numNodes, Collections.emptyMap(),
-				topicPartitionCounts, epochSupplier, MetadataResponse.PartitionMetadata::new, ApiKeys.METADATA.latestVersion());
-	}
-
-	public static MetadataResponse metadataUpdateWith(final String clusterId,
-													  final int numNodes,
-													  final Map<String, Integer> topicPartitionCounts) {
-		return metadataUpdateWith(clusterId, numNodes, Collections.emptyMap(),
-				topicPartitionCounts, tp -> null, MetadataResponse.PartitionMetadata::new, ApiKeys.METADATA.latestVersion());
-	}
-
-	public static MetadataResponse metadataUpdateWith(final String clusterId,
-													  final int numNodes,
-													  final Map<String, Errors> topicErrors,
-													  final Map<String, Integer> topicPartitionCounts) {
-		return metadataUpdateWith(clusterId, numNodes, topicErrors,
-				topicPartitionCounts, tp -> null, MetadataResponse.PartitionMetadata::new, ApiKeys.METADATA.latestVersion());
-	}
-
-	public static MetadataResponse metadataUpdateWith(final String clusterId,
-													  final int numNodes,
-													  final Map<String, Errors> topicErrors,
-													  final Map<String, Integer> topicPartitionCounts,
-													  final short responseVersion) {
-		return metadataUpdateWith(clusterId, numNodes, topicErrors,
-				topicPartitionCounts, tp -> null, MetadataResponse.PartitionMetadata::new, responseVersion);
-	}
-
-	public static MetadataResponse metadataUpdateWith(final String clusterId,
-													  final int numNodes,
-													  final Map<String, Errors> topicErrors,
-													  final Map<String, Integer> topicPartitionCounts,
-													  final Function<TopicPartition, Integer> epochSupplier) {
-		return metadataUpdateWith(clusterId, numNodes, topicErrors,
-				topicPartitionCounts, epochSupplier, MetadataResponse.PartitionMetadata::new, ApiKeys.METADATA.latestVersion());
-	}
-
-	public static MetadataResponse metadataUpdateWith(final String clusterId,
-													  final int numNodes,
-													  final Map<String, Errors> topicErrors,
-													  final Map<String, Integer> topicPartitionCounts,
-													  final Function<TopicPartition, Integer> epochSupplier,
-													  final PartitionMetadataSupplier partitionSupplier,
-													  final short responseVersion) {
-		final List<Node> nodes = new ArrayList<>(numNodes);
-		for (int i = 0; i < numNodes; i++)
-			nodes.add(new Node(i, "localhost", 1969 + i));
-
-		List<MetadataResponse.TopicMetadata> topicMetadata = new ArrayList<>();
-		for (Map.Entry<String, Integer> topicPartitionCountEntry : topicPartitionCounts.entrySet()) {
-			String topic = topicPartitionCountEntry.getKey();
-			int numPartitions = topicPartitionCountEntry.getValue();
-
-			List<MetadataResponse.PartitionMetadata> partitionMetadata = new ArrayList<>(numPartitions);
-			for (int i = 0; i < numPartitions; i++) {
-				TopicPartition tp = new TopicPartition(topic, i);
-				Node leader = nodes.get(i % nodes.size());
-				List<Integer> replicaIds = Collections.singletonList(leader.id());
-				partitionMetadata.add(partitionSupplier.supply(
-						Errors.NONE, tp, Optional.of(leader.id()), Optional.ofNullable(epochSupplier.apply(tp)),
-						replicaIds, replicaIds, replicaIds));
-			}
-
-			topicMetadata.add(new MetadataResponse.TopicMetadata(Errors.NONE, topic,
-					Topic.isInternal(topic), partitionMetadata));
-		}
-
-		for (Map.Entry<String, Errors> topicErrorEntry : topicErrors.entrySet()) {
-			String topic = topicErrorEntry.getKey();
-			topicMetadata.add(new MetadataResponse.TopicMetadata(topicErrorEntry.getValue(), topic,
-					Topic.isInternal(topic), Collections.emptyList()));
-		}
-
-		return metadataResponse(nodes, clusterId, 0, topicMetadata, responseVersion);
-	}
-
-	@FunctionalInterface
-	public interface PartitionMetadataSupplier {
-		MetadataResponse.PartitionMetadata supply(Errors error,
-												  TopicPartition partition,
-												  Optional<Integer> leaderId,
-												  Optional<Integer> leaderEpoch,
-												  List<Integer> replicas,
-												  List<Integer> isr,
-												  List<Integer> offlineReplicas);
-	}
-=======
     public static boolean hasIdempotentRecords(ProduceRequest request) {
         return RequestUtils.flag(request, RecordBatch::hasProducerId);
     }
@@ -215,110 +47,60 @@
     }
 
     public static ByteBuffer serializeResponseWithHeader(AbstractResponse response, short version, int correlationId) {
-        return response.serializeWithHeader(new ResponseHeader(correlationId,
-            response.apiKey().responseHeaderVersion(version)), version);
+        return response.serializeWithHeader(new ResponseHeader(correlationId, response.apiKey().responseHeaderVersion(version)), version);
     }
 
-    public static MetadataResponse metadataResponse(Collection<Node> brokers,
-                                                    String clusterId, int controllerId,
-                                                    List<MetadataResponse.TopicMetadata> topicMetadataList) {
+    public static MetadataResponse metadataResponse(Collection<Node> brokers, String clusterId, int controllerId, List<MetadataResponse.TopicMetadata> topicMetadataList) {
         return metadataResponse(brokers, clusterId, controllerId, topicMetadataList, ApiKeys.METADATA.latestVersion());
     }
 
-    public static MetadataResponse metadataResponse(Collection<Node> brokers,
-                                                    String clusterId, int controllerId,
-                                                    List<MetadataResponse.TopicMetadata> topicMetadataList,
-                                                    short responseVersion) {
-        return metadataResponse(MetadataResponse.DEFAULT_THROTTLE_TIME, brokers, clusterId, controllerId,
-                topicMetadataList, MetadataResponse.AUTHORIZED_OPERATIONS_OMITTED, responseVersion);
+    public static MetadataResponse metadataResponse(Collection<Node> brokers, String clusterId, int controllerId, List<MetadataResponse.TopicMetadata> topicMetadataList, short responseVersion) {
+        return metadataResponse(MetadataResponse.DEFAULT_THROTTLE_TIME, brokers, clusterId, controllerId, topicMetadataList, MetadataResponse.AUTHORIZED_OPERATIONS_OMITTED, responseVersion);
     }
 
-    public static MetadataResponse metadataResponse(int throttleTimeMs, Collection<Node> brokers,
-                                                    String clusterId, int controllerId,
-                                                    List<MetadataResponse.TopicMetadata> topicMetadatas,
-                                                    int clusterAuthorizedOperations,
-                                                    short responseVersion) {
+    public static MetadataResponse metadataResponse(int throttleTimeMs, Collection<Node> brokers, String clusterId, int controllerId, List<MetadataResponse.TopicMetadata> topicMetadatas, int clusterAuthorizedOperations, short responseVersion) {
         List<MetadataResponseData.MetadataResponseTopic> topics = new ArrayList<>();
         topicMetadatas.forEach(topicMetadata -> {
             MetadataResponseData.MetadataResponseTopic metadataResponseTopic = new MetadataResponseData.MetadataResponseTopic();
-            metadataResponseTopic
-                    .setErrorCode(topicMetadata.error().code())
-                    .setName(topicMetadata.topic())
-                    .setTopicId(topicMetadata.topicId())
-                    .setIsInternal(topicMetadata.isInternal())
-                    .setTopicAuthorizedOperations(topicMetadata.authorizedOperations());
+            metadataResponseTopic.setErrorCode(topicMetadata.error().code()).setName(topicMetadata.topic()).setTopicId(topicMetadata.topicId()).setIsInternal(topicMetadata.isInternal()).setTopicAuthorizedOperations(topicMetadata.authorizedOperations());
 
             for (MetadataResponse.PartitionMetadata partitionMetadata : topicMetadata.partitionMetadata()) {
-                metadataResponseTopic.partitions().add(new MetadataResponseData.MetadataResponsePartition()
-                        .setErrorCode(partitionMetadata.error.code())
-                        .setPartitionIndex(partitionMetadata.partition())
-                        .setLeaderId(partitionMetadata.leaderId.orElse(MetadataResponse.NO_LEADER_ID))
-                        .setLeaderEpoch(partitionMetadata.leaderEpoch.orElse(RecordBatch.NO_PARTITION_LEADER_EPOCH))
-                        .setReplicaNodes(partitionMetadata.replicaIds)
-                        .setIsrNodes(partitionMetadata.inSyncReplicaIds)
-                        .setOfflineReplicas(partitionMetadata.offlineReplicaIds));
+                metadataResponseTopic.partitions().add(new MetadataResponseData.MetadataResponsePartition().setErrorCode(partitionMetadata.error.code()).setPartitionIndex(partitionMetadata.partition()).setLeaderId(partitionMetadata.leaderId.orElse(MetadataResponse.NO_LEADER_ID)).setLeaderEpoch(partitionMetadata.leaderEpoch.orElse(RecordBatch.NO_PARTITION_LEADER_EPOCH)).setReplicaNodes(partitionMetadata.replicaIds).setIsrNodes(partitionMetadata.inSyncReplicaIds).setOfflineReplicas(partitionMetadata.offlineReplicaIds));
             }
             topics.add(metadataResponseTopic);
         });
-        return MetadataResponse.prepareResponse(responseVersion, throttleTimeMs, brokers, clusterId, controllerId,
-                topics, clusterAuthorizedOperations); }
+        return MetadataResponse.prepareResponse(responseVersion, throttleTimeMs, brokers, clusterId, controllerId, topics, clusterAuthorizedOperations);
+    }
 
-    public static MetadataResponse metadataUpdateWith(final int numNodes,
-                                                      final Map<String, Integer> topicPartitionCounts) {
+    public static MetadataResponse metadataUpdateWith(final int numNodes, final Map<String, Integer> topicPartitionCounts) {
         return metadataUpdateWith("kafka-cluster", numNodes, topicPartitionCounts);
     }
 
-    public static MetadataResponse metadataUpdateWith(final int numNodes,
-                                                      final Map<String, Integer> topicPartitionCounts,
-                                                      final Function<TopicPartition, Integer> epochSupplier) {
-        return metadataUpdateWith("kafka-cluster", numNodes, Collections.emptyMap(),
-                topicPartitionCounts, epochSupplier, MetadataResponse.PartitionMetadata::new, ApiKeys.METADATA.latestVersion(), Collections.emptyMap());
+    public static MetadataResponse metadataUpdateWith(final int numNodes, final Map<String, Integer> topicPartitionCounts, final Function<TopicPartition, Integer> epochSupplier) {
+        return metadataUpdateWith("kafka-cluster", numNodes, Collections.emptyMap(), topicPartitionCounts, epochSupplier, MetadataResponse.PartitionMetadata::new, ApiKeys.METADATA.latestVersion(), Collections.emptyMap());
     }
 
-    public static MetadataResponse metadataUpdateWith(final String clusterId,
-                                                      final int numNodes,
-                                                      final Map<String, Integer> topicPartitionCounts) {
-        return metadataUpdateWith(clusterId, numNodes, Collections.emptyMap(),
-                topicPartitionCounts, tp -> null, MetadataResponse.PartitionMetadata::new, ApiKeys.METADATA.latestVersion(), Collections.emptyMap());
+    public static MetadataResponse metadataUpdateWith(final String clusterId, final int numNodes, final Map<String, Integer> topicPartitionCounts) {
+        return metadataUpdateWith(clusterId, numNodes, Collections.emptyMap(), topicPartitionCounts, tp -> null, MetadataResponse.PartitionMetadata::new, ApiKeys.METADATA.latestVersion(), Collections.emptyMap());
     }
 
-    public static MetadataResponse metadataUpdateWith(final String clusterId,
-                                                      final int numNodes,
-                                                      final Map<String, Errors> topicErrors,
-                                                      final Map<String, Integer> topicPartitionCounts) {
-        return metadataUpdateWith(clusterId, numNodes, topicErrors,
-                topicPartitionCounts, tp -> null, MetadataResponse.PartitionMetadata::new, ApiKeys.METADATA.latestVersion(), Collections.emptyMap());
+    public static MetadataResponse metadataUpdateWith(final String clusterId, final int numNodes, final Map<String, Errors> topicErrors, final Map<String, Integer> topicPartitionCounts) {
+        return metadataUpdateWith(clusterId, numNodes, topicErrors, topicPartitionCounts, tp -> null, MetadataResponse.PartitionMetadata::new, ApiKeys.METADATA.latestVersion(), Collections.emptyMap());
     }
 
-    public static MetadataResponse metadataUpdateWith(final String clusterId,
-                                                      final int numNodes,
-                                                      final Map<String, Errors> topicErrors,
-                                                      final Map<String, Integer> topicPartitionCounts,
-                                                      final short responseVersion) {
-        return metadataUpdateWith(clusterId, numNodes, topicErrors,
-                topicPartitionCounts, tp -> null, MetadataResponse.PartitionMetadata::new, responseVersion, Collections.emptyMap());
+    public static MetadataResponse metadataUpdateWith(final String clusterId, final int numNodes, final Map<String, Errors> topicErrors, final Map<String, Integer> topicPartitionCounts, final short responseVersion) {
+        return metadataUpdateWith(clusterId, numNodes, topicErrors, topicPartitionCounts, tp -> null, MetadataResponse.PartitionMetadata::new, responseVersion, Collections.emptyMap());
     }
 
-    public static MetadataResponse metadataUpdateWith(final String clusterId,
-                                                      final int numNodes,
-                                                      final Map<String, Errors> topicErrors,
-                                                      final Map<String, Integer> topicPartitionCounts,
-                                                      final Function<TopicPartition, Integer> epochSupplier) {
-        return metadataUpdateWith(clusterId, numNodes, topicErrors,
-                topicPartitionCounts, epochSupplier, MetadataResponse.PartitionMetadata::new, ApiKeys.METADATA.latestVersion(), Collections.emptyMap());
+    public static MetadataResponse metadataUpdateWith(final String clusterId, final int numNodes, final Map<String, Errors> topicErrors, final Map<String, Integer> topicPartitionCounts, final Function<TopicPartition, Integer> epochSupplier) {
+        return metadataUpdateWith(clusterId, numNodes, topicErrors, topicPartitionCounts, epochSupplier, MetadataResponse.PartitionMetadata::new, ApiKeys.METADATA.latestVersion(), Collections.emptyMap());
     }
 
-    public static MetadataResponse metadataUpdateWithIds(final int numNodes,
-                                                         final Map<String, Integer> topicPartitionCounts,
-                                                         final Map<String, Uuid> topicIds) {
-        return metadataUpdateWith("kafka-cluster", numNodes, Collections.emptyMap(),
-                topicPartitionCounts, tp -> null, MetadataResponse.PartitionMetadata::new, ApiKeys.METADATA.latestVersion(),
-                topicIds);
+    public static MetadataResponse metadataUpdateWithIds(final int numNodes, final Map<String, Integer> topicPartitionCounts, final Map<String, Uuid> topicIds) {
+        return metadataUpdateWith("kafka-cluster", numNodes, Collections.emptyMap(), topicPartitionCounts, tp -> null, MetadataResponse.PartitionMetadata::new, ApiKeys.METADATA.latestVersion(), topicIds);
     }
 
-    public static MetadataResponse metadataUpdateWithIds(final int numNodes,
-                                                         final Set<TopicIdPartition> partitions,
-                                                         final Function<TopicPartition, Integer> epochSupplier) {
+    public static MetadataResponse metadataUpdateWithIds(final int numNodes, final Set<TopicIdPartition> partitions, final Function<TopicPartition, Integer> epochSupplier) {
         final Map<String, Integer> topicPartitionCounts = new HashMap<>();
         final Map<String, Uuid> topicIds = new HashMap<>();
 
@@ -330,57 +112,23 @@
         return metadataUpdateWithIds(numNodes, topicPartitionCounts, epochSupplier, topicIds);
     }
 
-    public static MetadataResponse metadataUpdateWithIds(final int numNodes,
-                                                         final Map<String, Integer> topicPartitionCounts,
-                                                         final Function<TopicPartition, Integer> epochSupplier,
-                                                         final Map<String, Uuid> topicIds) {
-        return metadataUpdateWith("kafka-cluster", numNodes, Collections.emptyMap(),
-                topicPartitionCounts, epochSupplier, MetadataResponse.PartitionMetadata::new, ApiKeys.METADATA.latestVersion(),
-                topicIds);
+    public static MetadataResponse metadataUpdateWithIds(final int numNodes, final Map<String, Integer> topicPartitionCounts, final Function<TopicPartition, Integer> epochSupplier, final Map<String, Uuid> topicIds) {
+        return metadataUpdateWith("kafka-cluster", numNodes, Collections.emptyMap(), topicPartitionCounts, epochSupplier, MetadataResponse.PartitionMetadata::new, ApiKeys.METADATA.latestVersion(), topicIds);
     }
 
-    public static MetadataResponse metadataUpdateWithIds(final int numNodes,
-                                                         final Map<String, Integer> topicPartitionCounts,
-                                                         final Function<TopicPartition, Integer> epochSupplier,
-                                                         final Map<String, Uuid> topicIds,
-                                                         final Boolean leaderOnly) {
-        return metadataUpdateWith("kafka-cluster", numNodes, Collections.emptyMap(),
-                topicPartitionCounts, epochSupplier, MetadataResponse.PartitionMetadata::new, ApiKeys.METADATA.latestVersion(),
-                topicIds, leaderOnly);
+    public static MetadataResponse metadataUpdateWithIds(final int numNodes, final Map<String, Integer> topicPartitionCounts, final Function<TopicPartition, Integer> epochSupplier, final Map<String, Uuid> topicIds, final Boolean leaderOnly) {
+        return metadataUpdateWith("kafka-cluster", numNodes, Collections.emptyMap(), topicPartitionCounts, epochSupplier, MetadataResponse.PartitionMetadata::new, ApiKeys.METADATA.latestVersion(), topicIds, leaderOnly);
     }
 
-    public static MetadataResponse metadataUpdateWithIds(final String clusterId,
-                                                         final int numNodes,
-                                                         final Map<String, Errors> topicErrors,
-                                                         final Map<String, Integer> topicPartitionCounts,
-                                                         final Function<TopicPartition, Integer> epochSupplier,
-                                                         final Map<String, Uuid> topicIds) {
-        return metadataUpdateWith(clusterId, numNodes, topicErrors,
-                topicPartitionCounts, epochSupplier, MetadataResponse.PartitionMetadata::new, ApiKeys.METADATA.latestVersion(), topicIds);
+    public static MetadataResponse metadataUpdateWithIds(final String clusterId, final int numNodes, final Map<String, Errors> topicErrors, final Map<String, Integer> topicPartitionCounts, final Function<TopicPartition, Integer> epochSupplier, final Map<String, Uuid> topicIds) {
+        return metadataUpdateWith(clusterId, numNodes, topicErrors, topicPartitionCounts, epochSupplier, MetadataResponse.PartitionMetadata::new, ApiKeys.METADATA.latestVersion(), topicIds);
     }
 
-    public static MetadataResponse metadataUpdateWith(final String clusterId,
-                                                      final int numNodes,
-                                                      final Map<String, Errors> topicErrors,
-                                                      final Map<String, Integer> topicPartitionCounts,
-                                                      final Function<TopicPartition, Integer> epochSupplier,
-                                                      final PartitionMetadataSupplier partitionSupplier,
-                                                      final short responseVersion,
-                                                      final Map<String, Uuid> topicIds) {
-        return metadataUpdateWith(clusterId, numNodes, topicErrors,
-                topicPartitionCounts, epochSupplier, partitionSupplier,
-                responseVersion, topicIds, true);
+    public static MetadataResponse metadataUpdateWith(final String clusterId, final int numNodes, final Map<String, Errors> topicErrors, final Map<String, Integer> topicPartitionCounts, final Function<TopicPartition, Integer> epochSupplier, final PartitionMetadataSupplier partitionSupplier, final short responseVersion, final Map<String, Uuid> topicIds) {
+        return metadataUpdateWith(clusterId, numNodes, topicErrors, topicPartitionCounts, epochSupplier, partitionSupplier, responseVersion, topicIds, true);
     }
 
-    public static MetadataResponse metadataUpdateWith(final String clusterId,
-                                                      final int numNodes,
-                                                      final Map<String, Errors> topicErrors,
-                                                      final Map<String, Integer> topicPartitionCounts,
-                                                      final Function<TopicPartition, Integer> epochSupplier,
-                                                      final PartitionMetadataSupplier partitionSupplier,
-                                                      final short responseVersion,
-                                                      final Map<String, Uuid> topicIds,
-                                                      final Boolean leaderOnly) {
+    public static MetadataResponse metadataUpdateWith(final String clusterId, final int numNodes, final Map<String, Errors> topicErrors, final Map<String, Integer> topicPartitionCounts, final Function<TopicPartition, Integer> epochSupplier, final PartitionMetadataSupplier partitionSupplier, final short responseVersion, final Map<String, Uuid> topicIds, final Boolean leaderOnly) {
         final List<Node> nodes = new ArrayList<>(numNodes);
         for (int i = 0; i < numNodes; i++)
             nodes.add(new Node(i, "localhost", 1969 + i));
@@ -395,19 +143,15 @@
                 TopicPartition tp = new TopicPartition(topic, i);
                 Node leader = nodes.get(i % nodes.size());
                 List<Integer> replicaIds = leaderOnly ? Collections.singletonList(leader.id()) : nodes.stream().map(Node::id).collect(Collectors.toList());
-                partitionMetadata.add(partitionSupplier.supply(
-                        Errors.NONE, tp, Optional.of(leader.id()), Optional.ofNullable(epochSupplier.apply(tp)),
-                        replicaIds, replicaIds, Collections.emptyList()));
+                partitionMetadata.add(partitionSupplier.supply(Errors.NONE, tp, Optional.of(leader.id()), Optional.ofNullable(epochSupplier.apply(tp)), replicaIds, replicaIds, Collections.emptyList()));
             }
 
-            topicMetadata.add(new MetadataResponse.TopicMetadata(Errors.NONE, topic, topicIds.getOrDefault(topic, Uuid.ZERO_UUID),
-                    Topic.isInternal(topic), partitionMetadata, MetadataResponse.AUTHORIZED_OPERATIONS_OMITTED));
+            topicMetadata.add(new MetadataResponse.TopicMetadata(Errors.NONE, topic, topicIds.getOrDefault(topic, Uuid.ZERO_UUID), Topic.isInternal(topic), partitionMetadata, MetadataResponse.AUTHORIZED_OPERATIONS_OMITTED));
         }
 
         for (Map.Entry<String, Errors> topicErrorEntry : topicErrors.entrySet()) {
             String topic = topicErrorEntry.getKey();
-            topicMetadata.add(new MetadataResponse.TopicMetadata(topicErrorEntry.getValue(), topic,
-                    Topic.isInternal(topic), Collections.emptyList()));
+            topicMetadata.add(new MetadataResponse.TopicMetadata(topicErrorEntry.getValue(), topic, Topic.isInternal(topic), Collections.emptyList()));
         }
 
         return metadataResponse(nodes, clusterId, 0, topicMetadata, responseVersion);
@@ -415,13 +159,6 @@
 
     @FunctionalInterface
     public interface PartitionMetadataSupplier {
-        MetadataResponse.PartitionMetadata supply(Errors error,
-                                                  TopicPartition partition,
-                                                  Optional<Integer> leaderId,
-                                                  Optional<Integer> leaderEpoch,
-                                                  List<Integer> replicas,
-                                                  List<Integer> isr,
-                                                  List<Integer> offlineReplicas);
+        MetadataResponse.PartitionMetadata supply(Errors error, TopicPartition partition, Optional<Integer> leaderId, Optional<Integer> leaderEpoch, List<Integer> replicas, List<Integer> isr, List<Integer> offlineReplicas);
     }
->>>>>>> 15418db6
 }