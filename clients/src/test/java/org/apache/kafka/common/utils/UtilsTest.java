--- conflicted
+++ resolved
@@ -23,11 +23,7 @@
 import org.junit.jupiter.api.function.Executable;
 import org.mockito.stubbing.OngoingStubbing;
 
-import java.io.Closeable;
-import java.io.DataOutputStream;
-import java.io.EOFException;
-import java.io.File;
-import java.io.IOException;
+import java.io.*;
 import java.nio.BufferUnderflowException;
 import java.nio.ByteBuffer;
 import java.nio.channels.FileChannel;
@@ -43,19 +39,7 @@
 import java.time.format.DateTimeFormatterBuilder;
 import java.time.temporal.ChronoField;
 import java.time.temporal.ChronoUnit;
-import java.util.Arrays;
-import java.util.Collections;
-<<<<<<< HEAD
-import java.util.Date;
-=======
-import java.util.HashMap;
->>>>>>> 15418db6
-import java.util.HashSet;
-import java.util.Map;
-import java.util.Properties;
-import java.util.Random;
-import java.util.Set;
-import java.util.TreeSet;
+import java.util.*;
 import java.util.concurrent.atomic.AtomicInteger;
 import java.util.concurrent.atomic.AtomicReference;
 import java.util.stream.Collectors;
@@ -64,48 +48,28 @@
 
 import static java.util.Arrays.asList;
 import static java.util.Collections.emptySet;
-import static org.apache.kafka.common.utils.Utils.diff;
-import static org.apache.kafka.common.utils.Utils.formatAddress;
-import static org.apache.kafka.common.utils.Utils.formatBytes;
-import static org.apache.kafka.common.utils.Utils.getHost;
-import static org.apache.kafka.common.utils.Utils.getPort;
-import static org.apache.kafka.common.utils.Utils.intersection;
-import static org.apache.kafka.common.utils.Utils.mkSet;
-import static org.apache.kafka.common.utils.Utils.murmur2;
-import static org.apache.kafka.common.utils.Utils.union;
-import static org.apache.kafka.common.utils.Utils.validHostPattern;
-import static org.junit.jupiter.api.Assertions.assertArrayEquals;
-import static org.junit.jupiter.api.Assertions.assertEquals;
-import static org.junit.jupiter.api.Assertions.assertFalse;
-import static org.junit.jupiter.api.Assertions.assertNotEquals;
-import static org.junit.jupiter.api.Assertions.assertNotNull;
-import static org.junit.jupiter.api.Assertions.assertNull;
-import static org.junit.jupiter.api.Assertions.assertThrows;
-import static org.junit.jupiter.api.Assertions.assertTrue;
-import static org.junit.jupiter.api.Assertions.fail;
+import static org.apache.kafka.common.utils.Utils.*;
+import static org.junit.jupiter.api.Assertions.*;
 import static org.mockito.ArgumentMatchers.any;
 import static org.mockito.ArgumentMatchers.anyLong;
-import static org.mockito.Mockito.atLeastOnce;
-import static org.mockito.Mockito.mock;
-import static org.mockito.Mockito.verify;
-import static org.mockito.Mockito.when;
+import static org.mockito.Mockito.*;
 
 public class UtilsTest {
 
     @Test
     public void testMurmur2() {
-		Map<byte[], Integer> cases = new java.util.HashMap<>();
-		cases.put("21".getBytes(), -973932308);
-		cases.put("foobar".getBytes(), -790332482);
-		cases.put("a-little-bit-long-string".getBytes(), -985981536);
-		cases.put("a-little-bit-longer-string".getBytes(), -1486304829);
-		cases.put("lkjh234lh9fiuh90y23oiuhsafujhadof229phr9h19h89h8".getBytes(), -58897971);
-		cases.put(new byte[]{'a', 'b', 'c'}, 479470107);
-
-		for (Map.Entry<byte[], Integer> c : cases.entrySet()) {
-			assertEquals(c.getValue().intValue(), murmur2(c.getKey()));
-		}
-	}
+        Map<byte[], Integer> cases = new java.util.HashMap<>();
+        cases.put("21".getBytes(), -973932308);
+        cases.put("foobar".getBytes(), -790332482);
+        cases.put("a-little-bit-long-string".getBytes(), -985981536);
+        cases.put("a-little-bit-longer-string".getBytes(), -1486304829);
+        cases.put("lkjh234lh9fiuh90y23oiuhsafujhadof229phr9h19h89h8".getBytes(), -58897971);
+        cases.put(new byte[]{'a', 'b', 'c'}, 479470107);
+
+        for (Map.Entry<byte[], Integer> c : cases.entrySet()) {
+            assertEquals(c.getValue().intValue(), murmur2(c.getKey()));
+        }
+    }
 
     @Test
     public void testGetHost() {
@@ -230,83 +194,83 @@
         buffer.rewind();
 
         assertArrayEquals(input, Utils.toArray(buffer));
-		assertEquals(0, buffer.position());
-
-		assertArrayEquals(new byte[]{1, 2}, Utils.toArray(buffer, 1, 2));
-		assertEquals(0, buffer.position());
-
-		buffer.position(2);
-		assertArrayEquals(new byte[]{2, 3, 4}, Utils.toArray(buffer));
-		assertEquals(2, buffer.position());
-	}
-
-	@Test
-	public void getNullableSizePrefixedArrayExact() {
-		byte[] input = {0, 0, 0, 2, 1, 0};
-		final ByteBuffer buffer = ByteBuffer.wrap(input);
-		final byte[] array = Utils.getNullableSizePrefixedArray(buffer);
-		assertArrayEquals(new byte[]{1, 0}, array);
-		assertEquals(6, buffer.position());
-		assertFalse(buffer.hasRemaining());
-	}
-
-	@Test
-	public void getNullableSizePrefixedArrayExactEmpty() {
-		byte[] input = {0, 0, 0, 0};
-		final ByteBuffer buffer = ByteBuffer.wrap(input);
-		final byte[] array = Utils.getNullableSizePrefixedArray(buffer);
-		assertArrayEquals(new byte[]{}, array);
-		assertEquals(4, buffer.position());
-		assertFalse(buffer.hasRemaining());
-	}
-
-	@Test
-	public void getNullableSizePrefixedArrayRemainder() {
-		byte[] input = {0, 0, 0, 2, 1, 0, 9};
-		final ByteBuffer buffer = ByteBuffer.wrap(input);
-		final byte[] array = Utils.getNullableSizePrefixedArray(buffer);
-		assertArrayEquals(new byte[]{1, 0}, array);
-		assertEquals(6, buffer.position());
-		assertTrue(buffer.hasRemaining());
-	}
-
-	@Test
-	public void getNullableSizePrefixedArrayNull() {
-		// -1
-		byte[] input = {-1, -1, -1, -1};
-		final ByteBuffer buffer = ByteBuffer.wrap(input);
-		final byte[] array = Utils.getNullableSizePrefixedArray(buffer);
-		assertNull(array);
-		assertEquals(4, buffer.position());
-		assertFalse(buffer.hasRemaining());
-	}
-
-	@Test
-	public void getNullableSizePrefixedArrayInvalid() {
-		// -2
-		byte[] input = {-1, -1, -1, -2};
-		final ByteBuffer buffer = ByteBuffer.wrap(input);
-		assertThrows(NegativeArraySizeException.class, () -> Utils.getNullableSizePrefixedArray(buffer));
-	}
-
-	@Test
-	public void getNullableSizePrefixedArrayUnderflow() {
-		// Integer.MAX_VALUE
-		byte[] input = {127, -1, -1, -1};
-		final ByteBuffer buffer = ByteBuffer.wrap(input);
-		// note, we get a buffer underflow exception instead of an OOME, even though the encoded size
-		// would be 2,147,483,647 aka 2.1 GB, probably larger than the available heap
-		assertThrows(BufferUnderflowException.class, () -> Utils.getNullableSizePrefixedArray(buffer));
-	}
-
-	@Test
-	public void utf8ByteArraySerde() {
-		String utf8String = "A\u00ea\u00f1\u00fcC";
-		byte[] utf8Bytes = utf8String.getBytes(StandardCharsets.UTF_8);
-		assertArrayEquals(utf8Bytes, Utils.utf8(utf8String));
-		assertEquals(utf8Bytes.length, Utils.utf8Length(utf8String));
-		assertEquals(utf8String, Utils.utf8(utf8Bytes));
-	}
+        assertEquals(0, buffer.position());
+
+        assertArrayEquals(new byte[]{1, 2}, Utils.toArray(buffer, 1, 2));
+        assertEquals(0, buffer.position());
+
+        buffer.position(2);
+        assertArrayEquals(new byte[]{2, 3, 4}, Utils.toArray(buffer));
+        assertEquals(2, buffer.position());
+    }
+
+    @Test
+    public void getNullableSizePrefixedArrayExact() {
+        byte[] input = {0, 0, 0, 2, 1, 0};
+        final ByteBuffer buffer = ByteBuffer.wrap(input);
+        final byte[] array = Utils.getNullableSizePrefixedArray(buffer);
+        assertArrayEquals(new byte[]{1, 0}, array);
+        assertEquals(6, buffer.position());
+        assertFalse(buffer.hasRemaining());
+    }
+
+    @Test
+    public void getNullableSizePrefixedArrayExactEmpty() {
+        byte[] input = {0, 0, 0, 0};
+        final ByteBuffer buffer = ByteBuffer.wrap(input);
+        final byte[] array = Utils.getNullableSizePrefixedArray(buffer);
+        assertArrayEquals(new byte[]{}, array);
+        assertEquals(4, buffer.position());
+        assertFalse(buffer.hasRemaining());
+    }
+
+    @Test
+    public void getNullableSizePrefixedArrayRemainder() {
+        byte[] input = {0, 0, 0, 2, 1, 0, 9};
+        final ByteBuffer buffer = ByteBuffer.wrap(input);
+        final byte[] array = Utils.getNullableSizePrefixedArray(buffer);
+        assertArrayEquals(new byte[]{1, 0}, array);
+        assertEquals(6, buffer.position());
+        assertTrue(buffer.hasRemaining());
+    }
+
+    @Test
+    public void getNullableSizePrefixedArrayNull() {
+        // -1
+        byte[] input = {-1, -1, -1, -1};
+        final ByteBuffer buffer = ByteBuffer.wrap(input);
+        final byte[] array = Utils.getNullableSizePrefixedArray(buffer);
+        assertNull(array);
+        assertEquals(4, buffer.position());
+        assertFalse(buffer.hasRemaining());
+    }
+
+    @Test
+    public void getNullableSizePrefixedArrayInvalid() {
+        // -2
+        byte[] input = {-1, -1, -1, -2};
+        final ByteBuffer buffer = ByteBuffer.wrap(input);
+        assertThrows(NegativeArraySizeException.class, () -> Utils.getNullableSizePrefixedArray(buffer));
+    }
+
+    @Test
+    public void getNullableSizePrefixedArrayUnderflow() {
+        // Integer.MAX_VALUE
+        byte[] input = {127, -1, -1, -1};
+        final ByteBuffer buffer = ByteBuffer.wrap(input);
+        // note, we get a buffer underflow exception instead of an OOME, even though the encoded size
+        // would be 2,147,483,647 aka 2.1 GB, probably larger than the available heap
+        assertThrows(BufferUnderflowException.class, () -> Utils.getNullableSizePrefixedArray(buffer));
+    }
+
+    @Test
+    public void utf8ByteArraySerde() {
+        String utf8String = "A\u00ea\u00f1\u00fcC";
+        byte[] utf8Bytes = utf8String.getBytes(StandardCharsets.UTF_8);
+        assertArrayEquals(utf8Bytes, Utils.utf8(utf8String));
+        assertEquals(utf8Bytes.length, Utils.utf8Length(utf8String));
+        assertEquals(utf8String, Utils.utf8(utf8Bytes));
+    }
 
     @Test
     public void utf8ByteBufferSerde() {
@@ -352,81 +316,81 @@
     public void testReadBytes() {
         byte[] myvar = "Any String you want".getBytes();
         ByteBuffer buffer = ByteBuffer.allocate(myvar.length);
-		buffer.put(myvar);
-		buffer.rewind();
-
-		this.subTest(buffer);
-
-		// test readonly buffer, different path
-		buffer = ByteBuffer.wrap(myvar).asReadOnlyBuffer();
-		this.subTest(buffer);
-	}
-
-	@Test
-	public void testFileAsStringSimpleFile() throws IOException {
-		File tempFile = TestUtils.tempFile();
-		try {
-			String testContent = "Test Content";
-			Files.write(tempFile.toPath(), testContent.getBytes());
-			assertEquals(testContent, Utils.readFileAsString(tempFile.getPath()));
-		} finally {
-			Files.deleteIfExists(tempFile.toPath());
-		}
-	}
-
-	/**
-	 * Test to read content of named pipe as string. As reading/writing to a pipe can block,
-	 * timeout test after a minute (test finishes within 100 ms normally).
-	 */
-	@Timeout(60)
-	@Test
-	public void testFileAsStringNamedPipe() throws Exception {
-
-		// Create a temporary name for named pipe
-		Random random = new Random();
-		long n = random.nextLong();
-		n = n == Long.MIN_VALUE ? 0 : Math.abs(n);
-
-		// Use the name to create a FIFO in tmp directory
-		String tmpDir = System.getProperty("java.io.tmpdir");
-		String fifoName = "fifo-" + n + ".tmp";
-		File fifo = new File(tmpDir, fifoName);
-		Thread producerThread = null;
-		try {
-			Process mkFifoCommand = new ProcessBuilder("mkfifo", fifo.getCanonicalPath()).start();
-			mkFifoCommand.waitFor();
-
-			// Send some data to fifo and then read it back, but as FIFO blocks if the consumer isn't present,
-			// we need to send data in a separate thread.
-			final String testFileContent = "This is test";
-			producerThread = new Thread(() -> {
-				try {
-					Files.write(fifo.toPath(), testFileContent.getBytes());
-				} catch (IOException e) {
-					fail("Error when producing to fifo : " + e.getMessage());
-				}
-			}, "FIFO-Producer");
-			producerThread.start();
-
-			assertEquals(testFileContent, Utils.readFileAsString(fifo.getCanonicalPath()));
-		} finally {
-			Files.deleteIfExists(fifo.toPath());
-			if (producerThread != null) {
-				producerThread.join(30 * 1000); // Wait for thread to terminate
-				assertFalse(producerThread.isAlive());
-			}
-		}
-	}
-
-	@Test
-	public void testMin() {
-		assertEquals(1, Utils.min(1));
-		assertEquals(1, Utils.min(1, 2, 3));
-		assertEquals(1, Utils.min(2, 1, 3));
-		assertEquals(1, Utils.min(2, 3, 1));
-	}
-
-	@Test
+        buffer.put(myvar);
+        buffer.rewind();
+
+        this.subTest(buffer);
+
+        // test readonly buffer, different path
+        buffer = ByteBuffer.wrap(myvar).asReadOnlyBuffer();
+        this.subTest(buffer);
+    }
+
+    @Test
+    public void testFileAsStringSimpleFile() throws IOException {
+        File tempFile = TestUtils.tempFile();
+        try {
+            String testContent = "Test Content";
+            Files.write(tempFile.toPath(), testContent.getBytes());
+            assertEquals(testContent, Utils.readFileAsString(tempFile.getPath()));
+        } finally {
+            Files.deleteIfExists(tempFile.toPath());
+        }
+    }
+
+    /**
+     * Test to read content of named pipe as string. As reading/writing to a pipe can block,
+     * timeout test after a minute (test finishes within 100 ms normally).
+     */
+    @Timeout(60)
+    @Test
+    public void testFileAsStringNamedPipe() throws Exception {
+
+        // Create a temporary name for named pipe
+        Random random = new Random();
+        long n = random.nextLong();
+        n = n == Long.MIN_VALUE ? 0 : Math.abs(n);
+
+        // Use the name to create a FIFO in tmp directory
+        String tmpDir = System.getProperty("java.io.tmpdir");
+        String fifoName = "fifo-" + n + ".tmp";
+        File fifo = new File(tmpDir, fifoName);
+        Thread producerThread = null;
+        try {
+            Process mkFifoCommand = new ProcessBuilder("mkfifo", fifo.getCanonicalPath()).start();
+            mkFifoCommand.waitFor();
+
+            // Send some data to fifo and then read it back, but as FIFO blocks if the consumer isn't present,
+            // we need to send data in a separate thread.
+            final String testFileContent = "This is test";
+            producerThread = new Thread(() -> {
+                try {
+                    Files.write(fifo.toPath(), testFileContent.getBytes());
+                } catch (IOException e) {
+                    fail("Error when producing to fifo : " + e.getMessage());
+                }
+            }, "FIFO-Producer");
+            producerThread.start();
+
+            assertEquals(testFileContent, Utils.readFileAsString(fifo.getCanonicalPath()));
+        } finally {
+            Files.deleteIfExists(fifo.toPath());
+            if (producerThread != null) {
+                producerThread.join(30 * 1000); // Wait for thread to terminate
+                assertFalse(producerThread.isAlive());
+            }
+        }
+    }
+
+    @Test
+    public void testMin() {
+        assertEquals(1, Utils.min(1));
+        assertEquals(1, Utils.min(1, 2, 3));
+        assertEquals(1, Utils.min(2, 1, 3));
+        assertEquals(1, Utils.min(2, 3, 1));
+    }
+
+    @Test
     public void testCloseAll() {
         TestCloseable[] closeablesWithoutException = TestCloseable.createCloseables(false, false, false);
         try {
@@ -468,35 +432,35 @@
     public void testReadFullyOrFailWithRealFile() throws IOException {
         try (FileChannel channel = FileChannel.open(TestUtils.tempFile().toPath(), StandardOpenOption.READ, StandardOpenOption.WRITE)) {
             // prepare channel
-			String msg = "hello, world";
-			channel.write(ByteBuffer.wrap(msg.getBytes()), 0);
-			channel.force(true);
-			assertEquals(channel.size(), msg.length(), "Message should be written to the file channel");
-
-			ByteBuffer perfectBuffer = ByteBuffer.allocate(msg.length());
-			ByteBuffer smallBuffer = ByteBuffer.allocate(5);
-			ByteBuffer largeBuffer = ByteBuffer.allocate(msg.length() + 1);
-			// Scenario 1: test reading into a perfectly-sized buffer
-			Utils.readFullyOrFail(channel, perfectBuffer, 0, "perfect");
-			assertFalse(perfectBuffer.hasRemaining(), "Buffer should be filled up");
-			assertEquals(msg, new String(perfectBuffer.array()), "Buffer should be populated correctly");
-			// Scenario 2: test reading into a smaller buffer
-			Utils.readFullyOrFail(channel, smallBuffer, 0, "small");
-			assertFalse(smallBuffer.hasRemaining(), "Buffer should be filled");
-			assertEquals("hello", new String(smallBuffer.array()), "Buffer should be populated correctly");
-			// Scenario 3: test reading starting from a non-zero position
-			smallBuffer.clear();
-			Utils.readFullyOrFail(channel, smallBuffer, 7, "small");
-			assertFalse(smallBuffer.hasRemaining(), "Buffer should be filled");
-			assertEquals("world", new String(smallBuffer.array()), "Buffer should be populated correctly");
-			// Scenario 4: test end of stream is reached before buffer is filled up
-			try {
-				Utils.readFullyOrFail(channel, largeBuffer, 0, "large");
-				fail("Expected EOFException to be raised");
-			} catch (EOFException e) {
-				// expected
-			}
-		}
+            String msg = "hello, world";
+            channel.write(ByteBuffer.wrap(msg.getBytes()), 0);
+            channel.force(true);
+            assertEquals(channel.size(), msg.length(), "Message should be written to the file channel");
+
+            ByteBuffer perfectBuffer = ByteBuffer.allocate(msg.length());
+            ByteBuffer smallBuffer = ByteBuffer.allocate(5);
+            ByteBuffer largeBuffer = ByteBuffer.allocate(msg.length() + 1);
+            // Scenario 1: test reading into a perfectly-sized buffer
+            Utils.readFullyOrFail(channel, perfectBuffer, 0, "perfect");
+            assertFalse(perfectBuffer.hasRemaining(), "Buffer should be filled up");
+            assertEquals(msg, new String(perfectBuffer.array()), "Buffer should be populated correctly");
+            // Scenario 2: test reading into a smaller buffer
+            Utils.readFullyOrFail(channel, smallBuffer, 0, "small");
+            assertFalse(smallBuffer.hasRemaining(), "Buffer should be filled");
+            assertEquals("hello", new String(smallBuffer.array()), "Buffer should be populated correctly");
+            // Scenario 3: test reading starting from a non-zero position
+            smallBuffer.clear();
+            Utils.readFullyOrFail(channel, smallBuffer, 7, "small");
+            assertFalse(smallBuffer.hasRemaining(), "Buffer should be filled");
+            assertEquals("world", new String(smallBuffer.array()), "Buffer should be populated correctly");
+            // Scenario 4: test end of stream is reached before buffer is filled up
+            try {
+                Utils.readFullyOrFail(channel, largeBuffer, 0, "large");
+                fail("Expected EOFException to be raised");
+            } catch (EOFException e) {
+                // expected
+            }
+        }
     }
 
     /**
@@ -505,15 +469,15 @@
      */
     @Test
     public void testReadFullyOrFailWithPartialFileChannelReads() throws IOException {
-		FileChannel channelMock = mock(FileChannel.class);
-		final int bufferSize = 100;
-		ByteBuffer buffer = ByteBuffer.allocate(bufferSize);
-		String expectedBufferContent = fileChannelMockExpectReadWithRandomBytes(channelMock, bufferSize);
-		Utils.readFullyOrFail(channelMock, buffer, 0L, "test");
-		assertEquals(expectedBufferContent, new String(buffer.array()), "The buffer should be populated correctly");
-		assertFalse(buffer.hasRemaining(), "The buffer should be filled");
-		verify(channelMock, atLeastOnce()).read(any(), anyLong());
-	}
+        FileChannel channelMock = mock(FileChannel.class);
+        final int bufferSize = 100;
+        ByteBuffer buffer = ByteBuffer.allocate(bufferSize);
+        String expectedBufferContent = fileChannelMockExpectReadWithRandomBytes(channelMock, bufferSize);
+        Utils.readFullyOrFail(channelMock, buffer, 0L, "test");
+        assertEquals(expectedBufferContent, new String(buffer.array()), "The buffer should be populated correctly");
+        assertFalse(buffer.hasRemaining(), "The buffer should be filled");
+        verify(channelMock, atLeastOnce()).read(any(), anyLong());
+    }
 
     /**
      * Tests that `readFullyOrFail` behaves correctly if multiple `FileChannel.read` operations are required to fill
@@ -521,15 +485,15 @@
      */
     @Test
     public void testReadFullyWithPartialFileChannelReads() throws IOException {
-		FileChannel channelMock = mock(FileChannel.class);
-		final int bufferSize = 100;
-		String expectedBufferContent = fileChannelMockExpectReadWithRandomBytes(channelMock, bufferSize);
-		ByteBuffer buffer = ByteBuffer.allocate(bufferSize);
-		Utils.readFully(channelMock, buffer, 0L);
-		assertEquals(expectedBufferContent, new String(buffer.array()), "The buffer should be populated correctly.");
-		assertFalse(buffer.hasRemaining(), "The buffer should be filled");
-		verify(channelMock, atLeastOnce()).read(any(), anyLong());
-	}
+        FileChannel channelMock = mock(FileChannel.class);
+        final int bufferSize = 100;
+        String expectedBufferContent = fileChannelMockExpectReadWithRandomBytes(channelMock, bufferSize);
+        ByteBuffer buffer = ByteBuffer.allocate(bufferSize);
+        Utils.readFully(channelMock, buffer, 0L);
+        assertEquals(expectedBufferContent, new String(buffer.array()), "The buffer should be populated correctly.");
+        assertFalse(buffer.hasRemaining(), "The buffer should be filled");
+        verify(channelMock, atLeastOnce()).read(any(), anyLong());
+    }
 
     @Test
     public void testReadFullyIfEofIsReached() throws IOException {
@@ -539,46 +503,45 @@
         ByteBuffer buffer = ByteBuffer.allocate(bufferSize);
         when(channelMock.read(any(), anyLong())).then(invocation -> {
             ByteBuffer bufferArg = invocation.getArgument(0);
-			bufferArg.put(fileChannelContent.getBytes());
-			return -1;
-		});
-		Utils.readFully(channelMock, buffer, 0L);
-		assertEquals("abcdefghkl", new String(buffer.array(), 0, buffer.position()));
-		assertEquals(fileChannelContent.length(), buffer.position());
-		assertTrue(buffer.hasRemaining());
-		verify(channelMock, atLeastOnce()).read(any(), anyLong());
-	}
-
-	@Test
-	public void testLoadProps() throws IOException {
-		File tempFile = TestUtils.tempFile();
-		try {
-			String testContent = "a=1\nb=2\n#a comment\n\nc=3\nd=";
-			Files.write(tempFile.toPath(), testContent.getBytes());
-			Properties props = Utils.loadProps(tempFile.getPath());
-			assertEquals(4, props.size());
-			assertEquals("1", props.get("a"));
-			assertEquals("2", props.get("b"));
-			assertEquals("3", props.get("c"));
-			assertEquals("", props.get("d"));
-			Properties restrictedProps = Utils.loadProps(tempFile.getPath(), Arrays.asList("b", "d", "e"));
-			assertEquals(2, restrictedProps.size());
-			assertEquals("2", restrictedProps.get("b"));
-			assertEquals("", restrictedProps.get("d"));
-		} finally {
-			Files.deleteIfExists(tempFile.toPath());
-		}
-	}
-
-	/**
-	 * Expectation setter for multiple reads where each one reads random bytes to the buffer.
-	 * @param channelMock The mocked FileChannel object
-	 * @param bufferSize  The buffer size
-	 * @return Expected buffer string
-	 * @throws IOException If an I/O error occurs
-	 */
-	private String fileChannelMockExpectReadWithRandomBytes(final FileChannel channelMock,
-                                                            final int bufferSize) throws IOException {
+            bufferArg.put(fileChannelContent.getBytes());
+            return -1;
+        });
+        Utils.readFully(channelMock, buffer, 0L);
+        assertEquals("abcdefghkl", new String(buffer.array(), 0, buffer.position()));
+        assertEquals(fileChannelContent.length(), buffer.position());
+        assertTrue(buffer.hasRemaining());
+        verify(channelMock, atLeastOnce()).read(any(), anyLong());
+    }
+
+    @Test
+    public void testLoadProps() throws IOException {
+        File tempFile = TestUtils.tempFile();
+        try {
+            String testContent = "a=1\nb=2\n#a comment\n\nc=3\nd=";
+            Files.write(tempFile.toPath(), testContent.getBytes());
+            Properties props = Utils.loadProps(tempFile.getPath());
+            assertEquals(4, props.size());
+            assertEquals("1", props.get("a"));
+            assertEquals("2", props.get("b"));
+            assertEquals("3", props.get("c"));
+            assertEquals("", props.get("d"));
+            Properties restrictedProps = Utils.loadProps(tempFile.getPath(), Arrays.asList("b", "d", "e"));
+            assertEquals(2, restrictedProps.size());
+            assertEquals("2", restrictedProps.get("b"));
+            assertEquals("", restrictedProps.get("d"));
+        } finally {
+            Files.deleteIfExists(tempFile.toPath());
+        }
+    }
+
+    /**
+     * Expectation setter for multiple reads where each one reads random bytes to the buffer.
+     * @param channelMock The mocked FileChannel object
+     * @param bufferSize  The buffer size
+     * @return Expected buffer string
+     * @throws IOException If an I/O error occurs
+     */
+    private String fileChannelMockExpectReadWithRandomBytes(final FileChannel channelMock, final int bufferSize) throws IOException {
         final int step = 20;
         final Random random = new Random();
         int remainingBytes = bufferSize;
@@ -612,11 +575,11 @@
         public void close() throws IOException {
             closed = true;
             if (closeException != null) {
-				throw closeException;
-			}
-		}
-
-		static TestCloseable[] createCloseables(boolean... exceptionOnClose) {
+                throw closeException;
+            }
+        }
+
+        static TestCloseable[] createCloseables(boolean... exceptionOnClose) {
             TestCloseable[] closeables = new TestCloseable[exceptionOnClose.length];
             for (int i = 0; i < closeables.length; i++)
                 closeables[i] = new TestCloseable(i, exceptionOnClose[i]);
@@ -626,30 +589,30 @@
         static void checkClosed(TestCloseable... closeables) {
             for (TestCloseable closeable : closeables)
                 assertTrue(closeable.closed, "Close not invoked for " + closeable.id);
-		}
-
-		static void checkException(IOException e, TestCloseable... closeablesWithException) {
-			assertEquals(closeablesWithException[0].closeException, e);
-			Throwable[] suppressed = e.getSuppressed();
-			assertEquals(closeablesWithException.length - 1, suppressed.length);
-			for (int i = 1; i < closeablesWithException.length; i++)
-				assertEquals(closeablesWithException[i].closeException, suppressed[i - 1]);
-		}
-	}
-
-	@Timeout(120)
-	@Test
-	public void testRecursiveDelete() throws IOException {
-		Utils.delete(null); // delete of null does nothing.
-
-		// Test that deleting a temporary file works.
-		File tempFile = TestUtils.tempFile();
-		Utils.delete(tempFile);
-		assertFalse(Files.exists(tempFile.toPath()));
-
-		// Test recursive deletes
-		File tempDir = TestUtils.tempDirectory();
-		File tempDir2 = TestUtils.tempDirectory(tempDir.toPath(), "a");
+        }
+
+        static void checkException(IOException e, TestCloseable... closeablesWithException) {
+            assertEquals(closeablesWithException[0].closeException, e);
+            Throwable[] suppressed = e.getSuppressed();
+            assertEquals(closeablesWithException.length - 1, suppressed.length);
+            for (int i = 1; i < closeablesWithException.length; i++)
+                assertEquals(closeablesWithException[i].closeException, suppressed[i - 1]);
+        }
+    }
+
+    @Timeout(120)
+    @Test
+    public void testRecursiveDelete() throws IOException {
+        Utils.delete(null); // delete of null does nothing.
+
+        // Test that deleting a temporary file works.
+        File tempFile = TestUtils.tempFile();
+        Utils.delete(tempFile);
+        assertFalse(Files.exists(tempFile.toPath()));
+
+        // Test recursive deletes
+        File tempDir = TestUtils.tempDirectory();
+        File tempDir2 = TestUtils.tempDirectory(tempDir.toPath(), "a");
         TestUtils.tempDirectory(tempDir.toPath(), "b");
         TestUtils.tempDirectory(tempDir2.toPath(), "c");
         Utils.delete(tempDir);
@@ -663,218 +626,6 @@
 
     @Test
     public void testConvertTo32BitField() {
-<<<<<<< HEAD
-		Set<Byte> bytes = mkSet((byte) 0, (byte) 1, (byte) 5, (byte) 10, (byte) 31);
-		int bitField = Utils.to32BitField(bytes);
-		assertEquals(bytes, Utils.from32BitField(bitField));
-
-		bytes = new HashSet<>();
-		bitField = Utils.to32BitField(bytes);
-		assertEquals(bytes, Utils.from32BitField(bitField));
-
-		assertThrows(IllegalArgumentException.class, () -> Utils.to32BitField(mkSet((byte) 0, (byte) 11, (byte) 32)));
-	}
-
-	@Test
-	public void testUnion() {
-		final Set<String> oneSet = mkSet("a", "b", "c");
-		final Set<String> anotherSet = mkSet("c", "d", "e");
-		final Set<String> union = union(TreeSet::new, oneSet, anotherSet);
-
-		assertEquals(mkSet("a", "b", "c", "d", "e"), union);
-		assertEquals(TreeSet.class, union.getClass());
-	}
-
-	@Test
-	public void testUnionOfOne() {
-		final Set<String> oneSet = mkSet("a", "b", "c");
-		final Set<String> union = union(TreeSet::new, oneSet);
-
-		assertEquals(mkSet("a", "b", "c"), union);
-		assertEquals(TreeSet.class, union.getClass());
-	}
-
-	@Test
-	public void testUnionOfMany() {
-		final Set<String> oneSet = mkSet("a", "b", "c");
-		final Set<String> twoSet = mkSet("c", "d", "e");
-		final Set<String> threeSet = mkSet("b", "c", "d");
-		final Set<String> fourSet = mkSet("x", "y", "z");
-		final Set<String> union = union(TreeSet::new, oneSet, twoSet, threeSet, fourSet);
-
-		assertEquals(mkSet("a", "b", "c", "d", "e", "x", "y", "z"), union);
-		assertEquals(TreeSet.class, union.getClass());
-	}
-
-	@Test
-	public void testUnionOfNone() {
-		final Set<String> union = union(TreeSet::new);
-
-		assertEquals(emptySet(), union);
-		assertEquals(TreeSet.class, union.getClass());
-	}
-
-	@Test
-	public void testIntersection() {
-		final Set<String> oneSet = mkSet("a", "b", "c");
-		final Set<String> anotherSet = mkSet("c", "d", "e");
-		final Set<String> intersection = intersection(TreeSet::new, oneSet, anotherSet);
-
-		assertEquals(mkSet("c"), intersection);
-		assertEquals(TreeSet.class, intersection.getClass());
-	}
-
-	@Test
-	public void testIntersectionOfOne() {
-		final Set<String> oneSet = mkSet("a", "b", "c");
-		final Set<String> intersection = intersection(TreeSet::new, oneSet);
-
-		assertEquals(mkSet("a", "b", "c"), intersection);
-		assertEquals(TreeSet.class, intersection.getClass());
-	}
-
-	@Test
-	public void testIntersectionOfMany() {
-		final Set<String> oneSet = mkSet("a", "b", "c");
-		final Set<String> twoSet = mkSet("c", "d", "e");
-		final Set<String> threeSet = mkSet("b", "c", "d");
-		final Set<String> intersection = intersection(TreeSet::new, oneSet, twoSet, threeSet);
-
-		assertEquals(mkSet("c"), intersection);
-		assertEquals(TreeSet.class, intersection.getClass());
-	}
-
-	@Test
-	public void testDisjointIntersectionOfMany() {
-		final Set<String> oneSet = mkSet("a", "b", "c");
-		final Set<String> twoSet = mkSet("c", "d", "e");
-		final Set<String> threeSet = mkSet("b", "c", "d");
-		final Set<String> fourSet = mkSet("x", "y", "z");
-		final Set<String> intersection = intersection(TreeSet::new, oneSet, twoSet, threeSet, fourSet);
-
-		assertEquals(emptySet(), intersection);
-		assertEquals(TreeSet.class, intersection.getClass());
-	}
-
-	@Test
-	public void testDiff() {
-		final Set<String> oneSet = mkSet("a", "b", "c");
-		final Set<String> anotherSet = mkSet("c", "d", "e");
-		final Set<String> diff = diff(TreeSet::new, oneSet, anotherSet);
-
-		assertEquals(mkSet("a", "b"), diff);
-		assertEquals(TreeSet.class, diff.getClass());
-	}
-
-	@Test
-	public void testPropsToMap() {
-		assertThrows(ConfigException.class, () -> {
-			Properties props = new Properties();
-			props.put(1, 2);
-			Utils.propsToMap(props);
-		});
-		assertValue(false);
-		assertValue(1);
-		assertValue("string");
-		assertValue(1.1);
-		assertValue(Collections.emptySet());
-		assertValue(Collections.emptyList());
-		assertValue(Collections.emptyMap());
-	}
-
-	private static void assertValue(Object value) {
-		Properties props = new Properties();
-		props.put("key", value);
-		assertEquals(Utils.propsToMap(props).get("key"), value);
-	}
-
-	@Test
-	public void testCloseAllQuietly() {
-		AtomicReference<Throwable> exception = new AtomicReference<>();
-		String msg = "you should fail";
-		AtomicInteger count = new AtomicInteger(0);
-		AutoCloseable c0 = () -> {
-			throw new RuntimeException(msg);
-		};
-		AutoCloseable c1 = count::incrementAndGet;
-		Utils.closeAllQuietly(exception, "test", Stream.of(c0, c1).toArray(AutoCloseable[]::new));
-		assertEquals(msg, exception.get().getMessage());
-		assertEquals(1, count.get());
-	}
-
-	@Test
-	public void shouldAcceptValidDateFormats() throws ParseException {
-		//check valid formats
-		invokeGetDateTimeMethod(new SimpleDateFormat("yyyy-MM-dd'T'HH:mm:ss.SSS"));
-		invokeGetDateTimeMethod(new SimpleDateFormat("yyyy-MM-dd'T'HH:mm:ss.SSSZ"));
-		invokeGetDateTimeMethod(new SimpleDateFormat("yyyy-MM-dd'T'HH:mm:ss.SSSX"));
-		invokeGetDateTimeMethod(new SimpleDateFormat("yyyy-MM-dd'T'HH:mm:ss.SSSXX"));
-		invokeGetDateTimeMethod(new SimpleDateFormat("yyyy-MM-dd'T'HH:mm:ss.SSSXXX"));
-	}
-
-	@Test
-	public void shouldThrowOnInvalidDateFormatOrNullTimestamp() {
-		// check some invalid formats
-		// test null timestamp
-		assertTrue(assertThrows(IllegalArgumentException.class, () -> {
-			Utils.getDateTime(null);
-		}).getMessage().contains("Error parsing timestamp with null value"));
-
-		// test pattern: yyyy-MM-dd'T'HH:mm:ss.X
-		checkExceptionForGetDateTimeMethod(() -> {
-			invokeGetDateTimeMethod(new SimpleDateFormat("yyyy-MM-dd'T'HH:mm:ss.X"));
-		});
-
-		// test pattern: yyyy-MM-dd HH:mm:ss
-		assertTrue(assertThrows(ParseException.class, () -> {
-			invokeGetDateTimeMethod(new SimpleDateFormat("yyyy-MM-dd HH:mm:ss"));
-		}).getMessage().contains("It does not contain a 'T' according to ISO8601 format"));
-
-		// KAFKA-10685: use DateTimeFormatter generate micro/nano second timestamp
-		final DateTimeFormatter formatter = new DateTimeFormatterBuilder()
-				.appendPattern("yyyy-MM-dd'T'HH:mm:ss")
-				.appendFraction(ChronoField.NANO_OF_SECOND, 0, 9, true)
-				.toFormatter();
-		final LocalDateTime timestampWithNanoSeconds = LocalDateTime.of(2020, 11, 9, 12, 34, 56, 123456789);
-		final LocalDateTime timestampWithMicroSeconds = timestampWithNanoSeconds.truncatedTo(ChronoUnit.MICROS);
-		final LocalDateTime timestampWithSeconds = timestampWithNanoSeconds.truncatedTo(ChronoUnit.SECONDS);
-
-		// test pattern: yyyy-MM-dd'T'HH:mm:ss.SSSSSSSSS
-		checkExceptionForGetDateTimeMethod(() -> {
-			Utils.getDateTime(formatter.format(timestampWithNanoSeconds));
-		});
-
-		// test pattern: yyyy-MM-dd'T'HH:mm:ss.SSSSSS
-		checkExceptionForGetDateTimeMethod(() -> {
-			Utils.getDateTime(formatter.format(timestampWithMicroSeconds));
-		});
-
-		// test pattern: yyyy-MM-dd'T'HH:mm:ss
-		checkExceptionForGetDateTimeMethod(() -> {
-			Utils.getDateTime(formatter.format(timestampWithSeconds));
-		});
-	}
-
-	private void checkExceptionForGetDateTimeMethod(Executable executable) {
-		assertTrue(assertThrows(ParseException.class, executable)
-				.getMessage().contains("Unparseable date"));
-	}
-
-	private void invokeGetDateTimeMethod(final SimpleDateFormat format) throws ParseException {
-		final Date checkpoint = new Date();
-		final String formattedCheckpoint = format.format(checkpoint);
-		Utils.getDateTime(formattedCheckpoint);
-	}
-
-	@Test
-	void testIsBlank() {
-		assertTrue(Utils.isBlank(null));
-		assertTrue(Utils.isBlank(""));
-		assertTrue(Utils.isBlank(" "));
-		assertFalse(Utils.isBlank("bob"));
-		assertFalse(Utils.isBlank(" bob "));
-	}
-=======
         Set<Byte> bytes = mkSet((byte) 0, (byte) 1, (byte) 5, (byte) 10, (byte) 31);
         int bitField = Utils.to32BitField(bytes);
         assertEquals(bytes, Utils.from32BitField(bitField));
@@ -1042,10 +793,7 @@
         }).getMessage().contains("It does not contain a 'T' according to ISO8601 format"));
 
         // KAFKA-10685: use DateTimeFormatter generate micro/nano second timestamp
-        final DateTimeFormatter formatter = new DateTimeFormatterBuilder()
-            .appendPattern("yyyy-MM-dd'T'HH:mm:ss")
-            .appendFraction(ChronoField.NANO_OF_SECOND, 0, 9, true)
-            .toFormatter();
+        final DateTimeFormatter formatter = new DateTimeFormatterBuilder().appendPattern("yyyy-MM-dd'T'HH:mm:ss").appendFraction(ChronoField.NANO_OF_SECOND, 0, 9, true).toFormatter();
         final LocalDateTime timestampWithNanoSeconds = LocalDateTime.of(2020, 11, 9, 12, 34, 56, 123456789);
         final LocalDateTime timestampWithMicroSeconds = timestampWithNanoSeconds.truncatedTo(ChronoUnit.MICROS);
         final LocalDateTime timestampWithSeconds = timestampWithNanoSeconds.truncatedTo(ChronoUnit.SECONDS);
@@ -1067,8 +815,7 @@
     }
 
     private void checkExceptionForGetDateTimeMethod(Executable executable) {
-        assertTrue(assertThrows(ParseException.class, executable)
-            .getMessage().contains("Unparseable date"));
+        assertTrue(assertThrows(ParseException.class, executable).getMessage().contains("Unparseable date"));
     }
 
     private void invokeGetDateTimeMethod(final SimpleDateFormat format) throws ParseException {
@@ -1166,5 +913,4 @@
         assertEquals(expected, actual);
     }
 
->>>>>>> 15418db6
 }