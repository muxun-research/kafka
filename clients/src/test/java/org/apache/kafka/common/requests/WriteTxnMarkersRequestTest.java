--- conflicted
+++ resolved
@@ -30,65 +30,16 @@
 
 public class WriteTxnMarkersRequestTest {
 
-<<<<<<< HEAD
-	private static long producerId = 10L;
-	private static short producerEpoch = 2;
-	private static int coordinatorEpoch = 1;
-	private static TransactionResult result = TransactionResult.COMMIT;
-	private static TopicPartition topicPartition = new TopicPartition("topic", 73);
-=======
     private static final long PRODUCER_ID = 10L;
     private static final short PRODUCER_EPOCH = 2;
     private static final int COORDINATOR_EPOCH = 1;
     private static final TransactionResult RESULT = TransactionResult.COMMIT;
     private static final TopicPartition TOPIC_PARTITION = new TopicPartition("topic", 73);
->>>>>>> 9494bebe
 
-	protected static int throttleTimeMs = 10;
+    protected static int throttleTimeMs = 10;
 
-	private static List<WriteTxnMarkersRequest.TxnMarkerEntry> markers;
+    private static List<WriteTxnMarkersRequest.TxnMarkerEntry> markers;
 
-<<<<<<< HEAD
-	@BeforeEach
-	public void setUp() {
-		markers = Collections.singletonList(
-				new WriteTxnMarkersRequest.TxnMarkerEntry(
-						producerId, producerEpoch, coordinatorEpoch,
-						result, Collections.singletonList(topicPartition))
-		);
-	}
-
-	@Test
-	public void testConstructor() {
-		WriteTxnMarkersRequest.Builder builder = new WriteTxnMarkersRequest.Builder(ApiKeys.WRITE_TXN_MARKERS.latestVersion(), markers);
-		for (short version : ApiKeys.WRITE_TXN_MARKERS.allVersions()) {
-			WriteTxnMarkersRequest request = builder.build(version);
-			assertEquals(1, request.markers().size());
-			WriteTxnMarkersRequest.TxnMarkerEntry marker = request.markers().get(0);
-			assertEquals(producerId, marker.producerId());
-			assertEquals(producerEpoch, marker.producerEpoch());
-			assertEquals(coordinatorEpoch, marker.coordinatorEpoch());
-			assertEquals(result, marker.transactionResult());
-			assertEquals(Collections.singletonList(topicPartition), marker.partitions());
-		}
-	}
-
-	@Test
-	public void testGetErrorResponse() {
-		WriteTxnMarkersRequest.Builder builder = new WriteTxnMarkersRequest.Builder(ApiKeys.WRITE_TXN_MARKERS.latestVersion(), markers);
-		for (short version : ApiKeys.WRITE_TXN_MARKERS.allVersions()) {
-			WriteTxnMarkersRequest request = builder.build(version);
-			WriteTxnMarkersResponse errorResponse =
-					request.getErrorResponse(throttleTimeMs, Errors.UNKNOWN_PRODUCER_ID.exception());
-
-			assertEquals(Collections.singletonMap(
-					topicPartition, Errors.UNKNOWN_PRODUCER_ID), errorResponse.errorsByProducerId().get(producerId));
-			assertEquals(Collections.singletonMap(Errors.UNKNOWN_PRODUCER_ID, 1), errorResponse.errorCounts());
-			// Write txn marker has no throttle time defined in response.
-			assertEquals(0, errorResponse.throttleTimeMs());
-		}
-	}
-=======
     @BeforeEach
     public void setUp() {
         markers = Collections.singletonList(
@@ -128,5 +79,4 @@
             assertEquals(0, errorResponse.throttleTimeMs());
         }
     }
->>>>>>> 9494bebe
 }