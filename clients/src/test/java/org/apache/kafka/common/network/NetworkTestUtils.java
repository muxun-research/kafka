--- conflicted
+++ resolved
@@ -31,22 +31,18 @@
 import java.nio.charset.StandardCharsets;
 import java.util.Map;
 
-<<<<<<< HEAD
-import static org.junit.jupiter.api.Assertions.*;
-=======
 import static org.junit.jupiter.api.Assertions.assertEquals;
 import static org.junit.jupiter.api.Assertions.assertNotNull;
 import static org.junit.jupiter.api.Assertions.assertTrue;
->>>>>>> 9494bebe
 
 /**
  * Common utility functions used by transport layer and authenticator tests.
  */
 public class NetworkTestUtils {
-	public static NioEchoServer createEchoServer(ListenerName listenerName, SecurityProtocol securityProtocol,
-												 AbstractConfig serverConfig, CredentialCache credentialCache, Time time) throws Exception {
-		return createEchoServer(listenerName, securityProtocol, serverConfig, credentialCache, 100, time);
-	}
+    public static NioEchoServer createEchoServer(ListenerName listenerName, SecurityProtocol securityProtocol,
+                                                 AbstractConfig serverConfig, CredentialCache credentialCache, Time time) throws Exception {
+        return createEchoServer(listenerName, securityProtocol, serverConfig, credentialCache, 100, time);
+    }
 
     public static NioEchoServer createEchoServer(ListenerName listenerName, SecurityProtocol securityProtocol,
                                                  AbstractConfig serverConfig, CredentialCache credentialCache,
@@ -75,11 +71,11 @@
         String prefix = TestUtils.randomString(minMessageSize);
         int requests = 0;
         int responses = 0;
-		selector.send(new NetworkSend(node, ByteBufferSend.sizePrefixed(ByteBuffer.wrap((prefix + "-0").getBytes(StandardCharsets.UTF_8)))));
-		requests++;
+        selector.send(new NetworkSend(node, ByteBufferSend.sizePrefixed(ByteBuffer.wrap((prefix + "-0").getBytes(StandardCharsets.UTF_8)))));
+        requests++;
         while (responses < messageCount) {
-			selector.poll(0L);
-			assertEquals(0, selector.disconnected().size(), "No disconnects should have occurred ." + selector.disconnected());
+            selector.poll(0L);
+            assertEquals(0, selector.disconnected().size(), "No disconnects should have occurred ." + selector.disconnected());
 
             for (NetworkReceive receive : selector.completedReceives()) {
                 assertEquals(prefix + "-" + responses, new String(Utils.toArray(receive.payload()), StandardCharsets.UTF_8));
@@ -94,7 +90,8 @@
 
     public static void waitForChannelConnected(Selector selector, String node) throws IOException {
         int secondsLeft = 30;
-        while (selector.channel(node) != null && !selector.channel(node).isConnected() && secondsLeft-- > 0) {
+        while (selector.channel(node) != null
+                && !selector.channel(node).isConnected() && secondsLeft-- > 0) {
             selector.poll(1000L);
         }
         assertNotNull(selector.channel(node));
@@ -114,7 +111,8 @@
         return waitForChannelClose(selector, node, channelState, 0);
     }
 
-    public static ChannelState waitForChannelClose(Selector selector, String node, ChannelState.State channelState, int delayBetweenPollMs) throws IOException {
+    public static ChannelState waitForChannelClose(Selector selector, String node, ChannelState.State channelState, int delayBetweenPollMs)
+            throws IOException {
         boolean closed = false;
         for (int i = 0; i < 300; i++) {
             if (delayBetweenPollMs > 0)
@@ -125,7 +123,7 @@
                 break;
             }
         }
-		assertTrue(closed, "Channel was not closed by timeout");
+        assertTrue(closed, "Channel was not closed by timeout");
         ChannelState finalState = selector.disconnected().get(node);
         assertEquals(channelState, finalState.state());
         return finalState;
