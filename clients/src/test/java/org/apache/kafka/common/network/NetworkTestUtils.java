--- conflicted
+++ resolved
@@ -16,18 +16,6 @@
  */
 package org.apache.kafka.common.network;
 
-<<<<<<< HEAD
-=======
-import java.io.IOException;
-import java.nio.ByteBuffer;
-import java.nio.charset.StandardCharsets;
-import java.util.Map;
-
-import static org.junit.jupiter.api.Assertions.assertEquals;
-import static org.junit.jupiter.api.Assertions.assertNotNull;
-import static org.junit.jupiter.api.Assertions.assertTrue;
-
->>>>>>> 15418db6
 import org.apache.kafka.common.config.AbstractConfig;
 import org.apache.kafka.common.metrics.Metrics;
 import org.apache.kafka.common.security.auth.SecurityProtocol;
@@ -43,8 +31,7 @@
 import java.nio.charset.StandardCharsets;
 import java.util.Map;
 
-import static org.junit.jupiter.api.Assertions.assertEquals;
-import static org.junit.jupiter.api.Assertions.assertTrue;
+import static org.junit.jupiter.api.Assertions.*;
 
 /**
  * Common utility functions used by transport layer and authenticator tests.
@@ -94,15 +81,14 @@
             }
 
             for (int i = 0; i < selector.completedSends().size() && requests < messageCount && selector.isChannelReady(node); i++, requests++) {
-				selector.send(new NetworkSend(node, ByteBufferSend.sizePrefixed(ByteBuffer.wrap((prefix + "-" + requests).getBytes()))));
+                selector.send(new NetworkSend(node, ByteBufferSend.sizePrefixed(ByteBuffer.wrap((prefix + "-" + requests).getBytes()))));
             }
         }
     }
 
     public static void waitForChannelConnected(Selector selector, String node) throws IOException {
         int secondsLeft = 30;
-        while (selector.channel(node) != null
-                && !selector.channel(node).isConnected() && secondsLeft-- > 0) {
+        while (selector.channel(node) != null && !selector.channel(node).isConnected() && secondsLeft-- > 0) {
             selector.poll(1000L);
         }
         assertNotNull(selector.channel(node));
@@ -122,8 +108,7 @@
         return waitForChannelClose(selector, node, channelState, 0);
     }
 
-    public static ChannelState waitForChannelClose(Selector selector, String node, ChannelState.State channelState, int delayBetweenPollMs)
-            throws IOException {
+    public static ChannelState waitForChannelClose(Selector selector, String node, ChannelState.State channelState, int delayBetweenPollMs) throws IOException {
         boolean closed = false;
         for (int i = 0; i < 300; i++) {
             if (delayBetweenPollMs > 0)
