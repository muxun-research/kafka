/*
 * Licensed to the Apache Software Foundation (ASF) under one or more
 * contributor license agreements. See the NOTICE file distributed with
 * this work for additional information regarding copyright ownership.
 * The ASF licenses this file to You under the Apache License, Version 2.0
 * (the "License"); you may not use this file except in compliance with
 * the License. You may obtain a copy of the License at
 *
 *    http://www.apache.org/licenses/LICENSE-2.0
 *
 * Unless required by applicable law or agreed to in writing, software
 * distributed under the License is distributed on an "AS IS" BASIS,
 * WITHOUT WARRANTIES OR CONDITIONS OF ANY KIND, either express or implied.
 * See the License for the specific language governing permissions and
 * limitations under the License.
 */

package org.apache.kafka.common.requests;

import org.apache.kafka.common.feature.Features;
import org.apache.kafka.common.feature.SupportedVersionRange;
import org.apache.kafka.common.message.ApiMessageType;
import org.apache.kafka.common.message.ApiMessageType.ListenerType;
import org.apache.kafka.common.message.ApiVersionsResponseData.ApiVersion;
import org.apache.kafka.common.message.ApiVersionsResponseData.ApiVersionCollection;
import org.apache.kafka.common.message.ApiVersionsResponseData.SupportedFeatureKey;
import org.apache.kafka.common.protocol.ApiKeys;
import org.apache.kafka.common.utils.Utils;
import org.apache.kafka.test.TestUtils;

import org.junit.jupiter.api.Test;
import org.junit.jupiter.params.ParameterizedTest;
import org.junit.jupiter.params.provider.EnumSource;
import org.junit.jupiter.params.provider.ValueSource;

<<<<<<< HEAD
=======
import java.util.Arrays;
>>>>>>> 9494bebe
import java.util.Collections;
import java.util.HashSet;
import java.util.Map;
import java.util.Set;

import static org.junit.jupiter.api.Assertions.*;

public class ApiVersionsResponseTest {

    @ParameterizedTest
    @EnumSource(ApiMessageType.ListenerType.class)
    public void shouldHaveCorrectDefaultApiVersionsResponse(ApiMessageType.ListenerType scope) {
        ApiVersionsResponse defaultResponse = TestUtils.defaultApiVersionsResponse(scope);
        assertEquals(ApiKeys.apisForListener(scope).size(), defaultResponse.data().apiKeys().size(), "API versions for all API keys must be maintained.");

        for (ApiKeys key : ApiKeys.apisForListener(scope)) {
            ApiVersion version = defaultResponse.apiVersion(key.id);
            assertNotNull(version, "Could not find ApiVersion for API " + key.name);
            if (key == ApiKeys.PRODUCE)
                assertEquals(ApiKeys.PRODUCE_API_VERSIONS_RESPONSE_MIN_VERSION, version.minVersion(), "Incorrect min version for Api " + key.name);
            else
                assertEquals(key.oldestVersion(), version.minVersion(), "Incorrect min version for Api " + key.name);
            assertEquals(key.latestVersion(), version.maxVersion(), "Incorrect max version for Api " + key.name);

            // Check if versions less than min version are indeed set as null, i.e., removed.
            for (int i = 0; i < version.minVersion(); ++i) {
                assertNull(key.messageType.requestSchemas()[i], "Request version " + i + " for API " + version.apiKey() + " must be null");
                assertNull(key.messageType.responseSchemas()[i], "Response version " + i + " for API " + version.apiKey() + " must be null");
            }

            // The min version returned in ApiResponse for Produce is not the actual min version, so adjust it
            var minVersion = (key == ApiKeys.PRODUCE && scope == ListenerType.BROKER) ?
                ApiKeys.PRODUCE.oldestVersion() : version.minVersion();
            // Check if versions between min and max versions are non null, i.e., valid.
<<<<<<< HEAD
            for (int i = version.minVersion(); i <= version.maxVersion(); ++i) {
                assertNotNull(key.messageType.requestSchemas()[i], "Request version " + i + " for API " + version.apiKey() + " must not be null");
                assertNotNull(key.messageType.responseSchemas()[i], "Response version " + i + " for API " + version.apiKey() + " must not be null");
=======
            for (int i = minVersion; i <= version.maxVersion(); ++i) {
                assertNotNull(key.messageType.requestSchemas()[i],
                    "Request version " + i + " for API " + version.apiKey() + " must not be null");
                assertNotNull(key.messageType.responseSchemas()[i],
                    "Response version " + i + " for API " + version.apiKey() + " must not be null");
>>>>>>> 9494bebe
            }
        }

        assertTrue(defaultResponse.data().supportedFeatures().isEmpty());
        assertTrue(defaultResponse.data().finalizedFeatures().isEmpty());
        assertEquals(ApiVersionsResponse.UNKNOWN_FINALIZED_FEATURES_EPOCH, defaultResponse.data().finalizedFeaturesEpoch());
    }

    @Test
    public void shouldHaveCommonlyAgreedApiVersionResponseWithControllerOnForwardableAPIs() {
        final ApiKeys forwardableAPIKey = ApiKeys.CREATE_ACLS;
        final ApiKeys nonForwardableAPIKey = ApiKeys.JOIN_GROUP;
<<<<<<< HEAD
        final short minVersion = 0;
        final short maxVersion = 1;
        Map<ApiKeys, ApiVersion> activeControllerApiVersions = Utils.mkMap(Utils.mkEntry(forwardableAPIKey, new ApiVersion().setApiKey(forwardableAPIKey.id).setMinVersion(minVersion).setMaxVersion(maxVersion)), Utils.mkEntry(nonForwardableAPIKey, new ApiVersion().setApiKey(nonForwardableAPIKey.id).setMinVersion(minVersion).setMaxVersion(maxVersion)));

        ApiVersionCollection commonResponse = ApiVersionsResponse.intersectForwardableApis(ApiMessageType.ListenerType.ZK_BROKER, RecordVersion.current(), activeControllerApiVersions, true);
=======
        final short minVersion = 2;
        final short maxVersion = 3;
        Map<ApiKeys, ApiVersion> activeControllerApiVersions = Utils.mkMap(
            Utils.mkEntry(forwardableAPIKey, new ApiVersion()
                .setApiKey(forwardableAPIKey.id)
                .setMinVersion(minVersion)
                .setMaxVersion(maxVersion)),
            Utils.mkEntry(nonForwardableAPIKey, new ApiVersion()
                .setApiKey(nonForwardableAPIKey.id)
                .setMinVersion(minVersion)
                .setMaxVersion(maxVersion))
        );

        ApiVersionCollection commonResponse = ApiVersionsResponse.intersectForwardableApis(
            ApiMessageType.ListenerType.BROKER,
            activeControllerApiVersions,
            true,
            false
        );
>>>>>>> 9494bebe

        verifyVersions(forwardableAPIKey.id, minVersion, maxVersion, commonResponse);

        verifyVersions(nonForwardableAPIKey.id, ApiKeys.JOIN_GROUP.oldestVersion(), ApiKeys.JOIN_GROUP.latestVersion(), commonResponse);
    }

    @Test
<<<<<<< HEAD
    public void shouldCreateApiResponseOnlyWithKeysSupportedByMagicValue() {
        ApiVersionsResponse response = ApiVersionsResponse.createApiVersionsResponse(10, RecordVersion.V1, Features.emptySupportedFeatures(), Collections.emptyMap(), ApiVersionsResponse.UNKNOWN_FINALIZED_FEATURES_EPOCH, null, ListenerType.ZK_BROKER, true, false);
        verifyApiKeysForMagic(response, RecordBatch.MAGIC_VALUE_V1);
        assertEquals(10, response.throttleTimeMs());
=======
    public void shouldReturnAllKeysWhenThrottleMsIsDefaultThrottle() {
        ApiVersionsResponse response = new ApiVersionsResponse.Builder().
            setThrottleTimeMs(AbstractResponse.DEFAULT_THROTTLE_TIME).
            setApiVersions(ApiVersionsResponse.filterApis(
                ListenerType.BROKER,
                true,
                true)).
            setSupportedFeatures(Features.emptySupportedFeatures()).
            setFinalizedFeatures(Collections.emptyMap()).
            setFinalizedFeaturesEpoch(ApiVersionsResponse.UNKNOWN_FINALIZED_FEATURES_EPOCH).
            build();
        assertEquals(new HashSet<>(ApiKeys.apisForListener(ListenerType.BROKER)), apiKeysInResponse(response));
        assertEquals(AbstractResponse.DEFAULT_THROTTLE_TIME, response.throttleTimeMs());
>>>>>>> 9494bebe
        assertTrue(response.data().supportedFeatures().isEmpty());
        assertTrue(response.data().finalizedFeatures().isEmpty());
        assertEquals(ApiVersionsResponse.UNKNOWN_FINALIZED_FEATURES_EPOCH, response.data().finalizedFeaturesEpoch());
    }

    @Test
<<<<<<< HEAD
    public void shouldReturnFeatureKeysWhenMagicIsCurrentValueAndThrottleMsIsDefaultThrottle() {
        ApiVersionsResponse response = ApiVersionsResponse.createApiVersionsResponse(10, RecordVersion.V1, Features.supportedFeatures(Utils.mkMap(Utils.mkEntry("feature", new SupportedVersionRange((short) 1, (short) 4)))), Utils.mkMap(Utils.mkEntry("feature", (short) 3)), 10L, null, ListenerType.ZK_BROKER, true, false);

        verifyApiKeysForMagic(response, RecordBatch.MAGIC_VALUE_V1);
        assertEquals(10, response.throttleTimeMs());
        assertEquals(1, response.data().supportedFeatures().size());
        SupportedFeatureKey sKey = response.data().supportedFeatures().find("feature");
        assertNotNull(sKey);
        assertEquals(1, sKey.minVersion());
        assertEquals(4, sKey.maxVersion());
        assertEquals(1, response.data().finalizedFeatures().size());
        FinalizedFeatureKey fKey = response.data().finalizedFeatures().find("feature");
        assertNotNull(fKey);
        assertEquals(3, fKey.minVersionLevel());
        assertEquals(3, fKey.maxVersionLevel());
        assertEquals(10, response.data().finalizedFeaturesEpoch());
    }

    @Test
    public void shouldReturnAllKeysWhenMagicIsCurrentValueAndThrottleMsIsDefaultThrottle() {
        ApiVersionsResponse response = ApiVersionsResponse.createApiVersionsResponse(AbstractResponse.DEFAULT_THROTTLE_TIME, RecordVersion.current(), Features.emptySupportedFeatures(), Collections.emptyMap(), ApiVersionsResponse.UNKNOWN_FINALIZED_FEATURES_EPOCH, null, ListenerType.ZK_BROKER, true, false);
        assertEquals(new HashSet<>(ApiKeys.zkBrokerApis()), apiKeysInResponse(response));
        assertEquals(AbstractResponse.DEFAULT_THROTTLE_TIME, response.throttleTimeMs());
        assertTrue(response.data().supportedFeatures().isEmpty());
        assertTrue(response.data().finalizedFeatures().isEmpty());
        assertEquals(ApiVersionsResponse.UNKNOWN_FINALIZED_FEATURES_EPOCH, response.data().finalizedFeaturesEpoch());
=======
    public void shouldCreateApiResponseWithTelemetryWhenEnabled() {
        ApiVersionsResponse response = new ApiVersionsResponse.Builder().
            setThrottleTimeMs(10).
            setApiVersions(ApiVersionsResponse.filterApis(
                ListenerType.BROKER,
                true,
                true)).
            setSupportedFeatures(Features.emptySupportedFeatures()).
            setFinalizedFeatures(Collections.emptyMap()).
            setFinalizedFeaturesEpoch(ApiVersionsResponse.UNKNOWN_FINALIZED_FEATURES_EPOCH).
            build();
        verifyApiKeysForTelemetry(response, 2);
    }

    @Test
    public void shouldNotCreateApiResponseWithTelemetryWhenDisabled() {
        ApiVersionsResponse response = new ApiVersionsResponse.Builder().
            setThrottleTimeMs(10).
            setApiVersions(ApiVersionsResponse.filterApis(
                ListenerType.BROKER,
                true,
                false)).
            setSupportedFeatures(Features.emptySupportedFeatures()).
            setFinalizedFeatures(Collections.emptyMap()).
            setFinalizedFeaturesEpoch(ApiVersionsResponse.UNKNOWN_FINALIZED_FEATURES_EPOCH).
            build();
        verifyApiKeysForTelemetry(response, 0);
>>>>>>> 9494bebe
    }
    
    @Test
<<<<<<< HEAD
    public void testMetadataQuorumApisAreDisabled() {
        ApiVersionsResponse response = ApiVersionsResponse.createApiVersionsResponse(AbstractResponse.DEFAULT_THROTTLE_TIME, RecordVersion.current(), Features.emptySupportedFeatures(), Collections.emptyMap(), ApiVersionsResponse.UNKNOWN_FINALIZED_FEATURES_EPOCH, null, ListenerType.ZK_BROKER, true, false);
=======
    public void testBrokerApisAreEnabled() {
        ApiVersionsResponse response = new ApiVersionsResponse.Builder().
            setThrottleTimeMs(AbstractResponse.DEFAULT_THROTTLE_TIME).
            setApiVersions(ApiVersionsResponse.filterApis(
                ListenerType.BROKER,
                true,
                true)).
            setSupportedFeatures(Features.emptySupportedFeatures()).
            setFinalizedFeatures(Collections.emptyMap()).
            setFinalizedFeaturesEpoch(ApiVersionsResponse.UNKNOWN_FINALIZED_FEATURES_EPOCH).
            build();

        Set<ApiKeys> exposed = apiKeysInResponse(response);
>>>>>>> 9494bebe


        Arrays.stream(ApiKeys.values())
            .filter(key -> key.messageType.listeners().contains(ListenerType.BROKER))
            .forEach(key -> assertTrue(exposed.contains(key)));
        Arrays.stream(ApiKeys.values())
            .filter(key -> key.messageType.listeners()
                .stream().noneMatch(listener -> listener == ListenerType.BROKER))
            .forEach(key -> assertFalse(exposed.contains(key)));
    }

    @Test
    public void testIntersect() {
        assertFalse(ApiVersionsResponse.intersect(null, null).isPresent());
        assertThrows(IllegalArgumentException.class, () -> ApiVersionsResponse.intersect(new ApiVersion().setApiKey((short) 10), new ApiVersion().setApiKey((short) 3)));

        short min = 0;
        short max = 10;
        ApiVersion thisVersion = new ApiVersion().setApiKey(ApiKeys.FETCH.id).setMinVersion(min).setMaxVersion(Short.MAX_VALUE);

        ApiVersion other = new ApiVersion().setApiKey(ApiKeys.FETCH.id).setMinVersion(Short.MIN_VALUE).setMaxVersion(max);

        ApiVersion expected = new ApiVersion().setApiKey(ApiKeys.FETCH.id).setMinVersion(min).setMaxVersion(max);

        assertFalse(ApiVersionsResponse.intersect(thisVersion, null).isPresent());
        assertFalse(ApiVersionsResponse.intersect(null, other).isPresent());

        assertEquals(expected, ApiVersionsResponse.intersect(thisVersion, other).get());
        // test for symmetric
        assertEquals(expected, ApiVersionsResponse.intersect(other, thisVersion).get());
    }

<<<<<<< HEAD
    private void verifyVersions(short forwardableAPIKey, short minVersion, short maxVersion, ApiVersionCollection commonResponse) {
        ApiVersion expectedVersionsForForwardableAPI = new ApiVersion().setApiKey(forwardableAPIKey).setMinVersion(minVersion).setMaxVersion(maxVersion);
=======
    @ParameterizedTest
    @ValueSource(booleans = {false, true})
    public void testAlterV0Features(boolean alterV0Features) {
        Features<SupportedVersionRange> supported =
            Features.supportedFeatures(Collections.singletonMap("my.feature",
                new SupportedVersionRange((short) 0, (short) 1)));
        ApiVersionsResponse response = new ApiVersionsResponse.Builder().
            setApiVersions(ApiVersionsResponse.filterApis(
                ListenerType.BROKER,
                true,
                true)).
            setSupportedFeatures(supported).
            setFinalizedFeatures(Collections.emptyMap()).
            setFinalizedFeaturesEpoch(ApiVersionsResponse.UNKNOWN_FINALIZED_FEATURES_EPOCH).
            setAlterFeatureLevel0(alterV0Features).
            build();
        if (alterV0Features) {
            assertNull(response.data().supportedFeatures().find("my.feature"));
        } else {
            assertEquals(new SupportedFeatureKey().
                setName("my.feature").
                setMinVersion((short) 0).
                setMaxVersion((short) 1),
                response.data().supportedFeatures().find("my.feature"));
        }
    }

    private void verifyVersions(short forwardableAPIKey,
                                short minVersion,
                                short maxVersion,
                                ApiVersionCollection commonResponse) {
        ApiVersion expectedVersionsForForwardableAPI =
            new ApiVersion()
                .setApiKey(forwardableAPIKey)
                .setMinVersion(minVersion)
                .setMaxVersion(maxVersion);
>>>>>>> 9494bebe
        assertEquals(expectedVersionsForForwardableAPI, commonResponse.find(forwardableAPIKey));
    }

    private void verifyApiKeysForTelemetry(ApiVersionsResponse response, int expectedCount) {
        int count = 0;
        for (ApiVersion version : response.data().apiKeys()) {
            if (version.apiKey() == ApiKeys.GET_TELEMETRY_SUBSCRIPTIONS.id || version.apiKey() == ApiKeys.PUSH_TELEMETRY.id) {
                count++;
            }
        }
        assertEquals(expectedCount, count);
    }

    private HashSet<ApiKeys> apiKeysInResponse(ApiVersionsResponse apiVersions) {
        HashSet<ApiKeys> apiKeys = new HashSet<>();
        for (ApiVersion version : apiVersions.data().apiKeys()) {
            apiKeys.add(ApiKeys.forId(version.apiKey()));
        }
        return apiKeys;
    }

}<|MERGE_RESOLUTION|>--- conflicted
+++ resolved
@@ -33,16 +33,18 @@
 import org.junit.jupiter.params.provider.EnumSource;
 import org.junit.jupiter.params.provider.ValueSource;
 
-<<<<<<< HEAD
-=======
 import java.util.Arrays;
->>>>>>> 9494bebe
 import java.util.Collections;
 import java.util.HashSet;
 import java.util.Map;
 import java.util.Set;
 
-import static org.junit.jupiter.api.Assertions.*;
+import static org.junit.jupiter.api.Assertions.assertEquals;
+import static org.junit.jupiter.api.Assertions.assertFalse;
+import static org.junit.jupiter.api.Assertions.assertNotNull;
+import static org.junit.jupiter.api.Assertions.assertNull;
+import static org.junit.jupiter.api.Assertions.assertThrows;
+import static org.junit.jupiter.api.Assertions.assertTrue;
 
 public class ApiVersionsResponseTest {
 
@@ -50,7 +52,8 @@
     @EnumSource(ApiMessageType.ListenerType.class)
     public void shouldHaveCorrectDefaultApiVersionsResponse(ApiMessageType.ListenerType scope) {
         ApiVersionsResponse defaultResponse = TestUtils.defaultApiVersionsResponse(scope);
-        assertEquals(ApiKeys.apisForListener(scope).size(), defaultResponse.data().apiKeys().size(), "API versions for all API keys must be maintained.");
+        assertEquals(ApiKeys.apisForListener(scope).size(), defaultResponse.data().apiKeys().size(),
+            "API versions for all API keys must be maintained.");
 
         for (ApiKeys key : ApiKeys.apisForListener(scope)) {
             ApiVersion version = defaultResponse.apiVersion(key.id);
@@ -63,25 +66,21 @@
 
             // Check if versions less than min version are indeed set as null, i.e., removed.
             for (int i = 0; i < version.minVersion(); ++i) {
-                assertNull(key.messageType.requestSchemas()[i], "Request version " + i + " for API " + version.apiKey() + " must be null");
-                assertNull(key.messageType.responseSchemas()[i], "Response version " + i + " for API " + version.apiKey() + " must be null");
+                assertNull(key.messageType.requestSchemas()[i],
+                    "Request version " + i + " for API " + version.apiKey() + " must be null");
+                assertNull(key.messageType.responseSchemas()[i],
+                    "Response version " + i + " for API " + version.apiKey() + " must be null");
             }
 
             // The min version returned in ApiResponse for Produce is not the actual min version, so adjust it
             var minVersion = (key == ApiKeys.PRODUCE && scope == ListenerType.BROKER) ?
                 ApiKeys.PRODUCE.oldestVersion() : version.minVersion();
             // Check if versions between min and max versions are non null, i.e., valid.
-<<<<<<< HEAD
-            for (int i = version.minVersion(); i <= version.maxVersion(); ++i) {
-                assertNotNull(key.messageType.requestSchemas()[i], "Request version " + i + " for API " + version.apiKey() + " must not be null");
-                assertNotNull(key.messageType.responseSchemas()[i], "Response version " + i + " for API " + version.apiKey() + " must not be null");
-=======
             for (int i = minVersion; i <= version.maxVersion(); ++i) {
                 assertNotNull(key.messageType.requestSchemas()[i],
                     "Request version " + i + " for API " + version.apiKey() + " must not be null");
                 assertNotNull(key.messageType.responseSchemas()[i],
                     "Response version " + i + " for API " + version.apiKey() + " must not be null");
->>>>>>> 9494bebe
             }
         }
 
@@ -94,13 +93,6 @@
     public void shouldHaveCommonlyAgreedApiVersionResponseWithControllerOnForwardableAPIs() {
         final ApiKeys forwardableAPIKey = ApiKeys.CREATE_ACLS;
         final ApiKeys nonForwardableAPIKey = ApiKeys.JOIN_GROUP;
-<<<<<<< HEAD
-        final short minVersion = 0;
-        final short maxVersion = 1;
-        Map<ApiKeys, ApiVersion> activeControllerApiVersions = Utils.mkMap(Utils.mkEntry(forwardableAPIKey, new ApiVersion().setApiKey(forwardableAPIKey.id).setMinVersion(minVersion).setMaxVersion(maxVersion)), Utils.mkEntry(nonForwardableAPIKey, new ApiVersion().setApiKey(nonForwardableAPIKey.id).setMinVersion(minVersion).setMaxVersion(maxVersion)));
-
-        ApiVersionCollection commonResponse = ApiVersionsResponse.intersectForwardableApis(ApiMessageType.ListenerType.ZK_BROKER, RecordVersion.current(), activeControllerApiVersions, true);
-=======
         final short minVersion = 2;
         final short maxVersion = 3;
         Map<ApiKeys, ApiVersion> activeControllerApiVersions = Utils.mkMap(
@@ -120,20 +112,14 @@
             true,
             false
         );
->>>>>>> 9494bebe
 
         verifyVersions(forwardableAPIKey.id, minVersion, maxVersion, commonResponse);
 
-        verifyVersions(nonForwardableAPIKey.id, ApiKeys.JOIN_GROUP.oldestVersion(), ApiKeys.JOIN_GROUP.latestVersion(), commonResponse);
-    }
-
-    @Test
-<<<<<<< HEAD
-    public void shouldCreateApiResponseOnlyWithKeysSupportedByMagicValue() {
-        ApiVersionsResponse response = ApiVersionsResponse.createApiVersionsResponse(10, RecordVersion.V1, Features.emptySupportedFeatures(), Collections.emptyMap(), ApiVersionsResponse.UNKNOWN_FINALIZED_FEATURES_EPOCH, null, ListenerType.ZK_BROKER, true, false);
-        verifyApiKeysForMagic(response, RecordBatch.MAGIC_VALUE_V1);
-        assertEquals(10, response.throttleTimeMs());
-=======
+        verifyVersions(nonForwardableAPIKey.id, ApiKeys.JOIN_GROUP.oldestVersion(),
+            ApiKeys.JOIN_GROUP.latestVersion(), commonResponse);
+    }
+
+    @Test
     public void shouldReturnAllKeysWhenThrottleMsIsDefaultThrottle() {
         ApiVersionsResponse response = new ApiVersionsResponse.Builder().
             setThrottleTimeMs(AbstractResponse.DEFAULT_THROTTLE_TIME).
@@ -146,42 +132,13 @@
             setFinalizedFeaturesEpoch(ApiVersionsResponse.UNKNOWN_FINALIZED_FEATURES_EPOCH).
             build();
         assertEquals(new HashSet<>(ApiKeys.apisForListener(ListenerType.BROKER)), apiKeysInResponse(response));
-        assertEquals(AbstractResponse.DEFAULT_THROTTLE_TIME, response.throttleTimeMs());
->>>>>>> 9494bebe
-        assertTrue(response.data().supportedFeatures().isEmpty());
-        assertTrue(response.data().finalizedFeatures().isEmpty());
-        assertEquals(ApiVersionsResponse.UNKNOWN_FINALIZED_FEATURES_EPOCH, response.data().finalizedFeaturesEpoch());
-    }
-
-    @Test
-<<<<<<< HEAD
-    public void shouldReturnFeatureKeysWhenMagicIsCurrentValueAndThrottleMsIsDefaultThrottle() {
-        ApiVersionsResponse response = ApiVersionsResponse.createApiVersionsResponse(10, RecordVersion.V1, Features.supportedFeatures(Utils.mkMap(Utils.mkEntry("feature", new SupportedVersionRange((short) 1, (short) 4)))), Utils.mkMap(Utils.mkEntry("feature", (short) 3)), 10L, null, ListenerType.ZK_BROKER, true, false);
-
-        verifyApiKeysForMagic(response, RecordBatch.MAGIC_VALUE_V1);
-        assertEquals(10, response.throttleTimeMs());
-        assertEquals(1, response.data().supportedFeatures().size());
-        SupportedFeatureKey sKey = response.data().supportedFeatures().find("feature");
-        assertNotNull(sKey);
-        assertEquals(1, sKey.minVersion());
-        assertEquals(4, sKey.maxVersion());
-        assertEquals(1, response.data().finalizedFeatures().size());
-        FinalizedFeatureKey fKey = response.data().finalizedFeatures().find("feature");
-        assertNotNull(fKey);
-        assertEquals(3, fKey.minVersionLevel());
-        assertEquals(3, fKey.maxVersionLevel());
-        assertEquals(10, response.data().finalizedFeaturesEpoch());
-    }
-
-    @Test
-    public void shouldReturnAllKeysWhenMagicIsCurrentValueAndThrottleMsIsDefaultThrottle() {
-        ApiVersionsResponse response = ApiVersionsResponse.createApiVersionsResponse(AbstractResponse.DEFAULT_THROTTLE_TIME, RecordVersion.current(), Features.emptySupportedFeatures(), Collections.emptyMap(), ApiVersionsResponse.UNKNOWN_FINALIZED_FEATURES_EPOCH, null, ListenerType.ZK_BROKER, true, false);
-        assertEquals(new HashSet<>(ApiKeys.zkBrokerApis()), apiKeysInResponse(response));
         assertEquals(AbstractResponse.DEFAULT_THROTTLE_TIME, response.throttleTimeMs());
         assertTrue(response.data().supportedFeatures().isEmpty());
         assertTrue(response.data().finalizedFeatures().isEmpty());
         assertEquals(ApiVersionsResponse.UNKNOWN_FINALIZED_FEATURES_EPOCH, response.data().finalizedFeaturesEpoch());
-=======
+    }
+
+    @Test
     public void shouldCreateApiResponseWithTelemetryWhenEnabled() {
         ApiVersionsResponse response = new ApiVersionsResponse.Builder().
             setThrottleTimeMs(10).
@@ -209,14 +166,9 @@
             setFinalizedFeaturesEpoch(ApiVersionsResponse.UNKNOWN_FINALIZED_FEATURES_EPOCH).
             build();
         verifyApiKeysForTelemetry(response, 0);
->>>>>>> 9494bebe
     }
     
     @Test
-<<<<<<< HEAD
-    public void testMetadataQuorumApisAreDisabled() {
-        ApiVersionsResponse response = ApiVersionsResponse.createApiVersionsResponse(AbstractResponse.DEFAULT_THROTTLE_TIME, RecordVersion.current(), Features.emptySupportedFeatures(), Collections.emptyMap(), ApiVersionsResponse.UNKNOWN_FINALIZED_FEATURES_EPOCH, null, ListenerType.ZK_BROKER, true, false);
-=======
     public void testBrokerApisAreEnabled() {
         ApiVersionsResponse response = new ApiVersionsResponse.Builder().
             setThrottleTimeMs(AbstractResponse.DEFAULT_THROTTLE_TIME).
@@ -230,7 +182,6 @@
             build();
 
         Set<ApiKeys> exposed = apiKeysInResponse(response);
->>>>>>> 9494bebe
 
 
         Arrays.stream(ApiKeys.values())
@@ -245,15 +196,25 @@
     @Test
     public void testIntersect() {
         assertFalse(ApiVersionsResponse.intersect(null, null).isPresent());
-        assertThrows(IllegalArgumentException.class, () -> ApiVersionsResponse.intersect(new ApiVersion().setApiKey((short) 10), new ApiVersion().setApiKey((short) 3)));
+        assertThrows(IllegalArgumentException.class,
+            () -> ApiVersionsResponse.intersect(new ApiVersion().setApiKey((short) 10), new ApiVersion().setApiKey((short) 3)));
 
         short min = 0;
         short max = 10;
-        ApiVersion thisVersion = new ApiVersion().setApiKey(ApiKeys.FETCH.id).setMinVersion(min).setMaxVersion(Short.MAX_VALUE);
-
-        ApiVersion other = new ApiVersion().setApiKey(ApiKeys.FETCH.id).setMinVersion(Short.MIN_VALUE).setMaxVersion(max);
-
-        ApiVersion expected = new ApiVersion().setApiKey(ApiKeys.FETCH.id).setMinVersion(min).setMaxVersion(max);
+        ApiVersion thisVersion = new ApiVersion()
+                .setApiKey(ApiKeys.FETCH.id)
+                .setMinVersion(min)
+                .setMaxVersion(Short.MAX_VALUE);
+
+        ApiVersion other = new ApiVersion()
+                .setApiKey(ApiKeys.FETCH.id)
+                .setMinVersion(Short.MIN_VALUE)
+                .setMaxVersion(max);
+
+        ApiVersion expected = new ApiVersion()
+                .setApiKey(ApiKeys.FETCH.id)
+                .setMinVersion(min)
+                .setMaxVersion(max);
 
         assertFalse(ApiVersionsResponse.intersect(thisVersion, null).isPresent());
         assertFalse(ApiVersionsResponse.intersect(null, other).isPresent());
@@ -263,10 +224,6 @@
         assertEquals(expected, ApiVersionsResponse.intersect(other, thisVersion).get());
     }
 
-<<<<<<< HEAD
-    private void verifyVersions(short forwardableAPIKey, short minVersion, short maxVersion, ApiVersionCollection commonResponse) {
-        ApiVersion expectedVersionsForForwardableAPI = new ApiVersion().setApiKey(forwardableAPIKey).setMinVersion(minVersion).setMaxVersion(maxVersion);
-=======
     @ParameterizedTest
     @ValueSource(booleans = {false, true})
     public void testAlterV0Features(boolean alterV0Features) {
@@ -303,7 +260,6 @@
                 .setApiKey(forwardableAPIKey)
                 .setMinVersion(minVersion)
                 .setMaxVersion(maxVersion);
->>>>>>> 9494bebe
         assertEquals(expectedVersionsForForwardableAPI, commonResponse.find(forwardableAPIKey));
     }
 
