--- conflicted
+++ resolved
@@ -17,10 +17,7 @@
 package org.apache.kafka.common.security.oauthbearer.internals.unsecured;
 
 import org.apache.kafka.common.utils.Time;
-<<<<<<< HEAD
-=======
-
->>>>>>> 9494bebe
+
 import org.junit.jupiter.api.Test;
 
 import java.nio.charset.StandardCharsets;
@@ -85,15 +82,15 @@
                         OAuthBearerValidationResult result = OAuthBearerValidationUtils.validateIssuedAt(testJwt,
                                 required, whenCheckMs, allowableClockSkewMs);
                         if (required && !exists)
-							assertTrue(isFailureWithMessageAndNoFailureScope(result), "useErrorValue || required && !exists");
+                            assertTrue(isFailureWithMessageAndNoFailureScope(result), "useErrorValue || required && !exists");
                         else if (!required && !exists)
-							assertTrue(isSuccess(result), "!required && !exists");
+                            assertTrue(isSuccess(result), "!required && !exists");
                         else if (nowClaimValue * 1000 > whenCheckMs + allowableClockSkewMs) // issued in future
-							assertTrue(isFailureWithMessageAndNoFailureScope(result),
-									assertionFailureMessage(nowClaimValue, allowableClockSkewMs, whenCheckMs));
-						else
-							assertTrue(isSuccess(result),
-									assertionFailureMessage(nowClaimValue, allowableClockSkewMs, whenCheckMs));
+                            assertTrue(isFailureWithMessageAndNoFailureScope(result),
+                                assertionFailureMessage(nowClaimValue, allowableClockSkewMs, whenCheckMs));
+                        else
+                            assertTrue(isSuccess(result),
+                                assertionFailureMessage(nowClaimValue, allowableClockSkewMs, whenCheckMs));
                     }
                 }
             }
@@ -117,11 +114,11 @@
                 long whenCheckMs = nowMs + whenCheckOffsetMs;
                 OAuthBearerValidationResult result = OAuthBearerValidationUtils.validateExpirationTime(testJwt,
                         whenCheckMs, allowableClockSkewMs);
-				if (whenCheckMs - allowableClockSkewMs >= nowClaimValue * 1000) // expired
-					assertTrue(isFailureWithMessageAndNoFailureScope(result),
-							assertionFailureMessage(nowClaimValue, allowableClockSkewMs, whenCheckMs));
-				else
-					assertTrue(isSuccess(result), assertionFailureMessage(nowClaimValue, allowableClockSkewMs, whenCheckMs));
+                if (whenCheckMs - allowableClockSkewMs >= nowClaimValue * 1000) // expired
+                    assertTrue(isFailureWithMessageAndNoFailureScope(result),
+                        assertionFailureMessage(nowClaimValue, allowableClockSkewMs, whenCheckMs));
+                else
+                    assertTrue(isSuccess(result), assertionFailureMessage(nowClaimValue, allowableClockSkewMs, whenCheckMs));
             }
         }
     }
