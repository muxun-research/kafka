/*
 * Licensed to the Apache Software Foundation (ASF) under one or more
 * contributor license agreements. See the NOTICE file distributed with
 * this work for additional information regarding copyright ownership.
 * The ASF licenses this file to You under the Apache License, Version 2.0
 * (the "License"); you may not use this file except in compliance with
 * the License. You may obtain a copy of the License at
 *
 *    http://www.apache.org/licenses/LICENSE-2.0
 *
 * Unless required by applicable law or agreed to in writing, software
 * distributed under the License is distributed on an "AS IS" BASIS,
 * WITHOUT WARRANTIES OR CONDITIONS OF ANY KIND, either express or implied.
 * See the License for the specific language governing permissions and
 * limitations under the License.
 */
package org.apache.kafka.common.security;

import org.apache.kafka.common.config.SaslConfigs;
import org.apache.kafka.common.config.types.Password;
import org.apache.kafka.common.network.ListenerName;
import org.junit.jupiter.api.AfterEach;
import org.junit.jupiter.api.BeforeEach;
import org.junit.jupiter.api.Test;

import javax.security.auth.login.AppConfigurationEntry;
import javax.security.auth.login.AppConfigurationEntry.LoginModuleControlFlag;
import javax.security.auth.login.Configuration;
import java.io.File;
import java.io.IOException;
import java.nio.charset.StandardCharsets;
import java.nio.file.Files;
import java.util.Arrays;
import java.util.Collections;
import java.util.HashMap;
import java.util.List;
import java.util.Map;

<<<<<<< HEAD
=======
import javax.security.auth.login.AppConfigurationEntry;
import javax.security.auth.login.AppConfigurationEntry.LoginModuleControlFlag;
import javax.security.auth.login.Configuration;

import static org.apache.kafka.common.security.JaasUtils.DISALLOWED_LOGIN_MODULES_CONFIG;
>>>>>>> 15418db6
import static org.junit.jupiter.api.Assertions.assertEquals;
import static org.junit.jupiter.api.Assertions.assertNull;
import static org.junit.jupiter.api.Assertions.assertThrows;
import static org.junit.jupiter.api.Assertions.fail;

<<<<<<< HEAD
=======
import org.apache.kafka.common.config.SaslConfigs;
import org.apache.kafka.common.config.types.Password;
import org.apache.kafka.common.network.ListenerName;
import org.apache.kafka.test.TestUtils;
import org.junit.jupiter.api.AfterEach;
import org.junit.jupiter.api.BeforeEach;
import org.junit.jupiter.api.Test;

>>>>>>> 15418db6
/**
 * Tests parsing of {@link SaslConfigs#SASL_JAAS_CONFIG} property and verifies that the format
 * and parsing are consistent with JAAS configuration files loaded by the JRE.
 */
public class JaasContextTest {

    private File jaasConfigFile;

	@BeforeEach
    public void setUp() throws IOException {
        jaasConfigFile = TestUtils.tempFile("jaas", ".conf");
        System.setProperty(JaasUtils.JAVA_LOGIN_CONFIG_PARAM, jaasConfigFile.toString());
        Configuration.setConfiguration(null);
    }

	@AfterEach
    public void tearDown() throws Exception {
        Files.delete(jaasConfigFile.toPath());
        System.clearProperty(DISALLOWED_LOGIN_MODULES_CONFIG);
    }

    @Test
    public void testConfigNoOptions() throws Exception {
        checkConfiguration("test.testConfigNoOptions", LoginModuleControlFlag.REQUIRED, new HashMap<>());
    }

    @Test
    public void testControlFlag() throws Exception {
        LoginModuleControlFlag[] controlFlags = new LoginModuleControlFlag[] {
            LoginModuleControlFlag.REQUIRED,
            LoginModuleControlFlag.REQUISITE,
            LoginModuleControlFlag.SUFFICIENT,
            LoginModuleControlFlag.OPTIONAL
        };
        Map<String, Object> options = new HashMap<>();
        options.put("propName", "propValue");
        for (LoginModuleControlFlag controlFlag : controlFlags) {
            checkConfiguration("test.testControlFlag", controlFlag, options);
        }
    }

    @Test
    public void testSingleOption() throws Exception {
        Map<String, Object> options = new HashMap<>();
        options.put("propName", "propValue");
        checkConfiguration("test.testSingleOption", LoginModuleControlFlag.REQUISITE, options);
    }

    @Test
    public void testMultipleOptions() throws Exception {
        Map<String, Object> options = new HashMap<>();
        for (int i = 0; i < 10; i++)
            options.put("propName" + i, "propValue" + i);
        checkConfiguration("test.testMultipleOptions", LoginModuleControlFlag.SUFFICIENT, options);
    }

    @Test
    public void testQuotedOptionValue() throws Exception {
        Map<String, Object> options = new HashMap<>();
        options.put("propName", "prop value");
        options.put("propName2", "value1 = 1, value2 = 2");
        String config = String.format("test.testQuotedOptionValue required propName=\"%s\" propName2=\"%s\";", options.get("propName"), options.get("propName2"));
        checkConfiguration(config, "test.testQuotedOptionValue", LoginModuleControlFlag.REQUIRED, options);
    }

    @Test
    public void testQuotedOptionName() throws Exception {
        Map<String, Object> options = new HashMap<>();
        options.put("prop name", "propValue");
        String config = "test.testQuotedOptionName required \"prop name\"=propValue;";
        checkConfiguration(config, "test.testQuotedOptionName", LoginModuleControlFlag.REQUIRED, options);
    }

    @Test
    public void testMultipleLoginModules() throws Exception {
        StringBuilder builder = new StringBuilder();
        int moduleCount = 3;
        Map<Integer, Map<String, Object>> moduleOptions = new HashMap<>();
        for (int i = 0; i < moduleCount; i++) {
            Map<String, Object> options = new HashMap<>();
            options.put("index", "Index" + i);
            options.put("module", "Module" + i);
            moduleOptions.put(i, options);
            String module = jaasConfigProp("test.Module" + i, LoginModuleControlFlag.REQUIRED, options);
            builder.append(' ');
            builder.append(module);
        }
        String jaasConfigProp = builder.toString();

        String clientContextName = "CLIENT";
        Configuration configuration = new JaasConfig(clientContextName, jaasConfigProp);
        AppConfigurationEntry[] dynamicEntries = configuration.getAppConfigurationEntry(clientContextName);
        assertEquals(moduleCount, dynamicEntries.length);

        for (int i = 0; i < moduleCount; i++) {
            AppConfigurationEntry entry = dynamicEntries[i];
            checkEntry(entry, "test.Module" + i, LoginModuleControlFlag.REQUIRED, moduleOptions.get(i));
        }

        String serverContextName = "SERVER";
        writeConfiguration(serverContextName, jaasConfigProp);
        AppConfigurationEntry[] staticEntries = Configuration.getConfiguration().getAppConfigurationEntry(serverContextName);
        for (int i = 0; i < moduleCount; i++) {
            AppConfigurationEntry staticEntry = staticEntries[i];
            checkEntry(staticEntry, dynamicEntries[i].getLoginModuleName(), LoginModuleControlFlag.REQUIRED, dynamicEntries[i].getOptions());
        }
    }

    @Test
    public void testMissingLoginModule() throws Exception {
        checkInvalidConfiguration("  required option1=value1;");
    }

    @Test
    public void testMissingControlFlag() throws Exception {
        checkInvalidConfiguration("test.loginModule option1=value1;");
    }

    @Test
    public void testMissingOptionValue() throws Exception {
        checkInvalidConfiguration("loginModule required option1;");
    }

    @Test
    public void testMissingSemicolon() throws Exception {
        checkInvalidConfiguration("test.testMissingSemicolon required option1=value1");
    }

    @Test
    public void testNumericOptionWithoutQuotes() throws Exception {
        checkInvalidConfiguration("test.testNumericOptionWithoutQuotes required option1=3;");
    }

    @Test
    public void testInvalidControlFlag() throws Exception {
        checkInvalidConfiguration("test.testInvalidControlFlag { option1=3;");
    }

    @Test
    public void testDisallowedLoginModulesSystemProperty() throws Exception {
        //test JndiLoginModule is not allowed by default
        String jaasConfigProp1 = "com.sun.security.auth.module.JndiLoginModule required;";
        assertThrows(IllegalArgumentException.class, () -> configurationEntry(JaasContext.Type.CLIENT, jaasConfigProp1));

        //test ListenerName Override
        writeConfiguration(Arrays.asList(
                "KafkaServer { test.LoginModuleDefault required; };",
                "plaintext.KafkaServer { com.sun.security.auth.module.JndiLoginModule requisite; };"
        ));
        assertThrows(IllegalArgumentException.class, () -> JaasContext.loadServerContext(new ListenerName("plaintext"),
                "SOME-MECHANISM", Collections.emptyMap()));

        //test org.apache.kafka.disallowed.login.modules system property with multiple modules
        System.setProperty(DISALLOWED_LOGIN_MODULES_CONFIG, " com.ibm.security.auth.module.LdapLoginModule , com.ibm.security.auth.module.Krb5LoginModule ");

        String jaasConfigProp2 = "com.ibm.security.auth.module.LdapLoginModule required;";
        assertThrows(IllegalArgumentException.class, () ->  configurationEntry(JaasContext.Type.CLIENT, jaasConfigProp2));

        //test ListenerName Override
        writeConfiguration(Arrays.asList(
                "KafkaServer { test.LoginModuleDefault required; };",
                "plaintext.KafkaServer { com.ibm.security.auth.module.Krb5LoginModule requisite; };"
        ));
        assertThrows(IllegalArgumentException.class, () -> JaasContext.loadServerContext(new ListenerName("plaintext"),
                "SOME-MECHANISM", Collections.emptyMap()));


        //Remove default value for org.apache.kafka.disallowed.login.modules
        System.setProperty(DISALLOWED_LOGIN_MODULES_CONFIG, "");

        checkConfiguration("com.sun.security.auth.module.JndiLoginModule", LoginModuleControlFlag.REQUIRED, new HashMap<>());

        //test ListenerName Override
        writeConfiguration(Arrays.asList(
                "KafkaServer { com.ibm.security.auth.module.LdapLoginModule required; };",
                "plaintext.KafkaServer { com.sun.security.auth.module.JndiLoginModule requisite; };"
        ));
        JaasContext context = JaasContext.loadServerContext(new ListenerName("plaintext"),
                "SOME-MECHANISM", Collections.emptyMap());
        assertEquals(1, context.configurationEntries().size());
        checkEntry(context.configurationEntries().get(0), "com.sun.security.auth.module.JndiLoginModule",
                LoginModuleControlFlag.REQUISITE, Collections.emptyMap());
    }

    @Test
    public void testNumericOptionWithQuotes() throws Exception {
        Map<String, Object> options = new HashMap<>();
        options.put("option1", "3");
        String config = "test.testNumericOptionWithQuotes required option1=\"3\";";
        checkConfiguration(config, "test.testNumericOptionWithQuotes", LoginModuleControlFlag.REQUIRED, options);
    }

    @Test
    public void testLoadForServerWithListenerNameOverride() throws IOException {
        writeConfiguration(Arrays.asList(
            "KafkaServer { test.LoginModuleDefault required; };",
            "plaintext.KafkaServer { test.LoginModuleOverride requisite; };"
        ));
        JaasContext context = JaasContext.loadServerContext(new ListenerName("plaintext"),
            "SOME-MECHANISM", Collections.emptyMap());
        assertEquals("plaintext.KafkaServer", context.name());
        assertEquals(JaasContext.Type.SERVER, context.type());
        assertEquals(1, context.configurationEntries().size());
        checkEntry(context.configurationEntries().get(0), "test.LoginModuleOverride",
            LoginModuleControlFlag.REQUISITE, Collections.emptyMap());
    }

    @Test
    public void testLoadForServerWithListenerNameAndFallback() throws IOException {
        writeConfiguration(Arrays.asList(
            "KafkaServer { test.LoginModule required; };",
            "other.KafkaServer { test.LoginModuleOther requisite; };"
        ));
        JaasContext context = JaasContext.loadServerContext(new ListenerName("plaintext"),
            "SOME-MECHANISM", Collections.emptyMap());
        assertEquals("KafkaServer", context.name());
        assertEquals(JaasContext.Type.SERVER, context.type());
        assertEquals(1, context.configurationEntries().size());
        checkEntry(context.configurationEntries().get(0), "test.LoginModule", LoginModuleControlFlag.REQUIRED,
            Collections.emptyMap());
    }

	@Test
    public void testLoadForServerWithWrongListenerName() throws IOException {
		writeConfiguration("Server", "test.LoginModule required;");
		assertThrows(IllegalArgumentException.class, () -> JaasContext.loadServerContext(new ListenerName("plaintext"),
				"SOME-MECHANISM", Collections.emptyMap()));
	}

    private AppConfigurationEntry configurationEntry(JaasContext.Type contextType, String jaasConfigProp) {
        Password saslJaasConfig = jaasConfigProp == null ? null : new Password(jaasConfigProp);
        JaasContext context = JaasContext.load(contextType, null, contextType.name(), saslJaasConfig);
        List<AppConfigurationEntry> entries = context.configurationEntries();
        assertEquals(1, entries.size());
        return entries.get(0);
    }

    private String controlFlag(LoginModuleControlFlag loginModuleControlFlag) {
        // LoginModuleControlFlag.toString() has format "LoginModuleControlFlag: flag"
        String[] tokens = loginModuleControlFlag.toString().split(" ");
        return tokens[tokens.length - 1];
    }

    private String jaasConfigProp(String loginModule, LoginModuleControlFlag controlFlag, Map<String, Object> options) {
        StringBuilder builder = new StringBuilder();
        builder.append(loginModule);
        builder.append(' ');
        builder.append(controlFlag(controlFlag));
        for (Map.Entry<String, Object> entry : options.entrySet()) {
            builder.append(' ');
            builder.append(entry.getKey());
            builder.append('=');
            builder.append(entry.getValue());
        }
        builder.append(';');
        return builder.toString();
    }

    private void writeConfiguration(String contextName, String jaasConfigProp) throws IOException {
        List<String> lines = Arrays.asList(contextName + " { ", jaasConfigProp, "};");
        writeConfiguration(lines);
    }

    private void writeConfiguration(List<String> lines) throws IOException {
        Files.write(jaasConfigFile.toPath(), lines, StandardCharsets.UTF_8);
        Configuration.setConfiguration(null);
    }

    private void checkConfiguration(String loginModule, LoginModuleControlFlag controlFlag, Map<String, Object> options) throws Exception {
        String jaasConfigProp = jaasConfigProp(loginModule, controlFlag, options);
        checkConfiguration(jaasConfigProp, loginModule, controlFlag, options);
    }

    private void checkEntry(AppConfigurationEntry entry, String loginModule, LoginModuleControlFlag controlFlag, Map<String, ?> options) {
        assertEquals(loginModule, entry.getLoginModuleName());
        assertEquals(controlFlag, entry.getControlFlag());
        assertEquals(options, entry.getOptions());
    }

    private void checkConfiguration(String jaasConfigProp, String loginModule, LoginModuleControlFlag controlFlag, Map<String, Object> options) throws Exception {
        AppConfigurationEntry dynamicEntry = configurationEntry(JaasContext.Type.CLIENT, jaasConfigProp);
		checkEntry(dynamicEntry, loginModule, controlFlag, options);
		assertNull(Configuration.getConfiguration().getAppConfigurationEntry(JaasContext.Type.CLIENT.name()), "Static configuration updated");

        writeConfiguration(JaasContext.Type.SERVER.name(), jaasConfigProp);
        AppConfigurationEntry staticEntry = configurationEntry(JaasContext.Type.SERVER, null);
        checkEntry(staticEntry, loginModule, controlFlag, options);
    }

    private void checkInvalidConfiguration(String jaasConfigProp) throws IOException {
        try {
            writeConfiguration(JaasContext.Type.SERVER.name(), jaasConfigProp);
            AppConfigurationEntry entry = configurationEntry(JaasContext.Type.SERVER, null);
            fail("Invalid JAAS configuration file didn't throw exception, entry=" + entry);
        } catch (SecurityException e) {
            // Expected exception
        }
        try {
            AppConfigurationEntry entry = configurationEntry(JaasContext.Type.CLIENT, jaasConfigProp);
            fail("Invalid JAAS configuration property didn't throw exception, entry=" + entry);
        } catch (IllegalArgumentException e) {
            // Expected exception
        }
    }
}<|MERGE_RESOLUTION|>--- conflicted
+++ resolved
@@ -19,6 +19,7 @@
 import org.apache.kafka.common.config.SaslConfigs;
 import org.apache.kafka.common.config.types.Password;
 import org.apache.kafka.common.network.ListenerName;
+import org.apache.kafka.test.TestUtils;
 import org.junit.jupiter.api.AfterEach;
 import org.junit.jupiter.api.BeforeEach;
 import org.junit.jupiter.api.Test;
@@ -30,36 +31,11 @@
 import java.io.IOException;
 import java.nio.charset.StandardCharsets;
 import java.nio.file.Files;
-import java.util.Arrays;
-import java.util.Collections;
-import java.util.HashMap;
-import java.util.List;
-import java.util.Map;
-
-<<<<<<< HEAD
-=======
-import javax.security.auth.login.AppConfigurationEntry;
-import javax.security.auth.login.AppConfigurationEntry.LoginModuleControlFlag;
-import javax.security.auth.login.Configuration;
+import java.util.*;
 
 import static org.apache.kafka.common.security.JaasUtils.DISALLOWED_LOGIN_MODULES_CONFIG;
->>>>>>> 15418db6
-import static org.junit.jupiter.api.Assertions.assertEquals;
-import static org.junit.jupiter.api.Assertions.assertNull;
-import static org.junit.jupiter.api.Assertions.assertThrows;
-import static org.junit.jupiter.api.Assertions.fail;
-
-<<<<<<< HEAD
-=======
-import org.apache.kafka.common.config.SaslConfigs;
-import org.apache.kafka.common.config.types.Password;
-import org.apache.kafka.common.network.ListenerName;
-import org.apache.kafka.test.TestUtils;
-import org.junit.jupiter.api.AfterEach;
-import org.junit.jupiter.api.BeforeEach;
-import org.junit.jupiter.api.Test;
-
->>>>>>> 15418db6
+import static org.junit.jupiter.api.Assertions.*;
+
 /**
  * Tests parsing of {@link SaslConfigs#SASL_JAAS_CONFIG} property and verifies that the format
  * and parsing are consistent with JAAS configuration files loaded by the JRE.
@@ -68,14 +44,14 @@
 
     private File jaasConfigFile;
 
-	@BeforeEach
+    @BeforeEach
     public void setUp() throws IOException {
         jaasConfigFile = TestUtils.tempFile("jaas", ".conf");
         System.setProperty(JaasUtils.JAVA_LOGIN_CONFIG_PARAM, jaasConfigFile.toString());
         Configuration.setConfiguration(null);
     }
 
-	@AfterEach
+    @AfterEach
     public void tearDown() throws Exception {
         Files.delete(jaasConfigFile.toPath());
         System.clearProperty(DISALLOWED_LOGIN_MODULES_CONFIG);
@@ -205,26 +181,18 @@
         assertThrows(IllegalArgumentException.class, () -> configurationEntry(JaasContext.Type.CLIENT, jaasConfigProp1));
 
         //test ListenerName Override
-        writeConfiguration(Arrays.asList(
-                "KafkaServer { test.LoginModuleDefault required; };",
-                "plaintext.KafkaServer { com.sun.security.auth.module.JndiLoginModule requisite; };"
-        ));
-        assertThrows(IllegalArgumentException.class, () -> JaasContext.loadServerContext(new ListenerName("plaintext"),
-                "SOME-MECHANISM", Collections.emptyMap()));
+        writeConfiguration(Arrays.asList("KafkaServer { test.LoginModuleDefault required; };", "plaintext.KafkaServer { com.sun.security.auth.module.JndiLoginModule requisite; };"));
+        assertThrows(IllegalArgumentException.class, () -> JaasContext.loadServerContext(new ListenerName("plaintext"), "SOME-MECHANISM", Collections.emptyMap()));
 
         //test org.apache.kafka.disallowed.login.modules system property with multiple modules
         System.setProperty(DISALLOWED_LOGIN_MODULES_CONFIG, " com.ibm.security.auth.module.LdapLoginModule , com.ibm.security.auth.module.Krb5LoginModule ");
 
         String jaasConfigProp2 = "com.ibm.security.auth.module.LdapLoginModule required;";
-        assertThrows(IllegalArgumentException.class, () ->  configurationEntry(JaasContext.Type.CLIENT, jaasConfigProp2));
+        assertThrows(IllegalArgumentException.class, () -> configurationEntry(JaasContext.Type.CLIENT, jaasConfigProp2));
 
         //test ListenerName Override
-        writeConfiguration(Arrays.asList(
-                "KafkaServer { test.LoginModuleDefault required; };",
-                "plaintext.KafkaServer { com.ibm.security.auth.module.Krb5LoginModule requisite; };"
-        ));
-        assertThrows(IllegalArgumentException.class, () -> JaasContext.loadServerContext(new ListenerName("plaintext"),
-                "SOME-MECHANISM", Collections.emptyMap()));
+        writeConfiguration(Arrays.asList("KafkaServer { test.LoginModuleDefault required; };", "plaintext.KafkaServer { com.ibm.security.auth.module.Krb5LoginModule requisite; };"));
+        assertThrows(IllegalArgumentException.class, () -> JaasContext.loadServerContext(new ListenerName("plaintext"), "SOME-MECHANISM", Collections.emptyMap()));
 
 
         //Remove default value for org.apache.kafka.disallowed.login.modules
@@ -233,15 +201,10 @@
         checkConfiguration("com.sun.security.auth.module.JndiLoginModule", LoginModuleControlFlag.REQUIRED, new HashMap<>());
 
         //test ListenerName Override
-        writeConfiguration(Arrays.asList(
-                "KafkaServer { com.ibm.security.auth.module.LdapLoginModule required; };",
-                "plaintext.KafkaServer { com.sun.security.auth.module.JndiLoginModule requisite; };"
-        ));
-        JaasContext context = JaasContext.loadServerContext(new ListenerName("plaintext"),
-                "SOME-MECHANISM", Collections.emptyMap());
+        writeConfiguration(Arrays.asList("KafkaServer { com.ibm.security.auth.module.LdapLoginModule required; };", "plaintext.KafkaServer { com.sun.security.auth.module.JndiLoginModule requisite; };"));
+        JaasContext context = JaasContext.loadServerContext(new ListenerName("plaintext"), "SOME-MECHANISM", Collections.emptyMap());
         assertEquals(1, context.configurationEntries().size());
-        checkEntry(context.configurationEntries().get(0), "com.sun.security.auth.module.JndiLoginModule",
-                LoginModuleControlFlag.REQUISITE, Collections.emptyMap());
+        checkEntry(context.configurationEntries().get(0), "com.sun.security.auth.module.JndiLoginModule", LoginModuleControlFlag.REQUISITE, Collections.emptyMap());
     }
 
     @Test
@@ -282,12 +245,11 @@
             Collections.emptyMap());
     }
 
-	@Test
+    @Test
     public void testLoadForServerWithWrongListenerName() throws IOException {
-		writeConfiguration("Server", "test.LoginModule required;");
-		assertThrows(IllegalArgumentException.class, () -> JaasContext.loadServerContext(new ListenerName("plaintext"),
-				"SOME-MECHANISM", Collections.emptyMap()));
-	}
+        writeConfiguration("Server", "test.LoginModule required;");
+        assertThrows(IllegalArgumentException.class, () -> JaasContext.loadServerContext(new ListenerName("plaintext"), "SOME-MECHANISM", Collections.emptyMap()));
+    }
 
     private AppConfigurationEntry configurationEntry(JaasContext.Type contextType, String jaasConfigProp) {
         Password saslJaasConfig = jaasConfigProp == null ? null : new Password(jaasConfigProp);
@@ -341,8 +303,8 @@
 
     private void checkConfiguration(String jaasConfigProp, String loginModule, LoginModuleControlFlag controlFlag, Map<String, Object> options) throws Exception {
         AppConfigurationEntry dynamicEntry = configurationEntry(JaasContext.Type.CLIENT, jaasConfigProp);
-		checkEntry(dynamicEntry, loginModule, controlFlag, options);
-		assertNull(Configuration.getConfiguration().getAppConfigurationEntry(JaasContext.Type.CLIENT.name()), "Static configuration updated");
+        checkEntry(dynamicEntry, loginModule, controlFlag, options);
+        assertNull(Configuration.getConfiguration().getAppConfigurationEntry(JaasContext.Type.CLIENT.name()), "Static configuration updated");
 
         writeConfiguration(JaasContext.Type.SERVER.name(), jaasConfigProp);
         AppConfigurationEntry staticEntry = configurationEntry(JaasContext.Type.SERVER, null);
