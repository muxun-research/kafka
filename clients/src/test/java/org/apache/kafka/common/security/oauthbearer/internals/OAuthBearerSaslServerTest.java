--- conflicted
+++ resolved
@@ -16,23 +16,6 @@
  */
 package org.apache.kafka.common.security.oauthbearer.internals;
 
-<<<<<<< HEAD
-=======
-import static org.junit.jupiter.api.Assertions.assertEquals;
-import static org.junit.jupiter.api.Assertions.assertNotNull;
-import static org.junit.jupiter.api.Assertions.assertThrows;
-import static org.junit.jupiter.api.Assertions.assertNull;
-
-import java.io.IOException;
-import java.nio.charset.StandardCharsets;
-import java.util.Collections;
-import java.util.HashMap;
-import java.util.Map;
-
-import javax.security.auth.callback.Callback;
-import javax.security.auth.callback.UnsupportedCallbackException;
-
->>>>>>> 15418db6
 import org.apache.kafka.common.config.SaslConfigs;
 import org.apache.kafka.common.config.types.Password;
 import org.apache.kafka.common.errors.SaslAuthenticationException;
@@ -40,12 +23,7 @@
 import org.apache.kafka.common.security.auth.AuthenticateCallbackHandler;
 import org.apache.kafka.common.security.auth.SaslExtensions;
 import org.apache.kafka.common.security.authenticator.SaslInternalConfigs;
-import org.apache.kafka.common.security.oauthbearer.OAuthBearerExtensionsValidatorCallback;
-import org.apache.kafka.common.security.oauthbearer.OAuthBearerLoginModule;
-import org.apache.kafka.common.security.oauthbearer.OAuthBearerToken;
-import org.apache.kafka.common.security.oauthbearer.OAuthBearerTokenCallback;
-import org.apache.kafka.common.security.oauthbearer.OAuthBearerTokenMock;
-import org.apache.kafka.common.security.oauthbearer.OAuthBearerValidatorCallback;
+import org.apache.kafka.common.security.oauthbearer.*;
 import org.apache.kafka.common.security.oauthbearer.internals.unsecured.OAuthBearerConfigException;
 import org.apache.kafka.common.security.oauthbearer.internals.unsecured.OAuthBearerUnsecuredLoginCallbackHandler;
 import org.apache.kafka.common.security.oauthbearer.internals.unsecured.OAuthBearerUnsecuredValidatorCallbackHandler;
@@ -54,18 +32,13 @@
 
 import javax.security.auth.callback.Callback;
 import javax.security.auth.callback.UnsupportedCallbackException;
-import javax.security.auth.login.LoginException;
 import java.io.IOException;
 import java.nio.charset.StandardCharsets;
 import java.util.Collections;
 import java.util.HashMap;
 import java.util.Map;
 
-import static org.junit.jupiter.api.Assertions.assertEquals;
-import static org.junit.jupiter.api.Assertions.assertNotNull;
-import static org.junit.jupiter.api.Assertions.assertNull;
-import static org.junit.jupiter.api.Assertions.assertThrows;
-import static org.junit.jupiter.api.Assertions.assertTrue;
+import static org.junit.jupiter.api.Assertions.*;
 
 public class OAuthBearerSaslServerTest {
     private static final String USER = "user";
@@ -109,7 +82,7 @@
     }
     private OAuthBearerSaslServer saslServer;
 
-	@BeforeEach
+    @BeforeEach
     public void setUp() {
         saslServer = new OAuthBearerSaslServer(VALIDATOR_CALLBACK_HANDLER);
     }
@@ -119,11 +92,7 @@
         byte[] nextChallenge = saslServer
                 .evaluateResponse(clientInitialResponse(null));
         // also asserts that no authentication error is thrown if OAuthBearerExtensionsValidatorCallback is not supported
-<<<<<<< HEAD
-		assertTrue(nextChallenge.length == 0, "Next challenge is not empty");
-=======
-        assertEquals(0, nextChallenge.length, "Next challenge is not empty");
->>>>>>> 15418db6
+        assertEquals(0, nextChallenge.length, "Next challenge is not empty");
     }
 
     @Test
@@ -144,16 +113,10 @@
         customExtensions.put("firstKey", "value1");
         customExtensions.put("secondKey", "value2");
 
-        byte[] nextChallenge = saslServer
-                .evaluateResponse(clientInitialResponse(null, false, customExtensions));
-
-<<<<<<< HEAD
-		assertTrue(nextChallenge.length == 0, "Next challenge is not empty");
-		assertEquals("value1", saslServer.getNegotiatedProperty("firstKey"));
-=======
+        byte[] nextChallenge = saslServer.evaluateResponse(clientInitialResponse(null, false, customExtensions));
+
         assertEquals(0, nextChallenge.length, "Next challenge is not empty");
         assertEquals("value1", saslServer.getNegotiatedProperty("firstKey"));
->>>>>>> 15418db6
         assertEquals("value2", saslServer.getNegotiatedProperty("secondKey"));
     }
 
@@ -163,82 +126,13 @@
      */
     @Test
     public void unrecognizedExtensionsAreNotSaved() throws Exception {
-<<<<<<< HEAD
-		saslServer = new OAuthBearerSaslServer(EXTENSIONS_VALIDATOR_CALLBACK_HANDLER);
-		Map<String, String> customExtensions = new HashMap<>();
-		customExtensions.put("firstKey", "value1");
-		customExtensions.put("secondKey", "value1");
-		customExtensions.put("thirdKey", "value1");
-
-		byte[] nextChallenge = saslServer
-				.evaluateResponse(clientInitialResponse(null, false, customExtensions));
-
-		assertTrue(nextChallenge.length == 0, "Next challenge is not empty");
-		assertNull(saslServer.getNegotiatedProperty("thirdKey"), "Extensions not recognized by the server must be ignored");
-	}
-
-	/**
-	 * If the callback handler handles the `OAuthBearerExtensionsValidatorCallback`
-	 * and finds an invalid extension, SaslServer should throw an authentication exception
-	 */
-	@Test
-	public void throwsAuthenticationExceptionOnInvalidExtensions() {
-		OAuthBearerUnsecuredValidatorCallbackHandler invalidHandler = new OAuthBearerUnsecuredValidatorCallbackHandler() {
-			@Override
-			public void handle(Callback[] callbacks) throws UnsupportedCallbackException {
-				for (Callback callback : callbacks) {
-					if (callback instanceof OAuthBearerValidatorCallback) {
-						OAuthBearerValidatorCallback validationCallback = (OAuthBearerValidatorCallback) callback;
-						validationCallback.token(new OAuthBearerTokenMock());
-					} else if (callback instanceof OAuthBearerExtensionsValidatorCallback) {
-						OAuthBearerExtensionsValidatorCallback extensionsCallback = (OAuthBearerExtensionsValidatorCallback) callback;
-						extensionsCallback.error("firstKey", "is not valid");
-                        extensionsCallback.error("secondKey", "is not valid either");
-					} else
-						throw new UnsupportedCallbackException(callback);
-				}
-			}
-		};
-		saslServer = new OAuthBearerSaslServer(invalidHandler);
-		Map<String, String> customExtensions = new HashMap<>();
-		customExtensions.put("firstKey", "value");
-		customExtensions.put("secondKey", "value");
-
-		assertThrows(SaslAuthenticationException.class,
-				() -> saslServer.evaluateResponse(clientInitialResponse(null, false, customExtensions)));
-	}
-
-	@Test
-	public void authorizatonIdEqualsAuthenticationId() throws Exception {
-		byte[] nextChallenge = saslServer
-				.evaluateResponse(clientInitialResponse(USER));
-		assertTrue(nextChallenge.length == 0, "Next challenge is not empty");
-	}
-
-	@Test
-	public void authorizatonIdNotEqualsAuthenticationId() {
-		assertThrows(SaslAuthenticationException.class,
-				() -> saslServer.evaluateResponse(clientInitialResponse(USER + "x")));
-	}
-
-	@Test
-	public void illegalToken() throws Exception {
-		byte[] bytes = saslServer.evaluateResponse(clientInitialResponse(null, true, Collections.emptyMap()));
-		String challenge = new String(bytes, StandardCharsets.UTF_8);
-		assertEquals("{\"status\":\"invalid_token\"}", challenge);
-	}
-
-	private byte[] clientInitialResponse(String authorizationId)
-			throws OAuthBearerConfigException, IOException, UnsupportedCallbackException, LoginException {
-=======
         saslServer = new OAuthBearerSaslServer(EXTENSIONS_VALIDATOR_CALLBACK_HANDLER);
         Map<String, String> customExtensions = new HashMap<>();
         customExtensions.put("firstKey", "value1");
         customExtensions.put("secondKey", "value1");
         customExtensions.put("thirdKey", "value1");
 
-        byte[] nextChallenge = saslServer
-                .evaluateResponse(clientInitialResponse(null, false, customExtensions));
+        byte[] nextChallenge = saslServer.evaluateResponse(clientInitialResponse(null, false, customExtensions));
 
         assertEquals(0, nextChallenge.length, "Next challenge is not empty");
         assertNull(saslServer.getNegotiatedProperty("thirdKey"), "Extensions not recognized by the server must be ignored");
@@ -246,7 +140,7 @@
 
     /**
      * If the callback handler handles the `OAuthBearerExtensionsValidatorCallback`
-     *  and finds an invalid extension, SaslServer should throw an authentication exception
+     * and finds an invalid extension, SaslServer should throw an authentication exception
      */
     @Test
     public void throwsAuthenticationExceptionOnInvalidExtensions() {
@@ -271,21 +165,18 @@
         customExtensions.put("firstKey", "value");
         customExtensions.put("secondKey", "value");
 
-        assertThrows(SaslAuthenticationException.class,
-            () -> saslServer.evaluateResponse(clientInitialResponse(null, false, customExtensions)));
+        assertThrows(SaslAuthenticationException.class, () -> saslServer.evaluateResponse(clientInitialResponse(null, false, customExtensions)));
     }
 
     @Test
     public void authorizationIdEqualsAuthenticationId() throws Exception {
-        byte[] nextChallenge = saslServer
-                .evaluateResponse(clientInitialResponse(USER));
+        byte[] nextChallenge = saslServer.evaluateResponse(clientInitialResponse(USER));
         assertEquals(0, nextChallenge.length, "Next challenge is not empty");
     }
 
     @Test
     public void authorizationIdNotEqualsAuthenticationId() {
-        assertThrows(SaslAuthenticationException.class,
-            () -> saslServer.evaluateResponse(clientInitialResponse(USER + "x")));
+        assertThrows(SaslAuthenticationException.class, () -> saslServer.evaluateResponse(clientInitialResponse(USER + "x")));
     }
 
     @Test
@@ -295,19 +186,15 @@
         assertEquals("{\"status\":\"invalid_token\"}", challenge);
     }
 
-    private byte[] clientInitialResponse(String authorizationId)
-            throws OAuthBearerConfigException, IOException, UnsupportedCallbackException {
->>>>>>> 15418db6
+    private byte[] clientInitialResponse(String authorizationId) throws OAuthBearerConfigException, IOException, UnsupportedCallbackException {
         return clientInitialResponse(authorizationId, false);
     }
 
-    private byte[] clientInitialResponse(String authorizationId, boolean illegalToken)
-            throws OAuthBearerConfigException, IOException, UnsupportedCallbackException {
+    private byte[] clientInitialResponse(String authorizationId, boolean illegalToken) throws OAuthBearerConfigException, IOException, UnsupportedCallbackException {
         return clientInitialResponse(authorizationId, false, Collections.emptyMap());
     }
 
-    private byte[] clientInitialResponse(String authorizationId, boolean illegalToken, Map<String, String> customExtensions)
-            throws OAuthBearerConfigException, IOException, UnsupportedCallbackException {
+    private byte[] clientInitialResponse(String authorizationId, boolean illegalToken, Map<String, String> customExtensions) throws OAuthBearerConfigException, IOException, UnsupportedCallbackException {
         OAuthBearerTokenCallback callback = new OAuthBearerTokenCallback();
         LOGIN_CALLBACK_HANDLER.handle(new Callback[] {callback});
         OAuthBearerToken token = callback.token();
