--- conflicted
+++ resolved
@@ -24,11 +24,7 @@
 import com.fasterxml.jackson.databind.node.BinaryNode;
 import com.fasterxml.jackson.databind.node.IntNode;
 import com.fasterxml.jackson.databind.node.TextNode;
-<<<<<<< HEAD
-import org.apache.kafka.common.protocol.types.RawTaggedField;
-=======
 
->>>>>>> 9494bebe
 import org.junit.jupiter.api.Test;
 import org.junit.jupiter.api.Timeout;
 
@@ -39,44 +35,39 @@
 import java.util.Arrays;
 import java.util.Collections;
 
-<<<<<<< HEAD
-import static org.junit.jupiter.api.Assertions.*;
-=======
 import static org.junit.jupiter.api.Assertions.assertArrayEquals;
 import static org.junit.jupiter.api.Assertions.assertEquals;
 import static org.junit.jupiter.api.Assertions.assertFalse;
 import static org.junit.jupiter.api.Assertions.assertNull;
 import static org.junit.jupiter.api.Assertions.assertThrows;
 import static org.junit.jupiter.api.Assertions.assertTrue;
->>>>>>> 9494bebe
 
 @Timeout(120)
 public final class MessageUtilTest {
 
     @Test
     public void testDeepToString() {
-<<<<<<< HEAD
-        assertEquals("[1, 2, 3]", MessageUtil.deepToString(Arrays.asList(1, 2, 3).iterator()));
-        assertEquals("[foo]", MessageUtil.deepToString(Arrays.asList("foo").iterator()));
-=======
         assertEquals("[1, 2, 3]",
             MessageUtil.deepToString(Arrays.asList(1, 2, 3).iterator()));
         assertEquals("[foo]",
             MessageUtil.deepToString(Collections.singletonList("foo").iterator()));
->>>>>>> 9494bebe
     }
 
     @Test
     public void testByteBufferToArray() {
-        assertArrayEquals(new byte[]{1, 2, 3}, MessageUtil.byteBufferToArray(ByteBuffer.wrap(new byte[]{1, 2, 3})));
-        assertArrayEquals(new byte[]{}, MessageUtil.byteBufferToArray(ByteBuffer.wrap(new byte[]{})));
+        assertArrayEquals(new byte[]{1, 2, 3},
+            MessageUtil.byteBufferToArray(ByteBuffer.wrap(new byte[]{1, 2, 3})));
+        assertArrayEquals(new byte[]{},
+            MessageUtil.byteBufferToArray(ByteBuffer.wrap(new byte[]{})));
     }
 
     @Test
     public void testDuplicate() {
         assertNull(MessageUtil.duplicate(null));
-        assertArrayEquals(new byte[]{}, MessageUtil.duplicate(new byte[]{}));
-        assertArrayEquals(new byte[]{1, 2, 3}, MessageUtil.duplicate(new byte[]{1, 2, 3}));
+        assertArrayEquals(new byte[] {},
+            MessageUtil.duplicate(new byte[] {}));
+        assertArrayEquals(new byte[] {1, 2, 3},
+            MessageUtil.duplicate(new byte[] {1, 2, 3}));
     }
 
     @Test
@@ -84,10 +75,18 @@
         assertTrue(MessageUtil.compareRawTaggedFields(null, null));
         assertTrue(MessageUtil.compareRawTaggedFields(null, Collections.emptyList()));
         assertTrue(MessageUtil.compareRawTaggedFields(Collections.emptyList(), null));
-        assertFalse(MessageUtil.compareRawTaggedFields(Collections.emptyList(), Collections.singletonList(new RawTaggedField(1, new byte[]{1}))));
-        assertFalse(MessageUtil.compareRawTaggedFields(null, Collections.singletonList(new RawTaggedField(1, new byte[]{1}))));
-        assertFalse(MessageUtil.compareRawTaggedFields(Collections.singletonList(new RawTaggedField(1, new byte[]{1})), Collections.emptyList()));
-        assertTrue(MessageUtil.compareRawTaggedFields(Arrays.asList(new RawTaggedField(1, new byte[]{1}), new RawTaggedField(2, new byte[]{})), Arrays.asList(new RawTaggedField(1, new byte[]{1}), new RawTaggedField(2, new byte[]{}))));
+        assertFalse(MessageUtil.compareRawTaggedFields(Collections.emptyList(),
+            Collections.singletonList(new RawTaggedField(1, new byte[] {1}))));
+        assertFalse(MessageUtil.compareRawTaggedFields(null,
+            Collections.singletonList(new RawTaggedField(1, new byte[] {1}))));
+        assertFalse(MessageUtil.compareRawTaggedFields(
+            Collections.singletonList(new RawTaggedField(1, new byte[] {1})),
+            Collections.emptyList()));
+        assertTrue(MessageUtil.compareRawTaggedFields(
+            Arrays.asList(new RawTaggedField(1, new byte[] {1}),
+                new RawTaggedField(2, new byte[] {})),
+            Arrays.asList(new RawTaggedField(1, new byte[] {1}),
+                new RawTaggedField(2, new byte[] {}))));
     }
 
     @Test
@@ -98,7 +97,7 @@
 
     @Test
     public void testBinaryNode() throws IOException {
-        byte[] expected = new byte[]{5, 2, 9, 4, 1, 8, 7, 0, 3, 6};
+        byte[] expected = new byte[] {5, 2, 9, 4, 1, 8, 7, 0, 3, 6};
         StringWriter writer = new StringWriter();
         ObjectMapper mapper = new ObjectMapper();
 
@@ -113,7 +112,13 @@
 
     @Test
     public void testInvalidBinaryNode() {
-        assertThrows(IllegalArgumentException.class, () -> MessageUtil.jsonNodeToBinary(new IntNode(42), "Test int to binary"));
-        assertThrows(UncheckedIOException.class, () -> MessageUtil.jsonNodeToBinary(new TextNode("This is not base64!"), "Test non-base64 to binary"));
+        assertThrows(
+            IllegalArgumentException.class,
+            () -> MessageUtil.jsonNodeToBinary(new IntNode(42), "Test int to binary")
+        );
+        assertThrows(
+            UncheckedIOException.class,
+            () -> MessageUtil.jsonNodeToBinary(new TextNode("This is not base64!"), "Test non-base64 to binary")
+        );
     }
 }