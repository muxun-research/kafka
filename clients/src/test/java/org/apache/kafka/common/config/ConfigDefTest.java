/*
 * Licensed to the Apache Software Foundation (ASF) under one or more
 * contributor license agreements. See the NOTICE file distributed with
 * this work for additional information regarding copyright ownership.
 * The ASF licenses this file to You under the Apache License, Version 2.0
 * (the "License"); you may not use this file except in compliance with
 * the License. You may obtain a copy of the License at
 *
 *    http://www.apache.org/licenses/LICENSE-2.0
 *
 * Unless required by applicable law or agreed to in writing, software
 * distributed under the License is distributed on an "AS IS" BASIS,
 * WITHOUT WARRANTIES OR CONDITIONS OF ANY KIND, either express or implied.
 * See the License for the specific language governing permissions and
 * limitations under the License.
 */
package org.apache.kafka.common.config;

import org.apache.kafka.common.config.ConfigDef.*;
import org.apache.kafka.common.config.types.Password;

import org.junit.jupiter.api.Test;

import java.time.Duration;
import java.util.*;

import static java.util.Arrays.asList;
import static java.util.Collections.singletonList;
import static org.junit.jupiter.api.Assertions.*;

public class ConfigDefTest {

    @Test
    public void testBasicTypes() {
        ConfigDef def = new ConfigDef().define("a", Type.INT, 5, Range.between(0, 14), Importance.HIGH, "docs")
                                       .define("b", Type.LONG, Importance.HIGH, "docs")
                                       .define("c", Type.STRING, "hello", Importance.HIGH, "docs")
                                       .define("d", Type.LIST, Importance.HIGH, "docs")
                                       .define("e", Type.DOUBLE, Importance.HIGH, "docs")
                                       .define("f", Type.CLASS, Importance.HIGH, "docs")
                                       .define("g", Type.BOOLEAN, Importance.HIGH, "docs")
                                       .define("h", Type.BOOLEAN, Importance.HIGH, "docs")
                                       .define("i", Type.BOOLEAN, Importance.HIGH, "docs")
                                       .define("j", Type.PASSWORD, Importance.HIGH, "docs");

        Properties props = new Properties();
        props.put("a", "1   ");
        props.put("b", 2);
        props.put("d", " a , b, c");
        props.put("e", 42.5d);
        props.put("f", String.class.getName());
        props.put("g", "true");
        props.put("h", "FalSE");
        props.put("i", "TRUE");
        props.put("j", "password");

        Map<String, Object> vals = def.parse(props);
        assertEquals(1, vals.get("a"));
        assertEquals(2L, vals.get("b"));
        assertEquals("hello", vals.get("c"));
        assertEquals(asList("a", "b", "c"), vals.get("d"));
        assertEquals(42.5d, vals.get("e"));
        assertEquals(String.class, vals.get("f"));
        assertEquals(true, vals.get("g"));
        assertEquals(false, vals.get("h"));
        assertEquals(true, vals.get("i"));
        assertEquals(new Password("password"), vals.get("j"));
        assertEquals(Password.HIDDEN, vals.get("j").toString());
    }

    @Test
    public void testInvalidDefault() {
        assertThrows(ConfigException.class, () -> new ConfigDef().define("a", Type.INT, "hello", Importance.HIGH, "docs"));
    }

    @Test
    public void testNullDefault() {
        ConfigDef def = new ConfigDef().define("a", Type.INT, null, null, "docs");
        Map<String, Object> vals = def.parse(new Properties());

        assertNull(vals.get("a"));
    }

    @Test
    public void testMissingRequired() {
        assertThrows(ConfigException.class, () -> new ConfigDef().define("a", Type.INT, Importance.HIGH, "docs").parse(new HashMap<String, Object>()));
    }

    @Test
    public void testParsingEmptyDefaultValueForStringFieldShouldSucceed() {
        new ConfigDef().define("a", Type.STRING, "", ConfigDef.Importance.HIGH, "docs")
                .parse(new HashMap<String, Object>());
    }

    @Test
    public void testDefinedTwice() {
        assertThrows(ConfigException.class, () -> new ConfigDef().define("a", Type.STRING, Importance.HIGH, "docs").define("a", Type.INT, Importance.HIGH, "docs"));
    }

    @Test
    public void testBadInputs() {
        testBadInputs(Type.INT, "hello", "42.5", 42.5, Long.MAX_VALUE, Long.toString(Long.MAX_VALUE), new Object());
        testBadInputs(Type.LONG, "hello", "42.5", Long.MAX_VALUE + "00", new Object());
        testBadInputs(Type.DOUBLE, "hello", new Object());
        testBadInputs(Type.STRING, new Object());
        testBadInputs(Type.LIST, 53, new Object());
        testBadInputs(Type.BOOLEAN, "hello", "truee", "fals");
        testBadInputs(Type.CLASS, "ClassDoesNotExist");
    }

    private void testBadInputs(Type type, Object... values) {
        for (Object value : values) {
            Map<String, Object> m = new HashMap<>();
            m.put("name", value);
            ConfigDef def = new ConfigDef().define("name", type, Importance.HIGH, "docs");
            try {
                def.parse(m);
                fail("Expected a config exception on bad input for value " + value);
            } catch (ConfigException e) {
                // this is good
            }
        }
    }

    @Test
    public void testInvalidDefaultRange() {
        assertThrows(ConfigException.class, () -> new ConfigDef().define("name", Type.INT, -1, Range.between(0, 10), Importance.HIGH, "docs"));
    }

    @Test
    public void testInvalidDefaultString() {
        assertThrows(ConfigException.class, () -> new ConfigDef().define("name", Type.STRING, "bad", ValidString.in("valid", "values"), Importance.HIGH, "docs"));
    }

    @Test
    public void testNestedClass() {
        // getName(), not getSimpleName() or getCanonicalName(), is the version that should be able to locate the class
        Map<String, Object> props = Collections.singletonMap("name", NestedClass.class.getName());
        new ConfigDef().define("name", Type.CLASS, Importance.HIGH, "docs").parse(props);
    }

    @Test
    public void testValidators() {
        testValidators(Type.INT, Range.between(0, 10), 5, new Object[]{1, 5, 9}, new Object[]{-1, 11, null});
        testValidators(Type.STRING, ValidString.in("good", "values", "default"), "default", new Object[]{"good", "values", "default"}, new Object[]{"bad", "inputs", "DEFAULT", null});
        testValidators(Type.STRING, CaseInsensitiveValidString.in("good", "values", "default"), "default", new Object[]{"gOOd", "VALUES", "default"}, new Object[]{"Bad", "iNPUts", null});
        testValidators(Type.LIST, ConfigDef.ValidList.in("1", "2", "3"), "1", new Object[]{"1", "2", "3"}, new Object[]{"4", "5", "6"});
        testValidators(Type.STRING, new ConfigDef.NonNullValidator(), "a", new Object[]{"abb"}, new Object[]{null});
        testValidators(Type.STRING, ConfigDef.CompositeValidator.of(new ConfigDef.NonNullValidator(), ValidString.in("a", "b")), "a", new Object[]{"a", "b"}, new Object[]{null, -1, "c"});
        testValidators(Type.STRING, new ConfigDef.NonEmptyStringWithoutControlChars(), "defaultname", new Object[]{"test", "name", "test/test", "test\u1234", "\u1324name\\", "/+%>&):??<&()?-", "+1", "\uD83D\uDE01", "\uF3B1", "     test   \n\r", "\n  hello \t"}, new Object[]{"nontrailing\nnotallowed", "as\u0001cii control char", "tes\rt", "test\btest", "1\t2", ""});
    }

    @Test
    public void testSslPasswords() {
        ConfigDef def = new ConfigDef();
        SslConfigs.addClientSslSupport(def);

        Properties props = new Properties();
        props.put(SslConfigs.SSL_KEY_PASSWORD_CONFIG, "key_password");
        props.put(SslConfigs.SSL_KEYSTORE_PASSWORD_CONFIG, "keystore_password");
        props.put(SslConfigs.SSL_TRUSTSTORE_PASSWORD_CONFIG, "truststore_password");

        Map<String, Object> vals = def.parse(props);
        assertEquals(new Password("key_password"), vals.get(SslConfigs.SSL_KEY_PASSWORD_CONFIG));
        assertEquals(Password.HIDDEN, vals.get(SslConfigs.SSL_KEY_PASSWORD_CONFIG).toString());
        assertEquals(new Password("keystore_password"), vals.get(SslConfigs.SSL_KEYSTORE_PASSWORD_CONFIG));
        assertEquals(Password.HIDDEN, vals.get(SslConfigs.SSL_KEYSTORE_PASSWORD_CONFIG).toString());
        assertEquals(new Password("truststore_password"), vals.get(SslConfigs.SSL_TRUSTSTORE_PASSWORD_CONFIG));
        assertEquals(Password.HIDDEN, vals.get(SslConfigs.SSL_TRUSTSTORE_PASSWORD_CONFIG).toString());
    }

    @Test
    public void testNullDefaultWithValidator() {
        final String key = "enum_test";

        ConfigDef def = new ConfigDef();
        def.define(key, Type.STRING, ConfigDef.NO_DEFAULT_VALUE,
                   ValidString.in("ONE", "TWO", "THREE"), Importance.HIGH, "docs");

        Properties props = new Properties();
        props.put(key, "ONE");
        Map<String, Object> vals = def.parse(props);
        assertEquals("ONE", vals.get(key));
    }

    @Test
    public void testGroupInference() {
        List<String> expected1 = Arrays.asList("group1", "group2");
        ConfigDef def1 = new ConfigDef()
            .define("a", Type.INT, Importance.HIGH, "docs", "group1", 1, Width.SHORT, "a")
            .define("b", Type.INT, Importance.HIGH, "docs", "group2", 1, Width.SHORT, "b")
            .define("c", Type.INT, Importance.HIGH, "docs", "group1", 2, Width.SHORT, "c");

        assertEquals(expected1, def1.groups());

        List<String> expected2 = Arrays.asList("group2", "group1");
        ConfigDef def2 = new ConfigDef()
            .define("a", Type.INT, Importance.HIGH, "docs", "group2", 1, Width.SHORT, "a")
            .define("b", Type.INT, Importance.HIGH, "docs", "group2", 2, Width.SHORT, "b")
            .define("c", Type.INT, Importance.HIGH, "docs", "group1", 2, Width.SHORT, "c");

        assertEquals(expected2, def2.groups());
    }

    @Test
    public void testParseForValidate() {
        Map<String, Object> expectedParsed = new HashMap<>();
        expectedParsed.put("a", 1);
        expectedParsed.put("b", null);
        expectedParsed.put("c", null);
        expectedParsed.put("d", 10);

        Map<String, ConfigValue> expected = new HashMap<>();
        String errorMessageB = "Missing required configuration \"b\" which has no default value.";
        String errorMessageC = "Missing required configuration \"c\" which has no default value.";
        ConfigValue configA = new ConfigValue("a", 1, Collections.emptyList(), Collections.emptyList());
        ConfigValue configB = new ConfigValue("b", null, Collections.emptyList(), Arrays.asList(errorMessageB, errorMessageB));
        ConfigValue configC = new ConfigValue("c", null, Collections.emptyList(), singletonList(errorMessageC));
        ConfigValue configD = new ConfigValue("d", 10, Collections.emptyList(), Collections.emptyList());
        expected.put("a", configA);
        expected.put("b", configB);
        expected.put("c", configC);
        expected.put("d", configD);

<<<<<<< HEAD
        ConfigDef def = new ConfigDef().define("a", Type.INT, Importance.HIGH, "docs", "group", 1, Width.SHORT, "a", Arrays.asList("b", "c"), new IntegerRecommender(false)).define("b", Type.INT, Importance.HIGH, "docs", "group", 2, Width.SHORT, "b", new IntegerRecommender(true)).define("c", Type.INT, Importance.HIGH, "docs", "group", 3, Width.SHORT, "c", new IntegerRecommender(true)).define("d", Type.INT, Importance.HIGH, "docs", "group", 4, Width.SHORT, "d", Arrays.asList("b"), new IntegerRecommender(false));
=======
        ConfigDef def = new ConfigDef()
            .define("a", Type.INT, Importance.HIGH, "docs", "group", 1, Width.SHORT, "a", Arrays.asList("b", "c"), new IntegerRecommender(false))
            .define("b", Type.INT, Importance.HIGH, "docs", "group", 2, Width.SHORT, "b", new IntegerRecommender(true))
            .define("c", Type.INT, Importance.HIGH, "docs", "group", 3, Width.SHORT, "c", new IntegerRecommender(true))
            .define("d", Type.INT, Importance.HIGH, "docs", "group", 4, Width.SHORT, "d", singletonList("b"), new IntegerRecommender(false));
>>>>>>> 9494bebe

        Map<String, String> props = new HashMap<>();
        props.put("a", "1");
        props.put("d", "10");

        Map<String, ConfigValue> configValues = new HashMap<>();

        for (String name : def.configKeys().keySet()) {
            configValues.put(name, new ConfigValue(name));
        }

        Map<String, Object> parsed = def.parseForValidate(props, configValues);

        assertEquals(expectedParsed, parsed);
        assertEquals(expected, configValues);
    }

    @Test
    public void testValidate() {
        Map<String, ConfigValue> expected = new HashMap<>();
        String errorMessageB = "Missing required configuration \"b\" which has no default value.";
        String errorMessageC = "Missing required configuration \"c\" which has no default value.";

        ConfigValue configA = new ConfigValue("a", 1, Arrays.asList(1, 2, 3), Collections.emptyList());
        ConfigValue configB = new ConfigValue("b", null, Arrays.asList(4, 5), Arrays.asList(errorMessageB, errorMessageB));
        ConfigValue configC = new ConfigValue("c", null, Arrays.asList(4, 5), singletonList(errorMessageC));
        ConfigValue configD = new ConfigValue("d", 10, Arrays.asList(1, 2, 3), Collections.emptyList());

        expected.put("a", configA);
        expected.put("b", configB);
        expected.put("c", configC);
        expected.put("d", configD);

<<<<<<< HEAD
        ConfigDef def = new ConfigDef().define("a", Type.INT, Importance.HIGH, "docs", "group", 1, Width.SHORT, "a", Arrays.asList("b", "c"), new IntegerRecommender(false)).define("b", Type.INT, Importance.HIGH, "docs", "group", 2, Width.SHORT, "b", new IntegerRecommender(true)).define("c", Type.INT, Importance.HIGH, "docs", "group", 3, Width.SHORT, "c", new IntegerRecommender(true))
            .define("d", Type.INT, Importance.HIGH, "docs", "group", 4, Width.SHORT, "d", Arrays.asList("b"), new IntegerRecommender(false));
=======
        ConfigDef def = new ConfigDef()
            .define("a", Type.INT, Importance.HIGH, "docs", "group", 1, Width.SHORT, "a", Arrays.asList("b", "c"), new IntegerRecommender(false))
            .define("b", Type.INT, Importance.HIGH, "docs", "group", 2, Width.SHORT, "b", new IntegerRecommender(true))
            .define("c", Type.INT, Importance.HIGH, "docs", "group", 3, Width.SHORT, "c", new IntegerRecommender(true))
            .define("d", Type.INT, Importance.HIGH, "docs", "group", 4, Width.SHORT, "d", singletonList("b"), new IntegerRecommender(false));
>>>>>>> 9494bebe

        Map<String, String> props = new HashMap<>();
        props.put("a", "1");
        props.put("d", "10");

        List<ConfigValue> configs = def.validate(props);
        for (ConfigValue config : configs) {
            String name = config.name();
            ConfigValue expectedConfig = expected.get(name);
            assertEquals(expectedConfig, config);
        }
    }

    @Test
    public void testValidateMissingConfigKey() {
        Map<String, ConfigValue> expected = new HashMap<>();
        String errorMessageB = "Missing required configuration \"b\" which has no default value.";
        String errorMessageC = "Missing required configuration \"c\" which has no default value.";
        String errorMessageD = "d is referred in the dependents, but not defined.";

        ConfigValue configA = new ConfigValue("a", 1, Arrays.asList(1, 2, 3), Collections.emptyList());
        ConfigValue configB = new ConfigValue("b", null, Arrays.asList(4, 5), singletonList(errorMessageB));
        ConfigValue configC = new ConfigValue("c", null, Arrays.asList(4, 5), singletonList(errorMessageC));
        ConfigValue configD = new ConfigValue("d", null, Collections.emptyList(), singletonList(errorMessageD));
        configD.visible(false);

        expected.put("a", configA);
        expected.put("b", configB);
        expected.put("c", configC);
        expected.put("d", configD);

        ConfigDef def = new ConfigDef().define("a", Type.INT, Importance.HIGH, "docs", "group", 1, Width.SHORT, "a", Arrays.asList("b", "c", "d"), new IntegerRecommender(false))
            .define("b", Type.INT, Importance.HIGH, "docs", "group", 2, Width.SHORT, "b", new IntegerRecommender(true))
            .define("c", Type.INT, Importance.HIGH, "docs", "group", 3, Width.SHORT, "c", new IntegerRecommender(true));

        Map<String, String> props = new HashMap<>();
        props.put("a", "1");

        List<ConfigValue> configs = def.validate(props);
        for (ConfigValue config: configs) {
            String name = config.name();
            ConfigValue expectedConfig = expected.get(name);
            assertEquals(expectedConfig, config);
        }
    }

    @Test
    public void testValidateCannotParse() {
        Map<String, ConfigValue> expected = new HashMap<>();
        String errorMessageB = "Invalid value non_integer for configuration a: Not a number of type INT";
        ConfigValue configA = new ConfigValue("a", null, Collections.emptyList(), singletonList(errorMessageB));
        expected.put("a", configA);

        ConfigDef def = new ConfigDef().define("a", Type.INT, Importance.HIGH, "docs");
        Map<String, String> props = new HashMap<>();
        props.put("a", "non_integer");

        List<ConfigValue> configs = def.validate(props);
        for (ConfigValue config: configs) {
            String name = config.name();
            ConfigValue expectedConfig = expected.get(name);
            assertEquals(expectedConfig, config);
        }
    }

    @Test
    public void testCanAddInternalConfig() {
        final String configName = "internal.config";
        final ConfigDef configDef = new ConfigDef().defineInternal(configName, Type.STRING, "", Importance.LOW);
        final HashMap<String, String> properties = new HashMap<>();
        properties.put(configName, "value");
        final List<ConfigValue> results = configDef.validate(properties);
        final ConfigValue configValue = results.get(0);
        assertEquals("value", configValue.value());
        assertEquals(configName, configValue.name());
    }

    @Test
    public void testInternalConfigDoesntShowUpInDocs() {
        final String name = "my.config";
        final ConfigDef configDef = new ConfigDef().defineInternal(name, Type.STRING, "", Importance.LOW);
        configDef.defineInternal("my.other.config", Type.STRING, "", null, Importance.LOW, null);
        assertFalse(configDef.toHtmlTable().contains("my.config"));
        assertFalse(configDef.toEnrichedRst().contains("my.config"));
        assertFalse(configDef.toRst().contains("my.config"));
        assertFalse(configDef.toHtmlTable().contains("my.other.config"));
        assertFalse(configDef.toEnrichedRst().contains("my.other.config"));
        assertFalse(configDef.toRst().contains("my.other.config"));
    }

    @Test
    public void testDynamicUpdateModeInDocs() {
        final ConfigDef configDef = new ConfigDef().define("my.broker.config", Type.LONG, Importance.HIGH, "docs").define("my.cluster.config", Type.LONG, Importance.HIGH, "docs").define("my.readonly.config", Type.LONG, Importance.HIGH, "docs");
        final Map<String, String> updateModes = new HashMap<>();
        updateModes.put("my.broker.config", "per-broker");
        updateModes.put("my.cluster.config", "cluster-wide");
        final String html = configDef.toHtmlTable(updateModes);
        Set<String> configsInHtml = new HashSet<>();
        for (String line : html.split("\n")) {
            if (line.contains("my.broker.config")) {
                assertTrue(line.contains("per-broker"));
                configsInHtml.add("my.broker.config");
            } else if (line.contains("my.cluster.config")) {
                assertTrue(line.contains("cluster-wide"));
                configsInHtml.add("my.cluster.config");
            } else if (line.contains("my.readonly.config")) {
                assertTrue(line.contains("read-only"));
                configsInHtml.add("my.readonly.config");
            }
        }
        assertEquals(configDef.names(), configsInHtml);
    }

    @Test
    public void testNames() {
        final ConfigDef configDef = new ConfigDef()
                .define("a", Type.STRING, Importance.LOW, "docs")
                .define("b", Type.STRING, Importance.LOW, "docs");
        Set<String> names = configDef.names();
        assertEquals(new HashSet<>(Arrays.asList("a", "b")), names);
        // should be unmodifiable
        try {
            names.add("new");
            fail();
        } catch (UnsupportedOperationException e) {
            // expected
        }
    }

    @Test
    public void testMissingDependentConfigs() {
        // Should not be possible to parse a config if a dependent config has not been defined
        final ConfigDef configDef = new ConfigDef().define("parent", Type.STRING, Importance.HIGH, "parent docs", "group", 1, Width.LONG, "Parent", singletonList("child"));
        assertThrows(ConfigException.class, () -> configDef.parse(Collections.emptyMap()));
    }

    @Test
    public void testBaseConfigDefDependents() {
        // Creating a ConfigDef based on another should compute the correct number of configs with no parent, even
        // if the base ConfigDef has already computed its parentless configs
        final ConfigDef baseConfigDef = new ConfigDef().define("a", Type.STRING, Importance.LOW, "docs");
        assertEquals(new HashSet<>(singletonList("a")), baseConfigDef.getConfigsWithNoParent());

        final ConfigDef configDef = new ConfigDef(baseConfigDef).define("parent", Type.STRING, Importance.HIGH, "parent docs", "group", 1, Width.LONG, "Parent", singletonList("child"))
                .define("child", Type.STRING, Importance.HIGH, "docs");

        assertEquals(new HashSet<>(Arrays.asList("a", "parent")), configDef.getConfigsWithNoParent());
    }


    private static class IntegerRecommender implements ConfigDef.Recommender {

        private final boolean hasParent;

        public IntegerRecommender(boolean hasParent) {
            this.hasParent = hasParent;
        }

        @Override
        public List<Object> validValues(String name, Map<String, Object> parsedConfig) {
            List<Object> values = new LinkedList<>();
            if (!hasParent) {
                values.addAll(Arrays.asList(1, 2, 3));
            } else {
                values.addAll(Arrays.asList(4, 5));
            }
            return values;
        }

        @Override
        public boolean visible(String name, Map<String, Object> parsedConfig) {
            return true;
        }
    }

    private void testValidators(Type type, Validator validator, Object defaultVal, Object[] okValues, Object[] badValues) {
        ConfigDef def = new ConfigDef().define("name", type, defaultVal, validator, Importance.HIGH, "docs");

        for (Object value : okValues) {
            Map<String, Object> m = new HashMap<>();
            m.put("name", value);
            def.parse(m);
        }

        for (Object value : badValues) {
            Map<String, Object> m = new HashMap<>();
            m.put("name", value);
            try {
                def.parse(m);
                fail("Expected a config exception due to invalid value " + value);
            } catch (ConfigException e) {
                // this is good
            }
        }
    }

    @Test
    public void toRst() {
        final ConfigDef def = new ConfigDef().define("opt1", Type.STRING, "a", ValidString.in("a", "b", "c"), Importance.HIGH, "docs1").define("opt2", Type.INT, Importance.MEDIUM, "docs2").define("opt3", Type.LIST, Arrays.asList("a", "b"), Importance.LOW, "docs3").define("opt4", Type.BOOLEAN, false, Importance.LOW, null);

        final String expectedRst =
                "``opt2``\n" +
                "  docs2\n" +
                "\n" +
                "  * Type: int\n" +
                "  * Importance: medium\n" +
                "\n" +
                "``opt1``\n" +
                "  docs1\n" +
                "\n" +
                "  * Type: string\n" + "  * Default: a\n" + "  * Valid Values: [a, b, c]\n" + "  * Importance: high\n" + "\n" + "``opt3``\n" + "  docs3\n" + "\n" + "  * Type: list\n" + "  * Default: a,b\n" + "  * Importance: low\n" + "\n" + "``opt4``\n" + "\n" + "  * Type: boolean\n" + "  * Default: false\n" + "  * Importance: low\n" + "\n";

        assertEquals(expectedRst, def.toRst());
    }

    @Test
    public void toEnrichedRst() {
        final ConfigDef def = new ConfigDef()
                .define("opt1.of.group1", Type.STRING, "a", ValidString.in("a", "b", "c"), Importance.HIGH, "Doc doc.", "Group One", 0, Width.NONE, "..", Collections.emptyList())
                .define("opt2.of.group1", Type.INT, ConfigDef.NO_DEFAULT_VALUE, Importance.MEDIUM, "Doc doc doc.",
                        "Group One", 1, Width.NONE, "..", Arrays.asList("some.option1", "some.option2"))
                .define("opt2.of.group2", Type.BOOLEAN, false, Importance.HIGH, "Doc doc doc doc.", "Group Two", 1, Width.NONE, "..", Collections.emptyList())
                .define("opt1.of.group2", Type.BOOLEAN, false, Importance.HIGH, "Doc doc doc doc doc.", "Group Two", 0, Width.NONE, "..", singletonList("some.option"))
                .define("poor.opt", Type.STRING, "foo", Importance.HIGH, "Doc doc doc doc.");

        final String expectedRst =
                "``poor.opt``\n" +
                "  Doc doc doc doc.\n" +
                "\n" +
                "  * Type: string\n" +
                "  * Default: foo\n" +
                "  * Importance: high\n" +
                "\n" +
                "Group One\n" +
                "^^^^^^^^^\n" +
                "\n" +
                "``opt1.of.group1``\n" +
                "  Doc doc.\n" +
                "\n" +
                "  * Type: string\n" +
                "  * Default: a\n" +
                "  * Valid Values: [a, b, c]\n" +
                "  * Importance: high\n" +
                "\n" +
                "``opt2.of.group1``\n" +
                "  Doc doc doc.\n" +
                "\n" +
                "  * Type: int\n" +
                "  * Importance: medium\n" +
                "  * Dependents: ``some.option1``, ``some.option2``\n" +
                "\n" +
                "Group Two\n" +
                "^^^^^^^^^\n" +
                "\n" +
                "``opt1.of.group2``\n" +
                "  Doc doc doc doc doc.\n" +
                "\n" +
                "  * Type: boolean\n" +
                "  * Default: false\n" +
                "  * Importance: high\n" +
                "  * Dependents: ``some.option``\n" +
                "\n" +
                "``opt2.of.group2``\n" +
                "  Doc doc doc doc.\n" +
                "\n" +
                "  * Type: boolean\n" +
                "  * Default: false\n" +
                "  * Importance: high\n" +
                "\n";

        assertEquals(expectedRst, def.toEnrichedRst());
    }

    @Test
    public void testConvertValueToStringBoolean() {
        assertEquals("true", ConfigDef.convertToString(true, Type.BOOLEAN));
        assertNull(ConfigDef.convertToString(null, Type.BOOLEAN));
    }

    @Test
    public void testConvertValueToStringShort() {
        assertEquals("32767", ConfigDef.convertToString(Short.MAX_VALUE, Type.SHORT));
        assertNull(ConfigDef.convertToString(null, Type.SHORT));
    }

    @Test
    public void testConvertValueToStringInt() {
        assertEquals("2147483647", ConfigDef.convertToString(Integer.MAX_VALUE, Type.INT));
        assertNull(ConfigDef.convertToString(null, Type.INT));
    }

    @Test
    public void testConvertValueToStringLong() {
        assertEquals("9223372036854775807", ConfigDef.convertToString(Long.MAX_VALUE, Type.LONG));
        assertNull(ConfigDef.convertToString(null, Type.LONG));
    }

    @Test
    public void testConvertValueToStringDouble() {
        assertEquals("3.125", ConfigDef.convertToString(3.125, Type.DOUBLE));
        assertNull(ConfigDef.convertToString(null, Type.DOUBLE));
    }

    @Test
    public void testConvertValueToStringString() {
        assertEquals("foobar", ConfigDef.convertToString("foobar", Type.STRING));
        assertNull(ConfigDef.convertToString(null, Type.STRING));
    }

    @Test
    public void testConvertValueToStringPassword() {
        assertEquals(Password.HIDDEN, ConfigDef.convertToString(new Password("foobar"), Type.PASSWORD));
        assertEquals("foobar", ConfigDef.convertToString("foobar", Type.PASSWORD));
        assertNull(ConfigDef.convertToString(null, Type.PASSWORD));
    }

    @Test
    public void testConvertValueToStringList() {
        assertEquals("a,bc,d", ConfigDef.convertToString(Arrays.asList("a", "bc", "d"), Type.LIST));
        assertNull(ConfigDef.convertToString(null, Type.LIST));
    }

    @Test
    public void testConvertValueToStringClass() throws ClassNotFoundException {
        String actual = ConfigDef.convertToString(ConfigDefTest.class, Type.CLASS);
        assertEquals("org.apache.kafka.common.config.ConfigDefTest", actual);
        // Additionally validate that we can look up this class by this name
        assertEquals(ConfigDefTest.class, Class.forName(actual));
        assertNull(ConfigDef.convertToString(null, Type.CLASS));
    }

    @Test
    public void testConvertValueToStringNestedClass() throws ClassNotFoundException {
        String actual = ConfigDef.convertToString(NestedClass.class, Type.CLASS);
        assertEquals("org.apache.kafka.common.config.ConfigDefTest$NestedClass", actual);
        // Additionally validate that we can look up this class by this name
        assertEquals(NestedClass.class, Class.forName(actual));
    }

    @Test
    public void testClassWithAlias() {
        final String alias = "PluginAlias";
        ClassLoader originalClassLoader = Thread.currentThread().getContextClassLoader();
        try {
            // Could try to use the Plugins class from Connect here, but this should simulate enough
            // of the aliasing logic to suffice for this test.
            Thread.currentThread().setContextClassLoader(new ClassLoader(originalClassLoader) {
                @Override
                public Class<?> loadClass(String name, boolean resolve) throws ClassNotFoundException {
                    if (alias.equals(name)) {
                        return NestedClass.class;
                    } else {
                        return super.loadClass(name, resolve);
                    }
                }
            });
            ConfigDef.parseType("Test config", alias, Type.CLASS);
        } finally {
            Thread.currentThread().setContextClassLoader(originalClassLoader);
        }
    }

    private static class NestedClass {
    }

    @Test
    public void testNiceMemoryUnits() {
        assertEquals("", ConfigDef.niceMemoryUnits(0L));
        assertEquals("", ConfigDef.niceMemoryUnits(1023));
        assertEquals(" (1 kibibyte)", ConfigDef.niceMemoryUnits(1024));
        assertEquals("", ConfigDef.niceMemoryUnits(1025));
        assertEquals(" (2 kibibytes)", ConfigDef.niceMemoryUnits(2 * 1024));
        assertEquals(" (1 mebibyte)", ConfigDef.niceMemoryUnits(1024 * 1024));
        assertEquals(" (2 mebibytes)", ConfigDef.niceMemoryUnits(2 * 1024 * 1024));
        assertEquals(" (1 gibibyte)", ConfigDef.niceMemoryUnits(1024 * 1024 * 1024));
        assertEquals(" (2 gibibytes)", ConfigDef.niceMemoryUnits(2L * 1024 * 1024 * 1024));
        assertEquals(" (1 tebibyte)", ConfigDef.niceMemoryUnits(1024L * 1024 * 1024 * 1024));
        assertEquals(" (2 tebibytes)", ConfigDef.niceMemoryUnits(2L * 1024 * 1024 * 1024 * 1024));
        assertEquals(" (1024 tebibytes)", ConfigDef.niceMemoryUnits(1024L * 1024 * 1024 * 1024 * 1024));
        assertEquals(" (2048 tebibytes)", ConfigDef.niceMemoryUnits(2L * 1024 * 1024 * 1024 * 1024 * 1024));
    }

    @Test
    public void testNiceTimeUnits() {
        assertEquals("", ConfigDef.niceTimeUnits(0));
        assertEquals("", ConfigDef.niceTimeUnits(Duration.ofSeconds(1).toMillis() - 1));
        assertEquals(" (1 second)", ConfigDef.niceTimeUnits(Duration.ofSeconds(1).toMillis()));
        assertEquals("", ConfigDef.niceTimeUnits(Duration.ofSeconds(1).toMillis() + 1));
        assertEquals(" (2 seconds)", ConfigDef.niceTimeUnits(Duration.ofSeconds(2).toMillis()));

        assertEquals(" (1 minute)", ConfigDef.niceTimeUnits(Duration.ofMinutes(1).toMillis()));
        assertEquals(" (2 minutes)", ConfigDef.niceTimeUnits(Duration.ofMinutes(2).toMillis()));

        assertEquals(" (1 hour)", ConfigDef.niceTimeUnits(Duration.ofHours(1).toMillis()));
        assertEquals(" (2 hours)", ConfigDef.niceTimeUnits(Duration.ofHours(2).toMillis()));

        assertEquals(" (1 day)", ConfigDef.niceTimeUnits(Duration.ofDays(1).toMillis()));
        assertEquals(" (2 days)", ConfigDef.niceTimeUnits(Duration.ofDays(2).toMillis()));

        assertEquals(" (7 days)", ConfigDef.niceTimeUnits(Duration.ofDays(7).toMillis()));
        assertEquals(" (365 days)", ConfigDef.niceTimeUnits(Duration.ofDays(365).toMillis()));
    }

    @Test
    public void testThrowsExceptionWhenListSizeExceedsLimit() {
        final ConfigException exception = assertThrows(ConfigException.class, () -> new ConfigDef().define("lst", Type.LIST, asList("a", "b"), ListSize.atMostOfSize(1), Importance.HIGH, "lst doc"));
        assertEquals("Invalid value [a, b] for configuration lst: exceeds maximum list size of [1].", exception.getMessage());
    }

    @Test
    public void testNoExceptionIsThrownWhenListSizeEqualsTheLimit() {
        final List<String> lst = asList("a", "b", "c");
        assertDoesNotThrow(() -> new ConfigDef().define("lst", Type.LIST, lst, ListSize.atMostOfSize(lst.size()), Importance.HIGH, "lst doc"));
    }

    @Test
    public void testNoExceptionIsThrownWhenListSizeIsBelowTheLimit() {
        assertDoesNotThrow(() -> new ConfigDef().define("lst", Type.LIST, asList("a", "b"), ListSize.atMostOfSize(3), Importance.HIGH, "lst doc"));
    }

    @Test
    public void testListSizeValidatorToString() {
        assertEquals("List containing maximum of 5 elements", ListSize.atMostOfSize(5).toString());
    }

}<|MERGE_RESOLUTION|>--- conflicted
+++ resolved
@@ -16,17 +16,38 @@
  */
 package org.apache.kafka.common.config;
 
-import org.apache.kafka.common.config.ConfigDef.*;
+import org.apache.kafka.common.config.ConfigDef.CaseInsensitiveValidString;
+import org.apache.kafka.common.config.ConfigDef.Importance;
+import org.apache.kafka.common.config.ConfigDef.ListSize;
+import org.apache.kafka.common.config.ConfigDef.Range;
+import org.apache.kafka.common.config.ConfigDef.Type;
+import org.apache.kafka.common.config.ConfigDef.ValidString;
+import org.apache.kafka.common.config.ConfigDef.Validator;
+import org.apache.kafka.common.config.ConfigDef.Width;
 import org.apache.kafka.common.config.types.Password;
 
 import org.junit.jupiter.api.Test;
 
 import java.time.Duration;
-import java.util.*;
+import java.util.Arrays;
+import java.util.Collections;
+import java.util.HashMap;
+import java.util.HashSet;
+import java.util.LinkedList;
+import java.util.List;
+import java.util.Map;
+import java.util.Properties;
+import java.util.Set;
 
 import static java.util.Arrays.asList;
 import static java.util.Collections.singletonList;
-import static org.junit.jupiter.api.Assertions.*;
+import static org.junit.jupiter.api.Assertions.assertDoesNotThrow;
+import static org.junit.jupiter.api.Assertions.assertEquals;
+import static org.junit.jupiter.api.Assertions.assertFalse;
+import static org.junit.jupiter.api.Assertions.assertNull;
+import static org.junit.jupiter.api.Assertions.assertThrows;
+import static org.junit.jupiter.api.Assertions.assertTrue;
+import static org.junit.jupiter.api.Assertions.fail;
 
 public class ConfigDefTest {
 
@@ -94,7 +115,8 @@
 
     @Test
     public void testDefinedTwice() {
-        assertThrows(ConfigException.class, () -> new ConfigDef().define("a", Type.STRING, Importance.HIGH, "docs").define("a", Type.INT, Importance.HIGH, "docs"));
+        assertThrows(ConfigException.class, () -> new ConfigDef().define("a", Type.STRING,
+            Importance.HIGH, "docs").define("a", Type.INT, Importance.HIGH, "docs"));
     }
 
     @Test
@@ -124,12 +146,14 @@
 
     @Test
     public void testInvalidDefaultRange() {
-        assertThrows(ConfigException.class, () -> new ConfigDef().define("name", Type.INT, -1, Range.between(0, 10), Importance.HIGH, "docs"));
+        assertThrows(ConfigException.class, () -> new ConfigDef().define("name", Type.INT, -1,
+            Range.between(0, 10), Importance.HIGH, "docs"));
     }
 
     @Test
     public void testInvalidDefaultString() {
-        assertThrows(ConfigException.class, () -> new ConfigDef().define("name", Type.STRING, "bad", ValidString.in("valid", "values"), Importance.HIGH, "docs"));
+        assertThrows(ConfigException.class, () -> new ConfigDef().define("name", Type.STRING, "bad",
+            ValidString.in("valid", "values"), Importance.HIGH, "docs"));
     }
 
     @Test
@@ -142,12 +166,16 @@
     @Test
     public void testValidators() {
         testValidators(Type.INT, Range.between(0, 10), 5, new Object[]{1, 5, 9}, new Object[]{-1, 11, null});
-        testValidators(Type.STRING, ValidString.in("good", "values", "default"), "default", new Object[]{"good", "values", "default"}, new Object[]{"bad", "inputs", "DEFAULT", null});
-        testValidators(Type.STRING, CaseInsensitiveValidString.in("good", "values", "default"), "default", new Object[]{"gOOd", "VALUES", "default"}, new Object[]{"Bad", "iNPUts", null});
+        testValidators(Type.STRING, ValidString.in("good", "values", "default"), "default",
+                new Object[]{"good", "values", "default"}, new Object[]{"bad", "inputs", "DEFAULT", null});
+        testValidators(Type.STRING, CaseInsensitiveValidString.in("good", "values", "default"), "default",
+            new Object[]{"gOOd", "VALUES", "default"}, new Object[]{"Bad", "iNPUts", null});
         testValidators(Type.LIST, ConfigDef.ValidList.in("1", "2", "3"), "1", new Object[]{"1", "2", "3"}, new Object[]{"4", "5", "6"});
-        testValidators(Type.STRING, new ConfigDef.NonNullValidator(), "a", new Object[]{"abb"}, new Object[]{null});
-        testValidators(Type.STRING, ConfigDef.CompositeValidator.of(new ConfigDef.NonNullValidator(), ValidString.in("a", "b")), "a", new Object[]{"a", "b"}, new Object[]{null, -1, "c"});
-        testValidators(Type.STRING, new ConfigDef.NonEmptyStringWithoutControlChars(), "defaultname", new Object[]{"test", "name", "test/test", "test\u1234", "\u1324name\\", "/+%>&):??<&()?-", "+1", "\uD83D\uDE01", "\uF3B1", "     test   \n\r", "\n  hello \t"}, new Object[]{"nontrailing\nnotallowed", "as\u0001cii control char", "tes\rt", "test\btest", "1\t2", ""});
+        testValidators(Type.STRING, new ConfigDef.NonNullValidator(), "a", new Object[]{"abb"}, new Object[] {null});
+        testValidators(Type.STRING, ConfigDef.CompositeValidator.of(new ConfigDef.NonNullValidator(), ValidString.in("a", "b")), "a", new Object[]{"a", "b"}, new Object[] {null, -1, "c"});
+        testValidators(Type.STRING, new ConfigDef.NonEmptyStringWithoutControlChars(), "defaultname",
+                new Object[]{"test", "name", "test/test", "test\u1234", "\u1324name\\", "/+%>&):??<&()?-", "+1", "\uD83D\uDE01", "\uF3B1", "     test   \n\r", "\n  hello \t"},
+                new Object[]{"nontrailing\nnotallowed", "as\u0001cii control char", "tes\rt", "test\btest", "1\t2", ""});
     }
 
     @Test
@@ -222,15 +250,11 @@
         expected.put("c", configC);
         expected.put("d", configD);
 
-<<<<<<< HEAD
-        ConfigDef def = new ConfigDef().define("a", Type.INT, Importance.HIGH, "docs", "group", 1, Width.SHORT, "a", Arrays.asList("b", "c"), new IntegerRecommender(false)).define("b", Type.INT, Importance.HIGH, "docs", "group", 2, Width.SHORT, "b", new IntegerRecommender(true)).define("c", Type.INT, Importance.HIGH, "docs", "group", 3, Width.SHORT, "c", new IntegerRecommender(true)).define("d", Type.INT, Importance.HIGH, "docs", "group", 4, Width.SHORT, "d", Arrays.asList("b"), new IntegerRecommender(false));
-=======
         ConfigDef def = new ConfigDef()
             .define("a", Type.INT, Importance.HIGH, "docs", "group", 1, Width.SHORT, "a", Arrays.asList("b", "c"), new IntegerRecommender(false))
             .define("b", Type.INT, Importance.HIGH, "docs", "group", 2, Width.SHORT, "b", new IntegerRecommender(true))
             .define("c", Type.INT, Importance.HIGH, "docs", "group", 3, Width.SHORT, "c", new IntegerRecommender(true))
             .define("d", Type.INT, Importance.HIGH, "docs", "group", 4, Width.SHORT, "d", singletonList("b"), new IntegerRecommender(false));
->>>>>>> 9494bebe
 
         Map<String, String> props = new HashMap<>();
         props.put("a", "1");
@@ -264,16 +288,11 @@
         expected.put("c", configC);
         expected.put("d", configD);
 
-<<<<<<< HEAD
-        ConfigDef def = new ConfigDef().define("a", Type.INT, Importance.HIGH, "docs", "group", 1, Width.SHORT, "a", Arrays.asList("b", "c"), new IntegerRecommender(false)).define("b", Type.INT, Importance.HIGH, "docs", "group", 2, Width.SHORT, "b", new IntegerRecommender(true)).define("c", Type.INT, Importance.HIGH, "docs", "group", 3, Width.SHORT, "c", new IntegerRecommender(true))
-            .define("d", Type.INT, Importance.HIGH, "docs", "group", 4, Width.SHORT, "d", Arrays.asList("b"), new IntegerRecommender(false));
-=======
         ConfigDef def = new ConfigDef()
             .define("a", Type.INT, Importance.HIGH, "docs", "group", 1, Width.SHORT, "a", Arrays.asList("b", "c"), new IntegerRecommender(false))
             .define("b", Type.INT, Importance.HIGH, "docs", "group", 2, Width.SHORT, "b", new IntegerRecommender(true))
             .define("c", Type.INT, Importance.HIGH, "docs", "group", 3, Width.SHORT, "c", new IntegerRecommender(true))
             .define("d", Type.INT, Importance.HIGH, "docs", "group", 4, Width.SHORT, "d", singletonList("b"), new IntegerRecommender(false));
->>>>>>> 9494bebe
 
         Map<String, String> props = new HashMap<>();
         props.put("a", "1");
@@ -305,7 +324,8 @@
         expected.put("c", configC);
         expected.put("d", configD);
 
-        ConfigDef def = new ConfigDef().define("a", Type.INT, Importance.HIGH, "docs", "group", 1, Width.SHORT, "a", Arrays.asList("b", "c", "d"), new IntegerRecommender(false))
+        ConfigDef def = new ConfigDef()
+            .define("a", Type.INT, Importance.HIGH, "docs", "group", 1, Width.SHORT, "a", Arrays.asList("b", "c", "d"), new IntegerRecommender(false))
             .define("b", Type.INT, Importance.HIGH, "docs", "group", 2, Width.SHORT, "b", new IntegerRecommender(true))
             .define("c", Type.INT, Importance.HIGH, "docs", "group", 3, Width.SHORT, "c", new IntegerRecommender(true));
 
@@ -366,7 +386,10 @@
 
     @Test
     public void testDynamicUpdateModeInDocs() {
-        final ConfigDef configDef = new ConfigDef().define("my.broker.config", Type.LONG, Importance.HIGH, "docs").define("my.cluster.config", Type.LONG, Importance.HIGH, "docs").define("my.readonly.config", Type.LONG, Importance.HIGH, "docs");
+        final ConfigDef configDef = new ConfigDef()
+                .define("my.broker.config", Type.LONG, Importance.HIGH, "docs")
+                .define("my.cluster.config", Type.LONG, Importance.HIGH, "docs")
+                .define("my.readonly.config", Type.LONG, Importance.HIGH, "docs");
         final Map<String, String> updateModes = new HashMap<>();
         updateModes.put("my.broker.config", "per-broker");
         updateModes.put("my.cluster.config", "cluster-wide");
@@ -406,7 +429,8 @@
     @Test
     public void testMissingDependentConfigs() {
         // Should not be possible to parse a config if a dependent config has not been defined
-        final ConfigDef configDef = new ConfigDef().define("parent", Type.STRING, Importance.HIGH, "parent docs", "group", 1, Width.LONG, "Parent", singletonList("child"));
+        final ConfigDef configDef = new ConfigDef()
+                .define("parent", Type.STRING, Importance.HIGH, "parent docs", "group", 1, Width.LONG, "Parent", singletonList("child"));
         assertThrows(ConfigException.class, () -> configDef.parse(Collections.emptyMap()));
     }
 
@@ -417,7 +441,8 @@
         final ConfigDef baseConfigDef = new ConfigDef().define("a", Type.STRING, Importance.LOW, "docs");
         assertEquals(new HashSet<>(singletonList("a")), baseConfigDef.getConfigsWithNoParent());
 
-        final ConfigDef configDef = new ConfigDef(baseConfigDef).define("parent", Type.STRING, Importance.HIGH, "parent docs", "group", 1, Width.LONG, "Parent", singletonList("child"))
+        final ConfigDef configDef = new ConfigDef(baseConfigDef)
+                .define("parent", Type.STRING, Importance.HIGH, "parent docs", "group", 1, Width.LONG, "Parent", singletonList("child"))
                 .define("child", Type.STRING, Importance.HIGH, "docs");
 
         assertEquals(new HashSet<>(Arrays.asList("a", "parent")), configDef.getConfigsWithNoParent());
@@ -472,7 +497,11 @@
 
     @Test
     public void toRst() {
-        final ConfigDef def = new ConfigDef().define("opt1", Type.STRING, "a", ValidString.in("a", "b", "c"), Importance.HIGH, "docs1").define("opt2", Type.INT, Importance.MEDIUM, "docs2").define("opt3", Type.LIST, Arrays.asList("a", "b"), Importance.LOW, "docs3").define("opt4", Type.BOOLEAN, false, Importance.LOW, null);
+        final ConfigDef def = new ConfigDef()
+                .define("opt1", Type.STRING, "a", ValidString.in("a", "b", "c"), Importance.HIGH, "docs1")
+                .define("opt2", Type.INT, Importance.MEDIUM, "docs2")
+                .define("opt3", Type.LIST, Arrays.asList("a", "b"), Importance.LOW, "docs3")
+                .define("opt4", Type.BOOLEAN, false, Importance.LOW, null);
 
         final String expectedRst =
                 "``opt2``\n" +
@@ -484,7 +513,24 @@
                 "``opt1``\n" +
                 "  docs1\n" +
                 "\n" +
-                "  * Type: string\n" + "  * Default: a\n" + "  * Valid Values: [a, b, c]\n" + "  * Importance: high\n" + "\n" + "``opt3``\n" + "  docs3\n" + "\n" + "  * Type: list\n" + "  * Default: a,b\n" + "  * Importance: low\n" + "\n" + "``opt4``\n" + "\n" + "  * Type: boolean\n" + "  * Default: false\n" + "  * Importance: low\n" + "\n";
+                "  * Type: string\n" +
+                "  * Default: a\n" +
+                "  * Valid Values: [a, b, c]\n" +
+                "  * Importance: high\n" +
+                "\n" +
+                "``opt3``\n" +
+                "  docs3\n" +
+                "\n" +
+                "  * Type: list\n" +
+                "  * Default: a,b\n" +
+                "  * Importance: low\n" +
+                "\n" +
+                "``opt4``\n" +
+                "\n" +
+                "  * Type: boolean\n" +
+                "  * Default: false\n" +
+                "  * Importance: low\n" +
+                "\n";
 
         assertEquals(expectedRst, def.toRst());
     }
@@ -492,11 +538,14 @@
     @Test
     public void toEnrichedRst() {
         final ConfigDef def = new ConfigDef()
-                .define("opt1.of.group1", Type.STRING, "a", ValidString.in("a", "b", "c"), Importance.HIGH, "Doc doc.", "Group One", 0, Width.NONE, "..", Collections.emptyList())
+                .define("opt1.of.group1", Type.STRING, "a", ValidString.in("a", "b", "c"), Importance.HIGH, "Doc doc.",
+                        "Group One", 0, Width.NONE, "..", Collections.emptyList())
                 .define("opt2.of.group1", Type.INT, ConfigDef.NO_DEFAULT_VALUE, Importance.MEDIUM, "Doc doc doc.",
                         "Group One", 1, Width.NONE, "..", Arrays.asList("some.option1", "some.option2"))
-                .define("opt2.of.group2", Type.BOOLEAN, false, Importance.HIGH, "Doc doc doc doc.", "Group Two", 1, Width.NONE, "..", Collections.emptyList())
-                .define("opt1.of.group2", Type.BOOLEAN, false, Importance.HIGH, "Doc doc doc doc doc.", "Group Two", 0, Width.NONE, "..", singletonList("some.option"))
+                .define("opt2.of.group2", Type.BOOLEAN, false, Importance.HIGH, "Doc doc doc doc.",
+                        "Group Two", 1, Width.NONE, "..", Collections.emptyList())
+                .define("opt1.of.group2", Type.BOOLEAN, false, Importance.HIGH, "Doc doc doc doc doc.",
+                        "Group Two", 0, Width.NONE, "..", singletonList("some.option"))
                 .define("poor.opt", Type.STRING, "foo", Importance.HIGH, "Doc doc doc doc.");
 
         final String expectedRst =
@@ -679,19 +728,35 @@
 
     @Test
     public void testThrowsExceptionWhenListSizeExceedsLimit() {
-        final ConfigException exception = assertThrows(ConfigException.class, () -> new ConfigDef().define("lst", Type.LIST, asList("a", "b"), ListSize.atMostOfSize(1), Importance.HIGH, "lst doc"));
-        assertEquals("Invalid value [a, b] for configuration lst: exceeds maximum list size of [1].", exception.getMessage());
+        final ConfigException exception = assertThrows(ConfigException.class, () -> new ConfigDef().define("lst",
+                                                                                                           Type.LIST,
+                                                                                                           asList("a", "b"),
+                                                                                                           ListSize.atMostOfSize(1),
+                                                                                                           Importance.HIGH,
+                                                                                                           "lst doc"));
+        assertEquals("Invalid value [a, b] for configuration lst: exceeds maximum list size of [1].",
+                     exception.getMessage());
     }
 
     @Test
     public void testNoExceptionIsThrownWhenListSizeEqualsTheLimit() {
         final List<String> lst = asList("a", "b", "c");
-        assertDoesNotThrow(() -> new ConfigDef().define("lst", Type.LIST, lst, ListSize.atMostOfSize(lst.size()), Importance.HIGH, "lst doc"));
+        assertDoesNotThrow(() -> new ConfigDef().define("lst",
+                                                        Type.LIST,
+                                                        lst,
+                                                        ListSize.atMostOfSize(lst.size()),
+                                                        Importance.HIGH,
+                                                        "lst doc"));
     }
 
     @Test
     public void testNoExceptionIsThrownWhenListSizeIsBelowTheLimit() {
-        assertDoesNotThrow(() -> new ConfigDef().define("lst", Type.LIST, asList("a", "b"), ListSize.atMostOfSize(3), Importance.HIGH, "lst doc"));
+        assertDoesNotThrow(() -> new ConfigDef().define("lst",
+                                                        Type.LIST,
+                                                        asList("a", "b"),
+                                                        ListSize.atMostOfSize(3),
+                                                        Importance.HIGH,
+                                                        "lst doc"));
     }
 
     @Test
