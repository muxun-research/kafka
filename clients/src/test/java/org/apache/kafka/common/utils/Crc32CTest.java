/*
 * Licensed to the Apache Software Foundation (ASF) under one or more
 * contributor license agreements. See the NOTICE file distributed with
 * this work for additional information regarding copyright ownership.
 * The ASF licenses this file to You under the Apache License, Version 2.0
 * (the "License"); you may not use this file except in compliance with
 * the License. You may obtain a copy of the License at
 *
 *    http://www.apache.org/licenses/LICENSE-2.0
 *
 * Unless required by applicable law or agreed to in writing, software
 * distributed under the License is distributed on an "AS IS" BASIS,
 * WITHOUT WARRANTIES OR CONDITIONS OF ANY KIND, either express or implied.
 * See the License for the specific language governing permissions and
 * limitations under the License.
 */
package org.apache.kafka.common.utils;

import org.junit.jupiter.api.Test;

import static org.junit.jupiter.api.Assertions.assertEquals;

public class Crc32CTest {

    @Test
<<<<<<< HEAD
    public void testUpdate() {
        final byte[] bytes = "Any String you want".getBytes();
        final int len = bytes.length;

		Checksum crc1 = Crc32C.create();
		Checksum crc2 = Crc32C.create();
		Checksum crc3 = Crc32C.create();

		crc1.update(bytes, 0, len);
		for (int i = 0; i < len; i++)
			crc2.update(bytes[i]);
		crc3.update(bytes, 0, len / 2);
		crc3.update(bytes, len / 2, len - len / 2);

		assertEquals(crc1.getValue(), crc2.getValue(), "Crc values should be the same");
		assertEquals(crc1.getValue(), crc3.getValue(), "Crc values should be the same");
	}

    @Test
=======
>>>>>>> 9494bebe
    public void testValue() {
        final byte[] bytes = "Some String".getBytes();
        assertEquals(608512271, Crc32C.compute(bytes, 0, bytes.length));
    }

}<|MERGE_RESOLUTION|>--- conflicted
+++ resolved
@@ -23,28 +23,6 @@
 public class Crc32CTest {
 
     @Test
-<<<<<<< HEAD
-    public void testUpdate() {
-        final byte[] bytes = "Any String you want".getBytes();
-        final int len = bytes.length;
-
-		Checksum crc1 = Crc32C.create();
-		Checksum crc2 = Crc32C.create();
-		Checksum crc3 = Crc32C.create();
-
-		crc1.update(bytes, 0, len);
-		for (int i = 0; i < len; i++)
-			crc2.update(bytes[i]);
-		crc3.update(bytes, 0, len / 2);
-		crc3.update(bytes, len / 2, len - len / 2);
-
-		assertEquals(crc1.getValue(), crc2.getValue(), "Crc values should be the same");
-		assertEquals(crc1.getValue(), crc3.getValue(), "Crc values should be the same");
-	}
-
-    @Test
-=======
->>>>>>> 9494bebe
     public void testValue() {
         final byte[] bytes = "Some String".getBytes();
         assertEquals(608512271, Crc32C.compute(bytes, 0, bytes.length));
