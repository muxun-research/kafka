/*
 * Licensed to the Apache Software Foundation (ASF) under one or more
 * contributor license agreements. See the NOTICE file distributed with
 * this work for additional information regarding copyright ownership.
 * The ASF licenses this file to You under the Apache License, Version 2.0
 * (the "License"); you may not use this file except in compliance with
 * the License. You may obtain a copy of the License at
 *
 *    http://www.apache.org/licenses/LICENSE-2.0
 *
 * Unless required by applicable law or agreed to in writing, software
 * distributed under the License is distributed on an "AS IS" BASIS,
 * WITHOUT WARRANTIES OR CONDITIONS OF ANY KIND, either express or implied.
 * See the License for the specific language governing permissions and
 * limitations under the License.
 */
package org.apache.kafka.common.network;

import org.apache.kafka.common.MetricName;
import org.apache.kafka.common.memory.MemoryPool;
import org.apache.kafka.common.memory.SimpleMemoryPool;
import org.apache.kafka.common.metrics.KafkaMetric;
import org.apache.kafka.common.metrics.Metrics;
import org.apache.kafka.common.security.auth.SecurityProtocol;
import org.apache.kafka.common.utils.LogContext;
import org.apache.kafka.common.utils.MockTime;
import org.apache.kafka.common.utils.Time;
import org.apache.kafka.common.utils.Utils;
import org.apache.kafka.test.TestUtils;

import org.junit.jupiter.api.AfterEach;
import org.junit.jupiter.api.BeforeEach;
import org.junit.jupiter.api.Test;
import org.junit.jupiter.api.Timeout;
import org.mockito.MockedConstruction;

import java.io.ByteArrayOutputStream;
import java.io.DataOutputStream;
import java.io.IOException;
import java.lang.reflect.Field;
import java.net.InetSocketAddress;
import java.net.ServerSocket;
import java.nio.ByteBuffer;
import java.nio.channels.SelectionKey;
import java.nio.channels.ServerSocketChannel;
import java.nio.channels.SocketChannel;
import java.util.*;
import java.util.concurrent.atomic.AtomicBoolean;
import java.util.concurrent.atomic.AtomicInteger;
import java.util.function.Supplier;
import java.util.stream.Collectors;

import static org.apache.kafka.test.TestUtils.waitForCondition;
<<<<<<< HEAD
import static org.junit.jupiter.api.Assertions.*;
import static org.mockito.Mockito.*;
=======
import static org.junit.jupiter.api.Assertions.assertEquals;
import static org.junit.jupiter.api.Assertions.assertFalse;
import static org.junit.jupiter.api.Assertions.assertNotNull;
import static org.junit.jupiter.api.Assertions.assertNull;
import static org.junit.jupiter.api.Assertions.assertThrows;
import static org.junit.jupiter.api.Assertions.assertTrue;
import static org.junit.jupiter.api.Assertions.fail;
import static org.mockito.ArgumentMatchers.any;
import static org.mockito.ArgumentMatchers.anyInt;
import static org.mockito.ArgumentMatchers.eq;
import static org.mockito.Mockito.atLeastOnce;
import static org.mockito.Mockito.doThrow;
import static org.mockito.Mockito.mock;
import static org.mockito.Mockito.mockConstruction;
import static org.mockito.Mockito.verify;
import static org.mockito.Mockito.when;
>>>>>>> 9494bebe

/**
 * A set of tests for the selector. These use a test harness that runs a simple socket server that echos back responses.
 */
@Timeout(240)
public class SelectorTest {
    protected static final int BUFFER_SIZE = 4 * 1024;
    private static final String METRIC_GROUP = "MetricGroup";
    private static final long CONNECTION_MAX_IDLE_MS = 5_000;

    protected EchoServer server;
    protected Time time;
    protected Selector selector;
    protected ChannelBuilder channelBuilder;
    protected Metrics metrics;

    @BeforeEach
    public void setUp() throws Exception {
        Map<String, Object> configs = new HashMap<>();
        this.server = new EchoServer(SecurityProtocol.PLAINTEXT, configs);
        this.server.start();
        this.time = new MockTime();
        this.channelBuilder = new PlaintextChannelBuilder(ListenerName.forSecurityProtocol(SecurityProtocol.PLAINTEXT));
        this.channelBuilder.configure(clientConfigs());
        this.metrics = new Metrics();
        this.selector = new Selector(CONNECTION_MAX_IDLE_MS, this.metrics, time, METRIC_GROUP, channelBuilder, new LogContext());
    }

    @AfterEach
    public void tearDown() throws Exception {
        try {
            verifySelectorEmpty();
        } finally {
            this.selector.close();
            this.server.close();
            this.metrics.close();
        }
    }

    protected Map<String, Object> clientConfigs() {
        return new HashMap<>();
    }

    /**
     * Validate that when the server disconnects, a client send ends up with that node in the disconnected list.
     */
    @Test
    public void testServerDisconnect() throws Exception {
        final String node = "0";

        // connect and do a simple request
        blockingConnect(node);
        assertEquals("hello", blockingRequest(node, "hello"));

        KafkaChannel channel = selector.channel(node);

        // disconnect
        this.server.closeConnections();
        waitForCondition(() -> {
            try {
                selector.poll(1000L);
                return selector.disconnected().containsKey(node);
            } catch (IOException e) {
                throw new RuntimeException(e);
            }
        }, 5000, "Failed to observe disconnected node in disconnected set");

        assertNull(channel.selectionKey().attachment());

        // reconnect and do another request
        blockingConnect(node);
        assertEquals("hello", blockingRequest(node, "hello"));
    }

    /**
     * Sending a request with one already in flight should result in an exception
     */
    @Test
    public void testCantSendWithInProgress() throws Exception {
        String node = "0";
        blockingConnect(node);
        selector.send(createSend(node, "test1"));
        try {
            selector.send(createSend(node, "test2"));
            fail("IllegalStateException not thrown when sending a request with one in flight");
        } catch (IllegalStateException e) {
            // Expected exception
        }
        selector.poll(0);
        assertTrue(selector.disconnected().containsKey(node), "Channel not closed");
        assertEquals(ChannelState.FAILED_SEND, selector.disconnected().get(node));
    }

    /**
     * Sending a request to a node without an existing connection should result in an exception
     */
    @Test
    public void testSendWithoutConnecting() {
        assertThrows(IllegalStateException.class, () -> selector.send(createSend("0", "test")));
    }

    /**
     * Sending a request to a node with a bad hostname should result in an exception during connect
     */
    @Test
    public void testNoRouteToHost() {
        assertThrows(IOException.class, () -> selector.connect("0", new InetSocketAddress("some.invalid.hostname.foo.bar.local", server.port), BUFFER_SIZE, BUFFER_SIZE));
    }

    /**
     * Sending a request to a node not listening on that port should result in disconnection
     */
    @Test
    public void testConnectionRefused() throws Exception {
        String node = "0";
        ServerSocket nonListeningSocket = new ServerSocket(0);
        int nonListeningPort = nonListeningSocket.getLocalPort();
        selector.connect(node, new InetSocketAddress("localhost", nonListeningPort), BUFFER_SIZE, BUFFER_SIZE);
        while (selector.disconnected().containsKey(node)) {
            assertEquals(ChannelState.NOT_CONNECTED, selector.disconnected().get(node));
            selector.poll(1000L);
        }
        nonListeningSocket.close();
    }

    /**
     * Send multiple requests to several connections in parallel. Validate that responses are received in the order that
     * requests were sent.
     */
    @Test
    public void testNormalOperation() throws Exception {
        int conns = 5;
        int reqs = 500;

        // create connections
        InetSocketAddress addr = new InetSocketAddress("localhost", server.port);
        for (int i = 0; i < conns; i++)
            connect(Integer.toString(i), addr);
        // send echo requests and receive responses
        Map<String, Integer> requests = new HashMap<>();
        Map<String, Integer> responses = new HashMap<>();
        int responseCount = 0;
        for (int i = 0; i < conns; i++) {
            String node = Integer.toString(i);
            selector.send(createSend(node, node + "-0"));
        }

        // loop until we complete all requests
        while (responseCount < conns * reqs) {
            // do the i/o
            selector.poll(0L);

            assertEquals(0, selector.disconnected().size(), "No disconnects should have occurred.");

            // handle any responses we may have gotten
            for (NetworkReceive receive : selector.completedReceives()) {
                String[] pieces = asString(receive).split("-");
                assertEquals(2, pieces.length, "Should be in the form 'conn-counter'");
                assertEquals(receive.source(), pieces[0], "Check the source");
                assertEquals(0, receive.payload().position(), "Check that the receive has kindly been rewound");
                if (responses.containsKey(receive.source())) {
                    assertEquals((int) responses.get(receive.source()), Integer.parseInt(pieces[1]), "Check the request counter");
                    responses.put(receive.source(), responses.get(receive.source()) + 1);
                } else {
                    assertEquals(0, Integer.parseInt(pieces[1]), "Check the request counter");
                    responses.put(receive.source(), 1);
                }
                responseCount++;
            }

            // prepare new sends for the next round
            for (NetworkSend send : selector.completedSends()) {
                String dest = send.destinationId();
                if (requests.containsKey(dest))
                    requests.put(dest, requests.get(dest) + 1);
                else
                    requests.put(dest, 1);
                if (requests.get(dest) < reqs)
                    selector.send(createSend(dest, dest + "-" + requests.get(dest)));
            }
        }
        if (channelBuilder instanceof PlaintextChannelBuilder) {
            assertEquals(0, cipherMetrics(metrics).size());
        } else {
<<<<<<< HEAD
            waitForCondition(() -> cipherMetrics(metrics).size() == 1, "Waiting for cipher metrics to be created.");
            assertEquals(Integer.valueOf(5), cipherMetrics(metrics).get(0).metricValue());
=======
            waitForCondition(() -> cipherMetrics(metrics).size() == 1,
                "Waiting for cipher metrics to be created.");
            assertEquals(5, cipherMetrics(metrics).get(0).metricValue());
>>>>>>> 9494bebe
        }
    }

    static List<KafkaMetric> cipherMetrics(Metrics metrics) {
<<<<<<< HEAD
        return metrics.metrics().entrySet().stream().filter(e -> e.getKey().description().contains("The number of connections with this SSL cipher and protocol.")).map(e -> e.getValue()).collect(Collectors.toList());
=======
        return metrics.metrics().entrySet().stream().
            filter(e -> e.getKey().description().
                contains("The number of connections with this SSL cipher and protocol.")).
            map(Map.Entry::getValue).
            collect(Collectors.toList());
>>>>>>> 9494bebe
    }

    /**
     * Validate that we can send and receive a message larger than the receive and send buffer size
     */
    @Test
    public void testSendLargeRequest() throws Exception {
        String node = "0";
        blockingConnect(node);
        String big = TestUtils.randomString(10 * BUFFER_SIZE);
        assertEquals(big, blockingRequest(node, big));
    }

    @Test
    public void testPartialSendAndReceiveReflectedInMetrics() throws Exception {
        // We use a large payload to attempt to trigger the partial send and receive logic.
        int payloadSize = 20 * BUFFER_SIZE;
        String payload = TestUtils.randomString(payloadSize);
        String nodeId = "0";
        blockingConnect(nodeId);
        ByteBufferSend send = ByteBufferSend.sizePrefixed(ByteBuffer.wrap(payload.getBytes()));
        NetworkSend networkSend = new NetworkSend(nodeId, send);

        selector.send(networkSend);
        KafkaChannel channel = selector.channel(nodeId);

        KafkaMetric outgoingByteTotal = findUntaggedMetricByName("outgoing-byte-total");
        KafkaMetric incomingByteTotal = findUntaggedMetricByName("incoming-byte-total");

        waitForCondition(() -> {
            long bytesSent = send.size() - send.remaining();
            assertEquals(bytesSent, ((Double) outgoingByteTotal.metricValue()).longValue());

            NetworkReceive currentReceive = channel.currentReceive();
            if (currentReceive != null) {
                assertEquals(currentReceive.bytesRead(), ((Double) incomingByteTotal.metricValue()).intValue());
            }

            selector.poll(50);
            return !selector.completedReceives().isEmpty();
        }, "Failed to receive expected response");

        KafkaMetric requestTotal = findUntaggedMetricByName("request-total");
        assertEquals(1, ((Double) requestTotal.metricValue()).intValue());

        KafkaMetric responseTotal = findUntaggedMetricByName("response-total");
        assertEquals(1, ((Double) responseTotal.metricValue()).intValue());
    }

    @Test
    public void testLargeMessageSequence() throws Exception {
        int bufferSize = 512 * 1024;
        String node = "0";
        int reqs = 50;
        InetSocketAddress addr = new InetSocketAddress("localhost", server.port);
        connect(node, addr);
        String requestPrefix = TestUtils.randomString(bufferSize);
        sendAndReceive(node, requestPrefix, 0, reqs);
    }

    @Test
    public void testEmptyRequest() throws Exception {
        String node = "0";
        blockingConnect(node);
        assertEquals("", blockingRequest(node, ""));
    }

    @Test
    public void testClearCompletedSendsAndReceives() throws Exception {
        int bufferSize = 1024;
        String node = "0";
        InetSocketAddress addr = new InetSocketAddress("localhost", server.port);
        connect(node, addr);
        String request = TestUtils.randomString(bufferSize);
        selector.send(createSend(node, request));
        boolean sent = false;
        boolean received = false;
        while (!sent || !received) {
            selector.poll(1000L);
            assertEquals(0, selector.disconnected().size(), "No disconnects should have occurred.");
            if (!selector.completedSends().isEmpty()) {
                assertEquals(1, selector.completedSends().size());
                selector.clearCompletedSends();
                assertEquals(0, selector.completedSends().size());
                sent = true;
            }

            if (!selector.completedReceives().isEmpty()) {
                assertEquals(1, selector.completedReceives().size());
                assertEquals(request, asString(selector.completedReceives().iterator().next()));
                selector.clearCompletedReceives();
                assertEquals(0, selector.completedReceives().size());
                received = true;
            }
        }
    }

    @Test
    public void testExistingConnectionId() throws IOException {
        blockingConnect("0");
        assertThrows(IllegalStateException.class, () -> blockingConnect("0"));
    }

    @Test
    public void testMute() throws Exception {
        blockingConnect("0");
        blockingConnect("1");

        selector.send(createSend("0", "hello"));
        selector.send(createSend("1", "hi"));

        selector.mute("1");

        while (selector.completedReceives().isEmpty())
            selector.poll(5);
        assertEquals(1, selector.completedReceives().size(), "We should have only one response");
        assertEquals("0", selector.completedReceives().iterator().next().source(), "The response should not be from the muted node");

        selector.unmute("1");
        do {
            selector.poll(5);
        } while (selector.completedReceives().isEmpty());
        assertEquals(1, selector.completedReceives().size(), "We should have only one response");
        assertEquals("1", selector.completedReceives().iterator().next().source(), "The response should be from the previously muted node");
    }

    @Test
    public void testCloseAllChannels() throws Exception {
        AtomicInteger closedChannelsCount = new AtomicInteger(0);
        ChannelBuilder channelBuilder = new PlaintextChannelBuilder(null) {
            private int channelIndex = 0;

            @Override
            KafkaChannel buildChannel(String id, TransportLayer transportLayer, Supplier<Authenticator> authenticatorCreator, int maxReceiveSize, MemoryPool memoryPool, ChannelMetadataRegistry metadataRegistry) {
                return new KafkaChannel(id, transportLayer, authenticatorCreator, maxReceiveSize, memoryPool, metadataRegistry) {
                    private final int index = channelIndex++;

                    @Override
                    public void close() throws IOException {
                        closedChannelsCount.getAndIncrement();
<<<<<<< HEAD
                        if (index == 0)
                            throw new RuntimeException("you should fail");
                        else
                            super.close();
=======
                        super.close();
                        if (index == 0) throw new RuntimeException("you should fail");
>>>>>>> 9494bebe
                    }
                };
            }
        };
        channelBuilder.configure(clientConfigs());
        Selector selector = new Selector(CONNECTION_MAX_IDLE_MS, new Metrics(), new MockTime(), "MetricGroup", channelBuilder, new LogContext());
        selector.connect("0", new InetSocketAddress("localhost", server.port), BUFFER_SIZE, BUFFER_SIZE);
        selector.connect("1", new InetSocketAddress("localhost", server.port), BUFFER_SIZE, BUFFER_SIZE);
        assertThrows(RuntimeException.class, selector::close);
        assertEquals(2, closedChannelsCount.get());
    }

    @Test
    public void registerFailure() throws Exception {
<<<<<<< HEAD
        ChannelBuilder channelBuilder = new PlaintextChannelBuilder(null) {
            @Override
            public KafkaChannel buildChannel(String id, SelectionKey key, int maxReceiveSize, MemoryPool memoryPool, ChannelMetadataRegistry metadataRegistry) throws KafkaException {
                throw new RuntimeException("Test exception");
            }
        };
        Selector selector = new Selector(CONNECTION_MAX_IDLE_MS, new Metrics(), new MockTime(), "MetricGroup", channelBuilder, new LogContext());
        SocketChannel socketChannel = SocketChannel.open();
        socketChannel.configureBlocking(false);
        IOException e = assertThrows(IOException.class, () -> selector.register("1", socketChannel));
        assertTrue(e.getCause().getMessage().contains("Test exception"), "Unexpected exception: " + e);
        assertFalse(socketChannel.isOpen(), "Socket not closed");
        selector.close();
=======
        final String channelId = "1";

        final ChannelBuilder channelBuilder = mock(ChannelBuilder.class);

        when(channelBuilder.buildChannel(eq(channelId), any(SelectionKey.class), anyInt(), any(MemoryPool.class),
                any(ChannelMetadataRegistry.class))).thenThrow(new RuntimeException("Test exception"));

        try (MockedConstruction<Selector.SelectorChannelMetadataRegistry> mockedMetadataRegistry =
                     mockConstruction(Selector.SelectorChannelMetadataRegistry.class)) {
            Selector selector = new Selector(CONNECTION_MAX_IDLE_MS, new Metrics(), new MockTime(), "MetricGroup", channelBuilder, new LogContext());
            final SocketChannel socketChannel = SocketChannel.open();
            socketChannel.configureBlocking(false);
            IOException e = assertThrows(IOException.class, () -> selector.register(channelId, socketChannel));
            assertTrue(e.getCause().getMessage().contains("Test exception"), "Unexpected exception: " + e);
            assertFalse(socketChannel.isOpen(), "Socket not closed");
            // Ideally, metadataRegistry is closed by the KafkaChannel but if the KafkaChannel is not created due to
            // an error such as in a case like this, the Selector should be closing the metadataRegistry instead.
            verify(mockedMetadataRegistry.constructed().get(0)).close();
            selector.close();
        }
>>>>>>> 9494bebe
    }

    @Test
    public void testCloseOldestConnection() throws Exception {
        String id = "0";
        selector.connect(id, new InetSocketAddress("localhost", server.port), BUFFER_SIZE, BUFFER_SIZE);
        NetworkTestUtils.waitForChannelConnected(selector, id);
        time.sleep(CONNECTION_MAX_IDLE_MS + 1_000);
        selector.poll(0);

        assertTrue(selector.disconnected().containsKey(id), "The idle connection should have been closed");
        assertEquals(ChannelState.EXPIRED, selector.disconnected().get(id));
    }

    @Test
    public void testIdleExpiryWithoutReadyKeys() throws IOException {
        String id = "0";
        selector.connect(id, new InetSocketAddress("localhost", server.port), BUFFER_SIZE, BUFFER_SIZE);
        KafkaChannel channel = selector.channel(id);
        channel.selectionKey().interestOps(0);

        time.sleep(CONNECTION_MAX_IDLE_MS + 1_000);
        selector.poll(0);
        assertTrue(selector.disconnected().containsKey(id), "The idle connection should have been closed");
        assertEquals(ChannelState.EXPIRED, selector.disconnected().get(id));
    }

    @Test
    public void testImmediatelyConnectedCleaned() throws Exception {
        Metrics metrics = new Metrics(); // new metrics object to avoid metric registration conflicts
        Selector selector = new ImmediatelyConnectingSelector(CONNECTION_MAX_IDLE_MS, metrics, time, "MetricGroup", channelBuilder, new LogContext());

        try {
            testImmediatelyConnectedCleaned(selector, true);
            testImmediatelyConnectedCleaned(selector, false);
        } finally {
            selector.close();
            metrics.close();
        }
    }

    private static class ImmediatelyConnectingSelector extends Selector {
        public ImmediatelyConnectingSelector(long connectionMaxIdleMS,
                                             Metrics metrics,
                                             Time time,
                                             String metricGrpPrefix,
                                             ChannelBuilder channelBuilder,
                                             LogContext logContext) {
            super(connectionMaxIdleMS, metrics, time, metricGrpPrefix, channelBuilder, logContext);
        }

        @Override
        protected boolean doConnect(SocketChannel channel, InetSocketAddress address) throws IOException {
            // Use a blocking connect to trigger the immediately connected path
            channel.configureBlocking(true);
            boolean connected = super.doConnect(channel, address);
            channel.configureBlocking(false);
            return connected;
        }
    }

    private void testImmediatelyConnectedCleaned(Selector selector, boolean closeAfterFirstPoll) throws Exception {
        String id = "0";
        selector.connect(id, new InetSocketAddress("localhost", server.port), BUFFER_SIZE, BUFFER_SIZE);
        verifyNonEmptyImmediatelyConnectedKeys(selector);
        if (closeAfterFirstPoll) {
            selector.poll(0);
            verifyEmptyImmediatelyConnectedKeys(selector);
        }
        selector.close(id);
        verifySelectorEmpty(selector);
    }

    /**
     * Verify that if Selector#connect fails and throws an Exception, all related objects
     * are cleared immediately before the exception is propagated.
     */
    @Test
    public void testConnectException() throws Exception {
        Metrics metrics = new Metrics();
        AtomicBoolean throwIOException = new AtomicBoolean();
        Selector selector = new ImmediatelyConnectingSelector(CONNECTION_MAX_IDLE_MS, metrics, time, "MetricGroup", channelBuilder, new LogContext()) {
            @Override
            protected SelectionKey registerChannel(String id, SocketChannel socketChannel, int interestedOps) throws IOException {
                SelectionKey key = super.registerChannel(id, socketChannel, interestedOps);
                key.cancel();
                if (throwIOException.get())
                    throw new IOException("Test exception");
                return key;
            }
        };

        try {
            verifyImmediatelyConnectedException(selector, "0");
            throwIOException.set(true);
            verifyImmediatelyConnectedException(selector, "1");
        } finally {
            selector.close();
            metrics.close();
        }
    }

    private void verifyImmediatelyConnectedException(Selector selector, String id) throws Exception {
        try {
            selector.connect(id, new InetSocketAddress("localhost", server.port), BUFFER_SIZE, BUFFER_SIZE);
            fail("Expected exception not thrown");
        } catch (Exception e) {
            verifyEmptyImmediatelyConnectedKeys(selector);
            assertNull(selector.channel(id), "Channel not removed");
            ensureEmptySelectorFields(selector);
        }
    }

    /*
     * Verifies that a muted connection is expired on idle timeout even if there are pending
     * receives on the socket.
     */
    @Test
    public void testExpireConnectionWithPendingReceives() throws Exception {
        KafkaChannel channel = createConnectionWithPendingReceives(5);
        verifyChannelExpiry(channel);
    }

    /**
     * Verifies that a muted connection closed by peer is expired on idle timeout even if there are pending
     * receives on the socket.
     */
    @Test
    public void testExpireClosedConnectionWithPendingReceives() throws Exception {
        KafkaChannel channel = createConnectionWithPendingReceives(5);
        server.closeConnections();
        verifyChannelExpiry(channel);
    }

    private void verifyChannelExpiry(KafkaChannel channel) throws Exception {
        String id = channel.id();
        selector.mute(id); // Mute to allow channel to be expired even if more data is available for read
        time.sleep(CONNECTION_MAX_IDLE_MS + 1_000);
        selector.poll(0);
        assertNull(selector.channel(id), "Channel not expired");
        assertNull(selector.closingChannel(id), "Channel not removed from closingChannels");
        assertEquals(ChannelState.EXPIRED, channel.state());
        assertNull(channel.selectionKey().attachment());
        assertTrue(selector.disconnected().containsKey(id), "Disconnect not notified");
        assertEquals(ChannelState.EXPIRED, selector.disconnected().get(id));
        verifySelectorEmpty();
    }

    /**
     * Verifies that sockets with incoming data available are not expired.
     * For PLAINTEXT, pending receives are always read from socket without any buffering, so this
     * test is only verifying that channels are not expired while there is data to read from socket.
     * For SSL, pending receives may also be in SSL netReadBuffer or appReadBuffer. So the test verifies
     * that connection is not expired when data is available from buffers or network.
     */
    @Test
    public void testCloseOldestConnectionWithMultiplePendingReceives() throws Exception {
        int expectedReceives = 5;
        KafkaChannel channel = createConnectionWithPendingReceives(expectedReceives);
        int completedReceives = selector.completedReceives().size();

        while (selector.disconnected().isEmpty()) {
            time.sleep(CONNECTION_MAX_IDLE_MS + 1_000);
            selector.poll(completedReceives == expectedReceives ? 0 : 1_000);
            completedReceives += selector.completedReceives().size();
        }

        assertEquals(expectedReceives, completedReceives);
        assertNull(selector.channel(channel.id()), "Channel not expired");
        assertNull(selector.closingChannel(channel.id()), "Channel not expired");
        assertTrue(selector.disconnected().containsKey(channel.id()), "Disconnect not notified");
        assertTrue(selector.completedReceives().isEmpty(), "Unexpected receive");
    }

    /**
     * Tests that graceful close of channel processes remaining data from socket read buffers.
     * Since we cannot determine how much data is available in the buffers, this test verifies that
     * multiple receives are completed after server shuts down connections, with retries to tolerate
     * cases where data may not be available in the socket buffer.
     */
    @Test
    public void testGracefulClose() throws Exception {
        int maxReceiveCountAfterClose = 0;
        for (int i = 6; i <= 100 && maxReceiveCountAfterClose < 5; i++) {
            int receiveCount = 0;
            KafkaChannel channel = createConnectionWithPendingReceives(i);
            // Poll until one or more receives complete and then close the server-side connection
            waitForCondition(() -> {
                selector.poll(1000);
                return !selector.completedReceives().isEmpty();
            }, 5000, "Receive not completed");
            server.closeConnections();
            while (selector.disconnected().isEmpty()) {
                selector.poll(1);
                receiveCount += selector.completedReceives().size();
                assertTrue(selector.completedReceives().size() <= 1, "Too many completed receives in one poll");
            }
            assertEquals(channel.id(), selector.disconnected().keySet().iterator().next());
            maxReceiveCountAfterClose = Math.max(maxReceiveCountAfterClose, receiveCount);
        }
        assertTrue(maxReceiveCountAfterClose >= 5, "Too few receives after close: " + maxReceiveCountAfterClose);
    }

    /**
     * Tests that graceful close is not delayed if only part of an incoming receive is
     * available in the socket buffer.
     */
    @Test
    public void testPartialReceiveGracefulClose() throws Exception {
        String id = "0";
        blockingConnect(id);
        KafkaChannel channel = selector.channel(id);
        // Inject a NetworkReceive into Kafka channel with a large size
        injectNetworkReceive(channel, 100000);
        sendNoReceive(channel, 2); // Send some data that gets received as part of injected receive
        selector.poll(1000); // Wait until some data arrives, but not a completed receive
        assertEquals(0, selector.completedReceives().size());
        server.closeConnections();
        waitForCondition(() -> {
            try {
                selector.poll(100);
                return !selector.disconnected().isEmpty();
            } catch (IOException e) {
                throw new RuntimeException(e);
            }
        }, 10000, "Channel not disconnected");
        assertEquals(1, selector.disconnected().size());
        assertEquals(channel.id(), selector.disconnected().keySet().iterator().next());
        assertEquals(0, selector.completedReceives().size());
    }

    @Test
    public void testMuteOnOOM() throws Exception {
        //clean up default selector, replace it with one that uses a finite mem pool
        selector.close();
        MemoryPool pool = new SimpleMemoryPool(900, 900, false, null);
        selector = new Selector(NetworkReceive.UNLIMITED, CONNECTION_MAX_IDLE_MS, metrics, time, "MetricGroup", new HashMap<>(), true, false, channelBuilder, pool, new LogContext());

        try (ServerSocketChannel ss = ServerSocketChannel.open()) {
            ss.bind(new InetSocketAddress(0));

            InetSocketAddress serverAddress = (InetSocketAddress) ss.getLocalAddress();

            Thread sender1 = createSender(serverAddress, randomPayload(900));
            Thread sender2 = createSender(serverAddress, randomPayload(900));
            sender1.start();
            sender2.start();

            //wait until everything has been flushed out to network (assuming payload size is smaller than OS buffer size)
            //this is important because we assume both requests' prefixes (1st 4 bytes) have made it.
            sender1.join(5000);
            sender2.join(5000);

            SocketChannel channelX = ss.accept(); //not defined if its 1 or 2
            channelX.configureBlocking(false);
            SocketChannel channelY = ss.accept();
            channelY.configureBlocking(false);
            selector.register("clientX", channelX);
            selector.register("clientY", channelY);

            Collection<NetworkReceive> completed = Collections.emptyList();
            long deadline = System.currentTimeMillis() + 5000;
            while (System.currentTimeMillis() < deadline && completed.isEmpty()) {
                selector.poll(1000);
                completed = selector.completedReceives();
            }
            assertEquals(1, completed.size(), "could not read a single request within timeout");
            NetworkReceive firstReceive = completed.iterator().next();
            assertEquals(0, pool.availableMemory());
            assertTrue(selector.isOutOfMemory());

            selector.poll(10);
            assertTrue(selector.completedReceives().isEmpty());
            assertEquals(0, pool.availableMemory());
            assertTrue(selector.isOutOfMemory());

            firstReceive.close();
            assertEquals(900, pool.availableMemory()); //memory has been released back to pool

            completed = Collections.emptyList();
            deadline = System.currentTimeMillis() + 5000;
            while (System.currentTimeMillis() < deadline && completed.isEmpty()) {
                selector.poll(1000);
                completed = selector.completedReceives();
            }
            assertEquals(1, selector.completedReceives().size(), "could not read a single request within timeout");
            assertEquals(0, pool.availableMemory());
            assertFalse(selector.isOutOfMemory());
        }
    }

    private Thread createSender(InetSocketAddress serverAddress, byte[] payload) {
        return new PlaintextSender(serverAddress, payload);
    }

    protected byte[] randomPayload(int sizeBytes) throws Exception {
        Random random = new Random();
        byte[] payload = new byte[sizeBytes + 4];
        random.nextBytes(payload);
        ByteArrayOutputStream prefixOs = new ByteArrayOutputStream();
        DataOutputStream prefixDos = new DataOutputStream(prefixOs);
        prefixDos.writeInt(sizeBytes);
        prefixDos.flush();
        prefixDos.close();
        prefixOs.flush();
        prefixOs.close();
        byte[] prefix = prefixOs.toByteArray();
        System.arraycopy(prefix, 0, payload, 0, prefix.length);
        return payload;
    }

    /**
     * Tests that a connect and disconnect in a single poll invocation results in the channel id being
     * in `disconnected`, but not `connected`.
     */
    @Test
    public void testConnectDisconnectDuringInSinglePoll() throws Exception {
        // channel is connected, not ready and it throws an exception during prepare
        KafkaChannel kafkaChannel = mock(KafkaChannel.class);
        when(kafkaChannel.id()).thenReturn("1");
        when(kafkaChannel.socketDescription()).thenReturn("");
        when(kafkaChannel.state()).thenReturn(ChannelState.NOT_CONNECTED);
        when(kafkaChannel.finishConnect()).thenReturn(true);
        when(kafkaChannel.isConnected()).thenReturn(true);
        when(kafkaChannel.ready()).thenReturn(false);
        doThrow(new IOException()).when(kafkaChannel).prepare();

        SelectionKey selectionKey = mock(SelectionKey.class);
        when(kafkaChannel.selectionKey()).thenReturn(selectionKey);
        SocketChannel socket = SocketChannel.open();
        when(selectionKey.channel()).thenReturn(socket);
        when(selectionKey.readyOps()).thenReturn(SelectionKey.OP_CONNECT);
        when(selectionKey.attachment()).thenReturn(kafkaChannel);

        Set<SelectionKey> selectionKeys = Set.of(selectionKey);
        selector.pollSelectionKeys(selectionKeys, false, System.nanoTime());

        assertFalse(selector.connected().contains(kafkaChannel.id()));
        assertTrue(selector.disconnected().containsKey(kafkaChannel.id()));

        verify(kafkaChannel, atLeastOnce()).ready();
        verify(kafkaChannel).disconnect();
        verify(kafkaChannel).close();
        verify(selectionKey).cancel();
        socket.close();
    }

    @Test
    public void testOutboundConnectionsCountInConnectionCreationMetric() throws Exception {
        // create connections
        int expectedConnections = 5;
        InetSocketAddress addr = new InetSocketAddress("localhost", server.port);
        for (int i = 0; i < expectedConnections; i++)
            connect(Integer.toString(i), addr);

        // Poll continuously, as we cannot guarantee that the first call will see all connections
        int seenConnections = 0;
        for (int i = 0; i < 10; i++) {
            selector.poll(100L);
            seenConnections += selector.connected().size();
            if (seenConnections == expectedConnections)
                break;
        }

        assertEquals((double) expectedConnections, getMetric("connection-creation-total").metricValue());
        assertEquals((double) expectedConnections, getMetric("connection-count").metricValue());
    }

    @Test
    public void testInboundConnectionsCountInConnectionCreationMetric() throws Exception {
        int conns = 5;

        try (ServerSocketChannel ss = ServerSocketChannel.open()) {
            ss.bind(new InetSocketAddress(0));
            InetSocketAddress serverAddress = (InetSocketAddress) ss.getLocalAddress();

            for (int i = 0; i < conns; i++) {
                Thread sender = createSender(serverAddress, randomPayload(1));
                sender.start();
                try (SocketChannel channel = ss.accept()) {
                    channel.configureBlocking(false);
                    selector.register(Integer.toString(i), channel);
                } finally {
                    sender.join();
                }
            }
        }

        assertEquals((double) conns, getMetric("connection-creation-total").metricValue());
        assertEquals((double) conns, getMetric("connection-count").metricValue());
    }

    @Test
    public void testConnectionsByClientMetric() throws Exception {
        String node = "0";
        Map<String, String> unknownNameAndVersion = softwareNameAndVersionTags(ClientInformation.UNKNOWN_NAME_OR_VERSION, ClientInformation.UNKNOWN_NAME_OR_VERSION);
        Map<String, String> knownNameAndVersion = softwareNameAndVersionTags("A", "B");

        try (ServerSocketChannel ss = ServerSocketChannel.open()) {
            ss.bind(new InetSocketAddress(0));
            InetSocketAddress serverAddress = (InetSocketAddress) ss.getLocalAddress();

            Thread sender = createSender(serverAddress, randomPayload(1));
            sender.start();
            SocketChannel channel = ss.accept();
            channel.configureBlocking(false);

            // Metric with unknown / unknown should be there
            selector.register(node, channel);
            assertEquals(1, getMetric("connections", unknownNameAndVersion).metricValue());
            assertEquals(ClientInformation.EMPTY, selector.channel(node).channelMetadataRegistry().clientInformation());

            // Metric with unknown / unknown should not be there, metric with A / B should be there
            ClientInformation clientInformation = new ClientInformation("A", "B");
            selector.channel(node).channelMetadataRegistry().registerClientInformation(clientInformation);
            assertEquals(clientInformation, selector.channel(node).channelMetadataRegistry().clientInformation());
            assertEquals(0, getMetric("connections", unknownNameAndVersion).metricValue());
            assertEquals(1, getMetric("connections", knownNameAndVersion).metricValue());

            // Metric with A / B should not be there,
            selector.close(node);
            assertEquals(0, getMetric("connections", knownNameAndVersion).metricValue());
        }
    }

    private Map<String, String> softwareNameAndVersionTags(String clientSoftwareName, String clientSoftwareVersion) {
        Map<String, String> tags = new HashMap<>(2);
        tags.put("clientSoftwareName", clientSoftwareName);
        tags.put("clientSoftwareVersion", clientSoftwareVersion);
        return tags;
    }

    private KafkaMetric getMetric(String name, Map<String, String> tags) throws Exception {
<<<<<<< HEAD
        Optional<Map.Entry<MetricName, KafkaMetric>> metric = metrics.metrics().entrySet().stream().filter(entry -> entry.getKey().name().equals(name) && entry.getKey().tags().equals(tags)).findFirst();
        if (!metric.isPresent())
=======
        Optional<Map.Entry<MetricName, KafkaMetric>> metric = metrics.metrics().entrySet().stream()
            .filter(entry ->
                entry.getKey().name().equals(name) && entry.getKey().tags().equals(tags))
            .findFirst();
        if (metric.isEmpty())
>>>>>>> 9494bebe
            throw new Exception(String.format("Could not find metric called %s with tags %s", name, tags.toString()));

        return metric.get().getValue();
    }

    @SuppressWarnings("unchecked")
    @Test
    public void testLowestPriorityChannel() throws Exception {
        int conns = 5;
        InetSocketAddress addr = new InetSocketAddress("localhost", server.port);
        for (int i = 0; i < conns; i++) {
            connect(String.valueOf(i), addr);
        }
        assertNotNull(selector.lowestPriorityChannel());
        for (int i = conns - 1; i >= 0; i--) {
<<<<<<< HEAD
            if (i != 2)
=======
            if (i != 2) 
>>>>>>> 9494bebe
                assertEquals("", blockingRequest(String.valueOf(i), ""));
            time.sleep(10);
        }
        assertEquals("2", selector.lowestPriorityChannel().id());

        Field field = Selector.class.getDeclaredField("closingChannels");
        field.setAccessible(true);
        Map<String, KafkaChannel> closingChannels = (Map<String, KafkaChannel>) field.get(selector);
        closingChannels.put("3", selector.channel("3"));
        assertEquals("3", selector.lowestPriorityChannel().id());
        closingChannels.remove("3");

        for (int i = 0; i < conns; i++) {
            selector.close(String.valueOf(i));
        }
        assertNull(selector.lowestPriorityChannel());
    }

    @Test
    public void testMetricsCleanupOnSelectorClose() throws Exception {
        Metrics metrics = new Metrics();
        Selector selector = new ImmediatelyConnectingSelector(CONNECTION_MAX_IDLE_MS, metrics, time, "MetricGroup", channelBuilder, new LogContext()) {
            @Override
            public void close(String id) {
                super.close(id);
                throw new RuntimeException();
            }
        };
        assertTrue(metrics.metrics().size() > 1);
        String id = "0";
        selector.connect(id, new InetSocketAddress("localhost", server.port), BUFFER_SIZE, BUFFER_SIZE);

        // Close the selector and ensure a RuntimeException has been throw
        assertThrows(RuntimeException.class, selector::close);

        // We should only have one remaining metric for kafka-metrics-count, which is a global metric
        assertEquals(1, metrics.metrics().size());
    }

    @Test
    public void testWriteCompletesSendWithNoBytesWritten() throws IOException {
        KafkaChannel channel = mock(KafkaChannel.class);
        when(channel.id()).thenReturn("1");
        when(channel.write()).thenReturn(0L);
        NetworkSend send = new NetworkSend("destination", new ByteBufferSend(ByteBuffer.allocate(0)));
        when(channel.maybeCompleteSend()).thenReturn(send);
        selector.write(channel);
        assertEquals(Collections.singletonList(send), selector.completedSends());
    }

    /**
     * Ensure that no errors are thrown if channels are closed while processing multiple completed receives
     */
    @Test
    public void testChannelCloseWhileProcessingReceives() throws Exception {
        int numChannels = 4;
        Map<String, KafkaChannel> channels = TestUtils.fieldValue(selector, Selector.class, "channels");
        Set<SelectionKey> selectionKeys = new HashSet<>();
        for (int i = 0; i < numChannels; i++) {
            String id = String.valueOf(i);
            KafkaChannel channel = mock(KafkaChannel.class);
            channels.put(id, channel);
            when(channel.id()).thenReturn(id);
            when(channel.state()).thenReturn(ChannelState.READY);
            when(channel.isConnected()).thenReturn(true);
            when(channel.ready()).thenReturn(true);
            when(channel.read()).thenReturn(1L);

            SelectionKey selectionKey = mock(SelectionKey.class);
            when(channel.selectionKey()).thenReturn(selectionKey);
            when(selectionKey.isValid()).thenReturn(true);
            when(selectionKey.isReadable()).thenReturn(true);
            when(selectionKey.readyOps()).thenReturn(SelectionKey.OP_READ);
            when(selectionKey.attachment()).thenReturn(channel).thenReturn(null);
            selectionKeys.add(selectionKey);

            NetworkReceive receive = mock(NetworkReceive.class);
            when(receive.source()).thenReturn(id);
            when(receive.size()).thenReturn(10);
            when(receive.bytesRead()).thenReturn(1);
            when(receive.payload()).thenReturn(ByteBuffer.allocate(10));
            when(channel.maybeCompleteReceive()).thenReturn(receive);
        }

        selector.pollSelectionKeys(selectionKeys, false, System.nanoTime());
        assertEquals(numChannels, selector.completedReceives().size());
        Set<KafkaChannel> closed = new HashSet<>();
        Set<KafkaChannel> notClosed = new HashSet<>();
        for (NetworkReceive receive : selector.completedReceives()) {
            KafkaChannel channel = selector.channel(receive.source());
            assertNotNull(channel);
            if (closed.size() < 2) {
                selector.close(channel.id());
                closed.add(channel);
            } else
                notClosed.add(channel);
        }
        assertEquals(notClosed, new HashSet<>(selector.channels()));
        closed.forEach(channel -> assertNull(selector.channel(channel.id())));

        selector.poll(0);
        assertEquals(0, selector.completedReceives().size());
    }

    private String blockingRequest(String node, String s) throws IOException {
        selector.send(createSend(node, s));
        while (true) {
            selector.poll(1000L);
            for (NetworkReceive receive : selector.completedReceives())
                if (receive.source().equals(node))
                    return asString(receive);
        }
    }

    protected void connect(String node, InetSocketAddress serverAddr) throws IOException {
        selector.connect(node, serverAddr, BUFFER_SIZE, BUFFER_SIZE);
    }

    /* connect and wait for the connection to complete */
    private void blockingConnect(String node) throws IOException {
        blockingConnect(node, new InetSocketAddress("localhost", server.port));
    }

    protected void blockingConnect(String node, InetSocketAddress serverAddr) throws IOException {
        selector.connect(node, serverAddr, BUFFER_SIZE, BUFFER_SIZE);
        NetworkTestUtils.waitForChannelReady(selector, node);
    }

    protected final NetworkSend createSend(String node, String payload) {
        return new NetworkSend(node, ByteBufferSend.sizePrefixed(ByteBuffer.wrap(payload.getBytes())));
    }

    protected String asString(NetworkReceive receive) {
        return new String(Utils.toArray(receive.payload()));
    }

    private void sendAndReceive(String node, String requestPrefix, int startIndex, int endIndex) throws Exception {
        int requests = startIndex;
        int responses = startIndex;
        selector.send(createSend(node, requestPrefix + "-" + startIndex));
        requests++;
        while (responses < endIndex) {
            // do the i/o
            selector.poll(0L);
            assertEquals(0, selector.disconnected().size(), "No disconnects should have occurred.");
            // handle requests and responses of the fast node
            for (NetworkReceive receive : selector.completedReceives()) {
                assertEquals(requestPrefix + "-" + responses, asString(receive));
                responses++;
            }

            for (int i = 0; i < selector.completedSends().size() && requests < endIndex; i++, requests++) {
                selector.send(createSend(node, requestPrefix + "-" + requests));
            }
        }
    }

    private void verifyNonEmptyImmediatelyConnectedKeys(Selector selector) throws Exception {
        Field field = Selector.class.getDeclaredField("immediatelyConnectedKeys");
        field.setAccessible(true);
        Collection<?> immediatelyConnectedKeys = (Collection<?>) field.get(selector);
        assertFalse(immediatelyConnectedKeys.isEmpty());
    }

    private void verifyEmptyImmediatelyConnectedKeys(Selector selector) throws Exception {
        Field field = Selector.class.getDeclaredField("immediatelyConnectedKeys");
        ensureEmptySelectorField(selector, field);
    }

    protected void verifySelectorEmpty() throws Exception {
        verifySelectorEmpty(this.selector);
    }

    public void verifySelectorEmpty(Selector selector) throws Exception {
        for (KafkaChannel channel : selector.channels()) {
            selector.close(channel.id());
            assertNull(channel.selectionKey().attachment());
        }
        selector.poll(0);
        selector.poll(0); // Poll a second time to clear everything
        ensureEmptySelectorFields(selector);
    }

    private void ensureEmptySelectorFields(Selector selector) throws Exception {
        for (Field field : Selector.class.getDeclaredFields()) {
            ensureEmptySelectorField(selector, field);
        }
    }

    private void ensureEmptySelectorField(Selector selector, Field field) throws Exception {
        field.setAccessible(true);
        Object obj = field.get(selector);
        if (obj instanceof Collection)
            assertTrue(((Collection<?>) obj).isEmpty(), "Field not empty: " + field + " " + obj);
        else if (obj instanceof Map)
            assertTrue(((Map<?, ?>) obj).isEmpty(), "Field not empty: " + field + " " + obj);
    }

    private KafkaMetric getMetric(String name) throws Exception {
<<<<<<< HEAD
        Optional<Map.Entry<MetricName, KafkaMetric>> metric = metrics.metrics().entrySet().stream().filter(entry -> entry.getKey().name().equals(name)).findFirst();
        if (!metric.isPresent())
=======
        Optional<Map.Entry<MetricName, KafkaMetric>> metric = metrics.metrics().entrySet().stream()
                .filter(entry -> entry.getKey().name().equals(name))
                .findFirst();
        if (metric.isEmpty())
>>>>>>> 9494bebe
            throw new Exception(String.format("Could not find metric called %s", name));

        return metric.get().getValue();
    }

    private KafkaMetric findUntaggedMetricByName(String name) {
        MetricName metricName = new MetricName(name, METRIC_GROUP + "-metrics", "", new HashMap<>());
        KafkaMetric metric = metrics.metrics().get(metricName);
        assertNotNull(metric);
        return metric;
    }

    /**
     * Creates a connection, sends the specified number of requests and returns without reading
     * any incoming data. Some of the incoming data may be in the socket buffers when this method
     * returns, but there is no guarantee that all the data from the server will be available
     * immediately.
     */
    private KafkaChannel createConnectionWithPendingReceives(int pendingReceives) throws Exception {
        String id = "0";
        blockingConnect(id);
        KafkaChannel channel = selector.channel(id);
        sendNoReceive(channel, pendingReceives);
        return channel;
    }

    /**
     * Sends the specified number of requests and waits for the requests to be sent.
     * The channel is muted during polling to ensure that incoming data is not received.
     */
    private void sendNoReceive(KafkaChannel channel, int numRequests) throws Exception {
        selector.mute(channel.id());
        for (int i = 0; i < numRequests; i++) {
            selector.send(createSend(channel.id(), String.valueOf(i)));
            do {
                selector.poll(10);
            } while (selector.completedSends().isEmpty());
        }
        selector.unmute(channel.id());
    }

    /**
     * Injects a NetworkReceive for channel with size buffer filled in with the provided size
     * and a payload buffer allocated with that size, but no data in the payload buffer.
     */
    private void injectNetworkReceive(KafkaChannel channel, int size) throws Exception {
        NetworkReceive receive = new NetworkReceive();
        TestUtils.setFieldValue(channel, "receive", receive);
        ByteBuffer sizeBuffer = TestUtils.fieldValue(receive, NetworkReceive.class, "size");
        sizeBuffer.putInt(size);
        TestUtils.setFieldValue(receive, "buffer", ByteBuffer.allocate(size));
    }
}<|MERGE_RESOLUTION|>--- conflicted
+++ resolved
@@ -44,17 +44,21 @@
 import java.nio.channels.SelectionKey;
 import java.nio.channels.ServerSocketChannel;
 import java.nio.channels.SocketChannel;
-import java.util.*;
+import java.util.Collection;
+import java.util.Collections;
+import java.util.HashMap;
+import java.util.HashSet;
+import java.util.List;
+import java.util.Map;
+import java.util.Optional;
+import java.util.Random;
+import java.util.Set;
 import java.util.concurrent.atomic.AtomicBoolean;
 import java.util.concurrent.atomic.AtomicInteger;
 import java.util.function.Supplier;
 import java.util.stream.Collectors;
 
 import static org.apache.kafka.test.TestUtils.waitForCondition;
-<<<<<<< HEAD
-import static org.junit.jupiter.api.Assertions.*;
-import static org.mockito.Mockito.*;
-=======
 import static org.junit.jupiter.api.Assertions.assertEquals;
 import static org.junit.jupiter.api.Assertions.assertFalse;
 import static org.junit.jupiter.api.Assertions.assertNotNull;
@@ -71,7 +75,6 @@
 import static org.mockito.Mockito.mockConstruction;
 import static org.mockito.Mockito.verify;
 import static org.mockito.Mockito.when;
->>>>>>> 9494bebe
 
 /**
  * A set of tests for the selector. These use a test harness that runs a simple socket server that echos back responses.
@@ -178,7 +181,8 @@
      */
     @Test
     public void testNoRouteToHost() {
-        assertThrows(IOException.class, () -> selector.connect("0", new InetSocketAddress("some.invalid.hostname.foo.bar.local", server.port), BUFFER_SIZE, BUFFER_SIZE));
+        assertThrows(IOException.class,
+            () -> selector.connect("0", new InetSocketAddress("some.invalid.hostname.foo.bar.local", server.port), BUFFER_SIZE, BUFFER_SIZE));
     }
 
     /**
@@ -256,27 +260,18 @@
         if (channelBuilder instanceof PlaintextChannelBuilder) {
             assertEquals(0, cipherMetrics(metrics).size());
         } else {
-<<<<<<< HEAD
-            waitForCondition(() -> cipherMetrics(metrics).size() == 1, "Waiting for cipher metrics to be created.");
-            assertEquals(Integer.valueOf(5), cipherMetrics(metrics).get(0).metricValue());
-=======
             waitForCondition(() -> cipherMetrics(metrics).size() == 1,
                 "Waiting for cipher metrics to be created.");
             assertEquals(5, cipherMetrics(metrics).get(0).metricValue());
->>>>>>> 9494bebe
         }
     }
 
     static List<KafkaMetric> cipherMetrics(Metrics metrics) {
-<<<<<<< HEAD
-        return metrics.metrics().entrySet().stream().filter(e -> e.getKey().description().contains("The number of connections with this SSL cipher and protocol.")).map(e -> e.getValue()).collect(Collectors.toList());
-=======
         return metrics.metrics().entrySet().stream().
             filter(e -> e.getKey().description().
                 contains("The number of connections with this SSL cipher and protocol.")).
             map(Map.Entry::getValue).
             collect(Collectors.toList());
->>>>>>> 9494bebe
     }
 
     /**
@@ -393,7 +388,8 @@
         while (selector.completedReceives().isEmpty())
             selector.poll(5);
         assertEquals(1, selector.completedReceives().size(), "We should have only one response");
-        assertEquals("0", selector.completedReceives().iterator().next().source(), "The response should not be from the muted node");
+        assertEquals("0", selector.completedReceives().iterator().next().source(),
+            "The response should not be from the muted node");
 
         selector.unmute("1");
         do {
@@ -408,24 +404,16 @@
         AtomicInteger closedChannelsCount = new AtomicInteger(0);
         ChannelBuilder channelBuilder = new PlaintextChannelBuilder(null) {
             private int channelIndex = 0;
-
             @Override
-            KafkaChannel buildChannel(String id, TransportLayer transportLayer, Supplier<Authenticator> authenticatorCreator, int maxReceiveSize, MemoryPool memoryPool, ChannelMetadataRegistry metadataRegistry) {
+            KafkaChannel buildChannel(String id, TransportLayer transportLayer, Supplier<Authenticator> authenticatorCreator,
+                                      int maxReceiveSize, MemoryPool memoryPool, ChannelMetadataRegistry metadataRegistry) {
                 return new KafkaChannel(id, transportLayer, authenticatorCreator, maxReceiveSize, memoryPool, metadataRegistry) {
                     private final int index = channelIndex++;
-
                     @Override
                     public void close() throws IOException {
                         closedChannelsCount.getAndIncrement();
-<<<<<<< HEAD
-                        if (index == 0)
-                            throw new RuntimeException("you should fail");
-                        else
-                            super.close();
-=======
                         super.close();
                         if (index == 0) throw new RuntimeException("you should fail");
->>>>>>> 9494bebe
                     }
                 };
             }
@@ -440,21 +428,6 @@
 
     @Test
     public void registerFailure() throws Exception {
-<<<<<<< HEAD
-        ChannelBuilder channelBuilder = new PlaintextChannelBuilder(null) {
-            @Override
-            public KafkaChannel buildChannel(String id, SelectionKey key, int maxReceiveSize, MemoryPool memoryPool, ChannelMetadataRegistry metadataRegistry) throws KafkaException {
-                throw new RuntimeException("Test exception");
-            }
-        };
-        Selector selector = new Selector(CONNECTION_MAX_IDLE_MS, new Metrics(), new MockTime(), "MetricGroup", channelBuilder, new LogContext());
-        SocketChannel socketChannel = SocketChannel.open();
-        socketChannel.configureBlocking(false);
-        IOException e = assertThrows(IOException.class, () -> selector.register("1", socketChannel));
-        assertTrue(e.getCause().getMessage().contains("Test exception"), "Unexpected exception: " + e);
-        assertFalse(socketChannel.isOpen(), "Socket not closed");
-        selector.close();
-=======
         final String channelId = "1";
 
         final ChannelBuilder channelBuilder = mock(ChannelBuilder.class);
@@ -475,7 +448,6 @@
             verify(mockedMetadataRegistry.constructed().get(0)).close();
             selector.close();
         }
->>>>>>> 9494bebe
     }
 
     @Test
@@ -712,7 +684,8 @@
         //clean up default selector, replace it with one that uses a finite mem pool
         selector.close();
         MemoryPool pool = new SimpleMemoryPool(900, 900, false, null);
-        selector = new Selector(NetworkReceive.UNLIMITED, CONNECTION_MAX_IDLE_MS, metrics, time, "MetricGroup", new HashMap<>(), true, false, channelBuilder, pool, new LogContext());
+        selector = new Selector(NetworkReceive.UNLIMITED, CONNECTION_MAX_IDLE_MS, metrics, time, "MetricGroup",
+            new HashMap<>(), true, false, channelBuilder, pool, new LogContext());
 
         try (ServerSocketChannel ss = ServerSocketChannel.open()) {
             ss.bind(new InetSocketAddress(0));
@@ -871,7 +844,8 @@
     @Test
     public void testConnectionsByClientMetric() throws Exception {
         String node = "0";
-        Map<String, String> unknownNameAndVersion = softwareNameAndVersionTags(ClientInformation.UNKNOWN_NAME_OR_VERSION, ClientInformation.UNKNOWN_NAME_OR_VERSION);
+        Map<String, String> unknownNameAndVersion = softwareNameAndVersionTags(
+            ClientInformation.UNKNOWN_NAME_OR_VERSION, ClientInformation.UNKNOWN_NAME_OR_VERSION);
         Map<String, String> knownNameAndVersion = softwareNameAndVersionTags("A", "B");
 
         try (ServerSocketChannel ss = ServerSocketChannel.open()) {
@@ -885,13 +859,17 @@
 
             // Metric with unknown / unknown should be there
             selector.register(node, channel);
-            assertEquals(1, getMetric("connections", unknownNameAndVersion).metricValue());
-            assertEquals(ClientInformation.EMPTY, selector.channel(node).channelMetadataRegistry().clientInformation());
+            assertEquals(1,
+                getMetric("connections", unknownNameAndVersion).metricValue());
+            assertEquals(ClientInformation.EMPTY,
+                selector.channel(node).channelMetadataRegistry().clientInformation());
 
             // Metric with unknown / unknown should not be there, metric with A / B should be there
             ClientInformation clientInformation = new ClientInformation("A", "B");
-            selector.channel(node).channelMetadataRegistry().registerClientInformation(clientInformation);
-            assertEquals(clientInformation, selector.channel(node).channelMetadataRegistry().clientInformation());
+            selector.channel(node).channelMetadataRegistry()
+                .registerClientInformation(clientInformation);
+            assertEquals(clientInformation,
+                selector.channel(node).channelMetadataRegistry().clientInformation());
             assertEquals(0, getMetric("connections", unknownNameAndVersion).metricValue());
             assertEquals(1, getMetric("connections", knownNameAndVersion).metricValue());
 
@@ -909,16 +887,11 @@
     }
 
     private KafkaMetric getMetric(String name, Map<String, String> tags) throws Exception {
-<<<<<<< HEAD
-        Optional<Map.Entry<MetricName, KafkaMetric>> metric = metrics.metrics().entrySet().stream().filter(entry -> entry.getKey().name().equals(name) && entry.getKey().tags().equals(tags)).findFirst();
-        if (!metric.isPresent())
-=======
         Optional<Map.Entry<MetricName, KafkaMetric>> metric = metrics.metrics().entrySet().stream()
             .filter(entry ->
                 entry.getKey().name().equals(name) && entry.getKey().tags().equals(tags))
             .findFirst();
         if (metric.isEmpty())
->>>>>>> 9494bebe
             throw new Exception(String.format("Could not find metric called %s with tags %s", name, tags.toString()));
 
         return metric.get().getValue();
@@ -934,11 +907,7 @@
         }
         assertNotNull(selector.lowestPriorityChannel());
         for (int i = conns - 1; i >= 0; i--) {
-<<<<<<< HEAD
-            if (i != 2)
-=======
             if (i != 2) 
->>>>>>> 9494bebe
                 assertEquals("", blockingRequest(String.valueOf(i), ""));
             time.sleep(10);
         }
@@ -1012,7 +981,9 @@
             when(selectionKey.isValid()).thenReturn(true);
             when(selectionKey.isReadable()).thenReturn(true);
             when(selectionKey.readyOps()).thenReturn(SelectionKey.OP_READ);
-            when(selectionKey.attachment()).thenReturn(channel).thenReturn(null);
+            when(selectionKey.attachment())
+                    .thenReturn(channel)
+                    .thenReturn(null);
             selectionKeys.add(selectionKey);
 
             NetworkReceive receive = mock(NetworkReceive.class);
@@ -1138,15 +1109,10 @@
     }
 
     private KafkaMetric getMetric(String name) throws Exception {
-<<<<<<< HEAD
-        Optional<Map.Entry<MetricName, KafkaMetric>> metric = metrics.metrics().entrySet().stream().filter(entry -> entry.getKey().name().equals(name)).findFirst();
-        if (!metric.isPresent())
-=======
         Optional<Map.Entry<MetricName, KafkaMetric>> metric = metrics.metrics().entrySet().stream()
                 .filter(entry -> entry.getKey().name().equals(name))
                 .findFirst();
         if (metric.isEmpty())
->>>>>>> 9494bebe
             throw new Exception(String.format("Could not find metric called %s", name));
 
         return metric.get().getValue();
@@ -1163,7 +1129,7 @@
      * Creates a connection, sends the specified number of requests and returns without reading
      * any incoming data. Some of the incoming data may be in the socket buffers when this method
      * returns, but there is no guarantee that all the data from the server will be available
-     * immediately.
+     * immediately. 
      */
     private KafkaChannel createConnectionWithPendingReceives(int pendingReceives) throws Exception {
         String id = "0";
