--- conflicted
+++ resolved
@@ -25,45 +25,23 @@
 
     @Test
     public void testValidRules() {
-		testValidRule("DEFAULT");
-		testValidRule("RULE:^CN=(.*?),OU=ServiceUsers.*$/$1/");
-		testValidRule("RULE:^CN=(.*?),OU=ServiceUsers.*$/$1/L, DEFAULT");
-		testValidRule("RULE:^CN=(.*?),OU=(.*?),O=(.*?),L=(.*?),ST=(.*?),C=(.*?)$/$1@$2/");
-		testValidRule("RULE:^.*[Cc][Nn]=([a-zA-Z0-9.]*).*$/$1/L");
-		testValidRule("RULE:^cn=(.?),ou=(.?),dc=(.?),dc=(.?)$/$1@$2/U");
+        testValidRule("DEFAULT");
+        testValidRule("RULE:^CN=(.*?),OU=ServiceUsers.*$/$1/");
+        testValidRule("RULE:^CN=(.*?),OU=ServiceUsers.*$/$1/L, DEFAULT");
+        testValidRule("RULE:^CN=(.*?),OU=(.*?),O=(.*?),L=(.*?),ST=(.*?),C=(.*?)$/$1@$2/");
+        testValidRule("RULE:^.*[Cc][Nn]=([a-zA-Z0-9.]*).*$/$1/L");
+        testValidRule("RULE:^cn=(.?),ou=(.?),dc=(.?),dc=(.?)$/$1@$2/U");
 
-		testValidRule("RULE:^CN=([^,ADEFLTU,]+)(,.*|$)/$1/");
-		testValidRule("RULE:^CN=([^,DEFAULT,]+)(,.*|$)/$1/");
-	}
+        testValidRule("RULE:^CN=([^,ADEFLTU,]+)(,.*|$)/$1/");
+        testValidRule("RULE:^CN=([^,DEFAULT,]+)(,.*|$)/$1/");
+    }
 
-	private void testValidRule(String rules) {
-		SslPrincipalMapper.fromRules(rules);
-	}
+    private void testValidRule(String rules) {
+        SslPrincipalMapper.fromRules(rules);
+    }
 
     @Test
     public void testInvalidRules() {
-<<<<<<< HEAD
-		testInvalidRule("default");
-		testInvalidRule("DEFAUL");
-		testInvalidRule("DEFAULT/L");
-		testInvalidRule("DEFAULT/U");
-
-		testInvalidRule("RULE:CN=(.*?),OU=ServiceUsers.*/$1");
-		testInvalidRule("rule:^CN=(.*?),OU=ServiceUsers.*$/$1/");
-		testInvalidRule("RULE:^CN=(.*?),OU=ServiceUsers.*$/$1/L/U");
-		testInvalidRule("RULE:^CN=(.*?),OU=ServiceUsers.*$/L");
-		testInvalidRule("RULE:^CN=(.*?),OU=ServiceUsers.*$/U");
-		testInvalidRule("RULE:^CN=(.*?),OU=ServiceUsers.*$/LU");
-	}
-
-	private void testInvalidRule(String rules) {
-		try {
-			System.out.println(SslPrincipalMapper.fromRules(rules));
-			fail("should have thrown IllegalArgumentException");
-		} catch (IllegalArgumentException e) {
-		}
-	}
-=======
         testInvalidRule("default");
         testInvalidRule("DEFAUL");
         testInvalidRule("DEFAULT/L");
@@ -80,68 +58,67 @@
     private void testInvalidRule(String rules) {
         assertThrows(IllegalArgumentException.class, () -> SslPrincipalMapper.fromRules(rules));
     }
->>>>>>> 9494bebe
 
     @Test
     public void testSslPrincipalMapper() throws Exception {
-		String rules = String.join(", ",
-				"RULE:^CN=(.*?),OU=ServiceUsers.*$/$1/L",
-				"RULE:^CN=(.*?),OU=(.*?),O=(.*?),L=(.*?),ST=(.*?),C=(.*?)$/$1@$2/L",
-				"RULE:^cn=(.*?),ou=(.*?),dc=(.*?),dc=(.*?)$/$1@$2/U",
-				"RULE:^.*[Cc][Nn]=([a-zA-Z0-9.]*).*$/$1/U",
-				"DEFAULT"
-		);
+        String rules = String.join(", ",
+            "RULE:^CN=(.*?),OU=ServiceUsers.*$/$1/L",
+            "RULE:^CN=(.*?),OU=(.*?),O=(.*?),L=(.*?),ST=(.*?),C=(.*?)$/$1@$2/L",
+            "RULE:^cn=(.*?),ou=(.*?),dc=(.*?),dc=(.*?)$/$1@$2/U",
+            "RULE:^.*[Cc][Nn]=([a-zA-Z0-9.]*).*$/$1/U",
+            "DEFAULT"
+        );
 
-		SslPrincipalMapper mapper = SslPrincipalMapper.fromRules(rules);
+        SslPrincipalMapper mapper = SslPrincipalMapper.fromRules(rules);
 
-		assertEquals("duke", mapper.getName("CN=Duke,OU=ServiceUsers,O=Org,C=US"));
-		assertEquals("duke@sme", mapper.getName("CN=Duke,OU=SME,O=mycp,L=Fulton,ST=MD,C=US"));
-		assertEquals("DUKE@SME", mapper.getName("cn=duke,ou=sme,dc=mycp,dc=com"));
-		assertEquals("DUKE", mapper.getName("cN=duke,OU=JavaSoft,O=Sun Microsystems"));
-		assertEquals("OU=JavaSoft,O=Sun Microsystems,C=US", mapper.getName("OU=JavaSoft,O=Sun Microsystems,C=US"));
-	}
+        assertEquals("duke", mapper.getName("CN=Duke,OU=ServiceUsers,O=Org,C=US"));
+        assertEquals("duke@sme", mapper.getName("CN=Duke,OU=SME,O=mycp,L=Fulton,ST=MD,C=US"));
+        assertEquals("DUKE@SME", mapper.getName("cn=duke,ou=sme,dc=mycp,dc=com"));
+        assertEquals("DUKE", mapper.getName("cN=duke,OU=JavaSoft,O=Sun Microsystems"));
+        assertEquals("OU=JavaSoft,O=Sun Microsystems,C=US", mapper.getName("OU=JavaSoft,O=Sun Microsystems,C=US"));
+    }
 
-	private void testRulesSplitting(String expected, String rules) {
-		SslPrincipalMapper mapper = SslPrincipalMapper.fromRules(rules);
-		assertEquals(String.format("SslPrincipalMapper(rules = %s)", expected), mapper.toString());
-	}
+    private void testRulesSplitting(String expected, String rules) {
+        SslPrincipalMapper mapper = SslPrincipalMapper.fromRules(rules);
+        assertEquals(String.format("SslPrincipalMapper(rules = %s)", expected), mapper.toString());
+    }
 
-	@Test
-	public void testRulesSplitting() {
-		// seeing is believing
-		testRulesSplitting("[]", "");
-		testRulesSplitting("[DEFAULT]", "DEFAULT");
-		testRulesSplitting("[RULE:/]", "RULE://");
-		testRulesSplitting("[RULE:/.*]", "RULE:/.*/");
-		testRulesSplitting("[RULE:/.*/L]", "RULE:/.*/L");
-		testRulesSplitting("[RULE:/, DEFAULT]", "RULE://,DEFAULT");
-		testRulesSplitting("[RULE:/, DEFAULT]", "  RULE:// ,  DEFAULT  ");
-		testRulesSplitting("[RULE:   /     , DEFAULT]", "  RULE:   /     / ,  DEFAULT  ");
-		testRulesSplitting("[RULE:  /     /U, DEFAULT]", "  RULE:  /     /U   ,DEFAULT  ");
-		testRulesSplitting("[RULE:([A-Z]*)/$1/U, RULE:([a-z]+)/$1, DEFAULT]", "  RULE:([A-Z]*)/$1/U   ,RULE:([a-z]+)/$1/,   DEFAULT  ");
+    @Test
+    public void testRulesSplitting() {
+        // seeing is believing
+        testRulesSplitting("[]", "");
+        testRulesSplitting("[DEFAULT]", "DEFAULT");
+        testRulesSplitting("[RULE:/]", "RULE://");
+        testRulesSplitting("[RULE:/.*]", "RULE:/.*/");
+        testRulesSplitting("[RULE:/.*/L]", "RULE:/.*/L");
+        testRulesSplitting("[RULE:/, DEFAULT]", "RULE://,DEFAULT");
+        testRulesSplitting("[RULE:/, DEFAULT]", "  RULE:// ,  DEFAULT  ");
+        testRulesSplitting("[RULE:   /     , DEFAULT]", "  RULE:   /     / ,  DEFAULT  ");
+        testRulesSplitting("[RULE:  /     /U, DEFAULT]", "  RULE:  /     /U   ,DEFAULT  ");
+        testRulesSplitting("[RULE:([A-Z]*)/$1/U, RULE:([a-z]+)/$1, DEFAULT]", "  RULE:([A-Z]*)/$1/U   ,RULE:([a-z]+)/$1/,   DEFAULT  ");
 
-		// empty rules are ignored
-		testRulesSplitting("[]", ",   , , ,      , , ,   ");
-		testRulesSplitting("[RULE:/, DEFAULT]", ",,RULE://,,,DEFAULT,,");
-		testRulesSplitting("[RULE: /   , DEFAULT]", ",  , RULE: /   /    ,,,   DEFAULT, ,   ");
-		testRulesSplitting("[RULE:   /  /U, DEFAULT]", "     ,  , RULE:   /  /U    ,,  ,DEFAULT, ,");
+        // empty rules are ignored
+        testRulesSplitting("[]", ",   , , ,      , , ,   ");
+        testRulesSplitting("[RULE:/, DEFAULT]", ",,RULE://,,,DEFAULT,,");
+        testRulesSplitting("[RULE: /   , DEFAULT]", ",  , RULE: /   /    ,,,   DEFAULT, ,   ");
+        testRulesSplitting("[RULE:   /  /U, DEFAULT]", "     ,  , RULE:   /  /U    ,,  ,DEFAULT, ,");
 
-		// escape sequences
-		testRulesSplitting("[RULE:\\/\\\\\\(\\)\\n\\t/\\/\\/]", "RULE:\\/\\\\\\(\\)\\n\\t/\\/\\//");
-		testRulesSplitting("[RULE:\\**\\/+/*/L, RULE:\\/*\\**/**]", "RULE:\\**\\/+/*/L,RULE:\\/*\\**/**/");
+        // escape sequences
+        testRulesSplitting("[RULE:\\/\\\\\\(\\)\\n\\t/\\/\\/]", "RULE:\\/\\\\\\(\\)\\n\\t/\\/\\//");
+        testRulesSplitting("[RULE:\\**\\/+/*/L, RULE:\\/*\\**/**]", "RULE:\\**\\/+/*/L,RULE:\\/*\\**/**/");
 
-		// rules rule
-		testRulesSplitting(
-				"[RULE:,RULE:,/,RULE:,\\//U, RULE:,/RULE:,, RULE:,RULE:,/L,RULE:,/L, RULE:, DEFAULT, /DEFAULT, DEFAULT]",
-				"RULE:,RULE:,/,RULE:,\\//U,RULE:,/RULE:,/,RULE:,RULE:,/L,RULE:,/L,RULE:, DEFAULT, /DEFAULT/,DEFAULT"
-		);
-	}
+        // rules rule
+        testRulesSplitting(
+            "[RULE:,RULE:,/,RULE:,\\//U, RULE:,/RULE:,, RULE:,RULE:,/L,RULE:,/L, RULE:, DEFAULT, /DEFAULT, DEFAULT]",
+            "RULE:,RULE:,/,RULE:,\\//U,RULE:,/RULE:,/,RULE:,RULE:,/L,RULE:,/L,RULE:, DEFAULT, /DEFAULT/,DEFAULT"
+        );
+    }
 
-	@Test
-	public void testCommaWithWhitespace() throws Exception {
-		String rules = "RULE:^CN=((\\\\, *|\\w)+)(,.*|$)/$1/,DEFAULT";
+    @Test
+    public void testCommaWithWhitespace() throws Exception {
+        String rules = "RULE:^CN=((\\\\, *|\\w)+)(,.*|$)/$1/,DEFAULT";
 
-		SslPrincipalMapper mapper = SslPrincipalMapper.fromRules(rules);
-		assertEquals("Tkac\\, Adam", mapper.getName("CN=Tkac\\, Adam,OU=ITZ,DC=geodis,DC=cz"));
-	}
+        SslPrincipalMapper mapper = SslPrincipalMapper.fromRules(rules);
+        assertEquals("Tkac\\, Adam", mapper.getName("CN=Tkac\\, Adam,OU=ITZ,DC=geodis,DC=cz"));
+    }
 }