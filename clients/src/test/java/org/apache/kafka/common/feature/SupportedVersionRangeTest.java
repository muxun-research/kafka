/*
 * Licensed to the Apache Software Foundation (ASF) under one or more
 * contributor license agreements. See the NOTICE file distributed with
 * this work for additional information regarding copyright ownership.
 * The ASF licenses this file to You under the Apache License, Version 2.0
 * (the "License"); you may not use this file except in compliance with
 * the License. You may obtain a copy of the License at
 *
 *    http://www.apache.org/licenses/LICENSE-2.0
 *
 * Unless required by applicable law or agreed to in writing, software
 * distributed under the License is distributed on an "AS IS" BASIS,
 * WITHOUT WARRANTIES OR CONDITIONS OF ANY KIND, either express or implied.
 * See the License for the specific language governing permissions and
 * limitations under the License.
 */

package org.apache.kafka.common.feature;

import org.junit.jupiter.api.Test;

import java.util.Map;

import static org.apache.kafka.common.utils.Utils.mkEntry;
import static org.apache.kafka.common.utils.Utils.mkMap;
import static org.junit.jupiter.api.Assertions.*;

/**
 * Unit tests for the SupportedVersionRange class.
 * Along the way, this suite also includes extensive tests for the base class BaseVersionRange.
 */
public class SupportedVersionRangeTest {
    @Test
    public void testFailDueToInvalidParams() {
<<<<<<< HEAD
        // min and max can't be < 1.
        assertThrows(IllegalArgumentException.class, () -> new SupportedVersionRange((short) 0, (short) 0));
        // min can't be < 1.
        assertThrows(IllegalArgumentException.class, () -> new SupportedVersionRange((short) 0, (short) 1));
        // max can't be < 1.
        assertThrows(IllegalArgumentException.class, () -> new SupportedVersionRange((short) 1, (short) 0));
=======
        // min and max can't be < 0.
        assertThrows(
            IllegalArgumentException.class,
            () -> new SupportedVersionRange((short) -1, (short) -1));
        // min can't be < 0.
        assertThrows(
            IllegalArgumentException.class,
            () -> new SupportedVersionRange((short) -1, (short) 0));
        // max can't be < 0.
        assertThrows(
            IllegalArgumentException.class,
            () -> new SupportedVersionRange((short) 0, (short) -1));
>>>>>>> 9494bebe
        // min can't be > max.
        assertThrows(IllegalArgumentException.class, () -> new SupportedVersionRange((short) 2, (short) 1));
    }

    @Test
    public void testFromToMap() {
        SupportedVersionRange versionRange = new SupportedVersionRange((short) 1, (short) 2);
        assertEquals(1, versionRange.min());
        assertEquals(2, versionRange.max());

        Map<String, Short> versionRangeMap = versionRange.toMap();
        assertEquals(mkMap(mkEntry("min_version", versionRange.min()), mkEntry("max_version", versionRange.max())), versionRangeMap);

        SupportedVersionRange newVersionRange = SupportedVersionRange.fromMap(versionRangeMap);
        assertEquals(1, newVersionRange.min());
        assertEquals(2, newVersionRange.max());
        assertEquals(versionRange, newVersionRange);
    }

    @Test
    public void testFromMapFailure() {
<<<<<<< HEAD
        // min_version can't be < 1.
        Map<String, Short> invalidWithBadMinVersion = mkMap(mkEntry("min_version", (short) 0), mkEntry("max_version", (short) 1));
        assertThrows(IllegalArgumentException.class, () -> SupportedVersionRange.fromMap(invalidWithBadMinVersion));

        // max_version can't be < 1.
        Map<String, Short> invalidWithBadMaxVersion = mkMap(mkEntry("min_version", (short) 1), mkEntry("max_version", (short) 0));
        assertThrows(IllegalArgumentException.class, () -> SupportedVersionRange.fromMap(invalidWithBadMaxVersion));

        // min_version and max_version can't be < 1.
        Map<String, Short> invalidWithBadMinMaxVersion = mkMap(mkEntry("min_version", (short) 0), mkEntry("max_version", (short) 0));
        assertThrows(IllegalArgumentException.class, () -> SupportedVersionRange.fromMap(invalidWithBadMinMaxVersion));
=======
        // min_version can't be < 0.
        Map<String, Short> invalidWithBadMinVersion =
            mkMap(mkEntry("min_version", (short) -1), mkEntry("max_version", (short) 0));
        assertThrows(
            IllegalArgumentException.class,
            () -> SupportedVersionRange.fromMap(invalidWithBadMinVersion));

        // max_version can't be < 0.
        Map<String, Short> invalidWithBadMaxVersion =
            mkMap(mkEntry("min_version", (short) 0), mkEntry("max_version", (short) -1));
        assertThrows(
            IllegalArgumentException.class,
            () -> SupportedVersionRange.fromMap(invalidWithBadMaxVersion));

        // min_version and max_version can't be < 0.
        Map<String, Short> invalidWithBadMinMaxVersion =
            mkMap(mkEntry("min_version", (short) -1), mkEntry("max_version", (short) -1));
        assertThrows(
            IllegalArgumentException.class,
            () -> SupportedVersionRange.fromMap(invalidWithBadMinMaxVersion));
>>>>>>> 9494bebe

        // min_version can't be > max_version.
        Map<String, Short> invalidWithLowerMaxVersion = mkMap(mkEntry("min_version", (short) 2), mkEntry("max_version", (short) 1));
        assertThrows(IllegalArgumentException.class, () -> SupportedVersionRange.fromMap(invalidWithLowerMaxVersion));

        // min_version key missing.
        Map<String, Short> invalidWithMinKeyMissing = mkMap(mkEntry("max_version", (short) 1));
        assertThrows(IllegalArgumentException.class, () -> SupportedVersionRange.fromMap(invalidWithMinKeyMissing));

        // max_version key missing.
        Map<String, Short> invalidWithMaxKeyMissing = mkMap(mkEntry("min_version", (short) 1));
        assertThrows(IllegalArgumentException.class, () -> SupportedVersionRange.fromMap(invalidWithMaxKeyMissing));
    }

    @Test
    public void testToString() {
        assertEquals("SupportedVersionRange[min_version:1, max_version:1]", new SupportedVersionRange((short) 1, (short) 1).toString());
        assertEquals("SupportedVersionRange[min_version:1, max_version:2]", new SupportedVersionRange((short) 1, (short) 2).toString());
    }

    @Test
    public void testEquals() {
        SupportedVersionRange tested = new SupportedVersionRange((short) 1, (short) 1);
        assertEquals(tested, tested);
        assertNotEquals(tested, new SupportedVersionRange((short) 1, (short) 2));
        assertNotEquals(null, tested);
    }

    @Test
    public void testMinMax() {
        SupportedVersionRange versionRange = new SupportedVersionRange((short) 1, (short) 2);
        assertEquals(1, versionRange.min());
        assertEquals(2, versionRange.max());
    }

    @Test
    public void testIsIncompatibleWith() {
        assertFalse(new SupportedVersionRange((short) 1, (short) 1).isIncompatibleWith((short) 1));
        assertFalse(new SupportedVersionRange((short) 1, (short) 4).isIncompatibleWith((short) 2));
        assertFalse(new SupportedVersionRange((short) 1, (short) 4).isIncompatibleWith((short) 1));
        assertFalse(new SupportedVersionRange((short) 1, (short) 4).isIncompatibleWith((short) 4));

        assertTrue(new SupportedVersionRange((short) 2, (short) 3).isIncompatibleWith((short) 1));
        assertTrue(new SupportedVersionRange((short) 2, (short) 3).isIncompatibleWith((short) 4));
    }
}<|MERGE_RESOLUTION|>--- conflicted
+++ resolved
@@ -23,7 +23,11 @@
 
 import static org.apache.kafka.common.utils.Utils.mkEntry;
 import static org.apache.kafka.common.utils.Utils.mkMap;
-import static org.junit.jupiter.api.Assertions.*;
+import static org.junit.jupiter.api.Assertions.assertEquals;
+import static org.junit.jupiter.api.Assertions.assertFalse;
+import static org.junit.jupiter.api.Assertions.assertNotEquals;
+import static org.junit.jupiter.api.Assertions.assertThrows;
+import static org.junit.jupiter.api.Assertions.assertTrue;
 
 /**
  * Unit tests for the SupportedVersionRange class.
@@ -32,14 +36,6 @@
 public class SupportedVersionRangeTest {
     @Test
     public void testFailDueToInvalidParams() {
-<<<<<<< HEAD
-        // min and max can't be < 1.
-        assertThrows(IllegalArgumentException.class, () -> new SupportedVersionRange((short) 0, (short) 0));
-        // min can't be < 1.
-        assertThrows(IllegalArgumentException.class, () -> new SupportedVersionRange((short) 0, (short) 1));
-        // max can't be < 1.
-        assertThrows(IllegalArgumentException.class, () -> new SupportedVersionRange((short) 1, (short) 0));
-=======
         // min and max can't be < 0.
         assertThrows(
             IllegalArgumentException.class,
@@ -52,9 +48,10 @@
         assertThrows(
             IllegalArgumentException.class,
             () -> new SupportedVersionRange((short) 0, (short) -1));
->>>>>>> 9494bebe
         // min can't be > max.
-        assertThrows(IllegalArgumentException.class, () -> new SupportedVersionRange((short) 2, (short) 1));
+        assertThrows(
+            IllegalArgumentException.class,
+            () -> new SupportedVersionRange((short) 2, (short) 1));
     }
 
     @Test
@@ -64,7 +61,9 @@
         assertEquals(2, versionRange.max());
 
         Map<String, Short> versionRangeMap = versionRange.toMap();
-        assertEquals(mkMap(mkEntry("min_version", versionRange.min()), mkEntry("max_version", versionRange.max())), versionRangeMap);
+        assertEquals(
+            mkMap(mkEntry("min_version", versionRange.min()), mkEntry("max_version", versionRange.max())),
+            versionRangeMap);
 
         SupportedVersionRange newVersionRange = SupportedVersionRange.fromMap(versionRangeMap);
         assertEquals(1, newVersionRange.min());
@@ -74,19 +73,6 @@
 
     @Test
     public void testFromMapFailure() {
-<<<<<<< HEAD
-        // min_version can't be < 1.
-        Map<String, Short> invalidWithBadMinVersion = mkMap(mkEntry("min_version", (short) 0), mkEntry("max_version", (short) 1));
-        assertThrows(IllegalArgumentException.class, () -> SupportedVersionRange.fromMap(invalidWithBadMinVersion));
-
-        // max_version can't be < 1.
-        Map<String, Short> invalidWithBadMaxVersion = mkMap(mkEntry("min_version", (short) 1), mkEntry("max_version", (short) 0));
-        assertThrows(IllegalArgumentException.class, () -> SupportedVersionRange.fromMap(invalidWithBadMaxVersion));
-
-        // min_version and max_version can't be < 1.
-        Map<String, Short> invalidWithBadMinMaxVersion = mkMap(mkEntry("min_version", (short) 0), mkEntry("max_version", (short) 0));
-        assertThrows(IllegalArgumentException.class, () -> SupportedVersionRange.fromMap(invalidWithBadMinMaxVersion));
-=======
         // min_version can't be < 0.
         Map<String, Short> invalidWithBadMinVersion =
             mkMap(mkEntry("min_version", (short) -1), mkEntry("max_version", (short) 0));
@@ -107,25 +93,37 @@
         assertThrows(
             IllegalArgumentException.class,
             () -> SupportedVersionRange.fromMap(invalidWithBadMinMaxVersion));
->>>>>>> 9494bebe
 
         // min_version can't be > max_version.
-        Map<String, Short> invalidWithLowerMaxVersion = mkMap(mkEntry("min_version", (short) 2), mkEntry("max_version", (short) 1));
-        assertThrows(IllegalArgumentException.class, () -> SupportedVersionRange.fromMap(invalidWithLowerMaxVersion));
+        Map<String, Short> invalidWithLowerMaxVersion =
+            mkMap(mkEntry("min_version", (short) 2), mkEntry("max_version", (short) 1));
+        assertThrows(
+            IllegalArgumentException.class,
+            () -> SupportedVersionRange.fromMap(invalidWithLowerMaxVersion));
 
         // min_version key missing.
-        Map<String, Short> invalidWithMinKeyMissing = mkMap(mkEntry("max_version", (short) 1));
-        assertThrows(IllegalArgumentException.class, () -> SupportedVersionRange.fromMap(invalidWithMinKeyMissing));
+        Map<String, Short> invalidWithMinKeyMissing =
+            mkMap(mkEntry("max_version", (short) 1));
+        assertThrows(
+            IllegalArgumentException.class,
+            () -> SupportedVersionRange.fromMap(invalidWithMinKeyMissing));
 
         // max_version key missing.
-        Map<String, Short> invalidWithMaxKeyMissing = mkMap(mkEntry("min_version", (short) 1));
-        assertThrows(IllegalArgumentException.class, () -> SupportedVersionRange.fromMap(invalidWithMaxKeyMissing));
+        Map<String, Short> invalidWithMaxKeyMissing =
+            mkMap(mkEntry("min_version", (short) 1));
+        assertThrows(
+            IllegalArgumentException.class,
+            () -> SupportedVersionRange.fromMap(invalidWithMaxKeyMissing));
     }
 
     @Test
     public void testToString() {
-        assertEquals("SupportedVersionRange[min_version:1, max_version:1]", new SupportedVersionRange((short) 1, (short) 1).toString());
-        assertEquals("SupportedVersionRange[min_version:1, max_version:2]", new SupportedVersionRange((short) 1, (short) 2).toString());
+        assertEquals(
+            "SupportedVersionRange[min_version:1, max_version:1]",
+            new SupportedVersionRange((short) 1, (short) 1).toString());
+        assertEquals(
+            "SupportedVersionRange[min_version:1, max_version:2]",
+            new SupportedVersionRange((short) 1, (short) 2).toString());
     }
 
     @Test
