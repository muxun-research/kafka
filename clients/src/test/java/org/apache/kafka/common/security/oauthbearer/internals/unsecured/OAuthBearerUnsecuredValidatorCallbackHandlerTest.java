--- conflicted
+++ resolved
@@ -23,34 +23,12 @@
 import org.apache.kafka.common.utils.Time;
 import org.junit.jupiter.api.Test;
 
-<<<<<<< HEAD
 import javax.security.auth.callback.Callback;
-import javax.security.auth.callback.UnsupportedCallbackException;
-import java.io.IOException;
-=======
->>>>>>> 15418db6
 import java.nio.charset.StandardCharsets;
-import java.util.Arrays;
-import java.util.Base64;
+import java.util.*;
 import java.util.Base64.Encoder;
-import java.util.Collections;
-import java.util.HashMap;
-import java.util.Map;
 
-<<<<<<< HEAD
-import static org.junit.jupiter.api.Assertions.assertEquals;
-import static org.junit.jupiter.api.Assertions.assertNull;
-import static org.junit.jupiter.api.Assertions.assertTrue;
-=======
-import javax.security.auth.callback.Callback;
-
-import org.apache.kafka.common.security.authenticator.TestJaasConfig;
-import org.apache.kafka.common.security.oauthbearer.OAuthBearerLoginModule;
-import org.apache.kafka.common.security.oauthbearer.OAuthBearerValidatorCallback;
-import org.apache.kafka.common.utils.MockTime;
-import org.apache.kafka.common.utils.Time;
-import org.junit.jupiter.api.Test;
->>>>>>> 15418db6
+import static org.junit.jupiter.api.Assertions.*;
 
 public class OAuthBearerUnsecuredValidatorCallbackHandlerTest {
     private static final String UNSECURED_JWT_HEADER_JSON = "{" + claimOrHeaderText("alg", "none") + "}";
@@ -99,17 +77,15 @@
 
     @Test
     public void badOrMissingPrincipal() {
-        for (boolean exists : new boolean[] {true, false}) {
-            String claimsJson = "{" + EXPIRATION_TIME_CLAIM_TEXT + (exists ? comma(BAD_PRINCIPAL_CLAIM_TEXT) : "")
-                    + "}";
+        for (boolean exists : new boolean[]{true, false}) {
+            String claimsJson = "{" + EXPIRATION_TIME_CLAIM_TEXT + (exists ? comma(BAD_PRINCIPAL_CLAIM_TEXT) : "") + "}";
             confirmFailsValidation(UNSECURED_JWT_HEADER_JSON, claimsJson, MODULE_OPTIONS_MAP_NO_SCOPE_REQUIRED);
         }
     }
 
     @Test
     public void tooEarlyExpirationTime() {
-        String claimsJson = "{" + PRINCIPAL_CLAIM_TEXT + comma(ISSUED_AT_CLAIM_TEXT)
-                + comma(TOO_EARLY_EXPIRATION_TIME_CLAIM_TEXT) + "}";
+        String claimsJson = "{" + PRINCIPAL_CLAIM_TEXT + comma(ISSUED_AT_CLAIM_TEXT) + comma(TOO_EARLY_EXPIRATION_TIME_CLAIM_TEXT) + "}";
         confirmFailsValidation(UNSECURED_JWT_HEADER_JSON, claimsJson, MODULE_OPTIONS_MAP_NO_SCOPE_REQUIRED);
     }
 
@@ -125,12 +101,10 @@
     @Test
     public void missingRequiredScope() {
         String claimsJson = "{" + SUB_CLAIM_TEXT + comma(EXPIRATION_TIME_CLAIM_TEXT) + comma(SCOPE_CLAIM_TEXT) + "}";
-        confirmFailsValidation(UNSECURED_JWT_HEADER_JSON, claimsJson, MODULE_OPTIONS_MAP_REQUIRE_ADDITIONAL_SCOPE,
-                "[scope1, scope2]");
+        confirmFailsValidation(UNSECURED_JWT_HEADER_JSON, claimsJson, MODULE_OPTIONS_MAP_REQUIRE_ADDITIONAL_SCOPE, "[scope1, scope2]");
     }
 
-    private static void confirmFailsValidation(String headerJson, String claimsJson,
-            Map<String, String> moduleOptionsMap) throws OAuthBearerConfigException, OAuthBearerIllegalTokenException {
+    private static void confirmFailsValidation(String headerJson, String claimsJson, Map<String, String> moduleOptionsMap) throws OAuthBearerConfigException, OAuthBearerIllegalTokenException {
         confirmFailsValidation(headerJson, claimsJson, moduleOptionsMap, null);
     }
 
