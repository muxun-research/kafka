--- conflicted
+++ resolved
@@ -34,22 +34,22 @@
     @Test
     public void testSerdeControlledShutdownV0() {
         // Verify that version 0 of controlled shutdown does not include the clientId field
-		short apiVersion = 0;
-		int correlationId = 2342;
+        short apiVersion = 0;
+        int correlationId = 2342;
         ByteBuffer rawBuffer = ByteBuffer.allocate(32);
-		rawBuffer.putShort(ApiKeys.CONTROLLED_SHUTDOWN.id);
-		rawBuffer.putShort(apiVersion);
-		rawBuffer.putInt(correlationId);
+        rawBuffer.putShort(ApiKeys.CONTROLLED_SHUTDOWN.id);
+        rawBuffer.putShort(apiVersion);
+        rawBuffer.putInt(correlationId);
         rawBuffer.flip();
 
         RequestHeader deserialized = RequestHeader.parse(rawBuffer);
         assertEquals(ApiKeys.CONTROLLED_SHUTDOWN, deserialized.apiKey());
         assertEquals(0, deserialized.apiVersion());
         assertEquals(correlationId, deserialized.correlationId());
-		assertEquals("", deserialized.clientId());
-		assertEquals(0, deserialized.headerVersion());
+        assertEquals("", deserialized.clientId());
+        assertEquals(0, deserialized.headerVersion());
 
-		ByteBuffer serializedBuffer = RequestTestUtils.serializeRequestHeader(deserialized);
+        ByteBuffer serializedBuffer = RequestTestUtils.serializeRequestHeader(deserialized);
 
         assertEquals(ApiKeys.CONTROLLED_SHUTDOWN.id, serializedBuffer.getShort(0));
         assertEquals(0, serializedBuffer.getShort(2));
@@ -57,60 +57,51 @@
         assertEquals(8, serializedBuffer.limit());
     }
 
-	@Test
-	public void testRequestHeaderV1() {
-		short apiVersion = 1;
-		RequestHeader header = new RequestHeader(ApiKeys.FIND_COORDINATOR, apiVersion, "", 10);
-		assertEquals(1, header.headerVersion());
+    @Test
+    public void testRequestHeaderV1() {
+        short apiVersion = 1;
+        RequestHeader header = new RequestHeader(ApiKeys.FIND_COORDINATOR, apiVersion, "", 10);
+        assertEquals(1, header.headerVersion());
 
-		ByteBuffer buffer = RequestTestUtils.serializeRequestHeader(header);
-		assertEquals(10, buffer.remaining());
-		RequestHeader deserialized = RequestHeader.parse(buffer);
-		assertEquals(header, deserialized);
-	}
+        ByteBuffer buffer = RequestTestUtils.serializeRequestHeader(header);
+        assertEquals(10, buffer.remaining());
+        RequestHeader deserialized = RequestHeader.parse(buffer);
+        assertEquals(header, deserialized);
+    }
 
-	@Test
-	public void testRequestHeaderV2() {
-		short apiVersion = 2;
-		RequestHeader header = new RequestHeader(ApiKeys.CREATE_DELEGATION_TOKEN, apiVersion, "", 10);
-		assertEquals(2, header.headerVersion());
+    @Test
+    public void testRequestHeaderV2() {
+        short apiVersion = 2;
+        RequestHeader header = new RequestHeader(ApiKeys.CREATE_DELEGATION_TOKEN, apiVersion, "", 10);
+        assertEquals(2, header.headerVersion());
 
-		ByteBuffer buffer = RequestTestUtils.serializeRequestHeader(header);
-		assertEquals(11, buffer.remaining());
-		RequestHeader deserialized = RequestHeader.parse(buffer);
-		assertEquals(header, deserialized);
-	}
+        ByteBuffer buffer = RequestTestUtils.serializeRequestHeader(header);
+        assertEquals(11, buffer.remaining());
+        RequestHeader deserialized = RequestHeader.parse(buffer);
+        assertEquals(header, deserialized);
+    }
 
-	@Test
-	public void parseHeaderFromBufferWithNonZeroPosition() {
-		ByteBuffer buffer = ByteBuffer.allocate(64);
-		buffer.position(10);
+    @Test
+    public void parseHeaderFromBufferWithNonZeroPosition() {
+        ByteBuffer buffer = ByteBuffer.allocate(64);
+        buffer.position(10);
 
-		RequestHeader header = new RequestHeader(ApiKeys.FIND_COORDINATOR, (short) 1, "", 10);
-		ObjectSerializationCache serializationCache = new ObjectSerializationCache();
-		// size must be called before write to avoid an NPE with the current implementation
-		header.size(serializationCache);
-		header.write(buffer, serializationCache);
-		int limit = buffer.position();
-		buffer.position(10);
-		buffer.limit(limit);
+        RequestHeader header = new RequestHeader(ApiKeys.FIND_COORDINATOR, (short) 1, "", 10);
+        ObjectSerializationCache serializationCache = new ObjectSerializationCache();
+        // size must be called before write to avoid an NPE with the current implementation
+        header.size(serializationCache);
+        header.write(buffer, serializationCache);
+        int limit = buffer.position();
+        buffer.position(10);
+        buffer.limit(limit);
 
-<<<<<<< HEAD
-		RequestHeader parsed = RequestHeader.parse(buffer);
-		assertEquals(header, parsed);
-	}
-=======
         RequestHeader parsed = RequestHeader.parse(buffer);
         assertEquals(header, parsed);
     }
 
     @Test
     public void parseHeaderWithNullClientId() {
-        RequestHeaderData headerData = new RequestHeaderData().
-            setClientId(null).
-            setCorrelationId(123).
-            setRequestApiKey(ApiKeys.FIND_COORDINATOR.id).
-            setRequestApiVersion((short) 10);
+        RequestHeaderData headerData = new RequestHeaderData().setClientId(null).setCorrelationId(123).setRequestApiKey(ApiKeys.FIND_COORDINATOR.id).setRequestApiVersion((short) 10);
         ObjectSerializationCache serializationCache = new ObjectSerializationCache();
         ByteBuffer buffer = ByteBuffer.allocate(headerData.size(serializationCache, (short) 2));
         headerData.write(new ByteBufferAccessor(buffer), serializationCache, (short) 2);
@@ -125,11 +116,7 @@
     @Test
     public void verifySizeMethodsReturnSameValue() {
         // Create a dummy RequestHeaderData
-        RequestHeaderData headerData = new RequestHeaderData().
-            setClientId("hakuna-matata").
-            setCorrelationId(123).
-            setRequestApiKey(ApiKeys.FIND_COORDINATOR.id).
-            setRequestApiVersion((short) 10);
+        RequestHeaderData headerData = new RequestHeaderData().setClientId("hakuna-matata").setCorrelationId(123).setRequestApiKey(ApiKeys.FIND_COORDINATOR.id).setRequestApiVersion((short) 10);
 
         // Serialize RequestHeaderData to a buffer
         ObjectSerializationCache serializationCache = new ObjectSerializationCache();
@@ -149,5 +136,4 @@
         // that size() method does not calculate the size instead it uses the cached value
         verify(parsed).size(any(ObjectSerializationCache.class));
     }
->>>>>>> 15418db6
 }