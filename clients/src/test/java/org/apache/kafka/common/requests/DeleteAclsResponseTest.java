/*
 * Licensed to the Apache Software Foundation (ASF) under one or more
 * contributor license agreements. See the NOTICE file distributed with
 * this work for additional information regarding copyright ownership.
 * The ASF licenses this file to You under the Apache License, Version 2.0
 * (the "License"); you may not use this file except in compliance with
 * the License. You may obtain a copy of the License at
 *
 *    http://www.apache.org/licenses/LICENSE-2.0
 *
 * Unless required by applicable law or agreed to in writing, software
 * distributed under the License is distributed on an "AS IS" BASIS,
 * WITHOUT WARRANTIES OR CONDITIONS OF ANY KIND, either express or implied.
 * See the License for the specific language governing permissions and
 * limitations under the License.
 */

package org.apache.kafka.common.requests;

import org.apache.kafka.common.acl.AclOperation;
import org.apache.kafka.common.acl.AclPermissionType;
import org.apache.kafka.common.message.DeleteAclsResponseData;
import org.apache.kafka.common.message.DeleteAclsResponseData.DeleteAclsFilterResult;
import org.apache.kafka.common.message.DeleteAclsResponseData.DeleteAclsMatchingAcl;
import org.apache.kafka.common.resource.PatternType;
import org.apache.kafka.common.resource.ResourceType;

import org.junit.jupiter.api.Test;

import java.nio.ByteBuffer;

import static java.util.Arrays.asList;
import static java.util.Collections.singletonList;
import static org.junit.jupiter.api.Assertions.assertEquals;
import static org.junit.jupiter.api.Assertions.assertThrows;

public class DeleteAclsResponseTest {
<<<<<<< HEAD
	private static final short V0 = 0;
	private static final short V1 = 1;

	private static final DeleteAclsMatchingAcl LITERAL_ACL1 = new DeleteAclsMatchingAcl()
			.setResourceType(ResourceType.TOPIC.code())
			.setResourceName("foo")
			.setPatternType(PatternType.LITERAL.code())
			.setPrincipal("User:ANONYMOUS")
			.setHost("127.0.0.1")
			.setOperation(AclOperation.READ.code())
			.setPermissionType(AclPermissionType.DENY.code());

	private static final DeleteAclsMatchingAcl LITERAL_ACL2 = new DeleteAclsMatchingAcl()
			.setResourceType(ResourceType.GROUP.code())
			.setResourceName("group")
			.setPatternType(PatternType.LITERAL.code())
			.setPrincipal("User:*")
			.setHost("127.0.0.1")
			.setOperation(AclOperation.WRITE.code())
			.setPermissionType(AclPermissionType.ALLOW.code());

	private static final DeleteAclsMatchingAcl PREFIXED_ACL1 = new DeleteAclsMatchingAcl()
			.setResourceType(ResourceType.GROUP.code())
			.setResourceName("prefix")
			.setPatternType(PatternType.PREFIXED.code())
			.setPrincipal("User:*")
			.setHost("127.0.0.1")
			.setOperation(AclOperation.CREATE.code())
			.setPermissionType(AclPermissionType.ALLOW.code());

	private static final DeleteAclsMatchingAcl UNKNOWN_ACL = new DeleteAclsMatchingAcl()
			.setResourceType(ResourceType.UNKNOWN.code())
			.setResourceName("group")
			.setPatternType(PatternType.LITERAL.code())
			.setPrincipal("User:*")
			.setHost("127.0.0.1")
			.setOperation(AclOperation.WRITE.code())
			.setPermissionType(AclPermissionType.ALLOW.code());

	private static final DeleteAclsFilterResult LITERAL_RESPONSE = new DeleteAclsFilterResult().setMatchingAcls(asList(
			LITERAL_ACL1, LITERAL_ACL2));

	private static final DeleteAclsFilterResult PREFIXED_RESPONSE = new DeleteAclsFilterResult().setMatchingAcls(asList(
			LITERAL_ACL1, PREFIXED_ACL1));

	private static final DeleteAclsFilterResult UNKNOWN_RESPONSE = new DeleteAclsFilterResult().setMatchingAcls(asList(
			UNKNOWN_ACL));

	@Test
	public void shouldThrowOnV0IfNotLiteral() {
		assertThrows(UnsupportedVersionException.class, () -> new DeleteAclsResponse(
				new DeleteAclsResponseData()
						.setThrottleTimeMs(10)
						.setFilterResults(singletonList(PREFIXED_RESPONSE)),
				V0));
	}

	@Test
=======
    private static final short V1 = 1;

    private static final DeleteAclsMatchingAcl LITERAL_ACL1 = new DeleteAclsMatchingAcl()
            .setResourceType(ResourceType.TOPIC.code())
            .setResourceName("foo")
            .setPatternType(PatternType.LITERAL.code())
            .setPrincipal("User:ANONYMOUS")
            .setHost("127.0.0.1")
            .setOperation(AclOperation.READ.code())
            .setPermissionType(AclPermissionType.DENY.code());

    private static final DeleteAclsMatchingAcl LITERAL_ACL2 = new DeleteAclsMatchingAcl()
            .setResourceType(ResourceType.GROUP.code())
            .setResourceName("group")
            .setPatternType(PatternType.LITERAL.code())
            .setPrincipal("User:*")
            .setHost("127.0.0.1")
            .setOperation(AclOperation.WRITE.code())
            .setPermissionType(AclPermissionType.ALLOW.code());

    private static final DeleteAclsMatchingAcl PREFIXED_ACL1 = new DeleteAclsMatchingAcl()
            .setResourceType(ResourceType.GROUP.code())
            .setResourceName("prefix")
            .setPatternType(PatternType.PREFIXED.code())
            .setPrincipal("User:*")
            .setHost("127.0.0.1")
            .setOperation(AclOperation.CREATE.code())
            .setPermissionType(AclPermissionType.ALLOW.code());

    private static final DeleteAclsMatchingAcl UNKNOWN_ACL = new DeleteAclsMatchingAcl()
            .setResourceType(ResourceType.UNKNOWN.code())
            .setResourceName("group")
            .setPatternType(PatternType.LITERAL.code())
            .setPrincipal("User:*")
            .setHost("127.0.0.1")
            .setOperation(AclOperation.WRITE.code())
            .setPermissionType(AclPermissionType.ALLOW.code());

    private static final DeleteAclsFilterResult LITERAL_RESPONSE = new DeleteAclsFilterResult().setMatchingAcls(asList(
        LITERAL_ACL1, LITERAL_ACL2));

    private static final DeleteAclsFilterResult PREFIXED_RESPONSE = new DeleteAclsFilterResult().setMatchingAcls(asList(
        LITERAL_ACL1, PREFIXED_ACL1));

    private static final DeleteAclsFilterResult UNKNOWN_RESPONSE = new DeleteAclsFilterResult().setMatchingAcls(singletonList(
            UNKNOWN_ACL));

    @Test
>>>>>>> 9494bebe
    public void shouldThrowOnIfUnknown() {
		assertThrows(IllegalArgumentException.class, () -> new DeleteAclsResponse(
				new DeleteAclsResponseData()
						.setThrottleTimeMs(10)
						.setFilterResults(singletonList(UNKNOWN_RESPONSE)),
				V1));
	}

    @Test
<<<<<<< HEAD
    public void shouldRoundTripV0() {
		final DeleteAclsResponse original = new DeleteAclsResponse(
				new DeleteAclsResponseData()
						.setThrottleTimeMs(10)
						.setFilterResults(singletonList(LITERAL_RESPONSE)),
				V0);
		final ByteBuffer buffer = original.serialize(V0);

		final DeleteAclsResponse result = DeleteAclsResponse.parse(buffer, V0);
		assertEquals(original.filterResults(), result.filterResults());
	}

    @Test
=======
>>>>>>> 9494bebe
    public void shouldRoundTripV1() {
		final DeleteAclsResponse original = new DeleteAclsResponse(
				new DeleteAclsResponseData()
						.setThrottleTimeMs(10)
						.setFilterResults(asList(LITERAL_RESPONSE, PREFIXED_RESPONSE)),
				V1);
		final ByteBuffer buffer = original.serialize(V1);

		final DeleteAclsResponse result = DeleteAclsResponse.parse(buffer, V1);
		assertEquals(original.filterResults(), result.filterResults());
	}

}<|MERGE_RESOLUTION|>--- conflicted
+++ resolved
@@ -35,66 +35,6 @@
 import static org.junit.jupiter.api.Assertions.assertThrows;
 
 public class DeleteAclsResponseTest {
-<<<<<<< HEAD
-	private static final short V0 = 0;
-	private static final short V1 = 1;
-
-	private static final DeleteAclsMatchingAcl LITERAL_ACL1 = new DeleteAclsMatchingAcl()
-			.setResourceType(ResourceType.TOPIC.code())
-			.setResourceName("foo")
-			.setPatternType(PatternType.LITERAL.code())
-			.setPrincipal("User:ANONYMOUS")
-			.setHost("127.0.0.1")
-			.setOperation(AclOperation.READ.code())
-			.setPermissionType(AclPermissionType.DENY.code());
-
-	private static final DeleteAclsMatchingAcl LITERAL_ACL2 = new DeleteAclsMatchingAcl()
-			.setResourceType(ResourceType.GROUP.code())
-			.setResourceName("group")
-			.setPatternType(PatternType.LITERAL.code())
-			.setPrincipal("User:*")
-			.setHost("127.0.0.1")
-			.setOperation(AclOperation.WRITE.code())
-			.setPermissionType(AclPermissionType.ALLOW.code());
-
-	private static final DeleteAclsMatchingAcl PREFIXED_ACL1 = new DeleteAclsMatchingAcl()
-			.setResourceType(ResourceType.GROUP.code())
-			.setResourceName("prefix")
-			.setPatternType(PatternType.PREFIXED.code())
-			.setPrincipal("User:*")
-			.setHost("127.0.0.1")
-			.setOperation(AclOperation.CREATE.code())
-			.setPermissionType(AclPermissionType.ALLOW.code());
-
-	private static final DeleteAclsMatchingAcl UNKNOWN_ACL = new DeleteAclsMatchingAcl()
-			.setResourceType(ResourceType.UNKNOWN.code())
-			.setResourceName("group")
-			.setPatternType(PatternType.LITERAL.code())
-			.setPrincipal("User:*")
-			.setHost("127.0.0.1")
-			.setOperation(AclOperation.WRITE.code())
-			.setPermissionType(AclPermissionType.ALLOW.code());
-
-	private static final DeleteAclsFilterResult LITERAL_RESPONSE = new DeleteAclsFilterResult().setMatchingAcls(asList(
-			LITERAL_ACL1, LITERAL_ACL2));
-
-	private static final DeleteAclsFilterResult PREFIXED_RESPONSE = new DeleteAclsFilterResult().setMatchingAcls(asList(
-			LITERAL_ACL1, PREFIXED_ACL1));
-
-	private static final DeleteAclsFilterResult UNKNOWN_RESPONSE = new DeleteAclsFilterResult().setMatchingAcls(asList(
-			UNKNOWN_ACL));
-
-	@Test
-	public void shouldThrowOnV0IfNotLiteral() {
-		assertThrows(UnsupportedVersionException.class, () -> new DeleteAclsResponse(
-				new DeleteAclsResponseData()
-						.setThrottleTimeMs(10)
-						.setFilterResults(singletonList(PREFIXED_RESPONSE)),
-				V0));
-	}
-
-	@Test
-=======
     private static final short V1 = 1;
 
     private static final DeleteAclsMatchingAcl LITERAL_ACL1 = new DeleteAclsMatchingAcl()
@@ -143,42 +83,25 @@
             UNKNOWN_ACL));
 
     @Test
->>>>>>> 9494bebe
     public void shouldThrowOnIfUnknown() {
-		assertThrows(IllegalArgumentException.class, () -> new DeleteAclsResponse(
-				new DeleteAclsResponseData()
-						.setThrottleTimeMs(10)
-						.setFilterResults(singletonList(UNKNOWN_RESPONSE)),
-				V1));
-	}
+        assertThrows(IllegalArgumentException.class, () -> new DeleteAclsResponse(
+            new DeleteAclsResponseData()
+                .setThrottleTimeMs(10)
+                .setFilterResults(singletonList(UNKNOWN_RESPONSE)),
+            V1));
+    }
 
     @Test
-<<<<<<< HEAD
-    public void shouldRoundTripV0() {
-		final DeleteAclsResponse original = new DeleteAclsResponse(
-				new DeleteAclsResponseData()
-						.setThrottleTimeMs(10)
-						.setFilterResults(singletonList(LITERAL_RESPONSE)),
-				V0);
-		final ByteBuffer buffer = original.serialize(V0);
+    public void shouldRoundTripV1() {
+        final DeleteAclsResponse original = new DeleteAclsResponse(
+            new DeleteAclsResponseData()
+                .setThrottleTimeMs(10)
+                .setFilterResults(asList(LITERAL_RESPONSE, PREFIXED_RESPONSE)),
+            V1);
+        final ByteBuffer buffer = original.serialize(V1);
 
-		final DeleteAclsResponse result = DeleteAclsResponse.parse(buffer, V0);
-		assertEquals(original.filterResults(), result.filterResults());
-	}
-
-    @Test
-=======
->>>>>>> 9494bebe
-    public void shouldRoundTripV1() {
-		final DeleteAclsResponse original = new DeleteAclsResponse(
-				new DeleteAclsResponseData()
-						.setThrottleTimeMs(10)
-						.setFilterResults(asList(LITERAL_RESPONSE, PREFIXED_RESPONSE)),
-				V1);
-		final ByteBuffer buffer = original.serialize(V1);
-
-		final DeleteAclsResponse result = DeleteAclsResponse.parse(buffer, V1);
-		assertEquals(original.filterResults(), result.filterResults());
-	}
+        final DeleteAclsResponse result = DeleteAclsResponse.parse(buffer, V1);
+        assertEquals(original.filterResults(), result.filterResults());
+    }
 
 }