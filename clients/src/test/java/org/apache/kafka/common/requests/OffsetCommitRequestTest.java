--- conflicted
+++ resolved
@@ -42,107 +42,6 @@
 
 public class OffsetCommitRequestTest {
 
-<<<<<<< HEAD
-	protected static String groupId = "groupId";
-	protected static String memberId = "consumerId";
-	protected static String groupInstanceId = "groupInstanceId";
-	protected static String topicOne = "topicOne";
-	protected static String topicTwo = "topicTwo";
-	protected static int partitionOne = 1;
-	protected static int partitionTwo = 2;
-	protected static long offset = 100L;
-	protected static short leaderEpoch = 20;
-	protected static String metadata = "metadata";
-
-	protected static int throttleTimeMs = 10;
-
-	private static OffsetCommitRequestData data;
-	private static List<OffsetCommitRequestTopic> topics;
-
-	@BeforeEach
-	public void setUp() {
-		topics = Arrays.asList(
-				new OffsetCommitRequestTopic()
-						.setName(topicOne)
-						.setPartitions(Collections.singletonList(
-								new OffsetCommitRequestPartition()
-										.setPartitionIndex(partitionOne)
-										.setCommittedOffset(offset)
-										.setCommittedLeaderEpoch(leaderEpoch)
-										.setCommittedMetadata(metadata)
-						)),
-				new OffsetCommitRequestTopic()
-						.setName(topicTwo)
-						.setPartitions(Collections.singletonList(
-								new OffsetCommitRequestPartition()
-										.setPartitionIndex(partitionTwo)
-										.setCommittedOffset(offset)
-										.setCommittedLeaderEpoch(leaderEpoch)
-										.setCommittedMetadata(metadata)
-						))
-		);
-		data = new OffsetCommitRequestData()
-				.setGroupId(groupId)
-				.setTopics(topics);
-	}
-
-	@Test
-	public void testConstructor() {
-		Map<TopicPartition, Long> expectedOffsets = new HashMap<>();
-		expectedOffsets.put(new TopicPartition(topicOne, partitionOne), offset);
-		expectedOffsets.put(new TopicPartition(topicTwo, partitionTwo), offset);
-
-		OffsetCommitRequest.Builder builder = new OffsetCommitRequest.Builder(data);
-
-		for (short version : ApiKeys.TXN_OFFSET_COMMIT.allVersions()) {
-			OffsetCommitRequest request = builder.build(version);
-			assertEquals(expectedOffsets, request.offsets());
-
-			OffsetCommitResponse response = request.getErrorResponse(throttleTimeMs, Errors.NOT_COORDINATOR.exception());
-
-			assertEquals(Collections.singletonMap(Errors.NOT_COORDINATOR, 2), response.errorCounts());
-			assertEquals(throttleTimeMs, response.throttleTimeMs());
-		}
-	}
-
-	@Test
-	public void testGetErrorResponseTopics() {
-		List<OffsetCommitResponseTopic> expectedTopics = Arrays.asList(
-				new OffsetCommitResponseTopic()
-						.setName(topicOne)
-						.setPartitions(Collections.singletonList(
-								new OffsetCommitResponsePartition()
-										.setErrorCode(Errors.UNKNOWN_MEMBER_ID.code())
-										.setPartitionIndex(partitionOne))),
-				new OffsetCommitResponseTopic()
-						.setName(topicTwo)
-						.setPartitions(Collections.singletonList(
-								new OffsetCommitResponsePartition()
-										.setErrorCode(Errors.UNKNOWN_MEMBER_ID.code())
-										.setPartitionIndex(partitionTwo)))
-		);
-		assertEquals(expectedTopics, getErrorResponseTopics(topics, Errors.UNKNOWN_MEMBER_ID));
-	}
-
-	@Test
-	public void testVersionSupportForGroupInstanceId() {
-		OffsetCommitRequest.Builder builder = new OffsetCommitRequest.Builder(
-				new OffsetCommitRequestData()
-						.setGroupId(groupId)
-						.setMemberId(memberId)
-						.setGroupInstanceId(groupInstanceId)
-		);
-
-		for (short version : ApiKeys.OFFSET_COMMIT.allVersions()) {
-			if (version >= 7) {
-				builder.build(version);
-			} else {
-				final short finalVersion = version;
-				assertThrows(UnsupportedVersionException.class, () -> builder.build(finalVersion));
-			}
-		}
-	}
-=======
     protected static String groupId = "groupId";
     protected static String memberId = "consumerId";
     protected static String groupInstanceId = "groupInstanceId";
@@ -242,5 +141,4 @@
 
         assertEquals(expectedResponse, getErrorResponse(data, Errors.UNKNOWN_MEMBER_ID));
     }
->>>>>>> 9494bebe
 }