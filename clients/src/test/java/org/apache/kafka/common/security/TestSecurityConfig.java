/*
 * Licensed to the Apache Software Foundation (ASF) under one or more
 * contributor license agreements. See the NOTICE file distributed with
 * this work for additional information regarding copyright ownership.
 * The ASF licenses this file to You under the Apache License, Version 2.0
 * (the "License"); you may not use this file except in compliance with
 * the License. You may obtain a copy of the License at
 *
 *    http://www.apache.org/licenses/LICENSE-2.0
 *
 * Unless required by applicable law or agreed to in writing, software
 * distributed under the License is distributed on an "AS IS" BASIS,
 * WITHOUT WARRANTIES OR CONDITIONS OF ANY KIND, either express or implied.
 * See the License for the specific language governing permissions and
 * limitations under the License.
 */
package org.apache.kafka.common.security;

import org.apache.kafka.common.config.AbstractConfig;
import org.apache.kafka.common.config.ConfigDef;
import org.apache.kafka.common.config.ConfigDef.Importance;
import org.apache.kafka.common.config.ConfigDef.Type;
import org.apache.kafka.common.config.internals.BrokerSecurityConfigs;

import java.util.Map;

public class TestSecurityConfig extends AbstractConfig {
    private static final ConfigDef CONFIG = new ConfigDef()
            .define(BrokerSecurityConfigs.SSL_CLIENT_AUTH_CONFIG, Type.STRING, null, Importance.MEDIUM,
<<<<<<< HEAD
                    BrokerSecurityConfigs.SSL_CLIENT_AUTH_DOC).define(BrokerSecurityConfigs.SASL_ENABLED_MECHANISMS_CONFIG, Type.LIST, BrokerSecurityConfigs.DEFAULT_SASL_ENABLED_MECHANISMS, Importance.MEDIUM, BrokerSecurityConfigs.SASL_ENABLED_MECHANISMS_DOC).define(BrokerSecurityConfigs.SASL_SERVER_CALLBACK_HANDLER_CLASS, Type.CLASS, null, Importance.MEDIUM, BrokerSecurityConfigs.SASL_SERVER_CALLBACK_HANDLER_CLASS_DOC).define(BrokerSecurityConfigs.PRINCIPAL_BUILDER_CLASS_CONFIG, Type.CLASS, null, Importance.MEDIUM, BrokerSecurityConfigs.PRINCIPAL_BUILDER_CLASS_DOC).define(BrokerSecurityConfigs.CONNECTIONS_MAX_REAUTH_MS, Type.LONG, 0L, Importance.MEDIUM, BrokerSecurityConfigs.CONNECTIONS_MAX_REAUTH_MS_DOC).define(BrokerSecurityConfigs.SASL_SERVER_MAX_RECEIVE_SIZE_CONFIG, Type.INT, BrokerSecurityConfigs.DEFAULT_SASL_SERVER_MAX_RECEIVE_SIZE, Importance.LOW, BrokerSecurityConfigs.SASL_SERVER_MAX_RECEIVE_SIZE_DOC)
=======
                    BrokerSecurityConfigs.SSL_CLIENT_AUTH_DOC)
            .define(BrokerSecurityConfigs.SASL_ENABLED_MECHANISMS_CONFIG, Type.LIST,
                    BrokerSecurityConfigs.DEFAULT_SASL_ENABLED_MECHANISMS,
                    Importance.MEDIUM, BrokerSecurityConfigs.SASL_ENABLED_MECHANISMS_DOC)
            .define(BrokerSecurityConfigs.SASL_SERVER_CALLBACK_HANDLER_CLASS_CONFIG, Type.CLASS,
                    null,
                    Importance.MEDIUM, BrokerSecurityConfigs.SASL_SERVER_CALLBACK_HANDLER_CLASS_DOC)
            .define(BrokerSecurityConfigs.PRINCIPAL_BUILDER_CLASS_CONFIG, Type.CLASS,
                    null, Importance.MEDIUM, BrokerSecurityConfigs.PRINCIPAL_BUILDER_CLASS_DOC)
            .define(BrokerSecurityConfigs.CONNECTIONS_MAX_REAUTH_MS_CONFIG, Type.LONG, 0L, Importance.MEDIUM,
                    BrokerSecurityConfigs.CONNECTIONS_MAX_REAUTH_MS_DOC)
            .define(BrokerSecurityConfigs.SASL_SERVER_MAX_RECEIVE_SIZE_CONFIG, Type.INT, BrokerSecurityConfigs.DEFAULT_SASL_SERVER_MAX_RECEIVE_SIZE,
                    Importance.LOW, BrokerSecurityConfigs.SASL_SERVER_MAX_RECEIVE_SIZE_DOC)
>>>>>>> 9494bebe
            .withClientSslSupport()
            .withClientSaslSupport();

    public TestSecurityConfig(Map<?, ?> originals) {
        super(CONFIG, originals, false);
    }
}<|MERGE_RESOLUTION|>--- conflicted
+++ resolved
@@ -27,9 +27,6 @@
 public class TestSecurityConfig extends AbstractConfig {
     private static final ConfigDef CONFIG = new ConfigDef()
             .define(BrokerSecurityConfigs.SSL_CLIENT_AUTH_CONFIG, Type.STRING, null, Importance.MEDIUM,
-<<<<<<< HEAD
-                    BrokerSecurityConfigs.SSL_CLIENT_AUTH_DOC).define(BrokerSecurityConfigs.SASL_ENABLED_MECHANISMS_CONFIG, Type.LIST, BrokerSecurityConfigs.DEFAULT_SASL_ENABLED_MECHANISMS, Importance.MEDIUM, BrokerSecurityConfigs.SASL_ENABLED_MECHANISMS_DOC).define(BrokerSecurityConfigs.SASL_SERVER_CALLBACK_HANDLER_CLASS, Type.CLASS, null, Importance.MEDIUM, BrokerSecurityConfigs.SASL_SERVER_CALLBACK_HANDLER_CLASS_DOC).define(BrokerSecurityConfigs.PRINCIPAL_BUILDER_CLASS_CONFIG, Type.CLASS, null, Importance.MEDIUM, BrokerSecurityConfigs.PRINCIPAL_BUILDER_CLASS_DOC).define(BrokerSecurityConfigs.CONNECTIONS_MAX_REAUTH_MS, Type.LONG, 0L, Importance.MEDIUM, BrokerSecurityConfigs.CONNECTIONS_MAX_REAUTH_MS_DOC).define(BrokerSecurityConfigs.SASL_SERVER_MAX_RECEIVE_SIZE_CONFIG, Type.INT, BrokerSecurityConfigs.DEFAULT_SASL_SERVER_MAX_RECEIVE_SIZE, Importance.LOW, BrokerSecurityConfigs.SASL_SERVER_MAX_RECEIVE_SIZE_DOC)
-=======
                     BrokerSecurityConfigs.SSL_CLIENT_AUTH_DOC)
             .define(BrokerSecurityConfigs.SASL_ENABLED_MECHANISMS_CONFIG, Type.LIST,
                     BrokerSecurityConfigs.DEFAULT_SASL_ENABLED_MECHANISMS,
@@ -43,7 +40,6 @@
                     BrokerSecurityConfigs.CONNECTIONS_MAX_REAUTH_MS_DOC)
             .define(BrokerSecurityConfigs.SASL_SERVER_MAX_RECEIVE_SIZE_CONFIG, Type.INT, BrokerSecurityConfigs.DEFAULT_SASL_SERVER_MAX_RECEIVE_SIZE,
                     Importance.LOW, BrokerSecurityConfigs.SASL_SERVER_MAX_RECEIVE_SIZE_DOC)
->>>>>>> 9494bebe
             .withClientSslSupport()
             .withClientSaslSupport();
 
