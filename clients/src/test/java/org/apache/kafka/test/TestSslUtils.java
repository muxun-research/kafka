/*
 * Licensed to the Apache Software Foundation (ASF) under one or more
 * contributor license agreements. See the NOTICE file distributed with
 * this work for additional information regarding copyright ownership.
 * The ASF licenses this file to You under the Apache License, Version 2.0
 * (the "License"); you may not use this file except in compliance with
 * the License. You may obtain a copy of the License at
 *
 *    http://www.apache.org/licenses/LICENSE-2.0
 *
 * Unless required by applicable law or agreed to in writing, software
 * distributed under the License is distributed on an "AS IS" BASIS,
 * WITHOUT WARRANTIES OR CONDITIONS OF ANY KIND, either express or implied.
 * See the License for the specific language governing permissions and
 * limitations under the License.
 */
package org.apache.kafka.test;

import org.apache.kafka.common.config.SslConfigs;
import org.apache.kafka.common.config.types.Password;
import org.apache.kafka.common.network.Mode;
import org.apache.kafka.common.security.auth.SslEngineFactory;
import org.apache.kafka.common.security.ssl.DefaultSslEngineFactory;
import org.bouncycastle.asn1.DEROctetString;
import org.bouncycastle.asn1.DERSequence;
import org.bouncycastle.asn1.DERT61String;
import org.bouncycastle.asn1.DERUTF8String;
import org.bouncycastle.asn1.x500.AttributeTypeAndValue;
import org.bouncycastle.asn1.x500.RDN;
import org.bouncycastle.asn1.x500.X500Name;
import org.bouncycastle.asn1.x500.style.BCStyle;
import org.bouncycastle.asn1.x509.AlgorithmIdentifier;
import org.bouncycastle.asn1.x509.Extension;
import org.bouncycastle.asn1.x509.GeneralName;
import org.bouncycastle.asn1.x509.GeneralNames;
import org.bouncycastle.asn1.x509.SubjectPublicKeyInfo;
import org.bouncycastle.cert.X509CertificateHolder;
import org.bouncycastle.cert.X509v3CertificateBuilder;
import org.bouncycastle.cert.jcajce.JcaX509CertificateConverter;
import org.bouncycastle.crypto.params.AsymmetricKeyParameter;
import org.bouncycastle.crypto.util.PrivateKeyFactory;
import org.bouncycastle.jce.provider.BouncyCastleProvider;
import org.bouncycastle.openssl.PKCS8Generator;
import org.bouncycastle.openssl.jcajce.JcaMiscPEMGenerator;
import org.bouncycastle.openssl.jcajce.JcaPKCS8Generator;
import org.bouncycastle.openssl.jcajce.JceOpenSSLPKCS8EncryptorBuilder;
import org.bouncycastle.operator.ContentSigner;
import org.bouncycastle.operator.DefaultDigestAlgorithmIdentifierFinder;
import org.bouncycastle.operator.DefaultSignatureAlgorithmIdentifierFinder;
import org.bouncycastle.operator.bc.BcContentSignerBuilder;
import org.bouncycastle.operator.bc.BcDSAContentSignerBuilder;
import org.bouncycastle.operator.bc.BcECContentSignerBuilder;
import org.bouncycastle.operator.bc.BcRSAContentSignerBuilder;
import org.bouncycastle.util.io.pem.PemWriter;

import javax.net.ssl.SSLEngine;
import javax.net.ssl.TrustManagerFactory;
import java.io.ByteArrayOutputStream;
import java.io.EOFException;
import java.io.File;
import java.io.FileInputStream;
import java.io.FileOutputStream;
import java.io.IOException;
import java.io.InputStream;
import java.io.OutputStream;
import java.io.OutputStreamWriter;
import java.math.BigInteger;
import java.net.InetAddress;
import java.nio.charset.StandardCharsets;
import java.nio.file.Files;
import java.nio.file.Paths;
import java.security.GeneralSecurityException;
import java.security.Key;
import java.security.KeyPair;
import java.security.KeyPairGenerator;
import java.security.KeyStore;
import java.security.NoSuchAlgorithmException;
import java.security.PrivateKey;
import java.security.SecureRandom;
import java.security.Security;
import java.security.cert.Certificate;
import java.security.cert.CertificateException;
import java.security.cert.X509Certificate;
import java.util.ArrayList;
import java.util.Collections;
import java.util.Date;
import java.util.Enumeration;
import java.util.HashMap;
import java.util.List;
import java.util.Locale;
import java.util.Map;
import java.util.Properties;
import java.util.Set;

import static org.apache.kafka.common.security.ssl.DefaultSslEngineFactory.PEM_TYPE;

public class TestSslUtils {

	public static final String TRUST_STORE_PASSWORD = "TrustStorePassword";
	public static final String DEFAULT_TLS_PROTOCOL_FOR_TESTS = SslConfigs.DEFAULT_SSL_PROTOCOL;

    /**
     * Create a self-signed X.509 Certificate.
     * From http://bfo.com/blog/2011/03/08/odds_and_ends_creating_a_new_x_509_certificate.html.
     *
     * @param dn the X.509 Distinguished Name, eg "CN=Test, L=London, C=GB"
     * @param pair the KeyPair
     * @param days how many days from now the Certificate is valid for
     * @param algorithm the signing algorithm, eg "SHA1withRSA"
     * @return the self-signed certificate
     * @throws CertificateException thrown if a security error or an IO error occurred.
     */
    public static X509Certificate generateCertificate(String dn, KeyPair pair,
                                                      int days, String algorithm)
        throws  CertificateException {
        return new CertificateBuilder(days, algorithm).generate(dn, pair);
    }

    public static KeyPair generateKeyPair(String algorithm) throws NoSuchAlgorithmException {
        KeyPairGenerator keyGen = KeyPairGenerator.getInstance(algorithm);
		keyGen.initialize(algorithm.equals("EC") ? 256 : 2048);
        return keyGen.genKeyPair();
    }

    private static KeyStore createEmptyKeyStore() throws GeneralSecurityException, IOException {
        KeyStore ks = KeyStore.getInstance("JKS");
        ks.load(null, null); // initialize
        return ks;
    }

    private static void saveKeyStore(KeyStore ks, String filename,
                                     Password password) throws GeneralSecurityException, IOException {
        try (OutputStream out = Files.newOutputStream(Paths.get(filename))) {
            ks.store(out, password.value().toCharArray());
        }
    }

    /**
     * Creates a keystore with a single key and saves it to a file.
     *
     * @param filename String file to save
     * @param password String store password to set on keystore
     * @param keyPassword String key password to set on key
     * @param alias String alias to use for the key
     * @param privateKey Key to save in keystore
     * @param cert Certificate to use as certificate chain associated to key
     * @throws GeneralSecurityException for any error with the security APIs
     * @throws IOException if there is an I/O error saving the file
     */
    public static void createKeyStore(String filename,
                                      Password password, Password keyPassword, String alias,
                                      Key privateKey, Certificate cert) throws GeneralSecurityException, IOException {
        KeyStore ks = createEmptyKeyStore();
        ks.setKeyEntry(alias, privateKey, keyPassword.value().toCharArray(),
                new Certificate[]{cert});
        saveKeyStore(ks, filename, password);
    }

    public static <T extends Certificate> void createTrustStore(
            String filename, Password password, Map<String, T> certs) throws GeneralSecurityException, IOException {
        KeyStore ks = KeyStore.getInstance("JKS");
        try (InputStream in = Files.newInputStream(Paths.get(filename))) {
            ks.load(in, password.value().toCharArray());
        } catch (EOFException e) {
            ks = createEmptyKeyStore();
        }
        for (Map.Entry<String, T> cert : certs.entrySet()) {
            ks.setCertificateEntry(cert.getKey(), cert.getValue());
        }
        saveKeyStore(ks, filename, password);
    }

	public static Map<String, Object> createSslConfig(String keyManagerAlgorithm, String trustManagerAlgorithm, String tlsProtocol) {
		Map<String, Object> sslConfigs = new HashMap<>();
		sslConfigs.put(SslConfigs.SSL_PROTOCOL_CONFIG, tlsProtocol); // protocol to create SSLContext

		sslConfigs.put(SslConfigs.SSL_KEYMANAGER_ALGORITHM_CONFIG, keyManagerAlgorithm);
		sslConfigs.put(SslConfigs.SSL_TRUSTMANAGER_ALGORITHM_CONFIG, trustManagerAlgorithm);

		List<String> enabledProtocols = new ArrayList<>();
		enabledProtocols.add(tlsProtocol);
		sslConfigs.put(SslConfigs.SSL_ENABLED_PROTOCOLS_CONFIG, enabledProtocols);

        return sslConfigs;
    }

    public static  Map<String, Object> createSslConfig(boolean useClientCert, boolean trustStore, Mode mode, File trustStoreFile, String certAlias)
        throws IOException, GeneralSecurityException {
        return createSslConfig(useClientCert, trustStore, mode, trustStoreFile, certAlias, "localhost");
    }

<<<<<<< HEAD
	public static Map<String, Object> createSslConfig(boolean useClientCert, boolean trustStore,
													  Mode mode, File trustStoreFile, String certAlias, String cn)
			throws IOException, GeneralSecurityException {
		return createSslConfig(useClientCert, trustStore, mode, trustStoreFile, certAlias, cn, new CertificateBuilder());
	}

	public static Map<String, Object> createSslConfig(boolean useClientCert, boolean createTrustStore,
													  Mode mode, File trustStoreFile, String certAlias, String cn, CertificateBuilder certBuilder)
			throws IOException, GeneralSecurityException {
		SslConfigsBuilder builder = new SslConfigsBuilder(mode)
				.useClientCert(useClientCert)
				.certAlias(certAlias)
				.cn(cn)
				.certBuilder(certBuilder);
		if (createTrustStore)
			builder = builder.createNewTrustStore(trustStoreFile);
		else
			builder = builder.useExistingTrustStore(trustStoreFile);
		return builder.build();
	}

	public static void convertToPem(Map<String, Object> sslProps, boolean writeToFile, boolean encryptPrivateKey) throws Exception {
		String tsPath = (String) sslProps.get(SslConfigs.SSL_TRUSTSTORE_LOCATION_CONFIG);
		String tsType = (String) sslProps.get(SslConfigs.SSL_TRUSTSTORE_TYPE_CONFIG);
		Password tsPassword = (Password) sslProps.remove(SslConfigs.SSL_TRUSTSTORE_PASSWORD_CONFIG);
		Password trustCerts = (Password) sslProps.remove(SslConfigs.SSL_TRUSTSTORE_CERTIFICATES_CONFIG);
		if (trustCerts == null && tsPath != null) {
			trustCerts = exportCertificates(tsPath, tsPassword, tsType);
		}
		if (trustCerts != null) {
			if (tsPath == null) {
				tsPath = File.createTempFile("truststore", ".pem").getPath();
				sslProps.put(SslConfigs.SSL_TRUSTSTORE_LOCATION_CONFIG, tsPath);
			}
			sslProps.put(SslConfigs.SSL_TRUSTSTORE_TYPE_CONFIG, PEM_TYPE);
			if (writeToFile)
				writeToFile(tsPath, trustCerts);
			else {
				sslProps.put(SslConfigs.SSL_TRUSTSTORE_CERTIFICATES_CONFIG, trustCerts);
				sslProps.remove(SslConfigs.SSL_TRUSTSTORE_LOCATION_CONFIG);
			}
		}

		String ksPath = (String) sslProps.get(SslConfigs.SSL_KEYSTORE_LOCATION_CONFIG);
		Password certChain = (Password) sslProps.remove(SslConfigs.SSL_KEYSTORE_CERTIFICATE_CHAIN_CONFIG);
		Password key = (Password) sslProps.remove(SslConfigs.SSL_KEYSTORE_KEY_CONFIG);
		if (certChain == null && ksPath != null) {
			String ksType = (String) sslProps.get(SslConfigs.SSL_KEYSTORE_TYPE_CONFIG);
			Password ksPassword = (Password) sslProps.remove(SslConfigs.SSL_KEYSTORE_PASSWORD_CONFIG);
			Password keyPassword = (Password) sslProps.get(SslConfigs.SSL_KEY_PASSWORD_CONFIG);
			certChain = exportCertificates(ksPath, ksPassword, ksType);
			Password pemKeyPassword = encryptPrivateKey ? keyPassword : null;
			key = exportPrivateKey(ksPath, ksPassword, keyPassword, ksType, pemKeyPassword);
			if (!encryptPrivateKey)
				sslProps.remove(SslConfigs.SSL_KEY_PASSWORD_CONFIG);
		}

		if (certChain != null) {
			if (ksPath == null) {
				ksPath = File.createTempFile("keystore", ".pem").getPath();
				sslProps.put(SslConfigs.SSL_KEYSTORE_LOCATION_CONFIG, ksPath);
			}
			sslProps.put(SslConfigs.SSL_KEYSTORE_TYPE_CONFIG, PEM_TYPE);
			if (writeToFile)
				writeToFile(ksPath, key, certChain);
			else {
				sslProps.put(SslConfigs.SSL_KEYSTORE_KEY_CONFIG, key);
				sslProps.put(SslConfigs.SSL_KEYSTORE_CERTIFICATE_CHAIN_CONFIG, certChain);
				sslProps.remove(SslConfigs.SSL_KEYSTORE_LOCATION_CONFIG);
			}
		}
	}

	private static void writeToFile(String path, Password... entries) throws IOException {
		try (FileOutputStream out = new FileOutputStream(path)) {
			for (Password entry : entries) {
				out.write(entry.value().getBytes(StandardCharsets.UTF_8));
			}
		}
	}

	public static void convertToPemWithoutFiles(Properties sslProps) throws Exception {
		String tsPath = sslProps.getProperty(SslConfigs.SSL_TRUSTSTORE_LOCATION_CONFIG);
		if (tsPath != null) {
			Password trustCerts = exportCertificates(tsPath,
					(Password) sslProps.get(SslConfigs.SSL_TRUSTSTORE_PASSWORD_CONFIG),
					sslProps.getProperty(SslConfigs.SSL_TRUSTSTORE_TYPE_CONFIG));
			sslProps.remove(SslConfigs.SSL_TRUSTSTORE_LOCATION_CONFIG);
			sslProps.remove(SslConfigs.SSL_TRUSTSTORE_PASSWORD_CONFIG);
			sslProps.setProperty(SslConfigs.SSL_TRUSTSTORE_TYPE_CONFIG, PEM_TYPE);
			sslProps.put(SslConfigs.SSL_TRUSTSTORE_CERTIFICATES_CONFIG, trustCerts);
		}
		String ksPath = sslProps.getProperty(SslConfigs.SSL_KEYSTORE_LOCATION_CONFIG);
		if (ksPath != null) {
			String ksType = sslProps.getProperty(SslConfigs.SSL_KEYSTORE_TYPE_CONFIG);
			Password ksPassword = (Password) sslProps.get(SslConfigs.SSL_KEYSTORE_PASSWORD_CONFIG);
			Password keyPassword = (Password) sslProps.get(SslConfigs.SSL_KEY_PASSWORD_CONFIG);
			Password certChain = exportCertificates(ksPath, ksPassword, ksType);
			Password key = exportPrivateKey(ksPath, ksPassword, keyPassword, ksType, keyPassword);
			sslProps.remove(SslConfigs.SSL_KEYSTORE_LOCATION_CONFIG);
			sslProps.remove(SslConfigs.SSL_KEYSTORE_PASSWORD_CONFIG);
			sslProps.setProperty(SslConfigs.SSL_KEYSTORE_TYPE_CONFIG, PEM_TYPE);
			sslProps.put(SslConfigs.SSL_KEYSTORE_CERTIFICATE_CHAIN_CONFIG, certChain);
			sslProps.put(SslConfigs.SSL_KEYSTORE_KEY_CONFIG, key);
		}
	}

	public static Password exportCertificates(String storePath, Password storePassword, String storeType) throws Exception {
		StringBuilder builder = new StringBuilder();
		try (FileInputStream in = new FileInputStream(storePath)) {
			KeyStore ks = KeyStore.getInstance(storeType);
			ks.load(in, storePassword.value().toCharArray());
			Enumeration<String> aliases = ks.aliases();
			if (!aliases.hasMoreElements())
				throw new IllegalArgumentException("No certificates found in file " + storePath);
			while (aliases.hasMoreElements()) {
				String alias = aliases.nextElement();
				Certificate[] certs = ks.getCertificateChain(alias);
				if (certs != null) {
					for (Certificate cert : certs) {
						builder.append(pem(cert));
					}
				} else {
					builder.append(pem(ks.getCertificate(alias)));
				}
			}
		}
		return new Password(builder.toString());
	}

	public static Password exportPrivateKey(String storePath,
											Password storePassword,
											Password keyPassword,
											String storeType,
											Password pemKeyPassword) throws Exception {
		try (FileInputStream in = new FileInputStream(storePath)) {
			KeyStore ks = KeyStore.getInstance(storeType);
			ks.load(in, storePassword.value().toCharArray());
			String alias = ks.aliases().nextElement();
			return new Password(pem((PrivateKey) ks.getKey(alias, keyPassword.value().toCharArray()), pemKeyPassword));
		}
	}

	static String pem(Certificate cert) throws IOException {
		ByteArrayOutputStream out = new ByteArrayOutputStream();
		try (PemWriter pemWriter = new PemWriter(new OutputStreamWriter(out, StandardCharsets.UTF_8.name()))) {
			pemWriter.writeObject(new JcaMiscPEMGenerator(cert));
		}
		return new String(out.toByteArray(), StandardCharsets.UTF_8);
	}

	static String pem(PrivateKey privateKey, Password password) throws IOException {
		ByteArrayOutputStream out = new ByteArrayOutputStream();
		try (PemWriter pemWriter = new PemWriter(new OutputStreamWriter(out, StandardCharsets.UTF_8.name()))) {
			if (password == null) {
				pemWriter.writeObject(new JcaPKCS8Generator(privateKey, null));
			} else {
				JceOpenSSLPKCS8EncryptorBuilder encryptorBuilder = new JceOpenSSLPKCS8EncryptorBuilder(PKCS8Generator.PBE_SHA1_3DES);
				encryptorBuilder.setPasssword(password.value().toCharArray());
				try {
					pemWriter.writeObject(new JcaPKCS8Generator(privateKey, encryptorBuilder.build()));
				} catch (Exception e) {
					throw new RuntimeException(e);
				}
			}
		}
		return new String(out.toByteArray(), StandardCharsets.UTF_8);
	}

	public static class CertificateBuilder {
		private final int days;
		private final String algorithm;
		private byte[] subjectAltName;

		public CertificateBuilder() {
			this(30, "SHA1withRSA");
		}

		public CertificateBuilder(int days, String algorithm) {
			this.days = days;
			this.algorithm = algorithm;
		}

		public CertificateBuilder sanDnsNames(String... hostNames) throws IOException {
			GeneralName[] altNames = new GeneralName[hostNames.length];
			for (int i = 0; i < hostNames.length; i++)
				altNames[i] = new GeneralName(GeneralName.dNSName, hostNames[i]);
			subjectAltName = GeneralNames.getInstance(new DERSequence(altNames)).getEncoded();
			return this;
		}

		public CertificateBuilder sanIpAddress(InetAddress hostAddress) throws IOException {
			subjectAltName = new GeneralNames(new GeneralName(GeneralName.iPAddress, new DEROctetString(hostAddress.getAddress()))).getEncoded();
			return this;
		}

		public X509Certificate generate(String dn, KeyPair keyPair) throws CertificateException {
			try {
				Security.addProvider(new BouncyCastleProvider());
				AlgorithmIdentifier sigAlgId = new DefaultSignatureAlgorithmIdentifierFinder().find(algorithm);
				AlgorithmIdentifier digAlgId = new DefaultDigestAlgorithmIdentifierFinder().find(sigAlgId);
				AsymmetricKeyParameter privateKeyAsymKeyParam = PrivateKeyFactory.createKey(keyPair.getPrivate().getEncoded());
				SubjectPublicKeyInfo subPubKeyInfo = SubjectPublicKeyInfo.getInstance(keyPair.getPublic().getEncoded());
				BcContentSignerBuilder signerBuilder;
				String keyAlgorithm = keyPair.getPublic().getAlgorithm();
				if (keyAlgorithm.equals("RSA"))
					signerBuilder = new BcRSAContentSignerBuilder(sigAlgId, digAlgId);
				else if (keyAlgorithm.equals("DSA"))
					signerBuilder = new BcDSAContentSignerBuilder(sigAlgId, digAlgId);
				else if (keyAlgorithm.equals("EC"))
					signerBuilder = new BcECContentSignerBuilder(sigAlgId, digAlgId);
				else
					throw new IllegalArgumentException("Unsupported algorithm " + keyAlgorithm);
				ContentSigner sigGen = signerBuilder.build(privateKeyAsymKeyParam);
				X500Name name = new X500Name(dn);
				Date from = new Date();
				Date to = new Date(from.getTime() + days * 86400000L);
				BigInteger sn = new BigInteger(64, new SecureRandom());
				X509v3CertificateBuilder v3CertGen = new X509v3CertificateBuilder(name, sn, from, to, name, subPubKeyInfo);

				if (subjectAltName != null)
					v3CertGen.addExtension(Extension.subjectAlternativeName, false, subjectAltName);
				X509CertificateHolder certificateHolder = v3CertGen.build(sigGen);
				return new JcaX509CertificateConverter().setProvider("BC").getCertificate(certificateHolder);
			} catch (CertificateException ce) {
				throw ce;
			} catch (Exception e) {
				throw new CertificateException(e);
			}
		}
	}

	public static class SslConfigsBuilder {
		final Mode mode;
		String tlsProtocol;
		boolean useClientCert;
		boolean createTrustStore;
		File trustStoreFile;
		Password trustStorePassword;
		Password keyStorePassword;
		Password keyPassword;
		String certAlias;
		String cn;
		String algorithm;
		CertificateBuilder certBuilder;
		boolean usePem;

		public SslConfigsBuilder(Mode mode) {
			this.mode = mode;
			this.tlsProtocol = DEFAULT_TLS_PROTOCOL_FOR_TESTS;
			trustStorePassword = new Password(TRUST_STORE_PASSWORD);
			keyStorePassword = mode == Mode.SERVER ? new Password("ServerPassword") : new Password("ClientPassword");
			keyPassword = keyStorePassword;
			this.certBuilder = new CertificateBuilder();
			this.cn = "localhost";
			this.certAlias = mode.name().toLowerCase(Locale.ROOT);
			this.algorithm = "RSA";
			this.createTrustStore = true;
		}

		public SslConfigsBuilder tlsProtocol(String tlsProtocol) {
			this.tlsProtocol = tlsProtocol;
			return this;
		}

		public SslConfigsBuilder createNewTrustStore(File trustStoreFile) {
			this.trustStoreFile = trustStoreFile;
			this.createTrustStore = true;
			return this;
		}

		public SslConfigsBuilder useExistingTrustStore(File trustStoreFile) {
			this.trustStoreFile = trustStoreFile;
			this.createTrustStore = false;
			return this;
		}

		public SslConfigsBuilder useClientCert(boolean useClientCert) {
			this.useClientCert = useClientCert;
			return this;
		}

		public SslConfigsBuilder certAlias(String certAlias) {
			this.certAlias = certAlias;
			return this;
		}

		public SslConfigsBuilder cn(String cn) {
			this.cn = cn;
			return this;
		}

		public SslConfigsBuilder algorithm(String algorithm) {
			this.algorithm = algorithm;
			return this;
		}

		public SslConfigsBuilder certBuilder(CertificateBuilder certBuilder) {
			this.certBuilder = certBuilder;
			return this;
		}

		public SslConfigsBuilder usePem(boolean usePem) {
			this.usePem = usePem;
			return this;
		}

		public Map<String, Object> build() throws IOException, GeneralSecurityException {
			if (usePem) {
				return buildPem();
			} else
				return buildJks();
		}

		private Map<String, Object> buildJks() throws IOException, GeneralSecurityException {
			Map<String, X509Certificate> certs = new HashMap<>();
			File keyStoreFile = null;

			if (mode == Mode.CLIENT && useClientCert) {
				keyStoreFile = File.createTempFile("clientKS", ".jks");
				KeyPair cKP = generateKeyPair(algorithm);
				X509Certificate cCert = certBuilder.generate("CN=" + cn + ", O=A client", cKP);
				createKeyStore(keyStoreFile.getPath(), keyStorePassword, keyPassword, "client", cKP.getPrivate(), cCert);
				certs.put(certAlias, cCert);
			} else if (mode == Mode.SERVER) {
				keyStoreFile = File.createTempFile("serverKS", ".jks");
				KeyPair sKP = generateKeyPair(algorithm);
				X509Certificate sCert = certBuilder.generate("CN=" + cn + ", O=A server", sKP);
				createKeyStore(keyStoreFile.getPath(), keyStorePassword, keyPassword, "server", sKP.getPrivate(), sCert);
				certs.put(certAlias, sCert);
				keyStoreFile.deleteOnExit();
			}

			if (createTrustStore) {
				createTrustStore(trustStoreFile.getPath(), trustStorePassword, certs);
				trustStoreFile.deleteOnExit();
			}

			Map<String, Object> sslConfigs = new HashMap<>();

			sslConfigs.put(SslConfigs.SSL_PROTOCOL_CONFIG, tlsProtocol); // protocol to create SSLContext

			if (mode == Mode.SERVER || (mode == Mode.CLIENT && keyStoreFile != null)) {
				sslConfigs.put(SslConfigs.SSL_KEYSTORE_LOCATION_CONFIG, keyStoreFile.getPath());
				sslConfigs.put(SslConfigs.SSL_KEYSTORE_TYPE_CONFIG, "JKS");
				sslConfigs.put(SslConfigs.SSL_KEYMANAGER_ALGORITHM_CONFIG, TrustManagerFactory.getDefaultAlgorithm());
				sslConfigs.put(SslConfigs.SSL_KEYSTORE_PASSWORD_CONFIG, keyStorePassword);
				sslConfigs.put(SslConfigs.SSL_KEY_PASSWORD_CONFIG, keyPassword);
			}

			sslConfigs.put(SslConfigs.SSL_TRUSTSTORE_LOCATION_CONFIG, trustStoreFile.getPath());
			sslConfigs.put(SslConfigs.SSL_TRUSTSTORE_PASSWORD_CONFIG, trustStorePassword);
			sslConfigs.put(SslConfigs.SSL_TRUSTSTORE_TYPE_CONFIG, "JKS");
			sslConfigs.put(SslConfigs.SSL_TRUSTMANAGER_ALGORITHM_CONFIG, TrustManagerFactory.getDefaultAlgorithm());

			List<String> enabledProtocols = new ArrayList<>();
			enabledProtocols.add(tlsProtocol);
			sslConfigs.put(SslConfigs.SSL_ENABLED_PROTOCOLS_CONFIG, enabledProtocols);

			return sslConfigs;
		}

		private Map<String, Object> buildPem() throws IOException, GeneralSecurityException {
			if (!createTrustStore) {
				throw new IllegalArgumentException("PEM configs cannot be created with existing trust stores");
			}

			Map<String, Object> sslConfigs = new HashMap<>();
			sslConfigs.put(SslConfigs.SSL_PROTOCOL_CONFIG, tlsProtocol);
			sslConfigs.put(SslConfigs.SSL_ENABLED_PROTOCOLS_CONFIG, Collections.singletonList(tlsProtocol));

			if (mode != Mode.CLIENT || useClientCert) {
				KeyPair keyPair = generateKeyPair(algorithm);
				X509Certificate cert = certBuilder.generate("CN=" + cn + ", O=A " + mode.name().toLowerCase(Locale.ROOT), keyPair);

				Password privateKeyPem = new Password(pem(keyPair.getPrivate(), keyPassword));
				Password certPem = new Password(pem(cert));
				sslConfigs.put(SslConfigs.SSL_KEYSTORE_TYPE_CONFIG, PEM_TYPE);
				sslConfigs.put(SslConfigs.SSL_TRUSTSTORE_TYPE_CONFIG, PEM_TYPE);
				sslConfigs.put(SslConfigs.SSL_KEYSTORE_KEY_CONFIG, privateKeyPem);
				sslConfigs.put(SslConfigs.SSL_KEYSTORE_CERTIFICATE_CHAIN_CONFIG, certPem);
				sslConfigs.put(SslConfigs.SSL_KEY_PASSWORD_CONFIG, keyPassword);
				sslConfigs.put(SslConfigs.SSL_TRUSTSTORE_CERTIFICATES_CONFIG, certPem);
			}
			return sslConfigs;
		}
	}

	public static final class TestSslEngineFactory implements SslEngineFactory {

		public boolean closed = false;

		DefaultSslEngineFactory defaultSslEngineFactory = new DefaultSslEngineFactory();

		@Override
		public SSLEngine createClientSslEngine(String peerHost, int peerPort, String endpointIdentification) {
			return defaultSslEngineFactory.createClientSslEngine(peerHost, peerPort, endpointIdentification);
		}

		@Override
		public SSLEngine createServerSslEngine(String peerHost, int peerPort) {
			return defaultSslEngineFactory.createServerSslEngine(peerHost, peerPort);
		}

		@Override
		public boolean shouldBeRebuilt(Map<String, Object> nextConfigs) {
			return defaultSslEngineFactory.shouldBeRebuilt(nextConfigs);
		}

		@Override
		public Set<String> reconfigurableConfigs() {
			return defaultSslEngineFactory.reconfigurableConfigs();
		}

		@Override
		public KeyStore keystore() {
			return defaultSslEngineFactory.keystore();
		}

		@Override
		public KeyStore truststore() {
			return defaultSslEngineFactory.truststore();
		}

		@Override
		public void close() throws IOException {
			defaultSslEngineFactory.close();
			closed = true;
		}

		@Override
		public void configure(Map<String, ?> configs) {
			defaultSslEngineFactory.configure(configs);
		}
	}
=======
    public static  Map<String, Object> createSslConfig(boolean useClientCert, boolean trustStore,
            Mode mode, File trustStoreFile, String certAlias, String cn)
        throws IOException, GeneralSecurityException {
        return createSslConfig(useClientCert, trustStore, mode, trustStoreFile, certAlias, cn, new CertificateBuilder());
    }

    public static  Map<String, Object> createSslConfig(boolean useClientCert, boolean createTrustStore,
            Mode mode, File trustStoreFile, String certAlias, String cn, CertificateBuilder certBuilder)
            throws IOException, GeneralSecurityException {
        SslConfigsBuilder builder = new SslConfigsBuilder(mode)
                .useClientCert(useClientCert)
                .certAlias(certAlias)
                .cn(cn)
                .certBuilder(certBuilder);
        if (createTrustStore)
            builder = builder.createNewTrustStore(trustStoreFile);
        else
            builder = builder.useExistingTrustStore(trustStoreFile);
        return builder.build();
    }

    public static void convertToPem(Map<String, Object> sslProps, boolean writeToFile, boolean encryptPrivateKey) throws Exception {
        String tsPath = (String) sslProps.get(SslConfigs.SSL_TRUSTSTORE_LOCATION_CONFIG);
        String tsType = (String) sslProps.get(SslConfigs.SSL_TRUSTSTORE_TYPE_CONFIG);
        Password tsPassword = (Password) sslProps.remove(SslConfigs.SSL_TRUSTSTORE_PASSWORD_CONFIG);
        Password trustCerts = (Password) sslProps.remove(SslConfigs.SSL_TRUSTSTORE_CERTIFICATES_CONFIG);
        if (trustCerts == null && tsPath != null) {
            trustCerts = exportCertificates(tsPath, tsPassword, tsType);
        }
        if (trustCerts != null) {
            if (tsPath == null) {
                tsPath = TestUtils.tempFile("truststore", ".pem").getPath();
                sslProps.put(SslConfigs.SSL_TRUSTSTORE_LOCATION_CONFIG, tsPath);
            }
            sslProps.put(SslConfigs.SSL_TRUSTSTORE_TYPE_CONFIG, PEM_TYPE);
            if (writeToFile)
                writeToFile(tsPath, trustCerts);
            else {
                sslProps.put(SslConfigs.SSL_TRUSTSTORE_CERTIFICATES_CONFIG, trustCerts);
                sslProps.remove(SslConfigs.SSL_TRUSTSTORE_LOCATION_CONFIG);
            }
        }

        String ksPath = (String) sslProps.get(SslConfigs.SSL_KEYSTORE_LOCATION_CONFIG);
        Password certChain = (Password) sslProps.remove(SslConfigs.SSL_KEYSTORE_CERTIFICATE_CHAIN_CONFIG);
        Password key = (Password) sslProps.remove(SslConfigs.SSL_KEYSTORE_KEY_CONFIG);
        if (certChain == null && ksPath != null) {
            String ksType = (String) sslProps.get(SslConfigs.SSL_KEYSTORE_TYPE_CONFIG);
            Password ksPassword = (Password) sslProps.remove(SslConfigs.SSL_KEYSTORE_PASSWORD_CONFIG);
            Password keyPassword = (Password) sslProps.get(SslConfigs.SSL_KEY_PASSWORD_CONFIG);
            certChain = exportCertificates(ksPath, ksPassword, ksType);
            Password pemKeyPassword = encryptPrivateKey ? keyPassword : null;
            key = exportPrivateKey(ksPath, ksPassword, keyPassword, ksType, pemKeyPassword);
            if (!encryptPrivateKey)
                sslProps.remove(SslConfigs.SSL_KEY_PASSWORD_CONFIG);
        }

        if (certChain != null) {
            if (ksPath == null) {
                ksPath = TestUtils.tempFile("keystore", ".pem").getPath();
                sslProps.put(SslConfigs.SSL_KEYSTORE_LOCATION_CONFIG, ksPath);
            }
            sslProps.put(SslConfigs.SSL_KEYSTORE_TYPE_CONFIG, PEM_TYPE);
            if (writeToFile)
                writeToFile(ksPath, key, certChain);
            else {
                sslProps.put(SslConfigs.SSL_KEYSTORE_KEY_CONFIG, key);
                sslProps.put(SslConfigs.SSL_KEYSTORE_CERTIFICATE_CHAIN_CONFIG, certChain);
                sslProps.remove(SslConfigs.SSL_KEYSTORE_LOCATION_CONFIG);
            }
        }
    }

    private static void writeToFile(String path, Password... entries) throws IOException {
        try (FileOutputStream out = new FileOutputStream(path)) {
            for (Password entry: entries) {
                out.write(entry.value().getBytes(StandardCharsets.UTF_8));
            }
        }
    }

    public static void convertToPemWithoutFiles(Properties sslProps) throws Exception {
        String tsPath = sslProps.getProperty(SslConfigs.SSL_TRUSTSTORE_LOCATION_CONFIG);
        if (tsPath != null) {
            Password trustCerts = exportCertificates(tsPath,
                    (Password) sslProps.get(SslConfigs.SSL_TRUSTSTORE_PASSWORD_CONFIG),
                    sslProps.getProperty(SslConfigs.SSL_TRUSTSTORE_TYPE_CONFIG));
            sslProps.remove(SslConfigs.SSL_TRUSTSTORE_LOCATION_CONFIG);
            sslProps.remove(SslConfigs.SSL_TRUSTSTORE_PASSWORD_CONFIG);
            sslProps.setProperty(SslConfigs.SSL_TRUSTSTORE_TYPE_CONFIG, PEM_TYPE);
            sslProps.put(SslConfigs.SSL_TRUSTSTORE_CERTIFICATES_CONFIG, trustCerts);
        }
        String ksPath = sslProps.getProperty(SslConfigs.SSL_KEYSTORE_LOCATION_CONFIG);
        if (ksPath != null) {
            String ksType = sslProps.getProperty(SslConfigs.SSL_KEYSTORE_TYPE_CONFIG);
            Password ksPassword = (Password) sslProps.get(SslConfigs.SSL_KEYSTORE_PASSWORD_CONFIG);
            Password keyPassword = (Password) sslProps.get(SslConfigs.SSL_KEY_PASSWORD_CONFIG);
            Password certChain = exportCertificates(ksPath, ksPassword, ksType);
            Password key = exportPrivateKey(ksPath, ksPassword, keyPassword, ksType, keyPassword);
            sslProps.remove(SslConfigs.SSL_KEYSTORE_LOCATION_CONFIG);
            sslProps.remove(SslConfigs.SSL_KEYSTORE_PASSWORD_CONFIG);
            sslProps.setProperty(SslConfigs.SSL_KEYSTORE_TYPE_CONFIG, PEM_TYPE);
            sslProps.put(SslConfigs.SSL_KEYSTORE_CERTIFICATE_CHAIN_CONFIG, certChain);
            sslProps.put(SslConfigs.SSL_KEYSTORE_KEY_CONFIG, key);
        }
    }

    public static Password exportCertificates(String storePath, Password storePassword, String storeType) throws Exception {
        StringBuilder builder = new StringBuilder();
        try (FileInputStream in = new FileInputStream(storePath)) {
            KeyStore ks = KeyStore.getInstance(storeType);
            ks.load(in, storePassword.value().toCharArray());
            Enumeration<String> aliases = ks.aliases();
            if (!aliases.hasMoreElements())
                throw new IllegalArgumentException("No certificates found in file " + storePath);
            while (aliases.hasMoreElements()) {
                String alias = aliases.nextElement();
                Certificate[] certs = ks.getCertificateChain(alias);
                if (certs != null) {
                    for (Certificate cert : certs) {
                        builder.append(pem(cert));
                    }
                } else {
                    builder.append(pem(ks.getCertificate(alias)));
                }
            }
        }
        return new Password(builder.toString());
    }

    public static Password exportPrivateKey(String storePath,
                                            Password storePassword,
                                            Password keyPassword,
                                            String storeType,
                                            Password pemKeyPassword) throws Exception {
        try (FileInputStream in = new FileInputStream(storePath)) {
            KeyStore ks = KeyStore.getInstance(storeType);
            ks.load(in, storePassword.value().toCharArray());
            String alias = ks.aliases().nextElement();
            return new Password(pem((PrivateKey) ks.getKey(alias, keyPassword.value().toCharArray()), pemKeyPassword));
        }
    }

    static String pem(Certificate cert) throws IOException {
        ByteArrayOutputStream out = new ByteArrayOutputStream();
        try (PemWriter pemWriter = new PemWriter(new OutputStreamWriter(out, StandardCharsets.UTF_8))) {
            pemWriter.writeObject(new JcaMiscPEMGenerator(cert));
        }
        return new String(out.toByteArray(), StandardCharsets.UTF_8);
    }

    static String pem(PrivateKey privateKey, Password password) throws IOException {
        ByteArrayOutputStream out = new ByteArrayOutputStream();
        try (PemWriter pemWriter = new PemWriter(new OutputStreamWriter(out, StandardCharsets.UTF_8))) {
            if (password == null) {
                pemWriter.writeObject(new JcaPKCS8Generator(privateKey, null));
            } else {
                JceOpenSSLPKCS8EncryptorBuilder encryptorBuilder = new JceOpenSSLPKCS8EncryptorBuilder(PKCS8Generator.PBE_SHA1_3DES);
                encryptorBuilder.setPassword(password.value().toCharArray());
                try {
                    pemWriter.writeObject(new JcaPKCS8Generator(privateKey, encryptorBuilder.build()));
                } catch (Exception e) {
                    throw new RuntimeException(e);
                }
            }
        }
        return new String(out.toByteArray(), StandardCharsets.UTF_8);
    }

    public static class CertificateBuilder {
        private final int days;
        private final String algorithm;
        private byte[] subjectAltName;

        public CertificateBuilder() {
            this(30, "SHA1withRSA");
        }

        public CertificateBuilder(int days, String algorithm) {
            this.days = days;
            this.algorithm = algorithm;
        }

        public CertificateBuilder sanDnsNames(String... hostNames) throws IOException {
            GeneralName[] altNames = new GeneralName[hostNames.length];
            for (int i = 0; i < hostNames.length; i++)
                altNames[i] = new GeneralName(GeneralName.dNSName, hostNames[i]);
            subjectAltName = GeneralNames.getInstance(new DERSequence(altNames)).getEncoded();
            return this;
        }

        public CertificateBuilder sanIpAddress(InetAddress hostAddress) throws IOException {
            subjectAltName = new GeneralNames(new GeneralName(GeneralName.iPAddress, new DEROctetString(hostAddress.getAddress()))).getEncoded();
            return this;
        }

        public X509Certificate generate(String dn, KeyPair keyPair) throws CertificateException {
            return generate(new X500Name(dn), keyPair);
        }

        public X509Certificate generate(String commonName, String org, boolean utf8, KeyPair keyPair) throws CertificateException {
            RDN[] rdns = new RDN[2];
            rdns[0] = new RDN(new AttributeTypeAndValue(BCStyle.CN, utf8 ? new DERUTF8String(commonName) : new DERT61String(commonName)));
            rdns[1] = new RDN(new AttributeTypeAndValue(BCStyle.O, utf8 ? new DERUTF8String(org) : new DERT61String(org)));
            return generate(new X500Name(rdns), keyPair);
        }

        public X509Certificate generate(X500Name dn, KeyPair keyPair) throws CertificateException {
            try {
                Security.addProvider(new BouncyCastleProvider());
                AlgorithmIdentifier sigAlgId = new DefaultSignatureAlgorithmIdentifierFinder().find(algorithm);
                AlgorithmIdentifier digAlgId = new DefaultDigestAlgorithmIdentifierFinder().find(sigAlgId);
                AsymmetricKeyParameter privateKeyAsymKeyParam = PrivateKeyFactory.createKey(keyPair.getPrivate().getEncoded());
                SubjectPublicKeyInfo subPubKeyInfo = SubjectPublicKeyInfo.getInstance(keyPair.getPublic().getEncoded());
                BcContentSignerBuilder signerBuilder;
                String keyAlgorithm = keyPair.getPublic().getAlgorithm();
                if (keyAlgorithm.equals("RSA"))
                    signerBuilder = new BcRSAContentSignerBuilder(sigAlgId, digAlgId);
                else if (keyAlgorithm.equals("DSA"))
                    signerBuilder = new BcDSAContentSignerBuilder(sigAlgId, digAlgId);
                else if (keyAlgorithm.equals("EC"))
                    signerBuilder = new BcECContentSignerBuilder(sigAlgId, digAlgId);
                else
                    throw new IllegalArgumentException("Unsupported algorithm " + keyAlgorithm);
                ContentSigner sigGen = signerBuilder.build(privateKeyAsymKeyParam);
                Date from = new Date();
                Date to = new Date(from.getTime() + days * 86400000L);
                BigInteger sn = new BigInteger(64, new SecureRandom());
                X509v3CertificateBuilder v3CertGen = new X509v3CertificateBuilder(dn, sn, from, to, dn, subPubKeyInfo);

                if (subjectAltName != null)
                    v3CertGen.addExtension(Extension.subjectAlternativeName, false, subjectAltName);
                X509CertificateHolder certificateHolder = v3CertGen.build(sigGen);
                return new JcaX509CertificateConverter().setProvider("BC").getCertificate(certificateHolder);
            } catch (CertificateException ce) {
                throw ce;
            } catch (Exception e) {
                throw new CertificateException(e);
            }
        }
    }

    public static class SslConfigsBuilder {
        final Mode mode;
        String tlsProtocol;
        boolean useClientCert;
        boolean createTrustStore;
        File trustStoreFile;
        Password trustStorePassword;
        Password keyStorePassword;
        Password keyPassword;
        String certAlias;
        String cn;
        String algorithm;
        CertificateBuilder certBuilder;
        boolean usePem;

        public SslConfigsBuilder(Mode mode) {
            this.mode = mode;
            this.tlsProtocol = DEFAULT_TLS_PROTOCOL_FOR_TESTS;
            trustStorePassword = new Password(TRUST_STORE_PASSWORD);
            keyStorePassword = mode == Mode.SERVER ? new Password("ServerPassword") : new Password("ClientPassword");
            keyPassword = keyStorePassword;
            this.certBuilder = new CertificateBuilder();
            this.cn = "localhost";
            this.certAlias = mode.name().toLowerCase(Locale.ROOT);
            this.algorithm = "RSA";
            this.createTrustStore = true;
        }

        public SslConfigsBuilder tlsProtocol(String tlsProtocol) {
            this.tlsProtocol = tlsProtocol;
            return this;
        }

        public SslConfigsBuilder createNewTrustStore(File trustStoreFile) {
            this.trustStoreFile = trustStoreFile;
            this.createTrustStore = true;
            return this;
        }

        public SslConfigsBuilder useExistingTrustStore(File trustStoreFile) {
            this.trustStoreFile = trustStoreFile;
            this.createTrustStore = false;
            return this;
        }

        public SslConfigsBuilder useClientCert(boolean useClientCert) {
            this.useClientCert = useClientCert;
            return this;
        }

        public SslConfigsBuilder certAlias(String certAlias) {
            this.certAlias = certAlias;
            return this;
        }

        public SslConfigsBuilder cn(String cn) {
            this.cn = cn;
            return this;
        }

        public SslConfigsBuilder algorithm(String algorithm) {
            this.algorithm = algorithm;
            return this;
        }

        public SslConfigsBuilder certBuilder(CertificateBuilder certBuilder) {
            this.certBuilder = certBuilder;
            return this;
        }

        public SslConfigsBuilder usePem(boolean usePem) {
            this.usePem = usePem;
            return this;
        }

        public  Map<String, Object> build() throws IOException, GeneralSecurityException {
            if (usePem) {
                return buildPem();
            } else
                return buildJks();
        }

        private Map<String, Object> buildJks() throws IOException, GeneralSecurityException {
            Map<String, X509Certificate> certs = new HashMap<>();
            File keyStoreFile = null;

            if (mode == Mode.CLIENT && useClientCert) {
                keyStoreFile = TestUtils.tempFile("clientKS", ".jks");
                KeyPair cKP = generateKeyPair(algorithm);
                X509Certificate cCert = certBuilder.generate("CN=" + cn + ", O=A client", cKP);
                createKeyStore(keyStoreFile.getPath(), keyStorePassword, keyPassword, "client", cKP.getPrivate(), cCert);
                certs.put(certAlias, cCert);
            } else if (mode == Mode.SERVER) {
                keyStoreFile = TestUtils.tempFile("serverKS", ".jks");
                KeyPair sKP = generateKeyPair(algorithm);
                X509Certificate sCert = certBuilder.generate("CN=" + cn + ", O=A server", sKP);
                createKeyStore(keyStoreFile.getPath(), keyStorePassword, keyPassword, "server", sKP.getPrivate(), sCert);
                certs.put(certAlias, sCert);
                keyStoreFile.deleteOnExit();
            }

            if (createTrustStore) {
                createTrustStore(trustStoreFile.getPath(), trustStorePassword, certs);
                trustStoreFile.deleteOnExit();
            }

            Map<String, Object> sslConfigs = new HashMap<>();

            sslConfigs.put(SslConfigs.SSL_PROTOCOL_CONFIG, tlsProtocol); // protocol to create SSLContext

            if (mode == Mode.SERVER || (mode == Mode.CLIENT && keyStoreFile != null)) {
                sslConfigs.put(SslConfigs.SSL_KEYSTORE_LOCATION_CONFIG, keyStoreFile.getPath());
                sslConfigs.put(SslConfigs.SSL_KEYSTORE_TYPE_CONFIG, "JKS");
                sslConfigs.put(SslConfigs.SSL_KEYMANAGER_ALGORITHM_CONFIG, TrustManagerFactory.getDefaultAlgorithm());
                sslConfigs.put(SslConfigs.SSL_KEYSTORE_PASSWORD_CONFIG, keyStorePassword);
                sslConfigs.put(SslConfigs.SSL_KEY_PASSWORD_CONFIG, keyPassword);
            }

            sslConfigs.put(SslConfigs.SSL_TRUSTSTORE_LOCATION_CONFIG, trustStoreFile.getPath());
            sslConfigs.put(SslConfigs.SSL_TRUSTSTORE_PASSWORD_CONFIG, trustStorePassword);
            sslConfigs.put(SslConfigs.SSL_TRUSTSTORE_TYPE_CONFIG, "JKS");
            sslConfigs.put(SslConfigs.SSL_TRUSTMANAGER_ALGORITHM_CONFIG, TrustManagerFactory.getDefaultAlgorithm());

            List<String> enabledProtocols  = new ArrayList<>();
            enabledProtocols.add(tlsProtocol);
            sslConfigs.put(SslConfigs.SSL_ENABLED_PROTOCOLS_CONFIG, enabledProtocols);

            return sslConfigs;
        }

        private Map<String, Object> buildPem() throws IOException, GeneralSecurityException {
            if (!createTrustStore) {
                throw new IllegalArgumentException("PEM configs cannot be created with existing trust stores");
            }

            Map<String, Object> sslConfigs = new HashMap<>();
            sslConfigs.put(SslConfigs.SSL_PROTOCOL_CONFIG, tlsProtocol);
            sslConfigs.put(SslConfigs.SSL_ENABLED_PROTOCOLS_CONFIG, Collections.singletonList(tlsProtocol));

            if (mode != Mode.CLIENT || useClientCert) {
                KeyPair keyPair = generateKeyPair(algorithm);
                X509Certificate cert = certBuilder.generate("CN=" + cn + ", O=A " + mode.name().toLowerCase(Locale.ROOT), keyPair);

                Password privateKeyPem = new Password(pem(keyPair.getPrivate(), keyPassword));
                Password certPem = new Password(pem(cert));
                sslConfigs.put(SslConfigs.SSL_KEYSTORE_TYPE_CONFIG, PEM_TYPE);
                sslConfigs.put(SslConfigs.SSL_TRUSTSTORE_TYPE_CONFIG, PEM_TYPE);
                sslConfigs.put(SslConfigs.SSL_KEYSTORE_KEY_CONFIG, privateKeyPem);
                sslConfigs.put(SslConfigs.SSL_KEYSTORE_CERTIFICATE_CHAIN_CONFIG, certPem);
                sslConfigs.put(SslConfigs.SSL_KEY_PASSWORD_CONFIG, keyPassword);
                sslConfigs.put(SslConfigs.SSL_TRUSTSTORE_CERTIFICATES_CONFIG, certPem);
            }
            return sslConfigs;
        }
    }

    public static final class TestSslEngineFactory implements SslEngineFactory {

        public boolean closed = false;

        DefaultSslEngineFactory defaultSslEngineFactory = new DefaultSslEngineFactory();

        @Override
        public SSLEngine createClientSslEngine(String peerHost, int peerPort, String endpointIdentification) {
            return defaultSslEngineFactory.createClientSslEngine(peerHost, peerPort, endpointIdentification);
        }

        @Override
        public SSLEngine createServerSslEngine(String peerHost, int peerPort) {
            return defaultSslEngineFactory.createServerSslEngine(peerHost, peerPort);
        }

        @Override
        public boolean shouldBeRebuilt(Map<String, Object> nextConfigs) {
            return defaultSslEngineFactory.shouldBeRebuilt(nextConfigs);
        }

        @Override
        public Set<String> reconfigurableConfigs() {
            return defaultSslEngineFactory.reconfigurableConfigs();
        }

        @Override
        public KeyStore keystore() {
            return defaultSslEngineFactory.keystore();
        }

        @Override
        public KeyStore truststore() {
            return defaultSslEngineFactory.truststore();
        }

        @Override
        public void close() throws IOException {
            defaultSslEngineFactory.close();
            closed = true;
        }

        @Override
        public void configure(Map<String, ?> configs) {
            defaultSslEngineFactory.configure(configs);
        }
    }
>>>>>>> 15418db6
}<|MERGE_RESOLUTION|>--- conflicted
+++ resolved
@@ -29,11 +29,7 @@
 import org.bouncycastle.asn1.x500.RDN;
 import org.bouncycastle.asn1.x500.X500Name;
 import org.bouncycastle.asn1.x500.style.BCStyle;
-import org.bouncycastle.asn1.x509.AlgorithmIdentifier;
-import org.bouncycastle.asn1.x509.Extension;
-import org.bouncycastle.asn1.x509.GeneralName;
-import org.bouncycastle.asn1.x509.GeneralNames;
-import org.bouncycastle.asn1.x509.SubjectPublicKeyInfo;
+import org.bouncycastle.asn1.x509.*;
 import org.bouncycastle.cert.X509CertificateHolder;
 import org.bouncycastle.cert.X509v3CertificateBuilder;
 import org.bouncycastle.cert.jcajce.JcaX509CertificateConverter;
@@ -55,49 +51,24 @@
 
 import javax.net.ssl.SSLEngine;
 import javax.net.ssl.TrustManagerFactory;
-import java.io.ByteArrayOutputStream;
-import java.io.EOFException;
-import java.io.File;
-import java.io.FileInputStream;
-import java.io.FileOutputStream;
-import java.io.IOException;
-import java.io.InputStream;
-import java.io.OutputStream;
-import java.io.OutputStreamWriter;
+import java.io.*;
 import java.math.BigInteger;
 import java.net.InetAddress;
 import java.nio.charset.StandardCharsets;
 import java.nio.file.Files;
 import java.nio.file.Paths;
-import java.security.GeneralSecurityException;
-import java.security.Key;
-import java.security.KeyPair;
-import java.security.KeyPairGenerator;
-import java.security.KeyStore;
-import java.security.NoSuchAlgorithmException;
-import java.security.PrivateKey;
-import java.security.SecureRandom;
-import java.security.Security;
+import java.security.*;
 import java.security.cert.Certificate;
 import java.security.cert.CertificateException;
 import java.security.cert.X509Certificate;
-import java.util.ArrayList;
-import java.util.Collections;
-import java.util.Date;
-import java.util.Enumeration;
-import java.util.HashMap;
-import java.util.List;
-import java.util.Locale;
-import java.util.Map;
-import java.util.Properties;
-import java.util.Set;
+import java.util.*;
 
 import static org.apache.kafka.common.security.ssl.DefaultSslEngineFactory.PEM_TYPE;
 
 public class TestSslUtils {
 
-	public static final String TRUST_STORE_PASSWORD = "TrustStorePassword";
-	public static final String DEFAULT_TLS_PROTOCOL_FOR_TESTS = SslConfigs.DEFAULT_SSL_PROTOCOL;
+    public static final String TRUST_STORE_PASSWORD = "TrustStorePassword";
+    public static final String DEFAULT_TLS_PROTOCOL_FOR_TESTS = SslConfigs.DEFAULT_SSL_PROTOCOL;
 
     /**
      * Create a self-signed X.509 Certificate.
@@ -118,7 +89,7 @@
 
     public static KeyPair generateKeyPair(String algorithm) throws NoSuchAlgorithmException {
         KeyPairGenerator keyGen = KeyPairGenerator.getInstance(algorithm);
-		keyGen.initialize(algorithm.equals("EC") ? 256 : 2048);
+        keyGen.initialize(algorithm.equals("EC") ? 256 : 2048);
         return keyGen.genKeyPair();
     }
 
@@ -170,476 +141,30 @@
         saveKeyStore(ks, filename, password);
     }
 
-	public static Map<String, Object> createSslConfig(String keyManagerAlgorithm, String trustManagerAlgorithm, String tlsProtocol) {
-		Map<String, Object> sslConfigs = new HashMap<>();
-		sslConfigs.put(SslConfigs.SSL_PROTOCOL_CONFIG, tlsProtocol); // protocol to create SSLContext
-
-		sslConfigs.put(SslConfigs.SSL_KEYMANAGER_ALGORITHM_CONFIG, keyManagerAlgorithm);
-		sslConfigs.put(SslConfigs.SSL_TRUSTMANAGER_ALGORITHM_CONFIG, trustManagerAlgorithm);
-
-		List<String> enabledProtocols = new ArrayList<>();
-		enabledProtocols.add(tlsProtocol);
-		sslConfigs.put(SslConfigs.SSL_ENABLED_PROTOCOLS_CONFIG, enabledProtocols);
+    public static Map<String, Object> createSslConfig(String keyManagerAlgorithm, String trustManagerAlgorithm, String tlsProtocol) {
+        Map<String, Object> sslConfigs = new HashMap<>();
+        sslConfigs.put(SslConfigs.SSL_PROTOCOL_CONFIG, tlsProtocol); // protocol to create SSLContext
+
+        sslConfigs.put(SslConfigs.SSL_KEYMANAGER_ALGORITHM_CONFIG, keyManagerAlgorithm);
+        sslConfigs.put(SslConfigs.SSL_TRUSTMANAGER_ALGORITHM_CONFIG, trustManagerAlgorithm);
+
+        List<String> enabledProtocols = new ArrayList<>();
+        enabledProtocols.add(tlsProtocol);
+        sslConfigs.put(SslConfigs.SSL_ENABLED_PROTOCOLS_CONFIG, enabledProtocols);
 
         return sslConfigs;
     }
 
-    public static  Map<String, Object> createSslConfig(boolean useClientCert, boolean trustStore, Mode mode, File trustStoreFile, String certAlias)
-        throws IOException, GeneralSecurityException {
+    public static Map<String, Object> createSslConfig(boolean useClientCert, boolean trustStore, Mode mode, File trustStoreFile, String certAlias) throws IOException, GeneralSecurityException {
         return createSslConfig(useClientCert, trustStore, mode, trustStoreFile, certAlias, "localhost");
     }
 
-<<<<<<< HEAD
-	public static Map<String, Object> createSslConfig(boolean useClientCert, boolean trustStore,
-													  Mode mode, File trustStoreFile, String certAlias, String cn)
-			throws IOException, GeneralSecurityException {
-		return createSslConfig(useClientCert, trustStore, mode, trustStoreFile, certAlias, cn, new CertificateBuilder());
-	}
-
-	public static Map<String, Object> createSslConfig(boolean useClientCert, boolean createTrustStore,
-													  Mode mode, File trustStoreFile, String certAlias, String cn, CertificateBuilder certBuilder)
-			throws IOException, GeneralSecurityException {
-		SslConfigsBuilder builder = new SslConfigsBuilder(mode)
-				.useClientCert(useClientCert)
-				.certAlias(certAlias)
-				.cn(cn)
-				.certBuilder(certBuilder);
-		if (createTrustStore)
-			builder = builder.createNewTrustStore(trustStoreFile);
-		else
-			builder = builder.useExistingTrustStore(trustStoreFile);
-		return builder.build();
-	}
-
-	public static void convertToPem(Map<String, Object> sslProps, boolean writeToFile, boolean encryptPrivateKey) throws Exception {
-		String tsPath = (String) sslProps.get(SslConfigs.SSL_TRUSTSTORE_LOCATION_CONFIG);
-		String tsType = (String) sslProps.get(SslConfigs.SSL_TRUSTSTORE_TYPE_CONFIG);
-		Password tsPassword = (Password) sslProps.remove(SslConfigs.SSL_TRUSTSTORE_PASSWORD_CONFIG);
-		Password trustCerts = (Password) sslProps.remove(SslConfigs.SSL_TRUSTSTORE_CERTIFICATES_CONFIG);
-		if (trustCerts == null && tsPath != null) {
-			trustCerts = exportCertificates(tsPath, tsPassword, tsType);
-		}
-		if (trustCerts != null) {
-			if (tsPath == null) {
-				tsPath = File.createTempFile("truststore", ".pem").getPath();
-				sslProps.put(SslConfigs.SSL_TRUSTSTORE_LOCATION_CONFIG, tsPath);
-			}
-			sslProps.put(SslConfigs.SSL_TRUSTSTORE_TYPE_CONFIG, PEM_TYPE);
-			if (writeToFile)
-				writeToFile(tsPath, trustCerts);
-			else {
-				sslProps.put(SslConfigs.SSL_TRUSTSTORE_CERTIFICATES_CONFIG, trustCerts);
-				sslProps.remove(SslConfigs.SSL_TRUSTSTORE_LOCATION_CONFIG);
-			}
-		}
-
-		String ksPath = (String) sslProps.get(SslConfigs.SSL_KEYSTORE_LOCATION_CONFIG);
-		Password certChain = (Password) sslProps.remove(SslConfigs.SSL_KEYSTORE_CERTIFICATE_CHAIN_CONFIG);
-		Password key = (Password) sslProps.remove(SslConfigs.SSL_KEYSTORE_KEY_CONFIG);
-		if (certChain == null && ksPath != null) {
-			String ksType = (String) sslProps.get(SslConfigs.SSL_KEYSTORE_TYPE_CONFIG);
-			Password ksPassword = (Password) sslProps.remove(SslConfigs.SSL_KEYSTORE_PASSWORD_CONFIG);
-			Password keyPassword = (Password) sslProps.get(SslConfigs.SSL_KEY_PASSWORD_CONFIG);
-			certChain = exportCertificates(ksPath, ksPassword, ksType);
-			Password pemKeyPassword = encryptPrivateKey ? keyPassword : null;
-			key = exportPrivateKey(ksPath, ksPassword, keyPassword, ksType, pemKeyPassword);
-			if (!encryptPrivateKey)
-				sslProps.remove(SslConfigs.SSL_KEY_PASSWORD_CONFIG);
-		}
-
-		if (certChain != null) {
-			if (ksPath == null) {
-				ksPath = File.createTempFile("keystore", ".pem").getPath();
-				sslProps.put(SslConfigs.SSL_KEYSTORE_LOCATION_CONFIG, ksPath);
-			}
-			sslProps.put(SslConfigs.SSL_KEYSTORE_TYPE_CONFIG, PEM_TYPE);
-			if (writeToFile)
-				writeToFile(ksPath, key, certChain);
-			else {
-				sslProps.put(SslConfigs.SSL_KEYSTORE_KEY_CONFIG, key);
-				sslProps.put(SslConfigs.SSL_KEYSTORE_CERTIFICATE_CHAIN_CONFIG, certChain);
-				sslProps.remove(SslConfigs.SSL_KEYSTORE_LOCATION_CONFIG);
-			}
-		}
-	}
-
-	private static void writeToFile(String path, Password... entries) throws IOException {
-		try (FileOutputStream out = new FileOutputStream(path)) {
-			for (Password entry : entries) {
-				out.write(entry.value().getBytes(StandardCharsets.UTF_8));
-			}
-		}
-	}
-
-	public static void convertToPemWithoutFiles(Properties sslProps) throws Exception {
-		String tsPath = sslProps.getProperty(SslConfigs.SSL_TRUSTSTORE_LOCATION_CONFIG);
-		if (tsPath != null) {
-			Password trustCerts = exportCertificates(tsPath,
-					(Password) sslProps.get(SslConfigs.SSL_TRUSTSTORE_PASSWORD_CONFIG),
-					sslProps.getProperty(SslConfigs.SSL_TRUSTSTORE_TYPE_CONFIG));
-			sslProps.remove(SslConfigs.SSL_TRUSTSTORE_LOCATION_CONFIG);
-			sslProps.remove(SslConfigs.SSL_TRUSTSTORE_PASSWORD_CONFIG);
-			sslProps.setProperty(SslConfigs.SSL_TRUSTSTORE_TYPE_CONFIG, PEM_TYPE);
-			sslProps.put(SslConfigs.SSL_TRUSTSTORE_CERTIFICATES_CONFIG, trustCerts);
-		}
-		String ksPath = sslProps.getProperty(SslConfigs.SSL_KEYSTORE_LOCATION_CONFIG);
-		if (ksPath != null) {
-			String ksType = sslProps.getProperty(SslConfigs.SSL_KEYSTORE_TYPE_CONFIG);
-			Password ksPassword = (Password) sslProps.get(SslConfigs.SSL_KEYSTORE_PASSWORD_CONFIG);
-			Password keyPassword = (Password) sslProps.get(SslConfigs.SSL_KEY_PASSWORD_CONFIG);
-			Password certChain = exportCertificates(ksPath, ksPassword, ksType);
-			Password key = exportPrivateKey(ksPath, ksPassword, keyPassword, ksType, keyPassword);
-			sslProps.remove(SslConfigs.SSL_KEYSTORE_LOCATION_CONFIG);
-			sslProps.remove(SslConfigs.SSL_KEYSTORE_PASSWORD_CONFIG);
-			sslProps.setProperty(SslConfigs.SSL_KEYSTORE_TYPE_CONFIG, PEM_TYPE);
-			sslProps.put(SslConfigs.SSL_KEYSTORE_CERTIFICATE_CHAIN_CONFIG, certChain);
-			sslProps.put(SslConfigs.SSL_KEYSTORE_KEY_CONFIG, key);
-		}
-	}
-
-	public static Password exportCertificates(String storePath, Password storePassword, String storeType) throws Exception {
-		StringBuilder builder = new StringBuilder();
-		try (FileInputStream in = new FileInputStream(storePath)) {
-			KeyStore ks = KeyStore.getInstance(storeType);
-			ks.load(in, storePassword.value().toCharArray());
-			Enumeration<String> aliases = ks.aliases();
-			if (!aliases.hasMoreElements())
-				throw new IllegalArgumentException("No certificates found in file " + storePath);
-			while (aliases.hasMoreElements()) {
-				String alias = aliases.nextElement();
-				Certificate[] certs = ks.getCertificateChain(alias);
-				if (certs != null) {
-					for (Certificate cert : certs) {
-						builder.append(pem(cert));
-					}
-				} else {
-					builder.append(pem(ks.getCertificate(alias)));
-				}
-			}
-		}
-		return new Password(builder.toString());
-	}
-
-	public static Password exportPrivateKey(String storePath,
-											Password storePassword,
-											Password keyPassword,
-											String storeType,
-											Password pemKeyPassword) throws Exception {
-		try (FileInputStream in = new FileInputStream(storePath)) {
-			KeyStore ks = KeyStore.getInstance(storeType);
-			ks.load(in, storePassword.value().toCharArray());
-			String alias = ks.aliases().nextElement();
-			return new Password(pem((PrivateKey) ks.getKey(alias, keyPassword.value().toCharArray()), pemKeyPassword));
-		}
-	}
-
-	static String pem(Certificate cert) throws IOException {
-		ByteArrayOutputStream out = new ByteArrayOutputStream();
-		try (PemWriter pemWriter = new PemWriter(new OutputStreamWriter(out, StandardCharsets.UTF_8.name()))) {
-			pemWriter.writeObject(new JcaMiscPEMGenerator(cert));
-		}
-		return new String(out.toByteArray(), StandardCharsets.UTF_8);
-	}
-
-	static String pem(PrivateKey privateKey, Password password) throws IOException {
-		ByteArrayOutputStream out = new ByteArrayOutputStream();
-		try (PemWriter pemWriter = new PemWriter(new OutputStreamWriter(out, StandardCharsets.UTF_8.name()))) {
-			if (password == null) {
-				pemWriter.writeObject(new JcaPKCS8Generator(privateKey, null));
-			} else {
-				JceOpenSSLPKCS8EncryptorBuilder encryptorBuilder = new JceOpenSSLPKCS8EncryptorBuilder(PKCS8Generator.PBE_SHA1_3DES);
-				encryptorBuilder.setPasssword(password.value().toCharArray());
-				try {
-					pemWriter.writeObject(new JcaPKCS8Generator(privateKey, encryptorBuilder.build()));
-				} catch (Exception e) {
-					throw new RuntimeException(e);
-				}
-			}
-		}
-		return new String(out.toByteArray(), StandardCharsets.UTF_8);
-	}
-
-	public static class CertificateBuilder {
-		private final int days;
-		private final String algorithm;
-		private byte[] subjectAltName;
-
-		public CertificateBuilder() {
-			this(30, "SHA1withRSA");
-		}
-
-		public CertificateBuilder(int days, String algorithm) {
-			this.days = days;
-			this.algorithm = algorithm;
-		}
-
-		public CertificateBuilder sanDnsNames(String... hostNames) throws IOException {
-			GeneralName[] altNames = new GeneralName[hostNames.length];
-			for (int i = 0; i < hostNames.length; i++)
-				altNames[i] = new GeneralName(GeneralName.dNSName, hostNames[i]);
-			subjectAltName = GeneralNames.getInstance(new DERSequence(altNames)).getEncoded();
-			return this;
-		}
-
-		public CertificateBuilder sanIpAddress(InetAddress hostAddress) throws IOException {
-			subjectAltName = new GeneralNames(new GeneralName(GeneralName.iPAddress, new DEROctetString(hostAddress.getAddress()))).getEncoded();
-			return this;
-		}
-
-		public X509Certificate generate(String dn, KeyPair keyPair) throws CertificateException {
-			try {
-				Security.addProvider(new BouncyCastleProvider());
-				AlgorithmIdentifier sigAlgId = new DefaultSignatureAlgorithmIdentifierFinder().find(algorithm);
-				AlgorithmIdentifier digAlgId = new DefaultDigestAlgorithmIdentifierFinder().find(sigAlgId);
-				AsymmetricKeyParameter privateKeyAsymKeyParam = PrivateKeyFactory.createKey(keyPair.getPrivate().getEncoded());
-				SubjectPublicKeyInfo subPubKeyInfo = SubjectPublicKeyInfo.getInstance(keyPair.getPublic().getEncoded());
-				BcContentSignerBuilder signerBuilder;
-				String keyAlgorithm = keyPair.getPublic().getAlgorithm();
-				if (keyAlgorithm.equals("RSA"))
-					signerBuilder = new BcRSAContentSignerBuilder(sigAlgId, digAlgId);
-				else if (keyAlgorithm.equals("DSA"))
-					signerBuilder = new BcDSAContentSignerBuilder(sigAlgId, digAlgId);
-				else if (keyAlgorithm.equals("EC"))
-					signerBuilder = new BcECContentSignerBuilder(sigAlgId, digAlgId);
-				else
-					throw new IllegalArgumentException("Unsupported algorithm " + keyAlgorithm);
-				ContentSigner sigGen = signerBuilder.build(privateKeyAsymKeyParam);
-				X500Name name = new X500Name(dn);
-				Date from = new Date();
-				Date to = new Date(from.getTime() + days * 86400000L);
-				BigInteger sn = new BigInteger(64, new SecureRandom());
-				X509v3CertificateBuilder v3CertGen = new X509v3CertificateBuilder(name, sn, from, to, name, subPubKeyInfo);
-
-				if (subjectAltName != null)
-					v3CertGen.addExtension(Extension.subjectAlternativeName, false, subjectAltName);
-				X509CertificateHolder certificateHolder = v3CertGen.build(sigGen);
-				return new JcaX509CertificateConverter().setProvider("BC").getCertificate(certificateHolder);
-			} catch (CertificateException ce) {
-				throw ce;
-			} catch (Exception e) {
-				throw new CertificateException(e);
-			}
-		}
-	}
-
-	public static class SslConfigsBuilder {
-		final Mode mode;
-		String tlsProtocol;
-		boolean useClientCert;
-		boolean createTrustStore;
-		File trustStoreFile;
-		Password trustStorePassword;
-		Password keyStorePassword;
-		Password keyPassword;
-		String certAlias;
-		String cn;
-		String algorithm;
-		CertificateBuilder certBuilder;
-		boolean usePem;
-
-		public SslConfigsBuilder(Mode mode) {
-			this.mode = mode;
-			this.tlsProtocol = DEFAULT_TLS_PROTOCOL_FOR_TESTS;
-			trustStorePassword = new Password(TRUST_STORE_PASSWORD);
-			keyStorePassword = mode == Mode.SERVER ? new Password("ServerPassword") : new Password("ClientPassword");
-			keyPassword = keyStorePassword;
-			this.certBuilder = new CertificateBuilder();
-			this.cn = "localhost";
-			this.certAlias = mode.name().toLowerCase(Locale.ROOT);
-			this.algorithm = "RSA";
-			this.createTrustStore = true;
-		}
-
-		public SslConfigsBuilder tlsProtocol(String tlsProtocol) {
-			this.tlsProtocol = tlsProtocol;
-			return this;
-		}
-
-		public SslConfigsBuilder createNewTrustStore(File trustStoreFile) {
-			this.trustStoreFile = trustStoreFile;
-			this.createTrustStore = true;
-			return this;
-		}
-
-		public SslConfigsBuilder useExistingTrustStore(File trustStoreFile) {
-			this.trustStoreFile = trustStoreFile;
-			this.createTrustStore = false;
-			return this;
-		}
-
-		public SslConfigsBuilder useClientCert(boolean useClientCert) {
-			this.useClientCert = useClientCert;
-			return this;
-		}
-
-		public SslConfigsBuilder certAlias(String certAlias) {
-			this.certAlias = certAlias;
-			return this;
-		}
-
-		public SslConfigsBuilder cn(String cn) {
-			this.cn = cn;
-			return this;
-		}
-
-		public SslConfigsBuilder algorithm(String algorithm) {
-			this.algorithm = algorithm;
-			return this;
-		}
-
-		public SslConfigsBuilder certBuilder(CertificateBuilder certBuilder) {
-			this.certBuilder = certBuilder;
-			return this;
-		}
-
-		public SslConfigsBuilder usePem(boolean usePem) {
-			this.usePem = usePem;
-			return this;
-		}
-
-		public Map<String, Object> build() throws IOException, GeneralSecurityException {
-			if (usePem) {
-				return buildPem();
-			} else
-				return buildJks();
-		}
-
-		private Map<String, Object> buildJks() throws IOException, GeneralSecurityException {
-			Map<String, X509Certificate> certs = new HashMap<>();
-			File keyStoreFile = null;
-
-			if (mode == Mode.CLIENT && useClientCert) {
-				keyStoreFile = File.createTempFile("clientKS", ".jks");
-				KeyPair cKP = generateKeyPair(algorithm);
-				X509Certificate cCert = certBuilder.generate("CN=" + cn + ", O=A client", cKP);
-				createKeyStore(keyStoreFile.getPath(), keyStorePassword, keyPassword, "client", cKP.getPrivate(), cCert);
-				certs.put(certAlias, cCert);
-			} else if (mode == Mode.SERVER) {
-				keyStoreFile = File.createTempFile("serverKS", ".jks");
-				KeyPair sKP = generateKeyPair(algorithm);
-				X509Certificate sCert = certBuilder.generate("CN=" + cn + ", O=A server", sKP);
-				createKeyStore(keyStoreFile.getPath(), keyStorePassword, keyPassword, "server", sKP.getPrivate(), sCert);
-				certs.put(certAlias, sCert);
-				keyStoreFile.deleteOnExit();
-			}
-
-			if (createTrustStore) {
-				createTrustStore(trustStoreFile.getPath(), trustStorePassword, certs);
-				trustStoreFile.deleteOnExit();
-			}
-
-			Map<String, Object> sslConfigs = new HashMap<>();
-
-			sslConfigs.put(SslConfigs.SSL_PROTOCOL_CONFIG, tlsProtocol); // protocol to create SSLContext
-
-			if (mode == Mode.SERVER || (mode == Mode.CLIENT && keyStoreFile != null)) {
-				sslConfigs.put(SslConfigs.SSL_KEYSTORE_LOCATION_CONFIG, keyStoreFile.getPath());
-				sslConfigs.put(SslConfigs.SSL_KEYSTORE_TYPE_CONFIG, "JKS");
-				sslConfigs.put(SslConfigs.SSL_KEYMANAGER_ALGORITHM_CONFIG, TrustManagerFactory.getDefaultAlgorithm());
-				sslConfigs.put(SslConfigs.SSL_KEYSTORE_PASSWORD_CONFIG, keyStorePassword);
-				sslConfigs.put(SslConfigs.SSL_KEY_PASSWORD_CONFIG, keyPassword);
-			}
-
-			sslConfigs.put(SslConfigs.SSL_TRUSTSTORE_LOCATION_CONFIG, trustStoreFile.getPath());
-			sslConfigs.put(SslConfigs.SSL_TRUSTSTORE_PASSWORD_CONFIG, trustStorePassword);
-			sslConfigs.put(SslConfigs.SSL_TRUSTSTORE_TYPE_CONFIG, "JKS");
-			sslConfigs.put(SslConfigs.SSL_TRUSTMANAGER_ALGORITHM_CONFIG, TrustManagerFactory.getDefaultAlgorithm());
-
-			List<String> enabledProtocols = new ArrayList<>();
-			enabledProtocols.add(tlsProtocol);
-			sslConfigs.put(SslConfigs.SSL_ENABLED_PROTOCOLS_CONFIG, enabledProtocols);
-
-			return sslConfigs;
-		}
-
-		private Map<String, Object> buildPem() throws IOException, GeneralSecurityException {
-			if (!createTrustStore) {
-				throw new IllegalArgumentException("PEM configs cannot be created with existing trust stores");
-			}
-
-			Map<String, Object> sslConfigs = new HashMap<>();
-			sslConfigs.put(SslConfigs.SSL_PROTOCOL_CONFIG, tlsProtocol);
-			sslConfigs.put(SslConfigs.SSL_ENABLED_PROTOCOLS_CONFIG, Collections.singletonList(tlsProtocol));
-
-			if (mode != Mode.CLIENT || useClientCert) {
-				KeyPair keyPair = generateKeyPair(algorithm);
-				X509Certificate cert = certBuilder.generate("CN=" + cn + ", O=A " + mode.name().toLowerCase(Locale.ROOT), keyPair);
-
-				Password privateKeyPem = new Password(pem(keyPair.getPrivate(), keyPassword));
-				Password certPem = new Password(pem(cert));
-				sslConfigs.put(SslConfigs.SSL_KEYSTORE_TYPE_CONFIG, PEM_TYPE);
-				sslConfigs.put(SslConfigs.SSL_TRUSTSTORE_TYPE_CONFIG, PEM_TYPE);
-				sslConfigs.put(SslConfigs.SSL_KEYSTORE_KEY_CONFIG, privateKeyPem);
-				sslConfigs.put(SslConfigs.SSL_KEYSTORE_CERTIFICATE_CHAIN_CONFIG, certPem);
-				sslConfigs.put(SslConfigs.SSL_KEY_PASSWORD_CONFIG, keyPassword);
-				sslConfigs.put(SslConfigs.SSL_TRUSTSTORE_CERTIFICATES_CONFIG, certPem);
-			}
-			return sslConfigs;
-		}
-	}
-
-	public static final class TestSslEngineFactory implements SslEngineFactory {
-
-		public boolean closed = false;
-
-		DefaultSslEngineFactory defaultSslEngineFactory = new DefaultSslEngineFactory();
-
-		@Override
-		public SSLEngine createClientSslEngine(String peerHost, int peerPort, String endpointIdentification) {
-			return defaultSslEngineFactory.createClientSslEngine(peerHost, peerPort, endpointIdentification);
-		}
-
-		@Override
-		public SSLEngine createServerSslEngine(String peerHost, int peerPort) {
-			return defaultSslEngineFactory.createServerSslEngine(peerHost, peerPort);
-		}
-
-		@Override
-		public boolean shouldBeRebuilt(Map<String, Object> nextConfigs) {
-			return defaultSslEngineFactory.shouldBeRebuilt(nextConfigs);
-		}
-
-		@Override
-		public Set<String> reconfigurableConfigs() {
-			return defaultSslEngineFactory.reconfigurableConfigs();
-		}
-
-		@Override
-		public KeyStore keystore() {
-			return defaultSslEngineFactory.keystore();
-		}
-
-		@Override
-		public KeyStore truststore() {
-			return defaultSslEngineFactory.truststore();
-		}
-
-		@Override
-		public void close() throws IOException {
-			defaultSslEngineFactory.close();
-			closed = true;
-		}
-
-		@Override
-		public void configure(Map<String, ?> configs) {
-			defaultSslEngineFactory.configure(configs);
-		}
-	}
-=======
-    public static  Map<String, Object> createSslConfig(boolean useClientCert, boolean trustStore,
-            Mode mode, File trustStoreFile, String certAlias, String cn)
-        throws IOException, GeneralSecurityException {
+    public static Map<String, Object> createSslConfig(boolean useClientCert, boolean trustStore, Mode mode, File trustStoreFile, String certAlias, String cn) throws IOException, GeneralSecurityException {
         return createSslConfig(useClientCert, trustStore, mode, trustStoreFile, certAlias, cn, new CertificateBuilder());
     }
 
-    public static  Map<String, Object> createSslConfig(boolean useClientCert, boolean createTrustStore,
-            Mode mode, File trustStoreFile, String certAlias, String cn, CertificateBuilder certBuilder)
-            throws IOException, GeneralSecurityException {
-        SslConfigsBuilder builder = new SslConfigsBuilder(mode)
-                .useClientCert(useClientCert)
-                .certAlias(certAlias)
-                .cn(cn)
-                .certBuilder(certBuilder);
+    public static Map<String, Object> createSslConfig(boolean useClientCert, boolean createTrustStore, Mode mode, File trustStoreFile, String certAlias, String cn, CertificateBuilder certBuilder) throws IOException, GeneralSecurityException {
+        SslConfigsBuilder builder = new SslConfigsBuilder(mode).useClientCert(useClientCert).certAlias(certAlias).cn(cn).certBuilder(certBuilder);
         if (createTrustStore)
             builder = builder.createNewTrustStore(trustStoreFile);
         else
@@ -701,7 +226,7 @@
 
     private static void writeToFile(String path, Password... entries) throws IOException {
         try (FileOutputStream out = new FileOutputStream(path)) {
-            for (Password entry: entries) {
+            for (Password entry : entries) {
                 out.write(entry.value().getBytes(StandardCharsets.UTF_8));
             }
         }
@@ -710,9 +235,7 @@
     public static void convertToPemWithoutFiles(Properties sslProps) throws Exception {
         String tsPath = sslProps.getProperty(SslConfigs.SSL_TRUSTSTORE_LOCATION_CONFIG);
         if (tsPath != null) {
-            Password trustCerts = exportCertificates(tsPath,
-                    (Password) sslProps.get(SslConfigs.SSL_TRUSTSTORE_PASSWORD_CONFIG),
-                    sslProps.getProperty(SslConfigs.SSL_TRUSTSTORE_TYPE_CONFIG));
+            Password trustCerts = exportCertificates(tsPath, (Password) sslProps.get(SslConfigs.SSL_TRUSTSTORE_PASSWORD_CONFIG), sslProps.getProperty(SslConfigs.SSL_TRUSTSTORE_TYPE_CONFIG));
             sslProps.remove(SslConfigs.SSL_TRUSTSTORE_LOCATION_CONFIG);
             sslProps.remove(SslConfigs.SSL_TRUSTSTORE_PASSWORD_CONFIG);
             sslProps.setProperty(SslConfigs.SSL_TRUSTSTORE_TYPE_CONFIG, PEM_TYPE);
@@ -756,11 +279,7 @@
         return new Password(builder.toString());
     }
 
-    public static Password exportPrivateKey(String storePath,
-                                            Password storePassword,
-                                            Password keyPassword,
-                                            String storeType,
-                                            Password pemKeyPassword) throws Exception {
+    public static Password exportPrivateKey(String storePath, Password storePassword, Password keyPassword, String storeType, Password pemKeyPassword) throws Exception {
         try (FileInputStream in = new FileInputStream(storePath)) {
             KeyStore ks = KeyStore.getInstance(storeType);
             ks.load(in, storePassword.value().toCharArray());
@@ -943,7 +462,7 @@
             return this;
         }
 
-        public  Map<String, Object> build() throws IOException, GeneralSecurityException {
+        public Map<String, Object> build() throws IOException, GeneralSecurityException {
             if (usePem) {
                 return buildPem();
             } else
@@ -991,7 +510,7 @@
             sslConfigs.put(SslConfigs.SSL_TRUSTSTORE_TYPE_CONFIG, "JKS");
             sslConfigs.put(SslConfigs.SSL_TRUSTMANAGER_ALGORITHM_CONFIG, TrustManagerFactory.getDefaultAlgorithm());
 
-            List<String> enabledProtocols  = new ArrayList<>();
+            List<String> enabledProtocols = new ArrayList<>();
             enabledProtocols.add(tlsProtocol);
             sslConfigs.put(SslConfigs.SSL_ENABLED_PROTOCOLS_CONFIG, enabledProtocols);
 
@@ -1071,5 +590,4 @@
             defaultSslEngineFactory.configure(configs);
         }
     }
->>>>>>> 15418db6
 }