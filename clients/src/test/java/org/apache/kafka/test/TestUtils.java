/*
 * Licensed to the Apache Software Foundation (ASF) under one or more
 * contributor license agreements. See the NOTICE file distributed with
 * this work for additional information regarding copyright ownership.
 * The ASF licenses this file to You under the Apache License, Version 2.0
 * (the "License"); you may not use this file except in compliance with
 * the License. You may obtain a copy of the License at
 *
 *    http://www.apache.org/licenses/LICENSE-2.0
 *
 * Unless required by applicable law or agreed to in writing, software
 * distributed under the License is distributed on an "AS IS" BASIS,
 * WITHOUT WARRANTIES OR CONDITIONS OF ANY KIND, either express or implied.
 * See the License for the specific language governing permissions and
 * limitations under the License.
 */
package org.apache.kafka.test;

import org.apache.kafka.clients.consumer.ConsumerConfig;
import org.apache.kafka.clients.producer.ProducerConfig;
import org.apache.kafka.common.Cluster;
import org.apache.kafka.common.Node;
import org.apache.kafka.common.PartitionInfo;
import org.apache.kafka.common.TopicPartition;
import org.apache.kafka.common.feature.Features;
import org.apache.kafka.common.feature.SupportedVersionRange;
import org.apache.kafka.common.message.ApiMessageType;
import org.apache.kafka.common.message.ApiVersionsResponseData;
import org.apache.kafka.common.network.NetworkReceive;
import org.apache.kafka.common.network.Send;
import org.apache.kafka.common.protocol.ApiKeys;
import org.apache.kafka.common.record.RecordVersion;
import org.apache.kafka.common.record.UnalignedRecords;
import org.apache.kafka.common.requests.ApiVersionsResponse;
import org.apache.kafka.common.requests.ByteBufferChannel;
import org.apache.kafka.common.requests.RequestHeader;
import org.apache.kafka.common.utils.Exit;
import org.apache.kafka.common.utils.Utils;
import org.slf4j.Logger;
import org.slf4j.LoggerFactory;

import java.io.File;
import java.io.IOException;
import java.lang.reflect.Field;
import java.nio.ByteBuffer;
import java.nio.charset.StandardCharsets;
import java.nio.file.Files;
import java.nio.file.Path;
import java.util.ArrayList;
import java.util.Base64;
import java.util.Collection;
import java.util.Collections;
import java.util.HashMap;
import java.util.HashSet;
import java.util.Iterator;
import java.util.List;
import java.util.Map;
import java.util.Objects;
import java.util.Optional;
import java.util.Properties;
import java.util.Random;
import java.util.Set;
import java.util.UUID;
import java.util.concurrent.ExecutionException;
import java.util.concurrent.Future;
import java.util.function.Consumer;
import java.util.function.Supplier;
import java.util.regex.Matcher;
import java.util.regex.Pattern;

import static java.util.Arrays.asList;
import static org.junit.jupiter.api.Assertions.assertEquals;
import static org.junit.jupiter.api.Assertions.assertNotNull;
import static org.junit.jupiter.api.Assertions.assertThrows;
import static org.junit.jupiter.api.Assertions.assertTrue;
import static org.junit.jupiter.api.Assertions.fail;

/**
 * Helper functions for writing unit tests
 */
public class TestUtils {
<<<<<<< HEAD
	private static final Logger log = LoggerFactory.getLogger(TestUtils.class);

	public static final File IO_TMP_DIR = new File(System.getProperty("java.io.tmpdir"));

	public static final String LETTERS = "ABCDEFGHIJKLMNOPQRSTUVWXYZabcdefghijklmnopqrstuvwxyz";
	public static final String DIGITS = "0123456789";
	public static final String LETTERS_AND_DIGITS = LETTERS + DIGITS;

	/* A consistent random number generator to make tests repeatable */
	public static final Random SEEDED_RANDOM = new Random(192348092834L);
	public static final Random RANDOM = new Random();
	public static final long DEFAULT_POLL_INTERVAL_MS = 100;
	public static final long DEFAULT_MAX_WAIT_MS = 15000;

	public static Cluster singletonCluster() {
		return clusterWith(1);
	}

	public static Cluster singletonCluster(final String topic, final int partitions) {
		return clusterWith(1, topic, partitions);
	}

	public static Cluster clusterWith(int nodes) {
		return clusterWith(nodes, new HashMap<>());
	}

	public static Cluster clusterWith(final int nodes, final Map<String, Integer> topicPartitionCounts) {
		final Node[] ns = new Node[nodes];
		for (int i = 0; i < nodes; i++)
			ns[i] = new Node(i, "localhost", 1969);
		final List<PartitionInfo> parts = new ArrayList<>();
		for (final Map.Entry<String, Integer> topicPartition : topicPartitionCounts.entrySet()) {
			final String topic = topicPartition.getKey();
			final int partitions = topicPartition.getValue();
			for (int i = 0; i < partitions; i++)
				parts.add(new PartitionInfo(topic, i, ns[i % ns.length], ns, ns));
		}
		return new Cluster("kafka-cluster", asList(ns), parts, Collections.emptySet(), Collections.emptySet());
	}

	public static Cluster clusterWith(final int nodes, final String topic, final int partitions) {
		return clusterWith(nodes, Collections.singletonMap(topic, partitions));
	}

	/**
	 * Generate an array of random bytes
	 *
	 * @param size The size of the array
	 */
	public static byte[] randomBytes(final int size) {
		final byte[] bytes = new byte[size];
		SEEDED_RANDOM.nextBytes(bytes);
		return bytes;
	}

	/**
	 * Generate a random string of letters and digits of the given length
	 *
	 * @param len The length of the string
	 * @return The random string
	 */
	public static String randomString(final int len) {
		final StringBuilder b = new StringBuilder();
		for (int i = 0; i < len; i++)
			b.append(LETTERS_AND_DIGITS.charAt(SEEDED_RANDOM.nextInt(LETTERS_AND_DIGITS.length())));
		return b.toString();
	}

	/**
	 * Create an empty file in the default temporary-file directory, using `kafka` as the prefix and `tmp` as the
	 * suffix to generate its name.
	 */
	public static File tempFile() throws IOException {
		final File file = File.createTempFile("kafka", ".tmp");
		file.deleteOnExit();

		return file;
	}

	/**
	 * Create a file with the given contents in the default temporary-file directory,
	 * using `kafka` as the prefix and `tmp` as the suffix to generate its name.
	 */
	public static File tempFile(final String contents) throws IOException {
		final File file = tempFile();
		final FileWriter writer = new FileWriter(file);
		writer.write(contents);
		writer.close();

		return file;
	}

	/**
	 * Create a temporary relative directory in the default temporary-file directory with the given prefix.
	 * @param prefix The prefix of the temporary directory, if null using "kafka-" as default prefix
	 */
	public static File tempDirectory(final String prefix) {
		return tempDirectory(null, prefix);
	}

	/**
	 * Create a temporary relative directory in the default temporary-file directory with a
	 * prefix of "kafka-"
	 *
	 * @return the temporary directory just created.
	 */
	public static File tempDirectory() {
		return tempDirectory(null);
	}

	/**
	 * Create a temporary relative directory in the specified parent directory with the given prefix.
	 *
	 * @param parent The parent folder path name, if null using the default temporary-file directory
	 * @param prefix The prefix of the temporary directory, if null using "kafka-" as default prefix
	 */
	public static File tempDirectory(final Path parent, String prefix) {
		final File file;
		prefix = prefix == null ? "kafka-" : prefix;
		try {
			file = parent == null ?
					Files.createTempDirectory(prefix).toFile() : Files.createTempDirectory(parent, prefix).toFile();
		} catch (final IOException ex) {
			throw new RuntimeException("Failed to create a temp dir", ex);
		}
		file.deleteOnExit();

		Exit.addShutdownHook("delete-temp-file-shutdown-hook", () -> {
			try {
				Utils.delete(file);
			} catch (IOException e) {
				log.error("Error deleting {}", file.getAbsolutePath(), e);
			}
		});

		return file;
	}

	public static Properties producerConfig(final String bootstrapServers,
											final Class<?> keySerializer,
											final Class<?> valueSerializer,
											final Properties additional) {
		final Properties properties = new Properties();
		properties.put(ProducerConfig.BOOTSTRAP_SERVERS_CONFIG, bootstrapServers);
		properties.put(ProducerConfig.ACKS_CONFIG, "all");
		properties.put(ProducerConfig.KEY_SERIALIZER_CLASS_CONFIG, keySerializer);
		properties.put(ProducerConfig.VALUE_SERIALIZER_CLASS_CONFIG, valueSerializer);
		properties.putAll(additional);
		return properties;
	}

	public static Properties producerConfig(final String bootstrapServers, final Class<?> keySerializer, final Class<?> valueSerializer) {
		return producerConfig(bootstrapServers, keySerializer, valueSerializer, new Properties());
	}

	public static Properties consumerConfig(final String bootstrapServers,
											final String groupId,
											final Class<?> keyDeserializer,
											final Class<?> valueDeserializer,
											final Properties additional) {

		final Properties consumerConfig = new Properties();
		consumerConfig.put(ConsumerConfig.BOOTSTRAP_SERVERS_CONFIG, bootstrapServers);
		consumerConfig.put(ConsumerConfig.GROUP_ID_CONFIG, groupId);
		consumerConfig.put(ConsumerConfig.AUTO_OFFSET_RESET_CONFIG, "earliest");
		consumerConfig.put(ConsumerConfig.KEY_DESERIALIZER_CLASS_CONFIG, keyDeserializer);
		consumerConfig.put(ConsumerConfig.VALUE_DESERIALIZER_CLASS_CONFIG, valueDeserializer);
		consumerConfig.putAll(additional);
		return consumerConfig;
	}

	public static Properties consumerConfig(final String bootstrapServers,
											final String groupId,
											final Class<?> keyDeserializer,
											final Class<?> valueDeserializer) {
		return consumerConfig(bootstrapServers,
				groupId,
				keyDeserializer,
				valueDeserializer,
				new Properties());
	}

	/**
	 * returns consumer config with random UUID for the Group ID
	 */
	public static Properties consumerConfig(final String bootstrapServers, final Class<?> keyDeserializer, final Class<?> valueDeserializer) {
		return consumerConfig(bootstrapServers,
				UUID.randomUUID().toString(),
				keyDeserializer,
				valueDeserializer,
				new Properties());
	}

	/**
	 * uses default value of 15 seconds for timeout
	 */
	public static void waitForCondition(final TestCondition testCondition, final String conditionDetails) throws InterruptedException {
		waitForCondition(testCondition, DEFAULT_MAX_WAIT_MS, () -> conditionDetails);
	}

	/**
	 * uses default value of 15 seconds for timeout
	 */
	public static void waitForCondition(final TestCondition testCondition, final Supplier<String> conditionDetailsSupplier) throws InterruptedException {
		waitForCondition(testCondition, DEFAULT_MAX_WAIT_MS, conditionDetailsSupplier);
	}

	/**
	 * Wait for condition to be met for at most {@code maxWaitMs} and throw assertion failure otherwise.
	 * This should be used instead of {@code Thread.sleep} whenever possible as it allows a longer timeout to be used
	 * without unnecessarily increasing test time (as the condition is checked frequently). The longer timeout is needed to
	 * avoid transient failures due to slow or overloaded machines.
	 */
	public static void waitForCondition(final TestCondition testCondition, final long maxWaitMs, String conditionDetails) throws InterruptedException {
		waitForCondition(testCondition, maxWaitMs, () -> conditionDetails);
	}

	/**
	 * Wait for condition to be met for at most {@code maxWaitMs} and throw assertion failure otherwise.
	 * This should be used instead of {@code Thread.sleep} whenever possible as it allows a longer timeout to be used
	 * without unnecessarily increasing test time (as the condition is checked frequently). The longer timeout is needed to
	 * avoid transient failures due to slow or overloaded machines.
	 */
	public static void waitForCondition(final TestCondition testCondition, final long maxWaitMs, Supplier<String> conditionDetailsSupplier) throws InterruptedException {
		waitForCondition(testCondition, DEFAULT_POLL_INTERVAL_MS, maxWaitMs, conditionDetailsSupplier);
	}

	/**
	 * Wait for condition to be met for at most {@code maxWaitMs} with a polling interval of {@code pollIntervalMs}
	 * and throw assertion failure otherwise. This should be used instead of {@code Thread.sleep} whenever possible
	 * as it allows a longer timeout to be used without unnecessarily increasing test time (as the condition is
	 * checked frequently). The longer timeout is needed to avoid transient failures due to slow or overloaded
	 * machines.
	 */
	public static void waitForCondition(
			final TestCondition testCondition,
			final long pollIntervalMs,
			final long maxWaitMs,
			Supplier<String> conditionDetailsSupplier
	) throws InterruptedException {
		retryOnExceptionWithTimeout(pollIntervalMs, maxWaitMs, () -> {
			String conditionDetailsSupplied = conditionDetailsSupplier != null ? conditionDetailsSupplier.get() : null;
			String conditionDetails = conditionDetailsSupplied != null ? conditionDetailsSupplied : "";
			assertTrue(testCondition.conditionMet(),
					"Condition not met within timeout " + maxWaitMs + ". " + conditionDetails);
		});
	}

	/**
	 * Wait for the given runnable to complete successfully, i.e. throw now {@link Exception}s or
	 * {@link AssertionError}s, or for the given timeout to expire. If the timeout expires then the
	 * last exception or assertion failure will be thrown thus providing context for the failure.
	 * @param timeoutMs the total time in milliseconds to wait for {@code runnable} to complete successfully.
	 * @param runnable  the code to attempt to execute successfully.
	 * @throws InterruptedException if the current thread is interrupted while waiting for {@code runnable} to complete successfully.
	 */
	public static void retryOnExceptionWithTimeout(final long timeoutMs,
												   final ValuelessCallable runnable) throws InterruptedException {
		retryOnExceptionWithTimeout(DEFAULT_POLL_INTERVAL_MS, timeoutMs, runnable);
	}

	/**
	 * Wait for the given runnable to complete successfully, i.e. throw now {@link Exception}s or
	 * {@link AssertionError}s, or for the default timeout to expire. If the timeout expires then the
	 * last exception or assertion failure will be thrown thus providing context for the failure.
	 * @param runnable the code to attempt to execute successfully.
	 * @throws InterruptedException if the current thread is interrupted while waiting for {@code runnable} to complete successfully.
	 */
	public static void retryOnExceptionWithTimeout(final ValuelessCallable runnable) throws InterruptedException {
		retryOnExceptionWithTimeout(DEFAULT_POLL_INTERVAL_MS, DEFAULT_MAX_WAIT_MS, runnable);
	}

	/**
	 * Wait for the given runnable to complete successfully, i.e. throw now {@link Exception}s or
	 * {@link AssertionError}s, or for the given timeout to expire. If the timeout expires then the
	 * last exception or assertion failure will be thrown thus providing context for the failure.
	 * @param pollIntervalMs the interval in milliseconds to wait between invoking {@code runnable}.
	 * @param timeoutMs      the total time in milliseconds to wait for {@code runnable} to complete successfully.
	 * @param runnable       the code to attempt to execute successfully.
	 * @throws InterruptedException if the current thread is interrupted while waiting for {@code runnable} to complete successfully.
	 */
	public static void retryOnExceptionWithTimeout(final long pollIntervalMs,
												   final long timeoutMs,
												   final ValuelessCallable runnable) throws InterruptedException {
		final long expectedEnd = System.currentTimeMillis() + timeoutMs;

		while (true) {
			try {
				runnable.call();
				return;
			} catch (final NoRetryException e) {
				throw e;
			} catch (final AssertionError t) {
				if (expectedEnd <= System.currentTimeMillis()) {
					throw t;
				}
			} catch (final Exception e) {
				if (expectedEnd <= System.currentTimeMillis()) {
					throw new AssertionError(String.format("Assertion failed with an exception after %s ms", timeoutMs), e);
				}
			}
			Thread.sleep(Math.min(pollIntervalMs, timeoutMs));
		}
	}

	/**
	 * Checks if a cluster id is valid.
	 * @param clusterId
	 */
	public static void isValidClusterId(String clusterId) {
		assertNotNull(clusterId);

		// Base 64 encoded value is 22 characters
		assertEquals(clusterId.length(), 22);

		Pattern clusterIdPattern = Pattern.compile("[a-zA-Z0-9_\\-]+");
		Matcher matcher = clusterIdPattern.matcher(clusterId);
		assertTrue(matcher.matches());

		// Convert into normal variant and add padding at the end.
		String originalClusterId = String.format("%s==", clusterId.replace("_", "/").replace("-", "+"));
		byte[] decodedUuid = Base64.getDecoder().decode(originalClusterId);

		// We expect 16 bytes, same as the input UUID.
		assertEquals(decodedUuid.length, 16);

		//Check if it can be converted back to a UUID.
		try {
			ByteBuffer uuidBuffer = ByteBuffer.wrap(decodedUuid);
			new UUID(uuidBuffer.getLong(), uuidBuffer.getLong()).toString();
		} catch (Exception e) {
			fail(clusterId + " cannot be converted back to UUID.");
		}
	}

	/**
	 * Checks the two iterables for equality by first converting both to a list.
	 */
	public static <T> void checkEquals(Iterable<T> it1, Iterable<T> it2) {
		assertEquals(toList(it1), toList(it2));
	}

	public static <T> void checkEquals(Iterator<T> it1, Iterator<T> it2) {
		assertEquals(Utils.toList(it1), Utils.toList(it2));
	}

	public static <T> void checkEquals(Set<T> c1, Set<T> c2, String firstDesc, String secondDesc) {
		if (!c1.equals(c2)) {
			Set<T> missing1 = new HashSet<>(c2);
			missing1.removeAll(c1);
			Set<T> missing2 = new HashSet<>(c1);
			missing2.removeAll(c2);
			fail(String.format("Sets not equal, missing %s=%s, missing %s=%s", firstDesc, missing1, secondDesc, missing2));
		}
	}

	public static <T> List<T> toList(Iterable<? extends T> iterable) {
		List<T> list = new ArrayList<>();
		for (T item : iterable)
			list.add(item);
		return list;
	}

	public static <T> Set<T> toSet(Collection<T> collection) {
		return new HashSet<>(collection);
	}

	public static ByteBuffer toBuffer(Send send) {
		ByteBufferChannel channel = new ByteBufferChannel(send.size());
		try {
			assertEquals(send.size(), send.writeTo(channel));
			channel.close();
			return channel.buffer();
		} catch (IOException e) {
			throw new RuntimeException(e);
		}
	}

	public static ByteBuffer toBuffer(UnalignedRecords records) {
		return toBuffer(records.toSend());
	}

	public static Set<TopicPartition> generateRandomTopicPartitions(int numTopic, int numPartitionPerTopic) {
		Set<TopicPartition> tps = new HashSet<>();
		for (int i = 0; i < numTopic; i++) {
			String topic = randomString(32);
			for (int j = 0; j < numPartitionPerTopic; j++) {
				tps.add(new TopicPartition(topic, j));
			}
		}
		return tps;
	}

	/**
	 * Assert that a future raises an expected exception cause type. Return the exception cause
	 * if the assertion succeeds; otherwise raise AssertionError.
	 * @param future              The future to await
	 * @param exceptionCauseClass Class of the expected exception cause
	 * @param <T>                 Exception cause type parameter
	 * @return The caught exception cause
	 */
	public static <T extends Throwable> T assertFutureThrows(Future<?> future, Class<T> exceptionCauseClass) {
		ExecutionException exception = assertThrows(ExecutionException.class, future::get);
		assertTrue(exceptionCauseClass.isInstance(exception.getCause()),
				"Unexpected exception cause " + exception.getCause());
		return exceptionCauseClass.cast(exception.getCause());
	}

	public static <T extends Throwable> void assertFutureThrows(
			Future<?> future,
			Class<T> expectedCauseClassApiException,
			String expectedMessage
	) {
		T receivedException = assertFutureThrows(future, expectedCauseClassApiException);
		assertEquals(expectedMessage, receivedException.getMessage());
	}

	public static void assertFutureError(Future<?> future, Class<? extends Throwable> exceptionClass)
			throws InterruptedException {
		try {
			future.get();
			fail("Expected a " + exceptionClass.getSimpleName() + " exception, but got success.");
		} catch (ExecutionException ee) {
			Throwable cause = ee.getCause();
			assertEquals(exceptionClass, cause.getClass(),
					"Expected a " + exceptionClass.getSimpleName() + " exception, but got " +
							cause.getClass().getSimpleName());
		}
	}

	public static ApiKeys apiKeyFrom(NetworkReceive networkReceive) {
		return RequestHeader.parse(networkReceive.payload().duplicate()).apiKey();
	}

	public static <T> void assertOptional(Optional<T> optional, Consumer<T> assertion) {
		if (optional.isPresent()) {
			assertion.accept(optional.get());
		} else {
			fail("Missing value from Optional");
		}
	}

	@SuppressWarnings("unchecked")
	public static <T> T fieldValue(Object o, Class<?> clazz, String fieldName) {
		try {
			Field field = clazz.getDeclaredField(fieldName);
			field.setAccessible(true);
			return (T) field.get(o);
		} catch (Exception e) {
			throw new RuntimeException(e);
		}
	}

	public static void setFieldValue(Object obj, String fieldName, Object value) throws Exception {
		Field field = obj.getClass().getDeclaredField(fieldName);
		field.setAccessible(true);
		field.set(obj, value);
	}

	/**
	 * Returns true if both iterators have same elements in the same order.
	 * @param iterator1 first iterator.
	 * @param iterator2 second iterator.
	 * @param <T>       type of element in the iterators.
	 */
	public static <T> boolean sameElementsWithOrder(Iterator<T> iterator1,
													Iterator<T> iterator2) {
		while (iterator1.hasNext()) {
			if (!iterator2.hasNext()) {
				return false;
			}

			if (!Objects.equals(iterator1.next(), iterator2.next())) {
				return false;
			}
		}

		return !iterator2.hasNext();
	}

	/**
	 * Returns true if both the iterators have same set of elements irrespective of order and duplicates.
	 * @param iterator1 first iterator.
	 * @param iterator2 second iterator.
	 * @param <T>       type of element in the iterators.
	 */
	public static <T> boolean sameElementsWithoutOrder(Iterator<T> iterator1,
													   Iterator<T> iterator2) {
		// Check both the iterators have the same set of elements irrespective of order and duplicates.
		Set<T> allSegmentsSet = new HashSet<>();
		iterator1.forEachRemaining(allSegmentsSet::add);
		Set<T> expectedSegmentsSet = new HashSet<>();
		iterator2.forEachRemaining(expectedSegmentsSet::add);

		return allSegmentsSet.equals(expectedSegmentsSet);
	}
=======
    private static final Logger log = LoggerFactory.getLogger(TestUtils.class);

    public static final File IO_TMP_DIR = new File(System.getProperty("java.io.tmpdir"));

    public static final String LETTERS = "ABCDEFGHIJKLMNOPQRSTUVWXYZabcdefghijklmnopqrstuvwxyz";
    public static final String DIGITS = "0123456789";
    public static final String LETTERS_AND_DIGITS = LETTERS + DIGITS;

    /* A consistent random number generator to make tests repeatable */
    public static final Random SEEDED_RANDOM = new Random(192348092834L);
    public static final Random RANDOM = new Random();
    public static final long DEFAULT_POLL_INTERVAL_MS = 100;
    public static final long DEFAULT_MAX_WAIT_MS = 15000;

    public static Cluster singletonCluster() {
        return clusterWith(1);
    }

    public static Cluster singletonCluster(final String topic, final int partitions) {
        return clusterWith(1, topic, partitions);
    }

    public static Cluster clusterWith(int nodes) {
        return clusterWith(nodes, new HashMap<>());
    }

    public static Cluster clusterWith(final int nodes, final Map<String, Integer> topicPartitionCounts) {
        final Node[] ns = new Node[nodes];
        for (int i = 0; i < nodes; i++)
            ns[i] = new Node(i, "localhost", 1969);
        final List<PartitionInfo> parts = new ArrayList<>();
        for (final Map.Entry<String, Integer> topicPartition : topicPartitionCounts.entrySet()) {
            final String topic = topicPartition.getKey();
            final int partitions = topicPartition.getValue();
            for (int i = 0; i < partitions; i++)
                parts.add(new PartitionInfo(topic, i, ns[i % ns.length], ns, ns));
        }
        return new Cluster("kafka-cluster", asList(ns), parts, Collections.emptySet(), Collections.emptySet());
    }

    public static Cluster clusterWith(final int nodes, final String topic, final int partitions) {
        return clusterWith(nodes, Collections.singletonMap(topic, partitions));
    }

    /**
     * Generate an array of random bytes
     *
     * @param size The size of the array
     */
    public static byte[] randomBytes(final int size) {
        final byte[] bytes = new byte[size];
        SEEDED_RANDOM.nextBytes(bytes);
        return bytes;
    }

    /**
     * Generate a random string of letters and digits of the given length
     *
     * @param len The length of the string
     * @return The random string
     */
    public static String randomString(final int len) {
        final StringBuilder b = new StringBuilder();
        for (int i = 0; i < len; i++)
            b.append(LETTERS_AND_DIGITS.charAt(SEEDED_RANDOM.nextInt(LETTERS_AND_DIGITS.length())));
        return b.toString();
    }

    /**
     * Create an empty file in the default temporary-file directory, using the given prefix and suffix
     * to generate its name.
     * @throws IOException
     */
    public static File tempFile(final String prefix, final String suffix) throws IOException {
        final File file = Files.createTempFile(prefix, suffix).toFile();
        file.deleteOnExit();
        return file;
    }

    /**
     * Create an empty file in the default temporary-file directory, using `kafka` as the prefix and `tmp` as the
     * suffix to generate its name.
     */
    public static File tempFile() throws IOException {
        return tempFile("kafka", ".tmp");
    }

    /**
     * Create a file with the given contents in the default temporary-file directory,
     * using `kafka` as the prefix and `tmp` as the suffix to generate its name.
     */
    public static File tempFile(final String contents) throws IOException {
        final File file = tempFile();
        Files.write(file.toPath(), contents.getBytes(StandardCharsets.UTF_8));
        return file;
    }

    /**
     * Create a temporary relative directory in the default temporary-file directory with the given prefix.
     *
     * @param prefix The prefix of the temporary directory, if null using "kafka-" as default prefix
     */
    public static File tempDirectory(final String prefix) {
        return tempDirectory(null, prefix);
    }

    /**
     * Create a temporary relative directory in the default temporary-file directory with a
     * prefix of "kafka-"
     *
     * @return the temporary directory just created.
     */
    public static File tempDirectory() {
        return tempDirectory(null);
    }

    /**
     * Create a temporary relative directory in the specified parent directory with the given prefix.
     *
     * @param parent The parent folder path name, if null using the default temporary-file directory
     * @param prefix The prefix of the temporary directory, if null using "kafka-" as default prefix
     */
    public static File tempDirectory(final Path parent, String prefix) {
        final File file;
        prefix = prefix == null ? "kafka-" : prefix;
        try {
            file = parent == null ?
                Files.createTempDirectory(prefix).toFile() : Files.createTempDirectory(parent, prefix).toFile();
        } catch (final IOException ex) {
            throw new RuntimeException("Failed to create a temp dir", ex);
        }
        file.deleteOnExit();

        Exit.addShutdownHook("delete-temp-file-shutdown-hook", () -> {
            try {
                Utils.delete(file);
            } catch (IOException e) {
                log.error("Error deleting {}", file.getAbsolutePath(), e);
            }
        });

        return file;
    }

    public static Properties producerConfig(final String bootstrapServers,
                                            final Class<?> keySerializer,
                                            final Class<?> valueSerializer,
                                            final Properties additional) {
        final Properties properties = new Properties();
        properties.put(ProducerConfig.BOOTSTRAP_SERVERS_CONFIG, bootstrapServers);
        properties.put(ProducerConfig.ACKS_CONFIG, "all");
        properties.put(ProducerConfig.KEY_SERIALIZER_CLASS_CONFIG, keySerializer);
        properties.put(ProducerConfig.VALUE_SERIALIZER_CLASS_CONFIG, valueSerializer);
        properties.putAll(additional);
        return properties;
    }

    public static Properties producerConfig(final String bootstrapServers, final Class<?> keySerializer, final Class<?> valueSerializer) {
        return producerConfig(bootstrapServers, keySerializer, valueSerializer, new Properties());
    }

    public static Properties consumerConfig(final String bootstrapServers,
                                            final String groupId,
                                            final Class<?> keyDeserializer,
                                            final Class<?> valueDeserializer,
                                            final Properties additional) {

        final Properties consumerConfig = new Properties();
        consumerConfig.put(ConsumerConfig.BOOTSTRAP_SERVERS_CONFIG, bootstrapServers);
        consumerConfig.put(ConsumerConfig.GROUP_ID_CONFIG, groupId);
        consumerConfig.put(ConsumerConfig.AUTO_OFFSET_RESET_CONFIG, "earliest");
        consumerConfig.put(ConsumerConfig.KEY_DESERIALIZER_CLASS_CONFIG, keyDeserializer);
        consumerConfig.put(ConsumerConfig.VALUE_DESERIALIZER_CLASS_CONFIG, valueDeserializer);
        consumerConfig.putAll(additional);
        return consumerConfig;
    }

    public static Properties consumerConfig(final String bootstrapServers,
                                            final String groupId,
                                            final Class<?> keyDeserializer,
                                            final Class<?> valueDeserializer) {
        return consumerConfig(bootstrapServers,
            groupId,
            keyDeserializer,
            valueDeserializer,
            new Properties());
    }

    /**
     * returns consumer config with random UUID for the Group ID
     */
    public static Properties consumerConfig(final String bootstrapServers, final Class<?> keyDeserializer, final Class<?> valueDeserializer) {
        return consumerConfig(bootstrapServers,
            UUID.randomUUID().toString(),
            keyDeserializer,
            valueDeserializer,
            new Properties());
    }

    /**
     * uses default value of 15 seconds for timeout
     */
    public static void waitForCondition(final TestCondition testCondition, final String conditionDetails) throws InterruptedException {
        waitForCondition(testCondition, DEFAULT_MAX_WAIT_MS, () -> conditionDetails);
    }

    /**
     * uses default value of 15 seconds for timeout
     */
    public static void waitForCondition(final TestCondition testCondition, final Supplier<String> conditionDetailsSupplier) throws InterruptedException {
        waitForCondition(testCondition, DEFAULT_MAX_WAIT_MS, conditionDetailsSupplier);
    }

    /**
     * Wait for condition to be met for at most {@code maxWaitMs} and throw assertion failure otherwise.
     * This should be used instead of {@code Thread.sleep} whenever possible as it allows a longer timeout to be used
     * without unnecessarily increasing test time (as the condition is checked frequently). The longer timeout is needed to
     * avoid transient failures due to slow or overloaded machines.
     */
    public static void waitForCondition(final TestCondition testCondition, final long maxWaitMs, String conditionDetails) throws InterruptedException {
        waitForCondition(testCondition, maxWaitMs, () -> conditionDetails);
    }

    /**
     * Wait for condition to be met for at most {@code maxWaitMs} and throw assertion failure otherwise.
     * This should be used instead of {@code Thread.sleep} whenever possible as it allows a longer timeout to be used
     * without unnecessarily increasing test time (as the condition is checked frequently). The longer timeout is needed to
     * avoid transient failures due to slow or overloaded machines.
     */
    public static void waitForCondition(final TestCondition testCondition, final long maxWaitMs, Supplier<String> conditionDetailsSupplier) throws InterruptedException {
        waitForCondition(testCondition, maxWaitMs, DEFAULT_POLL_INTERVAL_MS, conditionDetailsSupplier);
    }

    /**
     * Wait for condition to be met for at most {@code maxWaitMs} with a polling interval of {@code pollIntervalMs}
     * and throw assertion failure otherwise. This should be used instead of {@code Thread.sleep} whenever possible
     * as it allows a longer timeout to be used without unnecessarily increasing test time (as the condition is
     * checked frequently). The longer timeout is needed to avoid transient failures due to slow or overloaded
     * machines.
     */
    public static void waitForCondition(
        final TestCondition testCondition,
        final long maxWaitMs,
        final long pollIntervalMs,
        Supplier<String> conditionDetailsSupplier
    ) throws InterruptedException {
        retryOnExceptionWithTimeout(maxWaitMs, pollIntervalMs, () -> {
            String conditionDetailsSupplied = conditionDetailsSupplier != null ? conditionDetailsSupplier.get() : null;
            String conditionDetails = conditionDetailsSupplied != null ? conditionDetailsSupplied : "";
            assertTrue(testCondition.conditionMet(),
                "Condition not met within timeout " + maxWaitMs + ". " + conditionDetails);
        });
    }

    /**
     * Wait for the given runnable to complete successfully, i.e. throw now {@link Exception}s or
     * {@link AssertionError}s, or for the given timeout to expire. If the timeout expires then the
     * last exception or assertion failure will be thrown thus providing context for the failure.
     *
     * @param timeoutMs the total time in milliseconds to wait for {@code runnable} to complete successfully.
     * @param runnable the code to attempt to execute successfully.
     * @throws InterruptedException if the current thread is interrupted while waiting for {@code runnable} to complete successfully.
     */
    public static void retryOnExceptionWithTimeout(final long timeoutMs,
                                                   final ValuelessCallable runnable) throws InterruptedException {
        retryOnExceptionWithTimeout(timeoutMs, DEFAULT_POLL_INTERVAL_MS, runnable);
    }

    /**
     * Wait for the given runnable to complete successfully, i.e. throw now {@link Exception}s or
     * {@link AssertionError}s, or for the default timeout to expire. If the timeout expires then the
     * last exception or assertion failure will be thrown thus providing context for the failure.
     *
     * @param runnable the code to attempt to execute successfully.
     * @throws InterruptedException if the current thread is interrupted while waiting for {@code runnable} to complete successfully.
     */
    public static void retryOnExceptionWithTimeout(final ValuelessCallable runnable) throws InterruptedException {
        retryOnExceptionWithTimeout(DEFAULT_MAX_WAIT_MS, DEFAULT_POLL_INTERVAL_MS, runnable);
    }

    /**
     * Wait for the given runnable to complete successfully, i.e. throw now {@link Exception}s or
     * {@link AssertionError}s, or for the given timeout to expire. If the timeout expires then the
     * last exception or assertion failure will be thrown thus providing context for the failure.
     *
     * @param timeoutMs the total time in milliseconds to wait for {@code runnable} to complete successfully.
     * @param pollIntervalMs the interval in milliseconds to wait between invoking {@code runnable}.
     * @param runnable the code to attempt to execute successfully.
     * @throws InterruptedException if the current thread is interrupted while waiting for {@code runnable} to complete successfully.
     */
    public static void retryOnExceptionWithTimeout(final long timeoutMs,
                                                   final long pollIntervalMs,
                                                   final ValuelessCallable runnable) throws InterruptedException {
        final long expectedEnd = System.currentTimeMillis() + timeoutMs;

        while (true) {
            try {
                runnable.call();
                return;
            } catch (final NoRetryException e) {
                throw e;
            } catch (final AssertionError t) {
                if (expectedEnd <= System.currentTimeMillis()) {
                    throw t;
                }
            } catch (final Exception e) {
                if (expectedEnd <= System.currentTimeMillis()) {
                    throw new AssertionError(String.format("Assertion failed with an exception after %s ms", timeoutMs), e);
                }
            }
            Thread.sleep(Math.min(pollIntervalMs, timeoutMs));
        }
    }

    /**
     * Checks if a cluster id is valid.
     * @param clusterId
     */
    public static void isValidClusterId(String clusterId) {
        assertNotNull(clusterId);

        // Base 64 encoded value is 22 characters
        assertEquals(clusterId.length(), 22);

        Pattern clusterIdPattern = Pattern.compile("[a-zA-Z0-9_\\-]+");
        Matcher matcher = clusterIdPattern.matcher(clusterId);
        assertTrue(matcher.matches());

        // Convert into normal variant and add padding at the end.
        String originalClusterId = String.format("%s==", clusterId.replace("_", "/").replace("-", "+"));
        byte[] decodedUuid = Base64.getDecoder().decode(originalClusterId);

        // We expect 16 bytes, same as the input UUID.
        assertEquals(decodedUuid.length, 16);

        //Check if it can be converted back to a UUID.
        try {
            ByteBuffer uuidBuffer = ByteBuffer.wrap(decodedUuid);
            new UUID(uuidBuffer.getLong(), uuidBuffer.getLong()).toString();
        } catch (Exception e) {
            fail(clusterId + " cannot be converted back to UUID.");
        }
    }

    /**
     * Checks the two iterables for equality by first converting both to a list.
     */
    public static <T> void checkEquals(Iterable<T> it1, Iterable<T> it2) {
        assertEquals(toList(it1), toList(it2));
    }

    public static <T> void checkEquals(Iterator<T> it1, Iterator<T> it2) {
        assertEquals(Utils.toList(it1), Utils.toList(it2));
    }

    public static <T> void checkEquals(Set<T> c1, Set<T> c2, String firstDesc, String secondDesc) {
        if (!c1.equals(c2)) {
            Set<T> missing1 = new HashSet<>(c2);
            missing1.removeAll(c1);
            Set<T> missing2 = new HashSet<>(c1);
            missing2.removeAll(c2);
            fail(String.format("Sets not equal, missing %s=%s, missing %s=%s", firstDesc, missing1, secondDesc, missing2));
        }
    }

    public static <T> List<T> toList(Iterable<? extends T> iterable) {
        List<T> list = new ArrayList<>();
        for (T item : iterable)
            list.add(item);
        return list;
    }

    public static <T> Set<T> toSet(Collection<T> collection) {
        return new HashSet<>(collection);
    }

    public static ByteBuffer toBuffer(Send send) {
        ByteBufferChannel channel = new ByteBufferChannel(send.size());
        try {
            assertEquals(send.size(), send.writeTo(channel));
            channel.close();
            return channel.buffer();
        } catch (IOException e) {
            throw new RuntimeException(e);
        }
    }

    public static ByteBuffer toBuffer(UnalignedRecords records) {
        return toBuffer(records.toSend());
    }

    public static Set<TopicPartition> generateRandomTopicPartitions(int numTopic, int numPartitionPerTopic) {
        Set<TopicPartition> tps = new HashSet<>();
        for (int i = 0; i < numTopic; i++) {
            String topic = randomString(32);
            for (int j = 0; j < numPartitionPerTopic; j++) {
                tps.add(new TopicPartition(topic, j));
            }
        }
        return tps;
    }

    /**
     * Assert that a future raises an expected exception cause type. Return the exception cause
     * if the assertion succeeds; otherwise raise AssertionError.
     *
     * @param future The future to await
     * @param exceptionCauseClass Class of the expected exception cause
     * @param <T> Exception cause type parameter
     * @return The caught exception cause
     */
    public static <T extends Throwable> T assertFutureThrows(Future<?> future, Class<T> exceptionCauseClass) {
        ExecutionException exception = assertThrows(ExecutionException.class, future::get);
        assertTrue(exceptionCauseClass.isInstance(exception.getCause()),
            "Unexpected exception cause " + exception.getCause());
        return exceptionCauseClass.cast(exception.getCause());
    }

    public static <T extends Throwable> void assertFutureThrows(
        Future<?> future,
        Class<T> expectedCauseClassApiException,
        String expectedMessage
    ) {
        T receivedException = assertFutureThrows(future, expectedCauseClassApiException);
        assertEquals(expectedMessage, receivedException.getMessage());
    }

    public static void assertFutureError(Future<?> future, Class<? extends Throwable> exceptionClass)
        throws InterruptedException {
        try {
            future.get();
            fail("Expected a " + exceptionClass.getSimpleName() + " exception, but got success.");
        } catch (ExecutionException ee) {
            Throwable cause = ee.getCause();
            assertEquals(exceptionClass, cause.getClass(),
                "Expected a " + exceptionClass.getSimpleName() + " exception, but got " +
                    cause.getClass().getSimpleName());
        }
    }

    public static ApiKeys apiKeyFrom(NetworkReceive networkReceive) {
        return RequestHeader.parse(networkReceive.payload().duplicate()).apiKey();
    }

    public static <T> void assertOptional(Optional<T> optional, Consumer<T> assertion) {
        if (optional.isPresent()) {
            assertion.accept(optional.get());
        } else {
            fail("Missing value from Optional");
        }
    }

    @SuppressWarnings("unchecked")
    public static <T> T fieldValue(Object o, Class<?> clazz, String fieldName)  {
        try {
            Field field = clazz.getDeclaredField(fieldName);
            field.setAccessible(true);
            return (T) field.get(o);
        } catch (Exception e) {
            throw new RuntimeException(e);
        }
    }

    public static void setFieldValue(Object obj, String fieldName, Object value) throws Exception {
        Field field = obj.getClass().getDeclaredField(fieldName);
        field.setAccessible(true);
        field.set(obj, value);
    }

    /**
     * Returns true if both iterators have same elements in the same order.
     *
     * @param iterator1 first iterator.
     * @param iterator2 second iterator.
     * @param <T>       type of element in the iterators.
     */
    public static <T> boolean sameElementsWithOrder(Iterator<T> iterator1,
                                                    Iterator<T> iterator2) {
        while (iterator1.hasNext()) {
            if (!iterator2.hasNext()) {
                return false;
            }

            if (!Objects.equals(iterator1.next(), iterator2.next())) {
                return false;
            }
        }

        return !iterator2.hasNext();
    }

    /**
     * Returns true if both the iterators have same set of elements irrespective of order and duplicates.
     *
     * @param iterator1 first iterator.
     * @param iterator2 second iterator.
     * @param <T>       type of element in the iterators.
     */
    public static <T> boolean sameElementsWithoutOrder(Iterator<T> iterator1,
                                                       Iterator<T> iterator2) {
        // Check both the iterators have the same set of elements irrespective of order and duplicates.
        Set<T> allSegmentsSet = new HashSet<>();
        iterator1.forEachRemaining(allSegmentsSet::add);
        Set<T> expectedSegmentsSet = new HashSet<>();
        iterator2.forEachRemaining(expectedSegmentsSet::add);

        return allSegmentsSet.equals(expectedSegmentsSet);
    }

    public static ApiVersionsResponse defaultApiVersionsResponse(
            ApiMessageType.ListenerType listenerType
    ) {
        return defaultApiVersionsResponse(0, listenerType);
    }

    public static ApiVersionsResponse defaultApiVersionsResponse(
            int throttleTimeMs,
            ApiMessageType.ListenerType listenerType
    ) {
        return createApiVersionsResponse(
                throttleTimeMs,
                ApiVersionsResponse.filterApis(RecordVersion.current(), listenerType, true),
                Features.emptySupportedFeatures(),
                false
        );
    }

    public static ApiVersionsResponse defaultApiVersionsResponse(
            int throttleTimeMs,
            ApiMessageType.ListenerType listenerType,
            boolean enableUnstableLastVersion
    ) {
        return createApiVersionsResponse(
                throttleTimeMs,
                ApiVersionsResponse.filterApis(RecordVersion.current(), listenerType, enableUnstableLastVersion),
                Features.emptySupportedFeatures(),
                false
        );
    }

    public static ApiVersionsResponse createApiVersionsResponse(
            int throttleTimeMs,
            ApiVersionsResponseData.ApiVersionCollection apiVersions
    ) {
        return createApiVersionsResponse(throttleTimeMs, apiVersions, Features.emptySupportedFeatures(), false);
    }

    public static ApiVersionsResponse createApiVersionsResponse(
            int throttleTimeMs,
            ApiVersionsResponseData.ApiVersionCollection apiVersions,
            Features<SupportedVersionRange> latestSupportedFeatures,
            boolean zkMigrationEnabled
    ) {
        return ApiVersionsResponse.createApiVersionsResponse(
                throttleTimeMs,
                apiVersions,
                latestSupportedFeatures,
                Collections.emptyMap(),
                ApiVersionsResponse.UNKNOWN_FINALIZED_FEATURES_EPOCH,
                zkMigrationEnabled);
    }
>>>>>>> 15418db6
}<|MERGE_RESOLUTION|>--- conflicted
+++ resolved
@@ -46,21 +46,7 @@
 import java.nio.charset.StandardCharsets;
 import java.nio.file.Files;
 import java.nio.file.Path;
-import java.util.ArrayList;
-import java.util.Base64;
-import java.util.Collection;
-import java.util.Collections;
-import java.util.HashMap;
-import java.util.HashSet;
-import java.util.Iterator;
-import java.util.List;
-import java.util.Map;
-import java.util.Objects;
-import java.util.Optional;
-import java.util.Properties;
-import java.util.Random;
-import java.util.Set;
-import java.util.UUID;
+import java.util.*;
 import java.util.concurrent.ExecutionException;
 import java.util.concurrent.Future;
 import java.util.function.Consumer;
@@ -69,514 +55,12 @@
 import java.util.regex.Pattern;
 
 import static java.util.Arrays.asList;
-import static org.junit.jupiter.api.Assertions.assertEquals;
-import static org.junit.jupiter.api.Assertions.assertNotNull;
-import static org.junit.jupiter.api.Assertions.assertThrows;
-import static org.junit.jupiter.api.Assertions.assertTrue;
-import static org.junit.jupiter.api.Assertions.fail;
+import static org.junit.jupiter.api.Assertions.*;
 
 /**
  * Helper functions for writing unit tests
  */
 public class TestUtils {
-<<<<<<< HEAD
-	private static final Logger log = LoggerFactory.getLogger(TestUtils.class);
-
-	public static final File IO_TMP_DIR = new File(System.getProperty("java.io.tmpdir"));
-
-	public static final String LETTERS = "ABCDEFGHIJKLMNOPQRSTUVWXYZabcdefghijklmnopqrstuvwxyz";
-	public static final String DIGITS = "0123456789";
-	public static final String LETTERS_AND_DIGITS = LETTERS + DIGITS;
-
-	/* A consistent random number generator to make tests repeatable */
-	public static final Random SEEDED_RANDOM = new Random(192348092834L);
-	public static final Random RANDOM = new Random();
-	public static final long DEFAULT_POLL_INTERVAL_MS = 100;
-	public static final long DEFAULT_MAX_WAIT_MS = 15000;
-
-	public static Cluster singletonCluster() {
-		return clusterWith(1);
-	}
-
-	public static Cluster singletonCluster(final String topic, final int partitions) {
-		return clusterWith(1, topic, partitions);
-	}
-
-	public static Cluster clusterWith(int nodes) {
-		return clusterWith(nodes, new HashMap<>());
-	}
-
-	public static Cluster clusterWith(final int nodes, final Map<String, Integer> topicPartitionCounts) {
-		final Node[] ns = new Node[nodes];
-		for (int i = 0; i < nodes; i++)
-			ns[i] = new Node(i, "localhost", 1969);
-		final List<PartitionInfo> parts = new ArrayList<>();
-		for (final Map.Entry<String, Integer> topicPartition : topicPartitionCounts.entrySet()) {
-			final String topic = topicPartition.getKey();
-			final int partitions = topicPartition.getValue();
-			for (int i = 0; i < partitions; i++)
-				parts.add(new PartitionInfo(topic, i, ns[i % ns.length], ns, ns));
-		}
-		return new Cluster("kafka-cluster", asList(ns), parts, Collections.emptySet(), Collections.emptySet());
-	}
-
-	public static Cluster clusterWith(final int nodes, final String topic, final int partitions) {
-		return clusterWith(nodes, Collections.singletonMap(topic, partitions));
-	}
-
-	/**
-	 * Generate an array of random bytes
-	 *
-	 * @param size The size of the array
-	 */
-	public static byte[] randomBytes(final int size) {
-		final byte[] bytes = new byte[size];
-		SEEDED_RANDOM.nextBytes(bytes);
-		return bytes;
-	}
-
-	/**
-	 * Generate a random string of letters and digits of the given length
-	 *
-	 * @param len The length of the string
-	 * @return The random string
-	 */
-	public static String randomString(final int len) {
-		final StringBuilder b = new StringBuilder();
-		for (int i = 0; i < len; i++)
-			b.append(LETTERS_AND_DIGITS.charAt(SEEDED_RANDOM.nextInt(LETTERS_AND_DIGITS.length())));
-		return b.toString();
-	}
-
-	/**
-	 * Create an empty file in the default temporary-file directory, using `kafka` as the prefix and `tmp` as the
-	 * suffix to generate its name.
-	 */
-	public static File tempFile() throws IOException {
-		final File file = File.createTempFile("kafka", ".tmp");
-		file.deleteOnExit();
-
-		return file;
-	}
-
-	/**
-	 * Create a file with the given contents in the default temporary-file directory,
-	 * using `kafka` as the prefix and `tmp` as the suffix to generate its name.
-	 */
-	public static File tempFile(final String contents) throws IOException {
-		final File file = tempFile();
-		final FileWriter writer = new FileWriter(file);
-		writer.write(contents);
-		writer.close();
-
-		return file;
-	}
-
-	/**
-	 * Create a temporary relative directory in the default temporary-file directory with the given prefix.
-	 * @param prefix The prefix of the temporary directory, if null using "kafka-" as default prefix
-	 */
-	public static File tempDirectory(final String prefix) {
-		return tempDirectory(null, prefix);
-	}
-
-	/**
-	 * Create a temporary relative directory in the default temporary-file directory with a
-	 * prefix of "kafka-"
-	 *
-	 * @return the temporary directory just created.
-	 */
-	public static File tempDirectory() {
-		return tempDirectory(null);
-	}
-
-	/**
-	 * Create a temporary relative directory in the specified parent directory with the given prefix.
-	 *
-	 * @param parent The parent folder path name, if null using the default temporary-file directory
-	 * @param prefix The prefix of the temporary directory, if null using "kafka-" as default prefix
-	 */
-	public static File tempDirectory(final Path parent, String prefix) {
-		final File file;
-		prefix = prefix == null ? "kafka-" : prefix;
-		try {
-			file = parent == null ?
-					Files.createTempDirectory(prefix).toFile() : Files.createTempDirectory(parent, prefix).toFile();
-		} catch (final IOException ex) {
-			throw new RuntimeException("Failed to create a temp dir", ex);
-		}
-		file.deleteOnExit();
-
-		Exit.addShutdownHook("delete-temp-file-shutdown-hook", () -> {
-			try {
-				Utils.delete(file);
-			} catch (IOException e) {
-				log.error("Error deleting {}", file.getAbsolutePath(), e);
-			}
-		});
-
-		return file;
-	}
-
-	public static Properties producerConfig(final String bootstrapServers,
-											final Class<?> keySerializer,
-											final Class<?> valueSerializer,
-											final Properties additional) {
-		final Properties properties = new Properties();
-		properties.put(ProducerConfig.BOOTSTRAP_SERVERS_CONFIG, bootstrapServers);
-		properties.put(ProducerConfig.ACKS_CONFIG, "all");
-		properties.put(ProducerConfig.KEY_SERIALIZER_CLASS_CONFIG, keySerializer);
-		properties.put(ProducerConfig.VALUE_SERIALIZER_CLASS_CONFIG, valueSerializer);
-		properties.putAll(additional);
-		return properties;
-	}
-
-	public static Properties producerConfig(final String bootstrapServers, final Class<?> keySerializer, final Class<?> valueSerializer) {
-		return producerConfig(bootstrapServers, keySerializer, valueSerializer, new Properties());
-	}
-
-	public static Properties consumerConfig(final String bootstrapServers,
-											final String groupId,
-											final Class<?> keyDeserializer,
-											final Class<?> valueDeserializer,
-											final Properties additional) {
-
-		final Properties consumerConfig = new Properties();
-		consumerConfig.put(ConsumerConfig.BOOTSTRAP_SERVERS_CONFIG, bootstrapServers);
-		consumerConfig.put(ConsumerConfig.GROUP_ID_CONFIG, groupId);
-		consumerConfig.put(ConsumerConfig.AUTO_OFFSET_RESET_CONFIG, "earliest");
-		consumerConfig.put(ConsumerConfig.KEY_DESERIALIZER_CLASS_CONFIG, keyDeserializer);
-		consumerConfig.put(ConsumerConfig.VALUE_DESERIALIZER_CLASS_CONFIG, valueDeserializer);
-		consumerConfig.putAll(additional);
-		return consumerConfig;
-	}
-
-	public static Properties consumerConfig(final String bootstrapServers,
-											final String groupId,
-											final Class<?> keyDeserializer,
-											final Class<?> valueDeserializer) {
-		return consumerConfig(bootstrapServers,
-				groupId,
-				keyDeserializer,
-				valueDeserializer,
-				new Properties());
-	}
-
-	/**
-	 * returns consumer config with random UUID for the Group ID
-	 */
-	public static Properties consumerConfig(final String bootstrapServers, final Class<?> keyDeserializer, final Class<?> valueDeserializer) {
-		return consumerConfig(bootstrapServers,
-				UUID.randomUUID().toString(),
-				keyDeserializer,
-				valueDeserializer,
-				new Properties());
-	}
-
-	/**
-	 * uses default value of 15 seconds for timeout
-	 */
-	public static void waitForCondition(final TestCondition testCondition, final String conditionDetails) throws InterruptedException {
-		waitForCondition(testCondition, DEFAULT_MAX_WAIT_MS, () -> conditionDetails);
-	}
-
-	/**
-	 * uses default value of 15 seconds for timeout
-	 */
-	public static void waitForCondition(final TestCondition testCondition, final Supplier<String> conditionDetailsSupplier) throws InterruptedException {
-		waitForCondition(testCondition, DEFAULT_MAX_WAIT_MS, conditionDetailsSupplier);
-	}
-
-	/**
-	 * Wait for condition to be met for at most {@code maxWaitMs} and throw assertion failure otherwise.
-	 * This should be used instead of {@code Thread.sleep} whenever possible as it allows a longer timeout to be used
-	 * without unnecessarily increasing test time (as the condition is checked frequently). The longer timeout is needed to
-	 * avoid transient failures due to slow or overloaded machines.
-	 */
-	public static void waitForCondition(final TestCondition testCondition, final long maxWaitMs, String conditionDetails) throws InterruptedException {
-		waitForCondition(testCondition, maxWaitMs, () -> conditionDetails);
-	}
-
-	/**
-	 * Wait for condition to be met for at most {@code maxWaitMs} and throw assertion failure otherwise.
-	 * This should be used instead of {@code Thread.sleep} whenever possible as it allows a longer timeout to be used
-	 * without unnecessarily increasing test time (as the condition is checked frequently). The longer timeout is needed to
-	 * avoid transient failures due to slow or overloaded machines.
-	 */
-	public static void waitForCondition(final TestCondition testCondition, final long maxWaitMs, Supplier<String> conditionDetailsSupplier) throws InterruptedException {
-		waitForCondition(testCondition, DEFAULT_POLL_INTERVAL_MS, maxWaitMs, conditionDetailsSupplier);
-	}
-
-	/**
-	 * Wait for condition to be met for at most {@code maxWaitMs} with a polling interval of {@code pollIntervalMs}
-	 * and throw assertion failure otherwise. This should be used instead of {@code Thread.sleep} whenever possible
-	 * as it allows a longer timeout to be used without unnecessarily increasing test time (as the condition is
-	 * checked frequently). The longer timeout is needed to avoid transient failures due to slow or overloaded
-	 * machines.
-	 */
-	public static void waitForCondition(
-			final TestCondition testCondition,
-			final long pollIntervalMs,
-			final long maxWaitMs,
-			Supplier<String> conditionDetailsSupplier
-	) throws InterruptedException {
-		retryOnExceptionWithTimeout(pollIntervalMs, maxWaitMs, () -> {
-			String conditionDetailsSupplied = conditionDetailsSupplier != null ? conditionDetailsSupplier.get() : null;
-			String conditionDetails = conditionDetailsSupplied != null ? conditionDetailsSupplied : "";
-			assertTrue(testCondition.conditionMet(),
-					"Condition not met within timeout " + maxWaitMs + ". " + conditionDetails);
-		});
-	}
-
-	/**
-	 * Wait for the given runnable to complete successfully, i.e. throw now {@link Exception}s or
-	 * {@link AssertionError}s, or for the given timeout to expire. If the timeout expires then the
-	 * last exception or assertion failure will be thrown thus providing context for the failure.
-	 * @param timeoutMs the total time in milliseconds to wait for {@code runnable} to complete successfully.
-	 * @param runnable  the code to attempt to execute successfully.
-	 * @throws InterruptedException if the current thread is interrupted while waiting for {@code runnable} to complete successfully.
-	 */
-	public static void retryOnExceptionWithTimeout(final long timeoutMs,
-												   final ValuelessCallable runnable) throws InterruptedException {
-		retryOnExceptionWithTimeout(DEFAULT_POLL_INTERVAL_MS, timeoutMs, runnable);
-	}
-
-	/**
-	 * Wait for the given runnable to complete successfully, i.e. throw now {@link Exception}s or
-	 * {@link AssertionError}s, or for the default timeout to expire. If the timeout expires then the
-	 * last exception or assertion failure will be thrown thus providing context for the failure.
-	 * @param runnable the code to attempt to execute successfully.
-	 * @throws InterruptedException if the current thread is interrupted while waiting for {@code runnable} to complete successfully.
-	 */
-	public static void retryOnExceptionWithTimeout(final ValuelessCallable runnable) throws InterruptedException {
-		retryOnExceptionWithTimeout(DEFAULT_POLL_INTERVAL_MS, DEFAULT_MAX_WAIT_MS, runnable);
-	}
-
-	/**
-	 * Wait for the given runnable to complete successfully, i.e. throw now {@link Exception}s or
-	 * {@link AssertionError}s, or for the given timeout to expire. If the timeout expires then the
-	 * last exception or assertion failure will be thrown thus providing context for the failure.
-	 * @param pollIntervalMs the interval in milliseconds to wait between invoking {@code runnable}.
-	 * @param timeoutMs      the total time in milliseconds to wait for {@code runnable} to complete successfully.
-	 * @param runnable       the code to attempt to execute successfully.
-	 * @throws InterruptedException if the current thread is interrupted while waiting for {@code runnable} to complete successfully.
-	 */
-	public static void retryOnExceptionWithTimeout(final long pollIntervalMs,
-												   final long timeoutMs,
-												   final ValuelessCallable runnable) throws InterruptedException {
-		final long expectedEnd = System.currentTimeMillis() + timeoutMs;
-
-		while (true) {
-			try {
-				runnable.call();
-				return;
-			} catch (final NoRetryException e) {
-				throw e;
-			} catch (final AssertionError t) {
-				if (expectedEnd <= System.currentTimeMillis()) {
-					throw t;
-				}
-			} catch (final Exception e) {
-				if (expectedEnd <= System.currentTimeMillis()) {
-					throw new AssertionError(String.format("Assertion failed with an exception after %s ms", timeoutMs), e);
-				}
-			}
-			Thread.sleep(Math.min(pollIntervalMs, timeoutMs));
-		}
-	}
-
-	/**
-	 * Checks if a cluster id is valid.
-	 * @param clusterId
-	 */
-	public static void isValidClusterId(String clusterId) {
-		assertNotNull(clusterId);
-
-		// Base 64 encoded value is 22 characters
-		assertEquals(clusterId.length(), 22);
-
-		Pattern clusterIdPattern = Pattern.compile("[a-zA-Z0-9_\\-]+");
-		Matcher matcher = clusterIdPattern.matcher(clusterId);
-		assertTrue(matcher.matches());
-
-		// Convert into normal variant and add padding at the end.
-		String originalClusterId = String.format("%s==", clusterId.replace("_", "/").replace("-", "+"));
-		byte[] decodedUuid = Base64.getDecoder().decode(originalClusterId);
-
-		// We expect 16 bytes, same as the input UUID.
-		assertEquals(decodedUuid.length, 16);
-
-		//Check if it can be converted back to a UUID.
-		try {
-			ByteBuffer uuidBuffer = ByteBuffer.wrap(decodedUuid);
-			new UUID(uuidBuffer.getLong(), uuidBuffer.getLong()).toString();
-		} catch (Exception e) {
-			fail(clusterId + " cannot be converted back to UUID.");
-		}
-	}
-
-	/**
-	 * Checks the two iterables for equality by first converting both to a list.
-	 */
-	public static <T> void checkEquals(Iterable<T> it1, Iterable<T> it2) {
-		assertEquals(toList(it1), toList(it2));
-	}
-
-	public static <T> void checkEquals(Iterator<T> it1, Iterator<T> it2) {
-		assertEquals(Utils.toList(it1), Utils.toList(it2));
-	}
-
-	public static <T> void checkEquals(Set<T> c1, Set<T> c2, String firstDesc, String secondDesc) {
-		if (!c1.equals(c2)) {
-			Set<T> missing1 = new HashSet<>(c2);
-			missing1.removeAll(c1);
-			Set<T> missing2 = new HashSet<>(c1);
-			missing2.removeAll(c2);
-			fail(String.format("Sets not equal, missing %s=%s, missing %s=%s", firstDesc, missing1, secondDesc, missing2));
-		}
-	}
-
-	public static <T> List<T> toList(Iterable<? extends T> iterable) {
-		List<T> list = new ArrayList<>();
-		for (T item : iterable)
-			list.add(item);
-		return list;
-	}
-
-	public static <T> Set<T> toSet(Collection<T> collection) {
-		return new HashSet<>(collection);
-	}
-
-	public static ByteBuffer toBuffer(Send send) {
-		ByteBufferChannel channel = new ByteBufferChannel(send.size());
-		try {
-			assertEquals(send.size(), send.writeTo(channel));
-			channel.close();
-			return channel.buffer();
-		} catch (IOException e) {
-			throw new RuntimeException(e);
-		}
-	}
-
-	public static ByteBuffer toBuffer(UnalignedRecords records) {
-		return toBuffer(records.toSend());
-	}
-
-	public static Set<TopicPartition> generateRandomTopicPartitions(int numTopic, int numPartitionPerTopic) {
-		Set<TopicPartition> tps = new HashSet<>();
-		for (int i = 0; i < numTopic; i++) {
-			String topic = randomString(32);
-			for (int j = 0; j < numPartitionPerTopic; j++) {
-				tps.add(new TopicPartition(topic, j));
-			}
-		}
-		return tps;
-	}
-
-	/**
-	 * Assert that a future raises an expected exception cause type. Return the exception cause
-	 * if the assertion succeeds; otherwise raise AssertionError.
-	 * @param future              The future to await
-	 * @param exceptionCauseClass Class of the expected exception cause
-	 * @param <T>                 Exception cause type parameter
-	 * @return The caught exception cause
-	 */
-	public static <T extends Throwable> T assertFutureThrows(Future<?> future, Class<T> exceptionCauseClass) {
-		ExecutionException exception = assertThrows(ExecutionException.class, future::get);
-		assertTrue(exceptionCauseClass.isInstance(exception.getCause()),
-				"Unexpected exception cause " + exception.getCause());
-		return exceptionCauseClass.cast(exception.getCause());
-	}
-
-	public static <T extends Throwable> void assertFutureThrows(
-			Future<?> future,
-			Class<T> expectedCauseClassApiException,
-			String expectedMessage
-	) {
-		T receivedException = assertFutureThrows(future, expectedCauseClassApiException);
-		assertEquals(expectedMessage, receivedException.getMessage());
-	}
-
-	public static void assertFutureError(Future<?> future, Class<? extends Throwable> exceptionClass)
-			throws InterruptedException {
-		try {
-			future.get();
-			fail("Expected a " + exceptionClass.getSimpleName() + " exception, but got success.");
-		} catch (ExecutionException ee) {
-			Throwable cause = ee.getCause();
-			assertEquals(exceptionClass, cause.getClass(),
-					"Expected a " + exceptionClass.getSimpleName() + " exception, but got " +
-							cause.getClass().getSimpleName());
-		}
-	}
-
-	public static ApiKeys apiKeyFrom(NetworkReceive networkReceive) {
-		return RequestHeader.parse(networkReceive.payload().duplicate()).apiKey();
-	}
-
-	public static <T> void assertOptional(Optional<T> optional, Consumer<T> assertion) {
-		if (optional.isPresent()) {
-			assertion.accept(optional.get());
-		} else {
-			fail("Missing value from Optional");
-		}
-	}
-
-	@SuppressWarnings("unchecked")
-	public static <T> T fieldValue(Object o, Class<?> clazz, String fieldName) {
-		try {
-			Field field = clazz.getDeclaredField(fieldName);
-			field.setAccessible(true);
-			return (T) field.get(o);
-		} catch (Exception e) {
-			throw new RuntimeException(e);
-		}
-	}
-
-	public static void setFieldValue(Object obj, String fieldName, Object value) throws Exception {
-		Field field = obj.getClass().getDeclaredField(fieldName);
-		field.setAccessible(true);
-		field.set(obj, value);
-	}
-
-	/**
-	 * Returns true if both iterators have same elements in the same order.
-	 * @param iterator1 first iterator.
-	 * @param iterator2 second iterator.
-	 * @param <T>       type of element in the iterators.
-	 */
-	public static <T> boolean sameElementsWithOrder(Iterator<T> iterator1,
-													Iterator<T> iterator2) {
-		while (iterator1.hasNext()) {
-			if (!iterator2.hasNext()) {
-				return false;
-			}
-
-			if (!Objects.equals(iterator1.next(), iterator2.next())) {
-				return false;
-			}
-		}
-
-		return !iterator2.hasNext();
-	}
-
-	/**
-	 * Returns true if both the iterators have same set of elements irrespective of order and duplicates.
-	 * @param iterator1 first iterator.
-	 * @param iterator2 second iterator.
-	 * @param <T>       type of element in the iterators.
-	 */
-	public static <T> boolean sameElementsWithoutOrder(Iterator<T> iterator1,
-													   Iterator<T> iterator2) {
-		// Check both the iterators have the same set of elements irrespective of order and duplicates.
-		Set<T> allSegmentsSet = new HashSet<>();
-		iterator1.forEachRemaining(allSegmentsSet::add);
-		Set<T> expectedSegmentsSet = new HashSet<>();
-		iterator2.forEachRemaining(expectedSegmentsSet::add);
-
-		return allSegmentsSet.equals(expectedSegmentsSet);
-	}
-=======
     private static final Logger log = LoggerFactory.getLogger(TestUtils.class);
 
     public static final File IO_TMP_DIR = new File(System.getProperty("java.io.tmpdir"));
@@ -623,7 +107,6 @@
 
     /**
      * Generate an array of random bytes
-     *
      * @param size The size of the array
      */
     public static byte[] randomBytes(final int size) {
@@ -634,7 +117,6 @@
 
     /**
      * Generate a random string of letters and digits of the given length
-     *
      * @param len The length of the string
      * @return The random string
      */
@@ -676,7 +158,6 @@
 
     /**
      * Create a temporary relative directory in the default temporary-file directory with the given prefix.
-     *
      * @param prefix The prefix of the temporary directory, if null using "kafka-" as default prefix
      */
     public static File tempDirectory(final String prefix) {
@@ -686,7 +167,6 @@
     /**
      * Create a temporary relative directory in the default temporary-file directory with a
      * prefix of "kafka-"
-     *
      * @return the temporary directory just created.
      */
     public static File tempDirectory() {
@@ -695,7 +175,6 @@
 
     /**
      * Create a temporary relative directory in the specified parent directory with the given prefix.
-     *
      * @param parent The parent folder path name, if null using the default temporary-file directory
      * @param prefix The prefix of the temporary directory, if null using "kafka-" as default prefix
      */
@@ -703,8 +182,7 @@
         final File file;
         prefix = prefix == null ? "kafka-" : prefix;
         try {
-            file = parent == null ?
-                Files.createTempDirectory(prefix).toFile() : Files.createTempDirectory(parent, prefix).toFile();
+            file = parent == null ? Files.createTempDirectory(prefix).toFile() : Files.createTempDirectory(parent, prefix).toFile();
         } catch (final IOException ex) {
             throw new RuntimeException("Failed to create a temp dir", ex);
         }
@@ -721,10 +199,7 @@
         return file;
     }
 
-    public static Properties producerConfig(final String bootstrapServers,
-                                            final Class<?> keySerializer,
-                                            final Class<?> valueSerializer,
-                                            final Properties additional) {
+    public static Properties producerConfig(final String bootstrapServers, final Class<?> keySerializer, final Class<?> valueSerializer, final Properties additional) {
         final Properties properties = new Properties();
         properties.put(ProducerConfig.BOOTSTRAP_SERVERS_CONFIG, bootstrapServers);
         properties.put(ProducerConfig.ACKS_CONFIG, "all");
@@ -738,11 +213,7 @@
         return producerConfig(bootstrapServers, keySerializer, valueSerializer, new Properties());
     }
 
-    public static Properties consumerConfig(final String bootstrapServers,
-                                            final String groupId,
-                                            final Class<?> keyDeserializer,
-                                            final Class<?> valueDeserializer,
-                                            final Properties additional) {
+    public static Properties consumerConfig(final String bootstrapServers, final String groupId, final Class<?> keyDeserializer, final Class<?> valueDeserializer, final Properties additional) {
 
         final Properties consumerConfig = new Properties();
         consumerConfig.put(ConsumerConfig.BOOTSTRAP_SERVERS_CONFIG, bootstrapServers);
@@ -754,26 +225,15 @@
         return consumerConfig;
     }
 
-    public static Properties consumerConfig(final String bootstrapServers,
-                                            final String groupId,
-                                            final Class<?> keyDeserializer,
-                                            final Class<?> valueDeserializer) {
-        return consumerConfig(bootstrapServers,
-            groupId,
-            keyDeserializer,
-            valueDeserializer,
-            new Properties());
+    public static Properties consumerConfig(final String bootstrapServers, final String groupId, final Class<?> keyDeserializer, final Class<?> valueDeserializer) {
+        return consumerConfig(bootstrapServers, groupId, keyDeserializer, valueDeserializer, new Properties());
     }
 
     /**
      * returns consumer config with random UUID for the Group ID
      */
     public static Properties consumerConfig(final String bootstrapServers, final Class<?> keyDeserializer, final Class<?> valueDeserializer) {
-        return consumerConfig(bootstrapServers,
-            UUID.randomUUID().toString(),
-            keyDeserializer,
-            valueDeserializer,
-            new Properties());
+        return consumerConfig(bootstrapServers, UUID.randomUUID().toString(), keyDeserializer, valueDeserializer, new Properties());
     }
 
     /**
@@ -817,17 +277,11 @@
      * checked frequently). The longer timeout is needed to avoid transient failures due to slow or overloaded
      * machines.
      */
-    public static void waitForCondition(
-        final TestCondition testCondition,
-        final long maxWaitMs,
-        final long pollIntervalMs,
-        Supplier<String> conditionDetailsSupplier
-    ) throws InterruptedException {
+    public static void waitForCondition(final TestCondition testCondition, final long maxWaitMs, final long pollIntervalMs, Supplier<String> conditionDetailsSupplier) throws InterruptedException {
         retryOnExceptionWithTimeout(maxWaitMs, pollIntervalMs, () -> {
             String conditionDetailsSupplied = conditionDetailsSupplier != null ? conditionDetailsSupplier.get() : null;
             String conditionDetails = conditionDetailsSupplied != null ? conditionDetailsSupplied : "";
-            assertTrue(testCondition.conditionMet(),
-                "Condition not met within timeout " + maxWaitMs + ". " + conditionDetails);
+            assertTrue(testCondition.conditionMet(), "Condition not met within timeout " + maxWaitMs + ". " + conditionDetails);
         });
     }
 
@@ -835,13 +289,11 @@
      * Wait for the given runnable to complete successfully, i.e. throw now {@link Exception}s or
      * {@link AssertionError}s, or for the given timeout to expire. If the timeout expires then the
      * last exception or assertion failure will be thrown thus providing context for the failure.
-     *
      * @param timeoutMs the total time in milliseconds to wait for {@code runnable} to complete successfully.
-     * @param runnable the code to attempt to execute successfully.
+     * @param runnable  the code to attempt to execute successfully.
      * @throws InterruptedException if the current thread is interrupted while waiting for {@code runnable} to complete successfully.
      */
-    public static void retryOnExceptionWithTimeout(final long timeoutMs,
-                                                   final ValuelessCallable runnable) throws InterruptedException {
+    public static void retryOnExceptionWithTimeout(final long timeoutMs, final ValuelessCallable runnable) throws InterruptedException {
         retryOnExceptionWithTimeout(timeoutMs, DEFAULT_POLL_INTERVAL_MS, runnable);
     }
 
@@ -849,7 +301,6 @@
      * Wait for the given runnable to complete successfully, i.e. throw now {@link Exception}s or
      * {@link AssertionError}s, or for the default timeout to expire. If the timeout expires then the
      * last exception or assertion failure will be thrown thus providing context for the failure.
-     *
      * @param runnable the code to attempt to execute successfully.
      * @throws InterruptedException if the current thread is interrupted while waiting for {@code runnable} to complete successfully.
      */
@@ -861,15 +312,12 @@
      * Wait for the given runnable to complete successfully, i.e. throw now {@link Exception}s or
      * {@link AssertionError}s, or for the given timeout to expire. If the timeout expires then the
      * last exception or assertion failure will be thrown thus providing context for the failure.
-     *
-     * @param timeoutMs the total time in milliseconds to wait for {@code runnable} to complete successfully.
+     * @param timeoutMs      the total time in milliseconds to wait for {@code runnable} to complete successfully.
      * @param pollIntervalMs the interval in milliseconds to wait between invoking {@code runnable}.
-     * @param runnable the code to attempt to execute successfully.
+     * @param runnable       the code to attempt to execute successfully.
      * @throws InterruptedException if the current thread is interrupted while waiting for {@code runnable} to complete successfully.
      */
-    public static void retryOnExceptionWithTimeout(final long timeoutMs,
-                                                   final long pollIntervalMs,
-                                                   final ValuelessCallable runnable) throws InterruptedException {
+    public static void retryOnExceptionWithTimeout(final long timeoutMs, final long pollIntervalMs, final ValuelessCallable runnable) throws InterruptedException {
         final long expectedEnd = System.currentTimeMillis() + timeoutMs;
 
         while (true) {
@@ -982,38 +430,29 @@
     /**
      * Assert that a future raises an expected exception cause type. Return the exception cause
      * if the assertion succeeds; otherwise raise AssertionError.
-     *
-     * @param future The future to await
+     * @param future              The future to await
      * @param exceptionCauseClass Class of the expected exception cause
-     * @param <T> Exception cause type parameter
+     * @param <T>                 Exception cause type parameter
      * @return The caught exception cause
      */
     public static <T extends Throwable> T assertFutureThrows(Future<?> future, Class<T> exceptionCauseClass) {
         ExecutionException exception = assertThrows(ExecutionException.class, future::get);
-        assertTrue(exceptionCauseClass.isInstance(exception.getCause()),
-            "Unexpected exception cause " + exception.getCause());
+        assertTrue(exceptionCauseClass.isInstance(exception.getCause()), "Unexpected exception cause " + exception.getCause());
         return exceptionCauseClass.cast(exception.getCause());
     }
 
-    public static <T extends Throwable> void assertFutureThrows(
-        Future<?> future,
-        Class<T> expectedCauseClassApiException,
-        String expectedMessage
-    ) {
+    public static <T extends Throwable> void assertFutureThrows(Future<?> future, Class<T> expectedCauseClassApiException, String expectedMessage) {
         T receivedException = assertFutureThrows(future, expectedCauseClassApiException);
         assertEquals(expectedMessage, receivedException.getMessage());
     }
 
-    public static void assertFutureError(Future<?> future, Class<? extends Throwable> exceptionClass)
-        throws InterruptedException {
+    public static void assertFutureError(Future<?> future, Class<? extends Throwable> exceptionClass) throws InterruptedException {
         try {
             future.get();
             fail("Expected a " + exceptionClass.getSimpleName() + " exception, but got success.");
         } catch (ExecutionException ee) {
             Throwable cause = ee.getCause();
-            assertEquals(exceptionClass, cause.getClass(),
-                "Expected a " + exceptionClass.getSimpleName() + " exception, but got " +
-                    cause.getClass().getSimpleName());
+            assertEquals(exceptionClass, cause.getClass(), "Expected a " + exceptionClass.getSimpleName() + " exception, but got " + cause.getClass().getSimpleName());
         }
     }
 
@@ -1030,7 +469,7 @@
     }
 
     @SuppressWarnings("unchecked")
-    public static <T> T fieldValue(Object o, Class<?> clazz, String fieldName)  {
+    public static <T> T fieldValue(Object o, Class<?> clazz, String fieldName) {
         try {
             Field field = clazz.getDeclaredField(fieldName);
             field.setAccessible(true);
@@ -1048,13 +487,11 @@
 
     /**
      * Returns true if both iterators have same elements in the same order.
-     *
      * @param iterator1 first iterator.
      * @param iterator2 second iterator.
      * @param <T>       type of element in the iterators.
      */
-    public static <T> boolean sameElementsWithOrder(Iterator<T> iterator1,
-                                                    Iterator<T> iterator2) {
+    public static <T> boolean sameElementsWithOrder(Iterator<T> iterator1, Iterator<T> iterator2) {
         while (iterator1.hasNext()) {
             if (!iterator2.hasNext()) {
                 return false;
@@ -1070,13 +507,11 @@
 
     /**
      * Returns true if both the iterators have same set of elements irrespective of order and duplicates.
-     *
      * @param iterator1 first iterator.
      * @param iterator2 second iterator.
      * @param <T>       type of element in the iterators.
      */
-    public static <T> boolean sameElementsWithoutOrder(Iterator<T> iterator1,
-                                                       Iterator<T> iterator2) {
+    public static <T> boolean sameElementsWithoutOrder(Iterator<T> iterator1, Iterator<T> iterator2) {
         // Check both the iterators have the same set of elements irrespective of order and duplicates.
         Set<T> allSegmentsSet = new HashSet<>();
         iterator1.forEachRemaining(allSegmentsSet::add);
@@ -1086,57 +521,23 @@
         return allSegmentsSet.equals(expectedSegmentsSet);
     }
 
-    public static ApiVersionsResponse defaultApiVersionsResponse(
-            ApiMessageType.ListenerType listenerType
-    ) {
+    public static ApiVersionsResponse defaultApiVersionsResponse(ApiMessageType.ListenerType listenerType) {
         return defaultApiVersionsResponse(0, listenerType);
     }
 
-    public static ApiVersionsResponse defaultApiVersionsResponse(
-            int throttleTimeMs,
-            ApiMessageType.ListenerType listenerType
-    ) {
-        return createApiVersionsResponse(
-                throttleTimeMs,
-                ApiVersionsResponse.filterApis(RecordVersion.current(), listenerType, true),
-                Features.emptySupportedFeatures(),
-                false
-        );
-    }
-
-    public static ApiVersionsResponse defaultApiVersionsResponse(
-            int throttleTimeMs,
-            ApiMessageType.ListenerType listenerType,
-            boolean enableUnstableLastVersion
-    ) {
-        return createApiVersionsResponse(
-                throttleTimeMs,
-                ApiVersionsResponse.filterApis(RecordVersion.current(), listenerType, enableUnstableLastVersion),
-                Features.emptySupportedFeatures(),
-                false
-        );
-    }
-
-    public static ApiVersionsResponse createApiVersionsResponse(
-            int throttleTimeMs,
-            ApiVersionsResponseData.ApiVersionCollection apiVersions
-    ) {
+    public static ApiVersionsResponse defaultApiVersionsResponse(int throttleTimeMs, ApiMessageType.ListenerType listenerType) {
+        return createApiVersionsResponse(throttleTimeMs, ApiVersionsResponse.filterApis(RecordVersion.current(), listenerType, true), Features.emptySupportedFeatures(), false);
+    }
+
+    public static ApiVersionsResponse defaultApiVersionsResponse(int throttleTimeMs, ApiMessageType.ListenerType listenerType, boolean enableUnstableLastVersion) {
+        return createApiVersionsResponse(throttleTimeMs, ApiVersionsResponse.filterApis(RecordVersion.current(), listenerType, enableUnstableLastVersion), Features.emptySupportedFeatures(), false);
+    }
+
+    public static ApiVersionsResponse createApiVersionsResponse(int throttleTimeMs, ApiVersionsResponseData.ApiVersionCollection apiVersions) {
         return createApiVersionsResponse(throttleTimeMs, apiVersions, Features.emptySupportedFeatures(), false);
     }
 
-    public static ApiVersionsResponse createApiVersionsResponse(
-            int throttleTimeMs,
-            ApiVersionsResponseData.ApiVersionCollection apiVersions,
-            Features<SupportedVersionRange> latestSupportedFeatures,
-            boolean zkMigrationEnabled
-    ) {
-        return ApiVersionsResponse.createApiVersionsResponse(
-                throttleTimeMs,
-                apiVersions,
-                latestSupportedFeatures,
-                Collections.emptyMap(),
-                ApiVersionsResponse.UNKNOWN_FINALIZED_FEATURES_EPOCH,
-                zkMigrationEnabled);
-    }
->>>>>>> 15418db6
+    public static ApiVersionsResponse createApiVersionsResponse(int throttleTimeMs, ApiVersionsResponseData.ApiVersionCollection apiVersions, Features<SupportedVersionRange> latestSupportedFeatures, boolean zkMigrationEnabled) {
+        return ApiVersionsResponse.createApiVersionsResponse(throttleTimeMs, apiVersions, latestSupportedFeatures, Collections.emptyMap(), ApiVersionsResponse.UNKNOWN_FINALIZED_FEATURES_EPOCH, zkMigrationEnabled);
+    }
 }