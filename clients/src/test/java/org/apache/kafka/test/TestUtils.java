--- conflicted
+++ resolved
@@ -50,9 +50,6 @@
 import java.nio.charset.StandardCharsets;
 import java.nio.file.Files;
 import java.nio.file.Path;
-<<<<<<< HEAD
-import java.util.*;
-=======
 import java.util.ArrayList;
 import java.util.Base64;
 import java.util.Collections;
@@ -67,7 +64,6 @@
 import java.util.Random;
 import java.util.Set;
 import java.util.UUID;
->>>>>>> 9494bebe
 import java.util.concurrent.ExecutionException;
 import java.util.concurrent.Future;
 import java.util.function.Consumer;
@@ -77,7 +73,11 @@
 import java.util.stream.Collectors;
 
 import static java.util.Arrays.asList;
-import static org.junit.jupiter.api.Assertions.*;
+import static org.junit.jupiter.api.Assertions.assertEquals;
+import static org.junit.jupiter.api.Assertions.assertNotNull;
+import static org.junit.jupiter.api.Assertions.assertThrows;
+import static org.junit.jupiter.api.Assertions.assertTrue;
+import static org.junit.jupiter.api.Assertions.fail;
 
 /**
  * Helper functions for writing unit tests
@@ -187,6 +187,7 @@
 
     /**
      * Generate an array of random bytes
+     *
      * @param size The size of the array
      */
     public static byte[] randomBytes(final int size) {
@@ -197,6 +198,7 @@
 
     /**
      * Generate a random string of letters and digits of the given length
+     *
      * @param len The length of the string
      * @return The random string
      */
@@ -238,6 +240,7 @@
 
     /**
      * Create a temporary relative directory in the default temporary-file directory with the given prefix.
+     *
      * @param prefix The prefix of the temporary directory, if null using "kafka-" as default prefix
      */
     public static File tempDirectory(final String prefix) {
@@ -247,6 +250,7 @@
     /**
      * Create a temporary relative directory in the default temporary-file directory with a
      * prefix of "kafka-"
+     *
      * @return the temporary directory just created.
      */
     public static File tempDirectory() {
@@ -271,6 +275,7 @@
 
     /**
      * Create a temporary relative directory in the specified parent directory with the given prefix.
+     *
      * @param parent The parent folder path name, if null using the default temporary-file directory
      * @param prefix The prefix of the temporary directory, if null using "kafka-" as default prefix
      */
@@ -278,7 +283,8 @@
         final File file;
         prefix = prefix == null ? "kafka-" : prefix;
         try {
-            file = parent == null ? Files.createTempDirectory(prefix).toFile() : Files.createTempDirectory(parent, prefix).toFile();
+            file = parent == null ?
+                Files.createTempDirectory(prefix).toFile() : Files.createTempDirectory(parent, prefix).toFile();
         } catch (final IOException ex) {
             throw new RuntimeException("Failed to create a temp dir", ex);
         }
@@ -294,9 +300,6 @@
         return file;
     }
 
-<<<<<<< HEAD
-    public static Properties producerConfig(final String bootstrapServers, final Class<?> keySerializer, final Class<?> valueSerializer, final Properties additional) {
-=======
     /**
      * Create a random log directory in the format <string>-<int> used for Kafka partition logs.
      * It is the responsibility of the caller to set up a shutdown hook for deletion of the directory.
@@ -318,7 +321,6 @@
                                             final Class<?> keySerializer,
                                             final Class<?> valueSerializer,
                                             final Properties additional) {
->>>>>>> 9494bebe
         final Properties properties = new Properties();
         properties.put(ProducerConfig.BOOTSTRAP_SERVERS_CONFIG, bootstrapServers);
         properties.put(ProducerConfig.ACKS_CONFIG, "all");
@@ -332,9 +334,6 @@
         return producerConfig(bootstrapServers, keySerializer, valueSerializer, new Properties());
     }
 
-<<<<<<< HEAD
-    public static Properties consumerConfig(final String bootstrapServers, final String groupId, final Class<?> keyDeserializer, final Class<?> valueDeserializer, final Properties additional) {
-=======
     public static Properties requiredConsumerConfig() {
         final Properties consumerConfig = new Properties();
         consumerConfig.put(ConsumerConfig.BOOTSTRAP_SERVERS_CONFIG, "localhost:9091");
@@ -348,7 +347,6 @@
                                             final Class<?> keyDeserializer,
                                             final Class<?> valueDeserializer,
                                             final Properties additional) {
->>>>>>> 9494bebe
 
         final Properties consumerConfig = new Properties();
         consumerConfig.put(ConsumerConfig.BOOTSTRAP_SERVERS_CONFIG, bootstrapServers);
@@ -360,15 +358,26 @@
         return consumerConfig;
     }
 
-    public static Properties consumerConfig(final String bootstrapServers, final String groupId, final Class<?> keyDeserializer, final Class<?> valueDeserializer) {
-        return consumerConfig(bootstrapServers, groupId, keyDeserializer, valueDeserializer, new Properties());
+    public static Properties consumerConfig(final String bootstrapServers,
+                                            final String groupId,
+                                            final Class<?> keyDeserializer,
+                                            final Class<?> valueDeserializer) {
+        return consumerConfig(bootstrapServers,
+            groupId,
+            keyDeserializer,
+            valueDeserializer,
+            new Properties());
     }
 
     /**
      * returns consumer config with random UUID for the Group ID
      */
     public static Properties consumerConfig(final String bootstrapServers, final Class<?> keyDeserializer, final Class<?> valueDeserializer) {
-        return consumerConfig(bootstrapServers, UUID.randomUUID().toString(), keyDeserializer, valueDeserializer, new Properties());
+        return consumerConfig(bootstrapServers,
+            UUID.randomUUID().toString(),
+            keyDeserializer,
+            valueDeserializer,
+            new Properties());
     }
 
     /**
@@ -412,11 +421,17 @@
      * checked frequently). The longer timeout is needed to avoid transient failures due to slow or overloaded
      * machines.
      */
-    public static void waitForCondition(final TestCondition testCondition, final long maxWaitMs, final long pollIntervalMs, Supplier<String> conditionDetailsSupplier) throws InterruptedException {
+    public static void waitForCondition(
+        final TestCondition testCondition,
+        final long maxWaitMs,
+        final long pollIntervalMs,
+        Supplier<String> conditionDetailsSupplier
+    ) throws InterruptedException {
         retryOnExceptionWithTimeout(maxWaitMs, pollIntervalMs, () -> {
             String conditionDetailsSupplied = conditionDetailsSupplier != null ? conditionDetailsSupplier.get() : null;
             String conditionDetails = conditionDetailsSupplied != null ? conditionDetailsSupplied : "";
-            assertTrue(testCondition.conditionMet(), "Condition not met within timeout " + maxWaitMs + ". " + conditionDetails);
+            assertTrue(testCondition.conditionMet(),
+                "Condition not met within timeout " + maxWaitMs + ". " + conditionDetails);
         });
     }
 
@@ -424,11 +439,13 @@
      * Wait for the given runnable to complete successfully, i.e. throw now {@link Exception}s or
      * {@link AssertionError}s, or for the given timeout to expire. If the timeout expires then the
      * last exception or assertion failure will be thrown thus providing context for the failure.
+     *
      * @param timeoutMs the total time in milliseconds to wait for {@code runnable} to complete successfully.
-     * @param runnable  the code to attempt to execute successfully.
+     * @param runnable the code to attempt to execute successfully.
      * @throws InterruptedException if the current thread is interrupted while waiting for {@code runnable} to complete successfully.
      */
-    public static void retryOnExceptionWithTimeout(final long timeoutMs, final ValuelessCallable runnable) throws InterruptedException {
+    public static void retryOnExceptionWithTimeout(final long timeoutMs,
+                                                   final ValuelessCallable runnable) throws InterruptedException {
         retryOnExceptionWithTimeout(timeoutMs, DEFAULT_POLL_INTERVAL_MS, runnable);
     }
 
@@ -436,6 +453,7 @@
      * Wait for the given runnable to complete successfully, i.e. throw now {@link Exception}s or
      * {@link AssertionError}s, or for the default timeout to expire. If the timeout expires then the
      * last exception or assertion failure will be thrown thus providing context for the failure.
+     *
      * @param runnable the code to attempt to execute successfully.
      * @throws InterruptedException if the current thread is interrupted while waiting for {@code runnable} to complete successfully.
      */
@@ -447,12 +465,15 @@
      * Wait for the given runnable to complete successfully, i.e. throw now {@link Exception}s or
      * {@link AssertionError}s, or for the given timeout to expire. If the timeout expires then the
      * last exception or assertion failure will be thrown thus providing context for the failure.
-     * @param timeoutMs      the total time in milliseconds to wait for {@code runnable} to complete successfully.
+     *
+     * @param timeoutMs the total time in milliseconds to wait for {@code runnable} to complete successfully.
      * @param pollIntervalMs the interval in milliseconds to wait between invoking {@code runnable}.
-     * @param runnable       the code to attempt to execute successfully.
+     * @param runnable the code to attempt to execute successfully.
      * @throws InterruptedException if the current thread is interrupted while waiting for {@code runnable} to complete successfully.
      */
-    public static void retryOnExceptionWithTimeout(final long timeoutMs, final long pollIntervalMs, final ValuelessCallable runnable) throws InterruptedException {
+    public static void retryOnExceptionWithTimeout(final long timeoutMs,
+                                                   final long pollIntervalMs,
+                                                   final ValuelessCallable runnable) throws InterruptedException {
         final long expectedEnd = System.currentTimeMillis() + timeoutMs;
 
         while (true) {
@@ -561,42 +582,30 @@
     /**
      * Assert that a future raises an expected exception cause type. Return the exception cause
      * if the assertion succeeds; otherwise raise AssertionError.
-     * @param future              The future to await
+     *
+     * @param future The future to await
      * @param exceptionCauseClass Class of the expected exception cause
-     * @param <T>                 Exception cause type parameter
+     * @param <T> Exception cause type parameter
      * @return The caught exception cause
      */
     public static <T extends Throwable> T assertFutureThrows(Future<?> future, Class<T> exceptionCauseClass) {
         ExecutionException exception = assertThrows(ExecutionException.class, future::get);
-<<<<<<< HEAD
-        assertTrue(exceptionCauseClass.isInstance(exception.getCause()), "Unexpected exception cause " + exception.getCause());
-=======
         Throwable cause = exception.getCause();
         assertEquals(exceptionCauseClass, cause.getClass(),
             "Expected a " + exceptionCauseClass.getSimpleName() + " exception, but got " +
                         cause.getClass().getSimpleName());
->>>>>>> 9494bebe
         return exceptionCauseClass.cast(exception.getCause());
     }
 
-    public static <T extends Throwable> void assertFutureThrows(Future<?> future, Class<T> expectedCauseClassApiException, String expectedMessage) {
+    public static <T extends Throwable> void assertFutureThrows(
+        Future<?> future,
+        Class<T> expectedCauseClassApiException,
+        String expectedMessage
+    ) {
         T receivedException = assertFutureThrows(future, expectedCauseClassApiException);
         assertEquals(expectedMessage, receivedException.getMessage());
     }
 
-<<<<<<< HEAD
-    public static void assertFutureError(Future<?> future, Class<? extends Throwable> exceptionClass) throws InterruptedException {
-        try {
-            future.get();
-            fail("Expected a " + exceptionClass.getSimpleName() + " exception, but got success.");
-        } catch (ExecutionException ee) {
-            Throwable cause = ee.getCause();
-            assertEquals(exceptionClass, cause.getClass(), "Expected a " + exceptionClass.getSimpleName() + " exception, but got " + cause.getClass().getSimpleName());
-        }
-    }
-
-=======
->>>>>>> 9494bebe
     public static ApiKeys apiKeyFrom(NetworkReceive networkReceive) {
         return RequestHeader.parse(networkReceive.payload().duplicate()).apiKey();
     }
@@ -610,7 +619,7 @@
     }
 
     @SuppressWarnings("unchecked")
-    public static <T> T fieldValue(Object o, Class<?> clazz, String fieldName) {
+    public static <T> T fieldValue(Object o, Class<?> clazz, String fieldName)  {
         try {
             Field field = clazz.getDeclaredField(fieldName);
             field.setAccessible(true);
@@ -628,11 +637,13 @@
 
     /**
      * Returns true if both iterators have same elements in the same order.
+     *
      * @param iterator1 first iterator.
      * @param iterator2 second iterator.
      * @param <T>       type of element in the iterators.
      */
-    public static <T> boolean sameElementsWithOrder(Iterator<T> iterator1, Iterator<T> iterator2) {
+    public static <T> boolean sameElementsWithOrder(Iterator<T> iterator1,
+                                                    Iterator<T> iterator2) {
         while (iterator1.hasNext()) {
             if (!iterator2.hasNext()) {
                 return false;
@@ -648,11 +659,13 @@
 
     /**
      * Returns true if both the iterators have same set of elements irrespective of order and duplicates.
+     *
      * @param iterator1 first iterator.
      * @param iterator2 second iterator.
      * @param <T>       type of element in the iterators.
      */
-    public static <T> boolean sameElementsWithoutOrder(Iterator<T> iterator1, Iterator<T> iterator2) {
+    public static <T> boolean sameElementsWithoutOrder(Iterator<T> iterator1,
+                                                       Iterator<T> iterator2) {
         // Check both the iterators have the same set of elements irrespective of order and duplicates.
         Set<T> allSegmentsSet = new HashSet<>();
         iterator1.forEachRemaining(allSegmentsSet::add);
@@ -662,26 +675,12 @@
         return allSegmentsSet.equals(expectedSegmentsSet);
     }
 
-    public static ApiVersionsResponse defaultApiVersionsResponse(ApiMessageType.ListenerType listenerType) {
+    public static ApiVersionsResponse defaultApiVersionsResponse(
+            ApiMessageType.ListenerType listenerType
+    ) {
         return defaultApiVersionsResponse(0, listenerType);
     }
 
-<<<<<<< HEAD
-    public static ApiVersionsResponse defaultApiVersionsResponse(int throttleTimeMs, ApiMessageType.ListenerType listenerType) {
-        return createApiVersionsResponse(throttleTimeMs, ApiVersionsResponse.filterApis(RecordVersion.current(), listenerType, true), Features.emptySupportedFeatures(), false);
-    }
-
-    public static ApiVersionsResponse defaultApiVersionsResponse(int throttleTimeMs, ApiMessageType.ListenerType listenerType, boolean enableUnstableLastVersion) {
-        return createApiVersionsResponse(throttleTimeMs, ApiVersionsResponse.filterApis(RecordVersion.current(), listenerType, enableUnstableLastVersion), Features.emptySupportedFeatures(), false);
-    }
-
-    public static ApiVersionsResponse createApiVersionsResponse(int throttleTimeMs, ApiVersionsResponseData.ApiVersionCollection apiVersions) {
-        return createApiVersionsResponse(throttleTimeMs, apiVersions, Features.emptySupportedFeatures(), false);
-    }
-
-    public static ApiVersionsResponse createApiVersionsResponse(int throttleTimeMs, ApiVersionsResponseData.ApiVersionCollection apiVersions, Features<SupportedVersionRange> latestSupportedFeatures, boolean zkMigrationEnabled) {
-        return ApiVersionsResponse.createApiVersionsResponse(throttleTimeMs, apiVersions, latestSupportedFeatures, Collections.emptyMap(), ApiVersionsResponse.UNKNOWN_FINALIZED_FEATURES_EPOCH, zkMigrationEnabled);
-=======
     public static ApiVersionsResponse defaultApiVersionsResponse(
             int throttleTimeMs,
             ApiMessageType.ListenerType listenerType
@@ -728,6 +727,5 @@
             setFinalizedFeaturesEpoch(ApiVersionsResponse.UNKNOWN_FINALIZED_FEATURES_EPOCH).
             setZkMigrationEnabled(zkMigrationEnabled).
             build();
->>>>>>> 9494bebe
     }
 }