/*
 * Licensed to the Apache Software Foundation (ASF) under one or more
 * contributor license agreements. See the NOTICE file distributed with
 * this work for additional information regarding copyright ownership.
 * The ASF licenses this file to You under the Apache License, Version 2.0
 * (the "License"); you may not use this file except in compliance with
 * the License. You may obtain a copy of the License at
 *
 *    http://www.apache.org/licenses/LICENSE-2.0
 *
 * Unless required by applicable law or agreed to in writing, software
 * distributed under the License is distributed on an "AS IS" BASIS,
 * WITHOUT WARRANTIES OR CONDITIONS OF ANY KIND, either express or implied.
 * See the License for the specific language governing permissions and
 * limitations under the License.
 */

package org.apache.kafka.deferred;

import org.apache.kafka.common.utils.LogContext;

import org.junit.jupiter.api.Test;
import org.junit.jupiter.api.Timeout;

import java.util.OptionalLong;
import java.util.concurrent.CompletableFuture;
import java.util.concurrent.ExecutionException;

<<<<<<< HEAD
import static org.junit.jupiter.api.Assertions.*;
=======
import static org.junit.jupiter.api.Assertions.assertEquals;
import static org.junit.jupiter.api.Assertions.assertFalse;
import static org.junit.jupiter.api.Assertions.assertThrows;
import static org.junit.jupiter.api.Assertions.assertTrue;
>>>>>>> 9494bebe

@Timeout(value = 40)
public class DeferredEventQueueTest {

    static class SampleDeferredEvent implements DeferredEvent {
        private final CompletableFuture<Void> future = new CompletableFuture<>();

        @Override
        public void complete(Throwable exception) {
            if (exception != null) {
                future.completeExceptionally(exception);
            } else {
                future.complete(null);
            }
        }
    }

    @Test
    public void testCompleteEvents() {
        DeferredEventQueue deferredEventQueue = new DeferredEventQueue(new LogContext());
        SampleDeferredEvent event1 = new SampleDeferredEvent();
        SampleDeferredEvent event2 = new SampleDeferredEvent();
        SampleDeferredEvent event3 = new SampleDeferredEvent();
        deferredEventQueue.add(1, event1);
        assertEquals(OptionalLong.of(1L), deferredEventQueue.highestPendingOffset());
        deferredEventQueue.add(1, event2);
        assertEquals(OptionalLong.of(1L), deferredEventQueue.highestPendingOffset());
        deferredEventQueue.add(3, event3);
        assertEquals(OptionalLong.of(3L), deferredEventQueue.highestPendingOffset());
        deferredEventQueue.completeUpTo(2);
        assertTrue(event1.future.isDone());
        assertTrue(event2.future.isDone());
        assertFalse(event3.future.isDone());
        deferredEventQueue.completeUpTo(4);
        assertTrue(event3.future.isDone());
        assertEquals(OptionalLong.empty(), deferredEventQueue.highestPendingOffset());
    }

    @Test
    public void testFailOnIncorrectOrdering() {
        DeferredEventQueue deferredEventQueue = new DeferredEventQueue(new LogContext());
        SampleDeferredEvent event1 = new SampleDeferredEvent();
        SampleDeferredEvent event2 = new SampleDeferredEvent();
        deferredEventQueue.add(2, event1);
        assertThrows(RuntimeException.class, () -> deferredEventQueue.add(1, event2));
    }

    @Test
    public void testFailEvents() {
        DeferredEventQueue deferredEventQueue = new DeferredEventQueue(new LogContext());
        SampleDeferredEvent event1 = new SampleDeferredEvent();
        SampleDeferredEvent event2 = new SampleDeferredEvent();
        SampleDeferredEvent event3 = new SampleDeferredEvent();
        deferredEventQueue.add(1, event1);
        deferredEventQueue.add(3, event2);
        deferredEventQueue.add(3, event3);
        deferredEventQueue.completeUpTo(2);
        assertTrue(event1.future.isDone());
        assertFalse(event2.future.isDone());
        assertFalse(event3.future.isDone());
        deferredEventQueue.failAll(new RuntimeException("failed"));
        assertTrue(event2.future.isDone());
        assertTrue(event3.future.isDone());
        assertEquals(RuntimeException.class, assertThrows(ExecutionException.class, () -> event2.future.get()).getCause().getClass());
        assertEquals(RuntimeException.class, assertThrows(ExecutionException.class, () -> event3.future.get()).getCause().getClass());
    }
}<|MERGE_RESOLUTION|>--- conflicted
+++ resolved
@@ -26,14 +26,10 @@
 import java.util.concurrent.CompletableFuture;
 import java.util.concurrent.ExecutionException;
 
-<<<<<<< HEAD
-import static org.junit.jupiter.api.Assertions.*;
-=======
 import static org.junit.jupiter.api.Assertions.assertEquals;
 import static org.junit.jupiter.api.Assertions.assertFalse;
 import static org.junit.jupiter.api.Assertions.assertThrows;
 import static org.junit.jupiter.api.Assertions.assertTrue;
->>>>>>> 9494bebe
 
 @Timeout(value = 40)
 public class DeferredEventQueueTest {
@@ -97,7 +93,9 @@
         deferredEventQueue.failAll(new RuntimeException("failed"));
         assertTrue(event2.future.isDone());
         assertTrue(event3.future.isDone());
-        assertEquals(RuntimeException.class, assertThrows(ExecutionException.class, () -> event2.future.get()).getCause().getClass());
-        assertEquals(RuntimeException.class, assertThrows(ExecutionException.class, () -> event3.future.get()).getCause().getClass());
+        assertEquals(RuntimeException.class, assertThrows(ExecutionException.class,
+            () -> event2.future.get()).getCause().getClass());
+        assertEquals(RuntimeException.class, assertThrows(ExecutionException.class,
+            () -> event3.future.get()).getCause().getClass());
     }
 }