/*
 * Licensed to the Apache Software Foundation (ASF) under one or more
 * contributor license agreements. See the NOTICE file distributed with
 * this work for additional information regarding copyright ownership.
 * The ASF licenses this file to You under the Apache License, Version 2.0
 * (the "License"); you may not use this file except in compliance with
 * the License. You may obtain a copy of the License at
 *
 *    http://www.apache.org/licenses/LICENSE-2.0
 *
 * Unless required by applicable law or agreed to in writing, software
 * distributed under the License is distributed on an "AS IS" BASIS,
 * WITHOUT WARRANTIES OR CONDITIONS OF ANY KIND, either express or implied.
 * See the License for the specific language governing permissions and
 * limitations under the License.
 */

package org.apache.kafka.timeline;

import org.apache.kafka.common.utils.LogContext;
<<<<<<< HEAD
=======

>>>>>>> 9494bebe
import org.junit.jupiter.api.Test;
import org.junit.jupiter.api.Timeout;

import java.util.ArrayList;
import java.util.Arrays;
import java.util.Iterator;
import java.util.List;

import static org.junit.jupiter.api.Assertions.assertEquals;
import static org.junit.jupiter.api.Assertions.assertThrows;


@Timeout(value = 40)
public class SnapshotRegistryTest {
    @Test
    public void testEmptyRegistry() {
        SnapshotRegistry registry = new SnapshotRegistry(new LogContext());
        assertThrows(RuntimeException.class, () -> registry.getSnapshot(0));
        assertIteratorContains(registry.iterator());
    }

<<<<<<< HEAD
    private static void assertIteratorContains(Iterator<Snapshot> iter, Snapshot... snapshots) {
        List<Snapshot> expected = new ArrayList<>();
        for (Snapshot snapshot : snapshots) {
            expected.add(snapshot);
        }
=======
    private static void assertIteratorContains(Iterator<Snapshot> iter,
                                               Snapshot... snapshots) {
        List<Snapshot> expected = Arrays.asList(snapshots);
>>>>>>> 9494bebe
        List<Snapshot> actual = new ArrayList<>();
        while (iter.hasNext()) {
            Snapshot snapshot = iter.next();
            actual.add(snapshot);
        }
        assertEquals(expected, actual);
    }

    @Test
    public void testCreateSnapshots() {
        SnapshotRegistry registry = new SnapshotRegistry(new LogContext());
        Snapshot snapshot123 = registry.getOrCreateSnapshot(123);
        assertEquals(snapshot123, registry.getSnapshot(123));
        assertThrows(RuntimeException.class, () -> registry.getSnapshot(456));
        assertIteratorContains(registry.iterator(), snapshot123);
<<<<<<< HEAD
        assertEquals("Can't create a new in-memory snapshot at epoch 1 because there is already " + "a snapshot with epoch 123", assertThrows(RuntimeException.class, () -> registry.getOrCreateSnapshot(1)).getMessage());
=======
        assertEquals("Can't create a new in-memory snapshot at epoch 1 because there is already " +
            "a snapshot with epoch 123. Snapshot epochs are 123", assertThrows(RuntimeException.class,
                () -> registry.getOrCreateSnapshot(1)).getMessage());
>>>>>>> 9494bebe
        Snapshot snapshot456 = registry.getOrCreateSnapshot(456);
        assertIteratorContains(registry.iterator(), snapshot123, snapshot456);
    }

    @Test
    public void testCreateAndDeleteSnapshots() {
        SnapshotRegistry registry = new SnapshotRegistry(new LogContext());
        Snapshot snapshot123 = registry.getOrCreateSnapshot(123);
        Snapshot snapshot456 = registry.getOrCreateSnapshot(456);
        Snapshot snapshot789 = registry.getOrCreateSnapshot(789);
        registry.deleteSnapshot(snapshot456.epoch());
        assertIteratorContains(registry.iterator(), snapshot123, snapshot789);
    }

    @Test
    public void testDeleteSnapshotUpTo() {
        SnapshotRegistry registry = new SnapshotRegistry(new LogContext());
        registry.getOrCreateSnapshot(10);
        registry.getOrCreateSnapshot(12);
        Snapshot snapshot14 = registry.getOrCreateSnapshot(14);
        registry.deleteSnapshotsUpTo(14);
        assertIteratorContains(registry.iterator(), snapshot14);
    }

    @Test
    public void testCreateSnapshotOfLatest() {
        SnapshotRegistry registry = new SnapshotRegistry(new LogContext());
        registry.getOrCreateSnapshot(10);
        Snapshot latest = registry.getOrCreateSnapshot(12);
        Snapshot duplicate = registry.getOrCreateSnapshot(12);

        assertEquals(latest, duplicate);
    }

    @Test
    public void testScrub() {
        SnapshotRegistry registry = new SnapshotRegistry(new LogContext(), 2);
        new TimelineInteger(registry).set(123);
        new TimelineInteger(registry).set(123);
        assertEquals(0, registry.numScrubs());
        new TimelineInteger(registry).set(123);
        assertEquals(1, registry.numScrubs());
        new TimelineInteger(registry).set(123);
        new TimelineInteger(registry).set(123);
        new TimelineInteger(registry).set(123);
        assertEquals(2, registry.numScrubs());
    }

    @Test
    public void testReset() {
        SnapshotRegistry registry = new SnapshotRegistry(new LogContext(), 2);
        TimelineInteger integer = new TimelineInteger(registry);
        integer.set(123);
        registry.reset();
        assertEquals(0, integer.get());
        assertEquals(1, registry.numScrubs());
    }
}<|MERGE_RESOLUTION|>--- conflicted
+++ resolved
@@ -18,10 +18,7 @@
 package org.apache.kafka.timeline;
 
 import org.apache.kafka.common.utils.LogContext;
-<<<<<<< HEAD
-=======
 
->>>>>>> 9494bebe
 import org.junit.jupiter.api.Test;
 import org.junit.jupiter.api.Timeout;
 
@@ -43,17 +40,9 @@
         assertIteratorContains(registry.iterator());
     }
 
-<<<<<<< HEAD
-    private static void assertIteratorContains(Iterator<Snapshot> iter, Snapshot... snapshots) {
-        List<Snapshot> expected = new ArrayList<>();
-        for (Snapshot snapshot : snapshots) {
-            expected.add(snapshot);
-        }
-=======
     private static void assertIteratorContains(Iterator<Snapshot> iter,
                                                Snapshot... snapshots) {
         List<Snapshot> expected = Arrays.asList(snapshots);
->>>>>>> 9494bebe
         List<Snapshot> actual = new ArrayList<>();
         while (iter.hasNext()) {
             Snapshot snapshot = iter.next();
@@ -69,13 +58,9 @@
         assertEquals(snapshot123, registry.getSnapshot(123));
         assertThrows(RuntimeException.class, () -> registry.getSnapshot(456));
         assertIteratorContains(registry.iterator(), snapshot123);
-<<<<<<< HEAD
-        assertEquals("Can't create a new in-memory snapshot at epoch 1 because there is already " + "a snapshot with epoch 123", assertThrows(RuntimeException.class, () -> registry.getOrCreateSnapshot(1)).getMessage());
-=======
         assertEquals("Can't create a new in-memory snapshot at epoch 1 because there is already " +
             "a snapshot with epoch 123. Snapshot epochs are 123", assertThrows(RuntimeException.class,
                 () -> registry.getOrCreateSnapshot(1)).getMessage());
->>>>>>> 9494bebe
         Snapshot snapshot456 = registry.getOrCreateSnapshot(456);
         assertIteratorContains(registry.iterator(), snapshot123, snapshot456);
     }
