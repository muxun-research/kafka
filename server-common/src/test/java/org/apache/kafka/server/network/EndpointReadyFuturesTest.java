--- conflicted
+++ resolved
@@ -20,18 +20,6 @@
 import org.apache.kafka.common.ClusterResource;
 import org.apache.kafka.common.Endpoint;
 import org.apache.kafka.common.security.auth.SecurityProtocol;
-<<<<<<< HEAD
-import org.junit.jupiter.api.Test;
-
-import java.util.*;
-import java.util.concurrent.CompletableFuture;
-import java.util.concurrent.CompletionException;
-
-import static org.junit.jupiter.api.Assertions.*;
-
-final public class EndpointReadyFuturesTest {
-    private static final Endpoint EXTERNAL = new Endpoint("EXTERNAL", SecurityProtocol.SSL, "127.0.0.1", 9092);
-=======
 
 import org.junit.jupiter.api.Test;
 
@@ -52,23 +40,35 @@
 public final class EndpointReadyFuturesTest {
     private static final Endpoint EXTERNAL =
             new Endpoint("EXTERNAL", SecurityProtocol.SSL, "127.0.0.1", 9092);
->>>>>>> 9494bebe
 
-    private static final Endpoint INTERNAL = new Endpoint("INTERNAL", SecurityProtocol.PLAINTEXT, "127.0.0.1", 9093);
+    private static final Endpoint INTERNAL =
+            new Endpoint("INTERNAL", SecurityProtocol.PLAINTEXT, "127.0.0.1", 9093);
 
-    private static final KafkaAuthorizerServerInfo INFO = new KafkaAuthorizerServerInfo(new ClusterResource("S6-01LPiQOCBhhFIunQUcQ"), 1, Arrays.asList(EXTERNAL, INTERNAL), INTERNAL, Arrays.asList("INTERNAL"));
+    private static final KafkaAuthorizerServerInfo INFO = new KafkaAuthorizerServerInfo(
+        new ClusterResource("S6-01LPiQOCBhhFIunQUcQ"),
+        1,
+        Arrays.asList(EXTERNAL, INTERNAL),
+        INTERNAL,
+        Arrays.asList("INTERNAL"));
 
-    static void assertComplete(EndpointReadyFutures readyFutures, Endpoint... endpoints) {
+    static void assertComplete(
+            EndpointReadyFutures readyFutures,
+            Endpoint... endpoints
+    ) {
         for (Endpoint endpoint : endpoints) {
             String name = endpoint.listenerName().get();
             CompletableFuture<Void> future = readyFutures.futures().get(endpoint);
             assertNotNull(future, "Unable to find future for " + name);
             assertTrue(future.isDone(), "Future for " + name + " is not done.");
-            assertFalse(future.isCompletedExceptionally(), "Future for " + name + " is completed exceptionally.");
+            assertFalse(future.isCompletedExceptionally(),
+                    "Future for " + name + " is completed exceptionally.");
         }
     }
 
-    static void assertIncomplete(EndpointReadyFutures readyFutures, Endpoint... endpoints) {
+    static void assertIncomplete(
+            EndpointReadyFutures readyFutures,
+            Endpoint... endpoints
+    ) {
         for (Endpoint endpoint : endpoints) {
             CompletableFuture<Void> future = readyFutures.futures().get(endpoint);
             assertNotNull(future, "Unable to find future for " + endpoint);
@@ -76,12 +76,18 @@
         }
     }
 
-    static void assertException(EndpointReadyFutures readyFutures, Throwable throwable, Endpoint... endpoints) {
+    static void assertException(
+            EndpointReadyFutures readyFutures,
+            Throwable throwable,
+            Endpoint... endpoints
+    ) {
         for (Endpoint endpoint : endpoints) {
             CompletableFuture<Void> future = readyFutures.futures().get(endpoint);
             assertNotNull(future, "Unable to find future for " + endpoint);
-            assertTrue(future.isCompletedExceptionally(), "Future for " + endpoint + " is not completed exceptionally.");
-            Throwable cause = assertThrows(CompletionException.class, () -> future.getNow(null)).getCause();
+            assertTrue(future.isCompletedExceptionally(),
+                    "Future for " + endpoint + " is not completed exceptionally.");
+            Throwable cause = assertThrows(CompletionException.class,
+                () -> future.getNow(null)).getCause();
             assertNotNull(cause, "Unable to find CompletionException cause for " + endpoint);
             assertEquals(throwable.getClass(), cause.getClass());
             assertEquals(throwable.getMessage(), cause.getMessage());
@@ -90,16 +96,21 @@
 
     @Test
     public void testImmediateCompletion() {
-        EndpointReadyFutures readyFutures = new EndpointReadyFutures.Builder().build(Optional.empty(), INFO);
-        assertEquals(new HashSet<>(Arrays.asList(EXTERNAL, INTERNAL)), readyFutures.futures().keySet());
+        EndpointReadyFutures readyFutures = new EndpointReadyFutures.Builder().
+                build(Optional.empty(), INFO);
+        assertEquals(new HashSet<>(Arrays.asList(EXTERNAL, INTERNAL)),
+                readyFutures.futures().keySet());
         assertComplete(readyFutures, EXTERNAL, INTERNAL);
     }
 
     @Test
     public void testAddReadinessFuture() {
         CompletableFuture<Void> foo = new CompletableFuture<>();
-        EndpointReadyFutures readyFutures = new EndpointReadyFutures.Builder().addReadinessFuture("foo", foo).build(Optional.empty(), INFO);
-        assertEquals(new HashSet<>(Arrays.asList(EXTERNAL, INTERNAL)), readyFutures.futures().keySet());
+        EndpointReadyFutures readyFutures = new EndpointReadyFutures.Builder().
+                addReadinessFuture("foo", foo).
+                build(Optional.empty(), INFO);
+        assertEquals(new HashSet<>(Arrays.asList(EXTERNAL, INTERNAL)),
+                readyFutures.futures().keySet());
         assertIncomplete(readyFutures, EXTERNAL, INTERNAL);
         foo.complete(null);
         assertComplete(readyFutures, EXTERNAL, INTERNAL);
@@ -109,8 +120,12 @@
     public void testAddMultipleReadinessFutures() {
         CompletableFuture<Void> foo = new CompletableFuture<>();
         CompletableFuture<Void> bar = new CompletableFuture<>();
-        EndpointReadyFutures readyFutures = new EndpointReadyFutures.Builder().addReadinessFuture("foo", foo).addReadinessFuture("bar", bar).build(Optional.empty(), INFO);
-        assertEquals(new HashSet<>(Arrays.asList(EXTERNAL, INTERNAL)), readyFutures.futures().keySet());
+        EndpointReadyFutures readyFutures = new EndpointReadyFutures.Builder().
+                addReadinessFuture("foo", foo).
+                addReadinessFuture("bar", bar).
+                build(Optional.empty(), INFO);
+        assertEquals(new HashSet<>(Arrays.asList(EXTERNAL, INTERNAL)),
+                readyFutures.futures().keySet());
         assertIncomplete(readyFutures, EXTERNAL, INTERNAL);
         foo.complete(null);
         assertIncomplete(readyFutures, EXTERNAL, INTERNAL);
@@ -123,8 +138,11 @@
         Map<Endpoint, CompletableFuture<Void>> bazFutures = new HashMap<>();
         bazFutures.put(EXTERNAL, new CompletableFuture<>());
         bazFutures.put(INTERNAL, new CompletableFuture<>());
-        EndpointReadyFutures readyFutures = new EndpointReadyFutures.Builder().addReadinessFutures("baz", bazFutures).build(Optional.empty(), INFO);
-        assertEquals(new HashSet<>(Arrays.asList(EXTERNAL, INTERNAL)), readyFutures.futures().keySet());
+        EndpointReadyFutures readyFutures = new EndpointReadyFutures.Builder().
+                addReadinessFutures("baz", bazFutures).
+                build(Optional.empty(), INFO);
+        assertEquals(new HashSet<>(Arrays.asList(EXTERNAL, INTERNAL)),
+                readyFutures.futures().keySet());
         assertIncomplete(readyFutures, EXTERNAL, INTERNAL);
         bazFutures.get(EXTERNAL).complete(null);
         assertComplete(readyFutures, EXTERNAL);
@@ -137,12 +155,17 @@
     public void testFailedReadinessFuture() {
         CompletableFuture<Void> foo = new CompletableFuture<>();
         CompletableFuture<Void> bar = new CompletableFuture<>();
-        EndpointReadyFutures readyFutures = new EndpointReadyFutures.Builder().addReadinessFuture("foo", foo).addReadinessFuture("bar", bar).build(Optional.empty(), INFO);
-        assertEquals(new HashSet<>(Arrays.asList(EXTERNAL, INTERNAL)), readyFutures.futures().keySet());
+        EndpointReadyFutures readyFutures = new EndpointReadyFutures.Builder().
+                addReadinessFuture("foo", foo).
+                addReadinessFuture("bar", bar).
+                build(Optional.empty(), INFO);
+        assertEquals(new HashSet<>(Arrays.asList(EXTERNAL, INTERNAL)),
+                readyFutures.futures().keySet());
         assertIncomplete(readyFutures, EXTERNAL, INTERNAL);
         foo.complete(null);
         assertIncomplete(readyFutures, EXTERNAL, INTERNAL);
         bar.completeExceptionally(new RuntimeException("Failed."));
-        assertException(readyFutures, new RuntimeException("Failed."), EXTERNAL, INTERNAL);
+        assertException(readyFutures, new RuntimeException("Failed."),
+                EXTERNAL, INTERNAL);
     }
 }