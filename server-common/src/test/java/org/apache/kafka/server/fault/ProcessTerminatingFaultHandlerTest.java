/*
 * Licensed to the Apache Software Foundation (ASF) under one or more
 * contributor license agreements. See the NOTICE file distributed with
 * this work for additional information regarding copyright ownership.
 * The ASF licenses this file to You under the Apache License, Version 2.0
 * (the "License"); you may not use this file except in compliance with
 * the License. You may obtain a copy of the License at
 *
 *    http://www.apache.org/licenses/LICENSE-2.0
 *
 * Unless required by applicable law or agreed to in writing, software
 * distributed under the License is distributed on an "AS IS" BASIS,
 * WITHOUT WARRANTIES OR CONDITIONS OF ANY KIND, either express or implied.
 * See the License for the specific language governing permissions and
 * limitations under the License.
 */

package org.apache.kafka.server.fault;

import org.apache.kafka.common.utils.Exit;
import org.apache.kafka.common.utils.Exit.Procedure;

import org.junit.jupiter.api.Test;

import java.util.concurrent.atomic.AtomicBoolean;

<<<<<<< HEAD
import static org.junit.jupiter.api.Assertions.*;
=======
import static org.junit.jupiter.api.Assertions.assertEquals;
import static org.junit.jupiter.api.Assertions.assertFalse;
import static org.junit.jupiter.api.Assertions.assertNull;
import static org.junit.jupiter.api.Assertions.assertTrue;
>>>>>>> 9494bebe

public final class ProcessTerminatingFaultHandlerTest {
    private static Procedure terminatingProcedure(AtomicBoolean called) {
        return (statusCode, message) -> {
            assertEquals(1, statusCode);
            assertNull(message);
            called.set(true);
        };
    }

    @Test
    public void testExitIsCalled() {
        AtomicBoolean exitCalled = new AtomicBoolean(false);
        Exit.setExitProcedure(terminatingProcedure(exitCalled));

        AtomicBoolean actionCalled = new AtomicBoolean(false);
        Runnable action = () -> {
            assertFalse(exitCalled.get());
            actionCalled.set(true);
        };

        try {
            new ProcessTerminatingFaultHandler.Builder().setShouldHalt(false).setAction(action).build().handleFault("", null);
        } finally {
            Exit.resetExitProcedure();
        }

        assertTrue(exitCalled.get());
        assertTrue(actionCalled.get());
    }

    @Test
    public void testHaltIsCalled() {
        AtomicBoolean haltCalled = new AtomicBoolean(false);
        Exit.setHaltProcedure(terminatingProcedure(haltCalled));

        AtomicBoolean actionCalled = new AtomicBoolean(false);
        Runnable action = () -> {
            assertFalse(haltCalled.get());
            actionCalled.set(true);
        };

        try {
            new ProcessTerminatingFaultHandler.Builder().setAction(action).build().handleFault("", null);
        } finally {
            Exit.resetHaltProcedure();
        }

        assertTrue(haltCalled.get());
        assertTrue(actionCalled.get());
    }
}<|MERGE_RESOLUTION|>--- conflicted
+++ resolved
@@ -24,14 +24,10 @@
 
 import java.util.concurrent.atomic.AtomicBoolean;
 
-<<<<<<< HEAD
-import static org.junit.jupiter.api.Assertions.*;
-=======
 import static org.junit.jupiter.api.Assertions.assertEquals;
 import static org.junit.jupiter.api.Assertions.assertFalse;
 import static org.junit.jupiter.api.Assertions.assertNull;
 import static org.junit.jupiter.api.Assertions.assertTrue;
->>>>>>> 9494bebe
 
 public final class ProcessTerminatingFaultHandlerTest {
     private static Procedure terminatingProcedure(AtomicBoolean called) {
@@ -54,7 +50,11 @@
         };
 
         try {
-            new ProcessTerminatingFaultHandler.Builder().setShouldHalt(false).setAction(action).build().handleFault("", null);
+            new ProcessTerminatingFaultHandler.Builder()
+                .setShouldHalt(false)
+                .setAction(action)
+                .build()
+                .handleFault("", null);
         } finally {
             Exit.resetExitProcedure();
         }
@@ -75,7 +75,10 @@
         };
 
         try {
-            new ProcessTerminatingFaultHandler.Builder().setAction(action).build().handleFault("", null);
+            new ProcessTerminatingFaultHandler.Builder()
+                .setAction(action)
+                .build()
+                .handleFault("", null);
         } finally {
             Exit.resetHaltProcedure();
         }
