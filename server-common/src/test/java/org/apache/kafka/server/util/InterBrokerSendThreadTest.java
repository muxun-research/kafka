--- conflicted
+++ resolved
@@ -41,11 +41,6 @@
 import java.util.concurrent.atomic.AtomicReference;
 import java.util.function.Consumer;
 
-<<<<<<< HEAD
-import static org.junit.jupiter.api.Assertions.*;
-import static org.mockito.ArgumentMatchers.*;
-import static org.mockito.Mockito.*;
-=======
 import static org.junit.jupiter.api.Assertions.assertFalse;
 import static org.junit.jupiter.api.Assertions.assertInstanceOf;
 import static org.junit.jupiter.api.Assertions.assertNotNull;
@@ -58,7 +53,6 @@
 import static org.mockito.Mockito.verify;
 import static org.mockito.Mockito.verifyNoMoreInteractions;
 import static org.mockito.Mockito.when;
->>>>>>> 9494bebe
 
 public class InterBrokerSendThreadTest {
 
@@ -73,9 +67,13 @@
         private final Queue<RequestAndCompletionHandler> queue = new ArrayDeque<>();
 
         TestInterBrokerSendThread() {
-            this(InterBrokerSendThreadTest.this.networkClient, t -> {
-                throw (t instanceof RuntimeException) ? ((RuntimeException) t) : new RuntimeException(t);
-            });
+            this(
+                InterBrokerSendThreadTest.this.networkClient,
+                t -> {
+                    throw (t instanceof RuntimeException)
+                        ? ((RuntimeException) t)
+                        : new RuntimeException(t);
+                });
         }
 
         TestInterBrokerSendThread(KafkaClient networkClient, Consumer<Throwable> exceptionCallback) {
@@ -110,7 +108,8 @@
         when(networkClient.active()).thenReturn(false);
 
         AtomicReference<Throwable> exception = new AtomicReference<>();
-        final InterBrokerSendThread thread = new TestInterBrokerSendThread(networkClient, exception::getAndSet);
+        final InterBrokerSendThread thread =
+            new TestInterBrokerSendThread(networkClient, exception::getAndSet);
         thread.shutdown();
         thread.pollOnce(100);
 
@@ -130,7 +129,8 @@
         when(networkClient.active()).thenReturn(true);
 
         AtomicReference<Throwable> throwable = new AtomicReference<>();
-        final InterBrokerSendThread thread = new TestInterBrokerSendThread(networkClient, throwable::getAndSet);
+        final InterBrokerSendThread thread =
+            new TestInterBrokerSendThread(networkClient, throwable::getAndSet);
         thread.pollOnce(100);
 
         verify(networkClient).poll(anyLong(), anyLong());
@@ -161,14 +161,10 @@
     public void testShouldCreateClientRequestAndSendWhenNodeIsReady() {
         final AbstractRequest.Builder<?> request = new StubRequestBuilder<>();
         final Node node = new Node(1, "", 8080);
-        final RequestAndCompletionHandler handler = new RequestAndCompletionHandler(time.milliseconds(), node, request, completionHandler);
+        final RequestAndCompletionHandler handler =
+            new RequestAndCompletionHandler(time.milliseconds(), node, request, completionHandler);
         final TestInterBrokerSendThread sendThread = new TestInterBrokerSendThread();
 
-<<<<<<< HEAD
-        final ClientRequest clientRequest = new ClientRequest("dest", request, 0, "1", 0, true, requestTimeoutMs, handler.handler);
-
-        when(networkClient.newClientRequest(ArgumentMatchers.eq("1"), same(handler.request), anyLong(), ArgumentMatchers.eq(true), ArgumentMatchers.eq(requestTimeoutMs), same(handler.handler))).thenReturn(clientRequest);
-=======
         final ClientRequest clientRequest =
             new ClientRequest("dest", request, 0, "1", 0, true, requestTimeoutMs, handler.handler());
 
@@ -180,7 +176,6 @@
             ArgumentMatchers.eq(requestTimeoutMs),
             same(handler.handler())
         )).thenReturn(clientRequest);
->>>>>>> 9494bebe
 
         when(networkClient.ready(node, time.milliseconds())).thenReturn(true);
 
@@ -189,9 +184,6 @@
         sendThread.enqueue(handler);
         sendThread.doWork();
 
-<<<<<<< HEAD
-        verify(networkClient).newClientRequest(ArgumentMatchers.eq("1"), same(handler.request), anyLong(), ArgumentMatchers.eq(true), ArgumentMatchers.eq(requestTimeoutMs), same(handler.handler));
-=======
         verify(networkClient)
             .newClientRequest(
                 ArgumentMatchers.eq("1"),
@@ -200,7 +192,6 @@
                 ArgumentMatchers.eq(true),
                 ArgumentMatchers.eq(requestTimeoutMs),
                 same(handler.handler()));
->>>>>>> 9494bebe
         verify(networkClient).ready(any(), anyLong());
         verify(networkClient).send(same(clientRequest), anyLong());
         verify(networkClient).poll(anyLong(), anyLong());
@@ -213,14 +204,10 @@
     public void testShouldCallCompletionHandlerWithDisconnectedResponseWhenNodeNotReady() {
         final AbstractRequest.Builder<?> request = new StubRequestBuilder<>();
         final Node node = new Node(1, "", 8080);
-        final RequestAndCompletionHandler handler = new RequestAndCompletionHandler(time.milliseconds(), node, request, completionHandler);
+        final RequestAndCompletionHandler handler =
+            new RequestAndCompletionHandler(time.milliseconds(), node, request, completionHandler);
         final TestInterBrokerSendThread sendThread = new TestInterBrokerSendThread();
 
-<<<<<<< HEAD
-        final ClientRequest clientRequest = new ClientRequest("dest", request, 0, "1", 0, true, requestTimeoutMs, handler.handler);
-
-        when(networkClient.newClientRequest(ArgumentMatchers.eq("1"), same(handler.request), anyLong(), ArgumentMatchers.eq(true), ArgumentMatchers.eq(requestTimeoutMs), same(handler.handler))).thenReturn(clientRequest);
-=======
         final ClientRequest clientRequest =
             new ClientRequest("dest", request, 0, "1", 0, true, requestTimeoutMs, handler.handler());
 
@@ -232,7 +219,6 @@
             ArgumentMatchers.eq(requestTimeoutMs),
             same(handler.handler())
         )).thenReturn(clientRequest);
->>>>>>> 9494bebe
 
         when(networkClient.ready(node, time.milliseconds())).thenReturn(false);
 
@@ -247,9 +233,6 @@
         sendThread.enqueue(handler);
         sendThread.doWork();
 
-<<<<<<< HEAD
-        verify(networkClient).newClientRequest(ArgumentMatchers.eq("1"), same(handler.request), anyLong(), ArgumentMatchers.eq(true), ArgumentMatchers.eq(requestTimeoutMs), same(handler.handler));
-=======
         verify(networkClient)
             .newClientRequest(
                 ArgumentMatchers.eq("1"),
@@ -258,7 +241,6 @@
                 ArgumentMatchers.eq(true),
                 ArgumentMatchers.eq(requestTimeoutMs),
                 same(handler.handler()));
->>>>>>> 9494bebe
         verify(networkClient).ready(any(), anyLong());
         verify(networkClient).connectionDelay(any(), anyLong());
         verify(networkClient).poll(anyLong(), anyLong());
@@ -273,15 +255,10 @@
     public void testFailingExpiredRequests() {
         final AbstractRequest.Builder<?> request = new StubRequestBuilder<>();
         final Node node = new Node(1, "", 8080);
-        final RequestAndCompletionHandler handler = new RequestAndCompletionHandler(time.milliseconds(), node, request, completionHandler);
+        final RequestAndCompletionHandler handler =
+            new RequestAndCompletionHandler(time.milliseconds(), node, request, completionHandler);
         final TestInterBrokerSendThread sendThread = new TestInterBrokerSendThread();
 
-<<<<<<< HEAD
-        final ClientRequest clientRequest = new ClientRequest("dest", request, 0, "1", time.milliseconds(), true, requestTimeoutMs, handler.handler);
-        time.sleep(1500L);
-
-        when(networkClient.newClientRequest(ArgumentMatchers.eq("1"), same(handler.request), ArgumentMatchers.eq(handler.creationTimeMs), ArgumentMatchers.eq(true), ArgumentMatchers.eq(requestTimeoutMs), same(handler.handler))).thenReturn(clientRequest);
-=======
         final ClientRequest clientRequest =
             new ClientRequest(
                 "dest", request, 0, "1", time.milliseconds(), true, requestTimeoutMs, handler.handler());
@@ -295,7 +272,6 @@
             ArgumentMatchers.eq(requestTimeoutMs),
             same(handler.handler())
         )).thenReturn(clientRequest);
->>>>>>> 9494bebe
 
         // make the node unready so the request is not cleared
         when(networkClient.ready(node, time.milliseconds())).thenReturn(false);
@@ -310,9 +286,6 @@
         sendThread.enqueue(handler);
         sendThread.doWork();
 
-<<<<<<< HEAD
-        verify(networkClient).newClientRequest(ArgumentMatchers.eq("1"), same(handler.request), ArgumentMatchers.eq(handler.creationTimeMs), ArgumentMatchers.eq(true), ArgumentMatchers.eq(requestTimeoutMs), same(handler.handler));
-=======
         verify(networkClient)
             .newClientRequest(
                 ArgumentMatchers.eq("1"),
@@ -321,7 +294,6 @@
                 ArgumentMatchers.eq(true),
                 ArgumentMatchers.eq(requestTimeoutMs),
                 same(handler.handler()));
->>>>>>> 9494bebe
         verify(networkClient).ready(any(), anyLong());
         verify(networkClient).connectionDelay(any(), anyLong());
         verify(networkClient).poll(anyLong(), anyLong());
@@ -344,15 +316,6 @@
         });
 
         AtomicReference<Throwable> exception = new AtomicReference<>();
-<<<<<<< HEAD
-        final InterBrokerSendThread thread = new TestInterBrokerSendThread(networkClient, t -> {
-            if (isShuttingDown)
-                assertTrue(t instanceof InterruptedException);
-            else
-                assertTrue(t instanceof FatalExitError);
-            exception.getAndSet(t);
-        });
-=======
         final InterBrokerSendThread thread =
             new TestInterBrokerSendThread(networkClient, t -> {
                 if (isShuttingDown)
@@ -361,7 +324,6 @@
                     assertInstanceOf(FatalExitError.class, t);
                 exception.getAndSet(t);
             });
->>>>>>> 9494bebe
 
         if (isShuttingDown)
             thread.shutdown();
@@ -376,7 +338,8 @@
         assertNotNull(exception.get());
     }
 
-    private static class StubRequestBuilder<T extends AbstractRequest> extends AbstractRequest.Builder<T> {
+    private static class StubRequestBuilder<T extends AbstractRequest>
+        extends AbstractRequest.Builder<T> {
 
         private StubRequestBuilder() {
             super(ApiKeys.END_TXN);
