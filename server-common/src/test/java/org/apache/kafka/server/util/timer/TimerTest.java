--- conflicted
+++ resolved
@@ -33,14 +33,9 @@
 import java.util.stream.Collectors;
 import java.util.stream.IntStream;
 
-<<<<<<< HEAD
-import static org.apache.kafka.common.utils.Utils.mkSet;
-import static org.junit.jupiter.api.Assertions.*;
-=======
 import static org.junit.jupiter.api.Assertions.assertEquals;
 import static org.junit.jupiter.api.Assertions.assertTrue;
 import static org.junit.jupiter.api.Assertions.fail;
->>>>>>> 9494bebe
 
 public class TimerTest {
 
@@ -50,7 +45,12 @@
         final List<Integer> output;
         final AtomicBoolean completed = new AtomicBoolean(false);
 
-        TestTask(long delayMs, int id, CountDownLatch latch, List<Integer> output) {
+        TestTask(
+            long delayMs,
+            int id,
+            CountDownLatch latch,
+            List<Integer> output
+        ) {
             super(delayMs);
             this.id = id;
             this.latch = latch;
@@ -95,18 +95,15 @@
 
         latches.stream().limit(5).forEach(latch -> {
             try {
-                assertTrue(latch.await(3, TimeUnit.SECONDS), "already expired tasks should run immediately");
+                assertTrue(latch.await(3, TimeUnit.SECONDS),
+                    "already expired tasks should run immediately");
             } catch (InterruptedException e) {
                 fail("interrupted");
             }
         });
 
-<<<<<<< HEAD
-        assertEquals(mkSet(-5, -4, -3, -2, -1), new HashSet<>(output), "output of already expired tasks");
-=======
         assertEquals(Set.of(-5, -4, -3, -2, -1), new HashSet<>(output),
             "output of already expired tasks");
->>>>>>> 9494bebe
     }
 
     @Test
@@ -142,8 +139,7 @@
         // randomly submit requests
         tasks.forEach(task -> timer.add(task));
 
-        while (timer.advanceClock(2000)) {
-        }
+        while (timer.advanceClock(2000)) { }
 
         latches.forEach(latch -> {
             try {
@@ -153,6 +149,7 @@
             }
         });
 
-        assertEquals(ids, output.stream().sorted().collect(Collectors.toList()), "output should match");
+        assertEquals(ids, output.stream().sorted().collect(Collectors.toList()),
+            "output should match");
     }
 }