--- conflicted
+++ resolved
@@ -23,16 +23,17 @@
 import java.util.Arrays;
 import java.util.List;
 
-import static org.junit.jupiter.api.Assertions.*;
+import static org.junit.jupiter.api.Assertions.assertArrayEquals;
+import static org.junit.jupiter.api.Assertions.assertEquals;
+import static org.junit.jupiter.api.Assertions.assertFalse;
+import static org.junit.jupiter.api.Assertions.assertThrows;
+import static org.junit.jupiter.api.Assertions.assertTrue;
 
 @Timeout(120)
 public class BoundedListTest {
 
     @Test
     public void testMaxLengthMustNotBeZero() {
-<<<<<<< HEAD
-        assertEquals("Invalid non-positive maxLength of 0", assertThrows(IllegalArgumentException.class, () -> new BoundedList<>(0, new ArrayList<Integer>())).getMessage());
-=======
         assertEquals("Invalid non-positive maxLength of 0",
             assertThrows(IllegalArgumentException.class,
                 () -> BoundedList.newArrayBacked(0)).getMessage());
@@ -40,19 +41,10 @@
         assertEquals("Invalid non-positive maxLength of 0",
             assertThrows(IllegalArgumentException.class,
                 () -> BoundedList.newArrayBacked(0, 100)).getMessage());
->>>>>>> 9494bebe
     }
 
     @Test
     public void testMaxLengthMustNotBeNegative() {
-<<<<<<< HEAD
-        assertEquals("Invalid non-positive maxLength of -123", assertThrows(IllegalArgumentException.class, () -> new BoundedList<>(-123, new ArrayList<Integer>())).getMessage());
-    }
-
-    @Test
-    public void testOwnedListMustNotBeTooLong() {
-        assertEquals("Cannot wrap list, because it is longer than the maximum length 1", assertThrows(BoundedListTooLongException.class, () -> new BoundedList<>(1, new ArrayList<>(Arrays.asList(1, 2)))).getMessage());
-=======
         assertEquals("Invalid non-positive maxLength of -123",
             assertThrows(IllegalArgumentException.class,
                 () -> BoundedList.newArrayBacked(-123)).getMessage());
@@ -74,7 +66,6 @@
         assertEquals("Invalid non-positive initialCapacity of -123",
             assertThrows(IllegalArgumentException.class,
                 () -> BoundedList.newArrayBacked(100, -123)).getMessage());
->>>>>>> 9494bebe
     }
 
     @Test
@@ -87,20 +78,6 @@
         assertEquals(1, list.size());
         assertFalse(list.isEmpty());
         assertTrue(list.add(789));
-<<<<<<< HEAD
-        assertEquals("Cannot add another element to the list because it would exceed the " + "maximum length of 2", assertThrows(BoundedListTooLongException.class, () -> list.add(912)).getMessage());
-        assertEquals("Cannot add another element to the list because it would exceed the " + "maximum length of 2", assertThrows(BoundedListTooLongException.class, () -> list.add(0, 912)).getMessage());
-    }
-
-    private static <E> void testHashCodeAndEquals(List<E> a) {
-        assertEquals(a, new BoundedList<>(123, a));
-        assertEquals(a.hashCode(), new BoundedList<>(123, a).hashCode());
-    }
-
-    @Test
-    public void testHashCodeAndEqualsForEmptyList() {
-        testHashCodeAndEquals(Collections.emptyList());
-=======
         assertEquals("Cannot add another element to the list because it would exceed the " +
             "maximum length of 2",
                 assertThrows(BoundedListTooLongException.class,
@@ -109,7 +86,6 @@
             "maximum length of 2",
                 assertThrows(BoundedListTooLongException.class,
                     () -> list.add(0, 912)).getMessage());
->>>>>>> 9494bebe
     }
 
     @Test
@@ -173,28 +149,16 @@
 
     @Test
     public void testToArray() {
-<<<<<<< HEAD
-        BoundedList<Integer> list = new BoundedList<>(3, Arrays.asList(1, 2, 3));
-        assertArrayEquals(new Integer[]{1, 2, 3}, list.toArray());
-        assertArrayEquals(new Integer[]{1, 2, 3}, list.toArray(new Integer[3]));
-=======
         BoundedList<Integer> list = BoundedList.newArrayBacked(3);
         list.add(1);
         list.add(2);
         list.add(3);
         assertArrayEquals(new Integer[] {1, 2, 3}, list.toArray());
         assertArrayEquals(new Integer[] {1, 2, 3}, list.toArray(new Integer[3]));
->>>>>>> 9494bebe
     }
 
     @Test
     public void testAddAll() {
-<<<<<<< HEAD
-        ArrayList<String> underlying = new ArrayList<>(Arrays.asList("a", "b", "c"));
-        BoundedList<String> list = new BoundedList<>(5, underlying);
-        assertEquals("Cannot add another 3 element(s) to the list because it would exceed the " + "maximum length of 5", assertThrows(BoundedListTooLongException.class, () -> list.addAll(Arrays.asList("d", "e", "f"))).getMessage());
-        assertEquals("Cannot add another 3 element(s) to the list because it would exceed the " + "maximum length of 5", assertThrows(BoundedListTooLongException.class, () -> list.addAll(0, Arrays.asList("d", "e", "f"))).getMessage());
-=======
         BoundedList<String> list = BoundedList.newArrayBacked(5);
         list.add("a");
         list.add("b");
@@ -207,7 +171,6 @@
             "maximum length of 5",
                 assertThrows(BoundedListTooLongException.class,
                         () -> list.addAll(0, Arrays.asList("d", "e", "f"))).getMessage());
->>>>>>> 9494bebe
         list.addAll(Arrays.asList("d", "e"));
         assertEquals(Arrays.asList("a", "b", "c", "d", "e"), list);
     }
@@ -226,11 +189,6 @@
 
     @Test
     public void testIteratorIsImmutable() {
-<<<<<<< HEAD
-        BoundedList<Integer> list = new BoundedList<>(3, new ArrayList<>(Arrays.asList(1, 2, 3)));
-        assertThrows(UnsupportedOperationException.class, () -> list.iterator().remove());
-        assertThrows(UnsupportedOperationException.class, () -> list.listIterator().remove());
-=======
         BoundedList<Integer> list = BoundedList.newArrayBacked(3);
         list.add(1);
         list.add(2);
@@ -239,7 +197,6 @@
             () -> list.iterator().remove());
         assertThrows(UnsupportedOperationException.class,
             () -> list.listIterator().remove());
->>>>>>> 9494bebe
     }
 
     @Test
@@ -249,6 +206,7 @@
         list.add(2);
         list.add(3);
         assertEquals(Arrays.asList(2), list.subList(1, 2));
-        assertThrows(UnsupportedOperationException.class, () -> list.subList(1, 2).remove(2));
+        assertThrows(UnsupportedOperationException.class,
+            () -> list.subList(1, 2).remove(2));
     }
 }