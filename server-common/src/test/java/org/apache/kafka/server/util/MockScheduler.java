/*
 * Licensed to the Apache Software Foundation (ASF) under one or more
 * contributor license agreements. See the NOTICE file distributed with
 * this work for additional information regarding copyright ownership.
 * The ASF licenses this file to You under the Apache License, Version 2.0
 * (the "License"); you may not use this file except in compliance with
 * the License. You may obtain a copy of the License at
 *
 *    http://www.apache.org/licenses/LICENSE-2.0
 *
 * Unless required by applicable law or agreed to in writing, software
 * distributed under the License is distributed on an "AS IS" BASIS,
 * WITHOUT WARRANTIES OR CONDITIONS OF ANY KIND, either express or implied.
 * See the License for the specific language governing permissions and
 * limitations under the License.
 */
package org.apache.kafka.server.util;

import org.apache.kafka.common.utils.Time;

import java.util.Comparator;
import java.util.Optional;
import java.util.PriorityQueue;
<<<<<<< HEAD
import java.util.concurrent.*;
=======
import java.util.concurrent.Delayed;
import java.util.concurrent.ScheduledFuture;
import java.util.concurrent.TimeUnit;
>>>>>>> 9494bebe
import java.util.concurrent.atomic.AtomicLong;
import java.util.function.Predicate;

/**
 * A mock scheduler that executes tasks synchronously using a mock time instance. Tasks are executed synchronously when
 * the time is advanced. This class is meant to be used in conjunction with MockTime.
 * <p>
 * Example usage
 * <code>
 * val time = new MockTime
 * time.scheduler.schedule("a task", println("hello world: " + time.milliseconds), delay = 1000)
 * time.sleep(1001) // this should cause our scheduled task to fire
 * </code>
 * <p>
 * Incrementing the time to the exact next execution time of a task will result in that task executing (it as if execution itself takes no time).
 */
public class MockScheduler implements Scheduler {

    private static class MockTask implements ScheduledFuture<Void> {
        final String name;
        final Runnable task;
        final long period;
        final Time time;

        private final AtomicLong nextExecution;

        private MockTask(String name, Runnable task, long nextExecution, long period, Time time) {
            this.name = name;
            this.task = task;
            this.nextExecution = new AtomicLong(nextExecution);
            this.period = period;
            this.time = time;
        }

        /**
         * If this task is periodic, reschedule it and return true. Otherwise, do nothing and return false.
         */
        public boolean rescheduleIfPeriodic() {
            if (periodic()) {
                nextExecution.addAndGet(period);
                return true;
            } else {
                return false;
            }
        }

        public long nextExecution() {
            return nextExecution.get();
        }

        @Override
        public long getDelay(TimeUnit unit) {
            return time.milliseconds() - nextExecution();
        }

        @Override
        public int compareTo(Delayed o) {
            return Long.compare(getDelay(TimeUnit.MILLISECONDS), o.getDelay(TimeUnit.MILLISECONDS));
        }

        /**
         * Not used, so not fully implemented
         */
        @Override
        public boolean cancel(boolean mayInterruptIfRunning) {
            return false;
        }

        @Override
        public boolean isCancelled() {
            return false;
        }

        @Override
        public boolean isDone() {
            return false;
        }

        @Override
        public Void get() {
            return null;
        }

        @Override
        public Void get(long timeout, TimeUnit unit) {
            return null;
        }

        private boolean periodic() {
            return period >= 0;
        }
    }

    /* a priority queue of tasks ordered by next execution time */
    private final PriorityQueue<MockTask> tasks = new PriorityQueue<>(Comparator.comparing(t -> t.nextExecution()));
    private final Time time;

    public MockScheduler(Time time) {
        this.time = time;
    }

    @Override
    public void startup() {
    }

    @Override
    public ScheduledFuture<?> schedule(String name, Runnable task, long delayMs, long periodMs) {
        MockTask mockTask = new MockTask(name, task, time.milliseconds() + delayMs, periodMs, time);
        add(mockTask);
        tick();
        return mockTask;
    }

    @Override
    public void shutdown() throws InterruptedException {
        Optional<MockTask> currentTask;
        do {
            currentTask = poll(t -> true);
            currentTask.ifPresent(t -> t.task.run());
        } while (currentTask.isPresent());
    }

    @Override
    public void resizeThreadPool(int newSize) {
    }

    /**
     * Check for any tasks that need to execute. Since this is a mock scheduler this check only occurs
     * when this method is called and the execution happens synchronously in the calling thread.
     * If you are using the scheduler associated with a MockTime instance this call be triggered automatically.
     */
    public void tick() {
        long now = time.milliseconds();
        Optional<MockTask> currentTask;
        /* pop and execute the task with the lowest next execution time if ready */
        do {
            currentTask = poll(t -> t.nextExecution() <= now);
            currentTask.ifPresent(t -> {
                t.task.run();
                /* if the task is periodic, reschedule it and re-enqueue */
                if (t.rescheduleIfPeriodic())
                    add(t);
            });
        } while (currentTask.isPresent());
    }

    public void clear() {
        synchronized (this) {
            tasks.clear();
        }
    }

    private Optional<MockTask> poll(Predicate<MockTask> predicate) {
        synchronized (this) {
            Optional<MockTask> result = Optional.ofNullable(tasks.peek()).filter(predicate);
            // Remove element from the queue if `predicate` returned `true`
            result.ifPresent(t -> tasks.poll());
            return result;
        }
    }

    private void add(MockTask task) {
        synchronized (this) {
            tasks.add(task);
        }
    }

}<|MERGE_RESOLUTION|>--- conflicted
+++ resolved
@@ -21,27 +21,23 @@
 import java.util.Comparator;
 import java.util.Optional;
 import java.util.PriorityQueue;
-<<<<<<< HEAD
-import java.util.concurrent.*;
-=======
 import java.util.concurrent.Delayed;
 import java.util.concurrent.ScheduledFuture;
 import java.util.concurrent.TimeUnit;
->>>>>>> 9494bebe
 import java.util.concurrent.atomic.AtomicLong;
 import java.util.function.Predicate;
 
 /**
  * A mock scheduler that executes tasks synchronously using a mock time instance. Tasks are executed synchronously when
  * the time is advanced. This class is meant to be used in conjunction with MockTime.
- * <p>
+ *
  * Example usage
  * <code>
- * val time = new MockTime
- * time.scheduler.schedule("a task", println("hello world: " + time.milliseconds), delay = 1000)
- * time.sleep(1001) // this should cause our scheduled task to fire
+ *   val time = new MockTime
+ *   time.scheduler.schedule("a task", println("hello world: " + time.milliseconds), delay = 1000)
+ *   time.sleep(1001) // this should cause our scheduled task to fire
  * </code>
- * <p>
+ *
  * Incrementing the time to the exact next execution time of a task will result in that task executing (it as if execution itself takes no time).
  */
 public class MockScheduler implements Scheduler {
@@ -130,8 +126,7 @@
     }
 
     @Override
-    public void startup() {
-    }
+    public void startup() {}
 
     @Override
     public ScheduledFuture<?> schedule(String name, Runnable task, long delayMs, long periodMs) {
@@ -151,8 +146,7 @@
     }
 
     @Override
-    public void resizeThreadPool(int newSize) {
-    }
+    public void resizeThreadPool(int newSize) {}
 
     /**
      * Check for any tasks that need to execute. Since this is a mock scheduler this check only occurs
